--- conflicted
+++ resolved
@@ -12,18 +12,12 @@
     "conventional-changelog-cli": "^2.0.12",
     "lerna": "^3.13.1",
     "nodeunit": "^0.11.2",
-<<<<<<< HEAD
-    "nyc": "^13.0.1",
-    "tslint": "^5.10.0",
+    "nyc": "^13.3.0",
+    "tslint": "^5.13.0",
     "@types/jest": "^24.0.6",
     "jest": "^24.1.0",
     "ts-jest": "^24.0.0",
-    "typescript": "^3.2.2"
-=======
-    "nyc": "^13.3.0",
-    "tslint": "^5.13.0",
     "typescript": "^3.3.3333"
->>>>>>> 02f991de
   },
   "repository": {
     "type": "git",
