--- conflicted
+++ resolved
@@ -52,12 +52,11 @@
 for i in ${!package_dirs[*]}; do
     if [[ ! -d $tmpdir/node_modules/${package_names[$i]} ]]; then continue; fi
     echo -n "${package_names[$i]}... "
-<<<<<<< HEAD
-    if npx jsii-diff $tmpdir/node_modules/${package_names[$i]} ${package_dirs[$i]} 2>$tmpdir/output.txt; then
-=======
-    if npx jsii-diff --experimental-errors $tmpdir/node_modules/${package_names[$i]} ${package_dirs[$i]} \
-            --ignore-file ${package_dirs[$i]}/allowed-breaking-changes-${current_version}.txt 2>$tmpdir/output.txt; then
->>>>>>> 0fb7ea39
+    if npx jsii-diff \
+        --ignore-file ${package_dirs[$i]}/allowed-breaking-changes-${current_version}.txt \
+        $tmpdir/node_modules/${package_names[$i]} \
+        ${package_dirs[$i]} \
+        2>$tmpdir/output.txt; then
         echo "OK."
     else
         success=false
