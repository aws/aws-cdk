.. Copyright 2010-2018 Amazon.com, Inc. or its affiliates. All Rights Reserved.

   This work is licensed under a Creative Commons Attribution-NonCommercial-ShareAlike 4.0
   International License (the "License"). You may not use this file except in compliance with the
   License. A copy of the License is located at http://creativecommons.org/licenses/by-nc-sa/4.0/.

   This file is distributed on an "AS IS" BASIS, WITHOUT WARRANTIES OR CONDITIONS OF ANY KIND,
   either express or implied. See the License for the specific language governing permissions and
   limitations under the License.

.. _context:

#####################
Environmental Context
#####################

When you synthesize a stack to create a |CFN| template, the |cdk| might need information based on the
environment (account and Region), such as the availability zones or AMIs available in the Region.
To enable this feature, the |toolkit| uses *context providers*,
and saves the context information into |cx-json|
the first time you call |cx-synth-code|.

The |cdk| currently supports the following context providers.

:py:class:`AvailabilityZoneProvider <@aws-cdk/cdk.AvailabilityZoneProvider>`
   Use this provider to get the list of all supported availability zones in this environment.
   For example, the following code iterates over all of the AZs in the current environment.

.. code:: js

   // "this" refers to a parent Construct
   const zones: string[] = new AvailabilityZoneProvider(this).availabilityZones;

   for (let zone of zones) {
      // do somethning for each zone!
   }

:py:class:`SSMParameterProvider <@aws-cdk/cdk.SSMParameterProvider>`
   Use this provider to read values from the current Region's SSM parameter store.
   For example, the follow code returns the value of the 'my-awesome-parameter' key:

.. code:: js

<<<<<<< HEAD
   const ami: string = new SSMParameterProvider(this).getString('my-awesome-value');


###########################
Viewing and managing context
###########################

Context is used to retrieve things like Availability Zones in your account, or
AMI IDs used to start your instances. In order to avoid unexpected changes to
your deployments-- let's say you were adding a ``Queue`` to your application but
it happened that a new Amazon Linux AMI was released and all of a sudden your
AutoScalingGroup will change-- we store the context values in ``cdk.json``, so
after they've been retrieved once we can be sure we're using the same value on
the next synthesis.

To have a look at the context values stored for your application, run ``cdk
context``. You will see something like the following:

.. code::

   $ cdk context

   Context found in cdk.json:

   ┌───┬────────────────────────────────────────────────────┬────────────────────────────────────────────────────┐
   │ # │ Key                                                │ Value                                              │
   ├───┼────────────────────────────────────────────────────┼────────────────────────────────────────────────────┤
   │ 1 │ availability-zones:account=123456789012:region=us- │ [ "us-east-1a", "us-east-1b", "us-east-1c",        │
   │   │ east-1                                             │ "us-east-1d", "us-east-1e", "us-east-1f" ]         │
   ├───┼────────────────────────────────────────────────────┼────────────────────────────────────────────────────┤
   │ 2 │ ssm:account=123456789012:parameterName=/aws/       │ "ami-013be31976ca2c322"                            │
   │   │ service/ami-amazon-linux-latest/amzn2-ami-hvm-x86_ │                                                    │
   │   │ 64-gp2:region=us-east-1                            │                                                    │
   └───┴────────────────────────────────────────────────────┴────────────────────────────────────────────────────┘

   Run cdk context --reset KEY_OR_NUMBER to remove a context key. It will be refreshed on the next CDK synthesis run.

At some point, we *do* want to update to the latest version of the Amazon Linux
AMI. To do a controlled update of the context value, reset it and
synthesize again:

.. code::

   $ cdk context --reset 2
   Context value
   ssm:account=123456789012:parameterName=/aws/service/ami-amazon-linux-latest/amzn2-ami-hvm-x86_64-gp2:region=us-east-1
   reset. It will be refreshed on the next SDK synthesis run.

   $ cdk synth
   ...

To clear all context values, run:

.. code::

   $ cdk context --clear
=======
   const ami: string = new SSMParameterProvider(this, {
     parameterName: 'my-awesome-parameter'
   }).parameterValue();

:py:class:`HostedZoneProvider <@aws-cdk/aws-route53.HostedZoneProvider>`

    Use this provider to discover existing hosted zones in your account.
    For example, the following code imports an existing hosted zone into
    your CDK app so you can add records to it:

.. code:: js

   const zone: HostedZoneRef = new HostedZoneProvider(this, {
      domainName: 'test.com'
   }).findAndImport(this, 'HostedZone');

:py:class:`VpcNetworkProvider <@aws-cdk/aws-ec2.VpcNetworkProvider>`
   Use this provider to look up and reference existing VPC in your accounts.
   For example, the follow code imports a VPC by tag name:

.. code:: js

   const provider = new VpcNetworkProvider(this, {
     tags: {
       Purpose: 'WebServices'
     }
   });
   const vpc = VpcNetworkRef.import(this, 'VPC', provider.vpcProps);
>>>>>>> e8380fae
<|MERGE_RESOLUTION|>--- conflicted
+++ resolved
@@ -41,8 +41,34 @@
 
 .. code:: js
 
-<<<<<<< HEAD
-   const ami: string = new SSMParameterProvider(this).getString('my-awesome-value');
+   const ami: string = new SSMParameterProvider(this, {
+     parameterName: 'my-awesome-parameter'
+   }).parameterValue();
+
+:py:class:`HostedZoneProvider <@aws-cdk/aws-route53.HostedZoneProvider>`
+
+    Use this provider to discover existing hosted zones in your account.
+    For example, the following code imports an existing hosted zone into
+    your CDK app so you can add records to it:
+
+.. code:: js
+
+   const zone: HostedZoneRef = new HostedZoneProvider(this, {
+      domainName: 'test.com'
+   }).findAndImport(this, 'HostedZone');
+
+:py:class:`VpcNetworkProvider <@aws-cdk/aws-ec2.VpcNetworkProvider>`
+   Use this provider to look up and reference existing VPC in your accounts.
+   For example, the follow code imports a VPC by tag name:
+
+.. code:: js
+
+   const provider = new VpcNetworkProvider(this, {
+     tags: {
+       Purpose: 'WebServices'
+     }
+   });
+   const vpc = VpcNetworkRef.import(this, 'VPC', provider.vpcProps);
 
 
 ###########################
@@ -97,34 +123,4 @@
 
 .. code::
 
-   $ cdk context --clear
-=======
-   const ami: string = new SSMParameterProvider(this, {
-     parameterName: 'my-awesome-parameter'
-   }).parameterValue();
-
-:py:class:`HostedZoneProvider <@aws-cdk/aws-route53.HostedZoneProvider>`
-
-    Use this provider to discover existing hosted zones in your account.
-    For example, the following code imports an existing hosted zone into
-    your CDK app so you can add records to it:
-
-.. code:: js
-
-   const zone: HostedZoneRef = new HostedZoneProvider(this, {
-      domainName: 'test.com'
-   }).findAndImport(this, 'HostedZone');
-
-:py:class:`VpcNetworkProvider <@aws-cdk/aws-ec2.VpcNetworkProvider>`
-   Use this provider to look up and reference existing VPC in your accounts.
-   For example, the follow code imports a VPC by tag name:
-
-.. code:: js
-
-   const provider = new VpcNetworkProvider(this, {
-     tags: {
-       Purpose: 'WebServices'
-     }
-   });
-   const vpc = VpcNetworkRef.import(this, 'VPC', provider.vpcProps);
->>>>>>> e8380fae
+   $ cdk context --clear