--- conflicted
+++ resolved
@@ -33,16 +33,6 @@
 
     const taskDefinition = new ecs.EcsTaskDefinition(this, "EcsTD", {
       family: "ecs-task-definition",
-<<<<<<< HEAD
-      placementConstraints: [{
-        type: ecs.PlacementConstraintType.DistinctInstance
-      }],
-=======
-      // placementConstraints: [{
-      //   type: ecs.PlacementConstraintType.MemberOf,
-      //   expression: "attribute:ecs.instance-type =~ t2.*"
-      // }],
->>>>>>> e7f80007
     });
 
     const container = new ecs.ContainerDefinition(this, 'Container', {
@@ -55,8 +45,6 @@
 
     container.linuxParameters.addCapability(ecs.Capability.All);
 
-<<<<<<< HEAD
-=======
     container.linuxParameters.addDevice({
       containerPath: "/pudding",
       hostPath: "/dev/sda",
@@ -72,7 +60,6 @@
     container.linuxParameters.sharedMemorySize = 65535
     container.linuxParameters.initProcessEnabled = true
 
->>>>>>> e7f80007
     taskDefinition.addContainer(container);
 
     new ecs.EcsService(this, "EcsService", {
