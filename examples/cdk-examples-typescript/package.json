--- conflicted
+++ resolved
@@ -23,24 +23,6 @@
     "pkglint": "^0.14.1"
   },
   "dependencies": {
-<<<<<<< HEAD
-    "@aws-cdk/aws-autoscaling": "^0.13.0",
-    "@aws-cdk/aws-cloudformation": "^0.13.0",
-    "@aws-cdk/aws-cognito": "^0.13.0",
-    "@aws-cdk/aws-dynamodb": "^0.13.0",
-    "@aws-cdk/aws-ec2": "^0.13.0",
-    "@aws-cdk/aws-eks": "^0.13.0",
-    "@aws-cdk/aws-elasticloadbalancing": "^0.13.0",
-    "@aws-cdk/aws-iam": "^0.13.0",
-    "@aws-cdk/aws-lambda": "^0.13.0",
-    "@aws-cdk/aws-neptune": "^0.13.0",
-    "@aws-cdk/aws-rds": "^0.13.0",
-    "@aws-cdk/aws-s3": "^0.13.0",
-    "@aws-cdk/aws-sns": "^0.13.0",
-    "@aws-cdk/aws-sqs": "^0.13.0",
-    "@aws-cdk/cdk": "^0.13.0",
-    "@aws-cdk/runtime-values": "^0.13.0"
-=======
     "@aws-cdk/aws-autoscaling": "^0.14.1",
     "@aws-cdk/aws-cloudformation": "^0.14.1",
     "@aws-cdk/aws-cognito": "^0.14.1",
@@ -56,7 +38,6 @@
     "@aws-cdk/aws-sqs": "^0.14.1",
     "@aws-cdk/cdk": "^0.14.1",
     "@aws-cdk/runtime-values": "^0.14.1"
->>>>>>> c87f3ec6
   },
   "repository": {
     "url": "https://github.com/awslabs/aws-cdk.git",
