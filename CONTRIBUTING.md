--- conflicted
+++ resolved
@@ -7,19 +7,11 @@
 contributions, and understanding what is required to ensure that your
 efforts are impactful and your contribution process goes smoothly.
 
-<<<<<<< HEAD
-We highly value contributions, with roughly half of all commits to the CDK coming from the community. We want to recognize all your hard work by getting your code merged as quickly as we can, so please read the guidance here carefully to make sure the review process goes smoothly.
-
-The CDK is released under the [Apache license](http://aws.amazon.com/apache2.0/). Any code you submit will be released under that license.
-
-This document describes how to set up a development environment and submit your changes. Please let us know if it's not up-to-date (even better, submit a PR with your corrections ;-)).
-=======
 Thank you for your interest in contributing to the AWS CDK! We look forward to
 working with you to improve the AWS CDK for everyone. ❤️
 
 The AWS CDK is released under the [Apache license](http://aws.amazon.com/apache2.0/).
 Any code that you submit will be released under that license.
->>>>>>> 918a3a8a
 
 - [What are contributions?](#what-are-contributions)
 - [How contributions work](#how-contributions-work)
@@ -637,7 +629,9 @@
 4. Does not have any requested changes by a maintainer
 5. Has a passing `PR Linter` workflow **OR** the contributor has requested an exemption/clarification.
 
-To make this easier we have a `pr/needs-review` label that we can add to each PR. If you do not see this label on your PR then it means that something needs to be fixed before it can be reviewed.
+To make this easier we have a `pr/needs-review` label that we can add to each
+PR. If you do not see this label on your PR then it means that something needs
+to be fixed before it can be reviewed.
 
 > [!NOTE]  
 > The `aws-cdk` repository is frequently updated, so PR branches may quickly become out-of-date, showing "This branch is out-of-date with the base branch." This is not an issue as long as there are no conflicts with the newly merged commits. Once the PR is approved, our automation will update it with the latest `main` branch and handle the merge. No action is needed on your part.
