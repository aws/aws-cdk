# https://docs.codecov.com/docs/codecovyml-reference#coverage
coverage:
  status:
    project:
      default:
        # require the overall project coverage to never decrease
        target: auto
    patch:
      default:
        # require the overall patch coverage to be at least 95%
        target: 95

# https://docs.codecov.com/docs/codecovyml-reference#comment
comment:
  layout: "header, diff, flags, components"

# https://docs.codecov.com/docs/codecovyml-reference#component_management
component_management:
  default_rules:
    statuses:
      # every component will produce its own status check that requires overall coverage doesnt decrease
      - type: project
        target: auto
      # every component will produce its own status check that requires patch coverage of at least 95%
      - type: patch
        target: 95
  individual_components:
    - component_id: packages_aws_cdk # identifier that should not be changed
      name: packages/aws-cdk # display name that can change freely
      paths:
        - packages/aws-cdk/**
    - component_id: packages_aws_cdk_lib_core # identifier that should not be changed
      name: packages/aws-cdk-lib/core # display name that can change freely
      paths:
        - packages/aws-cdk-lib/core/**

# https://docs.codecov.com/docs/ignoring-paths
ignore:
<<<<<<< HEAD
  - packages/aws-cdk/lib/parse-command-line-arguments.ts # this file is generated and some lines cannot be tested
  - packages/aws-cdk/lib/cli.ts # we integ test this file
=======
  - packages/aws-cdk/lib/cli.ts # we integ test this file
  - ^(?!.*packages\/(aws-cdk|aws-cdk-lib\/core)\/).+$ # ignore anything that isn't in the cli or core
>>>>>>> 4f2a73b6
<|MERGE_RESOLUTION|>--- conflicted
+++ resolved
@@ -36,10 +36,5 @@
 
 # https://docs.codecov.com/docs/ignoring-paths
 ignore:
-<<<<<<< HEAD
-  - packages/aws-cdk/lib/parse-command-line-arguments.ts # this file is generated and some lines cannot be tested
   - packages/aws-cdk/lib/cli.ts # we integ test this file
-=======
-  - packages/aws-cdk/lib/cli.ts # we integ test this file
-  - ^(?!.*packages\/(aws-cdk|aws-cdk-lib\/core)\/).+$ # ignore anything that isn't in the cli or core
->>>>>>> 4f2a73b6
+  - ^(?!.*packages\/(aws-cdk|aws-cdk-lib\/core)\/).+$ # ignore anything that isn't in the cli or core