# AWS Construct Library Design Guidelines

The AWS Construct Library is a rich class library of CDK constructs which
represent all resources offered by the AWS Cloud and higher-level constructs for
achieving common tasks.

The purpose of this document is to provide guidelines for designing the APIs in
the AWS Construct Library in order to ensure a consistent and integrated
experience across the entire AWS surface area.

As much as possible, the guidelines in this document are enforced using the
[**awslint** tool](https://www.npmjs.com/package/awslint) which reflects on the
APIs and verifies that the APIs adhere to the guidelines. When a guideline is
backed by a linter rule, the rule name will be referenced like this:
_[awslint:resource-class-is-construct]_.

For the purpose of this document, we will use "Foo" to denote the official name
of the resource as defined in the AWS CloudFormation resource specification
(i.e. "Bucket", "Queue", "Topic", etc). This notation allows deriving names from
the official name. For example, `FooProps` would be `BucketProps`, `TopicProps`,
etc, `IFoo` would be `IBucket`, `ITopic` and so forth.

The guidelines in this document use TypeScript (and npm package names) since
this is the source programming language used to author the library, which is
later packaged and published to all programming languages through
[jsii](https://github.com/awslabs/jsii).

When designing APIs for the AWS Construct Library (and these guidelines), we
follow the tenets of the AWS CDK:

* **Meet developers where they are**: our APIs are based on the mental model of
the user, and not the mental model of the service APIs, which are normally
designed against the constraints of the backend system and the fact that these
APIs are used through network requests. It's okay to enable multiple ways to
achieve the same thing, in order to make it more natural for users who come from
different mental models.
* **Full coverage**: the AWS Construct Library exposes the full surface area of
AWS. It is not opinionated about which parts of the service API should be
used. However, it offers sensible defaults to allow users to get started quickly
with best practices, but allows them to fully customize this behavior. We use a
layered architecture so that users can choose the level of abstraction that fits
their needs.
* **Designed for the CDK**: the AWS Construct Library is primarily optimized for
AWS customers who use the CDK idiomatically and natively.  As much as possible,
the APIs are non-leaky and do not require that users understand how AWS
CloudFormation works. If users wish to “escape” from the abstraction, the APIs
offer explicit ways to do that, so that users won't be blocked by missing
capabilities or issues.
* **Open**: the AWS Construct Library is an open and extensible framework. It is
also open source. It heavily relies on interfaces to allow developers to extend
its behavior and provide their own custom implementations. Anyone should be able
to publish constructs that look & feel exactly like any construct in the AWS
Construct Library.
* **Designed for jsii**: the AWS Construct Library is built with jsii. This
allows the library to be used from all supported programming languages. jsii
poses restrictions on language features that cannot be idiomatically represented
in target languages.

## API Design

### Modules

AWS resources are organized into modules based on their AWS service. For
example, the "Bucket" resource, which is offered by the Amazon S3 service will
be available under the **@aws-cdk/aws-s3** module. We will use the “aws-” prefix
for all AWS services, regardless of whether their marketing name uses an
“Amazon” prefix (e.g. “Amazon S3”). Non-AWS services supported by AWS
CloudFormation (like the Alexa::ASK namespace) will be **@aws-cdk/alexa-ask**.

The name of the module is based on the AWS namespace of this service, which is
consistent with the AWS SDKs and AWS CloudFormation _[awslint:module-name]_.

All major versions of an AWS namespace will be mastered in the AWS Construct
Library under the root namespace. For example resources of the **ApiGatewayV2**
namespace will be available under the **@aws-cdk/aws-apigateway** module (and
not under “v2) _[awslint:module-v2]_.

In some cases, it makes sense to introduce secondary modules for a certain
service (e.g. aws-s3-notifications, aws-lambda-event-sources, etc). The name of
the secondary module will be
**@aws-cdk/aws-xxx-\<secondary-module\>**_[awslint:module-secondary]_.

Documentation for how to use secondary modules should be in the main module. The
README file should refer users to the central module
_[awslint:module-secondary-readme-redirect]_.

### Construct Class

Constructs are the basic building block of CDK applications. They represent
abstract cloud components of any complexity. Constructs in the AWS Construct
Library normally represent physical AWS resources (such as an SQS queue) but
they can also represent abstract composition of other constructs (such as
**LoadBalancedFargateService**).

Most of the guidelines in this document apply to all constructs in the AWS
Construct Library, regardless of whether they represent concrete AWS resources
or abstractions. However, you will notice that some sections explicitly call out
guidelines that apply only to AWS resources (and in many cases
enforced/implemented by the **Resource** base class).

AWS services are modeled around the concept of *resources*. Services normally
expose one or more resources through their APIs, which can be provisioned
through the APIs control plane or through AWS CloudFormation.

Every resource available in the AWS platform will have a corresponding resource
construct class to represents it. For example, the **s3.Bucket** construct
represents Amazon S3 Buckets, the **dynamodb.Table** construct represents an
Amazon DynamoDB table. The name of resource constructs must be identical to the
name of the resource in the AWS API, which should be consistent with the
resource name in the AWS CloudFormation spec _[awslint:resource-class]_.

> The _awslint:resource-class_ rule is a **warning** (instead of an error). This
  allows us to gradually expand the coverage of the library.

Classes which represent AWS resources are constructs and they must extend the
**cdk.Resource** class directly or indirectly
_[awslint:resource-class-extends-resource]_.

> Resource constructs are normally implemented using low-level CloudFormation
  (“CFN”) constructs, which are automatically generated from the AWS
  CloudFormation resource specification.

The signature (both argument names and types) of all construct initializers
(constructors) must be as follows _[awslint:construct-ctor]_:

```ts
constructor(scope: cdk.Construct, id: string, props: FooProps)
```

The **props** argument must be of type FooProps
[_awslint:construct-ctor-props-type_].

If all props are optional, the `props` argument must also be optional
_[awslint:construct-ctor-props-optional]_.

```ts
constructor(scope: cdk.Construct, id: string, props: FooProps = {})
```

> Using `= {}` as a default value is preferable to using an optional qualifier
  (`?`) since it will ensure that props will never be `undefined` and therefore
  easier to parse in the method body.

As a rule of thumb, most constructs should directly extend the **Construct** or
**Resource** instead of another construct. Prefer representing polymorphic
behavior through interfaces and not through inheritance.

Construct classes should extend only one of the following classes
[_awslint:construct-inheritence_]:

* The **Resource** class (if it represents an AWS resource)
* The **Construct** class (if it represents an abstract component)
* The **XxxBase** class (which, in turn extends **Resource**)

All constructs must define a static type check method called **isFoo** with the
following implementation [_awslint:static-type-check_]:

```ts
const IS_FOO = Symbol.for('@aws-cdk/aws-foo.Foo');

export class Foo {
  public static isFoo(x: any): x is Foo {
    return IS_FOO in x;
  }

  constructor(scope: Construct, id: string, props: FooProps) {
    super(scope, id);

    Object.defineProperty(this, IS_FOO, { value: true });
  }
}
```

### Construct Interface

One of the important tenets of the AWS Construct Library is to use strong-types
when referencing resources across the library. This is in contrast to how AWS
backend APIs (and, consequently, AWS CloudFormation) model reference via one of
their *runtime attributes* (such as the resource's ARN). Since the AWS CDK is a
client-side abstraction, we can offer developers a much richer experience by
using *object references* instead of *attribute references*.

Using object references instead of attribute references allows consumers of
these objects to have a richer interaction with the consumed object. They can
reference runtime attributes such as the resource's ARN, but also utilize logic
encapsulated by the target object.

Here's an example: when a user defines an S3 bucket, they can pass in a KMS key
that will be used for bucket encryption:

```ts
new s3.Bucket(this, 'MyBucket', { encryptionKey: key });
```

The **Bucket** class can now use **key.keyArn** to obtain the ARN for the key,
but it can also call the **key.grantEncrypt** method as a result of a call to
**bucket.grantWrite**. Separation of concerns is a basic OO design principle:
the fact that the Bucket class needs the ARN or that it needs to request
encryption permissions are not the user's concern, and the API of the Bucket
class should not “leak” these implementation details. In the future, the Bucket
class can decide to interact differently with the **key** and this won't require
expanding its surface area. It also allows the **Key** class to change its
behavior (i.e. add an IAM action to enable encryption of certain types of keys)
without affecting the API of the consumer.

#### Owned vs. Unowned Constructs

Using object references instead of attribute references provides a richer API,
but also introduces an inherent challenge: how do we reference constructs that
are not defined inside the same app (“**owned**” by the app)? These could be
resources that were created by some other AWS CDK app, via the AWS console,
etc. We call these **“unowned” constructs.**

In order to model this concept of owned and unowned constructs, all constructs
in the AWS Construct Library should always have a corresponding **construct
interface**. This interface includes the API of the construct
_[awslint:construct-interface]_.

Therefore, when constructs are referenced ***anywhere*** in the API (e.g. in
properties or methods of other resources or higher-level constructs), the
resource interface (`IFoo`) should be used over concrete resource classes
(`Foo`). This will allow users to supply either internal or external resources
_[awslint:ref-via-interface]_.

Construct interfaces must extend the **IConstruct** interface in order to allow
consumers to take advantage of common resource capabilities such as unique IDs,
paths, scopes, etc _[awslint:construct-interface-extends-iconstruct]_.

Constructs that directly represent AWS resources (most of the constructs in the
AWS Construct Library) should extend **IResource** (which, transitively, extends
**IConstruct**) _[awslint:resource-interface-extends-resource]_.

#### Abstract Base

It is recommended to implement an abstract base class **FooBase** for each
resource **Foo**. The base class would normally implement the entire
construct interface and leave attributes as abstract properties.

```ts
abstract class FooBase extends Resource implements IFoo {
  public abstract fooName: string;
  public abstract fooArn: string;

  // .. concrete implementation of IFoo (grants, metrics, factories),
  // should only rely on "fooName" and "fooArn" theoretically
}
```

The construct base class can then be used to implement the various
deserialization and import methods by defining an ad-hoc local class which
simply provides an implementation for the attributes (see “Serialization” below
for an example).

The abstract base class should be internal and not exported in the module's API
_[awslint:construct-base-is-private]_. This is only a recommended (linter
warning).

### Props

Constructs are defined by creating a new instance and passing it a set of
**props** to the constructor. Throughout this document, we will refer to these
as “props” (to distinguish them from JavaScript object properties).

 The props argument for the **Foo** construct should be a struct (interface with
 only readonly properties) named **FooProps** _[awslint:props-struct-name]_.

> Even if a construct props simply extends from some other Props struct and does
  not add any new properties, you should still define it, so it will be
  extensible in the future without breaking users in languages like Java where
  the props struct name is explicitly named.

Props are the most important aspect of designing a construct. Props are the
entry point of the construct. They should reflect the entire surface area of the
service through semantics that are intuitive to how developers perceive the
service and its capabilities.

When designing the props of an AWS resource, consult the AWS Console experience
for creating this resource. Service teams spend a lot of energy thinking about
this experience. This is a great resource for learning about the mental model of
the user. Aligning with the console also makes it easier for users to jump back
and forth between the AWS Console (the web frontend of AWS) and the CDK (the
“programmatic frontend” of AWS).

AWS constructs should *not* have a “props” property
[_awslint:props-no-property_].

Construct props should expose the *full set* of capabilities of the AWS service
through a declarative interface [_awslint:props-coverage_].

This section describes guidelines for construct props.

#### Types

Use **strong types** (and specifically, construct interfaces) instead of
physical attributes when referencing other resources. For example, instead of
**keyArn**, use **kms.IKey** [_awslint:props-no-arn-refs_].

Do not “leak” the details or types of the CFN layer when defining your construct
API. In almost all cases, a richer object-oriented API can be exposed to
encapsulate the low-level surface [_awslint:props-no-cfn-types_].

Do not use the **Token** type. It provides zero type safety, and is a functional
interface that may not translate cleanly in other JSII runtimes. Therefore, it should
be avoided wherever possible [_awslint:props-no-tokens_].

**deCDK** allows users to synthesize CDK stacks through a CloudFormation-like
  template, similar to SAM. CDK constructs are represented in deCDK templates
  like CloudFormation resources. Technically, this means that when a construct
  is defined, users supply an ID, type and a set of properties. In order to
  allow users to instantiate all AWS Construct Library constructs through the
  deCDK syntax, we impose restrictions on prop types _[awslint:props-decdk]_:

* Primitives (string, number, boolean, date)
* Collections (list, map)
* Structs
* Enums
* Enum-like classes
* Union-like classes
* References to other constructs (through their construct interface)
* Integration interfaces (interfaces that have a “**bind**” method)

#### Defaults

A prop should be *required* only if there is no possible sensible default value
that can be provided *or calculated*.

Sensible defaults have a tremendous impact on the developer experience. They
offer a quick way to get started with minimal cognitive, but do not limit users
from harnessing the full power of the resource, and customizing its behavior.

> A good way to determine what's the right sensible default is to refer to the
  AWS Console resource creation experience. In many cases, there will be
  alignment.

The **@default** documentation tag must be included on all optional properties
of interfaces. Since there are cases where the default behavior is not a
specific value but rather depends on circumstances/context, the default
documentation tag must always begin with a “**-**" and then include a
description of the default behavior _[awslint:props-default-doc]_.

For example:

```ts
/**
 * External KMS key to use for bucket encryption.
 *
 * @default - if encryption is set to "Kms" and this property is undefined, a
 * new KMS key will be created and associated with this bucket.
 */
encryptionKey?: kms.IEncryptionKey;
```

#### Flat

Do not introduce artificial nesting for props. It hinders discoverability and
makes it cumbersome to use in some languages (like Java) [_awslint:props-flat_].

You can use a shared prefix for related properties to make them appear next to
each other in documentation and code completion:

For example, instead of:

```ts
new Bucket(this, 'MyBucket', {
  bucketWebSiteConfiguration: {
    errorDocument: '404.html',
    indexDocument: 'index.html',
  }
});
```

Prefer:

```ts
new Bucket(this, 'MyBucket', {
  websiteErrorDocument: '404.html',
  websiteIndexDocument: 'index.html'
});
```

#### Concise

Property names should be short and concise as possible and take into
consideration the ample context in which the property is used. Being concise
doesn't mean inventing new semantics. It just means that you can remove
redundant context from the property names.

Being concise doesn't mean you should invent new service semantics (see next
item). It just means that you can remove redundant context from the property
names. For example, there is no need to repeat the resource type, the property
type or indicate that this is a "configuration".

For example, prefer “readCapacity” versus “readCapacityUnits”.

#### Naming

We prefer the terminology used by the official AWS service documentation over
new terminology, even if you think it's not ideal. It helps users diagnose
issues and map the mental model of the construct to the service APIs,
documentation and examples. For example, don't be tempted to change SQS's
**dataKeyReusePeriod** with **keyRotation** because it will be hard for people
to diagnose problems. They won't be able to just search for “sqs dataKeyReuse”
and find topics on it.

> We can relax this guideline when this is about generic terms (like
  `httpStatus` instead of `statusCode`). The important semantics to preserve are
  for *service features*: I wouldn't want to rename "lambda layers" to "lambda
  dependencies" just because it makes more sense because then users won't be
  able to bind these terms to the service documentation.

Indicate units of measurement in property names that don't use a strong
type. Use “milli”, “sec”, “min”, “hr”, “Bytes”, “KiB”, “MiB”, “GiB” (KiB=1024
bytes, while KB=1000 bytes).

#### Property Documentation

Every prop must have detailed documentation. It is recommended to **copy** from
the official AWS documentation in English if possible so that language and style
will match the service.

#### Enums

When relevant, use enums to represent multiple choices.

```ts
export enum MyEnum {
  OPTION1 = 'op21',
  OPTION2 = 'opt2',
}
```

A common pattern in AWS is to allow users to select from a predefined set of
common options, but also allow the user to provide their own customized values.

A pattern for an "Enum-like Class" should be used in such cases:

```ts
export interface MyProps {
  option: MyOption;
}

export class MyOption {
  public static COMMON_OPTION_1 = new MyOption('common.option-1');
  public static COMMON_OPTION_2 = new MyOption('common.option-2');

  public MyOption(public readonly customValue: string) { }
}
```

Then usage would be:

```ts
new BoomBoom(this, 'Boom', {
  option: MyOption.COMMON_OPTION_1
});
```

Suggestion for alternative syntax for custom options? Motivation: if we make
everything go through static factories, it will look more regular (I'm fine not
pursuing this, just popped into my head):

```ts
export class MyOption {
  public static COMMON_OPTION_1 = new MyOption('common.option-1');
  public static COMMON_OPTION_2 = new MyOption('common.option-2');

  public static custom(value: string) {
    return new MyOption(value);
  }

  // 'protected' iso. 'private' so that someone that really wants to can still
  // do subclassing. But maybe might as well be private.
  protected MyOption(public readonly value: string) { }
}

// Usage
new BoomBoom(this, 'Boom', {
  option: MyOption.COMMON_OPTION_1
});

new BoomBoom(this, 'Boom', {
  option: MyOption.custom('my-value')
});
```

#### Unions

Do not use TypeScript union types in construct APIs (`string | number`) since
many of the target languages supported by the CDK cannot strongly-model such
types _[awslint:props-no-unions]_.

Instead, use a class with static methods:

```ts
new lambda.Function(this, 'MyFunction', {
  code: lambda.Code.asset('/asset/path'), // or
  code: lambda.Code.bucket(myBucket, 'bundle.zip'), // or
  code: lambda.Code.inline('code')
  // etc
}
```

### Attributes

Every AWS resource has a set of "physical" runtime attributes such as ARN,
physical names, URLs, etc. These attributes are commonly late-bound, which means
they can only be resolved during deployment, when AWS CloudFormation actually
provisions the resource.

AWS constructs must expose all resource attributes defined in the underlying
CloudFormation resource as readonly properties of the class
_[awslint:resource-attribute]_.

All properties that represent resource attributes must include the JSDoc tag
**@attribute** _[awslint:attribute-tag]_.

All attribute names must begin with the type name as a prefix
(e.g. ***bucket*Arn** instead of just **arn**) _[awslint:attribute-name]_. This
implies that if a property begins with the type name, it must have an
**@attribute** tag.

All resource attributes must be represented as readonly properties of the
resource interface _[awslint:attribute-readonly]_.

Resource attributes should use a type that corresponds to the resolved AWS
CloudFormation type (e.g. **string**, **string[]**) _[awslint:attribute-type]_.

> Resource attributes almost always represent string values (URL, ARN,
  name). Sometimes they might also represent a list of strings. Since attribute
  values can either be late-bound ("a promise to a string") or concrete ("a
  string"), the AWS CDK has a mechanism called "tokens" which allows codifying
  late-bound values into strings or string arrays. This approach was chosen in
  order to dramatically simplify the type-system and ergonomics of CDK code. As
  long as users treat these attributes as opaque values (e.g. not try to parse
  them or manipulate them), they can be used interchangeably.

If needed, you can query whether an object includes unresolved tokens by using
the **Token.unresolved(x)** method.

To ensure users are aware that the value returned by attribute properties should
be treated as an opaque token, the JSDoc “@returns” annotation should begin with
“**@returns a $token representing the xxxxx**”
[_awslint:attribute-doc-returns-token_].

### Configuration

When an app defines a construct or resource, it specifies its provisioning
configuration upon initialization. For example, when an SQS queue is defined,
its visibility timeout can be configured.

Naturally, when constructs are imported (unowned), the importing app does not
have control over its configuration (e.g. you cannot change the visibility
timeout of an SQS queue that you didn't create). Therefore, construct interfaces
cannot include methods that require access/mutation of configuration.

One of the problems with configuration mutation is that there could be a race
condition between two parts of the app, trying to set contradicting values.

There are a number use cases where you'd want to provide APIs which expose or
mutate the construct's configuration. For example,
**lambda.Function.addEnvironment** is a useful method that adds an environment
variable to the function's runtime environment, and used occasionally to inject
dependencies.

> Note that there are APIs that look like they mutate the construct, but in fact
  they are **factories** (i.e. they define resources on the user's stack). Those
  APIs _should_ be exposed on the construct interface and not on the construct
  class.

To help avoid the common mistake of exposing non-configuration APIs on the
construct class (versus the construct interface), we require that configuration
APIs (methods/properties) defined on the construct class will be annotated with
the **@config** jsdoc tag [_awslint:config-explicit_].

```ts
interface IFoo extends IConstruct {
  bar(): void;
}

class Foo extends Construct implements IFoo {
  public bar() { }

  /** @mutating */
  public goo() { }

  public mutateMe() { } // ERROR! missing "@mutating" or missing on IFoo
}
```

#### Prefer Additions

As a rule of thumb, “adding” items to configuration props of type unordered
array is normally considered safe as it will unlikely cause race conditions. If
the prop is a map (like in **addEnvironment**), write defensive code that will
throw if two values are assigned to the same key.

#### Dropped Mutations

Since all references across the library are done through a construct's
interface, methods that are only available on the concrete construct class will
not be accessible by code that uses the interface type. For example, code that
accepts a **lambda.IFunction** will not see the **addEnvironment** method.

In most cases, this is desirable, as it ensures that only the code the owns the
construct (instantiated it), will be able to mutate its configuration.

However, there are certain areas in the library, where, for the sake of
consistency and interoperability, we allow mutating methods to be exposed on the
interface. For example, **grant** methods are exposed on the construct interface
and not on the concrete class. In most cases, when you grant a permission on an
AWS resource, the *principal's* policy needs to be updated, which mutates the
consumer. However, there are certain cases where a *resource policy* must be
updated. However, if the resource is unowned, it doesn't make sense (or even
impossible) to update its policy (there is usually a 1:1 relationship between a
resource and a resource policy). In such cases, we decided that grant methods
will simply skip any changes to resource policies, but will attach a
**permission notice** to the app, which will be printed when the stack is
synthesized by the toolkit.

### Factories

In most AWS services, there are one or more resources which can be referred to as
“primary resources” (normally one), while other resources exposed by the service
can be considered “secondary resources”.

For example, the AWS Lambda service exposes the **Function** resource, which can
be considered the primary resource while **Layer**, **Permission**, **Alias**
are considered secondary. For API Gateway, the primary resource is **RestApi**,
and there are many secondary resources such as **Method**, **Resource**,
**Deployment**, **Authorizer**.

Secondary resources are normally associated with the primary resource (i.e. a
reference to the primary resource must be supplied upon initialization).

Users should be able to define secondary resources either by directly
instantiating their construct class (like any other construct), and passing in a
reference to the primary resource's construct interface *or* it is recommended
to implement convenience methods on the primary resource that will facilitate
defining secondary resources. This improves discoverability and ergonomics
_[awslint:factory-method]_.

For example, **lambda.Function.addLayer** can be used to add a layer to the
function, **apigw.RestApi.addResource** can be used to add to an API.

Methods for defining a secondary resource “Bar” associated with a primary
resource “Foo” should have the following signature:

```ts
export interface IFoo {
  addBar(...): Bar;
}
```

Notice that:

* The method has an “add” prefix.
  It implies that users are adding something to their stack.
* The method is implemented on the construct interface
  (to allow adding secondary resources to unowned constructs).
* The method returns a “Bar” instance (owned).

In order to reuse the set of props used to configure the secondary resource,
define a base interface for **FooProps** called **FooOptions** to allow
secondary resource factory methods to reuse props
_[awslint:factory-method-options]_:

```ts
export interface LogStreamOptions {
  logStreamName?: string;
}

export interface LogStreamProps extends LogStreamOptions {
  logGroup: ILogGroup;
}

export interface ILogGroup {
  addLogStream(id: string, options?: LogStreamOptions): LogStream;
}
```

### Imports

Construct classes should expose a set of static factory methods with a
“**from**” prefix that will allow users to import *unowned* constructs into
their app.

The signature of all “from” methods should adhere to the following rules
_[awslint:from-signature]_:

* First argument must be **scope** of type **Construct**.
* Second argument is a **string**. This string will be used to determine the
  ID of the new construct. If the import method uses some value that is
  promised to be unique within the stack scope (such as ARN, export name),
  this value can be reused as the construct ID.
* Returns an object that implements the construct interface (**IFoo**).

#### “from” Methods

Resource constructs should export static “from” methods for importing unowned
<<<<<<< HEAD
resources given one or more of its physical attributes such as ARN, name, etc. All
constructs should have at least one fromXxx method _[awslint:from-method]_:
=======
resources given one more of its physical attributes such as ARN, name, etc. All
constructs should have at least one "fromXxx" method _[awslint:from-method]_:
>>>>>>> 465cd9c4

```ts
static fromFooArn(scope: Construct, id: string, bucketArn: string): IFoo;
static fromFooName(scope: Construct, id: string, bucketName: string): IFoo;
```

> Since AWS constructs usually export all resource attributes, the logic behind
  the various “from\<Attribute\>” methods would normally need to convert one
  attribute to another. For example, given a name, it would need to render the
  ARN of the resource. Therefore, if **from\<Attribute\>** methods expect to be
  able to parse their input, they must verify that the input (e.g. ARN, name)
  doesn't have unresolved tokens (using **Token.unresolved**). Preferably, they
  can use **Stack.parseArn** to achieve this purpose.

If a resource has an ARN attribute, it should implement at least a **fromFooArn**
import method [_awslint:from-arn_].

To implement **fromAttribute** methods, use the abstract base class construct as
follows:

<!-- markdownlint-disable MD013 -->
```ts
class Foo {
  static fromArn(scope: Construct, fooArn: string): IFoo {
    class _Foo extends FooBase {
      public get fooArn() { return fooArn; }
      public get fooName() { return this.node.stack.parseArn(fooArn).resourceName; }
    }

    return new _Foo(scope, fooArn);
  }
}
```
<!-- markdownlint-enable MD013 -->

#### From-attributes

If a resource has more than a single attribute (“ARN” and “name” are usually
considered a single attribute since it's usually possible to convert one to the
other), then the resource should provide a static **fromAttributes** method to
allow users to explicitly supply values to all resource attributes when they
import an external (unowned) resource [_awslint:from-attributes_].

```ts
static fromFooAttributes(scope: Construct, id: string, attrs: FooAttributes): IFoo;
```

### Roles

If a CloudFormation resource has a **Role** property, it normally represents the
IAM role that will be used by the resource to perform operations on behalf of
the user.

Constructs that represent such resources should conform to the following
guidelines.

An optional prop called **role** of type **iam.IRole**should be exposed to allow
users to "bring their own role", and use either an owned or unowned role
_[awslint:role-config-prop]_.

```ts
interface FooProps {
  /**
   * The role to associate with foo.
   * @default - a role will be automatically created
   */
  role?: iam.IRole;
}
```

The construct interface should expose a **role** property, and extends
**iam.IGrantable** _[awslint:role-property]_:

```ts
interface IFoo extends iam.IGrantable {
  /**
   * The role associated with foo. If foo is imported, no role will be available.
   */
  readonly role?: iam.IRole;
}
```

This property will be `undefined` if this is an unowned construct (e.g. was not
defined within the current app).

An **addToRolePolicy** method must be exposed on the construct interface to
allow adding statements to the role's policy _[awslint:role-add-to-policy]_:

```ts
interface IFoo {
  addToRolePolicy(statement: iam.Statement): void;
}
```

If the construct is unowned, this method should no-op and issue a **permissions
notice** (TODO) to the user indicating that they should ensure that the role of
this resource should have the specified permission.

Implementing **IGrantable** brings an implementation burden of **grantPrincipal:
IPrincipal**. This property must be set to the **role** if available, or to a
new **iam.ImportedResourcePrincipal** if the resource is imported and the role
is not available.

### Resource Policies

Resource policies are IAM policies defined on the side of the resource (as
oppose to policies attached to the IAM principal). Different resources expose
different APIs for controlling their resource policy. For example, ECR
repositories have a **RepositoryPolicyText** prop, SQS queues offer a
**QueuePolicy** resource, etc.

Constructs that represents resources with a resource policy should encapsulate
the details of how resource policies are created behind a uniform API as
described in this section.

When a construct represents an AWS resource that supports a resource policy, it
should expose an optional prop that will allow initializing resource with a
specified policy _[awslint:resource-policy-prop]_:

```ts
resourcePolicy?: iam.PolicyStatement[]
```

Furthermore, the construct *interface* should include a method that allows users
to add statements to the resource policy
_[awslint:resource-policy-add-to-policy]_:

```ts
interface IFoo extends iam.IResourceWithPolicy {
  addToResourcePolicy(statement: iam.PolicyStatement): void;
}
```

For some resources, such as ECR repositories, it is impossible (in
CloudFormation) to add a resource policy if the resource is unowned (the policy
is coupled with the resource creation). In such cases, the implementation of
`addToResourcePolicy` should add a **permission** **notice** to the construct
(using `node.addInfo`) indicating to the user that they must ensure that the
resource policy of that specified resource should include the specified
statement.

### VPC

Compute resources such as AWS Lambda functions, Amazon ECS clusters, AWS
CodeBuild projects normally allow users to specify the VPC configuration in
which they will be placed. The underlying CFN resources would normally have a
property or a set of properties that accept the set of subnets in which to place
the resources.

In most cases, the preferred default behavior is to place the resource in all
private subnets available within the VPC.

Props of such constructs should include the following properties
_[awslint:vpc-props]_:

```ts
/**
 * The VPC in which to run your CodeBuild project.
 */
vpc: ec2.IVpc; // usually this is required

/**
 * Which VPC subnets to use for your CodeBuild project.
 *
 * @default - uses all private subnets in your VPC
 */
vpcSubnetSelection?: ec2.SubnetSelection;
```

### Grants

Grants are one of the most powerful concepts in the AWS Construct Library. They
offer a higher level, intent-based, API for managing IAM permissions for AWS
resources.

**Despite the fact that they may be mutating**, grants should be exposed on the
  construct interface, and not on the concrete class
  _[awslint:grants-on-interface]_. See discussion above about mutability for
  reasoning.

Grants are represented as a set of methods with the “**grant**” prefix.

All constructs that represent AWS resources must have at least one grant method
called “**grant**” which can be used to grant a grantee (such as an IAM
principal) permission to perform a set of actions on the resource with the
following signature. This method is defined as an abstract method on the
**Resource** base class (and the **IResource** interface)
_[awslint:grants-grant-method]_:

```ts
grant(grantee: iam.IGrantable, ...actions: string[]): iam.Grant;
```

The **iam.Grant** class has a rich API for implementing grants which implements
the desired behavior.

Furthermore, resources should also include a set of grant methods for common use
cases. For example, **dynamodb.Table.grantPutItem**,
**s3.Bucket.grantReadWrite**, etc. In such cases, the signature of the grant
method should adhere to the following rules _[awslint:grant-signature]_:

1. Name should have a “grant” prefix
2. Returns an **iam.Grant** object
3. First argument must be **grantee: iam.IGrantable**

```ts
grantXxx(grantee: iam.IGrantable): iam.Grant;
```

It makes sense for some AWS resources to also expose grant methods on all
resources in the account. To support such use cases, expose a set of static
grant methods on the construct class. For example,
**dynamodb.Table.grantAllListStreams**. The signature of static grants should be
similar _[awslint:grants-static-all]_.

```ts
export class Table {
  public static grantAll(grantee: iam.IGrantable, ...actions: string[]): iam.Grant;
  public static grantAllListStreams(grantee: iam.IGrantable): iam.Grant;
}
```

### Metrics

Almost all AWS resources emit CloudWatch metrics, which can be used with alarms
and dashboards.

AWS construct interfaces should include a set of “metric” methods which
represent the CloudWatch metrics emitted from this resource
_[awslint:metrics-on-interface]_.

At a minimum (and enforced by IResource), all resources should have a single
method called **metric**, which returns a **cloudwatch.Metric** object
associated with this instance (usually this method will simply set the right
metrics namespace and dimensions [_awslint:metrics-generic-method_]:

```ts
metric(metricName: string, options?: cloudwatch.MetricOptions): cloudwatch.Metric;
```

> **Exclusion**: If a resource does not emit CloudWatch metrics, this rule may
    be excluded

Additional metric methods should be exposed with the official metric name as a
suffix and adhere to the following rules _[awslint:metrics-method-signature]:_

* Name should be “metricXxx” where “Xxx” is the official metric name
* Accepts a single “options” argument of type **MetricOptions**
* Returns a **Metric** object

```ts
interface IFunction {
  metricDuration(options?: cloudwatch.MetricOptions): cloudwatch.Metric;
  metricInvocations(options?: cloudwatch.MetricOptions): cloudwatch.Metric;
  metricThrottles(options?: cloudwatch.MetricOptions): cloudwatch.Metric;
}
```

It is sometimes desirable to use a metric that applies to all resources of a
certain type within the account. To facilitate this, resources should expose a
static method called **metricAll** _[awslint:metrics-static-all]_. Additional
**metricAll** static methods can also be exposed
_[awslint:metrics-all-methods]_.

<!-- markdownlint-disable MD013 -->
```ts
class Function extends Resource implements IFunction {
  public static metricAll(metricName: string, options?: cloudwatch.MetricOptions): cloudwatch.Metric;
  public static metricAllErrors(props?: cloudwatch.MetricOptions): cloudwatch.Metric;
}
```
<!-- markdownlint-enable MD013 -->

### Events

Many AWS resources emit events to the CloudWatch event bus. Such resources should
have a set of “onXxx” methods available on their construct interface
_[awslint:events-in-interface]_.

All “on” methods should have the following signature
[_awslint:events-method-signature_]:

```ts
onXxx(id: string, target: events.IEventRuleTarget, options?: XxxOptions): cloudwatch.EventRule;
```

When a resource emits CloudWatch events, it should at least have a single
generic **onEvent** method to allow users to specify the event name
[_awslint:events-generic_]:

```ts
onEvent(event: string, id: string, target: events.IEventRuleTarget): cloudwatch.EventRule
```

### Connections

AWS resources that use EC2 security groups to manage network security should
implement the **connections API** interface by having the construct interface
extend **ec2.IConnectable** _[awslint:connectable-interface]_.

### Integrations

Many AWS services offer “integrations” with other services. For example, AWS
CodePipeline has actions that can trigger AWS Lambda functions, ECS tasks,
CodeBuild projects and more. AWS Lambda can be triggered by a variety of event
sources, AWS CloudWatch event rules can trigger many types of targets, SNS can
publish to SQS and Lambda, etc, etc.

> See [aws-cdk#1743](https://github.com/awslabs/aws-cdk/issues/1743) for a
  discussion on the various design options.

AWS integrations normally have a single **central** service and a set of
**consumed** services. For example, AWS CodePipeline is the central service and
consumes multiple services that can be used as pipeline actions. AWS Lambda is
the central service and can be triggered by multiple event sources.

Integrations are an abstract concept, not necessarily a specific mechanism. For
example, each AWS Lambda event source is implemented in a different way (SNS,
Bucket notifications, CloudWatch events, etc), but conceptually, *some* users
like to think about AWS Lambda as the “center”. It is also completely legitimate
to have multiple ways to connect two services on AWS. To trigger an AWS Lambda
function from an SNS topic, you could either use the integration or the SNS APIs
directly.

Integrations should be modeled using an **interface** (i.e. **IEventSource**)
exported in the API of the central module (e.g. “aws-lambda”) and implemented by
classes in the integrations module (“aws-lambda-event-sources”)
[_awslint:integrations-interface_].

```ts
// aws-lambda
interface IEventSource {
  bind(fn: IFunction): void;
}
```

A method “addXxx” should be defined on the construct interface and adhere to the
following rules _[awslint:integrations-add-method]:_

* Should accept any object that implements the integrations interface
* Should not return anything (void)
* Implementation should call “bind” on the integration object

```ts
interface IFunction extends IResource {
  public addEventSource(eventSource: IEventSource) {
    eventSource.bind(this);
  }
}
```

An optional array prop should allow declaratively applying integrations (sugar
to calling “addXxx”):

```ts
interface FunctionProps {
  eventSources?: IEventSource[];
}
```

Lastly, to ease discoverability and maintain a sane dependency graphs, all
integrations for a certain service should be mastered in a single secondary
module named aws-*xxx*-*yyy* (where *xxx* is the service name and *yyy* is the
integration name). For example, **aws-s3-notifications**,
**aws-lambda-event-sources**, **aws-codepipeline-actions**. All implementations
of the integration interface should reside in a single module
_[awslint:integrations-in-single-module]_.

```ts
// aws-lambda-event-sources
class DynamoEventSource implements IEventSource {
  constructor(table: dynamodb.ITable, options?: DynamoEventSourceOptions) { ... }

  public bind(fn: IFunction) {
    // ...do your magic
  }
}
```

When integration classes define new constructs in **bind**, they should be aware
that they are adding into a scope they don't fully control. This means they
should find a way to ensure that construct IDs do not conflict. This is a
domain-specific problem.

### State

Persistent resources are AWS resource which hold persistent state, such as
databases, tables, buckets, etc.

To make sure stateful resources can be easily identified, all resource
constructs must include the **@stateful** or **@stateless** JSDoc annotations at
the class level _[awslint:state-annotation]_.

This annotation enables the following linting rules.

```ts
/**
 * @stateful
 */
export class Table { }
```

Persistent resources must have a **removalPolicy** prop, defaults to
**Orphan** _[awslint:state-removal-policy-prop]_:

```ts
import { RemovalPolicy } from '@aws-cdk/cdk';

export interface TableProps {
  /**
   * @default ORPHAN
   */
  readonly removalPolicy?: RemovalPolicy;
}
```

Removal policy is applied at the CFN resource level using the
**RemovalPolicy.apply(resource)**:

```ts
RemovalPolicy.apply(cfnTable, props.removalPolicy);
```

The **IResource** interface requires that all resource constructs implement a
property **stateful** which returns **true** or **false** to allow runtime
checks query whether a resource is persistent
_[awslint:state-stateful-property]_.

### Physical Names - TODO

See <https://github.com/awslabs/aws-cdk/issues/2283>

### Tags

The AWS platform has a powerful tagging system that can be used to tag resources
with key/values. The AWS CDK exposes this capability through the **Tag**
“aspect”, which can seamlessly tag all resources within a subtree:

```ts
// add a tag to all taggable resource under "myConstruct"
myConstruct.node.apply(new cdk.Tag("myKey", "myValue"));
```

Constructs for AWS resources that can be tagged must have an optional **tags**
hash in their props [_awslint:tags-prop_].

### Secrets

If you expect a secret in your API (such as passwords, tokens), use the
**cdk.SecretValue** class to signal to users that they should not include
secrets in their CDK code or templates.

If a property is named “password” it must use the **SecretValue** type
[_awslint:secret-password_].  If a property has the word “token” in it, it must
use the SecretValue type [_awslint:secret-token_].

## Project Structure

### Code Organization

* Code should be under `lib/`
* Entry point should be `lib/index.ts` and should only contain “imports”
  for other files.
* No need to put every class in a separate file. Try to think of a
  reader-friendly organization of your source files.

## Implementation

The following guidelines and recommendations apply are related to the
implementation of AWS constructs.

### General Principles

* Do not future proof.
* No fluent APIs.
* Good APIs “speak” in the language of the user. The terminology your API uses
  should be intuitive and represent the mental model your user brings over,
  not one that you made up and you force them to learn.
* Multiple ways of achieving the same thing is legitimate.
* Constantly maintain the invariants.
* The fewer “if statements” the better.

### Construct IDs

Construct IDs (the second argument passed to all constructs when they are
defined) are used to formulate resource logical IDs which must be **stable**
across updates. The logical ID of a resource is calculated based on the **full
path** of its construct in the construct scope hierarchy. This means that any
change to a logical ID in this path will invalidate all the logical IDs within
this scope. This will result in **replacements of all underlying resources**
within the next update, which is extremely undesirable.

As described above, use the ID “**Resource**” for the primary resource of an AWS
construct.

Therefore, when implementing constructs, you should treat the construct
hierarchy and all construct IDs as part of the **external contract** of the
construct. Any change to either should be considered and called out as a
breaking change.

There is no need to concatenate logical IDs. If you find yourself needing to
that to ensure uniqueness, it's an indication that you may be able to create
another abstraction, or even just a **Construct** instance to serve as a
namespace:

```ts
const privateSubnets = new Construct(this, 'PrivateSubnets');
const publicSubnets = new Construct(this, 'PublishSubnets');

for (const az of availabilityZones) {
  new Subnet(privateSubnets, az);
  new Subnet(publicSubnets, az, { public: true });
}
```

### Errors

#### Input Validation

Prefer to validate input as early as it is passed into your code (ctor, methods,
etc) and bail out by throwing an **Error** (no need to create subclasses of
Error since all errors in the CDK are unrecoverable):

* All lowercase sentences (usually they are printed after “Error: \<message\>”)
* Include a descriptive message
* Include the value provided
* Include the expected/allowed values
* No need to include information that can be obtained from the stack trace
* No need to add a period at the end of error messages

#### Avoid Errors If Possible

Always prefer to do the right thing for the user instead of raising an
error. Only fail if the user has explicitly specified bad configuration. For
example, VPC has **enableDnsHostnames** and **enableDnsSupport**. DNS hostnames
*require* DNS support, so only fail if the user enabled DNS hostnames but
explicitly disabled DNS support. Otherwise, auto-enable DNS support for them.

#### Never Catch Exceptions

All CDK errors are unrecoverable.  If a method wishes to signal a recoverable
error, this should be modeled in a return value and not through exceptions.

#### Post Validation

In the rare case where the integrity of your construct can only be checked right
before synthesis, override the **Construct.validate()** method and return
meaningful errors. Always prefer early input validation over post-validation.

#### Attached Errors/Warnings

You can also “attach” an error or a warning to a construct via
the **Annotations** class. These methods (e.g., `Annotations.of(construct).addWarning`)
will attach CDK metadata to your construct, which will be displayed to the user
by the toolchain when the stack is deployed.

Errors will not allow deployment and warnings will only be displayed in
highlight (unless **--strict** mode is used).

### Tokens

* Do not use FnSub

## Documentation

Documentation style (copy from official AWS docs) No need to Capitalize Resource
Names Like Buckets after they've been defined Stability (@stable, @experimental)
Use the word “define” to describe resources/constructs in your stack (instead of
“~~create~~”, “configure”, “provision”).  Use a summary line and separate the
doc body from the summary line using an empty line.

### Inline Documentation

All public APIs must be documented when first introduced
[_awslint:docs-public-apis_].

Do not add documentation on overrides/implementations. The public reference
documentation will automatically copy the base documentation to the derived
APIs, so it's better to avoid the confusion [_awslint:docs-no-duplicates_].

Use the following JSDoc tags: **@param**, **@returns**, **@default**, **@see**,
**@example.**

### Readme

* Header should include maturity level.
* Example for the simple use case should be almost the first thing.
* If there are multiple common use cases, provide an example for each one and
  describe what happens under the hood at a high level
  (e.g. which resources are created).
* Reference docs are not needed.
* Use literate (`.lit.ts`) integration tests into README file.

## Testing

### Unit tests

* Unit test utility functions and object models separately from constructs. If
  you want them to be “package-private”, just put them in a separate file and
  import `../lib/my-util` from your unit test code.
* Failing tests should be prefixed with “fails”

### Integration tests

* Integration tests should be under `test/integ.xxx.ts` and should basically
  just be CDK apps that can be deployed using “cdk deploy” (in the meantime).

### Versioning

* Semantic versioning Construct ID changes or scope hierarchy

## Naming & Style

### Naming Conventions

* **Class names**: PascalCase
* **Properties**: camelCase
* **Methods (static and non-static)**: camelCase
* **Interfaces** (“behavioral interface”): IMyInterface
* **Structs** (“data interfaces”): MyDataStruct
* **Enums**: PascalCase, **Members**: SNAKE_UPPER

### Coding Style

* **Indentation**: 2 spaces
* **Line length**: 150
* **String literals**: use single-quotes (`'`) or backticks (```)
* **Semicolons**: at the end of each code statement and declaration
  (incl. properties and imports).
* **Comments**: start with lower-case, end with a period.<|MERGE_RESOLUTION|>--- conflicted
+++ resolved
@@ -697,13 +697,8 @@
 #### “from” Methods
 
 Resource constructs should export static “from” methods for importing unowned
-<<<<<<< HEAD
 resources given one or more of its physical attributes such as ARN, name, etc. All
-constructs should have at least one fromXxx method _[awslint:from-method]_:
-=======
-resources given one more of its physical attributes such as ARN, name, etc. All
-constructs should have at least one "fromXxx" method _[awslint:from-method]_:
->>>>>>> 465cd9c4
+constructs should have at least one `fromXxx` method _[awslint:from-method]_:
 
 ```ts
 static fromFooArn(scope: Construct, id: string, bucketArn: string): IFoo;
