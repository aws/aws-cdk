--- conflicted
+++ resolved
@@ -4,11 +4,8 @@
 import semver = require('semver');
 import { LICENSE, NOTICE } from './licensing';
 import { PackageJson, ValidationRule } from './packagejson';
-<<<<<<< HEAD
-import { deepGet, deepSet, expectDevDependency, expectJSON, expectJSONOneOf, fileShouldBe, fileShouldContain, monoRepoVersion } from './util';
-=======
-import { deepGet, deepSet, expectDevDependency, expectJSON, fileShouldBe, fileShouldContain, findInnerPackages, monoRepoVersion } from './util';
->>>>>>> 17ba29ad
+import { deepGet, deepSet, expectDevDependency, expectJSON, expectJSONOneOf,
+  fileShouldBe, fileShouldContain, findInnerPackages, monoRepoVersion } from './util';
 
 /**
  * Verify that the package name matches the directory name
@@ -20,8 +17,8 @@
     const parts = pkg.packageRoot.split(path.sep);
 
     const expectedName = parts[parts.length - 2].startsWith('@')
-               ? parts.slice(parts.length - 2).join('/')
-               : parts[parts.length - 1];
+      ? parts.slice(parts.length - 2).join('/')
+      : parts[parts.length - 1];
 
     expectJSON(this.name, pkg, 'name', expectedName);
   }
