{
  "name": "pkglint",
  "version": "1.13.1",
  "private": true,
  "description": "Validate and fix package.json files",
  "main": "lib/index.js",
  "types": "lib/index.d.ts",
  "repository": {
    "type": "git",
    "url": "git://github.com/aws/aws-cdk"
  },
  "pkglint": {
    "ignore": true
  },
  "bin": {
    "pkglint": "bin/pkglint"
  },
  "scripts": {
    "build": "tsc -b && tslint -p . && chmod +x bin/pkglint.js",
    "build+test": "npm run build",
    "build+test+package": "npm run build",
    "watch": "tsc -b -w",
    "lint": "tsc -b && tslint -p . --force"
  },
  "keywords": [
    "aws",
    "cdk",
    "constructs",
    "s3"
  ],
  "author": {
    "name": "Amazon Web Services",
    "url": "https://aws.amazon.com"
  },
  "license": "Apache-2.0",
  "devDependencies": {
<<<<<<< HEAD
    "@types/fs-extra": "^8.0.0",
=======
    "@types/colors": "^1.2.1",
    "@types/fs-extra": "^8.0.1",
>>>>>>> 392aefc5
    "@types/semver": "^6.0.2",
    "@types/yargs": "^13.0.3"
  },
  "dependencies": {
    "case": "^1.6.2",
    "colors": "^1.4.0",
    "fs-extra": "^8.1.0",
    "semver": "^6.3.0",
    "yargs": "^14.2.0"
  }
}<|MERGE_RESOLUTION|>--- conflicted
+++ resolved
@@ -34,12 +34,7 @@
   },
   "license": "Apache-2.0",
   "devDependencies": {
-<<<<<<< HEAD
-    "@types/fs-extra": "^8.0.0",
-=======
-    "@types/colors": "^1.2.1",
     "@types/fs-extra": "^8.0.1",
->>>>>>> 392aefc5
     "@types/semver": "^6.0.2",
     "@types/yargs": "^13.0.3"
   },
