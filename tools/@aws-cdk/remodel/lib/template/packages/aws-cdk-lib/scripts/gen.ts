--- conflicted
+++ resolved
@@ -3,9 +3,8 @@
 import * as path from 'path';
 
 const srcDir = path.join(__dirname, '..', 'lib');
-<<<<<<< HEAD
-const modulesGenerated = await generateAll(srcDir, {
-  coreImport: 'aws-cdk-lib',
+generateAll(srcDir, {
+  coreImport: '../../core',
 });
 
 const awsCdkLibDir = path.join(__dirname, '..');
@@ -38,9 +37,4 @@
 
 
 await fs.writeJson(pkgJsonPath, pkgJson, { spaces: 2 });
-await fs.writeFile(topLevelIndexFilePath, topLevelIndexFileEntries.join('\n'));
-=======
-generateAll(srcDir, {
-  coreImport: '../../core',
-});
->>>>>>> 1ba4876c
+await fs.writeFile(topLevelIndexFilePath, topLevelIndexFileEntries.join('\n'));