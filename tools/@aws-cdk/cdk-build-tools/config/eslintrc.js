--- conflicted
+++ resolved
@@ -71,13 +71,9 @@
     'brace-style': ['error', '1tbs', { allowSingleLine: true }], // enforce one true brace style
     'space-before-blocks': 'error', // require space before blocks
     'curly': ['error', 'multi-line', 'consistent'], // require curly braces for multiline control statements
-<<<<<<< HEAD
-    'eol-last': ["error", "always"], // require a newline a the end of files
+    'eol-last': ['error', 'always'], // require a newline a the end of files
     '@stylistic/spaced-comment': ['error', 'always', { 'exceptions': ['/', '*'], 'markers': ['/'] }], // require a whitespace at the beginninng of each comment
-=======
-    'eol-last': ['error', 'always'], // require a newline a the end of files
     '@stylistic/padded-blocks': ['error', { 'classes': 'never' }],
->>>>>>> 8506d312
 
     // Require all imported dependencies are actually declared in package.json
     'import/no-extraneous-dependencies': [
