{
  "name": "@aws-cdk/cdk-build-tools",
  "private": true,
  "version": "0.0.0",
  "description": "Tools package with shared build scripts for CDK packages",
  "main": "lib/index.js",
  "repository": {
    "type": "git",
    "url": "https://github.com/aws/aws-cdk.git",
    "directory": "tools/@aws-cdk/cdk-build-tools"
  },
  "bin": {
    "cdk-build": "bin/cdk-build",
    "cdk-compat": "bin/cdk-compat",
    "cdk-watch": "bin/cdk-watch",
    "cdk-test": "bin/cdk-test",
    "cdk-package": "bin/cdk-package",
    "cdk-awslint": "bin/cdk-awslint",
    "cdk-lint": "bin/cdk-lint"
  },
  "scripts": {
    "build": "tsc -b && chmod +x bin/cdk-build && chmod +x bin/cdk-test && chmod +x bin/cdk-watch && chmod +x bin/cdk-awslint && chmod +x bin/cdk-lint && pkglint && eslint . --ext=.ts",
    "watch": "tsc -b -w",
    "pkglint": "pkglint -f",
    "test": "echo success",
    "build+test+package": "yarn build+test",
    "build+test": "yarn build && yarn test",
    "build+extract": "yarn build",
    "build+test+extract": "yarn build+test"
  },
  "author": {
    "name": "Amazon Web Services",
    "url": "https://aws.amazon.com",
    "organization": true
  },
  "license": "Apache-2.0",
  "devDependencies": {
    "@aws-cdk/pkglint": "0.0.0",
    "@types/fs-extra": "^8.1.2",
    "@types/jest": "^27.4.0",
    "@types/semver": "^7.3.9",
    "@types/yargs": "^15.0.14"
  },
  "dependencies": {
    "@aws-cdk/eslint-plugin": "0.0.0",
    "@aws-cdk/yarn-cling": "0.0.0",
    "@typescript-eslint/eslint-plugin": "^4.33.0",
    "@typescript-eslint/parser": "^4.33.0",
    "awslint": "0.0.0",
<<<<<<< HEAD
    "colors": "1.4.0",
=======
    "chalk": "^4",
>>>>>>> b6e3e517
    "eslint": "^7.32.0",
    "eslint-import-resolver-node": "^0.3.6",
    "eslint-import-resolver-typescript": "^2.5.0",
    "eslint-plugin-import": "^2.25.4",
    "eslint-plugin-jest": "^24.7.0",
    "fs-extra": "^9.1.0",
    "jest": "^27.4.7",
    "jest-junit": "^13.0.0",
    "jsii": "^1.52.1",
    "jsii-pacmak": "^1.52.1",
    "jsii-reflect": "^1.52.1",
    "markdownlint-cli": "^0.30.0",
    "nyc": "^15.1.0",
    "semver": "^7.3.5",
    "ts-jest": "^27.1.2",
    "typescript": "~3.9.10",
    "yargs": "^16.2.0"
  },
  "keywords": [
    "aws",
    "cdk"
  ],
  "homepage": "https://github.com/aws/aws-cdk",
  "engines": {
    "node": ">= 14.15.0"
  },
  "nozem": {
    "ostools": [
      "chmod"
    ]
  },
  "ubergen": {
    "exclude": true
  }
}<|MERGE_RESOLUTION|>--- conflicted
+++ resolved
@@ -47,11 +47,7 @@
     "@typescript-eslint/eslint-plugin": "^4.33.0",
     "@typescript-eslint/parser": "^4.33.0",
     "awslint": "0.0.0",
-<<<<<<< HEAD
-    "colors": "1.4.0",
-=======
     "chalk": "^4",
->>>>>>> b6e3e517
     "eslint": "^7.32.0",
     "eslint-import-resolver-node": "^0.3.6",
     "eslint-import-resolver-typescript": "^2.5.0",
