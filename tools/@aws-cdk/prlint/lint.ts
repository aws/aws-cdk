--- conflicted
+++ resolved
@@ -428,13 +428,12 @@
   return (hasLabel(pr, Exemption.CLI_INTEG_TESTED) || pr.user?.login === 'aws-cdk-automation');
 }
 
-<<<<<<< HEAD
 function shouldExemptSizeCheck(pr: GitHubPr): boolean {
   return hasLabel(pr, Exemption.SIZE_CHECK);
-=======
+}
+
 function shouldExemptAnalyticsMetadataChange(pr: GitHubPr): boolean {
   return (hasLabel(pr, Exemption.ANALYTICS_METADATA_CHANGE) || pr.user?.login === 'aws-cdk-automation');
->>>>>>> 7aaac124
 }
 
 function hasLabel(pr: GitHubPr, labelName: string): boolean {
