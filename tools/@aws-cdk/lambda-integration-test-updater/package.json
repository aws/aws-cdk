{
  "name": "@aws-cdk/lambda-integration-test-updater",
  "version": "0.0.0",
  "private": true,
  "bin": {
    "lambda-integration-test-updater": "bin/update-lambda-runtimestes-integ-testing.ts"
  },
  "scripts": {
    "build": "tsc --build",
    "build+test": "npm run build && npm run test",
    "lint": "eslint --ext .ts,.tsx --fix --no-error-on-unmatched-pattern src test",
    "package": "mkdir -p dist/js && mv $(npm pack) dist/js/",
    "test": "jest --passWithNoTests --updateSnapshot",
    "test:watch": "jest --watch",
    "watch": "tsc --build -w tsconfig.json"
  },
  "devDependencies": {
    "@types/jest": "^29.5.14",
    "@types/node": "^16",
    "@aws-cdk/cdk-build-tools": "0.0.0",
    "jest": "^29",
    "ts-jest": "^29",
    "typescript": "~5.5.4",
    "cjs-module-lexer": "^1.4.3"
  },
  "dependencies": {
<<<<<<< HEAD
    "esbuild": "^0.25.6",
=======
    "esbuild": "^0.25.0",
>>>>>>> 81fe6602
    "ts-morph": "~24.0.0"
  },
  "main": "lib/index.js",
  "license": "Apache-2.0"
}<|MERGE_RESOLUTION|>--- conflicted
+++ resolved
@@ -24,11 +24,7 @@
     "cjs-module-lexer": "^1.4.3"
   },
   "dependencies": {
-<<<<<<< HEAD
-    "esbuild": "^0.25.6",
-=======
     "esbuild": "^0.25.0",
->>>>>>> 81fe6602
     "ts-morph": "~24.0.0"
   },
   "main": "lib/index.js",
