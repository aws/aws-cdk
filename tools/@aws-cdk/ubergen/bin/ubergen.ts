--- conflicted
+++ resolved
@@ -45,11 +45,8 @@
 }
 
 interface PackageJson {
-<<<<<<< HEAD
   readonly main?: string;
-=======
   readonly description?: string;
->>>>>>> b03b4dcb
   readonly bundleDependencies?: readonly string[];
   readonly bundledDependencies?: readonly string[];
   readonly dependencies?: { readonly [name: string]: string };
