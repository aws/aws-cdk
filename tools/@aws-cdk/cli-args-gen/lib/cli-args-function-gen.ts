import { code, FreeFunction, Module, SelectiveModuleImport, Type, TypeScriptRenderer } from '@cdklabs/typewriter';
import { EsLintRules } from '@cdklabs/typewriter/lib/eslint-rules';
import * as prettier from 'prettier';
import { kebabToCamelCase } from './util';
import { CliAction, CliConfig } from './yargs-types';

const CLI_ARG_NAME = 'args';
const CONFIG_ARG_NAME = 'config';

export async function renderCliArgsFunc(config: CliConfig): Promise<string> {
  const scope = new Module('aws-cdk');

  scope.documentation.push( '-------------------------------------------------------------------------------------------');
  scope.documentation.push('GENERATED FROM packages/aws-cdk/lib/config.ts.');
  scope.documentation.push('Do not edit by hand; all changes will be overwritten at build time from the config file.');
  scope.documentation.push('-------------------------------------------------------------------------------------------');

  scope.addImport(new SelectiveModuleImport(scope, './cli-arguments', ['CliArguments', 'GlobalOptions']));
  const cliArgType = Type.fromName(scope, 'CliArguments');

  scope.addImport(new SelectiveModuleImport(scope, './settings', ['Command']));

  const createCliArguments = new FreeFunction(scope, {
    name: 'convertYargsToCliArgs',
    export: true,
    returnType: cliArgType,
    parameters: [
      { name: 'args', type: Type.ANY },
    ],
  });
  createCliArguments.addBody(code.expr.directCode(buildCliArgsFunction(config)));

  const createConfigArguments = new FreeFunction(scope, {
    name: 'convertConfigToCliArgs',
    export: true,
    returnType: cliArgType,
    parameters: [
      { name: 'config', type: Type.ANY },
    ],
  });
  createConfigArguments.addBody(code.expr.directCode(buildConfigArgsFunction(config)));

  const ts = new TypeScriptRenderer({
    disabledEsLintRules: [EsLintRules.MAX_LEN], // the default disabled rules result in 'Definition for rule 'prettier/prettier' was not found'
  }).render(scope);

  return prettier.format(ts, {
    parser: 'typescript',
    printWidth: 150,
    singleQuote: true,
    quoteProps: 'consistent',
  });
}

function buildCliArgsFunction(config: CliConfig): string {
  const globalOptions = buildGlobalOptions(config, CLI_ARG_NAME);
  const commandSwitch = buildCommandSwitch(config, CLI_ARG_NAME);
  const cliArgs = buildCliArgs(CLI_ARG_NAME);
  return [
    globalOptions,
    commandSwitch,
    cliArgs,
  ].join('\n');
}

function buildConfigArgsFunction(config: CliConfig): string {
  const globalOptions = buildGlobalOptions(config, CONFIG_ARG_NAME);
  const commandList = buildCommandsList(config, CONFIG_ARG_NAME);
  const configArgs = buildConfigArgs(config);
  return [
    globalOptions,
    commandList,
    configArgs,
  ].join('\n');
}

function buildGlobalOptions(config: CliConfig, argName: string): string {
  const globalOptionExprs = ['const globalOptions: GlobalOptions = {'];
  for (const optionName of Object.keys(config.globalOptions)) {
    const name = kebabToCamelCase(optionName);
    globalOptionExprs.push(`'${name}': ${argName}.${name},`);
  }
  globalOptionExprs.push('}');
  return globalOptionExprs.join('\n');
}

function buildCommandsList(config: CliConfig, argName: string): string {
  const commandOptions = [];
  // Note: we are intentionally not including aliases for the default options that can be
  // specified via `cdk.json`. These options must be specified by the command name
  // i.e. acknowledge rather than ack.
  for (const commandName of Object.keys(config.commands)) {
    commandOptions.push(`const ${kebabToCamelCase(commandName)}Options = {`);
    commandOptions.push(...buildCommandOptions(config.commands[commandName], argName, kebabToCamelCase(commandName)));
    commandOptions.push('}');
  }
  return commandOptions.join('\n');
}

function buildCommandSwitch(config: CliConfig, argName: string): string {
  const commandSwitchExprs = ['let commandOptions;', `switch (${argName}._[0] as Command) {`];
  for (const commandName of Object.keys(config.commands)) {
    commandSwitchExprs.push(
      // All aliases of the command should map to the same switch branch
      // This ensures that we store options of the command regardless of what alias is specified
      ...buildAliases(commandName, config.commands[commandName].aliases),
      'commandOptions = {',
      ...buildCommandOptions(config.commands[commandName], argName),
      ...(config.commands[commandName].arg ? [buildPositionalArguments(config.commands[commandName].arg, argName)] : []),
      '};',
      `break;
    `);
  }
  commandSwitchExprs.push('}');
  return commandSwitchExprs.join('\n');
}

<<<<<<< HEAD
function buildCommandOptions(options: CliAction, argName: string, prefix?: string): string[] {
=======
function buildAliases(commandName: string, aliases: string[] = []): string[] {
  const cases = [commandName, ...aliases];
  return cases.map((c) => `case '${c}':`);
}

function buildCommandOptions(options: CliAction): string[] {
>>>>>>> d6013a7b
  const commandOptions: string[] = [];
  for (const optionName of Object.keys(options.options ?? {})) {
    const name = kebabToCamelCase(optionName);
    if (prefix) {
      commandOptions.push(`'${name}': ${argName}.${prefix}?.${name},`);
    } else {
      commandOptions.push(`'${name}': ${argName}.${name},`);
    }
  }
  return commandOptions;
}

function buildPositionalArguments(arg: { name: string; variadic: boolean }, argName: string): string {
  if (arg.variadic) {
    return `${arg.name}: ${argName}.${arg.name}`;
  }
  return `${arg.name}: ${argName}.${arg.name}`;
}

function buildCliArgs(argName: string): string {
  return [
    'const cliArguments: CliArguments = {',
    `_: ${argName}._[0],`,
    'globalOptions,',
    `[${argName}._[0]]: commandOptions`,
    '}',
    '',
    'return cliArguments',
  ].join('\n');
}

function buildConfigArgs(config: CliConfig): string {
  return [
    'const cliArguments: CliArguments = {',
    'globalOptions,',
    ...(Object.keys(config.commands).map((commandName) => {
      return `'${commandName}': ${kebabToCamelCase(commandName)}Options,`;
    })),
    '}',
    '',
    'return cliArguments',
  ].join('\n');
}<|MERGE_RESOLUTION|>--- conflicted
+++ resolved
@@ -115,16 +115,12 @@
   return commandSwitchExprs.join('\n');
 }
 
-<<<<<<< HEAD
-function buildCommandOptions(options: CliAction, argName: string, prefix?: string): string[] {
-=======
 function buildAliases(commandName: string, aliases: string[] = []): string[] {
   const cases = [commandName, ...aliases];
   return cases.map((c) => `case '${c}':`);
 }
 
-function buildCommandOptions(options: CliAction): string[] {
->>>>>>> d6013a7b
+function buildCommandOptions(options: CliAction, argName: string, prefix?: string): string[] {
   const commandOptions: string[] = [];
   for (const optionName of Object.keys(options.options ?? {})) {
     const name = kebabToCamelCase(optionName);
