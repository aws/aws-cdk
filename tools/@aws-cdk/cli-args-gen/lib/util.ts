import { code, Expression } from '@cdklabs/typewriter';

export function generateDefault(type: string) {
  return type === 'array' ? [] : undefined;
}

<<<<<<< HEAD
export function lit(value: any): Expression {
  switch (value) {
    case undefined:
      return code.expr.UNDEFINED;
    case null:
      return code.expr.NULL;
    default:
      return code.expr.lit(value);
  }
}
=======
export function kebabToCamelCase(str: string): string {
  return str
    .split('-')
    .map((word, index) =>
      index === 0
        ? word.toLowerCase()
        : word.charAt(0).toUpperCase() + word.slice(1).toLowerCase(),
    )
    .join('');
}

export function kebabToPascal(str: string): string {
  return str
    .split('-')
    .map(word => word.charAt(0).toUpperCase() + word.slice(1).toLowerCase())
    .join('');
}
>>>>>>> 56ed0e57
<|MERGE_RESOLUTION|>--- conflicted
+++ resolved
@@ -4,7 +4,6 @@
   return type === 'array' ? [] : undefined;
 }
 
-<<<<<<< HEAD
 export function lit(value: any): Expression {
   switch (value) {
     case undefined:
@@ -15,7 +14,7 @@
       return code.expr.lit(value);
   }
 }
-=======
+
 export function kebabToCamelCase(str: string): string {
   return str
     .split('-')
@@ -32,5 +31,4 @@
     .split('-')
     .map(word => word.charAt(0).toUpperCase() + word.slice(1).toLowerCase())
     .join('');
-}
->>>>>>> 56ed0e57
+}