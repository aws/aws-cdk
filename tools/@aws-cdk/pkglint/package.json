--- conflicted
+++ resolved
@@ -37,29 +37,12 @@
   },
   "license": "Apache-2.0",
   "devDependencies": {
-<<<<<<< HEAD
     "@aws-cdk/eslint-config": "0.0.0",
-    "@types/fs-extra": "^9.0.13",
-    "@types/glob": "^7.2.0",
-    "@types/jest": "^29.5.14",
-    "@types/semver": "^7.7.0",
-    "@types/yargs": "^15.0.19",
-=======
-    "@cdklabs/eslint-plugin": "^1.3.5",
     "@types/fs-extra": "^9.0.13",
     "@types/glob": "^7.2.0",
     "@types/jest": "^29.5.14",
     "@types/semver": "^7.7.1",
     "@types/yargs": "^15.0.20",
-    "@typescript-eslint/eslint-plugin": "^8",
-    "@stylistic/eslint-plugin": "^2",
-    "@typescript-eslint/parser": "^8",
-    "eslint": "^8",
-    "eslint-import-resolver-node": "^0.3.9",
-    "eslint-import-resolver-typescript": "^2.7.1",
-    "eslint-plugin-import": "^2.32.0",
-    "eslint-plugin-jest": "^28",
->>>>>>> 3751930e
     "jest": "^29.7.0",
     "typescript": "~5.5.4"
   },
