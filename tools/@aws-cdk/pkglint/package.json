--- conflicted
+++ resolved
@@ -61,11 +61,7 @@
   },
   "dependencies": {
     "case": "^1.6.3",
-<<<<<<< HEAD
-    "colors": "1.4.0",
-=======
     "chalk": "^4",
->>>>>>> b6e3e517
     "fs-extra": "^9.1.0",
     "glob": "^7.2.0",
     "npm-bundled": "^1.1.2",
