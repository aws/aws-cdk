// Cannot depend on cdk-build-tools, cdk-build-tools depends on this
module.exports = {
<<<<<<< HEAD
        collectCoverage: true,
=======
    moduleFileExtensions: [
        "js",
    ],
    testMatch: [
        "**/?(*.)+(test).js",
    ],
    testEnvironment: "node",
    coverageThreshold: {
        global: {
            branches: 10,
            statements: 10,
        },
    },
    collectCoverage: true,
>>>>>>> 6227c946
    coverageReporters: [
        "lcov",
        "html",
        "text-summary",
<<<<<<< HEAD
        ['text', { file: 'coverage/coverage.txt' }]
=======
>>>>>>> 6227c946
    ],
    coveragePathIgnorePatterns: [
        "<rootDir>/lib/.*\\.generated\\.[jt]s",
        "<rootDir>/test/.*\\.[jt]s",
    ],
<<<<<<< HEAD

  testMatch: [
    "**/?(*.)+(test).js",
  ],
=======
>>>>>>> 6227c946
};<|MERGE_RESOLUTION|>--- conflicted
+++ resolved
@@ -1,8 +1,5 @@
 // Cannot depend on cdk-build-tools, cdk-build-tools depends on this
 module.exports = {
-<<<<<<< HEAD
-        collectCoverage: true,
-=======
     moduleFileExtensions: [
         "js",
     ],
@@ -17,25 +14,13 @@
         },
     },
     collectCoverage: true,
->>>>>>> 6227c946
     coverageReporters: [
         "lcov",
         "html",
         "text-summary",
-<<<<<<< HEAD
-        ['text', { file: 'coverage/coverage.txt' }]
-=======
->>>>>>> 6227c946
     ],
     coveragePathIgnorePatterns: [
         "<rootDir>/lib/.*\\.generated\\.[jt]s",
         "<rootDir>/test/.*\\.[jt]s",
     ],
-<<<<<<< HEAD
-
-  testMatch: [
-    "**/?(*.)+(test).js",
-  ],
-=======
->>>>>>> 6227c946
 };