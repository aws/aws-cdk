--- conflicted
+++ resolved
@@ -31,15 +31,9 @@
   },
   "license": "Apache-2.0",
   "dependencies": {
-<<<<<<< HEAD
-    "@aws-cdk/aws-service-spec": "^0.1.121",
-    "@aws-cdk/service-spec-importers": "^0.0.95",
-    "@aws-cdk/service-spec-types": "^0.0.187",
-=======
     "@aws-cdk/aws-service-spec": "^0.1.122",
     "@aws-cdk/service-spec-importers": "^0.0.96",
     "@aws-cdk/service-spec-types": "^0.0.188",
->>>>>>> 5cddd7ec
     "@cdklabs/tskb": "^0.0.4",
     "@cdklabs/typewriter": "^0.0.10",
     "camelcase": "^6",
