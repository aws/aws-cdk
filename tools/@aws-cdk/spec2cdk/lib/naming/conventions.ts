--- conflicted
+++ resolved
@@ -134,10 +134,8 @@
 }
 
 /**
- * Submodule identifier from name (`aws-s3` -> `aws_s3`)
+ * namespace to module name parts (`AWS::S3` -> ['aws-s3', 'AWS', 'S3'])
  */
-<<<<<<< HEAD
-=======
 export function modulePartsFromNamespace(namespace: string) {
   const [moduleFamily, moduleBaseName] = (namespace === 'AWS::Serverless' ? 'AWS::SAM' : namespace).split('::');
   const moduleName = `${moduleFamily}-${moduleBaseName}`.toLocaleLowerCase();
@@ -151,7 +149,6 @@
 /**
  * Submodule identifier from name (`aws-s3` -> `aws_s3`)
  */
->>>>>>> 667de250
 export function submoduleSymbolFromName(name: string) {
   return name.replace(/-/g, '_');
 }
