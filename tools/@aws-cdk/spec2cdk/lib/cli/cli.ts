import * as path from 'node:path';
import { parseArgs } from 'node:util';
import { PositionalArg, showHelp } from './help';
<<<<<<< HEAD
import { GenerateModuleMap, GenerateOptions, generateSome, generateAll, defaultFilePatterns, GenerateFilePatterns } from '../generate';
import { log, parsePattern } from '../util';
=======
import { GenerateModuleMap, GenerateOptions, generate, generateAll } from '../generate';
import { log } from '../util';
>>>>>>> fda6e13b

const command = 'spec2cdk';
const args: PositionalArg[] = [{
  name: 'output-path',
  required: true,
  description: 'The directory the generated code will be written to',
}];
const config = {
  'help': {
    short: 'h',
    type: 'boolean',
    description: 'Show this help',
  },
  'debug': {
    type: 'boolean',
    description: 'Show additional debug output',
  },
  'pattern': {
    type: 'string',
    description: 'File and path pattern for generated files',
  },
  'augmentations': {
    type: 'string',
    description: 'File and path pattern for generated augmentations files',
  },
  'metrics': {
    type: 'string',
    description: 'File and path pattern for generated canned metrics files ',
  },
  'service': {
    short: 's',
    type: 'string',
    description: 'Generate files only for a specific service, e.g. AWS::S3',
    multiple: true,
  },
  'clear-output': {
    type: 'boolean',
    default: false,
    description: 'Completely delete the output path before generating new files',
  },
  'augmentations-support': {
    type: 'boolean',
    default: false,
    description: 'Generates additional files required for augmentation files to compile. Use for testing only',
  },
} as const;

const helpText = `Path patterns can use the following variables:

    %moduleName%          The name of the module, e.g. aws-lambda
    %serviceName%         The full name of the service, e.g. aws-lambda
    %serviceShortName%    The short name of the service, e.g. lambda

Note that %moduleName% and %serviceName% can be different if multiple services are generated into a single module.`;

const help = () => showHelp(command, args, config, helpText);
export const shortHelp = () => showHelp(command, args);

export async function main(argv: string[]) {
  const {
    positionals,
    values: options,
  } = parseArgs({
    args: argv,
    allowPositionals: true,
    options: config,
  });

  if (options.help) {
    help();
    return;
  }

  if (options.debug) {
    process.env.DEBUG = '1';
  }
  log.debug('CLI args', positionals, options);

  const outputDir = positionals[0];
  if (!outputDir) {
    throw new EvalError('Please specify the output-path');
  }

  const outputPath = outputDir ?? path.join(__dirname, '..', 'services');
<<<<<<< HEAD
  const customFilePatterns: Partial<GenerateFilePatterns> = {};
  if (options.pattern) {
    customFilePatterns.resources = parsePattern(options.pattern);
  }
  if (options.augmentations) {
    customFilePatterns.augmentations = parsePattern(options.augmentations);
  }
  if (options.metrics) {
    customFilePatterns.cannedMetrics = parsePattern(options.metrics);
  }

  const generatorOptions: GenerateOptions = {
    outputPath,
    filePatterns: {
      ...defaultFilePatterns(),
      ...customFilePatterns,
=======
  const generatorOptions: GenerateOptions = {
    outputPath,
    filePatterns: {
      resources: options.pattern,
      augmentations: options.augmentations,
      cannedMetrics: options.metrics,
>>>>>>> fda6e13b
    },
    clearOutput: options['clear-output'],
    augmentationsSupport: options['augmentations-support'],
    debug: options.debug as boolean,
  };

  if (options.service?.length) {
    const moduleMap: GenerateModuleMap = {};
    for (const service of options.service) {
      if (!service.includes('::')) {
        throw new EvalError(`Each service must be in the form <Partition>::<Service>, e.g. AWS::S3. Got: ${service}`);
      }
      moduleMap[service.toLocaleLowerCase().split('::').join('-')] = { services: [{ namespace: service }] };
    }
    await generateSome(moduleMap, generatorOptions);
    return;
  }

  await generateAll(generatorOptions);
}<|MERGE_RESOLUTION|>--- conflicted
+++ resolved
@@ -1,13 +1,8 @@
 import * as path from 'node:path';
 import { parseArgs } from 'node:util';
 import { PositionalArg, showHelp } from './help';
-<<<<<<< HEAD
-import { GenerateModuleMap, GenerateOptions, generateSome, generateAll, defaultFilePatterns, GenerateFilePatterns } from '../generate';
-import { log, parsePattern } from '../util';
-=======
-import { GenerateModuleMap, GenerateOptions, generate, generateAll } from '../generate';
+import { GenerateModuleMap, GenerateOptions, generateSome, generateAll } from '../generate';
 import { log } from '../util';
->>>>>>> fda6e13b
 
 const command = 'spec2cdk';
 const args: PositionalArg[] = [{
@@ -92,31 +87,12 @@
   }
 
   const outputPath = outputDir ?? path.join(__dirname, '..', 'services');
-<<<<<<< HEAD
-  const customFilePatterns: Partial<GenerateFilePatterns> = {};
-  if (options.pattern) {
-    customFilePatterns.resources = parsePattern(options.pattern);
-  }
-  if (options.augmentations) {
-    customFilePatterns.augmentations = parsePattern(options.augmentations);
-  }
-  if (options.metrics) {
-    customFilePatterns.cannedMetrics = parsePattern(options.metrics);
-  }
-
-  const generatorOptions: GenerateOptions = {
-    outputPath,
-    filePatterns: {
-      ...defaultFilePatterns(),
-      ...customFilePatterns,
-=======
   const generatorOptions: GenerateOptions = {
     outputPath,
     filePatterns: {
       resources: options.pattern,
       augmentations: options.augmentations,
       cannedMetrics: options.metrics,
->>>>>>> fda6e13b
     },
     clearOutput: options['clear-output'],
     augmentationsSupport: options['augmentations-support'],
