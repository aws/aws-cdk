import { Resource, Service, SpecDatabase } from '@aws-cdk/service-spec-types';
import {
  $E,
  ClassType,
  expr,
  Expression,
  ExternalModule,
  InterfaceType,
  MemberVisibility,
  Module,
  stmt,
  Type,
} from '@cdklabs/typewriter';
import { PropertySpec } from '@cdklabs/typewriter/lib/property';
import { classNameFromResource } from '../naming';
import { Referenceable } from './resource-class';

const $this = $E(expr.this_());

/**
 * From some data, generate grants
 *
 * For now, the grants data will be in a JSON file inside the service directory;
 * in the future, this data will be moved to the `awscdk-service-spec`
 * repository.
 */
export class GrantsModule extends Module {
  public constructor(
    private readonly service: Service,
    private readonly db: SpecDatabase,
    private readonly schema: GrantsFileSchema,
<<<<<<< HEAD
    public readonly stable: boolean) {
=======
    private readonly iamModulePath: string,
  ) {
>>>>>>> 244c02de
    super(`${service.shortName}.grants`);
  }

  public build(resourceClasses: Record<string, Referenceable>, nameSuffix?: string) {
    let hasContent = false;
    const resources = this.db.follow('hasResource', this.service);
    const resourceIndex = Object.fromEntries(resources.map(r => [r.entity.name, r.entity]));
    const encryptedResourcePropName = 'encryptedResource';

    // Generate one <Resource>Grants class per construct available in the schema, for this module.
    for (const [name, config] of Object.entries(this.schema.resources ?? {})) {
      if (!resourceIndex[name] || Object.keys(config.grants ?? {}).length === 0) continue;
      const resource = resourceIndex[name];

      const hasPolicy = config.hasResourcePolicy ?? false;
      const hasKeyActions = Object.values(config.grants)
        .some(grant => grant.keyActions && grant.keyActions.length > 0);

      const resourceClass = resourceClasses[resource.cloudFormationType];

      const refSymbol = resourceClass.ref.interfaceType.symbol;
      if (refSymbol != null) {
        this.linkSymbol(refSymbol, expr.ident(this.service.shortName).prop(refSymbol.name));
      }

      if (!resourceClass.hasArnGetter) {
        // Without an ARN we can't create policies
        continue;
      }

      const className = `${name}Grants`;
      const refInterfaceType = resourceClass.ref.interfaceType;

      const propsProperties: PropertySpec[] = [{
        name: 'resource',
        type: refInterfaceType,
        immutable: true,
        docs: {
          summary: 'The resource on which actions will be allowed',
        },
      }];

      if (hasPolicy) {
        propsProperties.push({
          name: 'policyResource',
          type: Type.fromName(this, 'iam.IResourceWithPolicyV2'),
          optional: true,
          immutable: true,
          docs: {
            summary: 'The resource with policy on which actions will be allowed',
            default: 'No resource policy is created',
          },
        });
      }
      if (hasKeyActions) {
        propsProperties.push({
          name: encryptedResourcePropName,
          type: Type.fromName(this, 'iam.IEncryptedResource'),
          optional: true,
          immutable: true,
          docs: {
            summary: 'The encrypted resource on which actions will be allowed',
            default: 'No permission is added to the KMS key, even if it exists',
          },
        });
      }

      // Generate a <Resource>GrantsProps that contains at least one property, called resource, of type I<Resource>Ref.
      // Additionally, depending on what is available in the config for this class, two other properties will be added:
      //  - policyResource?: iam.IResourceWithPolicyV2, which can be used to generate a resource policy.
      //  - encryptedResource?: iam.IEncryptedResource, which can be used to add permission to the KMS key associated with this resource.
      const propsType = new InterfaceType(this, {
        name: `${className}Props`,
        export: false,
        properties: propsProperties,
        docs: {
          summary: `Properties for ${className}`,
        },
      });

      const classType = new ClassType(this, {
        name: className,
        export: true,
        docs: {
          summary: `Collection of grant methods for a ${refInterfaceType.fqn}`,
        },
      });

      classType.addProperty({
        name: 'resource',
        immutable: true,
        type: refInterfaceType, // IBucketRef
        protected: true,
      });

      const init = classType.addInitializer({
        visibility: MemberVisibility.Private,
      });

      const propsParameter = init.addParameter({
        name: 'props',
        type: propsType.type,
      });

      init.addBody(stmt.assign($this.resource, propsParameter.prop('resource')));

      if (hasKeyActions) {
        const iEncryptedResourceType = Type.fromName(this, 'iam.IEncryptedResource');
        classType.addProperty({
          name: encryptedResourcePropName,
          immutable: true,
          type: iEncryptedResourceType,
          optional: true,
          protected: true,
        });

        init.addBody(stmt.assign($this[encryptedResourcePropName], propsParameter.prop(encryptedResourcePropName)));
      }

      if (hasPolicy) {
        const resourceWithPolicy = Type.fromName(this, 'iam.IResourceWithPolicyV2');
        classType.addProperty({
          name: 'policyResource',
          immutable: true,
          type: resourceWithPolicy,
          optional: true,
          protected: true,
        });
        init.addBody(stmt.assign($this.policyResource, propsParameter.prop('policyResource')));
      }

      const factoryMethod = classType.addMethod({
        name: `from${resource.name}`,
        static: true,
        returnType: Type.fromName(this, `${classType.name}`),
        docs: {
          summary: `Creates grants for ${className}`,
        },
      });

      const staticResourceParam = factoryMethod.addParameter({
        name: 'resource',
        type: refInterfaceType,
      });

      const props: Record<string, Expression> = {
        resource: staticResourceParam,
      };

      if (hasKeyActions) {
        props[encryptedResourcePropName] = expr.cond(
          $E(expr.ident('iam.GrantableResources')).isEncryptedResource(staticResourceParam),
          staticResourceParam,
          expr.UNDEFINED,
        );
      }

      if (hasPolicy) {
        props.policyResource = expr.cond(
          $E(expr.ident('iam.GrantableResources')).isResourceWithPolicy(staticResourceParam),
          staticResourceParam,
          expr.UNDEFINED,
        );
      }

      factoryMethod.addBody(
        stmt.ret(Type.fromName(this, className).newInstance(expr.object(props))),
      );

      // Add one method per entry in the config
      for (const [methodName, grantSchema] of Object.entries(config.grants)) {
        const arnFormat = grantSchema.arnFormat;
        const arnFormats = Array.isArray(arnFormat) ? arnFormat : [arnFormat];
        const resourceArns = expr.list(
          arnFormats.map(format => makeArnCall(this.service.shortName, resource, nameSuffix, format)),
        );

        const method = classType.addMethod({
          name: methodName,
          returnType: Type.fromName(this, 'iam.Grant'),
          docs: {
            summary: grantSchema.docSummary ?? `Grants ${methodName} permissions`,
          },
        });

        const grantee = method.addParameter({
          name: 'grantee',
          type: Type.fromName(this, 'iam.IGrantable'),
        });

        const actions = expr.ident('actions');

        const commonStatementProps: Record<string, Expression> = {
          actions,
          grantee,
          resourceArns,
        };
        if (grantSchema.conditions != null) {
          commonStatementProps.conditions = expr.lit(grantSchema.conditions);
        }

        const addToPrincipalExpr = $E(expr.ident('iam.Grant'))
          .addToPrincipal(expr.object(commonStatementProps));

        const addToBothExpr = $E(expr.ident('iam.Grant'))
          .addToPrincipalOrResource(expr.object({
            ...commonStatementProps,
            resource: $this.policyResource,
          }));

        method.addBody(stmt.constVar(actions, expr.lit(grantSchema.actions)));

        const result = expr.ident('result');
        if (hasPolicy) {
          method.addBody(stmt.constVar(result, expr.cond($this.policyResource, addToBothExpr, addToPrincipalExpr)));
        } else {
          method.addBody(stmt.constVar(result, addToPrincipalExpr));
        }

        if (grantSchema && grantSchema.keyActions && grantSchema.keyActions.length > 0) {
          const grantOnKey = $this.prop(`${encryptedResourcePropName}?`)
            .callMethod('grantOnKey', grantee, ...grantSchema.keyActions.map((a) => expr.lit(a)));

          method.addBody(grantOnKey);
        }

        method.addBody(stmt.ret(result));

        hasContent = true;
      }
    }

    if (hasContent) {
<<<<<<< HEAD
      if (this.stable) {
        new ExternalModule(`aws-cdk-lib/aws-${this.service.shortName}`)
          .import(this, this.service.shortName, { fromLocation: `./${this.service.shortName}.generated` });
      } else {
        new ExternalModule(`aws-cdk-lib/aws-${this.service.shortName}`).import(this, this.service.shortName);
      }
      new ExternalModule('aws-cdk-lib/aws-iam').import(this, 'iam');
=======
      new ExternalModule(`aws-cdk-lib/aws-${this.service.shortName}`)
        .import(this, this.service.shortName, { fromLocation: `./${this.service.shortName}.generated` });
      new ExternalModule('aws-cdk-lib/aws-iam').import(this, 'iam', { fromLocation: this.iamModulePath });
>>>>>>> 244c02de
    }
  }
}

export interface GrantsFileSchema {
  readonly resources: Record<string, ResourceSchema>;
  readonly constants?: Record<string, string[]>;
}

export interface ResourceSchema {
  readonly hasResourcePolicy?: boolean;
  readonly grants: Record<string, GrantSchema>;
}

export interface GrantSchema {
  /**
   * ARN format containing placeholders
   *
   * If absent, just use the resource's default ARN format.
   */
  readonly arnFormat?: string | string[];
  readonly actions: string[];
  readonly keyActions?: string[];
  readonly docSummary?: string;
  readonly conditions?: Record<string, Record<string, unknown>>;
}

function makeArnCall(serviceName: string, resource: Resource, nameSuffix?: string, arnFormat?: string): Expression {
  const arnCall = $E(expr
    .ident(`${serviceName}`)
    .prop(classNameFromResource(resource, nameSuffix))
    .callMethod(`arnFor${resource.name}`, $this.resource),
  );

  return arnFormat != null
    ? expr.strConcat(...replaceVariableWithExpression(arnFormat, arnCall))
    : arnCall;
}

/**
 * Replaces the single variable in the ARN format with an expression. The result may contain up to
 * three elements: prefix, expression and suffix, depending on the arn format.
 * Example: "Foo/${somethingArn}/Bar" -> ["Foo/", CfnSomething.arnForSomething(...), "/Bar"]
 */
function replaceVariableWithExpression(arnFormat: string, expression: Expression): Expression[] {
  const i = arnFormat.indexOf('${');
  const j = arnFormat.indexOf('}', i);

  const prefix = arnFormat.substring(0, i);
  const suffix = arnFormat.substring(j + 1);

  const result: Expression[] = [];
  if (prefix !== '') {
    result.push(expr.lit(prefix));
  }
  if (i >= 0) {
    // Only replace with an expression if there is
    // a variable in the format to begin with
    result.push(expression);
  }
  if (suffix !== '') {
    result.push(expr.lit(suffix));
  }

  return result;
}<|MERGE_RESOLUTION|>--- conflicted
+++ resolved
@@ -26,15 +26,11 @@
  */
 export class GrantsModule extends Module {
   public constructor(
-    private readonly service: Service,
-    private readonly db: SpecDatabase,
-    private readonly schema: GrantsFileSchema,
-<<<<<<< HEAD
-    public readonly stable: boolean) {
-=======
-    private readonly iamModulePath: string,
-  ) {
->>>>>>> 244c02de
+      private readonly service: Service,
+      private readonly db: SpecDatabase,
+      private readonly schema: GrantsFileSchema,
+      private readonly iamModulePath: string,
+      public readonly stable: boolean) {
     super(`${service.shortName}.grants`);
   }
 
@@ -268,19 +264,13 @@
     }
 
     if (hasContent) {
-<<<<<<< HEAD
       if (this.stable) {
         new ExternalModule(`aws-cdk-lib/aws-${this.service.shortName}`)
           .import(this, this.service.shortName, { fromLocation: `./${this.service.shortName}.generated` });
       } else {
         new ExternalModule(`aws-cdk-lib/aws-${this.service.shortName}`).import(this, this.service.shortName);
       }
-      new ExternalModule('aws-cdk-lib/aws-iam').import(this, 'iam');
-=======
-      new ExternalModule(`aws-cdk-lib/aws-${this.service.shortName}`)
-        .import(this, this.service.shortName, { fromLocation: `./${this.service.shortName}.generated` });
       new ExternalModule('aws-cdk-lib/aws-iam').import(this, 'iam', { fromLocation: this.iamModulePath });
->>>>>>> 244c02de
     }
   }
 }
