--- conflicted
+++ resolved
@@ -73,7 +73,6 @@
     }
   }
 
-<<<<<<< HEAD
   private convertReferenceProps() {
     // Primary identifier. We assume all parts are strings.
     const primaryIdentifier = this.resource.primaryIdentifier ?? [];
@@ -121,8 +120,6 @@
     }
   }
 
-=======
->>>>>>> 95c8d73c
   /**
    * Default mapping for a property
    */
@@ -443,19 +440,7 @@
 
   return undefined;
 }
-<<<<<<< HEAD
-
-function splitSelect(sep: string, n: number, base: Expression) {
-  return CDK_CORE.Fn.select(expr.lit(n), CDK_CORE.Fn.split(expr.lit(sep), base));
-}
-
-function enumerate<A>(xs: A[]): Array<[number, A]> {
-  return xs.map((x, i) => [i, x]);
-}
-
-export function shouldBuildReferenceInterface(resource: Resource) {
-  return true || REFERENCE_PROP_SERVICES.some(s => resource.cloudFormationType.toLowerCase().startsWith(`aws::${s}::`));
-}
+
 
 /**
  * Find an ARN property for this resource
@@ -472,6 +457,4 @@
     }
   }
   return undefined;
-}
-=======
->>>>>>> 95c8d73c
+}