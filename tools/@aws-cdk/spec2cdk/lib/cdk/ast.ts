--- conflicted
+++ resolved
@@ -1,15 +1,9 @@
-<<<<<<< HEAD
-import { Resource, Service, SpecDatabase } from '@aws-cdk/service-spec-types';
-import { Module, Type } from '@cdklabs/typewriter';
-=======
 /* eslint-disable @cdklabs/no-throw-default-error */
 import { SpecDatabase, Resource, Service } from '@aws-cdk/service-spec-types';
 import { Module } from '@cdklabs/typewriter';
->>>>>>> fda6e13b
 import { AugmentationsModule } from './augmentation-generator';
 import { CannedMetricsModule } from './canned-metrics';
 import { CDK_CORE, CONSTRUCTS, ModuleImportLocations } from './cdk';
-import { GrantsModule } from './grants-module';
 import { SelectiveImport } from './relationship-decider';
 import { ResourceClass } from './resource-class';
 import { FilePatternValues, IWriter, substituteFilePattern } from '../util';
@@ -26,17 +20,6 @@
    * @default - not deprecated
    */
   readonly deprecated?: string;
-<<<<<<< HEAD
-
-  readonly grantsConfig?: string;
-}
-
-export interface Foo {
-  readonly hasArnGetter: boolean;
-  readonly refInterfaceType: Type;
-}
-=======
->>>>>>> fda6e13b
 
   /**
    * The target submodule we want to generate these resources into
@@ -44,15 +27,6 @@
    * Practically, only used to render CloudFormation resources into the `core` module, and as a failed
    * experiment to emit `aws-kinesisanalyticsv2` into `aws-kinesisanalytics`.
    */
-<<<<<<< HEAD
-  public static forService(service: Service, props: AstBuilderProps): AstBuilder<ServiceModule> {
-    const scope = new ServiceModule(service.name, service.shortName);
-    const aug = new AugmentationsModule(props.db, service.name, props.importLocations?.cloudwatch);
-    const metrics = CannedMetricsModule.forService(props.db, service);
-    const grants = GrantsModule.forServiceFromString(props.db, service, props.grantsConfig);
-
-    const ast = new AstBuilder(scope, props, aug, metrics, grants);
-=======
   readonly destinationSubmodule?: string;
 
   /**
@@ -60,26 +34,14 @@
    */
   readonly importLocations?: ModuleImportLocations;
 }
->>>>>>> fda6e13b
 
 export interface AstBuilderProps {
   readonly db: SpecDatabase;
 
-<<<<<<< HEAD
-    const resourceClasses: Record<string, ResourceClass> = {};
-    for (const link of resources) {
-      resourceClasses[link.entity.cloudFormationType] = ast.addResource(link.entity);
-    }
-    ast.renderImports();
-    ast.buildGrants(resourceClasses);
-    return ast;
-  }
-=======
   readonly modulesRoot?: string;
 
   readonly filePatterns?: Partial<GenerateFilePatterns>;
 }
->>>>>>> fda6e13b
 
 export interface GenerateFilePatterns {
   /**
@@ -124,12 +86,6 @@
 
   constructor(
     props: AstBuilderProps,
-<<<<<<< HEAD
-    public readonly augmentations?: AugmentationsModule,
-    public readonly cannedMetrics?: CannedMetricsModule,
-    public readonly grants?: GrantsModule,
-=======
->>>>>>> fda6e13b
   ) {
     this.db = props.db;
     this.modulesRootLocation = props.modulesRoot ?? '../..';
@@ -190,13 +146,7 @@
     resourceClass.build();
 
     this.addImports(resourceClass);
-<<<<<<< HEAD
-    this.augmentations?.augmentResource(resource, resourceClass);
-
-    return resourceClass;
-=======
     submodule.augmentations.module.augmentResource(resource, resourceClass);
->>>>>>> fda6e13b
   }
 
   private addImports(resourceClass: ResourceClass) {
@@ -262,11 +212,6 @@
     return ret;
   }
 
-<<<<<<< HEAD
-  public buildGrants(resourceClasses: Record<string, ResourceClass>) {
-    this.grants?.build(resourceClasses, this.nameSuffix);
-  }
-=======
   private createResourceModule(moduleName: string, serviceName: string, importLocations?: ModuleImportLocations) {
     const resourceModule = new Module(`@aws-cdk/${moduleName}/${serviceName}`);
     CDK_CORE.import(resourceModule, 'cdk', { fromLocation: importLocations?.core });
@@ -344,5 +289,4 @@
 
 function shouldRender(m: Module) {
   return m.types.length > 0 || m.initialization.length > 0;
->>>>>>> fda6e13b
 }