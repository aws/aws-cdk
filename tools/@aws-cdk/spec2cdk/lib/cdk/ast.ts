/* eslint-disable @cdklabs/no-throw-default-error */
import * as path from 'path';
import { SpecDatabase, Resource, Service } from '@aws-cdk/service-spec-types';
import { Module } from '@cdklabs/typewriter';
import { AugmentationsModule } from './augmentation-generator';
import { CannedMetricsModule } from './canned-metrics';
import { CDK_CORE, CDK_INTERFACES_ENVIRONMENT_AWARE, CONSTRUCTS } from './cdk';
import { SelectiveImport } from './relationship-decider';
import { ResourceClass } from './resource-class';
import { submoduleSymbolFromName } from '../naming/conventions';
import { FilePatternValues, IWriter, substituteFilePattern } from '../util';
import { directCodeStmt } from '../util/typewriter-helpers';

export interface AddServiceProps {
  /**
   * Append a suffix at the end of generated names.
   */
  readonly nameSuffix?: string;

  /**
   * Mark everything in the service as deprecated using the provided deprecation message.
   *
   * @default - not deprecated
   */
  readonly deprecated?: string;

  /**
   * The target submodule we want to generate these resources into
   *
   * Practically, only used to render CloudFormation resources into the `core` module, and as a failed
   * experiment to emit `aws-kinesisanalyticsv2` into `aws-kinesisanalytics`.
   */
  readonly destinationSubmodule?: string;
}

export interface AstBuilderProps {
  readonly db: SpecDatabase;

  readonly filePatterns?: Partial<GenerateFilePatterns>;

  /**
   * Whether we are generating code INSIDE `aws-cdk-lib` or outside it
   *
   * This affects the generated import paths.
   */
  readonly inCdkLib?: boolean;
}

export interface GenerateFilePatterns {
  /**
   * The pattern used to name resource files.
   */
  readonly resources: string;

  /**
   * The pattern used to name augmentations.
   */
  readonly augmentations: string;

  /**
   * The pattern used to name canned metrics.
   */
  readonly cannedMetrics: string;

  /**
   * The pattern used to name the interfaces entry point file
   */
  readonly interfacesEntry: string;

  /**
   * The pattern used to name the interfaces file
   */
  readonly interfaces: string;
}

export function makePaths(patterns: GenerateFilePatterns, values: FilePatternValues): { [k in keyof GenerateFilePatterns]: string } {
  return Object.fromEntries(Object.entries(patterns)
    .map(([name, pattern]) => [name, substituteFilePattern(pattern, values)] as const)) as any;
}

export const DEFAULT_FILE_PATTERNS: GenerateFilePatterns = {
  resources: '%moduleName%/%serviceShortName%.generated.ts',
  augmentations: '%moduleName%/%serviceShortName%-augmentations.generated.ts',
  cannedMetrics: '%moduleName%/%serviceShortName%-canned-metrics.generated.ts',
  interfacesEntry: 'interfaces/index.generated.ts',
  interfaces: 'interfaces/generated/%serviceName%-interfaces.generated.ts',
};

/**
 * AST builder
 *
 * Note that the concept of "submodule" and `Module` look similar but are diferent.
 *
 * - `Module` is a `@cdklabs/typewriter` concept, which in TypeScript corresponds to a
 *   source file.
 * - "submodule" is a `spec2cdk` concept that referes to a subdirectory, which at the
 *   same time represents a jsii submodule (except for `core`, which IS a subdirectory
 *   but will NOT be treated as a jsii submodule).
 *
 * Most submodules this class keeps track of correspond to "service" submodules, which
 * means submodules that represent an AWS service.
 */
export class AstBuilder {
  public readonly db: SpecDatabase;
  public readonly modules = new Map<string, Module>();

  public readonly serviceSubmodules = new Map<string, ServiceSubmodule>();
  private readonly filePatterns: GenerateFilePatterns;
  private readonly interfacesEntry: LocatedModule<Module>;
  private readonly inCdkLib: boolean;

  constructor(
    props: AstBuilderProps,
  ) {
    this.db = props.db;
    this.filePatterns = {
      ...DEFAULT_FILE_PATTERNS,
      ...noUndefined(props?.filePatterns ?? {}),
    };
    this.inCdkLib = props.inCdkLib ?? false;

    if (this.filePatterns.interfacesEntry.includes('%')) {
      throw new Error(`interfacesEntry may not contain placeholders, got: ${this.filePatterns.interfacesEntry}`);
    }

    this.interfacesEntry = this.rememberModule({
      module: new Module('interfaces/index'),
      filePath: this.filePatterns.interfacesEntry,
    });
  }

  /**
   * Add all resources in a service
   */
  public addService(service: Service, props?: AddServiceProps) {
    const resources = this.db.follow('hasResource', service);
    const submod = this.createServiceSubmodule(service, props?.destinationSubmodule);

    for (const { entity: resource } of resources) {
      this.addResourceToSubmodule(submod, resource, props);
    }

    this.postprocessSubmodule(submod);

    return submod;
  }

  /**
   * Build an module for a single resource (only used for testing)
   */
  public addResource(resource: Resource, props?: AddServiceProps) {
    const service = this.db.incoming('hasResource', resource).only().entity;
    const submod = this.createServiceSubmodule(service, props?.destinationSubmodule);

    this.addResourceToSubmodule(submod, resource, props);

    this.postprocessSubmodule(submod);

    return submod;
  }

  public writeAll(writer: IWriter) {
    for (const [fileName, module] of this.modules.entries()) {
      if (shouldRender(module)) {
        writer.write(module, fileName);
      }
    }
  }

  /**
   * Return (relative) filenames, grouped by submodule
   *
   * Submodule means subdirectory; this does not exclusively return service submodules,
   * it returns files from all `Module`s that have been registered.
   */
  public filesBySubmodule(): Record<string, string[]> {
    const ret: Record<string, string[]> = {};
    for (const [fileName, module] of this.modules.entries()) {
      if (!shouldRender(module)) {
        continue;
      }

      // Group by the first path component component
      const parts = fileName.split(path.posix.sep);
      if (parts.length === 1) {
        continue;
      }
      const submoduleName = parts[0];
      ret[submoduleName] ??= [];
      ret[submoduleName].push(fileName);
    }
    return ret;
  }

  private addResourceToSubmodule(submodule: ServiceSubmodule, resource: Resource, props?: AddServiceProps) {
    const resourceModule = submodule.resourcesMod.module;

    const resourceClass = new ResourceClass(resourceModule, this.db, resource, {
      suffix: props?.nameSuffix,
      deprecated: props?.deprecated,
      interfacesModule: {
        module: submodule.interfaces.module,
        importLocation: relativeImportPath(submodule.resourcesMod, submodule.interfaces),
      },
    });
    submodule.resources[resource.cloudFormationType] = resourceClass.spec.name;

    resourceClass.build();

    this.addImports(submodule, resourceClass);
    submodule.augmentations.module.augmentResource(resource, resourceClass);
  }

  private addImports(submodule: ServiceSubmodule, resourceClass: ResourceClass) {
    for (const selectiveImport of resourceClass.imports) {
      const existingModuleImport = submodule.selectiveImports.find(
        (imp) => imp.moduleName === selectiveImport.moduleName,
      );
      if (!existingModuleImport) {
        submodule.selectiveImports.push(selectiveImport);
      } else {
        // We need to avoid importing the same reference multiple times
        for (const type of selectiveImport.types) {
          if (!existingModuleImport.types.find((t) =>
            t.originalType === type.originalType && t.aliasedType === type.aliasedType,
          )) {
            existingModuleImport.types.push(type);
          }
        }
      }
    }
  }

  /**
   * Do whatever we need to do after a service has been rendered to a submodule
   *
   * (Mostly: create additional files that import generated files)
   */
  private postprocessSubmodule(submodule: ServiceSubmodule) {
    // Selective imports from constructor
    const sortedImports = submodule.selectiveImports.sort((a, b) => a.moduleName.localeCompare(b.moduleName));
    for (const selectiveImport of sortedImports) {
      const sourceModule = new Module(selectiveImport.moduleName);
      sourceModule.importSelective(submodule.resourcesMod.module, selectiveImport.types.map((t) => `${t.originalType} as ${t.aliasedType}`), {
        fromLocation: relativeImportPath(submodule.resourcesMod.filePath, sourceModule.name),
      });
    }

    // Add an import for the interfaces file to the entry point file (make sure not to do it twice)
    if (shouldRender(submodule.interfaces.module) && submodule.didCreateInterfaceModule) {
      const exportName = submoduleSymbolFromName(submodule.service.name);
      const importLocation = relativeImportPath(this.interfacesEntry, submodule.interfaces);

      this.interfacesEntry.module.addInitialization(directCodeStmt(
        `export * as ${exportName} from '${importLocation}'`,
      ));
    }
  }

  private createServiceSubmodule(service: Service, targetSubmodule?: string): ServiceSubmodule {
    const submoduleName = targetSubmodule ?? service.name;
    const key = `${submoduleName}/${service.name}`;

    const submod = this.serviceSubmodules.get(key);
    if (submod) {
      return submod;
    }

    // ResourceModule and AugmentationsModule starts out empty and needs to be filled on a resource-by-resource basis
    const resourcesMod = this.rememberModule(this.createResourceModule(submoduleName, service));
    const augmentations = this.rememberModule(this.createAugmentationsModule(submoduleName, service));
    const cannedMetrics = this.rememberModule(this.createCannedMetricsModule(submoduleName, service));
    const [interfaces, didCreateInterfaceModule] = this.obtainInterfaceModule(service);

    const ret: ServiceSubmodule = {
      service,
      submoduleName: submoduleName,
      resourcesMod,
      augmentations,
      cannedMetrics,
      interfaces,
      didCreateInterfaceModule,
      selectiveImports: [],
      resources: {},
    };

    this.serviceSubmodules.set(key, ret);
    return ret;
  }

<<<<<<< HEAD
  /**
   * Create or find the module where we should add the interfaces for these resources
   *
   * Complicated by the fact that we generate classes for some services in multiple places, but we should only generate the interfaces once.
   */
  private obtainInterfaceModule(service: Service): [LocatedModule<Module>, boolean] {
    const filePath = this.pathsFor('$UNUSED$', service).interfaces;

    return this.modules.has(filePath)
      ? [{ module: this.modules.get(filePath)!, filePath }, false]
      : [this.rememberModule(this.createInterfaceModule(service)), true];
  }

  private createInterfaceModule(service: Service): LocatedModule<Module> {
    const filePath = this.pathsFor('$UNUSED$', service).interfaces;
    const imports = this.resolveImportPaths(filePath);

    const module = new Module(`@aws-cdk/interfaces/${service.name}`);
    CDK_INTERFACES_ENVIRONMENT_AWARE.importSelective(module, ['IEnvironmentAware'], {
      fromLocation: imports.interfacesEnvironmentAware,
    });
    CONSTRUCTS.import(module, 'constructs');

    return { module, filePath };
  }

  private createResourceModule(moduleName: string, service: Service): LocatedModule<Module> {
    const filePath = this.pathsFor(moduleName, service).resources;
    const imports = this.resolveImportPaths(filePath);

    const module = new Module(`@aws-cdk/${moduleName}/${service.name}`);

    CDK_CORE.import(module, 'cdk', { fromLocation: imports.core });
    CONSTRUCTS.import(module, 'constructs');
    CDK_CORE.helpers.import(module, 'cfn_parse', { fromLocation: imports.coreHelpers });
    CDK_CORE.errors.import(module, 'cdk_errors', { fromLocation: imports.coreErrors });

    return { module, filePath };
  }

  private createAugmentationsModule(moduleName: string, service: Service): LocatedModule<AugmentationsModule> {
    const filePath = this.pathsFor(moduleName, service).augmentations;
    return {
      module: new AugmentationsModule(this.db, service.shortName),
      filePath,
    };
  }

  private createCannedMetricsModule(moduleName: string, service: Service): LocatedModule<CannedMetricsModule> {
    const filePath = this.pathsFor(moduleName, service).cannedMetrics;
    return {
      module: CannedMetricsModule.forService(this.db, service),
      filePath,
    };
=======
  protected createResourceModule(moduleName: string, serviceName: string, importLocations?: ModuleImportLocations) {
    const resourceModule = new Module(`@aws-cdk/${moduleName}/${serviceName}`);
    CDK_CORE.import(resourceModule, 'cdk', { fromLocation: importLocations?.core });
    CONSTRUCTS.import(resourceModule, 'constructs');
    CDK_CORE.helpers.import(resourceModule, 'cfn_parse', { fromLocation: importLocations?.coreHelpers });
    CDK_CORE.errors.import(resourceModule, 'cdk_errors', { fromLocation: importLocations?.coreErrors });
    return resourceModule;
>>>>>>> 404bf1a9
  }

  public module(key: string) {
    const ret = this.modules.get(key);
    if (!ret) {
      throw new Error(`No such module: ${key}`);
    }
    return ret;
  }

  private rememberModule<M extends Module>(
    module: LocatedModule<M>,
  ): LocatedModule<M> {
    if (this.modules.has(module.filePath)) {
      throw new Error(`Duplicate module key: ${module.filePath}`);
    }
    this.modules.set(module.filePath, module.module);

    return module;
  }

  private resolveImportPaths(sourceModule: string): ImportPaths {
    if (!this.inCdkLib) {
      return {
        core: 'aws-cdk-lib',
        interfacesEnvironmentAware: 'aws-cdk-lib/interfaces',
        coreHelpers: 'aws-cdk-lib/core/lib/helpers-internal',
        coreErrors: 'aws-cdk-lib/core/lib/errors',
        cloudwatch: 'aws-cdk-lib/aws-cloudwatch',
      };
    }

    return {
      core: relativeImportPath(sourceModule, 'core/lib'),
      interfacesEnvironmentAware: relativeImportPath(sourceModule, 'interfaces/environment-aware'),
      coreHelpers: relativeImportPath(sourceModule, 'core/lib/helpers-internal'),
      coreErrors: relativeImportPath(sourceModule, 'core/lib/errors'),
      cloudwatch: relativeImportPath(sourceModule, 'aws-cloudwatch'),
    };
  }

  private pathsFor(submoduleName: string, service: Service) {
    return makePaths(this.filePatterns, { moduleName: submoduleName, serviceName: service.name, serviceShortName: service.shortName });
  }
}

/**
 * A service that got generated into a submodule.
 *
 * (This will be used by cfn2ts later to generate all kinds of codegen metadata)
 */
export interface ServiceSubmodule {
  /**
   * The name of the submodule of aws-cdk-lib where these service resources got written
   */
  readonly submoduleName: string;

  readonly service: Service;

  readonly resourcesMod: LocatedModule<Module>;
  readonly augmentations: LocatedModule<AugmentationsModule>;
  readonly cannedMetrics: LocatedModule<CannedMetricsModule>;
  readonly interfaces: LocatedModule<Module>;

  readonly didCreateInterfaceModule: boolean;
  readonly selectiveImports: Array<SelectiveImport>;

  /**
   * Map of CloudFormation resource name to generated class name
   */
  readonly resources: Record<string, string>;
}

interface LocatedModule<T extends Module> {
  readonly module: T;
  readonly filePath: string;
}

function noUndefined<A extends object>(x: A | undefined): A | undefined {
  if (!x) {
    return undefined;
  }
  return Object.fromEntries(Object.entries(x).filter(([, v]) => v !== undefined)) as any;
}

export function submoduleFiles(x: ServiceSubmodule): string[] {
  const ret = [];
  for (const mod of [x.resourcesMod, x.augmentations, x.cannedMetrics]) {
    if (shouldRender(mod.module)) {
      ret.push(mod.filePath);
    }
  }
  return ret;
}

function shouldRender(m: Module) {
  return m.types.length > 0 || m.initialization.length > 0;
}

function relativeImportPath(source: LocatedModule<any> | string, target: LocatedModule<any> | string) {
  const src = typeof source === 'string' ? source : source.filePath;
  const dst = typeof target === 'string' ? target : target.filePath;

  const ret = path.posix.relative(path.dirname(src), dst.replace(/\.ts$/, ''));
  // Apparently something we have to worry about for directories
  if (!ret) {
    return '.';
  }

  // Make sure we always start with `./` or `../` or it's accidentally a package name instead of a file name.
  return ret.startsWith('.') ? ret : './' + ret;
}

interface ImportPaths {
  /**
   * The import name used import the core module
   */
  readonly core: string;

  /**
   * The import name used import a specific interface from the `interfaces` module
   *
   * Not the entire module but a specific file, so that if we're codegenning inside `aws-cdk-lib`
   * we can pinpoint the exact file we need to load.
   */
  readonly interfacesEnvironmentAware: string;

  /**
   * The import name used to import core helpers module
   */
  readonly coreHelpers: string;

  /**
   * The import name used to import core errors module
   */
  readonly coreErrors: string;

  /**
   * The import name used to import the CloudWatch module
   */
  readonly cloudwatch: string;
}<|MERGE_RESOLUTION|>--- conflicted
+++ resolved
@@ -207,12 +207,12 @@
 
     resourceClass.build();
 
-    this.addImports(submodule, resourceClass);
+    this.addSelectiveImports(submodule, resourceClass.imports);
     submodule.augmentations.module.augmentResource(resource, resourceClass);
   }
 
-  private addImports(submodule: ServiceSubmodule, resourceClass: ResourceClass) {
-    for (const selectiveImport of resourceClass.imports) {
+  private addSelectiveImports(submodule: ServiceSubmodule, imports: SelectiveImport[]) {
+    for (const selectiveImport of imports) {
       const existingModuleImport = submodule.selectiveImports.find(
         (imp) => imp.moduleName === selectiveImport.moduleName,
       );
@@ -288,7 +288,6 @@
     return ret;
   }
 
-<<<<<<< HEAD
   /**
    * Create or find the module where we should add the interfaces for these resources
    *
@@ -321,12 +320,16 @@
 
     const module = new Module(`@aws-cdk/${moduleName}/${service.name}`);
 
-    CDK_CORE.import(module, 'cdk', { fromLocation: imports.core });
-    CONSTRUCTS.import(module, 'constructs');
-    CDK_CORE.helpers.import(module, 'cfn_parse', { fromLocation: imports.coreHelpers });
-    CDK_CORE.errors.import(module, 'cdk_errors', { fromLocation: imports.coreErrors });
+    this.addImports(module, imports);
 
     return { module, filePath };
+  }
+
+  protected addImports(targetModule: Module, imports: ImportPaths) {
+    CDK_CORE.import(targetModule, 'cdk', { fromLocation: imports.core });
+    CONSTRUCTS.import(targetModule, 'constructs');
+    CDK_CORE.helpers.import(targetModule, 'cfn_parse', { fromLocation: imports.coreHelpers });
+    CDK_CORE.errors.import(targetModule, 'cdk_errors', { fromLocation: imports.coreErrors });
   }
 
   private createAugmentationsModule(moduleName: string, service: Service): LocatedModule<AugmentationsModule> {
@@ -343,15 +346,6 @@
       module: CannedMetricsModule.forService(this.db, service),
       filePath,
     };
-=======
-  protected createResourceModule(moduleName: string, serviceName: string, importLocations?: ModuleImportLocations) {
-    const resourceModule = new Module(`@aws-cdk/${moduleName}/${serviceName}`);
-    CDK_CORE.import(resourceModule, 'cdk', { fromLocation: importLocations?.core });
-    CONSTRUCTS.import(resourceModule, 'constructs');
-    CDK_CORE.helpers.import(resourceModule, 'cfn_parse', { fromLocation: importLocations?.coreHelpers });
-    CDK_CORE.errors.import(resourceModule, 'cdk_errors', { fromLocation: importLocations?.coreErrors });
-    return resourceModule;
->>>>>>> 404bf1a9
   }
 
   public module(key: string) {
