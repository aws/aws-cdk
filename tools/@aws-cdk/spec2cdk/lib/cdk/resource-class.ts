--- conflicted
+++ resolved
@@ -28,11 +28,7 @@
 } from '@cdklabs/typewriter';
 import { CDK_CORE, CONSTRUCTS } from './cdk';
 import { CloudFormationMapping } from './cloudformation-mapping';
-<<<<<<< HEAD
-import { findArnProperty, ResourceDecider, shouldBuildReferenceInterface } from './resource-decider';
-=======
-import { ResourceDecider } from './resource-decider';
->>>>>>> 95c8d73c
+import { findArnProperty, ResourceDecider } from './resource-decider';
 import { TypeConverter } from './type-converter';
 import {
   cfnParserNameFromType,
