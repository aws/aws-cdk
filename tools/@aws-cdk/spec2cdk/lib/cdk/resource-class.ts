--- conflicted
+++ resolved
@@ -46,14 +46,8 @@
   staticRequiredTransform,
   staticResourceTypeName,
 } from '../naming';
-<<<<<<< HEAD
-import { splitDocumentation } from '../util';
+import { isDefined, splitDocumentation, maybeDeprecated } from '../util';
 import { RelationshipDecider, SelectiveImport } from './relationship-decider';
-=======
-import { isDefined, splitDocumentation, maybeDeprecated } from '../util';
-import { findArnProperty } from './reference-props';
-import { SelectiveImport, RelationshipDecider } from './relationship-decider';
->>>>>>> 7445176f
 
 export interface ITypeHost {
   typeFromSpecType(type: PropertyType): Type;
