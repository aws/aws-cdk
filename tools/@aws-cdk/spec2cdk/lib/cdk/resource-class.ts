--- conflicted
+++ resolved
@@ -49,13 +49,8 @@
   staticResourceTypeName,
 } from '../naming';
 import { isDefined, splitDocumentation, maybeDeprecated } from '../util';
-<<<<<<< HEAD
-import { RelationshipDecider, SelectiveImport } from './relationship-decider';
-=======
-import { findArnProperty } from './reference-props';
 import { RelationshipDecider } from './relationship-decider';
 import { SelectiveImport } from './service-submodule';
->>>>>>> 15494b1f
 
 export interface ITypeHost {
   typeFromSpecType(type: PropertyType): Type;
