
import * as path from 'path';
import { Resource, Service, SpecDatabase } from '@aws-cdk/service-spec-types';
import { Module } from '@cdklabs/typewriter';
import { IWriter, substituteFilePattern } from '../util';
<<<<<<< HEAD
import { GrantsProps } from './aws-cdk-lib';
import { BaseServiceSubmodule, LocatedModule, relativeImportPath } from './service-submodule';
=======
import { BaseServiceSubmodule, LocatedModule } from './service-submodule';
>>>>>>> 244c02de

export interface AddServiceProps {
  /**
   * Append a suffix at the end of generated names.
   */
  readonly nameSuffix?: string;

  /**
   * Mark everything in the service as deprecated using the provided deprecation message.
   *
   * @default - not deprecated
   */
  readonly deprecated?: string;

  /**
   * The target submodule we want to generate these resources into
   *
   * Practically, only used to render CloudFormation resources into the `core` module, and as a failed
   * experiment to emit `aws-kinesisanalyticsv2` into `aws-kinesisanalytics`.
   */
  readonly destinationSubmodule?: string;

  /**
   * Properties used to create the grants module for the service
   */
  readonly grantsProps?: GrantsProps;
}

export interface LibraryBuilderProps {
  readonly db: SpecDatabase;
}

/**
 * A service library builder
 *
 * Builds a service library for given services and resources.
 * This is used for `aws-cdk-lib` but also preview packages.
 *
 * Note that the concept of "submodule" and `Module` look similar but are different.
 *
 * - `Module` is a `@cdklabs/typewriter` concept, which in TypeScript corresponds to a
 *   source file.
 * - "submodule" is a `spec2cdk` concept that refers to a subdirectory, which at the
 *   same time represents a jsii submodule (except for `core`, which IS a subdirectory
 *   but will NOT be treated as a jsii submodule).
 *s
 * Most submodules this class keeps track of correspond to "service" submodules, which
 * means submodules that represent an AWS service.
 */
export abstract class LibraryBuilder<ServiceSubmodule extends BaseServiceSubmodule = BaseServiceSubmodule> {
  public readonly db: SpecDatabase;
  public readonly modules = new Map<string, Module>();

  public readonly serviceSubmodules = new Map<string, ServiceSubmodule>();

  public constructor(props: LibraryBuilderProps) {
    this.db = props.db;
  }

  /**
   * Add all resources in a service
   */
  public addService(service: Service, props?: AddServiceProps) {
    const resources = this.db.follow('hasResource', service).map(e => e.entity);
    const submod = this.obtainServiceSubmodule(service, props?.destinationSubmodule, props?.grantsProps);

    for (const resource of resources) {
      this.addResourceToSubmodule(submod, resource, props);
    }

    this.postprocessSubmodule(submod, props);

    return submod;
  }

  /**
   * Build an module for a single resource (only used for testing)
   */
  public addResource(resource: Resource, props?: AddServiceProps): ServiceSubmodule {
    const service = this.db.incoming('hasResource', resource).only().entity;
    const submod = this.obtainServiceSubmodule(service, props?.destinationSubmodule);

    this.addResourceToSubmodule(submod, resource, props);

    this.postprocessSubmodule(submod);

    return submod;
  }

  /**
   * Write all files to disk using the provided writer
   */
  public writeAll(writer: IWriter) {
    for (const [fileName, module] of this.modules.entries()) {
      if (!module.isEmpty()) {
        writer.write(module, fileName);
      }
    }
  }

  /**
   * Return (relative) filenames, grouped by submodule
   *
   * Submodule means subdirectory; this does not exclusively return service submodules,
   * it returns files from all `Module`s that have been registered.
   */
  public filesBySubmodule(): Record<string, string[]> {
    const ret: Record<string, string[]> = {};
    for (const [fileName, module] of this.modules.entries()) {
      if (module.isEmpty()) {
        continue;
      }

      // Group by the first path component
      const parts = fileName.split(path.posix.sep);
      if (parts.length === 1) {
        continue;
      }
      const submoduleName = parts[0];
      ret[submoduleName] ??= [];
      ret[submoduleName].push(fileName);
    }
    return ret;
  }

  /**
   * The implementation of this method must register certain things with the submodule:
   *
   *  - submodule.registerResource(resource.cloudFormationType, ...)
   *  - submodule.registerSelectiveImports(..)
   */
  protected abstract addResourceToSubmodule(submodule: ServiceSubmodule, resource: Resource, props?: AddServiceProps): void;

  /**
   * Do whatever we need to do after a service has been rendered to a submodule
   */
  protected postprocessSubmodule(_submodule: ServiceSubmodule, _props?: AddServiceProps): void {
    // does nothing, this is a hook for implementations
  }

  private obtainServiceSubmodule(service: Service, targetSubmodule?: string, grantsProps?: GrantsProps): ServiceSubmodule {
    const submoduleName = targetSubmodule ?? service.name;
    const key = `${submoduleName}/${service.name}`;

    const existingSubmod = this.serviceSubmodules.get(key);
    if (existingSubmod) {
      return existingSubmod;
    }

    const createdSubmod = this.createServiceSubmodule(service, submoduleName, grantsProps);
    this.serviceSubmodules.set(key, createdSubmod);
    return createdSubmod;
  }

  /**
   * Implement this to create an instance of a service module.
   */
  protected abstract createServiceSubmodule(service: Service, submoduleName: string, grantsProps?: GrantsProps): ServiceSubmodule;

  public module(key: string) {
    const ret = this.modules.get(key);
    if (!ret) {
      throw new Error(`No such module: ${key}`);
    }
    return ret;
  }

  protected rememberModule<M extends Module>(
    module: LocatedModule<M>,
  ): LocatedModule<M> {
    if (this.modules.has(module.filePath)) {
      throw new Error(`Duplicate module key: ${module.filePath}`);
    }
    this.modules.set(module.filePath, module.module);

    return module;
  }

  protected pathFor(pattern: string, submoduleName: string, service: Service) {
    return substituteFilePattern(pattern, { moduleName: submoduleName, serviceName: service.name, serviceShortName: service.shortName });
  }
}<|MERGE_RESOLUTION|>--- conflicted
+++ resolved
@@ -3,12 +3,8 @@
 import { Resource, Service, SpecDatabase } from '@aws-cdk/service-spec-types';
 import { Module } from '@cdklabs/typewriter';
 import { IWriter, substituteFilePattern } from '../util';
-<<<<<<< HEAD
 import { GrantsProps } from './aws-cdk-lib';
-import { BaseServiceSubmodule, LocatedModule, relativeImportPath } from './service-submodule';
-=======
 import { BaseServiceSubmodule, LocatedModule } from './service-submodule';
->>>>>>> 244c02de
 
 export interface AddServiceProps {
   /**
