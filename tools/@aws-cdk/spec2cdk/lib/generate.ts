--- conflicted
+++ resolved
@@ -258,7 +258,10 @@
   return Object.fromEntries(Object.entries(x).filter(([, v]) => v !== undefined)) as any;
 }
 
-<<<<<<< HEAD
+function isNonEmptyList<T>(arr: T[]): arr is [T, ...T[]] {
+  return arr.length > 0;
+}
+
 function readGrantsConfig(moduleName: string): string | undefined {
   const filename = `${moduleName}/grants.json`;
   try {
@@ -270,8 +273,4 @@
     }
     throw e;
   }
-=======
-function isNonEmptyList<T>(arr: T[]): arr is [T, ...T[]] {
-  return arr.length > 0;
->>>>>>> 7445176f
 }