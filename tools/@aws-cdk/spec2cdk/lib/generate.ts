import * as path from 'path';
import { loadAwsServiceSpec } from '@aws-cdk/aws-service-spec';
import { DatabaseBuilder } from '@aws-cdk/service-spec-importers';
import { SpecDatabase } from '@aws-cdk/service-spec-types';
import { Module, TypeScriptRenderer } from '@cdklabs/typewriter';
import * as fs from 'fs-extra';
import { AstBuilder, DEFAULT_FILE_PATTERNS, GenerateFilePatterns, submoduleFiles } from './cdk/ast';
import { ModuleImportLocations } from './cdk/cdk';
<<<<<<< HEAD
import { queryDb, log, PatternedString, TsFileWriter, PatternValues, PatternKeys } from './util';
=======
import { queryDb, log, TsFileWriter } from './util';
>>>>>>> fda6e13b

export interface GenerateServiceRequest {
  /**
   * The namespace of the service to generate files for.
   * In CloudFormation notation.
   *
   * @example "AWS::Lambda"
   * @example "AWS::S3"
   */
  readonly namespace: string;

  /**
   * An optional suffix used for classes generated for the service.
   *
   * @example { name: "AWS::Lambda", suffix: "FooBar"} -> class CfnFunctionFooBar {}
   *
   * @default - no suffix is used
   */
  readonly suffix?: string;

  /**
   * Deprecate the complete service using the given message.
   *
   * @default - not deprecated
   */
  readonly deprecated?: string;
}

export interface GenerateModuleOptions {
  /**
   * List of services to generate files for.
   */
  readonly services: GenerateServiceRequest[];

  /**
   * Override the default locations where modules are imported from on the module level
   */
  readonly moduleImportLocations?: ModuleImportLocations;
}

<<<<<<< HEAD
export interface GenerateFilePatterns {
  /**
   * The pattern used to name resource files.
   */
  resources: PatternedString<PatternKeys>;

  /**
   * The pattern used to name augmentations.
   */
  augmentations: PatternedString<PatternKeys>;

  /**
   * The pattern used to name canned metrics.
   */
  cannedMetrics: PatternedString<PatternKeys>;

  /**
   * The file that holds the generated grants class
   */
  grantsClass: PatternedString<PatternKeys>;

  /**
   * The file that holds the source grants JSON file
   */
  grantsJson: PatternedString<PatternKeys>;
}

=======
>>>>>>> fda6e13b
export interface GenerateOptions {
  /**
   * Default location for module imports
   */
  readonly importLocations?: ModuleImportLocations;

  /**
   * Configure where files are created exactly
   */
<<<<<<< HEAD
  readonly filePatterns: GenerateFilePatterns;
=======
  readonly filePatterns?: Partial<GenerateFilePatterns>;
>>>>>>> fda6e13b

  /**
   * Base path for generated files
   *
   * @see `options.filePatterns` to configure more complex scenarios.
   *
   * @default - current working directory
   */
  readonly outputPath: string;

  /**
   * Should the location be deleted before generating new files
   * @default false
   */
  readonly clearOutput?: boolean;

  /**
   * Generate L2 stub support files for augmentations (only for testing)
   *
   * @default false
   */
  readonly augmentationsSupport?: boolean;

  /**
   * Output debug messages
   * @default false
   */
  readonly debug?: boolean;
}

export interface GenerateModuleMap {
  [name: string]: GenerateModuleOptions;
}

export interface GenerateOutput {
  outputFiles: string[];
  resources: Record<string, string>;
  modules: {
    [name: string]: Array<{
      module: Module;
      options: GenerateModuleOptions;
      resources: Record<string, string>;
      outputFiles: string[];
    }>;
  };
}

/**
 * Generates Constructs for modules from the Service Specs
 *
 * @param modules A map of arbitrary module names to GenerateModuleOptions. This allows for flexible generation of different configurations at a time.
 * @param options Configure the code generation
 */
export async function generateSome(modules: GenerateModuleMap, options: GenerateOptions) {
  enableDebug(options);
  const db = await loadAwsServiceSpec();

  // Load additional schema files
  await new DatabaseBuilder(db as any, { validate: false })
    .importCloudFormationRegistryResources(path.join(__dirname, '..', 'temporary-schemas'))
    .build();

  return generator(db, modules, options);
}

/**
 * Generates Constructs for all services, with modules name like the service
 *
 * @param outputPath Base path for generated files. Use `options.filePatterns` to configure more complex scenarios.
 * @param options Additional configuration
 */
export async function generateAll(options: GenerateOptions) {
  enableDebug(options);
  const db = await loadAwsServiceSpec();
  const services = await queryDb.getAllServices(db);

  const modules: GenerateModuleMap = {};

  for (const service of services) {
    modules[service.name] = {
      services: [{ namespace: service.cloudFormationNamespace }],
    };
  }

  await generator(db, modules, options);
}

function enableDebug(options: GenerateOptions) {
  if (options.debug) {
    process.env.DEBUG = '1';
  }
}

async function generator(
  db: SpecDatabase,
  modules: { [name: string]: GenerateModuleOptions },
  options: GenerateOptions,
): Promise<GenerateOutput> {
  const timeLabel = '🐢  Completed in';
  log.time(timeLabel);
  log.debug('Options', options);
<<<<<<< HEAD
  const { augmentationsSupport, clearOutput, outputPath = process.cwd(), filePatterns } = options;
=======
  const { clearOutput, outputPath = process.cwd() } = options;
>>>>>>> fda6e13b

  const renderer = new TypeScriptRenderer();

  // store results in a map of modules
  const moduleMap: GenerateOutput['modules'] = {};

  // Clear output if requested
  if (clearOutput) {
    fs.removeSync(outputPath);
  }

  const ast = new AstBuilder({
    db,
    modulesRoot: options.importLocations?.modulesRoot,
    filePatterns: {
      ...DEFAULT_FILE_PATTERNS,
      ...noUndefined(options.filePatterns),
    },
  });

  // Go through the module map
  log.info('Generating %i modules...', Object.keys(modules).length);
  for (const [moduleName, moduleOptions] of Object.entries(modules)) {
<<<<<<< HEAD
    const { moduleImportLocations: importLocations = options.importLocations, services } = moduleOptions;

    moduleMap[moduleName] = [];
    for (const [req, s] of queryDb.getServicesByGenerateServiceRequest(db, services)) {
=======
    const services = queryDb.getServicesByGenerateServiceRequest(db, moduleOptions.services);

    moduleMap[moduleName] = services.map(([req, s]) => {
>>>>>>> fda6e13b
      log.debug(moduleName, s.name, 'ast');

      const submod = ast.addService(s, {
        destinationSubmodule: moduleName,
        nameSuffix: req.suffix,
        deprecated: req.deprecated,
<<<<<<< HEAD
        grantsConfig: await readGrantsConfig(filePatterns.grantsJson({ moduleName })),
      });

      log.debug(moduleName, s.name, 'render');
      const filenamePlaceHolders: PatternValues<PatternKeys> = {
        moduleName: moduleName,
        serviceName: ast.module.service.toLowerCase(),
        serviceShortName: ast.module.shortName.toLowerCase(),
      };
      const writer = new TsFileWriter(outputPath, renderer, filenamePlaceHolders);

      // Resources
      writer.write(ast.module, filePatterns.resources);

      if (ast.augmentations?.hasAugmentations) {
        const augFile = writer.write(ast.augmentations, filePatterns.augmentations);

        if (augmentationsSupport) {
          const augDir = path.dirname(augFile);
          for (const supportMod of ast.augmentations.supportModules) {
            writer.write(supportMod, path.resolve(augDir, `${supportMod.importName}.ts`));
          }
        }
      }

      if (ast.cannedMetrics?.hasCannedMetrics) {
        writer.write(ast.cannedMetrics, filePatterns.cannedMetrics);
      }

      if (ast.grants) {
        writer.write(ast.grants, filePatterns.grantsClass);
      }

      moduleMap[moduleName].push({
        module: ast,
        options: moduleOptions,
        resources: ast.resources,
        outputFiles: writer.outputFiles,
      });
    }
=======
        importLocations: moduleOptions.moduleImportLocations ?? options.importLocations,
      });

      return {
        module: submod.resourcesMod.module,
        options: moduleOptions,
        resources: submod.resources,
        outputFiles: submoduleFiles(submod).map((x) => path.resolve(x)),
      } satisfies GenerateOutput['modules'][string][number];
    });
>>>>>>> fda6e13b
  }

  const writer = new TsFileWriter(outputPath, renderer);
  ast.writeAll(writer);

  const result: GenerateOutput = {
    modules: moduleMap,
    resources: Object.values(moduleMap).flat().map(pick('resources')).reduce(mergeObjects, {}),
    outputFiles: writer.outputFiles,
  };

  log.info('Summary:');
  log.info('  Service files:  %i', Object.values(moduleMap).flat().flatMap(pick('module')).length);
  log.info('  Resources:      %i', Object.keys(result.resources).length);
  log.timeEnd(timeLabel);

  return result;
}

<<<<<<< HEAD
export function defaultFilePatterns(): GenerateFilePatterns {
  return {
    resources: ({ moduleName: m, serviceShortName: s }) => `${m}/lib/${s}.generated.ts`,
    augmentations: ({ moduleName: m, serviceShortName: s }) => `${m}/lib/${s}-augmentations.generated.ts`,
    cannedMetrics: ({ moduleName: m, serviceShortName: s }) => `${m}/lib/${s}-canned-metrics.generated.ts`,
    grantsClass: ({ moduleName, serviceShortName }) => `${moduleName}/lib/${serviceShortName}-grants.generated.ts`,
    grantsJson: ({ moduleName }) => `${moduleName}/grants.json`,
  };
}

=======
>>>>>>> fda6e13b
function pick<T>(property: keyof T) {
  type x = typeof property;
  return (obj: Record<x, any>): any => {
    return obj[property];
  };
}

function mergeObjects<T>(all: T, res: T) {
  return {
    ...all,
    ...res,
  };
}

<<<<<<< HEAD
async function readGrantsConfig(filename: string): Promise<undefined | string> {
  try {
    const location = path.join(__dirname, '../../../../packages/aws-cdk-lib', filename);
    return await fs.readFile(location, 'utf-8');
  } catch (e: any) {
    if (e.code === 'ENOENT') {
      return undefined;
    }
    throw e;
  }
}

export { PatternKeys };
=======
function noUndefined<A extends object>(x: A | undefined): A | undefined {
  if (!x) {
    return undefined;
  }
  return Object.fromEntries(Object.entries(x).filter(([, v]) => v !== undefined)) as any;
}
>>>>>>> fda6e13b
<|MERGE_RESOLUTION|>--- conflicted
+++ resolved
@@ -6,11 +6,7 @@
 import * as fs from 'fs-extra';
 import { AstBuilder, DEFAULT_FILE_PATTERNS, GenerateFilePatterns, submoduleFiles } from './cdk/ast';
 import { ModuleImportLocations } from './cdk/cdk';
-<<<<<<< HEAD
-import { queryDb, log, PatternedString, TsFileWriter, PatternValues, PatternKeys } from './util';
-=======
-import { queryDb, log, TsFileWriter } from './util';
->>>>>>> fda6e13b
+import { queryDb, log, TsFileWriter, PatternValues, PatternKeys } from './util';
 
 export interface GenerateServiceRequest {
   /**
@@ -51,36 +47,6 @@
   readonly moduleImportLocations?: ModuleImportLocations;
 }
 
-<<<<<<< HEAD
-export interface GenerateFilePatterns {
-  /**
-   * The pattern used to name resource files.
-   */
-  resources: PatternedString<PatternKeys>;
-
-  /**
-   * The pattern used to name augmentations.
-   */
-  augmentations: PatternedString<PatternKeys>;
-
-  /**
-   * The pattern used to name canned metrics.
-   */
-  cannedMetrics: PatternedString<PatternKeys>;
-
-  /**
-   * The file that holds the generated grants class
-   */
-  grantsClass: PatternedString<PatternKeys>;
-
-  /**
-   * The file that holds the source grants JSON file
-   */
-  grantsJson: PatternedString<PatternKeys>;
-}
-
-=======
->>>>>>> fda6e13b
 export interface GenerateOptions {
   /**
    * Default location for module imports
@@ -90,11 +56,7 @@
   /**
    * Configure where files are created exactly
    */
-<<<<<<< HEAD
-  readonly filePatterns: GenerateFilePatterns;
-=======
-  readonly filePatterns?: Partial<GenerateFilePatterns>;
->>>>>>> fda6e13b
+  readonly filePatterns: Partial<GenerateFilePatterns>;
 
   /**
    * Base path for generated files
@@ -196,11 +158,7 @@
   const timeLabel = '🐢  Completed in';
   log.time(timeLabel);
   log.debug('Options', options);
-<<<<<<< HEAD
-  const { augmentationsSupport, clearOutput, outputPath = process.cwd(), filePatterns } = options;
-=======
   const { clearOutput, outputPath = process.cwd() } = options;
->>>>>>> fda6e13b
 
   const renderer = new TypeScriptRenderer();
 
@@ -224,64 +182,15 @@
   // Go through the module map
   log.info('Generating %i modules...', Object.keys(modules).length);
   for (const [moduleName, moduleOptions] of Object.entries(modules)) {
-<<<<<<< HEAD
-    const { moduleImportLocations: importLocations = options.importLocations, services } = moduleOptions;
-
-    moduleMap[moduleName] = [];
-    for (const [req, s] of queryDb.getServicesByGenerateServiceRequest(db, services)) {
-=======
     const services = queryDb.getServicesByGenerateServiceRequest(db, moduleOptions.services);
 
     moduleMap[moduleName] = services.map(([req, s]) => {
->>>>>>> fda6e13b
       log.debug(moduleName, s.name, 'ast');
 
       const submod = ast.addService(s, {
         destinationSubmodule: moduleName,
         nameSuffix: req.suffix,
         deprecated: req.deprecated,
-<<<<<<< HEAD
-        grantsConfig: await readGrantsConfig(filePatterns.grantsJson({ moduleName })),
-      });
-
-      log.debug(moduleName, s.name, 'render');
-      const filenamePlaceHolders: PatternValues<PatternKeys> = {
-        moduleName: moduleName,
-        serviceName: ast.module.service.toLowerCase(),
-        serviceShortName: ast.module.shortName.toLowerCase(),
-      };
-      const writer = new TsFileWriter(outputPath, renderer, filenamePlaceHolders);
-
-      // Resources
-      writer.write(ast.module, filePatterns.resources);
-
-      if (ast.augmentations?.hasAugmentations) {
-        const augFile = writer.write(ast.augmentations, filePatterns.augmentations);
-
-        if (augmentationsSupport) {
-          const augDir = path.dirname(augFile);
-          for (const supportMod of ast.augmentations.supportModules) {
-            writer.write(supportMod, path.resolve(augDir, `${supportMod.importName}.ts`));
-          }
-        }
-      }
-
-      if (ast.cannedMetrics?.hasCannedMetrics) {
-        writer.write(ast.cannedMetrics, filePatterns.cannedMetrics);
-      }
-
-      if (ast.grants) {
-        writer.write(ast.grants, filePatterns.grantsClass);
-      }
-
-      moduleMap[moduleName].push({
-        module: ast,
-        options: moduleOptions,
-        resources: ast.resources,
-        outputFiles: writer.outputFiles,
-      });
-    }
-=======
         importLocations: moduleOptions.moduleImportLocations ?? options.importLocations,
       });
 
@@ -292,7 +201,6 @@
         outputFiles: submoduleFiles(submod).map((x) => path.resolve(x)),
       } satisfies GenerateOutput['modules'][string][number];
     });
->>>>>>> fda6e13b
   }
 
   const writer = new TsFileWriter(outputPath, renderer);
@@ -312,19 +220,6 @@
   return result;
 }
 
-<<<<<<< HEAD
-export function defaultFilePatterns(): GenerateFilePatterns {
-  return {
-    resources: ({ moduleName: m, serviceShortName: s }) => `${m}/lib/${s}.generated.ts`,
-    augmentations: ({ moduleName: m, serviceShortName: s }) => `${m}/lib/${s}-augmentations.generated.ts`,
-    cannedMetrics: ({ moduleName: m, serviceShortName: s }) => `${m}/lib/${s}-canned-metrics.generated.ts`,
-    grantsClass: ({ moduleName, serviceShortName }) => `${moduleName}/lib/${serviceShortName}-grants.generated.ts`,
-    grantsJson: ({ moduleName }) => `${moduleName}/grants.json`,
-  };
-}
-
-=======
->>>>>>> fda6e13b
 function pick<T>(property: keyof T) {
   type x = typeof property;
   return (obj: Record<x, any>): any => {
@@ -339,25 +234,9 @@
   };
 }
 
-<<<<<<< HEAD
-async function readGrantsConfig(filename: string): Promise<undefined | string> {
-  try {
-    const location = path.join(__dirname, '../../../../packages/aws-cdk-lib', filename);
-    return await fs.readFile(location, 'utf-8');
-  } catch (e: any) {
-    if (e.code === 'ENOENT') {
-      return undefined;
-    }
-    throw e;
-  }
-}
-
-export { PatternKeys };
-=======
 function noUndefined<A extends object>(x: A | undefined): A | undefined {
   if (!x) {
     return undefined;
   }
   return Object.fromEntries(Object.entries(x).filter(([, v]) => v !== undefined)) as any;
-}
->>>>>>> fda6e13b
+}