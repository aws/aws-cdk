--- conflicted
+++ resolved
@@ -188,11 +188,7 @@
         destinationSubmodule: moduleName,
         nameSuffix: req.suffix,
         deprecated: req.deprecated,
-<<<<<<< HEAD
-        importLocations: moduleOptions.moduleImportLocations ?? options.importLocations,
         grantsConfig: readGrantsConfig(moduleName),
-=======
->>>>>>> 1e4dfe67
       });
 
       moduleResources[moduleName] = moduleResources[moduleName] ?? {};
@@ -236,11 +232,6 @@
     return undefined;
   }
   return Object.fromEntries(Object.entries(x).filter(([, v]) => v !== undefined)) as any;
-<<<<<<< HEAD
-}
-
-function isNonEmptyList<T>(arr: T[]): arr is [T, ...T[]] {
-  return arr.length > 0;
 }
 
 function readGrantsConfig(moduleName: string): string | undefined {
@@ -254,6 +245,4 @@
     }
     throw e;
   }
-=======
->>>>>>> 1e4dfe67
 }