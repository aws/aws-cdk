--- conflicted
+++ resolved
@@ -1,13 +1,7 @@
 import { loadAwsServiceSpec } from '@aws-cdk/aws-service-spec';
 import { Service } from '@aws-cdk/service-spec-types';
 import * as fs from 'fs-extra';
-<<<<<<< HEAD
-import * as pkglint from './pkglint';
 import { CodeGeneratorOptions, GenerateAllOptions, ModuleMap, ModuleMapEntry, ModuleMapScope } from './types';
-=======
-import { CodeGeneratorOptions, GenerateAllOptions, ModuleMap, ModuleMapScope } from './types';
-import type { ModuleImportLocations } from '../cdk/cdk';
->>>>>>> 404bf1a9
 import { generate as generateModules } from '../generate';
 import { log, pkglint } from '../util';
 
