--- conflicted
+++ resolved
@@ -43,15 +43,11 @@
     {
       outputPath: outPath ?? 'lib',
       clearOutput: false,
-<<<<<<< HEAD
-      filePatterns: defaultFilePatterns(),
-=======
       filePatterns: {
         resources: '%serviceShortName%.generated.ts',
         augmentations: '%serviceShortName%-augmentations.generated.ts',
         cannedMetrics: '%serviceShortName%-canned-metrics.generated.ts',
       },
->>>>>>> fda6e13b
       importLocations: {
         core: coreImport,
         coreHelpers: `${coreImport}/${coreImport === '.' ? '' : 'lib/'}helpers-internal`,
@@ -162,15 +158,11 @@
     {
       outputPath: outPath,
       clearOutput: false,
-<<<<<<< HEAD
-      filePatterns: defaultFilePatterns(),
-=======
       filePatterns: {
         resources: '%moduleName%/lib/%serviceShortName%.generated.ts',
         augmentations: '%moduleName%/lib/%serviceShortName%-augmentations.generated.ts',
         cannedMetrics: '%moduleName%/lib/%serviceShortName%-canned-metrics.generated.ts',
       },
->>>>>>> fda6e13b
       importLocations: {
         core: options.coreImport,
         coreHelpers: `${options.coreImport}/lib/helpers-internal`,
