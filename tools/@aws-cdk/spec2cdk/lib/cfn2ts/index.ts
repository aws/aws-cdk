--- conflicted
+++ resolved
@@ -82,22 +82,14 @@
     {
       outputPath: outPath,
       clearOutput: false,
-<<<<<<< HEAD
-      inCdkLib: true,
-      filePatterns: {
-        resources: '%moduleName%/lib/%serviceShortName%.generated.ts',
-        augmentations: '%moduleName%/lib/%serviceShortName%-augmentations.generated.ts',
-        cannedMetrics: '%moduleName%/lib/%serviceShortName%-canned-metrics.generated.ts',
-        grants: '%moduleName%/lib/%serviceShortName%-grants.generated.ts',
-=======
       builderProps: {
         inCdkLib: true,
         filePatterns: {
           resources: '%moduleName%/lib/%serviceShortName%.generated.ts',
           augmentations: '%moduleName%/lib/%serviceShortName%-augmentations.generated.ts',
           cannedMetrics: '%moduleName%/lib/%serviceShortName%-canned-metrics.generated.ts',
+          grants: '%moduleName%/lib/%serviceShortName%-grants.generated.ts',
         },
->>>>>>> 15494b1f
       },
     },
   );
