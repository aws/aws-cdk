--- conflicted
+++ resolved
@@ -1,13 +1,3 @@
-<<<<<<< HEAD
-const POSSIBLE_PATTERN_KEYS = ['moduleName', 'serviceName', 'serviceShortName'];
-
-export type PatternKeys = (typeof POSSIBLE_PATTERN_KEYS)[number];
-
-export function parsePattern<A extends string>(pattern: string): PatternedString<A> {
-  if (!POSSIBLE_PATTERN_KEYS.some((param) => pattern.includes(param))) {
-    // eslint-disable-next-line @cdklabs/no-throw-default-error
-    throw new Error(`--pattern must contain one of [${POSSIBLE_PATTERN_KEYS.join(', ')}]`);
-=======
 export const PATTERN_FIELDS = ['moduleName', 'serviceName', 'serviceShortName'];
 
 export type FilePatternKeys = (typeof PATTERN_FIELDS)[number];
@@ -16,7 +6,6 @@
   if (!PATTERN_FIELDS.some((param) => pattern.includes(param))) {
     // eslint-disable-next-line @cdklabs/no-throw-default-error
     throw new Error(`--pattern must contain one of [${PATTERN_FIELDS.join(', ')}]`);
->>>>>>> fda6e13b
   }
 
   return (values: { [k in FilePatternKeys]: string }) => {
