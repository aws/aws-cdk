import { loadAwsServiceSpec } from '@aws-cdk/aws-service-spec';
import { SpecDatabase } from '@aws-cdk/service-spec-types';
import { InterfaceType, Module, Stability, StructType, TypeScriptRenderer } from '@cdklabs/typewriter';
import { CDK_INTERFACES_ENVIRONMENT_AWARE, CONSTRUCTS } from '../lib/cdk/cdk';
import { GrantsModule } from '../lib/cdk/grants-module';

const renderer = new TypeScriptRenderer();
let db: SpecDatabase;

beforeAll(async () => {
  db = await loadAwsServiceSpec();
});

test('generates grants for methods with and without key actions', async () => {
  const config = {
    resources: {
      Topic: {
        hasResourcePolicy: true,
        grants: {
          publish: {
            actions: ['sns:Publish'],
            keyActions: ['kms:Decrypt', 'kms:GenerateDataKey*'],
          },
          subscribe: {
            actions: ['sns:Subscribe'],
          },
        },
      },
    },
  };
  const service = db.lookup('service', 'name', 'equals', 'aws-sns').only();
<<<<<<< HEAD
  const module = new GrantsModule(service, db, config, true);
=======
  const module = new GrantsModule(service, db, config, 'aws-cdk-lib/aws-iam');
>>>>>>> 244c02de

  const scope = new Module('@aws-cdk/aws-sns');
  const refInterface = new InterfaceType(scope, {
    export: true,
    name: 'ITopicRef',
    extends: [CONSTRUCTS.IConstruct, CDK_INTERFACES_ENVIRONMENT_AWARE.IEnvironmentAware],
    docs: {
      summary: 'Indicates that this resource can be referenced',
      stability: Stability.Experimental,
    },
  });

  module.build({
    'AWS::SNS::Topic': {
      hasArnGetter: true,
      ref: {
        interfaceType: refInterface.type,
        property: refInterface.properties[0],
        struct: {} as unknown as StructType, // FIXME What should go here?
      },
    },
  });

  const rendered = renderer.render(module);
  expect(rendered).toMatchSnapshot();
});<|MERGE_RESOLUTION|>--- conflicted
+++ resolved
@@ -29,11 +29,7 @@
     },
   };
   const service = db.lookup('service', 'name', 'equals', 'aws-sns').only();
-<<<<<<< HEAD
-  const module = new GrantsModule(service, db, config, true);
-=======
-  const module = new GrantsModule(service, db, config, 'aws-cdk-lib/aws-iam');
->>>>>>> 244c02de
+  const module = new GrantsModule(service, db, config, 'aws-cdk-lib/aws-iam', true);
 
   const scope = new Module('@aws-cdk/aws-sns');
   const refInterface = new InterfaceType(scope, {
