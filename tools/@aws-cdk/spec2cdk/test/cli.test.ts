--- conflicted
+++ resolved
@@ -8,16 +8,11 @@
     await withTemporaryDirectory(async ({ testDir }) => {
       await main([testDir, '--service', 'AWS::S3', '--service', 'AWS::SNS']);
 
-<<<<<<< HEAD
-      expect(fs.existsSync(path.join(testDir, 'aws-s3', 'lib', 's3.generated.ts'))).toBe(true);
-      expect(fs.existsSync(path.join(testDir, 'aws-sns', 'lib', 'sns.generated.ts'))).toBe(true);
-=======
       const generated = await deepListDir(testDir);
 
       expect(generated).toContainEqual('aws-s3/s3.generated.ts');
       expect(generated).toContainEqual('aws-sns/sns.generated.ts');
       expect(generated).toContainEqual('aws-sns/sns-canned-metrics.generated.ts');
->>>>>>> fda6e13b
     });
   });
 });
