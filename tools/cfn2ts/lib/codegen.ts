--- conflicted
+++ resolved
@@ -292,16 +292,6 @@
       }
     }
 
-<<<<<<< HEAD
-    if (tagEnum !== `${TAG_TYPE}.NotTaggable`) {
-      this.code.line('const tags = props === undefined ? undefined : props.tags;');
-      this.code.line(`this.tags = new ${TAG_MANAGER}(${tagEnum}, ${resourceTypeName}, tags);`);
-=======
-    if (deprecated) {
-      this.code.line(`this.node.addWarning('DEPRECATION: ${deprecation}');`);
->>>>>>> 758d4961
-    }
-
     // initialize all property class members
     if (propsType && propMap) {
       this.code.line();
