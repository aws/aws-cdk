<<<<<<< HEAD
import childProcess = require("child_process");
import colors = require('colors/safe');
import fs = require('fs');
import util = require('util');
=======
import * as child_process from 'child_process';
import * as colors from 'colors/safe';
import * as fs from 'fs';
import * as util from 'util';
>>>>>>> acf3ffce
import { Timers } from "./timer";

interface ShellOptions {
  timers?: Timers;
}

/**
 * A shell command that does what you want
 *
 * Is platform-aware, handles errors nicely.
 */
export async function shell(command: string[], options: ShellOptions = {}): Promise<string> {
  const timer = (options.timers || new Timers()).start(command[0]);

  await makeShellScriptExecutable(command[0]);

  const child = childProcess.spawn(command[0], command.slice(1), {
    // Need this for Windows where we want .cmd and .bat to be found as well.
    shell: true,
    stdio: [ 'ignore', 'pipe', 'pipe' ]
  });

  const makeRed = process.stderr.isTTY ? colors.red : (x: string) => x;

  return new Promise<string>((resolve, reject) => {
    const stdout = new Array<any>();

    child.stdout!.on('data', chunk => {
      process.stdout.write(chunk);
      stdout.push(chunk);
    });

    child.stderr!.on('data', chunk => {
      process.stderr.write(makeRed(chunk.toString()));
    });

    child.once('error', reject);

    child.once('exit', code => {
      timer.end();
      if (code === 0) {
        resolve(Buffer.concat(stdout).toString('utf-8'));
      } else {
        reject(new Error(`${renderCommandLine(command)} exited with error code ${code}`));
      }
    });
  });
}

/**
 * Render the given command line as a string
 *
 * Probably missing some cases but giving it a good effort.
 */
function renderCommandLine(cmd: string[]) {
  if (process.platform !== 'win32') {
    return doRender(cmd, hasAnyChars(' ', '\\', '!', '"', "'", '&', '$'), posixEscape);
  } else {
    return doRender(cmd, hasAnyChars(' ', '"', '&', '^', '%'), windowsEscape);
  }
}

/**
 * Render a UNIX command line
 */
function doRender(cmd: string[], needsEscaping: (x: string) => boolean, doEscape: (x: string) => string): string {
  return cmd.map(x => needsEscaping(x) ? doEscape(x) : x).join(' ');
}

/**
 * Return a predicate that checks if a string has any of the indicated chars in it
 */
function hasAnyChars(...chars: string[]): (x: string) => boolean {
  return (str: string) =>
    chars.some(c => str.indexOf(c) !== -1)
  ;
}

/**
 * Escape a shell argument for POSIX shells
 *
 * Wrapping in single quotes and escaping single quotes inside will do it for us.
 */
function posixEscape(x: string) {
  // Turn ' -> '"'"'
  x = x.replace("'", "'\"'\"'");
  return `'${x}'`;
}

/**
 * Escape a shell argument for cmd.exe
 *
 * This is how to do it right, but I'm not following everything:
 *
 * https://blogs.msdn.microsoft.com/twistylittlepassagesallalike/2011/04/23/everyone-quotes-command-line-arguments-the-wrong-way/
 */
function windowsEscape(x: string): string {
  // First surround by double quotes, ignore the part about backslashes
  x = `"${x}"`;
  // Now escape all special characters
  const shellMeta = ['"', '&', '^', '%'];
  return x.split('').map(c => shellMeta.indexOf(x) !== -1 ? '^' + c : c).join('');
}

/**
 * Make the script executable on the current platform
 *
 * On UNIX, we'll use chmod to directly execute the file.
 *
 * On Windows, we'll do nothing and expect our other tooling
 * (npm/lerna) to generate appropriate .cmd files when linking.
 */
export async function makeExecutable(javascriptFile: string): Promise<void> {
  if (process.platform !== 'win32') {
    await util.promisify(fs.chmod)(javascriptFile, 0o755);
  }
}

/**
 * If the given file exists and looks like a shell script, make sure it's executable
 */
async function makeShellScriptExecutable(script: string) {
  try {
    if (await canExecute(script)) { return; }
    if (!await isShellScript(script)) { return; }
    await util.promisify(fs.chmod)(script, 0o755);
  } catch (e) {
    // If it happens that this file doesn't exist, that's fine. It's
    // probably a file that can be found on the $PATH.
    if (e.code === 'ENOENT') { return; }
    throw e;
  }
}

async function canExecute(fileName: string): Promise<boolean> {
  try {
    await util.promisify(fs.access)(fileName, fs.constants.X_OK);
    return true;
  } catch (e) {
    if (e.code === 'EACCES') { return false; }
    throw e;
  }
}

async function isShellScript(script: string): Promise<boolean> {
  const f = await util.promisify(fs.open)(script, 'r');
  const buffer = Buffer.alloc(2);
  await util.promisify(fs.read)(f, buffer, 0, 2, null);

  return buffer.equals(Buffer.from('#!'));
}<|MERGE_RESOLUTION|>--- conflicted
+++ resolved
@@ -1,14 +1,7 @@
-<<<<<<< HEAD
-import childProcess = require("child_process");
-import colors = require('colors/safe');
-import fs = require('fs');
-import util = require('util');
-=======
 import * as child_process from 'child_process';
 import * as colors from 'colors/safe';
 import * as fs from 'fs';
 import * as util from 'util';
->>>>>>> acf3ffce
 import { Timers } from "./timer";
 
 interface ShellOptions {
