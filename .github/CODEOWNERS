# Each line is a file pattern followed by one or more owners (@username or
# email@address).
#
# Order is important. The last matching pattern has the most precedence.
# So if a pull request only touches javascript files, only these owners
# will be requested to review.
#
# @See https://help.github.com/articles/about-codeowners/

<<<<<<< HEAD
*                                         @aws/aws-cdk-team
/packages/aws-cdk                         @aws/aws-cdk-team  @RomainMuller
/packages/@aws-cdk/aws-code*/             @aws/aws-cdk-team  @skinny85
/packages/@aws-cdk/aws-ecs/               @aws/aws-cdk-team  @SoManyHs
/packages/@aws-cdk/aws-ecs-patterns       @aws/aws-cdk-team  @SoManyHs
/packages/@aws-cdk/aws-budgets            @aws/aws-cdk-team  @eladb
/packages/@aws-cdk/aws-cloudformation     @aws/aws-cdk-team  @eladb
/packages/@aws-cdk/aws-config             @aws/aws-cdk-team  @eladb
/packages/@aws-cdk/aws-opsworks           @aws/aws-cdk-team  @eladb
/packages/@aws-cdk/aws-opsworkscm         @aws/aws-cdk-team  @eladb
/packages/@aws-cdk/aws-sam                @aws/aws-cdk-team  @eladb
/packages/@aws-cdk/aws-secretsmanager     @aws/aws-cdk-team  @rix0rrr
/packages/@aws-cdk/aws-servicecatalog     @aws/aws-cdk-team  @eladb
/packages/@aws-cdk/aws-ssm                @aws/aws-cdk-team  @eladb
/packages/@aws-cdk/aws-applicationautoscal@aws/aws-cdk-team  @rix0rrr
/packages/@aws-cdk/aws-autoscaling *      @aws/aws-cdk-team  @rix0rrr
/packages/@aws-cdk/aws-autoscalingplans   @aws/aws-cdk-team  @rix0rrr
/packages/@aws-cdk/aws-athena             @aws/aws-cdk-team  @skinny85
/packages/@aws-cdk/aws-batch              @aws/aws-cdk-team  @skinny85
/packages/@aws-cdk/aws-datapipeline       @aws/aws-cdk-team  @skinny85
/packages/@aws-cdk/aws-docdb              @aws/aws-cdk-team  @skinny85
/packages/@aws-cdk/aws-dynamodb           @aws/aws-cdk-team  @skinny85
/packages/@aws-cdk/aws-dynamodb-global    @aws/aws-cdk-team  @skinny85
/packages/@aws-cdk/aws-elasticsearch      @aws/aws-cdk-team  @skinny85
/packages/@aws-cdk/aws-emr                @aws/aws-cdk-team  @skinny85
/packages/@aws-cdk/aws-glue               @aws/aws-cdk-team  @skinny85
/packages/@aws-cdk/aws-kinesis            @aws/aws-cdk-team  @skinny85
/packages/@aws-cdk/aws-kinesisanalytics   @aws/aws-cdk-team  @skinny85
/packages/@aws-cdk/aws-kinesisfirehose    @aws/aws-cdk-team  @skinny85
/packages/@aws-cdk/aws-msk                @aws/aws-cdk-team  @skinny85
/packages/@aws-cdk/aws-elasticache        @aws/aws-cdk-team  @skinny85
/packages/@aws-cdk/cloudformation-diff    @aws/aws-cdk-team  @rix0rrr
/packages/@aws-cdk/aws-cloud9             @aws/aws-cdk-team  @shivlaks
/packages/@aws-cdk/aws-appmesh            @aws/aws-cdk-team  @rix0rrr
/packages/@aws-cdk/aws-ecr                @aws/aws-cdk-team  @rix0rrr
/packages/@aws-cdk/aws-ecr-assets         @aws/aws-cdk-team  @rix0rrr
/packages/@aws-cdk/aws-servicediscovery   @aws/aws-cdk-team  @rix0rrr
/packages/@aws-cdk/core                   @aws/aws-cdk-team  @eladb
/packages/@aws-cdk/cx-api                 @aws/aws-cdk-team  @eladb
/packages/@aws-cdk/region-info            @aws/aws-cdk-team  @RomainMuller
/packages/@aws-cdk/aws-dax                @aws/aws-cdk-team  @skinny85
/packages/@aws-cdk/aws-neptune            @aws/aws-cdk-team  @skinny85
/packages/@aws-cdk/aws-rds                @aws/aws-cdk-team  @skinny85
/packages/@aws-cdk/aws-redshift           @aws/aws-cdk-team  @skinny85
/packages/@aws-cdk/aws-sdb                @aws/aws-cdk-team  @skinny85
/packages/@aws-cdk/aws-dlm                @aws/aws-cdk-team  @skinny85
/packages/@aws-cdk/aws-dms                @aws/aws-cdk-team  @skinny85
/packages/@aws-cdk/aws-ec2                @aws/aws-cdk-team  @rix0rrr
/packages/@aws-cdk/aws-efs                @aws/aws-cdk-team  @rix0rrr
/packages/@aws-cdk/aws-elasticloadbalancin@aws/aws-cdk-team  @rix0rrr
/packages/@aws-cdk/aws-elasticloadbalancin@aws/aws-cdk-team  @rix0rrr
/packages/@aws-cdk/aws-fsx                @aws/aws-cdk-team  @rix0rrr
/packages/@aws-cdk/aws-pinpoint           @aws/aws-cdk-team  @shivlaks
/packages/@aws-cdk/aws-pinpointemail      @aws/aws-cdk-team  @shivlaks
/packages/@aws-cdk/aws-ses                @aws/aws-cdk-team  @shivlaks
/packages/@aws-cdk/custom-resources       @aws/aws-cdk-team  @eladb
/packages/@aws-cdk/region-info            @aws/aws-cdk-team  @RomainMuller
/packages/@aws-cdk/aws-ram                @aws/aws-cdk-team  @rix0rrr
/packages/@aws-cdk/aws-greengrass         @aws/aws-cdk-team  @shivlaks
/packages/@aws-cdk/aws-iot                @aws/aws-cdk-team  @shivlaks
/packages/@aws-cdk/aws-iot1click          @aws/aws-cdk-team  @shivlaks
/packages/@aws-cdk/aws-iotanalytics       @aws/aws-cdk-team  @shivlaks
/packages/@aws-cdk/aws-iotevents          @aws/aws-cdk-team  @shivlaks
/packages/@aws-cdk/aws-iotthingsgraph     @aws/aws-cdk-team  @shivlaks
/packages/@aws-cdk/aws-eks                @aws/aws-cdk-team  @eladb
/packages/@aws-cdk/cfnspec                @aws/aws-cdk-team  @eladb
/packages/@aws-cdk/aws-sns                @aws/aws-cdk-team  @garnaat
/packages/@aws-cdk/aws-sns-subscriptions  @aws/aws-cdk-team  @garnaat
/packages/@aws-cdk/aws-sqs                @aws/aws-cdk-team  @garnaat
/packages/@aws-cdk/aws-robomaker          @aws/aws-cdk-team  @skinny85
/packages/@aws-cdk/aws-sagemaker          @aws/aws-cdk-team  @skinny85
/packages/@aws-cdk/aws-amplify            @aws/aws-cdk-team  @shivlaks
/packages/@aws-cdk/aws-appsync            @aws/aws-cdk-team  @shivlaks
/packages/@aws-cdk/aws-cloudtrail         @aws/aws-cdk-team  @eladb
/packages/@aws-cdk/aws-cloudwatch         @aws/aws-cdk-team  @eladb
/packages/@aws-cdk/aws-events             @aws/aws-cdk-team  @eladb
/packages/@aws-cdk/aws-events-targets     @aws/aws-cdk-team  @eladb
/packages/@aws-cdk/aws-logs               @aws/aws-cdk-team  @eladb
/packages/@aws-cdk/aws-logs-destinations  @aws/aws-cdk-team  @eladb
/packages/@aws-cdk/aws-certificatemanager @aws/aws-cdk-team  @rix0rrr
/packages/@aws-cdk/aws-kms                @aws/aws-cdk-team  @rix0rrr
/packages/@aws-cdk/aws-iam                @aws/aws-cdk-team  @rix0rrr
/packages/@aws-cdk/aws-inspector          @aws/aws-cdk-team  @rix0rrr
/packages/@aws-cdk/aws-apigateway         @aws/aws-cdk-team  @eladb
/packages/@aws-cdk/aws-cognito            @aws/aws-cdk-team  @eladb
/packages/@aws-cdk/aws-lambda             @aws/aws-cdk-team  @eladb
/packages/@aws-cdk/aws-lambda-event-source@aws/aws-cdk-team  @eladb
/packages/@aws-cdk/aws-stepfunctions      @aws/aws-cdk-team  @eladb
/packages/@aws-cdk/aws-stepfunctions-tasks@aws/aws-cdk-team  @eladb
/packages/@aws-cdk/aws-waf                @aws/aws-cdk-team  @eladb
/packages/@aws-cdk/aws-wafregional        @aws/aws-cdk-team  @eladb
/packages/@aws-cdk/aws-cloudfront         @aws/aws-cdk-team  @eladb
/packages/@aws-cdk/aws-mediastore         @aws/aws-cdk-team  @eladb
/packages/@aws-cdk/aws-s3                 @aws/aws-cdk-team  @eladb
/packages/@aws-cdk/aws-s3-assets          @aws/aws-cdk-team  @eladb
/packages/@aws-cdk/aws-s3-deployment      @aws/aws-cdk-team  @eladb
/packages/@aws-cdk/aws-s3-notifications   @aws/aws-cdk-team  @eladb
/packages/@aws-cdk/aws-transfer           @aws/aws-cdk-team  @eladb
/packages/@aws-cdk/assert                 @aws/aws-cdk-team  @RomainMuller
/packages/@aws-cdk/aws-appstream          @aws/aws-cdk-team  @RomainMuller
/packages/@aws-cdk/aws-directoryservice   @aws/aws-cdk-team  @RomainMuller
/packages/@aws-cdk/aws-workspaces         @aws/aws-cdk-team  @RomainMuller
/packages/@aws-cdk/aws-elasticbeanstalk   @aws/aws-cdk-team  @skinny85
/packages/@aws-cdk/aws-gamelift           @aws/aws-cdk-team  @skinny85
/packages/@aws-cdk/aws-guardduty          @aws/aws-cdk-team  @rix0rrr
/packages/@aws-cdk/aws-route53            @aws/aws-cdk-team  @shivlaks
/packages/@aws-cdk/aws-route53-targets    @aws/aws-cdk-team  @shivlaks
/packages/@aws-cdk/aws-route53resolver    @aws/aws-cdk-team  @shivlaks
=======
*                               @aws/aws-cdk-team
/packages/aws-cdk               @aws/aws-cdk-team @shivlaks
/packages/@aws-cdk/aws-code*/   @aws/aws-cdk-team @skinny85
/packages/@aws-cdk/aws-ecs/     @aws/aws-cdk-team @aws-ecs-devx
/packages/@aws-cdk/region-info/ @aws/aws-cdk-team @RomainMuller
>>>>>>> 6eabe6df
<|MERGE_RESOLUTION|>--- conflicted
+++ resolved
@@ -7,7 +7,6 @@
 #
 # @See https://help.github.com/articles/about-codeowners/
 
-<<<<<<< HEAD
 *                                         @aws/aws-cdk-team
 /packages/aws-cdk                         @aws/aws-cdk-team  @RomainMuller
 /packages/@aws-cdk/aws-code*/             @aws/aws-cdk-team  @skinny85
@@ -115,11 +114,4 @@
 /packages/@aws-cdk/aws-guardduty          @aws/aws-cdk-team  @rix0rrr
 /packages/@aws-cdk/aws-route53            @aws/aws-cdk-team  @shivlaks
 /packages/@aws-cdk/aws-route53-targets    @aws/aws-cdk-team  @shivlaks
-/packages/@aws-cdk/aws-route53resolver    @aws/aws-cdk-team  @shivlaks
-=======
-*                               @aws/aws-cdk-team
-/packages/aws-cdk               @aws/aws-cdk-team @shivlaks
-/packages/@aws-cdk/aws-code*/   @aws/aws-cdk-team @skinny85
-/packages/@aws-cdk/aws-ecs/     @aws/aws-cdk-team @aws-ecs-devx
-/packages/@aws-cdk/region-info/ @aws/aws-cdk-team @RomainMuller
->>>>>>> 6eabe6df
+/packages/@aws-cdk/aws-route53resolver    @aws/aws-cdk-team  @shivlaks