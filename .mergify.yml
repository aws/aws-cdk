# See https://doc.mergify.io

pull_request_rules:
  - name: label core
    actions:
      label:
        add: [ contribution/core ]
    conditions:
<<<<<<< HEAD
      - author~=^(eladb|RomainMuller|garnaat|nija-at|shivlaks|skinny85|rix0rrr|NGL321|Jerry-AWS|SomayaB|NetaNir|illapolo)$
=======
      - author~=^(eladb|RomainMuller|garnaat|nija-at|shivlaks|skinny85|rix0rrr|NGL321|Jerry-AWS|SomayaB|MrArnoldPalmer|NetaNir|iliapolo)$
>>>>>>> c642af9c
      - -label~="contribution/core"
  - name: automatic merge
    actions:
      comment:
        message: Thank you for contributing! Your pull request is now being automatically merged.
      merge:
        strict: smart
        method: squash
        strict_method: merge
      delete_head_branch: {}
    conditions:
      - base!=release
      - -title~=(WIP|wip)
      - -label~=(blocked|do-not-merge|no-squash)
      - -merged
      - -closed
      - author!=dependabot[bot]
      - author!=dependabot-preview[bot]
      - "#approved-reviews-by>=1"
      - -approved-reviews-by~=author
      - "#changes-requested-reviews-by=0"
      - status-success~=AWS CodeBuild us-east-1
      - status-success=Semantic Pull Request
      - status-success=mandatory-changes
  - name: automatic merge
    actions:
      comment:
        message: Thank you for contributing! Your pull request is now being automatically merged without squashing.
      merge:
        strict: smart
        # Merge instead of squash
        method: merge
        strict_method: merge
      delete_head_branch: {}
    conditions:
      - -title~=(WIP|wip)
      - -label~=(blocked|do-not-merge)
      # Only if no-squash is set
      - label~=no-squash
      - -merged
      - -closed
      - author!=dependabot[bot]
      - author!=dependabot-preview[bot]
      - "#approved-reviews-by>=1"
      - -approved-reviews-by~=author
      - "#changes-requested-reviews-by=0"
      - status-success~=AWS CodeBuild us-east-1
      - status-success=Semantic Pull Request
      - status-success=mandatory-changes
  - name: remove stale reviews
    actions:
      dismiss_reviews: {}
    conditions:
      - author!=dependabot[bot]
      - author!=dependabot-preview[bot]
        # List out all the people whose work is okay to provisionally approve
      - author!=eladb
      - author!=RomainMuller
      - author!=garnaat
      - author!=nija-at
      - author!=shivlaks
      - author!=skinny85
      - author!=rix0rrr
      - author!=NGL321
      - author!=Jerry-AWS
      - author!=SomayaB
<<<<<<< HEAD
      - author!=NetaNir
      - author!=illapolo
=======
      - author!=MrArnoldPalmer
      - author!=NetaNir
      - author!=iliapolo
>>>>>>> c642af9c
      - base=master
      - -merged
      - -closed
  - name: if fails conventional commits
    actions:
      comment:
        message: Title does not follow the guidelines of [Conventional Commits](https://www.conventionalcommits.org). Please adjust title before merge.
    conditions:
      - author!=dependabot[bot]
      - author!=dependabot-preview[bot]
      - status-failure=Semantic Pull Request
      - -merged
      - -closed
  - name: automatic merge of Dependabot PRs
    actions:
      comment:
        message: Thanks Dependabot!
      merge:
        # 'strict: false' disables Mergify keeping the branch up-to-date from master.
        # It's not necessary: Dependabot will do that itself.
        # It's not dangerous: GitHub branch protection settings prevent merging stale branches.
        strict: false
        method: squash
      delete_head_branch: {}
    conditions:
      - -title~=(WIP|wip)
      - -label~=(blocked|do-not-merge)
      - -merged
      - -closed
      - author~=dependabot
      - "#approved-reviews-by>=1"
      - "#changes-requested-reviews-by=0"
      - status-success~=AWS CodeBuild us-east-1
      - status-success=Semantic Pull Request
      - status-success=mandatory-changes<|MERGE_RESOLUTION|>--- conflicted
+++ resolved
@@ -6,11 +6,7 @@
       label:
         add: [ contribution/core ]
     conditions:
-<<<<<<< HEAD
-      - author~=^(eladb|RomainMuller|garnaat|nija-at|shivlaks|skinny85|rix0rrr|NGL321|Jerry-AWS|SomayaB|NetaNir|illapolo)$
-=======
       - author~=^(eladb|RomainMuller|garnaat|nija-at|shivlaks|skinny85|rix0rrr|NGL321|Jerry-AWS|SomayaB|MrArnoldPalmer|NetaNir|iliapolo)$
->>>>>>> c642af9c
       - -label~="contribution/core"
   - name: automatic merge
     actions:
@@ -77,14 +73,9 @@
       - author!=NGL321
       - author!=Jerry-AWS
       - author!=SomayaB
-<<<<<<< HEAD
-      - author!=NetaNir
-      - author!=illapolo
-=======
       - author!=MrArnoldPalmer
       - author!=NetaNir
       - author!=iliapolo
->>>>>>> c642af9c
       - base=master
       - -merged
       - -closed
