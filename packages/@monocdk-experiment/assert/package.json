--- conflicted
+++ resolved
@@ -41,13 +41,8 @@
     "@types/jest": "^27.4.0",
     "@types/node": "^10.17.60",
     "@aws-cdk/cdk-build-tools": "0.0.0",
-<<<<<<< HEAD
-    "constructs": "^3.3.69",
+    "constructs": "^10.0.0",
     "jest": "^27.4.7",
-=======
-    "constructs": "^10.0.0",
-    "jest": "^27.4.5",
->>>>>>> 227a175b
     "monocdk": "0.0.0",
     "@aws-cdk/pkglint": "0.0.0",
     "ts-jest": "^27.1.2"
@@ -56,13 +51,8 @@
     "@aws-cdk/cloudformation-diff": "0.0.0"
   },
   "peerDependencies": {
-<<<<<<< HEAD
-    "constructs": "^3.3.69",
+    "constructs": "^10.0.0",
     "jest": "^27.4.7",
-=======
-    "constructs": "^10.0.0",
-    "jest": "^27.4.5",
->>>>>>> 227a175b
     "monocdk": "^0.0.0"
   },
   "repository": {
