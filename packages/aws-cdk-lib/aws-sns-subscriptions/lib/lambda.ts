--- conflicted
+++ resolved
@@ -3,12 +3,8 @@
 import * as iam from '../../aws-iam';
 import * as lambda from '../../aws-lambda';
 import * as sns from '../../aws-sns';
-<<<<<<< HEAD
-import { Names } from '../../core';
+import { Names, ValidationError } from '../../core';
 import { regionFromArn } from './private/util';
-=======
-import { ArnFormat, Names, Stack, Token, ValidationError } from '../../core';
->>>>>>> 3e196eec
 
 /**
  * Properties for a Lambda subscription
