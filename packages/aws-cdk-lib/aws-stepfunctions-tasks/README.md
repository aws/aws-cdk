--- conflicted
+++ resolved
@@ -403,7 +403,35 @@
 });
 ```
 
-<<<<<<< HEAD
+You can apply a guardrail to the invocation by setting `guardrail`.
+
+```ts
+import * as bedrock from 'aws-cdk-lib/aws-bedrock';
+
+const model = bedrock.FoundationModel.fromFoundationModelId(
+  this,
+  'Model',
+  bedrock.FoundationModelIdentifier.AMAZON_TITAN_TEXT_G1_EXPRESS_V1,
+);
+
+const task = new tasks.BedrockInvokeModel(this, 'Prompt Model with guardrail', {
+  model,
+  body: sfn.TaskInput.fromObject(
+    {
+      inputText: 'Generate a list of five first names.',
+      textGenerationConfig: {
+        maxTokenCount: 100,
+        temperature: 1,
+      },
+    },
+  ),
+  guardrail: tasks.Guardrail.enable('guardrailId', 1),
+  resultSelector: {
+    names: sfn.JsonPath.stringAt('$.Body.results[0].outputText'),
+  },
+});
+```
+
 ### createModelCustomizationJob
 
 The [CreateModelCustomizationJob](https://docs.aws.amazon.com/bedrock/latest/APIReference/API_CreateModelCustomizationJob.html) API creates a fine-tuning job to customize a base model.
@@ -418,12 +446,6 @@
 declare const validationBucket: s3.IBucket;
 declare const kmsKey: kms.IKey;
 declare const vpc: ec2.IVpc;
-=======
-You can apply a guardrail to the invocation by setting `guardrail`.
-
-```ts
-import * as bedrock from 'aws-cdk-lib/aws-bedrock';
->>>>>>> 8d55d864
 
 const model = bedrock.FoundationModel.fromFoundationModelId(
   this,
@@ -431,7 +453,6 @@
   bedrock.FoundationModelIdentifier.AMAZON_TITAN_TEXT_G1_EXPRESS_V1,
 );
 
-<<<<<<< HEAD
 const task = new tasks.BedrockCreateModelCustomizationJob(this, 'CreateModelCustomizationJob2', {
   baseModel: model,
   clientRequestToken: 'MyToken', // optional
@@ -462,23 +483,6 @@
     securityGroups: [new ec2.SecurityGroup(this, 'SecurityGroup', { vpc })],
     subnets: vpc.privateSubnets,
   }, // optional
-=======
-const task = new tasks.BedrockInvokeModel(this, 'Prompt Model with guardrail', {
-  model,
-  body: sfn.TaskInput.fromObject(
-    {
-      inputText: 'Generate a list of five first names.',
-      textGenerationConfig: {
-        maxTokenCount: 100,
-        temperature: 1,
-      },
-    },
-  ),
-  guardrail: tasks.Guardrail.enable('guardrailId', 1),
-  resultSelector: {
-    names: sfn.JsonPath.stringAt('$.Body.results[0].outputText'),
-  },
->>>>>>> 8d55d864
 });
 ```
 
