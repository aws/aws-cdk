--- conflicted
+++ resolved
@@ -672,8 +672,7 @@
       s3OutputLocation: tasks.S3Location.fromBucket(s3.Bucket.fromBucketName(stack, 'Bucket', 'mybucket'), 'myoutputpath/'),
     },
   }))
-<<<<<<< HEAD
-    .toThrowError(/Expected algorithm name to match pattern/);
+    .toThrow(/Expected algorithm name to match pattern/);
 });
 
 test('required permissions are granted to StateMachine role', () => {
@@ -885,7 +884,4 @@
       Version: '2012-10-17',
     },
   });
-=======
-    .toThrow(/Expected algorithm name to match pattern/);
->>>>>>> eab29189
 });