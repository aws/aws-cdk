--- conflicted
+++ resolved
@@ -139,24 +139,23 @@
 /**
  * Properties for publishing a message to an SNS topic using JSONPath
  */
-export interface SnsPublishJsonPathProps extends sfn.TaskStateJsonPathBaseProps, SnsPublishOptions {}
+export interface SnsPublishJsonPathProps extends sfn.TaskStateJsonPathBaseProps, SnsPublishOptions { }
 
 /**
  * Properties for publishing a message to an SNS topic using JSONata
  */
-export interface SnsPublishJsonataProps extends sfn.TaskStateJsonataBaseProps, SnsPublishOptions {}
+export interface SnsPublishJsonataProps extends sfn.TaskStateJsonataBaseProps, SnsPublishOptions { }
 
 /**
  * Properties for publishing a message to an SNS topic
  */
-export interface SnsPublishProps extends sfn.TaskStateBaseProps, SnsPublishOptions {}
+export interface SnsPublishProps extends sfn.TaskStateBaseProps, SnsPublishOptions { }
 
 /**
  * A Step Functions Task to publish messages to SNS topic.
  *
  */
 export class SnsPublish extends sfn.TaskStateBase {
-<<<<<<< HEAD
 
   /**
    * A Step Functions Task to publish messages to SNS topic using JSONPath.
@@ -175,8 +174,6 @@
     });
   }
 
-=======
->>>>>>> 9959a9e9
   private static readonly SUPPORTED_INTEGRATION_PATTERNS: sfn.IntegrationPattern[] = [
     sfn.IntegrationPattern.REQUEST_RESPONSE,
     sfn.IntegrationPattern.WAIT_FOR_TASK_TOKEN,
