import { Construct } from 'constructs';
import * as iam from '../../../aws-iam';
import * as kms from '../../../aws-kms';
import * as s3 from '../../../aws-s3';
import * as sfn from '../../../aws-stepfunctions';
import * as cdk from '../../../core';
import { integrationResourceArn, validatePatternSupported } from '../private/task-utils';

interface AthenaStartQueryExecutionOptions {
  /**
   * Query that will be started
   */
  readonly queryString: string;

  /**
   * Unique string string to ensure idempotence
   *
   * @default - No client request token
   */
  readonly clientRequestToken?: string;

  /**
   * Database within which query executes
   *
   * @default - No query execution context
   */
  readonly queryExecutionContext?: QueryExecutionContext;

  /**
   * Configuration on how and where to save query
   *
   * @default - No result configuration
   */
  readonly resultConfiguration?: ResultConfiguration;

  /**
   * Configuration on how and where to save query
   *
   * @default - No work group
   */
  readonly workGroup?: string;

  /**
   * A list of values for the parameters in a query.
   *
   * The values are applied sequentially to the parameters in the query in the order
   * in which the parameters occur.
   *
   * @default - No parameters
   */
  readonly executionParameters?: string[];

  /**
   * Specifies, in minutes, the maximum age of a previous query result that Athena should consider for reuse.
   *
   * @default - Query results are not reused
   */
  readonly resultReuseConfigurationMaxAge?: cdk.Duration;
}

/**
 * Properties for starting a Query Execution using JSONPath
 */
export interface AthenaStartQueryExecutionJsonPathProps extends sfn.TaskStateJsonPathBaseProps, AthenaStartQueryExecutionOptions {}

/**
 * Properties for starting a Query Execution using JSONata
 */
export interface AthenaStartQueryExecutionJsonataProps extends sfn.TaskStateJsonataBaseProps, AthenaStartQueryExecutionOptions {}

/**
 * Properties for starting a Query Execution
 */
export interface AthenaStartQueryExecutionProps extends sfn.TaskStateBaseProps, AthenaStartQueryExecutionOptions {}

/**
 * Start an Athena Query as a Task
 *
 * @see https://docs.aws.amazon.com/step-functions/latest/dg/connect-athena.html
 */
export class AthenaStartQueryExecution extends sfn.TaskStateBase {
<<<<<<< HEAD
  /**
   * Start an Athena Query as a Task using JSONPath
   */
  public static jsonPath(scope: Construct, id: string, props: AthenaStartQueryExecutionJsonPathProps) {
    return new AthenaStartQueryExecution(scope, id, props);
  }

  /**
   * Start an Athena Query as a Task using JSONata
   */
  public static jsonata(scope: Construct, id: string, props: AthenaStartQueryExecutionJsonataProps) {
    return new AthenaStartQueryExecution(scope, id, { ...props, queryLanguage: sfn.QueryLanguage.JSONATA });
  }

=======
>>>>>>> 9959a9e9
  private static readonly SUPPORTED_INTEGRATION_PATTERNS: sfn.IntegrationPattern[] = [
    sfn.IntegrationPattern.REQUEST_RESPONSE,
    sfn.IntegrationPattern.RUN_JOB,
  ];

  protected readonly taskMetrics?: sfn.TaskMetricsConfig;
  protected readonly taskPolicies?: iam.PolicyStatement[];

  private readonly integrationPattern: sfn.IntegrationPattern;

  constructor(scope: Construct, id: string, private readonly props: AthenaStartQueryExecutionProps) {
    super(scope, id, props);
    this.integrationPattern = props.integrationPattern ?? sfn.IntegrationPattern.REQUEST_RESPONSE;

    validatePatternSupported(this.integrationPattern, AthenaStartQueryExecution.SUPPORTED_INTEGRATION_PATTERNS);
    this.validateExecutionParameters(props.executionParameters);
    this.validateMaxAgeInMinutes(props.resultReuseConfigurationMaxAge);

    this.taskPolicies = this.createPolicyStatements();
  }

  private validateExecutionParameters(executionParameters?: string[]) {
    if (executionParameters === undefined || cdk.Token.isUnresolved(executionParameters)) return;
    if (executionParameters.length == 0) {
      throw new Error('\'executionParameters\' must be a non-empty list');
    }
    const invalidExecutionParameters = executionParameters.some(p => p.length < 1 || p.length > 1024);
    if (invalidExecutionParameters) {
      throw new Error('\'executionParameters\' items\'s length must be between 1 and 1024 characters');
    }
  }

  private validateMaxAgeInMinutes(resultReuseConfigurationMaxAge?: cdk.Duration) {
    if (resultReuseConfigurationMaxAge === undefined || cdk.Token.isUnresolved(resultReuseConfigurationMaxAge)) return;
    const maxAgeInMillis = resultReuseConfigurationMaxAge.toMilliseconds();
    if (maxAgeInMillis > 0 && maxAgeInMillis < cdk.Duration.minutes(1).toMilliseconds()) {
      throw new Error(`resultReuseConfigurationMaxAge must be greater than or equal to 1 minute or be equal to 0, got ${maxAgeInMillis} ms`);
    }
    const maxAgeInMinutes = resultReuseConfigurationMaxAge.toMinutes();
    if (maxAgeInMinutes > 10080) {
      throw new Error(`resultReuseConfigurationMaxAge must either be 0 or between 1 and 10080 minutes, got ${maxAgeInMinutes}`);
    }
  }

  private createPolicyStatements(): iam.PolicyStatement[] {
    const policyStatements = [
      new iam.PolicyStatement({
        resources: [
          cdk.Stack.of(this).formatArn({
            service: 'athena',
            resource: 'datacatalog',
            resourceName: this.props.queryExecutionContext?.catalogName ?? 'AwsDataCatalog',
          }),
          cdk.Stack.of(this).formatArn({
            service: 'athena',
            resource: 'workgroup',
            resourceName: this.props.workGroup ?? 'primary',
          }),

        ],
        actions: ['athena:getDataCatalog', 'athena:startQueryExecution', 'athena:getQueryExecution'],
      }),
    ];

    policyStatements.push(
      new iam.PolicyStatement({
        actions: ['s3:CreateBucket',
          's3:ListBucket',
          's3:GetBucketLocation',
          's3:GetObject'],
        resources: ['*'], // Need * permissions to create new output location https://docs.aws.amazon.com/athena/latest/ug/security-iam-athena.html
      }),
    );

    policyStatements.push(
      new iam.PolicyStatement({
        actions: ['s3:AbortMultipartUpload',
          's3:ListBucketMultipartUploads',
          's3:ListMultipartUploadParts',
          's3:PutObject'],
        resources: [
          this.props.resultConfiguration?.outputLocation?.bucketName
            ? cdk.Stack.of(this).formatArn({
              // S3 Bucket names are globally unique in a partition,
              // and so their ARNs have empty region and account components
              region: '',
              account: '',
              service: 's3',
              resource: this.props.resultConfiguration?.outputLocation?.bucketName,
              resourceName: `${this.props.resultConfiguration?.outputLocation?.objectKey}/*`,
            })
            : '*',
        ],
      }),
    );

    policyStatements.push(
      new iam.PolicyStatement({
        actions: ['lakeformation:GetDataAccess'],
        resources: ['*'], // State machines scoped to output location fail and * permissions are required as per documentation https://docs.aws.amazon.com/lake-formation/latest/dg/permissions-reference.html
      }),
    );

    policyStatements.push(
      new iam.PolicyStatement({
        actions: ['glue:BatchCreatePartition',
          'glue:BatchDeletePartition',
          'glue:BatchDeleteTable',
          'glue:BatchGetPartition',
          'glue:CreateDatabase',
          'glue:CreatePartition',
          'glue:CreateTable',
          'glue:DeleteDatabase',
          'glue:DeletePartition',
          'glue:DeleteTable',
          'glue:GetDatabase',
          'glue:GetDatabases',
          'glue:GetPartition',
          'glue:GetPartitions',
          'glue:GetTable',
          'glue:GetTables',
          'glue:UpdateDatabase',
          'glue:UpdatePartition',
          'glue:UpdateTable'],
        resources: [
          cdk.Stack.of(this).formatArn({
            service: 'glue',
            resource: 'catalog',
          }),
          cdk.Stack.of(this).formatArn({
            service: 'glue',
            resource: 'database',
            resourceName: this.props.queryExecutionContext?.databaseName ?? 'default',
          }),
          cdk.Stack.of(this).formatArn({
            service: 'glue',
            resource: 'table',
            resourceName: (this.props.queryExecutionContext?.databaseName ?? 'default') + '/*', // grant access to all tables in the specified or default database to prevent cross database access https://docs.aws.amazon.com/IAM/latest/UserGuide/list_awsglue.html
          }),
          cdk.Stack.of(this).formatArn({
            service: 'glue',
            resource: 'userDefinedFunction',
            resourceName: (this.props.queryExecutionContext?.databaseName ?? 'default') + '/*', // grant access to get all user defined functions for the particular database in the request or the default database https://docs.aws.amazon.com/IAM/latest/UserGuide/list_awsglue.html
          }),
        ],
      }),
    );

    return policyStatements;
  }

  private renderEncryption(): any {
    const encryptionConfiguration = this.props.resultConfiguration?.encryptionConfiguration !== undefined
      ? {
        EncryptionOption: this.props.resultConfiguration.encryptionConfiguration.encryptionOption,
        KmsKey: this.props.resultConfiguration.encryptionConfiguration.encryptionKey,
      }
      : undefined;

    return encryptionConfiguration;
  }

  /**
   * Provides the Athena start query execution service integration task configuration
   */
  /**
   * @internal
   */
  protected _renderTask(topLevelQueryLanguage?: sfn.QueryLanguage): any {
    const queryLanguage = sfn._getActualQueryLanguage(topLevelQueryLanguage, this.props.queryLanguage);
    return {
      Resource: integrationResourceArn('athena', 'startQueryExecution', this.integrationPattern),
      ...this._renderParametersOrArguments({
        QueryString: this.props.queryString,
        ClientRequestToken: this.props.clientRequestToken,
        QueryExecutionContext: (this.props.queryExecutionContext?.catalogName || this.props.queryExecutionContext?.databaseName) ? {
          Catalog: this.props.queryExecutionContext?.catalogName,
          Database: this.props.queryExecutionContext?.databaseName,
        } : undefined,
        ResultConfiguration: {
          EncryptionConfiguration: this.renderEncryption(),
          OutputLocation: this.props.resultConfiguration?.outputLocation ? `s3://${this.props.resultConfiguration.outputLocation.bucketName}/${this.props.resultConfiguration.outputLocation.objectKey}/` : undefined,
        },
        WorkGroup: this.props.workGroup,
        ExecutionParameters: this.props.executionParameters,
        ResultReuseConfiguration: this.props.resultReuseConfigurationMaxAge ? {
          ResultReuseByAgeConfiguration: {
            Enabled: true,
            MaxAgeInMinutes: this.props.resultReuseConfigurationMaxAge.toMinutes(),
          },
        } : undefined,
      }, queryLanguage),
    };
  }
}

/**
 * Location of query result along with S3 bucket configuration
 *
 * @see https://docs.aws.amazon.com/athena/latest/APIReference/API_ResultConfiguration.html
 */
export interface ResultConfiguration {

  /**
   * S3 path of query results
   *
   * Example value: `s3://query-results-bucket/folder/`
   *
   * @default - Query Result Location set in Athena settings for this workgroup
  */
  readonly outputLocation?: s3.Location;

  /**
   * Encryption option used if enabled in S3
   *
   * @default - SSE_S3 encryption is enabled with default encryption key
   */
  readonly encryptionConfiguration?: EncryptionConfiguration;
}

/**
 * Encryption Configuration of the S3 bucket
 *
 * @see https://docs.aws.amazon.com/athena/latest/APIReference/API_EncryptionConfiguration.html
 */
export interface EncryptionConfiguration {

  /**
   * Type of S3 server-side encryption enabled
   *
   * @default EncryptionOption.S3_MANAGED
   */
  readonly encryptionOption: EncryptionOption;

  /**
   * KMS key ARN or ID
   *
   * @default - No KMS key for Encryption Option SSE_S3 and default master key for Encryption Option SSE_KMS and CSE_KMS
   */
  readonly encryptionKey?: kms.IKey;
}

/**
 * Encryption Options of the S3 bucket
 *
 * @see https://docs.aws.amazon.com/athena/latest/APIReference/API_EncryptionConfiguration.html#athena-Type-EncryptionConfiguration-EncryptionOption
 */
export enum EncryptionOption {
  /**
   * Server side encryption (SSE) with an Amazon S3-managed key.
   *
   * @see https://docs.aws.amazon.com/AmazonS3/latest/dev/UsingServerSideEncryption.html
   */
  S3_MANAGED = 'SSE_S3',

  /**
   * Server-side encryption (SSE) with an AWS KMS key managed by the account owner.
   *
   * @see https://docs.aws.amazon.com/AmazonS3/latest/dev/UsingKMSEncryption.html
   */
  KMS = 'SSE_KMS',

  /**
   * Client-side encryption (CSE) with an AWS KMS key managed by the account owner.
   *
   * @see https://docs.aws.amazon.com/AmazonS3/latest/dev/UsingClientSideEncryption.html
   */
  CLIENT_SIDE_KMS = 'CSE_KMS',
}

/**
 * Database and data catalog context in which the query execution occurs
 *
 * @see https://docs.aws.amazon.com/athena/latest/APIReference/API_QueryExecutionContext.html
 */
export interface QueryExecutionContext {

  /**
   * Name of catalog used in query execution
   *
   * @default - No catalog
   */
  readonly catalogName?: string;

  /**
   * Name of database used in query execution
   *
   * @default - No database
   */
  readonly databaseName?: string;
}<|MERGE_RESOLUTION|>--- conflicted
+++ resolved
@@ -61,17 +61,17 @@
 /**
  * Properties for starting a Query Execution using JSONPath
  */
-export interface AthenaStartQueryExecutionJsonPathProps extends sfn.TaskStateJsonPathBaseProps, AthenaStartQueryExecutionOptions {}
+export interface AthenaStartQueryExecutionJsonPathProps extends sfn.TaskStateJsonPathBaseProps, AthenaStartQueryExecutionOptions { }
 
 /**
  * Properties for starting a Query Execution using JSONata
  */
-export interface AthenaStartQueryExecutionJsonataProps extends sfn.TaskStateJsonataBaseProps, AthenaStartQueryExecutionOptions {}
+export interface AthenaStartQueryExecutionJsonataProps extends sfn.TaskStateJsonataBaseProps, AthenaStartQueryExecutionOptions { }
 
 /**
  * Properties for starting a Query Execution
  */
-export interface AthenaStartQueryExecutionProps extends sfn.TaskStateBaseProps, AthenaStartQueryExecutionOptions {}
+export interface AthenaStartQueryExecutionProps extends sfn.TaskStateBaseProps, AthenaStartQueryExecutionOptions { }
 
 /**
  * Start an Athena Query as a Task
@@ -79,7 +79,6 @@
  * @see https://docs.aws.amazon.com/step-functions/latest/dg/connect-athena.html
  */
 export class AthenaStartQueryExecution extends sfn.TaskStateBase {
-<<<<<<< HEAD
   /**
    * Start an Athena Query as a Task using JSONPath
    */
@@ -94,8 +93,6 @@
     return new AthenaStartQueryExecution(scope, id, { ...props, queryLanguage: sfn.QueryLanguage.JSONATA });
   }
 
-=======
->>>>>>> 9959a9e9
   private static readonly SUPPORTED_INTEGRATION_PATTERNS: sfn.IntegrationPattern[] = [
     sfn.IntegrationPattern.REQUEST_RESPONSE,
     sfn.IntegrationPattern.RUN_JOB,
