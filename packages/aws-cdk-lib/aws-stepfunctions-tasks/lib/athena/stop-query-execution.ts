import { Construct } from 'constructs';
import * as iam from '../../../aws-iam';
import * as sfn from '../../../aws-stepfunctions';
import { integrationResourceArn, validatePatternSupported } from '../private/task-utils';

interface AthenaStopQueryExecutionOptions {
  /**
   * Query that will be stopped
   */
  readonly queryExecutionId: string;
}

/**
 * Properties for stopping a Query Execution using JSONPath
 */
export interface AthenaStopQueryExecutionJsonPathProps extends sfn.TaskStateJsonPathBaseProps, AthenaStopQueryExecutionOptions {}

/**
 * Properties for stopping a Query Execution using JSONata
 */
export interface AthenaStopQueryExecutionJsonataProps extends sfn.TaskStateJsonataBaseProps, AthenaStopQueryExecutionOptions {}

/**
 * Properties for stopping a Query Execution
 */
export interface AthenaStopQueryExecutionProps extends sfn.TaskStateBaseProps, AthenaStopQueryExecutionOptions {}

/**
 * Stop an Athena Query Execution as a Task
 *
 * @see https://docs.aws.amazon.com/step-functions/latest/dg/connect-athena.html
 */
export class AthenaStopQueryExecution extends sfn.TaskStateBase {
<<<<<<< HEAD
  /**
   * Stop an Athena Query Execution as a Task using JSONPath
   */
  public static jsonPath(scope: Construct, id: string, props: AthenaStopQueryExecutionJsonPathProps) {
    return new AthenaStopQueryExecution(scope, id, props);
  }

  /**
   * Stop an Athena Query Execution as a Task using JSONata
   */
  public static jsonata(scope: Construct, id: string, props: AthenaStopQueryExecutionJsonataProps) {
    return new AthenaStopQueryExecution(scope, id, { ...props, queryLanguage: sfn.QueryLanguage.JSONATA });
  }

=======
>>>>>>> 9959a9e9
  private static readonly SUPPORTED_INTEGRATION_PATTERNS: sfn.IntegrationPattern[] = [
    sfn.IntegrationPattern.REQUEST_RESPONSE,
  ];

  protected readonly taskMetrics?: sfn.TaskMetricsConfig;
  protected readonly taskPolicies?: iam.PolicyStatement[];

  private readonly integrationPattern: sfn.IntegrationPattern;

  constructor(scope: Construct, id: string, private readonly props: AthenaStopQueryExecutionProps) {
    super(scope, id, props);
    this.integrationPattern = props.integrationPattern ?? sfn.IntegrationPattern.REQUEST_RESPONSE;

    validatePatternSupported(this.integrationPattern, AthenaStopQueryExecution.SUPPORTED_INTEGRATION_PATTERNS);

    this.taskPolicies = [
      new iam.PolicyStatement({
        resources: ['*'], // Grant access to allow user to stop queries on all workgroups as no workgroup defined in request https://docs.aws.amazon.com/athena/latest/ug/workgroups-iam-policy.html
        actions: ['athena:stopQueryExecution'],
      }),
    ];
  }

  /**
   * Provides the Athena stop query execution service integration task configuration
   */
  /**
   * @internal
   */
  protected _renderTask(topLevelQueryLanguage?: sfn.QueryLanguage): any {
    const queryLanguage = sfn._getActualQueryLanguage(topLevelQueryLanguage, this.props.queryLanguage);
    return {
      Resource: integrationResourceArn('athena', 'stopQueryExecution', this.integrationPattern),
      ...this._renderParametersOrArguments({
        QueryExecutionId: this.props.queryExecutionId,
      }, queryLanguage),
    };
  }
}
<|MERGE_RESOLUTION|>--- conflicted
+++ resolved
@@ -13,17 +13,17 @@
 /**
  * Properties for stopping a Query Execution using JSONPath
  */
-export interface AthenaStopQueryExecutionJsonPathProps extends sfn.TaskStateJsonPathBaseProps, AthenaStopQueryExecutionOptions {}
+export interface AthenaStopQueryExecutionJsonPathProps extends sfn.TaskStateJsonPathBaseProps, AthenaStopQueryExecutionOptions { }
 
 /**
  * Properties for stopping a Query Execution using JSONata
  */
-export interface AthenaStopQueryExecutionJsonataProps extends sfn.TaskStateJsonataBaseProps, AthenaStopQueryExecutionOptions {}
+export interface AthenaStopQueryExecutionJsonataProps extends sfn.TaskStateJsonataBaseProps, AthenaStopQueryExecutionOptions { }
 
 /**
  * Properties for stopping a Query Execution
  */
-export interface AthenaStopQueryExecutionProps extends sfn.TaskStateBaseProps, AthenaStopQueryExecutionOptions {}
+export interface AthenaStopQueryExecutionProps extends sfn.TaskStateBaseProps, AthenaStopQueryExecutionOptions { }
 
 /**
  * Stop an Athena Query Execution as a Task
@@ -31,7 +31,6 @@
  * @see https://docs.aws.amazon.com/step-functions/latest/dg/connect-athena.html
  */
 export class AthenaStopQueryExecution extends sfn.TaskStateBase {
-<<<<<<< HEAD
   /**
    * Stop an Athena Query Execution as a Task using JSONPath
    */
@@ -46,8 +45,6 @@
     return new AthenaStopQueryExecution(scope, id, { ...props, queryLanguage: sfn.QueryLanguage.JSONATA });
   }
 
-=======
->>>>>>> 9959a9e9
   private static readonly SUPPORTED_INTEGRATION_PATTERNS: sfn.IntegrationPattern[] = [
     sfn.IntegrationPattern.REQUEST_RESPONSE,
   ];
