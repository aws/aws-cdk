--- conflicted
+++ resolved
@@ -75,18 +75,18 @@
  * Properties to define a EMR Containers CreateVirtualCluster Task using JSONPath on an EKS cluster
  *
  */
-export interface EmrContainersCreateVirtualClusterJsonPathProps extends sfn.TaskStateJsonPathBaseProps, EmrContainersCreateVirtualClusterOptions {}
+export interface EmrContainersCreateVirtualClusterJsonPathProps extends sfn.TaskStateJsonPathBaseProps, EmrContainersCreateVirtualClusterOptions { }
 
 /**
  * Properties to define a EMR Containers CreateVirtualCluster Task using JSONata on an EKS cluster
  *
  */
-export interface EmrContainersCreateVirtualClusterJsonataProps extends sfn.TaskStateJsonataBaseProps, EmrContainersCreateVirtualClusterOptions {}
+export interface EmrContainersCreateVirtualClusterJsonataProps extends sfn.TaskStateJsonataBaseProps, EmrContainersCreateVirtualClusterOptions { }
 
 /**
  * Properties to define a EMR Containers CreateVirtualCluster Task on an EKS cluster
  */
-export interface EmrContainersCreateVirtualClusterProps extends sfn.TaskStateBaseProps, EmrContainersCreateVirtualClusterOptions {}
+export interface EmrContainersCreateVirtualClusterProps extends sfn.TaskStateBaseProps, EmrContainersCreateVirtualClusterOptions { }
 
 /**
  * Task that creates an EMR Containers virtual cluster from an EKS cluster
@@ -94,7 +94,6 @@
  * @see https://docs.aws.amazon.com/step-functions/latest/dg/connect-emr-eks.html
  */
 export class EmrContainersCreateVirtualCluster extends sfn.TaskStateBase {
-<<<<<<< HEAD
   /**
    * Task that using JSONPath and creates an EMR Containers virtual cluster from an EKS cluster
    *
@@ -114,8 +113,6 @@
       queryLanguage: sfn.QueryLanguage.JSONATA,
     });
   }
-=======
->>>>>>> 9959a9e9
   private static readonly SUPPORTED_INTEGRATION_PATTERNS: sfn.IntegrationPattern[] = [
     sfn.IntegrationPattern.REQUEST_RESPONSE,
   ];
