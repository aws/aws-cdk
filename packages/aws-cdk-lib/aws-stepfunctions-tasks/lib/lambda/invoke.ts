--- conflicted
+++ resolved
@@ -74,17 +74,17 @@
 /**
  * Properties for invoking a Lambda function with LambdaInvoke using JsonPath
  */
-export interface LambdaInvokeJsonPathProps extends LambdaInvokeBaseProps, sfn.TaskStateJsonPathBaseProps {}
+export interface LambdaInvokeJsonPathProps extends LambdaInvokeBaseProps, sfn.TaskStateJsonPathBaseProps { }
 
 /**
  * Properties for invoking a Lambda function with LambdaInvoke using Jsonata
  */
-export interface LambdaInvokeJsonataProps extends LambdaInvokeBaseProps, sfn.TaskStateJsonataBaseProps {}
+export interface LambdaInvokeJsonataProps extends LambdaInvokeBaseProps, sfn.TaskStateJsonataBaseProps { }
 
 /**
  * Properties for invoking a Lambda function with LambdaInvoke
  */
-export interface LambdaInvokeProps extends LambdaInvokeBaseProps, sfn.TaskStateBaseProps {}
+export interface LambdaInvokeProps extends LambdaInvokeBaseProps, sfn.TaskStateBaseProps { }
 
 /**
  * Invoke a Lambda function as a Task
@@ -92,7 +92,6 @@
  * @see https://docs.aws.amazon.com/step-functions/latest/dg/connect-lambda.html
  */
 export class LambdaInvoke extends sfn.TaskStateBase {
-<<<<<<< HEAD
   /**
    * Invoke a Lambda function as a Task using JSONPath
    *
@@ -113,8 +112,6 @@
     });
   }
 
-=======
->>>>>>> 9959a9e9
   private static readonly SUPPORTED_INTEGRATION_PATTERNS: sfn.IntegrationPattern[] = [
     sfn.IntegrationPattern.REQUEST_RESPONSE,
     sfn.IntegrationPattern.WAIT_FOR_TASK_TOKEN,
