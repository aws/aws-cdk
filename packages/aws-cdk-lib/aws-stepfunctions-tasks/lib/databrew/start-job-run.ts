import { Construct } from 'constructs';
import * as iam from '../../../aws-iam';
import * as sfn from '../../../aws-stepfunctions';
import * as cdk from '../../../core';
import { integrationResourceArn, isJsonPathOrJsonataExpression, validatePatternSupported } from '../private/task-utils';

interface GlueDataBrewStartJobRunOptions {
  /**
   * Glue DataBrew Job to run
   */
  readonly name: string;
}

/**
 * Properties for starting a job run with StartJobRun using JSONPath
 */
export interface GlueDataBrewStartJobRunJsonPathProps extends sfn.TaskStateJsonPathBaseProps, GlueDataBrewStartJobRunOptions {}

/**
 * Properties for starting a job run with StartJobRun using JSONata
 */
export interface GlueDataBrewStartJobRunJsonataProps extends sfn.TaskStateJsonataBaseProps, GlueDataBrewStartJobRunOptions {}

/**
 * Properties for starting a job run with StartJobRun
 */
export interface GlueDataBrewStartJobRunProps extends sfn.TaskStateBaseProps, GlueDataBrewStartJobRunOptions {}

/**
 * Start a Job run as a Task
 *
 * @see https://docs.aws.amazon.com/step-functions/latest/dg/connect-databrew.html
 */
export class GlueDataBrewStartJobRun extends sfn.TaskStateBase {
<<<<<<< HEAD
  /**
   * Start a Job run as a Task using JSONPath
   *
   * @see https://docs.aws.amazon.com/step-functions/latest/dg/connect-databrew.html
   */
  public static jsonPath(scope: Construct, id: string, props: GlueDataBrewStartJobRunJsonPathProps) {
    return new GlueDataBrewStartJobRun(scope, id, props);
  }

  /**
   * Start a Job run as a Task using JSONata
   *
   * @see https://docs.aws.amazon.com/step-functions/latest/dg/connect-databrew.html
   */
  public static jsonata(scope: Construct, id: string, props: GlueDataBrewStartJobRunJsonataProps) {
    return new GlueDataBrewStartJobRun(scope, id, { ...props, queryLanguage: sfn.QueryLanguage.JSONATA });
  }

=======
>>>>>>> 9959a9e9
  private static readonly SUPPORTED_INTEGRATION_PATTERNS: sfn.IntegrationPattern[] = [
    sfn.IntegrationPattern.REQUEST_RESPONSE,
    sfn.IntegrationPattern.RUN_JOB,
  ];

  protected readonly taskMetrics?: sfn.TaskMetricsConfig;
  protected readonly taskPolicies?: iam.PolicyStatement[];

  private readonly integrationPattern: sfn.IntegrationPattern;

  /**
   */
  constructor(scope: Construct, id: string, private readonly props: GlueDataBrewStartJobRunProps) {
    super(scope, id, props);
    this.integrationPattern = props.integrationPattern ?? sfn.IntegrationPattern.REQUEST_RESPONSE;

    validatePatternSupported(this.integrationPattern, GlueDataBrewStartJobRun.SUPPORTED_INTEGRATION_PATTERNS);

    const actions = ['databrew:startJobRun'];

    if (this.integrationPattern === sfn.IntegrationPattern.RUN_JOB) {
      actions.push('databrew:stopJobRun', 'databrew:listJobRuns');
    }

    this.taskPolicies = [
      new iam.PolicyStatement({
        resources: [
          cdk.Stack.of(this).formatArn({
            service: 'databrew',
            resource: 'job',
            // If the name comes from input, we cannot target the policy to a particular ARN prefix reliably.
            resourceName: isJsonPathOrJsonataExpression(this.props.name) ? '*' : this.props.name,
          }),
        ],
        actions: actions,
      }),
    ];
  }

  /**
   * Provides the Glue DataBrew Start Job Run task configuration
   * @internal
   */
  protected _renderTask(topLevelQueryLanguage?: sfn.QueryLanguage): any {
    const queryLanguage = sfn._getActualQueryLanguage(topLevelQueryLanguage, this.props.queryLanguage);
    return {
      Resource: integrationResourceArn('databrew', 'startJobRun', this.integrationPattern),
      ...this._renderParametersOrArguments({
        Name: this.props.name,
      }, queryLanguage),
    };
  }
}
<|MERGE_RESOLUTION|>--- conflicted
+++ resolved
@@ -14,17 +14,17 @@
 /**
  * Properties for starting a job run with StartJobRun using JSONPath
  */
-export interface GlueDataBrewStartJobRunJsonPathProps extends sfn.TaskStateJsonPathBaseProps, GlueDataBrewStartJobRunOptions {}
+export interface GlueDataBrewStartJobRunJsonPathProps extends sfn.TaskStateJsonPathBaseProps, GlueDataBrewStartJobRunOptions { }
 
 /**
  * Properties for starting a job run with StartJobRun using JSONata
  */
-export interface GlueDataBrewStartJobRunJsonataProps extends sfn.TaskStateJsonataBaseProps, GlueDataBrewStartJobRunOptions {}
+export interface GlueDataBrewStartJobRunJsonataProps extends sfn.TaskStateJsonataBaseProps, GlueDataBrewStartJobRunOptions { }
 
 /**
  * Properties for starting a job run with StartJobRun
  */
-export interface GlueDataBrewStartJobRunProps extends sfn.TaskStateBaseProps, GlueDataBrewStartJobRunOptions {}
+export interface GlueDataBrewStartJobRunProps extends sfn.TaskStateBaseProps, GlueDataBrewStartJobRunOptions { }
 
 /**
  * Start a Job run as a Task
@@ -32,7 +32,6 @@
  * @see https://docs.aws.amazon.com/step-functions/latest/dg/connect-databrew.html
  */
 export class GlueDataBrewStartJobRun extends sfn.TaskStateBase {
-<<<<<<< HEAD
   /**
    * Start a Job run as a Task using JSONPath
    *
@@ -51,8 +50,6 @@
     return new GlueDataBrewStartJobRun(scope, id, { ...props, queryLanguage: sfn.QueryLanguage.JSONATA });
   }
 
-=======
->>>>>>> 9959a9e9
   private static readonly SUPPORTED_INTEGRATION_PATTERNS: sfn.IntegrationPattern[] = [
     sfn.IntegrationPattern.REQUEST_RESPONSE,
     sfn.IntegrationPattern.RUN_JOB,
