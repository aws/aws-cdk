import { Construct } from 'constructs';
import * as iam from '../../../aws-iam';
import * as sqs from '../../../aws-sqs';
import * as sfn from '../../../aws-stepfunctions';
import * as cdk from '../../../core';
import { integrationResourceArn, validatePatternSupported } from '../private/task-utils';

interface SqsSendMessageOptions {
  /**
   * The SQS queue that messages will be sent to
   */
  readonly queue: sqs.IQueue;

  /**
   * The text message to send to the queue.
   */
  readonly messageBody: sfn.TaskInput;

  /**
   * The length of time, for which to delay a message.
   * Messages that you send to the queue remain invisible to consumers for the duration
   * of the delay period. The maximum allowed delay is 15 minutes.
   *
   * @default - delay set on the queue. If a delay is not set on the queue,
   *   messages are sent immediately (0 seconds).
   */
  readonly delay?: cdk.Duration;

  /**
   * The token used for deduplication of sent messages.
   * Any messages sent with the same deduplication ID are accepted successfully,
   * but aren't delivered during the 5-minute deduplication interval.
   *
   * @default - None
   */
  readonly messageDeduplicationId?: string;

  /**
   * The tag that specifies that a message belongs to a specific message group.
   *
   * Messages that belong to the same message group are processed in a FIFO manner.
   * Messages in different message groups might be processed out of order.
   *
   * @default - None
   */
  readonly messageGroupId?: string;
}

/**
 * Properties for sending a message to an SQS queue using JSONPath
 */
export interface SqsSendMessageJsonPathProps extends sfn.TaskStateJsonPathBaseProps, SqsSendMessageOptions {}

/**
 * Properties for sending a message to an SQS queue using JSONata
 */
export interface SqsSendMessageJsonataProps extends sfn.TaskStateJsonataBaseProps, SqsSendMessageOptions {}

/**
 * Properties for sending a message to an SQS queue
 */
export interface SqsSendMessageProps extends sfn.TaskStateBaseProps, SqsSendMessageOptions {}

/**
 * A StepFunctions Task to send messages to SQS queue.
 *
 */
export class SqsSendMessage extends sfn.TaskStateBase {
<<<<<<< HEAD

  /**
   * A StepFunctions Task to send messages to SQS queue using JSONPath.
   */
  public static jsonPath(scope: Construct, id: string, props: SqsSendMessageJsonPathProps) {
    return new SqsSendMessage(scope, id, props);
  }

  /**
   * A StepFunctions Task to send messages to SQS queue using JSONata.
   */
  public static jsonata(scope: Construct, id: string, props: SqsSendMessageJsonataProps) {
    return new SqsSendMessage(scope, id, {
      ...props,
      queryLanguage: sfn.QueryLanguage.JSONATA,
    });
  }

=======
>>>>>>> 9959a9e9
  private static readonly SUPPORTED_INTEGRATION_PATTERNS: sfn.IntegrationPattern[] = [
    sfn.IntegrationPattern.REQUEST_RESPONSE,
    sfn.IntegrationPattern.WAIT_FOR_TASK_TOKEN,
  ];

  protected readonly taskMetrics?: sfn.TaskMetricsConfig;
  protected readonly taskPolicies?: iam.PolicyStatement[];

  private readonly integrationPattern: sfn.IntegrationPattern;

  constructor(scope: Construct, id: string, private readonly props: SqsSendMessageProps) {
    super(scope, id, props);
    this.integrationPattern = props.integrationPattern ?? sfn.IntegrationPattern.REQUEST_RESPONSE;

    validatePatternSupported(this.integrationPattern, SqsSendMessage.SUPPORTED_INTEGRATION_PATTERNS);

    if (props.integrationPattern === sfn.IntegrationPattern.WAIT_FOR_TASK_TOKEN) {
      if (!sfn.FieldUtils.containsTaskToken(props.messageBody)) {
        throw new Error('Task Token is required in `messageBody` Use JsonPath.taskToken to set the token.');
      }
    }

    this.taskPolicies = [
      new iam.PolicyStatement({
        actions: ['sqs:SendMessage'],
        resources: [this.props.queue.queueArn],
      }),
    ];

    // sending to an encrypted queue requires
    // permissions on the associated kms key
    if (this.props.queue.encryptionMasterKey) {
      this.taskPolicies.push(
        new iam.PolicyStatement({
          actions: ['kms:Decrypt', 'kms:GenerateDataKey*'],
          resources: [this.props.queue.encryptionMasterKey.keyArn],
        }));
    }
  }

  /**
   * @internal
   */
  protected _renderTask(topLevelQueryLanguage?: sfn.QueryLanguage): any {
    const queryLanguage = sfn._getActualQueryLanguage(topLevelQueryLanguage, this.props.queryLanguage);
    return {
      Resource: integrationResourceArn('sqs', 'sendMessage', this.integrationPattern),
      ...this._renderParametersOrArguments({
        QueueUrl: this.props.queue.queueUrl,
        MessageBody: this.props.messageBody.value,
        DelaySeconds: this.props.delay?.toSeconds(),
        MessageDeduplicationId: this.props.messageDeduplicationId,
        MessageGroupId: this.props.messageGroupId,
      }, queryLanguage),
    };
  }
}<|MERGE_RESOLUTION|>--- conflicted
+++ resolved
@@ -49,24 +49,23 @@
 /**
  * Properties for sending a message to an SQS queue using JSONPath
  */
-export interface SqsSendMessageJsonPathProps extends sfn.TaskStateJsonPathBaseProps, SqsSendMessageOptions {}
+export interface SqsSendMessageJsonPathProps extends sfn.TaskStateJsonPathBaseProps, SqsSendMessageOptions { }
 
 /**
  * Properties for sending a message to an SQS queue using JSONata
  */
-export interface SqsSendMessageJsonataProps extends sfn.TaskStateJsonataBaseProps, SqsSendMessageOptions {}
+export interface SqsSendMessageJsonataProps extends sfn.TaskStateJsonataBaseProps, SqsSendMessageOptions { }
 
 /**
  * Properties for sending a message to an SQS queue
  */
-export interface SqsSendMessageProps extends sfn.TaskStateBaseProps, SqsSendMessageOptions {}
+export interface SqsSendMessageProps extends sfn.TaskStateBaseProps, SqsSendMessageOptions { }
 
 /**
  * A StepFunctions Task to send messages to SQS queue.
  *
  */
 export class SqsSendMessage extends sfn.TaskStateBase {
-<<<<<<< HEAD
 
   /**
    * A StepFunctions Task to send messages to SQS queue using JSONPath.
@@ -85,8 +84,6 @@
     });
   }
 
-=======
->>>>>>> 9959a9e9
   private static readonly SUPPORTED_INTEGRATION_PATTERNS: sfn.IntegrationPattern[] = [
     sfn.IntegrationPattern.REQUEST_RESPONSE,
     sfn.IntegrationPattern.WAIT_FOR_TASK_TOKEN,
