--- conflicted
+++ resolved
@@ -123,18 +123,18 @@
  * Properties for creating an AWS EventBridge Scheduler schedule using JSONPath
  */
 export interface EventBridgeSchedulerCreateScheduleTaskJsonPathProps
-  extends sfn.TaskStateJsonPathBaseProps, EventBridgeSchedulerCreateScheduleTaskOptions {}
+  extends sfn.TaskStateJsonPathBaseProps, EventBridgeSchedulerCreateScheduleTaskOptions { }
 
 /**
  * Properties for creating an AWS EventBridge Scheduler schedule using JSONata
  */
 export interface EventBridgeSchedulerCreateScheduleTaskJsonataProps
-  extends sfn.TaskStateJsonataBaseProps, EventBridgeSchedulerCreateScheduleTaskOptions {}
+  extends sfn.TaskStateJsonataBaseProps, EventBridgeSchedulerCreateScheduleTaskOptions { }
 
 /**
  * Properties for creating an AWS EventBridge Scheduler schedule
  */
-export interface EventBridgeSchedulerCreateScheduleTaskProps extends sfn.TaskStateBaseProps, EventBridgeSchedulerCreateScheduleTaskOptions {}
+export interface EventBridgeSchedulerCreateScheduleTaskProps extends sfn.TaskStateBaseProps, EventBridgeSchedulerCreateScheduleTaskOptions { }
 
 /**
  * Properties for `EventBridgeSchedulerTarget`
@@ -272,7 +272,6 @@
  * @see https://docs.aws.amazon.com/scheduler/latest/APIReference/API_CreateSchedule.html
  */
 export class EventBridgeSchedulerCreateScheduleTask extends sfn.TaskStateBase {
-<<<<<<< HEAD
   /**
    * Create an AWS EventBridge Scheduler schedule using JSONPath
    */
@@ -290,8 +289,6 @@
     });
   }
 
-=======
->>>>>>> 9959a9e9
   protected readonly taskMetrics?: sfn.TaskMetricsConfig;
   protected readonly taskPolicies?: iam.PolicyStatement[];
 
