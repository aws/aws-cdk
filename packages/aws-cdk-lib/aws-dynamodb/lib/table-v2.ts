--- conflicted
+++ resolved
@@ -698,10 +698,7 @@
   private configureReplicaTable(props: ReplicaTableProps): CfnGlobalTable.ReplicaSpecificationProperty {
     const pointInTimeRecovery = props.pointInTimeRecovery ?? this.tableOptions.pointInTimeRecovery;
     const contributorInsights = props.contributorInsights ?? this.tableOptions.contributorInsights;
-<<<<<<< HEAD
-    const resourcePolicy = props.resourcePolicy ?? this.tableOptions.resourcePolicy;
     const streamResourcePolicy = props.region === this.region ? this.tableOptions.streamResourcePolicy : props.streamResourcePolicy || undefined;
-=======
 
     /*
     * Feature flag set as the following may be a breaking change.
@@ -720,7 +717,6 @@
       ...this.tags.tagValues(),
       ...propTags,
     }).map(([k, v]) => ({ key: k, value: v }));
->>>>>>> 796c6d17
 
     return {
       region: props.region,
