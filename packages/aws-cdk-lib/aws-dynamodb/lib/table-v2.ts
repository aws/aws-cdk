import { Construct } from 'constructs';
import { Billing } from './billing';
import { Capacity } from './capacity';
import { CfnGlobalTable } from './dynamodb.generated';
import { TableEncryptionV2 } from './encryption';
import {
  StreamViewType,
  Attribute, TableClass, LocalSecondaryIndexProps,
  SecondaryIndexProps, BillingMode, ProjectionType,
} from './shared';
import { TableBaseV2, ITableV2 } from './table-v2-base';
import { PolicyDocument } from '../../aws-iam';
import { IStream } from '../../aws-kinesis';
import { IKey, Key } from '../../aws-kms';
import { ArnFormat, CfnTag, Lazy, PhysicalName, RemovalPolicy, Stack, Token } from '../../core';

const HASH_KEY_TYPE = 'HASH';
const RANGE_KEY_TYPE = 'RANGE';
const MAX_GSI_COUNT = 20;
const MAX_LSI_COUNT = 5;
const MAX_NON_KEY_ATTRIBUTES = 100;

/**
 * Options used to configure global secondary indexes on a replica table.
 */
export interface ReplicaGlobalSecondaryIndexOptions {
  /**
   * Whether CloudWatch contributor insights is enabled for a specific global secondary
   * index on a replica table.
   *
   * @default - inherited from the primary table
   */
  readonly contributorInsights?: boolean;

  /**
   * The read capacity for a specific global secondary index on a replica table.
   *
   * Note: This can only be configured if primary table billing is provisioned.
   *
   * @default - inherited from the primary table
   */
  readonly readCapacity?: Capacity;

  /**
   * The maximum read request units for a specific global secondary index on a replica table.
   *
   * Note: This can only be configured if primary table billing is PAY_PER_REQUEST.
   *
   * @default - inherited from the primary table
   */
  readonly maxReadRequestUnits?: number;
}

/**
 * Properties used to configure a global secondary index.
 */
export interface GlobalSecondaryIndexPropsV2 extends SecondaryIndexProps {
  /**
   * Partition key attribute definition.
   */
  readonly partitionKey: Attribute;

  /**
   * Sort key attribute definition.
   *
   * @default - no sort key
   */
  readonly sortKey?: Attribute;

  /**
   * The read capacity.
   *
   * Note: This can only be configured if the primary table billing is provisioned.
   *
   * @default - inherited from the primary table.
   */
  readonly readCapacity?: Capacity;

  /**
   * The write capacity.
   *
   * Note: This can only be configured if the primary table billing is provisioned.
   *
   * @default - inherited from the primary table.
   */
  readonly writeCapacity?: Capacity;

  /**
   * The maximum read request units.
   *
   * Note: This can only be configured if the primary table billing is PAY_PER_REQUEST.
   *
   * @default - inherited from the primary table.
   */
  readonly maxReadRequestUnits?: number;

  /**
   * The maximum write request units.
   *
   * Note: This can only be configured if the primary table billing is PAY_PER_REQUEST.
   *
   * @default - inherited from the primary table.
   */
  readonly maxWriteRequestUnits?: number;
}

/**
 * Options used to configure a DynamoDB table.
 */
export interface TableOptionsV2 {
  /**
   * Whether CloudWatch contributor insights is enabled.
   *
   * @default false
   */
  readonly contributorInsights?: boolean;

  /**
   * Whether deletion protection is enabled.
   *
   * @default false
   */
  readonly deletionProtection?: boolean;

  /**
   * Whether point-in-time recovery is enabled.
   *
   * @default false
   */
  readonly pointInTimeRecovery?: boolean;

  /**
   * The table class.
   *
   * @default TableClass.STANDARD
   */
  readonly tableClass?: TableClass;

  /**
   * Kinesis Data Stream to capture item level changes.
   *
   * @default - no Kinesis Data Stream
   */
  readonly kinesisStream?: IStream;

  /**
   * Tags to be applied to the table or replica table
   *
   * @default - no tags
   */
  readonly tags?: CfnTag[];

  /**
   * Resource policy to assign to DynamoDB Table.
   * @see https://docs.aws.amazon.com/AWSCloudFormation/latest/UserGuide/aws-properties-dynamodb-globaltable-replicaspecification.html#cfn-dynamodb-globaltable-replicaspecification-resourcepolicy
   * @default - No resource policy statements are added to the created table.
   */
  readonly resourcePolicy?: PolicyDocument;
}

/**
 * Properties used to configure a replica table.
 */
export interface ReplicaTableProps extends TableOptionsV2 {
  /**
   * The region that the replica table will be created in.
   */
  readonly region: string;

  /**
   * The read capacity.
   *
   * Note: This can only be configured if the primary table billing is provisioned.
   *
   * @default - inherited from the primary table
   */
  readonly readCapacity?: Capacity;

  /**
   * The maxium read request units.
   *
   * Note: This can only be configured if the primary table billing is PAY_PER_REQUEST.
   *
   * @default - inherited from the primary table
   */
  readonly maxReadRequestUnits?: number;

  /**
   * Options used to configure global secondary index properties.
   *
   * @default - inherited from the primary table
   */
  readonly globalSecondaryIndexOptions?: { [indexName: string]: ReplicaGlobalSecondaryIndexOptions };
}

/**
 * Properties used to configure a DynamoDB table.
 */
export interface TablePropsV2 extends TableOptionsV2 {
  /**
   * Partition key attribute definition.
   */
  readonly partitionKey: Attribute;

  /**
   * Sort key attribute definition.
   *
   * @default - no sort key
   */
  readonly sortKey?: Attribute;

  /**
   * The name of the table.
   *
   * @default - generated by CloudFormation
   */
  readonly tableName?: string;

  /**
   * The name of the TTL attribute.
   *
   * @default - TTL is disabled
   */
  readonly timeToLiveAttribute?: string;

  /**
   * When an item in the table is modified, StreamViewType determines what information is
   * written to the stream.
   *
   * @default - streams are disabled if replicas are not configured and this property is
   * not specified. If this property is not specified when replicas are configured, then
   * NEW_AND_OLD_IMAGES will be the StreamViewType for all replicas
   */
  readonly dynamoStream?: StreamViewType;

  /**
   * The removal policy applied to the table.
   *
   * @default RemovalPolicy.RETAIN
   */
  readonly removalPolicy?: RemovalPolicy;

  /**
   * The billing mode and capacity settings to apply to the table.
   *
   * @default Billing.onDemand()
   */
  readonly billing?: Billing;

  /**
   * Replica tables to deploy with the primary table.
   *
   * Note: Adding replica tables allows you to use your table as a global table. You
   * cannot specify a replica table in the region that the primary table will be deployed
   * to. Replica tables will only be supported if the stack deployment region is defined.
   *
   * @default - no replica tables
   */
  readonly replicas?: ReplicaTableProps[];

  /**
   * Global secondary indexes.
   *
   * Note: You can provide a maximum of 20 global secondary indexes.
   *
   * @default - no global secondary indexes
   */
  readonly globalSecondaryIndexes?: GlobalSecondaryIndexPropsV2[];

  /**
   * Local secondary indexes.
   *
   * Note: You can only provide a maximum of 5 local secondary indexes.
   *
   * @default - no local secondary indexes
   */
  readonly localSecondaryIndexes?: LocalSecondaryIndexProps[];

  /**
   * The server-side encryption.
   *
   * @default TableEncryptionV2.dynamoOwnedKey()
   */
  readonly encryption?: TableEncryptionV2;
}

/**
 * Attributes of a DynamoDB table.
 */
export interface TableAttributesV2 {
  /**
   * The ARN of the table.
   *
   * Note: You must specify this or the `tableName`.
   *
   * @default - table arn generated using `tableName` and region of stack
   */
  readonly tableArn?: string;

  /**
   * The name of the table.
   *
   * Note: You must specify this or the `tableArn`.
   *
   * @default - table name retrieved from provided `tableArn`
   */
  readonly tableName?: string;

  /**
   * The ID of the table.
   *
   * @default - no table id
   */
  readonly tableId?: string;

  /**
   * The stream ARN of the table.
   *
   * @default - no table stream ARN
   */
  readonly tableStreamArn?: string;

  /**
   * KMS encryption key for the table.
   *
   * @default - no KMS encryption key
   */
  readonly encryptionKey?: IKey;

  /**
   * The name of the global indexes set for the table.
   *
   * Note: You must set either this property or `localIndexes` if you want permissions
   * to be granted for indexes as well as the table itself.
   *
   * @default - no global indexes
   */
  readonly globalIndexes?: string[];

  /**
   * The name of the local indexes set for the table.
   *
   * Note: You must set either this property or `globalIndexes` if you want permissions
   * to be granted for indexes as well as the table itself.
   *
   * @default - no local indexes
   */
  readonly localIndexes?: string[];

  /**
   * Whether or not to grant permissions for all indexes of the table.
   *
   * Note: If false, permissions will only be granted to indexes when `globalIndexes`
   * or `localIndexes` is specified.
   *
   * @default false
   */
  readonly grantIndexPermissions?: boolean;
}

/**
 * A DynamoDB Table.
 */
export class TableV2 extends TableBaseV2 {
  /**
   * Creates a Table construct that represents an external table via table name.
   *
   * @param scope the parent creating construct (usually `this`)
   * @param id the construct's name
   * @param tableName the table's name
   */
  public static fromTableName(scope: Construct, id: string, tableName: string): ITableV2 {
    return TableV2.fromTableAttributes(scope, id, { tableName });
  }

  /**
   * Creates a Table construct that represents an external table via table ARN.
   *
   * @param scope the parent creating construct (usually `this`)
   * @param id the construct's name
   * @param tableArn the table's ARN
   */
  public static fromTableArn(scope: Construct, id: string, tableArn: string): ITableV2 {
    return TableV2.fromTableAttributes(scope, id, { tableArn });
  }

  /**
   * Creates a Table construct that represents an external table.
   *
   * @param scope the parent creating construct (usually `this`)
   * @param id the construct's name
   * @param attrs attributes of the table
   */
  public static fromTableAttributes(scope: Construct, id: string, attrs: TableAttributesV2): ITableV2 {
    class Import extends TableBaseV2 {
      public readonly tableArn: string;
      public readonly tableName: string;
      public readonly tableId?: string;
      public readonly tableStreamArn?: string;
      public readonly encryptionKey?: IKey;
      public readonly resourcePolicy?: PolicyDocument;

      protected readonly region: string;
      protected readonly hasIndex = (attrs.grantIndexPermissions ?? false) ||
        (attrs.globalIndexes ?? []).length > 0 ||
        (attrs.localIndexes ?? []).length > 0;

      public constructor(tableArn: string, tableName: string, tableId?: string, tableStreamArn?: string, resourcePolicy?: PolicyDocument) {
        super(scope, id, { environmentFromArn: tableArn });

        const resourceRegion = stack.splitArn(tableArn, ArnFormat.SLASH_RESOURCE_NAME).region;
        if (!resourceRegion) {
          throw new Error('Table ARN must be of the form: arn:<partition>:dynamodb:<region>:<account>:table/<table-name>');
        }

        this.region = resourceRegion;
        this.tableArn = tableArn;
        this.tableName = tableName;
        this.tableId = tableId;
        this.tableStreamArn = tableStreamArn;
        this.encryptionKey = attrs.encryptionKey;
        this.resourcePolicy = resourcePolicy;
      }
    }

    let tableName: string;
    let tableArn: string;
    const stack = Stack.of(scope);
    if (!attrs.tableArn) {
      if (!attrs.tableName) {
        throw new Error('At least one of `tableArn` or `tableName` must be provided');
      }

      tableName = attrs.tableName;
      tableArn = stack.formatArn({
        service: 'dynamodb',
        resource: 'table',
        resourceName: tableName,
      });
    } else {
      if (attrs.tableName) {
        throw new Error('Only one of `tableArn` or `tableName` can be provided, but not both');
      }

      tableArn = attrs.tableArn;
      const resourceName = stack.splitArn(tableArn, ArnFormat.SLASH_RESOURCE_NAME).resourceName;
      if (!resourceName) {
        throw new Error('Table ARN must be of the form: arn:<partition>:dynamodb:<region>:<account>:table/<table-name>');
      }
      tableName = resourceName;
    }

    return new Import(tableArn, tableName, attrs.tableId, attrs.tableStreamArn);
  }

  /**
   * @attribute
   */
  public readonly tableArn: string;

  /**
   * @attribute
   */
  public readonly tableName: string;

  /**
   * @attribute
   */
  public readonly tableStreamArn?: string;

  /**
   * @attribute
   */
  public readonly tableId?: string;

  public readonly encryptionKey?: IKey;

  /**
   * @attribute
   */
  public resourcePolicy?: PolicyDocument;

  protected readonly region: string;

  private readonly billingMode: string;
  private readonly partitionKey: Attribute;
  private readonly hasSortKey: boolean;
  private readonly tableOptions: TableOptionsV2;
  private readonly encryption?: TableEncryptionV2;

  private readonly keySchema: CfnGlobalTable.KeySchemaProperty[] = [];
  private readonly attributeDefinitions: CfnGlobalTable.AttributeDefinitionProperty[] = [];
  private readonly nonKeyAttributes = new Set<string>();

  private readonly readProvisioning?: CfnGlobalTable.ReadProvisionedThroughputSettingsProperty;
  private readonly writeProvisioning?: CfnGlobalTable.WriteProvisionedThroughputSettingsProperty;

  private readonly maxReadRequestUnits?: number;
  private readonly maxWriteRequestUnits?: number;

  private readonly replicaTables = new Map<string, ReplicaTableProps>();
  private readonly replicaKeys: { [region: string]: IKey } = {};
  private readonly replicaTableArns: string[] = [];
  private readonly replicaStreamArns: string[] = [];

  private readonly globalSecondaryIndexes = new Map<string, CfnGlobalTable.GlobalSecondaryIndexProperty>();
  private readonly localSecondaryIndexes = new Map<string, CfnGlobalTable.LocalSecondaryIndexProperty>();
  private readonly globalSecondaryIndexReadCapacitys = new Map<string, Capacity>();
  private readonly globalSecondaryIndexMaxReadUnits = new Map<string, number>();

  public constructor(scope: Construct, id: string, props: TablePropsV2) {
    super(scope, id, { physicalName: props.tableName ?? PhysicalName.GENERATE_IF_NEEDED });

    this.tableOptions = props;
    this.partitionKey = props.partitionKey;
    this.hasSortKey = props.sortKey !== undefined;
    this.region = this.stack.region;

    this.encryption = props.encryption;
    this.encryptionKey = this.encryption?.tableKey;
    this.configureReplicaKeys(this.encryption?.replicaKeyArns);

    this.addKey(props.partitionKey, HASH_KEY_TYPE);
    if (props.sortKey) {
      this.addKey(props.sortKey, RANGE_KEY_TYPE);
    }

    if (props.billing?.mode === BillingMode.PAY_PER_REQUEST || props.billing?.mode === undefined) {
      this.maxReadRequestUnits = props.billing?._renderReadCapacity();
      this.maxWriteRequestUnits = props.billing?._renderWriteCapacity();
      this.billingMode = BillingMode.PAY_PER_REQUEST;
    } else {
      this.readProvisioning = props.billing?._renderReadCapacity();
      this.writeProvisioning = props.billing?._renderWriteCapacity();
      this.billingMode = props.billing.mode;
    }

    this.billingMode = props.billing?.mode ?? BillingMode.PAY_PER_REQUEST;
    this.readProvisioning = props.billing?._renderReadCapacity();
    this.writeProvisioning = props.billing?._renderWriteCapacity();

    props.globalSecondaryIndexes?.forEach(gsi => this.addGlobalSecondaryIndex(gsi));
    props.localSecondaryIndexes?.forEach(lsi => this.addLocalSecondaryIndex(lsi));

    const resource = new CfnGlobalTable(this, 'Resource', {
      tableName: this.physicalName,
      keySchema: this.keySchema,
      attributeDefinitions: Lazy.any({ produce: () => this.attributeDefinitions }),
      replicas: Lazy.any({ produce: () => this.renderReplicaTables() }),
      globalSecondaryIndexes: Lazy.any({ produce: () => this.renderGlobalIndexes() }, { omitEmptyArray: true }),
      localSecondaryIndexes: Lazy.any({ produce: () => this.renderLocalIndexes() }, { omitEmptyArray: true }),
      billingMode: this.billingMode,
      writeProvisionedThroughputSettings: this.writeProvisioning,
      writeOnDemandThroughputSettings: this.maxWriteRequestUnits
        ? { maxWriteRequestUnits: this.maxWriteRequestUnits }
        : undefined,
      streamSpecification: Lazy.any(
        { produce: () => props.dynamoStream ? { streamViewType: props.dynamoStream } : this.renderStreamSpecification() },
      ),
      sseSpecification: this.encryption?._renderSseSpecification(),
      timeToLiveSpecification: props.timeToLiveAttribute
        ? { attributeName: props.timeToLiveAttribute, enabled: true }
        : undefined,
    });
    resource.applyRemovalPolicy(props.removalPolicy);

    this.tableArn = this.getResourceArnAttribute(resource.attrArn, {
      service: 'dynamodb',
      resource: 'table',
      resourceName: this.physicalName,
    });
    this.tableName = this.getResourceNameAttribute(resource.ref);
    this.tableId = resource.attrTableId;
    this.tableStreamArn = resource.attrStreamArn;

    props.replicas?.forEach(replica => this.addReplica(replica));

    if (props.tableName) {
      this.node.addMetadata('aws:cdk:hasPhysicalName', this.tableName);
    }
  }

  /**
   * Add a replica table.
   *
   * Note: Adding a replica table will allow you to use your table as a global table.
   *
   * @param props the properties of the replica table to add
   */
  public addReplica(props: ReplicaTableProps) {
    this.validateReplica(props);

    const replicaArn = this.stack.formatArn({
      region: props.region,
      resource: 'table',
      service: 'dynamodb',
      resourceName: this.tableName,
    });
    this.replicaTableArns.push(replicaArn);

    const replicaStreamArn = `${replicaArn}/stream/*`;
    this.replicaStreamArns.push(replicaStreamArn);

    this.replicaTables.set(props.region, props);
  }

  /**
   * Add a global secondary index to the table.
   *
   * Note: Global secondary indexes will be inherited by all replica tables.
   *
   * @param props the properties of the global secondary index
   */
  public addGlobalSecondaryIndex(props: GlobalSecondaryIndexPropsV2) {
    this.validateGlobalSecondaryIndex(props);
    const globalSecondaryIndex = this.configureGlobalSecondaryIndex(props);
    this.globalSecondaryIndexes.set(props.indexName, globalSecondaryIndex);
  }

  /**
   * Add a local secondary index to the table.
   *
   * Note: Local secondary indexes will be inherited by all replica tables.
   *
   * @param props the properties of the local secondary index
   */
  public addLocalSecondaryIndex(props: LocalSecondaryIndexProps) {
    this.validateLocalSecondaryIndex(props);
    const localSecondaryIndex = this.configureLocalSecondaryIndex(props);
    this.localSecondaryIndexes.set(props.indexName, localSecondaryIndex);
  }

  /**
   * Retrieve a replica table.
   *
   * Note: Replica tables are not supported in a region agnostic stack.
   *
   * @param region the region of the replica table
   */
  public replica(region: string): ITableV2 {
    if (Token.isUnresolved(this.stack.region)) {
      throw new Error('Replica tables are not supported in a region agnostic stack');
    }

    if (Token.isUnresolved(region)) {
      throw new Error('Provided `region` cannot be a token');
    }

    if (region === this.stack.region) {
      return this;
    }

    if (!this.replicaTables.has(region)) {
      throw new Error(`No replica table exists in region ${region}`);
    }

    const replicaTableArn = this.replicaTableArns.find(arn => arn.includes(region));
    const replicaStreamArn = this.replicaStreamArns.find(arn => arn.includes(region));

    return TableV2.fromTableAttributes(this, `ReplicaTable${region}`, {
      tableArn: replicaTableArn,
      encryptionKey: this.replicaKeys[region],
      grantIndexPermissions: this.hasIndex,
      tableStreamArn: replicaStreamArn,
    });
  }

  private configureReplicaTable(props: ReplicaTableProps): CfnGlobalTable.ReplicaSpecificationProperty {
    const pointInTimeRecovery = props.pointInTimeRecovery ?? this.tableOptions.pointInTimeRecovery;
    const contributorInsights = props.contributorInsights ?? this.tableOptions.contributorInsights;
    const resourcePolicy = props.resourcePolicy ?? this.tableOptions.resourcePolicy;

    return {
      region: props.region,
      globalSecondaryIndexes: this.configureReplicaGlobalSecondaryIndexes(props.globalSecondaryIndexOptions),
      deletionProtectionEnabled: props.deletionProtection ?? this.tableOptions.deletionProtection,
      tableClass: props.tableClass ?? this.tableOptions.tableClass,
      sseSpecification: this.encryption?._renderReplicaSseSpecification(this, props.region),
      kinesisStreamSpecification: props.kinesisStream
        ? { streamArn: props.kinesisStream.streamArn }
        : undefined,
      contributorInsightsSpecification: contributorInsights !== undefined
        ? { enabled: contributorInsights }
        : undefined,
      pointInTimeRecoverySpecification: pointInTimeRecovery !== undefined
        ? { pointInTimeRecoveryEnabled: pointInTimeRecovery }
        : undefined,
      readProvisionedThroughputSettings: props.readCapacity
        ? props.readCapacity._renderReadCapacity()
        : this.readProvisioning,
      tags: props.tags,
<<<<<<< HEAD
      readOnDemandThroughputSettings: props.maxReadRequestUnits
        ? { maxReadRequestUnits: props.maxReadRequestUnits }
        :{ maxReadRequestUnits: this.maxReadRequestUnits },
=======
      resourcePolicy: resourcePolicy
        ? { policyDocument: resourcePolicy }
        : undefined,
>>>>>>> 4ceecedd
    };
  }

  private configureGlobalSecondaryIndex(props: GlobalSecondaryIndexPropsV2): CfnGlobalTable.GlobalSecondaryIndexProperty {
    const keySchema = this.configureIndexKeySchema(props.partitionKey, props.sortKey);
    const projection = this.configureIndexProjection(props);

    props.readCapacity && this.globalSecondaryIndexReadCapacitys.set(props.indexName, props.readCapacity);
    const writeProvisionedThroughputSettings = props.writeCapacity ? props.writeCapacity._renderWriteCapacity() : this.writeProvisioning;

    props.maxReadRequestUnits && this.globalSecondaryIndexMaxReadUnits.set(props.indexName, props.maxReadRequestUnits);
    const writeOnDemandThroughputSettings: CfnGlobalTable.WriteOnDemandThroughputSettingsProperty =
      { maxWriteRequestUnits: props.maxWriteRequestUnits };

    return {
      indexName: props.indexName,
      keySchema,
      projection,
      writeProvisionedThroughputSettings,
      writeOnDemandThroughputSettings,
    };
  }

  private configureLocalSecondaryIndex(props: LocalSecondaryIndexProps): CfnGlobalTable.LocalSecondaryIndexProperty {
    const keySchema = this.configureIndexKeySchema(this.partitionKey, props.sortKey);
    const projection = this.configureIndexProjection(props);

    return {
      indexName: props.indexName,
      keySchema,
      projection,
    };
  }

  private configureReplicaGlobalSecondaryIndexes(options: { [indexName: string]: ReplicaGlobalSecondaryIndexOptions } = {}) {
    this.validateReplicaIndexOptions(options);

    const replicaGlobalSecondaryIndexes: CfnGlobalTable.ReplicaGlobalSecondaryIndexSpecificationProperty[] = [];
    const indexNamesFromOptions = Object.keys(options);

    for (const gsi of this.globalSecondaryIndexes.values()) {
      const indexName = gsi.indexName;
      let contributorInsights = this.tableOptions.contributorInsights;
      let readCapacity = this.globalSecondaryIndexReadCapacitys.get(indexName);
      let maxReadRequestUnits = this.globalSecondaryIndexMaxReadUnits.get(indexName);
      if (indexNamesFromOptions.includes(indexName)) {
        const indexOptions = options[indexName];
        contributorInsights = indexOptions.contributorInsights;
        readCapacity = indexOptions.readCapacity;
        maxReadRequestUnits = indexOptions.maxReadRequestUnits;
      }

      const readProvisionedThroughputSettings = readCapacity?._renderReadCapacity() ?? this.readProvisioning;

      const readOnDemandThroughputSettings: CfnGlobalTable.ReadOnDemandThroughputSettingsProperty =
      { maxReadRequestUnits: maxReadRequestUnits };

      replicaGlobalSecondaryIndexes.push({
        indexName,
        readProvisionedThroughputSettings,
        readOnDemandThroughputSettings,
        contributorInsightsSpecification: contributorInsights !== undefined
          ? { enabled: contributorInsights }
          : undefined,
      });
    }

    return replicaGlobalSecondaryIndexes.length > 0 ? replicaGlobalSecondaryIndexes : undefined;
  }

  private configureIndexKeySchema(partitionKey: Attribute, sortKey?: Attribute) {
    this.addAttributeDefinition(partitionKey);

    const indexKeySchema: CfnGlobalTable.KeySchemaProperty[] = [
      { attributeName: partitionKey.name, keyType: HASH_KEY_TYPE },
    ];

    if (sortKey) {
      this.addAttributeDefinition(sortKey);
      indexKeySchema.push({ attributeName: sortKey.name, keyType: RANGE_KEY_TYPE });
    }

    return indexKeySchema;
  }

  private configureIndexProjection(props: SecondaryIndexProps): CfnGlobalTable.ProjectionProperty {
    this.validateIndexProjection(props);

    props.nonKeyAttributes?.forEach(attr => this.nonKeyAttributes.add(attr));
    if (this.nonKeyAttributes.size > MAX_NON_KEY_ATTRIBUTES) {
      throw new Error(`The maximum number of 'nonKeyAttributes' across all secondary indexes is ${MAX_NON_KEY_ATTRIBUTES}`);
    }

    return {
      projectionType: props.projectionType ?? ProjectionType.ALL,
      nonKeyAttributes: props.nonKeyAttributes ?? undefined,
    };
  }

  private configureReplicaKeys(replicaKeyArns: { [region: string]: string } = {}) {
    for (const [region, keyArn] of Object.entries(replicaKeyArns)) {
      this.replicaKeys[region] = Key.fromKeyArn(this, `ReplicaKey${region}`, keyArn);
    }
  }

  private renderReplicaTables() {
    const replicaTables: CfnGlobalTable.ReplicaSpecificationProperty[] = [];

    for (const replicaTable of this.replicaTables.values()) {
      replicaTables.push(this.configureReplicaTable(replicaTable));
    }
    replicaTables.push(this.configureReplicaTable({
      region: this.stack.region,
      kinesisStream: this.tableOptions.kinesisStream,
      tags: this.tableOptions.tags,
    }));

    return replicaTables;
  }

  private renderGlobalIndexes() {
    const globalSecondaryIndexes: CfnGlobalTable.GlobalSecondaryIndexProperty[] = [];

    for (const globalSecondaryIndex of this.globalSecondaryIndexes.values()) {
      globalSecondaryIndexes.push(globalSecondaryIndex);
    }

    return globalSecondaryIndexes;
  }

  private renderLocalIndexes() {
    const localSecondaryIndexes: CfnGlobalTable.LocalSecondaryIndexProperty[] = [];

    for (const localSecondaryIndex of this.localSecondaryIndexes.values()) {
      localSecondaryIndexes.push(localSecondaryIndex);
    }

    return localSecondaryIndexes;
  }

  private renderStreamSpecification(): CfnGlobalTable.StreamSpecificationProperty | undefined {
    return this.replicaTables.size > 0 ? { streamViewType: StreamViewType.NEW_AND_OLD_IMAGES } : undefined;
  }

  private addKey(key: Attribute, keyType: string) {
    this.addAttributeDefinition(key);
    this.keySchema.push({ attributeName: key.name, keyType });
  }

  private addAttributeDefinition(attribute: Attribute) {
    const { name, type } = attribute;

    const existingAttributeDef = this.attributeDefinitions.find(def => def.attributeName === name);
    if (existingAttributeDef && existingAttributeDef.attributeType !== type) {
      throw new Error(`Unable to specify ${name} as ${type} because it was already defined as ${existingAttributeDef.attributeType}`);
    }

    if (!existingAttributeDef) {
      this.attributeDefinitions.push({ attributeName: name, attributeType: type });
    }
  }

  protected get hasIndex() {
    return this.globalSecondaryIndexes.size + this.localSecondaryIndexes.size > 0;
  }

  private validateIndexName(indexName: string) {
    if (this.globalSecondaryIndexes.has(indexName) || this.localSecondaryIndexes.has(indexName)) {
      throw new Error(`Duplicate secondary index name, ${indexName}, is not allowed`);
    }
  }

  private validateIndexProjection(props: SecondaryIndexProps) {
    if (props.projectionType === ProjectionType.INCLUDE && !props.nonKeyAttributes) {
      throw new Error(`Non-key attributes should be specified when using ${ProjectionType.INCLUDE} projection type`);
    }

    if (props.projectionType !== ProjectionType.INCLUDE && props.nonKeyAttributes) {
      throw new Error(`Non-key attributes should not be specified when not using ${ProjectionType.INCLUDE} projection type`);
    }
  }

  private validateReplicaIndexOptions(options: { [indexName: string]: ReplicaGlobalSecondaryIndexOptions }) {
    for (const indexName of Object.keys(options)) {
      if (!this.globalSecondaryIndexes.has(indexName)) {
        throw new Error(`Cannot configure replica global secondary index, ${indexName}, because it is not defined on the primary table`);
      }

      const replicaGsiOptions = options[indexName];
      if (this.billingMode === BillingMode.PAY_PER_REQUEST && replicaGsiOptions.readCapacity) {
        throw new Error(`Cannot configure 'readCapacity' for replica global secondary index, ${indexName}, because billing mode is ${BillingMode.PAY_PER_REQUEST}`);
      }
    }
  }

  private validateReplica(props: ReplicaTableProps) {
    const stackRegion = this.stack.region;
    if (Token.isUnresolved(stackRegion)) {
      throw new Error('Replica tables are not supported in a region agnostic stack');
    }

    if (Token.isUnresolved(props.region)) {
      throw new Error('Replica table region must not be a token');
    }

    if (props.region === this.stack.region) {
      throw new Error(`You cannot add a replica table in the same region as the primary table - the primary table region is ${this.region}`);
    }

    if (this.replicaTables.has(props.region)) {
      throw new Error(`Duplicate replica table region, ${props.region}, is not allowed`);
    }

    if (this.billingMode === BillingMode.PAY_PER_REQUEST && props.readCapacity) {
      throw new Error(`You cannot provide 'readCapacity' on a replica table when the billing mode is ${BillingMode.PAY_PER_REQUEST}`);
    }
  }

  private validateGlobalSecondaryIndex(props: GlobalSecondaryIndexPropsV2) {
    this.validateIndexName(props.indexName);

    if (this.globalSecondaryIndexes.size === MAX_GSI_COUNT) {
      throw new Error(`You may not provide more than ${MAX_GSI_COUNT} global secondary indexes`);
    }

    if (this.billingMode === BillingMode.PAY_PER_REQUEST && (props.readCapacity || props.writeCapacity)) {
      throw new Error(`You cannot configure 'readCapacity' or 'writeCapacity' on a global secondary index when the billing mode is ${BillingMode.PAY_PER_REQUEST}`);
    }
  }

  private validateLocalSecondaryIndex(props: LocalSecondaryIndexProps) {
    this.validateIndexName(props.indexName);

    if (!this.hasSortKey) {
      throw new Error('The table must have a sort key in order to add a local secondary index');
    }

    if (this.localSecondaryIndexes.size === MAX_LSI_COUNT) {
      throw new Error(`You may not provide more than ${MAX_LSI_COUNT} local secondary indexes`);
    }
  }
}<|MERGE_RESOLUTION|>--- conflicted
+++ resolved
@@ -689,15 +689,12 @@
         ? props.readCapacity._renderReadCapacity()
         : this.readProvisioning,
       tags: props.tags,
-<<<<<<< HEAD
       readOnDemandThroughputSettings: props.maxReadRequestUnits
         ? { maxReadRequestUnits: props.maxReadRequestUnits }
         :{ maxReadRequestUnits: this.maxReadRequestUnits },
-=======
       resourcePolicy: resourcePolicy
         ? { policyDocument: resourcePolicy }
         : undefined,
->>>>>>> 4ceecedd
     };
   }
 
