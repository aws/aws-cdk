--- conflicted
+++ resolved
@@ -719,19 +719,7 @@
    * @param actions The set of actions to allow (i.e. "dynamodb:DescribeStream", "dynamodb:GetRecords", ...)
    */
   public grantStream(grantee: iam.IGrantable, ...actions: string[]): iam.Grant {
-<<<<<<< HEAD
     return this.streamGrants.actions(grantee, ...actions);
-=======
-    if (!this.tableStreamArn) {
-      throw new ValidationError(`DynamoDB Streams must be enabled on the table ${this.node.path}`, this);
-    }
-
-    return iam.Grant.addToPrincipal({
-      grantee,
-      actions,
-      resourceArns: [this.tableStreamArn],
-    });
->>>>>>> 01d122c7
   }
 
   /**
