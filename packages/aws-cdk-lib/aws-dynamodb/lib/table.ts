import { Construct } from 'constructs';
import { DynamoDBMetrics } from './dynamodb-canned-metrics.generated';
import { CfnTable, CfnTableProps, ITableRef, TableReference } from './dynamodb.generated';
import { ReplicaProvider } from './replica-provider';
import { EnableScalingProps, IScalableTableAttribute } from './scalable-attribute-api';
import { ScalableTableAttribute } from './scalable-table-attribute';
import {
  Operation, OperationsMetricOptions, SystemErrorsForOperationsMetricOptions,
  Attribute, BillingMode, ProjectionType, ITable, SecondaryIndexProps, TableClass,
  LocalSecondaryIndexProps, TableEncryption, StreamViewType, WarmThroughput, PointInTimeRecoverySpecification,
  ContributorInsightsSpecification,
  validateContributorInsights,
} from './shared';
import { StreamGrants } from './stream-grants';
import { TableGrants } from './table-grants';
import * as appscaling from '../../aws-applicationautoscaling';
import * as cloudwatch from '../../aws-cloudwatch';
import * as iam from '../../aws-iam';
import * as kinesis from '../../aws-kinesis';
import * as kms from '../../aws-kms';
import * as s3 from '../../aws-s3';
import {
  ArnFormat, Resource,
  Aws, CfnCondition, CfnCustomResource, CfnResource, Duration,
  Fn, Lazy, Names, RemovalPolicy, Stack, Token, CustomResource,
  CfnDeletionPolicy,
  FeatureFlags,
} from '../../core';
import { UnscopedValidationError, ValidationError } from '../../core/lib/errors';
import { addConstructMetadata, MethodMetadata } from '../../core/lib/metadata-resource';
import { propertyInjectable } from '../../core/lib/prop-injectable';
import { DYNAMODB_TABLE_RETAIN_TABLE_REPLICA } from '../../cx-api';

const HASH_KEY_TYPE = 'HASH';
const RANGE_KEY_TYPE = 'RANGE';

// https://docs.aws.amazon.com/amazondynamodb/latest/developerguide/Limits.html#limits-secondary-indexes
const MAX_LOCAL_SECONDARY_INDEX_COUNT = 5;

/**
 * Represents the table schema attributes.
 */
export interface SchemaOptions {
  /**
   * Partition key attribute definition.
   */
  readonly partitionKey: Attribute;

  /**
   * Sort key attribute definition.
   *
   * @default no sort key
   */
  readonly sortKey?: Attribute;
}

/**
 * Type of compression to use for imported data.
 */
export enum InputCompressionType {
  /**
   * GZIP compression.
   */
  GZIP = 'GZIP',

  /**
   * ZSTD compression.
   */
  ZSTD = 'ZSTD',

  /**
   * No compression.
   */
  NONE = 'NONE',
}

/**
 * The options for imported source files in CSV format.
 */
export interface CsvOptions {
  /**
   * The delimiter used for separating items in the CSV file being imported.
   *
   * Valid delimiters are as follows:
   * - comma (`,`)
   * - tab (`\t`)
   * - colon (`:`)
   * - semicolon (`;`)
   * - pipe (`|`)
   * - space (` `)
   *
   * @default - use comma as a delimiter.
   */
  readonly delimiter?: string;

  /**
   * List of the headers used to specify a common header for all source CSV files being imported.
   *
   * **NOTE**: If this field is specified then the first line of each CSV file is treated as data instead of the header.
   * If this field is not specified the the first line of each CSV file is treated as the header.
   *
   * @default - the first line of the CSV file is treated as the header
   */
  readonly headerList?: string[];
}

/**
 * The format of the source data.
 */
export abstract class InputFormat {
  /**
   * DynamoDB JSON format.
   */
  public static dynamoDBJson(): InputFormat {
    return new class extends InputFormat {
      public _render(): Pick<CfnTable.ImportSourceSpecificationProperty, 'inputFormat' | 'inputFormatOptions'> {
        return {
          inputFormat: 'DYNAMODB_JSON',
        };
      }
    }();
  }

  /**
   * Amazon Ion format.
   */
  public static ion(): InputFormat {
    return new class extends InputFormat {
      public _render(): Pick<CfnTable.ImportSourceSpecificationProperty, 'inputFormat' | 'inputFormatOptions'> {
        return {
          inputFormat: 'ION',
        };
      }
    }();
  }

  /**
   * CSV format.
   */
  public static csv(options?: CsvOptions): InputFormat {
    // We are using the .length property to check the length of the delimiter.
    // Note that .length may not return the expected result for multi-codepoint characters like full-width characters or emojis,
    // but such characters are not expected to be used as delimiters in this context.
    if (options?.delimiter && (!this.validCsvDelimiters.includes(options.delimiter) || options.delimiter.length !== 1)) {
      throw new UnscopedValidationError([
        'Delimiter must be a single character and one of the following:',
        `${this.readableValidCsvDelimiters.join(', ')},`,
        `got '${options.delimiter}'`,
      ].join(' '));
    }

    return new class extends InputFormat {
      public _render(): Pick<CfnTable.ImportSourceSpecificationProperty, 'inputFormat' | 'inputFormatOptions'> {
        return {
          inputFormat: 'CSV',
          inputFormatOptions: {
            csv: {
              delimiter: options?.delimiter,
              headerList: options?.headerList,
            },
          },
        };
      }
    }();
  }

  /**
   * Valid CSV delimiters.
   *
   * @see https://docs.aws.amazon.com/AWSCloudFormation/latest/UserGuide/aws-properties-dynamodb-table-csv.html#cfn-dynamodb-table-csv-delimiter
   */
  private static validCsvDelimiters = [',', '\t', ':', ';', '|', ' '];

  private static readableValidCsvDelimiters = ['comma (,)', 'tab (\\t)', 'colon (:)', 'semicolon (;)', 'pipe (|)', 'space ( )'];

  /**
   * Render the input format and options.
   *
   * @internal
   */
  public abstract _render(): Pick<CfnTable.ImportSourceSpecificationProperty, 'inputFormat' | 'inputFormatOptions'>;
}

/**
 *  Properties for importing data from the S3.
 */
export interface ImportSourceSpecification {
  /**
   * The compression type of the imported data.
   *
   * @default InputCompressionType.NONE
   */
  readonly compressionType?: InputCompressionType;

  /**
   * The format of the imported data.
   */
  readonly inputFormat: InputFormat;

  /**
   * The S3 bucket that is being imported from.
   */
  readonly bucket: s3.IBucket;

  /**
   * The account number of the S3 bucket that is being imported from.
   *
   * @default - no value
   */
  readonly bucketOwner?: string;

  /**
   * The key prefix shared by all S3 Objects that are being imported.
   *
   * @default - no value
   */
  readonly keyPrefix?: string;
}

/**
 * The precision associated with the DynamoDB write timestamps that will be replicated to Kinesis.
 * The default setting for record timestamp precision is microseconds. You can change this setting at any time.
 * @see https://docs.aws.amazon.com/AWSCloudFormation/latest/UserGuide/aws-properties-dynamodb-table-kinesisstreamspecification.html#aws-properties-dynamodb-table-kinesisstreamspecification-properties
 */
export enum ApproximateCreationDateTimePrecision {
  /**
   * Millisecond precision
   */
  MILLISECOND = 'MILLISECOND',

  /**
   * Microsecond precision
   */
  MICROSECOND = 'MICROSECOND',
}

/**
 * Common interface for types that can configure contributor insights
 * @internal
 */
interface IContributorInsightsConfigurable {
  /**
   * Whether CloudWatch contributor insights is enabled.
   * @deprecated use `contributorInsightsSpecification` instead
   */
  readonly contributorInsightsEnabled?: boolean;

  /**
   * Whether CloudWatch contributor insights is enabled and what mode is selected
   */
  readonly contributorInsightsSpecification?: ContributorInsightsSpecification;
}

/**
 * Properties of a DynamoDB Table
 *
 * Use `TableProps` for all table properties
 */
export interface TableOptions extends SchemaOptions {
  /**
   * The read capacity for the table. Careful if you add Global Secondary Indexes, as
   * those will share the table's provisioned throughput.
   *
   * Can only be provided if billingMode is Provisioned.
   *
   * @default 5
   */
  readonly readCapacity?: number;
  /**
   * The write capacity for the table. Careful if you add Global Secondary Indexes, as
   * those will share the table's provisioned throughput.
   *
   * Can only be provided if billingMode is Provisioned.
   *
   * @default 5
   */
  readonly writeCapacity?: number;

  /**
   * The maximum read request units for the table. Careful if you add Global Secondary Indexes, as
   * those will share the table's maximum on-demand throughput.
   *
   * Can only be provided if billingMode is PAY_PER_REQUEST.
   *
   * @default - on-demand throughput is disabled
   */
  readonly maxReadRequestUnits?: number;
  /**
   * The write request units for the table. Careful if you add Global Secondary Indexes, as
   * those will share the table's maximum on-demand throughput.
   *
   * Can only be provided if billingMode is PAY_PER_REQUEST.
   *
   * @default - on-demand throughput is disabled
   */
  readonly maxWriteRequestUnits?: number;

  /**
   * Specify how you are charged for read and write throughput and how you manage capacity.
   *
   * @default PROVISIONED if `replicationRegions` is not specified, PAY_PER_REQUEST otherwise
   */
  readonly billingMode?: BillingMode;

  /**
   * Specify values to pre-warm you DynamoDB Table
   * Warm Throughput feature is not available for Global Table replicas using the `Table` construct. To enable Warm Throughput, use the `TableV2` construct instead.
   * @see http://docs.aws.amazon.com/AWSCloudFormation/latest/UserGuide/aws-resource-dynamodb-table.html#cfn-dynamodb-table-warmthroughput
   * @default - warm throughput is not configured
   */
  readonly warmThroughput?: WarmThroughput;

  /**
   * Whether point-in-time recovery is enabled.
   * @deprecated use `pointInTimeRecoverySpecification` instead
   * @default false - point in time recovery is not enabled.
   */
  readonly pointInTimeRecovery?: boolean;

  /**
   * Whether point-in-time recovery is enabled
   * and recoveryPeriodInDays is set.
   *
   * @default - point in time recovery is not enabled.
   */
  readonly pointInTimeRecoverySpecification?: PointInTimeRecoverySpecification;

  /**
   * Whether server-side encryption with an AWS managed customer master key is enabled.
   *
   * This property cannot be set if `encryption` and/or `encryptionKey` is set.
   *
   * @default - The table is encrypted with an encryption key managed by DynamoDB, and you are not charged any fee for using it.
   *
   * @deprecated This property is deprecated. In order to obtain the same behavior as
   * enabling this, set the `encryption` property to `TableEncryption.AWS_MANAGED` instead.
   */
  readonly serverSideEncryption?: boolean;

  /**
   * Specify the table class.
   * @default STANDARD
   */
  readonly tableClass?: TableClass;

  /**
   * Whether server-side encryption with an AWS managed customer master key is enabled.
   *
   * This property cannot be set if `serverSideEncryption` is set.
   *
   * > **NOTE**: if you set this to `CUSTOMER_MANAGED` and `encryptionKey` is not
   * > specified, the key that the Tablet generates for you will be created with
   * > default permissions. If you are using CDKv2, these permissions will be
   * > sufficient to enable the key for use with DynamoDB tables.  If you are
   * > using CDKv1, make sure the feature flag
   * > `@aws-cdk/aws-kms:defaultKeyPolicies` is set to `true` in your `cdk.json`.
   *
   * @default - The table is encrypted with an encryption key managed by DynamoDB, and you are not charged any fee for using it.
   */
  readonly encryption?: TableEncryption;

  /**
   * External KMS key to use for table encryption.
   *
   * This property can only be set if `encryption` is set to `TableEncryption.CUSTOMER_MANAGED`.
   *
   * @default - If `encryption` is set to `TableEncryption.CUSTOMER_MANAGED` and this
   * property is undefined, a new KMS key will be created and associated with this table.
   * If `encryption` and this property are both undefined, then the table is encrypted with
   * an encryption key managed by DynamoDB, and you are not charged any fee for using it.
   */
  readonly encryptionKey?: kms.IKey;

  /**
   * The name of TTL attribute.
   * @default - TTL is disabled
   */
  readonly timeToLiveAttribute?: string;

  /**
   * When an item in the table is modified, StreamViewType determines what information
   * is written to the stream for this table.
   *
   * @default - streams are disabled unless `replicationRegions` is specified
   */
  readonly stream?: StreamViewType;

  /**
   * The removal policy to apply to the DynamoDB Table.
   *
   * @default RemovalPolicy.RETAIN
   */
  readonly removalPolicy?: RemovalPolicy;

  /**
   * The removal policy to apply to the DynamoDB replica tables.
   *
   * @default undefined - use DynamoDB Table's removal policy
   */
  readonly replicaRemovalPolicy?: RemovalPolicy;

  /**
   * Regions where replica tables will be created
   *
   * @default - no replica tables are created
   */
  readonly replicationRegions?: string[];

  /**
   * The timeout for a table replication operation in a single region.
   *
   * @default Duration.minutes(30)
   */
  readonly replicationTimeout?: Duration;

  /**
   * [WARNING: Use this flag with caution, misusing this flag may cause deleting existing replicas, refer to the detailed documentation for more information]
   * Indicates whether CloudFormation stack waits for replication to finish.
   * If set to false, the CloudFormation resource will mark the resource as
   * created and replication will be completed asynchronously. This property is
   * ignored if replicationRegions property is not set.
   *
   * WARNING:
   * DO NOT UNSET this property if adding/removing multiple replicationRegions
   * in one deployment, as CloudFormation only supports one region replication
   * at a time. CDK overcomes this limitation by waiting for replication to
   * finish before starting new replicationRegion.
   *
   * If the custom resource which handles replication has a physical resource
   * ID with the format `region` instead of `tablename-region` (this would happen
   * if the custom resource hasn't received an event since v1.91.0), DO NOT SET
   * this property to false without making a change to the table name.
   * This will cause the existing replicas to be deleted.
   *
   * @see https://docs.aws.amazon.com/AWSCloudFormation/latest/UserGuide/aws-resource-dynamodb-globaltable.html#cfn-dynamodb-globaltable-replicas
   * @default true
   */
  readonly waitForReplicationToFinish?: boolean;

  /**
   * Whether CloudWatch contributor insights is enabled.
   * @deprecated use `contributorInsightsSpecification instead
   * @default false
   */
  readonly contributorInsightsEnabled?: boolean;

  /**
   * Whether CloudWatch contributor insights is enabled and what mode is selected
   * @default - contributor insights is not enabled
   */
  readonly contributorInsightsSpecification?: ContributorInsightsSpecification;

  /**
   * Enables deletion protection for the table.
   *
   * @default false
   */
  readonly deletionProtection?: boolean;

  /**
   * The properties of data being imported from the S3 bucket source to the table.
   *
   * @default - no data import from the S3 bucket
   */
  readonly importSource?: ImportSourceSpecification;

  /**
   * Resource policy to assign to table.
   * @see https://docs.aws.amazon.com/AWSCloudFormation/latest/UserGuide/aws-resource-dynamodb-table.html#cfn-dynamodb-table-resourcepolicy
   * @default - No resource policy statement
   */
  readonly resourcePolicy?: iam.PolicyDocument;
}

/**
 * Properties for a DynamoDB Table
 */
export interface TableProps extends TableOptions {
  /**
   * Enforces a particular physical table name.
   * @default <generated>
   */
  readonly tableName?: string;

  /**
   * Kinesis Data Stream to capture item-level changes for the table.
   *
   * @default - no Kinesis Data Stream
   */
  readonly kinesisStream?: kinesis.IStream;

  /**
   * Kinesis Data Stream approximate creation timestamp precision
   *
   * @default ApproximateCreationDateTimePrecision.MICROSECOND
   */
  readonly kinesisPrecisionTimestamp?: ApproximateCreationDateTimePrecision;
}

/**
 * Properties for a global secondary index
 */
export interface GlobalSecondaryIndexProps extends SecondaryIndexProps, SchemaOptions {
  /**
   * The read capacity for the global secondary index.
   *
   * Can only be provided if table billingMode is Provisioned or undefined.
   *
   * @default 5
   */
  readonly readCapacity?: number;

  /**
   * The write capacity for the global secondary index.
   *
   * Can only be provided if table billingMode is Provisioned or undefined.
   *
   * @default 5
   */
  readonly writeCapacity?: number;

  /**
   * The maximum read request units for the global secondary index.
   *
   * Can only be provided if table billingMode is PAY_PER_REQUEST.
   *
   * @default - on-demand throughput is disabled
   */
  readonly maxReadRequestUnits?: number;

  /**
   * The maximum write request units for the global secondary index.
   *
   * Can only be provided if table billingMode is PAY_PER_REQUEST.
   *
   * @default - on-demand throughput is disabled
   */
  readonly maxWriteRequestUnits?: number;

  /**
   * The warm throughput configuration for the global secondary index.
   *
   * @default - no warm throughput is configured
   */
  readonly warmThroughput?: WarmThroughput;

  /**
   * Whether CloudWatch contributor insights is enabled for the specified global secondary index.
   * @deprecated use `contributorInsightsSpecification` instead
   * @default false
   */
  readonly contributorInsightsEnabled?: boolean;

  /**
   * Whether CloudWatch contributor insights is enabled and what mode is selected
   * @default - contributor insights is not enabled
   */
  readonly contributorInsightsSpecification?: ContributorInsightsSpecification;
}

/**
 * Reference to a dynamodb table.
 */
export interface TableAttributes {
  /**
   * The ARN of the dynamodb table.
   * One of this, or `tableName`, is required.
   *
   * @default - no table arn
   */
  readonly tableArn?: string;

  /**
   * The table name of the dynamodb table.
   * One of this, or `tableArn`, is required.
   *
   * @default - no table name
   */
  readonly tableName?: string;

  /**
   * The ARN of the table's stream.
   *
   * @default - no table stream
   */
  readonly tableStreamArn?: string;

  /**
   * KMS encryption key, if this table uses a customer-managed encryption key.
   *
   * @default - no key
   */
  readonly encryptionKey?: kms.IKey;

  /**
   * The name of the global indexes set for this Table.
   * Note that you need to set either this property,
   * or `localIndexes`,
   * if you want methods like grantReadData()
   * to grant permissions for indexes as well as the table itself.
   *
   * @default - no global indexes
   */
  readonly globalIndexes?: string[];

  /**
   * The name of the local indexes set for this Table.
   * Note that you need to set either this property,
   * or `globalIndexes`,
   * if you want methods like grantReadData()
   * to grant permissions for indexes as well as the table itself.
   *
   * @default - no local indexes
   */
  readonly localIndexes?: string[];

  /**
   * If set to true, grant methods always grant permissions for all indexes.
   * If false is provided, grant methods grant the permissions
   * only when `globalIndexes` or `localIndexes` is specified.
   *
   * @default - false
   */
  readonly grantIndexPermissions?: boolean;
}

export abstract class TableBase extends Resource implements ITable, ITableRef, iam.IResourceWithPolicy {
  /**
   * @attribute
   */
  public abstract readonly tableArn: string;

  /**
   * @attribute
   */
  public abstract readonly tableName: string;

  /**
   * @attribute
   */
  public abstract readonly tableStreamArn?: string;

  /**
   * KMS encryption key, if this table uses a customer-managed encryption key.
   */
  public abstract readonly encryptionKey?: kms.IKey;

  /**
   * Resource policy to assign to table.
   * @attribute
   */
  public abstract resourcePolicy?: iam.PolicyDocument;

  /**
   * @deprecated This member is still filled but it is not read
   */
  protected readonly regionalArns = new Array<string>();

  public get tableRef() {
    return {
      tableArn: this.tableArn,
      tableName: this.tableName,
    } as TableReference;
  }

  /**
   * Grant a predefined set of permissions on this Table.
   */
  public get grants(): TableGrants {
    return new TableGrants({
      table: this,
      encryptionKey: this.encryptionKey,
      hasIndex: this.hasIndex,
    });
  }

  /**
   * Grant a predefined set of permissions on this Table's Stream, if present.
   *
   * Will throw if the Table has not been configured for streaming.
   */
  public get streamGrants(): StreamGrants {
    if (!this.tableStreamArn) {
      throw new ValidationError(`DynamoDB Streams must be enabled on the table ${this.node.path}`, this);
    }
    return new StreamGrants({
      table: this,
      tableStreamArn: this.tableStreamArn,
      encryptionKey: this.encryptionKey,
    });
  }

  /**
   * Adds a statement to the resource policy associated with this table.
   */
  public abstract addToResourcePolicy(statement: iam.PolicyStatement): iam.AddToResourcePolicyResult;

  /**
   * Adds an IAM policy statement associated with this table to an IAM
   * principal's policy.
   *
   * If `encryptionKey` is present, appropriate grants to the key needs to be added
   * separately using the `table.encryptionKey.grant*` methods.
   *
   * @param grantee The principal (no-op if undefined)
   * @param actions The set of actions to allow (i.e. "dynamodb:PutItem", "dynamodb:GetItem", ...)
   */
  public grant(grantee: iam.IGrantable, ...actions: string[]): iam.Grant {
    return this.grants.actions(grantee, ...actions);
  }
  /**
   * Adds an IAM policy statement associated with this table's stream to an
   * IAM principal's policy.
   *
   * If `encryptionKey` is present, appropriate grants to the key needs to be added
   * separately using the `table.encryptionKey.grant*` methods.
   *
   * @param grantee The principal (no-op if undefined)
   * @param actions The set of actions to allow (i.e. "dynamodb:DescribeStream", "dynamodb:GetRecords", ...)
   */
  public grantStream(grantee: iam.IGrantable, ...actions: string[]): iam.Grant {
    return this.streamGrants.actions(grantee, ...actions);
  }

  /**
   * Permits an IAM principal all data read operations from this table:
   * BatchGetItem, GetRecords, GetShardIterator, Query, GetItem, Scan, DescribeTable.
   *
   * Appropriate grants will also be added to the customer-managed KMS key
   * if one was configured.
   *
   * @param grantee The principal to grant access to
   */
  public grantReadData(grantee: iam.IGrantable): iam.Grant {
    return this.grants.readData(grantee);
  }

  /**
   * Permits an IAM Principal to list streams attached to current dynamodb table.
   *
   * @param grantee The principal (no-op if undefined)
   */
  public grantTableListStreams(grantee: iam.IGrantable): iam.Grant {
    return this.streamGrants.list(grantee);
  }

  /**
   * Permits an IAM principal all stream data read operations for this
   * table's stream:
   * DescribeStream, GetRecords, GetShardIterator, ListStreams.
   *
   * Appropriate grants will also be added to the customer-managed KMS key
   * if one was configured.
   *
   * @param grantee The principal to grant access to
   */
  public grantStreamRead(grantee: iam.IGrantable): iam.Grant {
    return this.streamGrants.read(grantee);
  }

  /**
   * Permits an IAM principal all data write operations to this table:
   * BatchWriteItem, PutItem, UpdateItem, DeleteItem, DescribeTable.
   *
   * Appropriate grants will also be added to the customer-managed KMS key
   * if one was configured.
   *
   * @param grantee The principal to grant access to
   */
  public grantWriteData(grantee: iam.IGrantable): iam.Grant {
    return this.grants.writeData(grantee);
  }

  /**
   * Permits an IAM principal to all data read/write operations to this table.
   * BatchGetItem, GetRecords, GetShardIterator, Query, GetItem, Scan,
   * BatchWriteItem, PutItem, UpdateItem, DeleteItem, DescribeTable
   *
   * Appropriate grants will also be added to the customer-managed KMS key
   * if one was configured.
   *
   * @param grantee The principal to grant access to
   */
  public grantReadWriteData(grantee: iam.IGrantable): iam.Grant {
    return this.grants.readWriteData(grantee);
  }

  /**
   * Permits all DynamoDB operations ("dynamodb:*") to an IAM principal.
   *
   * Appropriate grants will also be added to the customer-managed KMS key
   * if one was configured.
   *
   * @param grantee The principal to grant access to
   */
  public grantFullAccess(grantee: iam.IGrantable) {
    return this.grants.fullAccess(grantee);
  }

  /**
   * Return the given named metric for this Table
   *
   * By default, the metric will be calculated as a sum over a period of 5 minutes.
   * You can customize this by using the `statistic` and `period` properties.
   */
  public metric(metricName: string, props?: cloudwatch.MetricOptions): cloudwatch.Metric {
    return new cloudwatch.Metric({
      namespace: 'AWS/DynamoDB',
      metricName,
      dimensionsMap: {
        TableName: this.tableName,
      },
      ...props,
    }).attachTo(this);
  }

  /**
   * Metric for the consumed read capacity units this table
   *
   * By default, the metric will be calculated as a sum over a period of 5 minutes.
   * You can customize this by using the `statistic` and `period` properties.
   */
  public metricConsumedReadCapacityUnits(props?: cloudwatch.MetricOptions): cloudwatch.Metric {
    return this.cannedMetric(DynamoDBMetrics.consumedReadCapacityUnitsSum, props);
  }

  /**
   * Metric for the consumed write capacity units this table
   *
   * By default, the metric will be calculated as a sum over a period of 5 minutes.
   * You can customize this by using the `statistic` and `period` properties.
   */
  public metricConsumedWriteCapacityUnits(props?: cloudwatch.MetricOptions): cloudwatch.Metric {
    return this.cannedMetric(DynamoDBMetrics.consumedWriteCapacityUnitsSum, props);
  }

  /**
   * Metric for the system errors this table
   *
   * @deprecated use `metricSystemErrorsForOperations`.
   */
  public metricSystemErrors(props?: cloudwatch.MetricOptions): cloudwatch.Metric {
    if (!props?.dimensions?.Operation && !props?.dimensionsMap?.Operation) {
      // 'Operation' must be passed because its an operational metric.
      throw new ValidationError("'Operation' dimension must be passed for the 'SystemErrors' metric.", this);
    }

    const dimensionsMap = {
      TableName: this.tableName,
      ...props?.dimensions ?? {},
      ...props?.dimensionsMap ?? {},
    };

    return this.metric('SystemErrors', { statistic: 'sum', ...props, dimensionsMap });
  }

  /**
   * Metric for the user errors. Note that this metric reports user errors across all
   * the tables in the account and region the table resides in.
   *
   * By default, the metric will be calculated as a sum over a period of 5 minutes.
   * You can customize this by using the `statistic` and `period` properties.
   */
  public metricUserErrors(props?: cloudwatch.MetricOptions): cloudwatch.Metric {
    if (props?.dimensions) {
      throw new ValidationError("'dimensions' is not supported for the 'UserErrors' metric", this);
    }

    // overriding 'dimensions' here because this metric is an account metric.
    // see 'UserErrors' in https://docs.aws.amazon.com/amazondynamodb/latest/developerguide/metrics-dimensions.html
    return this.metric('UserErrors', { statistic: 'sum', ...props, dimensionsMap: {} });
  }

  /**
   * Metric for the conditional check failed requests this table
   *
   * By default, the metric will be calculated as a sum over a period of 5 minutes.
   * You can customize this by using the `statistic` and `period` properties.
   */
  public metricConditionalCheckFailedRequests(props?: cloudwatch.MetricOptions): cloudwatch.Metric {
    return this.metric('ConditionalCheckFailedRequests', { statistic: 'sum', ...props });
  }

  /**
   * How many requests are throttled on this table
   *
   * Default: sum over 5 minutes
   *
   * @deprecated Do not use this function. It returns an invalid metric. Use `metricThrottledRequestsForOperation` instead.
   */
  public metricThrottledRequests(props?: cloudwatch.MetricOptions): cloudwatch.Metric {
    return this.metric('ThrottledRequests', { statistic: 'sum', ...props });
  }

  /**
   * Metric for the successful request latency this table.
   *
   * By default, the metric will be calculated as an average over a period of 5 minutes.
   * You can customize this by using the `statistic` and `period` properties.
   */
  public metricSuccessfulRequestLatency(props?: cloudwatch.MetricOptions): cloudwatch.Metric {
    if (!props?.dimensions?.Operation && !props?.dimensionsMap?.Operation) {
      throw new ValidationError("'Operation' dimension must be passed for the 'SuccessfulRequestLatency' metric.", this);
    }

    const dimensionsMap = {
      TableName: this.tableName,
      Operation: props.dimensionsMap?.Operation ?? props.dimensions?.Operation,
    };

    return new cloudwatch.Metric({
      ...DynamoDBMetrics.successfulRequestLatencyAverage(dimensionsMap),
      ...props,
      dimensionsMap,
    }).attachTo(this);
  }

  /**
   * How many requests are throttled on this table, for the given operation
   *
   * Default: sum over 5 minutes
   */
  public metricThrottledRequestsForOperation(operation: string, props?: cloudwatch.MetricOptions): cloudwatch.Metric {
    return new cloudwatch.Metric({
      ...DynamoDBMetrics.throttledRequestsSum({ Operation: operation, TableName: this.tableName }),
      ...props,
    }).attachTo(this);
  }

  /**
   * How many requests are throttled on this table.
   *
   * This will sum errors across all possible operations.
   * Note that by default, each individual metric will be calculated as a sum over a period of 5 minutes.
   * You can customize this by using the `statistic` and `period` properties.
   */
  public metricThrottledRequestsForOperations(props?: OperationsMetricOptions): cloudwatch.IMetric {
    return this.sumMetricsForOperations('ThrottledRequests', 'Sum of throttled requests across all operations', props);
  }

  /**
   * Metric for the system errors this table.
   *
   * This will sum errors across all possible operations.
   * Note that by default, each individual metric will be calculated as a sum over a period of 5 minutes.
   * You can customize this by using the `statistic` and `period` properties.
   */
  public metricSystemErrorsForOperations(props?: SystemErrorsForOperationsMetricOptions): cloudwatch.IMetric {
    return this.sumMetricsForOperations('SystemErrors', 'Sum of errors across all operations', props);
  }

  /**
   * Create a math expression for operations.
   *
   * @param metricName The metric name.
   * @param expressionLabel Label for expression
   * @param props operation list
   */
  private sumMetricsForOperations(metricName: string, expressionLabel: string, props?: OperationsMetricOptions): cloudwatch.IMetric {
    if (props?.dimensions?.Operation) {
      throw new ValidationError("The Operation dimension is not supported. Use the 'operations' property.", this);
    }

    const operations = props?.operations ?? Object.values(Operation);

    const values = this.createMetricsForOperations(metricName, operations, { statistic: 'sum', ...props });

    const sum = new cloudwatch.MathExpression({
      expression: `${Object.keys(values).join(' + ')}`,
      usingMetrics: { ...values },
      color: props?.color,
      label: expressionLabel,
      period: props?.period,
    });

    return sum;
  }

  /**
   * Create a map of metrics that can be used in a math expression.
   *
   * Using the return value of this function as the `usingMetrics` property in `cloudwatch.MathExpression` allows you to
   * use the keys of this map as metric names inside you expression.
   *
   * @param metricName The metric name.
   * @param operations The list of operations to create metrics for.
   * @param props Properties for the individual metrics.
   * @param metricNameMapper Mapper function to allow controlling the individual metric name per operation.
   */
  private createMetricsForOperations(metricName: string, operations: Operation[],
    props?: cloudwatch.MetricOptions, metricNameMapper?: (op: Operation) => string): Record<string, cloudwatch.IMetric> {
    const metrics: Record<string, cloudwatch.IMetric> = {};

    const mapper = metricNameMapper ?? (op => op.toLowerCase());

    if (props?.dimensions?.Operation) {
      throw new ValidationError('Invalid properties. Operation dimension is not supported when calculating operational metrics', this);
    }

    for (const operation of operations) {
      const metric = this.metric(metricName, {
        ...props,
        dimensionsMap: {
          TableName: this.tableName,
          Operation: operation,
          ...props?.dimensions,
        },
      });

      const operationMetricName = mapper(operation);
      const firstChar = operationMetricName.charAt(0);

      if (firstChar === firstChar.toUpperCase()) {
        // https://docs.aws.amazon.com/AmazonCloudWatch/latest/monitoring/using-metric-math.html#metric-math-syntax
        throw new ValidationError(`Mapper generated an illegal operation metric name: ${operationMetricName}. Must start with a lowercase letter`, this);
      }

      metrics[operationMetricName] = metric;
    }

    return metrics;
  }

  protected abstract get hasIndex(): boolean;

<<<<<<< HEAD
=======
  /**
   * Adds an IAM policy statement associated with this table to an IAM
   * principal's policy.
   * @param grantee The principal (no-op if undefined)
   * @param opts Options for keyActions, tableActions and streamActions
   */
  private combinedGrant(
    grantee: iam.IGrantable,
    opts: { keyActions?: string[]; tableActions?: string[]; streamActions?: string[] },
  ): iam.Grant {
    if (this.encryptionKey && opts.keyActions) {
      this.encryptionKey.grant(grantee, ...opts.keyActions);
    }
    if (opts.tableActions) {
      const resources = [
        this.tableArn,
        Lazy.string({ produce: () => this.hasIndex ? `${this.tableArn}/index/*` : Aws.NO_VALUE }),
        ...this.regionalArns,
        ...this.regionalArns.map(arn => Lazy.string({
          produce: () => this.hasIndex ? `${arn}/index/*` : Aws.NO_VALUE,
        })),
      ];
      const ret = iam.Grant.addToPrincipalOrResource({
        grantee,
        actions: opts.tableActions,
        resourceArns: resources,
        // Use wildcard for resource policy to avoid circular dependency when grantee is a resource principal
        // (e.g., AccountRootPrincipal). This follows the same pattern as KMS (aws-kms/lib/key.ts).
        // resourceArns is used for principal policies, resourceSelfArns is used for resource policies.
        resourceSelfArns: ['*'],
        resource: this,
      });
      return ret;
    }
    if (opts.streamActions) {
      if (!this.tableStreamArn) {
        throw new ValidationError(`DynamoDB Streams must be enabled on the table ${this.node.path}`, this);
      }
      const resources = [this.tableStreamArn];
      const ret = iam.Grant.addToPrincipalOrResource({
        grantee,
        actions: opts.streamActions,
        resourceArns: resources,
        resource: this,
      });
      return ret;
    }
    throw new ValidationError(`Unexpected 'action', ${opts.tableActions || opts.streamActions}`, this);
  }

>>>>>>> f96e94c5
  private cannedMetric(
    fn: (dims: { TableName: string }) => cloudwatch.MetricProps,
    props?: cloudwatch.MetricOptions): cloudwatch.Metric {
    return new cloudwatch.Metric({
      ...fn({ TableName: this.tableName }),
      ...props,
    }).attachTo(this);
  }
}

/**
 * Provides a DynamoDB table.
 */
@propertyInjectable
export class Table extends TableBase {
  /**
   * Uniquely identifies this class.
   */
  public static readonly PROPERTY_INJECTION_ID: string = 'aws-cdk-lib.aws-dynamodb.Table';

  /**
   * Permits an IAM Principal to list all DynamoDB Streams.
   * @deprecated Use `#grantTableListStreams` for more granular permission
   * @param grantee The principal (no-op if undefined)
   */
  public static grantListStreams(grantee: iam.IGrantable): iam.Grant {
    return iam.Grant.addToPrincipal({
      grantee,
      actions: ['dynamodb:ListStreams'],
      resourceArns: ['*'],
    });
  }

  /**
   * Creates a Table construct that represents an external table via table name.
   *
   * @param scope The parent creating construct (usually `this`).
   * @param id The construct's name.
   * @param tableName The table's name.
   */
  public static fromTableName(scope: Construct, id: string, tableName: string): ITable {
    return Table.fromTableAttributes(scope, id, { tableName });
  }

  /**
   * Creates a Table construct that represents an external table via table arn.
   *
   * @param scope The parent creating construct (usually `this`).
   * @param id The construct's name.
   * @param tableArn The table's ARN.
   */
  public static fromTableArn(scope: Construct, id: string, tableArn: string): ITable {
    return Table.fromTableAttributes(scope, id, { tableArn });
  }

  /**
   * Creates a Table construct that represents an external table.
   *
   * @param scope The parent creating construct (usually `this`).
   * @param id The construct's name.
   * @param attrs A `TableAttributes` object.
   */
  public static fromTableAttributes(scope: Construct, id: string, attrs: TableAttributes): ITable {
    class Import extends TableBase {
      public readonly tableName: string;
      public readonly tableArn: string;
      public readonly tableStreamArn?: string;
      public readonly encryptionKey?: kms.IKey;
      public resourcePolicy?: iam.PolicyDocument;
      protected readonly hasIndex = (attrs.grantIndexPermissions ?? false) ||
        (attrs.globalIndexes ?? []).length > 0 ||
        (attrs.localIndexes ?? []).length > 0;

      constructor(_tableArn: string, tableName: string, tableStreamArn?: string) {
        super(scope, id);
        this.tableArn = _tableArn;
        this.tableName = tableName;
        this.tableStreamArn = tableStreamArn;
        this.encryptionKey = attrs.encryptionKey;
      }

      public addToResourcePolicy(_statement: iam.PolicyStatement): iam.AddToResourcePolicyResult {
        // Imported tables cannot have resource policies modified
        return { statementAdded: false };
      }
    }

    let name: string;
    let arn: string;
    const stack = Stack.of(scope);
    if (!attrs.tableName) {
      if (!attrs.tableArn) {
        throw new ValidationError('One of tableName or tableArn is required!', scope);
      }

      arn = attrs.tableArn;
      const maybeTableName = stack.splitArn(attrs.tableArn, ArnFormat.SLASH_RESOURCE_NAME).resourceName;
      if (!maybeTableName) {
        throw new ValidationError('ARN for DynamoDB table must be in the form: ...', scope);
      }
      name = maybeTableName;
    } else {
      if (attrs.tableArn) {
        throw new ValidationError('Only one of tableArn or tableName can be provided', scope);
      }
      name = attrs.tableName;
      arn = stack.formatArn({
        service: 'dynamodb',
        resource: 'table',
        resourceName: attrs.tableName,
      });
    }

    return new Import(arn, name, attrs.tableStreamArn);
  }

  public readonly encryptionKey?: kms.IKey;

  /**
   * Resource policy to assign to DynamoDB Table.
   * @see https://docs.aws.amazon.com/AWSCloudFormation/latest/UserGuide/aws-properties-dynamodb-table-resourcepolicy.html
   * @default - No resource policy statements are added to the created table.
   */
  public resourcePolicy?: iam.PolicyDocument;

  /**
   * @attribute
   */
  public readonly tableArn: string;

  /**
   * @attribute
   */
  public readonly tableName: string;

  /**
   * @attribute
   */
  public readonly tableStreamArn: string | undefined;

  protected readonly table: CfnTable;

  private readonly keySchema = new Array<CfnTable.KeySchemaProperty>();
  private readonly attributeDefinitions = new Array<CfnTable.AttributeDefinitionProperty>();
  private readonly globalSecondaryIndexes = new Array<CfnTable.GlobalSecondaryIndexProperty>();
  private readonly localSecondaryIndexes = new Array<CfnTable.LocalSecondaryIndexProperty>();

  private readonly secondaryIndexSchemas = new Map<string, SchemaOptions>();
  private readonly nonKeyAttributes = new Set<string>();

  private readonly tablePartitionKey: Attribute;
  private readonly tableSortKey?: Attribute;

  private readonly billingMode: BillingMode;
  private readonly tableScaling: ScalableAttributePair = {};
  private readonly indexScaling = new Map<string, ScalableAttributePair>();
  private readonly scalingRole: iam.IRole;

  private readonly globalReplicaCustomResources = new Array<CustomResource>();

  private readonly regions = new Array<string>();

  constructor(scope: Construct, id: string, props: TableProps) {
    super(scope, id, {
      physicalName: props.tableName,
    });
    // Enhanced CDK Analytics Telemetry
    addConstructMetadata(this, props);

    this.resourcePolicy = props.resourcePolicy;

    const { sseSpecification, encryptionKey } = this.parseEncryption(props);

    const pointInTimeRecoverySpecification = this.validatePitr(props);

    const contributorInsightsSpecification = this.validateCCI(props);

    let streamSpecification: CfnTable.StreamSpecificationProperty | undefined;
    if (props.replicationRegions) {
      if (props.stream && props.stream !== StreamViewType.NEW_AND_OLD_IMAGES) {
        throw new ValidationError('`stream` must be set to `NEW_AND_OLD_IMAGES` when specifying `replicationRegions`', this);
      }
      streamSpecification = { streamViewType: StreamViewType.NEW_AND_OLD_IMAGES };

      this.billingMode = props.billingMode ?? BillingMode.PAY_PER_REQUEST;
    } else {
      this.billingMode = props.billingMode ?? BillingMode.PROVISIONED;
      if (props.stream) {
        streamSpecification = { streamViewType: props.stream };
      }
    }
    this.validateProvisioning(props);

    const kinesisStreamSpecification = props.kinesisStream
      ? {
        streamArn: props.kinesisStream.streamArn,
        ...(props.kinesisPrecisionTimestamp && { approximateCreationDateTimePrecision: props.kinesisPrecisionTimestamp }),
      }
      : undefined;

    this.table = new CfnTable(this, 'Resource', {
      tableName: this.physicalName,
      keySchema: this.keySchema,
      attributeDefinitions: this.attributeDefinitions,
      globalSecondaryIndexes: Lazy.any({ produce: () => this.globalSecondaryIndexes }, { omitEmptyArray: true }),
      localSecondaryIndexes: Lazy.any({ produce: () => this.localSecondaryIndexes }, { omitEmptyArray: true }),
      pointInTimeRecoverySpecification: pointInTimeRecoverySpecification,
      billingMode: this.billingMode === BillingMode.PAY_PER_REQUEST ? this.billingMode : undefined,
      provisionedThroughput: this.billingMode === BillingMode.PAY_PER_REQUEST ? undefined : {
        readCapacityUnits: props.readCapacity || 5,
        writeCapacityUnits: props.writeCapacity || 5,
      },
      ...(props.maxReadRequestUnits || props.maxWriteRequestUnits ?
        {
          onDemandThroughput: this.billingMode === BillingMode.PROVISIONED ? undefined : {
            maxReadRequestUnits: props.maxReadRequestUnits || undefined,
            maxWriteRequestUnits: props.maxWriteRequestUnits || undefined,
          },
        } : undefined),
      sseSpecification,
      streamSpecification,
      tableClass: props.tableClass,
      timeToLiveSpecification: props.timeToLiveAttribute ? { attributeName: props.timeToLiveAttribute, enabled: true } : undefined,
      contributorInsightsSpecification: contributorInsightsSpecification,
      kinesisStreamSpecification: kinesisStreamSpecification,
      deletionProtectionEnabled: props.deletionProtection,
      importSourceSpecification: this.renderImportSourceSpecification(props.importSource),
      warmThroughput: props.warmThroughput ?? undefined,
    });
    this.table.applyRemovalPolicy(props.removalPolicy);

    // Set up dynamic resourcePolicy that can be modified by addToResourcePolicy
    if (this.resourcePolicy) {
      this.table.resourcePolicy = { policyDocument: this.resourcePolicy };
    }

    this.encryptionKey = encryptionKey;

    this.tableArn = this.getResourceArnAttribute(this.table.attrArn, {
      service: 'dynamodb',
      resource: 'table',
      resourceName: this.physicalName,
    });
    this.tableName = this.getResourceNameAttribute(this.table.ref);

    if (props.tableName) { this.node.addMetadata('aws:cdk:hasPhysicalName', this.tableName); }

    this.tableStreamArn = streamSpecification ? this.table.attrStreamArn : undefined;

    this.scalingRole = this.makeScalingRole();

    this.addKey(props.partitionKey, HASH_KEY_TYPE);
    this.tablePartitionKey = props.partitionKey;

    if (props.sortKey) {
      this.addKey(props.sortKey, RANGE_KEY_TYPE);
      this.tableSortKey = props.sortKey;
    }

    if (props.replicationRegions && props.replicationRegions.length > 0) {
      this.createReplicaTables(props.replicationRegions, props.replicationTimeout, props.waitForReplicationToFinish, props.replicaRemovalPolicy);
    }

    this.node.addValidation({ validate: () => this.validateTable() });
  }

  public get grants(): TableGrants {
    return new TableGrants({
      table: this,
      additionalRegions: this.regions,
      encryptionKey: this.encryptionKey,
      hasIndex: this.hasIndex,
    });
  }

  /**
   * Adds a statement to the resource policy associated with this table.
   * A resource policy will be automatically created upon the first call to `addToResourcePolicy`.
   *
   * Note that this does not work with imported tables.
   *
   * @param statement The policy statement to add
   */
  @MethodMetadata()
  public addToResourcePolicy(statement: iam.PolicyStatement): iam.AddToResourcePolicyResult {
    this.resourcePolicy = this.resourcePolicy ?? new iam.PolicyDocument({ statements: [] });

    this.resourcePolicy.addStatements(statement);

    // Update the CfnTable resourcePolicy property
    this.table.resourcePolicy = { policyDocument: this.resourcePolicy };

    return {
      statementAdded: true,
      policyDependable: this,
    };
  }

  /**
   * Add a global secondary index of table.
   *
   * @param props the property of global secondary index
   */
  @MethodMetadata()
  public addGlobalSecondaryIndex(props: GlobalSecondaryIndexProps) {
    this.validateProvisioning(props);
    this.validateIndexName(props.indexName);

    // build key schema and projection for index
    const gsiKeySchema = this.buildIndexKeySchema(props.partitionKey, props.sortKey);
    const gsiProjection = this.buildIndexProjection(props);

    const contributorInsightsSpecification = this.validateCCI(props);

    this.globalSecondaryIndexes.push({
      contributorInsightsSpecification: contributorInsightsSpecification,
      indexName: props.indexName,
      keySchema: gsiKeySchema,
      projection: gsiProjection,
      provisionedThroughput: this.billingMode === BillingMode.PAY_PER_REQUEST ? undefined : {
        readCapacityUnits: props.readCapacity || 5,
        writeCapacityUnits: props.writeCapacity || 5,
      },
      ...(props.maxReadRequestUnits || props.maxWriteRequestUnits ?
        {
          onDemandThroughput: this.billingMode === BillingMode.PROVISIONED ? undefined : {
            maxReadRequestUnits: props.maxReadRequestUnits || undefined,
            maxWriteRequestUnits: props.maxWriteRequestUnits || undefined,
          },
        } : undefined),
      warmThroughput: props.warmThroughput ?? undefined,
    });

    this.secondaryIndexSchemas.set(props.indexName, {
      partitionKey: props.partitionKey,
      sortKey: props.sortKey,
    });

    this.indexScaling.set(props.indexName, {});
  }

  /**
   * Add a local secondary index of table.
   *
   * @param props the property of local secondary index
   */
  @MethodMetadata()
  public addLocalSecondaryIndex(props: LocalSecondaryIndexProps) {
    // https://docs.aws.amazon.com/amazondynamodb/latest/developerguide/Limits.html#limits-secondary-indexes
    if (this.localSecondaryIndexes.length >= MAX_LOCAL_SECONDARY_INDEX_COUNT) {
      throw new RangeError(`a maximum number of local secondary index per table is ${MAX_LOCAL_SECONDARY_INDEX_COUNT}`);
    }

    this.validateIndexName(props.indexName);

    // build key schema and projection for index
    const lsiKeySchema = this.buildIndexKeySchema(this.tablePartitionKey, props.sortKey);
    const lsiProjection = this.buildIndexProjection(props);

    this.localSecondaryIndexes.push({
      indexName: props.indexName,
      keySchema: lsiKeySchema,
      projection: lsiProjection,
    });

    this.secondaryIndexSchemas.set(props.indexName, {
      partitionKey: this.tablePartitionKey,
      sortKey: props.sortKey,
    });
  }

  /**
   * Enable read capacity scaling for this table
   *
   * @returns An object to configure additional AutoScaling settings
   */
  @MethodMetadata()
  public autoScaleReadCapacity(props: EnableScalingProps): IScalableTableAttribute {
    if (this.tableScaling.scalableReadAttribute) {
      throw new ValidationError('Read AutoScaling already enabled for this table', this);
    }
    if (this.billingMode === BillingMode.PAY_PER_REQUEST) {
      throw new ValidationError('AutoScaling is not available for tables with PAY_PER_REQUEST billing mode', this);
    }

    return this.tableScaling.scalableReadAttribute = new ScalableTableAttribute(this, 'ReadScaling', {
      serviceNamespace: appscaling.ServiceNamespace.DYNAMODB,
      resourceId: `table/${this.tableName}`,
      dimension: 'dynamodb:table:ReadCapacityUnits',
      role: this.scalingRole,
      ...props,
    });
  }

  /**
   * Enable write capacity scaling for this table
   *
   * @returns An object to configure additional AutoScaling settings for this attribute
   */
  @MethodMetadata()
  public autoScaleWriteCapacity(props: EnableScalingProps): IScalableTableAttribute {
    if (this.tableScaling.scalableWriteAttribute) {
      throw new ValidationError('Write AutoScaling already enabled for this table', this);
    }
    if (this.billingMode === BillingMode.PAY_PER_REQUEST) {
      throw new ValidationError('AutoScaling is not available for tables with PAY_PER_REQUEST billing mode', this);
    }

    this.tableScaling.scalableWriteAttribute = new ScalableTableAttribute(this, 'WriteScaling', {
      serviceNamespace: appscaling.ServiceNamespace.DYNAMODB,
      resourceId: `table/${this.tableName}`,
      dimension: 'dynamodb:table:WriteCapacityUnits',
      role: this.scalingRole,
      ...props,
    });
    for (const globalReplicaCustomResource of this.globalReplicaCustomResources) {
      globalReplicaCustomResource.node.addDependency(this.tableScaling.scalableWriteAttribute);
    }
    return this.tableScaling.scalableWriteAttribute;
  }

  /**
   * Enable read capacity scaling for the given GSI
   *
   * @returns An object to configure additional AutoScaling settings for this attribute
   */
  @MethodMetadata()
  public autoScaleGlobalSecondaryIndexReadCapacity(indexName: string, props: EnableScalingProps): IScalableTableAttribute {
    if (this.billingMode === BillingMode.PAY_PER_REQUEST) {
      throw new ValidationError('AutoScaling is not available for tables with PAY_PER_REQUEST billing mode', this);
    }
    const attributePair = this.indexScaling.get(indexName);
    if (!attributePair) {
      throw new ValidationError(`No global secondary index with name ${indexName}`, this);
    }
    if (attributePair.scalableReadAttribute) {
      throw new ValidationError('Read AutoScaling already enabled for this index', this);
    }

    return attributePair.scalableReadAttribute = new ScalableTableAttribute(this, `${indexName}ReadScaling`, {
      serviceNamespace: appscaling.ServiceNamespace.DYNAMODB,
      resourceId: `table/${this.tableName}/index/${indexName}`,
      dimension: 'dynamodb:index:ReadCapacityUnits',
      role: this.scalingRole,
      ...props,
    });
  }

  /**
   * Enable write capacity scaling for the given GSI
   *
   * @returns An object to configure additional AutoScaling settings for this attribute
   */
  @MethodMetadata()
  public autoScaleGlobalSecondaryIndexWriteCapacity(indexName: string, props: EnableScalingProps): IScalableTableAttribute {
    if (this.billingMode === BillingMode.PAY_PER_REQUEST) {
      throw new ValidationError('AutoScaling is not available for tables with PAY_PER_REQUEST billing mode', this);
    }
    const attributePair = this.indexScaling.get(indexName);
    if (!attributePair) {
      throw new ValidationError(`No global secondary index with name ${indexName}`, this);
    }
    if (attributePair.scalableWriteAttribute) {
      throw new ValidationError('Write AutoScaling already enabled for this index', this);
    }

    return attributePair.scalableWriteAttribute = new ScalableTableAttribute(this, `${indexName}WriteScaling`, {
      serviceNamespace: appscaling.ServiceNamespace.DYNAMODB,
      resourceId: `table/${this.tableName}/index/${indexName}`,
      dimension: 'dynamodb:index:WriteCapacityUnits',
      role: this.scalingRole,
      ...props,
    });
  }

  /**
   * Get schema attributes of table or index.
   *
   * @returns Schema of table or index.
   */
  @MethodMetadata()
  public schema(indexName?: string): SchemaOptions {
    if (!indexName) {
      return {
        partitionKey: this.tablePartitionKey,
        sortKey: this.tableSortKey,
      };
    }
    let schema = this.secondaryIndexSchemas.get(indexName);
    if (!schema) {
      throw new ValidationError(`Cannot find schema for index: ${indexName}. Use 'addGlobalSecondaryIndex' or 'addLocalSecondaryIndex' to add index`, this);
    }
    return schema;
  }

  /**
   * Validate the table construct.
   *
   * @returns an array of validation error message
   */
  private validateTable(): string[] {
    const errors = new Array<string>();

    if (!this.tablePartitionKey) {
      errors.push('a partition key must be specified');
    }
    if (this.localSecondaryIndexes.length > 0 && !this.tableSortKey) {
      errors.push('a sort key of the table must be specified to add local secondary indexes');
    }

    if (this.globalReplicaCustomResources.length > 0 && this.billingMode === BillingMode.PROVISIONED) {
      const writeAutoScaleAttribute = this.tableScaling.scalableWriteAttribute;
      if (!writeAutoScaleAttribute) {
        errors.push('A global Table that uses PROVISIONED as the billing mode needs auto-scaled write capacity. ' +
          'Use the autoScaleWriteCapacity() method to enable it.');
      } else if (!writeAutoScaleAttribute._scalingPolicyCreated) {
        errors.push('A global Table that uses PROVISIONED as the billing mode needs auto-scaled write capacity with a policy. ' +
          'Call one of the scaleOn*() methods of the object returned from autoScaleWriteCapacity()');
      }
    }

    return errors;
  }

  /**
   * Validate read and write capacity are not specified for on-demand tables (billing mode PAY_PER_REQUEST).
   *
   * @param props read and write capacity properties
   */
  private validateProvisioning(props: { readCapacity?: number; writeCapacity?: number }): void {
    if (this.billingMode === BillingMode.PAY_PER_REQUEST) {
      if (props.readCapacity !== undefined || props.writeCapacity !== undefined) {
        throw new ValidationError('you cannot provision read and write capacity for a table with PAY_PER_REQUEST billing mode', this);
      }
    }
  }

  /**
   * Validate index name to check if a duplicate name already exists.
   *
   * @param indexName a name of global or local secondary index
   */
  private validateIndexName(indexName: string) {
    if (this.secondaryIndexSchemas.has(indexName)) {
      // a duplicate index name causes validation exception, status code 400, while trying to create CFN stack
      throw new ValidationError(`a duplicate index name, ${indexName}, is not allowed`, this);
    }
  }

  /**
   * Validate non-key attributes by checking limits within secondary index, which may vary in future.
   *
   * @param nonKeyAttributes a list of non-key attribute names
   */
  private validateNonKeyAttributes(nonKeyAttributes: string[]) {
    if (this.nonKeyAttributes.size + nonKeyAttributes.length > 100) {
      // https://docs.aws.amazon.com/amazondynamodb/latest/developerguide/Limits.html#limits-secondary-indexes
      throw new RangeError('a maximum number of nonKeyAttributes across all of secondary indexes is 100');
    }

    // store all non-key attributes
    nonKeyAttributes.forEach(att => this.nonKeyAttributes.add(att));
  }

  private validatePitr (props: TableProps): PointInTimeRecoverySpecification | undefined {
    if (props.pointInTimeRecoverySpecification !==undefined && props.pointInTimeRecovery !== undefined) {
      throw new ValidationError('`pointInTimeRecoverySpecification` and `pointInTimeRecovery` are set. Use `pointInTimeRecoverySpecification` only.', this);
    }

    const recoveryPeriodInDays = props.pointInTimeRecoverySpecification?.recoveryPeriodInDays;

    if (!props.pointInTimeRecoverySpecification?.pointInTimeRecoveryEnabled && recoveryPeriodInDays) {
      throw new ValidationError('Cannot set `recoveryPeriodInDays` while `pointInTimeRecoveryEnabled` is set to false.', this);
    }

    if (recoveryPeriodInDays !== undefined && (recoveryPeriodInDays < 1 || recoveryPeriodInDays > 35 )) {
      throw new ValidationError('`recoveryPeriodInDays` must be a value between `1` and `35`.', this);
    }

    return props.pointInTimeRecoverySpecification ??
      (props.pointInTimeRecovery !== undefined
        ? { pointInTimeRecoveryEnabled: props.pointInTimeRecovery }
        : undefined);
  }

  private validateCCI(props: IContributorInsightsConfigurable): ContributorInsightsSpecification | undefined {
    return validateContributorInsights(props.contributorInsightsEnabled, props.contributorInsightsSpecification, 'contributorInsightsEnabled', this);
  }

  private buildIndexKeySchema(partitionKey: Attribute, sortKey?: Attribute): CfnTable.KeySchemaProperty[] {
    this.registerAttribute(partitionKey);
    const indexKeySchema: CfnTable.KeySchemaProperty[] = [
      { attributeName: partitionKey.name, keyType: HASH_KEY_TYPE },
    ];

    if (sortKey) {
      this.registerAttribute(sortKey);
      indexKeySchema.push({ attributeName: sortKey.name, keyType: RANGE_KEY_TYPE });
    }

    return indexKeySchema;
  }

  private buildIndexProjection(props: SecondaryIndexProps): CfnTable.ProjectionProperty {
    if (props.projectionType === ProjectionType.INCLUDE && !props.nonKeyAttributes) {
      // https://docs.aws.amazon.com/AWSCloudFormation/latest/UserGuide/aws-properties-dynamodb-projectionobject.html
      throw new ValidationError(`non-key attributes should be specified when using ${ProjectionType.INCLUDE} projection type`, this);
    }

    if (props.projectionType !== ProjectionType.INCLUDE && props.nonKeyAttributes) {
      // this combination causes validation exception, status code 400, while trying to create CFN stack
      throw new ValidationError(`non-key attributes should not be specified when not using ${ProjectionType.INCLUDE} projection type`, this);
    }

    if (props.nonKeyAttributes) {
      this.validateNonKeyAttributes(props.nonKeyAttributes);
    }

    return {
      projectionType: props.projectionType ?? ProjectionType.ALL,
      nonKeyAttributes: props.nonKeyAttributes ?? undefined,
    };
  }

  private findKey(keyType: string) {
    return this.keySchema.find(prop => prop.keyType === keyType);
  }

  private addKey(attribute: Attribute, keyType: string) {
    const existingProp = this.findKey(keyType);
    if (existingProp) {
      throw new ValidationError(`Unable to set ${attribute.name} as a ${keyType} key, because ${existingProp.attributeName} is a ${keyType} key`, this);
    }
    this.registerAttribute(attribute);
    this.keySchema.push({
      attributeName: attribute.name,
      keyType,
    });
    return this;
  }

  /**
   * Register the key attribute of table or secondary index to assemble attribute definitions of TableResourceProps.
   *
   * @param attribute the key attribute of table or secondary index
   */
  private registerAttribute(attribute: Attribute) {
    const { name, type } = attribute;
    const existingDef = this.attributeDefinitions.find(def => def.attributeName === name);
    if (existingDef && existingDef.attributeType !== type) {
      throw new ValidationError(`Unable to specify ${name} as ${type} because it was already defined as ${existingDef.attributeType}`, this);
    }
    if (!existingDef) {
      this.attributeDefinitions.push({
        attributeName: name,
        attributeType: type,
      });
    }
  }

  /**
   * Return the role that will be used for AutoScaling
   */
  private makeScalingRole(): iam.IRole {
    // Use a Service Linked Role.
    // https://docs.aws.amazon.com/autoscaling/application/userguide/application-auto-scaling-service-linked-roles.html
    return iam.Role.fromRoleArn(this, 'ScalingRole', Stack.of(this).formatArn({
      service: 'iam',
      region: '',
      resource: 'role/aws-service-role/dynamodb.application-autoscaling.amazonaws.com',
      resourceName: 'AWSServiceRoleForApplicationAutoScaling_DynamoDBTable',
    }));
  }

  /**
   * Creates replica tables
   *
   * @param regions regions where to create tables
   */
  private createReplicaTables(regions: string[], timeout?: Duration, waitForReplicationToFinish?: boolean, replicaRemovalPolicy?: RemovalPolicy) {
    const stack = Stack.of(this);

    if (!Token.isUnresolved(stack.region) && regions.includes(stack.region)) {
      throw new ValidationError('`replicationRegions` cannot include the region where this stack is deployed.', this);
    }

    const provider = ReplicaProvider.getOrCreate(this, { tableName: this.tableName, regions, timeout });

    // Documentation at https://docs.aws.amazon.com/amazondynamodb/latest/developerguide/V2gt_IAM.html
    // is currently incorrect. AWS Support recommends `dynamodb:*` in both source and destination regions

    const onEventHandlerPolicy = new SourceTableAttachedPolicy(this, provider.onEventHandler.role!);
    const isCompleteHandlerPolicy = new SourceTableAttachedPolicy(this, provider.isCompleteHandler.role!);

    // IMPORTANT: Add permissions directly to Lambda role policies instead of using this.grant()
    //
    // WHY NOT this.grant()?
    // - this.grant() uses Grant.addToPrincipalOrResource() which has decision logic
    // - For cross-stack scenarios (nested stack Lambda roles), it falls back to resource policy
    // - Resource policy tries to reference this.tableArn, creating circular dependency:
    //   Table → ResourcePolicy → Table ARN → Table (CIRCULAR!)
    // - This causes CloudFormation deployment to fail
    //
    // WHY DIRECT POLICY STATEMENTS?
    // - Bypasses Grant decision logic entirely
    // - Adds permissions directly to Lambda role policies (no resource policy)
    // - Avoids circular dependency while ensuring Lambda functions have required permissions
    // - Separates internal permission management from user-facing addToResourcePolicy()

    (onEventHandlerPolicy.policy as iam.ManagedPolicy).addStatements(new iam.PolicyStatement({
      actions: ['dynamodb:*'],
      resources: [
        this.tableArn,
        Lazy.string({ produce: () => this.hasIndex ? `${this.tableArn}/index/*` : Aws.NO_VALUE }),
        ...this.regionalArns,
        ...this.regionalArns.map(arn => Lazy.string({
          produce: () => this.hasIndex ? `${arn}/index/*` : Aws.NO_VALUE,
        })),
      ],
    }));

    (isCompleteHandlerPolicy.policy as iam.ManagedPolicy).addStatements(new iam.PolicyStatement({
      actions: ['dynamodb:DescribeTable'],
      resources: [
        this.tableArn,
        Lazy.string({ produce: () => this.hasIndex ? `${this.tableArn}/index/*` : Aws.NO_VALUE }),
        ...this.regionalArns,
        ...this.regionalArns.map(arn => Lazy.string({
          produce: () => this.hasIndex ? `${arn}/index/*` : Aws.NO_VALUE,
        })),
      ],
    }));

    let previousRegion: CustomResource | undefined;
    let previousRegionCondition: CfnCondition | undefined;

    // Replica table's removal policy will default to DynamoDB Table's removal policy
    // unless replica removal policy is specified.
    const retainReplica = FeatureFlags.of(this).isEnabled(DYNAMODB_TABLE_RETAIN_TABLE_REPLICA);

    // If feature flag is disabled, never retain replica to maintain backward compatibility
    const skipReplicaDeletion = retainReplica ? Lazy.any({
      produce: () => {
        // If feature flag is enabled, prioritize replica removal policy
        if (replicaRemovalPolicy) {
          return replicaRemovalPolicy == RemovalPolicy.RETAIN;
        }
        // Otherwise fall back to source table's removal policy
        return (this.node.defaultChild as CfnResource).cfnOptions.deletionPolicy === CfnDeletionPolicy.RETAIN;
      },
    }) : false;

    for (const region of new Set(regions)) { // Remove duplicates
      // Use multiple custom resources because multiple create/delete
      // updates cannot be combined in a single API call.
      const currentRegion = new CustomResource(this, `Replica${region}`, {
        serviceToken: provider.provider.serviceToken,
        resourceType: 'Custom::DynamoDBReplica',
        properties: {
          TableName: this.tableName,
          Region: region,
          ...skipReplicaDeletion && { SkipReplicaDeletion: skipReplicaDeletion },
          SkipReplicationCompletedWait: waitForReplicationToFinish == null
            ? undefined
            // CFN changes Custom Resource properties to strings anyways,
            // so let's do that ourselves to make it clear in the handler this is a string, not a boolean
            : (!waitForReplicationToFinish).toString(),
        },
      });
      currentRegion.node.addDependency(
        onEventHandlerPolicy.policy,
        isCompleteHandlerPolicy.policy,
      );
      this.globalReplicaCustomResources.push(currentRegion);

      // Deploy time check to prevent from creating a replica in the region
      // where this stack is deployed. Only needed for environment agnostic
      // stacks.
      let createReplica: CfnCondition | undefined;
      if (Token.isUnresolved(stack.region)) {
        createReplica = new CfnCondition(this, `StackRegionNotEquals${region}`, {
          expression: Fn.conditionNot(Fn.conditionEquals(region, Aws.REGION)),
        });
        const cfnCustomResource = currentRegion.node.defaultChild as CfnCustomResource;
        cfnCustomResource.cfnOptions.condition = createReplica;
      }

      // Save regional arns for grantXxx() methods
      this.regions.push(region);
      this.regionalArns.push(stack.formatArn({
        region,
        service: 'dynamodb',
        resource: 'table',
        resourceName: this.tableName,
      }));

      // We need to create/delete regions sequentially because we cannot
      // have multiple table updates at the same time. The `isCompleteHandler`
      // of the provider waits until the replica is in an ACTIVE state.
      if (previousRegion) {
        if (previousRegionCondition) {
          // we can't simply use a Dependency,
          // because the previousRegion is protected by the "different region" Condition,
          // and you can't have Fn::If in DependsOn.
          // Instead, rely on Ref adding a dependency implicitly!
          const previousRegionCfnResource = previousRegion.node.defaultChild as CfnResource;
          const currentRegionCfnResource = currentRegion.node.defaultChild as CfnResource;
          currentRegionCfnResource.addMetadata('DynamoDbReplicationDependency',
            Fn.conditionIf(previousRegionCondition.logicalId, previousRegionCfnResource.ref, Aws.NO_VALUE));
        } else {
          currentRegion.node.addDependency(previousRegion);
        }
      }

      previousRegion = currentRegion;
      previousRegionCondition = createReplica;
    }

    // Permissions in the destination regions (outside of the loop to
    // minimize statements in the policy)
    onEventHandlerPolicy.grantPrincipal.addToPrincipalPolicy(new iam.PolicyStatement({
      actions: ['dynamodb:*'],
      resources: this.regionalArns,
    }));
  }

  /**
   * Whether this table has indexes
   */
  protected get hasIndex(): boolean {
    return this.globalSecondaryIndexes.length + this.localSecondaryIndexes.length > 0;
  }

  /**
   * Set up key properties and return the Table encryption property from the
   * user's configuration.
   */
  private parseEncryption(props: TableProps): { sseSpecification: CfnTableProps['sseSpecification']; encryptionKey?: kms.IKey } {
    let encryptionType = props.encryption;

    if (encryptionType != null && props.serverSideEncryption != null) {
      throw new ValidationError('Only one of encryption and serverSideEncryption can be specified, but both were provided', this);
    }

    if (props.serverSideEncryption && props.encryptionKey) {
      throw new ValidationError('encryptionKey cannot be specified when serverSideEncryption is specified. Use encryption instead', this);
    }

    if (encryptionType === undefined) {
      encryptionType = props.encryptionKey != null
        // If there is a configured encryptionKey, the encryption is implicitly CUSTOMER_MANAGED
        ? TableEncryption.CUSTOMER_MANAGED
        // Otherwise, if severSideEncryption is enabled, it's AWS_MANAGED; else undefined (do not set anything)
        : props.serverSideEncryption ? TableEncryption.AWS_MANAGED : undefined;
    }

    if (encryptionType !== TableEncryption.CUSTOMER_MANAGED && props.encryptionKey) {
      throw new ValidationError(`encryptionKey cannot be specified unless encryption is set to TableEncryption.CUSTOMER_MANAGED (it was set to ${encryptionType})`, this);
    }

    if (encryptionType === TableEncryption.CUSTOMER_MANAGED && props.replicationRegions) {
      throw new ValidationError('TableEncryption.CUSTOMER_MANAGED is not supported by DynamoDB Global Tables (where replicationRegions was set)', this);
    }

    switch (encryptionType) {
      case TableEncryption.CUSTOMER_MANAGED:
        const encryptionKey = props.encryptionKey ?? new kms.Key(this, 'Key', {
          description: `Customer-managed key auto-created for encrypting DynamoDB table at ${this.node.path}`,
          enableKeyRotation: true,
        });

        return {
          sseSpecification: { sseEnabled: true, kmsMasterKeyId: encryptionKey.keyArn, sseType: 'KMS' },
          encryptionKey,
        };

      case TableEncryption.AWS_MANAGED:
        // Not specifying "sseType: 'KMS'" here because it would cause phony changes to existing stacks.
        return { sseSpecification: { sseEnabled: true } };

      case TableEncryption.DEFAULT:
        return { sseSpecification: { sseEnabled: false } };

      case undefined:
        // Not specifying "sseEnabled: false" here because it would cause phony changes to existing stacks.
        return { sseSpecification: undefined };

      default:
        throw new ValidationError(`Unexpected 'encryptionType': ${encryptionType}`, this);
    }
  }

  private renderImportSourceSpecification(
    importSource?: ImportSourceSpecification,
  ): CfnTable.ImportSourceSpecificationProperty | undefined {
    if (!importSource) return undefined;

    return {
      ...importSource.inputFormat._render(),
      inputCompressionType: importSource.compressionType,
      s3BucketSource: {
        s3Bucket: importSource.bucket.bucketName,
        s3BucketOwner: importSource.bucketOwner,
        s3KeyPrefix: importSource.keyPrefix,
      },
    };
  }
}

/**
 * Just a convenient way to keep track of both attributes
 */
interface ScalableAttributePair {
  scalableReadAttribute?: ScalableTableAttribute;
  scalableWriteAttribute?: ScalableTableAttribute;
}

/**
 * An inline policy that is logically bound to the source table of a DynamoDB Global Tables
 * "cluster". This is here to ensure permissions are removed as part of (and not before) the
 * CleanUp phase of a stack update, when a replica is removed (or the entire "cluster" gets
 * replaced).
 *
 * If statements are added directly to the handler roles (as opposed to in a separate inline
 * policy resource), new permissions are in effect before clean up happens, and so replicas that
 * need to be dropped can no longer be due to lack of permissions.
 */
class SourceTableAttachedPolicy extends Construct implements iam.IGrantable {
  public readonly grantPrincipal: iam.IPrincipal;
  public readonly policy: iam.IManagedPolicy;

  public constructor(sourceTable: Table, role: iam.IRole) {
    super(sourceTable, `SourceTableAttachedManagedPolicy-${Names.nodeUniqueId(role.node)}`);

    const policy = new iam.ManagedPolicy(this, 'Resource', {
      // A CF update of the description property of a managed policy requires
      // a replacement. Use the table name in the description to force a managed
      // policy replacement when the table name changes. This way we preserve permissions
      // to delete old replicas in case of a table replacement.
      description: `DynamoDB replication managed policy for table ${sourceTable.tableName}`,
      roles: [role],
    });
    this.policy = policy;
    this.grantPrincipal = new SourceTableAttachedPrincipal(role, policy);
  }
}

/**
 * An `IPrincipal` entity that can be used as the target of `grant` calls, used by the
 * `SourceTableAttachedPolicy` class so it can act as an `IGrantable`.
 */
class SourceTableAttachedPrincipal extends iam.PrincipalBase {
  public constructor(private readonly role: iam.IRole, private readonly policy: iam.ManagedPolicy) {
    super();
  }

  public get policyFragment(): iam.PrincipalPolicyFragment {
    return this.role.policyFragment;
  }

  public addToPrincipalPolicy(statement: iam.PolicyStatement): iam.AddToPrincipalPolicyResult {
    this.policy.addStatements(statement);
    return {
      policyDependable: this.policy,
      statementAdded: true,
    };
  }

  public dedupeString(): string | undefined {
    return undefined;
  }
}<|MERGE_RESOLUTION|>--- conflicted
+++ resolved
@@ -1023,8 +1023,6 @@
 
   protected abstract get hasIndex(): boolean;
 
-<<<<<<< HEAD
-=======
   /**
    * Adds an IAM policy statement associated with this table to an IAM
    * principal's policy.
@@ -1075,7 +1073,6 @@
     throw new ValidationError(`Unexpected 'action', ${opts.tableActions || opts.streamActions}`, this);
   }
 
->>>>>>> f96e94c5
   private cannedMetric(
     fn: (dims: { TableName: string }) => cloudwatch.MetricProps,
     props?: cloudwatch.MetricOptions): cloudwatch.Metric {
