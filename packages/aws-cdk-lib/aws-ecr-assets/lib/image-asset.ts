import * as fs from 'fs';
import * as path from 'path';
import { Construct } from 'constructs';
import { FingerprintOptions, FollowMode, IAsset } from '../../assets';
import * as ecr from '../../aws-ecr';
<<<<<<< HEAD
import { Annotations, AssetStaging, FeatureFlags, FileFingerprintOptions, IgnoreMode, Stack, SymlinkFollowMode, Token, Stage, CfnResource, Names } from '../../core';
=======
import { Annotations, AssetStaging, FeatureFlags, FileFingerprintOptions, IgnoreMode, Stack, SymlinkFollowMode, Token, Stage, CfnResource, ValidationError, UnscopedValidationError } from '../../core';
>>>>>>> 0787840f
import * as cxapi from '../../cx-api';

/**
 * networking mode on build time supported by docker
 */
export class NetworkMode {
  /**
   * The default networking mode if omitted, create a network stack on the default Docker bridge
   */
  public static readonly DEFAULT = new NetworkMode('default');

  /**
   * Use the Docker host network stack
   */
  public static readonly HOST = new NetworkMode('host');

  /**
   * Disable the network stack, only the loopback device will be created
   */
  public static readonly NONE = new NetworkMode('none');

  /**
   * Reuse another container's network stack
   *
   * @param containerId The target container's id or name
   */
  public static fromContainer(containerId: string) {
    return new NetworkMode(`container:${containerId}`);
  }

  /**
   * Used to specify a custom networking mode
   * Use this if the networking mode name is not yet supported by the CDK.
   *
   * @param mode The networking mode to use for docker build
   */
  public static custom(mode: string) {
    return new NetworkMode(mode);
  }

  /**
   * @param mode The networking mode to use for docker build
   */
  private constructor(public readonly mode: string) { }
}

/**
 * platform supported by docker
 */
export class Platform {
  /**
   * Build for linux/amd64
   */
  public static readonly LINUX_AMD64 = new Platform('linux/amd64');

  /**
   * Build for linux/arm64
   */
  public static readonly LINUX_ARM64 = new Platform('linux/arm64');

  /**
   * Used to specify a custom platform
   * Use this if the platform name is not yet supported by the CDK.
   *
   * @param platform The platform to use for docker build
   */
  public static custom(platform: string) {
    return new Platform(platform);
  }

  /**
   * @param platform The platform to use for docker build
   */
  private constructor(public readonly platform: string) { }
}

/**
 * Options to control invalidation of `DockerImageAsset` asset hashes
 */
export interface DockerImageAssetInvalidationOptions {
  /**
   * Use `extraHash` while calculating the asset hash
   *
   * @default true
   */
  readonly extraHash?: boolean;

  /**
   * Use `buildArgs` while calculating the asset hash
   *
   * @default true
   */
  readonly buildArgs?: boolean;

  /**
   * Use `buildSecrets` while calculating the asset hash
   *
   * @default true
   */
  readonly buildSecrets?: boolean;

  /**
   * Use `buildSsh` while calculating the asset hash
   *
   * @default true
   */
  readonly buildSsh?: boolean;

  /**
   * Use `target` while calculating the asset hash
   *
   * @default true
   */
  readonly target?: boolean;

  /**
   * Use `file` while calculating the asset hash
   *
   * @default true
   */
  readonly file?: boolean;

  /**
   * Use `repositoryName` while calculating the asset hash
   *
   * @default true
   */
  readonly repositoryName?: boolean;

  /**
   * Use `networkMode` while calculating the asset hash
   *
   * @default true
   */
  readonly networkMode?: boolean;

  /**
   * Use `platform` while calculating the asset hash
   *
   * @default true
   */
  readonly platform?: boolean;

  /**
   * Use `outputs` while calculating the asset hash
   *
   * @default true
   */
  readonly outputs?: boolean;
}

/**
 * Options for configuring the Docker cache backend
 */
export interface DockerCacheOption {
  /**
   * The type of cache to use.
   * Refer to https://docs.docker.com/build/cache/backends/ for full list of backends.
   * @default - unspecified
   *
   * @example 'registry'
   */
  readonly type: string;
  /**
   * Any parameters to pass into the docker cache backend configuration.
   * Refer to https://docs.docker.com/build/cache/backends/ for cache backend configuration.
   * @default {} No options provided
   *
   * @example
   * declare const branch: string;
   *
   * const params = {
   *   ref: `12345678.dkr.ecr.us-west-2.amazonaws.com/cache:${branch}`,
   *   mode: "max",
   * };
   */
  readonly params?: { [key: string]: string };
}

/**
 * Options for DockerImageAsset
 */
export interface DockerImageAssetOptions extends FingerprintOptions, FileFingerprintOptions {
  /**
   * ECR repository name
   *
   * Specify this property if you need to statically address the image, e.g.
   * from a Kubernetes Pod. Note, this is only the repository name, without the
   * registry and the tag parts.
   *
   * @default - the default ECR repository for CDK assets
   * @deprecated to control the location of docker image assets, please override
   * `Stack.addDockerImageAsset`. this feature will be removed in future
   * releases.
   */
  readonly repositoryName?: string;

  /**
   * Build args to pass to the `docker build` command.
   *
   * Since Docker build arguments are resolved before deployment, keys and
   * values cannot refer to unresolved tokens (such as `lambda.functionArn` or
   * `queue.queueUrl`).
   *
   * @default - no build args are passed
   */
  readonly buildArgs?: { [key: string]: string };

  /**
   * Build secrets.
   *
   * Docker BuildKit must be enabled to use build secrets.
   *
   * @see https://docs.docker.com/build/buildkit/
   *
   * @default - no build secrets
   *
   * @example
   * import { DockerBuildSecret } from 'aws-cdk-lib';
   *
   * const buildSecrets = {
   *   'MY_SECRET': DockerBuildSecret.fromSrc('file.txt')
   * };
   */
  readonly buildSecrets?: { [key: string]: string };

  /**
   * SSH agent socket or keys to pass to the `docker build` command.
   *
   * Docker BuildKit must be enabled to use the ssh flag
   *
   * @see https://docs.docker.com/build/buildkit/
   *
   * @default - no --ssh flag
   */
  readonly buildSsh?: string;

  /**
   * Docker target to build to
   *
   * @default - no target
   */
  readonly target?: string;

  /**
   * Path to the Dockerfile (relative to the directory).
   *
   * @default 'Dockerfile'
   */
  readonly file?: string;

  /**
   * Networking mode for the RUN commands during build. Support docker API 1.25+.
   *
   * @default - no networking mode specified (the default networking mode `NetworkMode.DEFAULT` will be used)
   */
  readonly networkMode?: NetworkMode;

  /**
   * Platform to build for. _Requires Docker Buildx_.
   *
   * @default - no platform specified (the current machine architecture will be used)
   */
  readonly platform?: Platform;

  /**
   * Options to control which parameters are used to invalidate the asset hash.
   *
   * @default - hash all parameters
   */
  readonly invalidation?: DockerImageAssetInvalidationOptions;

  /**
   * Outputs to pass to the `docker build` command.
   *
   * @default - no outputs are passed to the build command (default outputs are used)
   * @see https://docs.docker.com/engine/reference/commandline/build/#custom-build-outputs
   */
  readonly outputs?: string[];

  /**
   * Unique identifier of the docker image asset and its potential revisions.
   * Required if using AppScopedStagingSynthesizer.
   *
   * @default - no asset name
   */
  readonly assetName?: string;

  /**
   * Cache from options to pass to the `docker build` command.
   *
   * @default - no cache from options are passed to the build command
   * @see https://docs.docker.com/build/cache/backends/
   */
  readonly cacheFrom?: DockerCacheOption[];

  /**
   * Cache to options to pass to the `docker build` command.
   *
   * @default - no cache to options are passed to the build command
   * @see https://docs.docker.com/build/cache/backends/
   */
  readonly cacheTo?: DockerCacheOption;

  /**
   * Disable the cache and pass `--no-cache` to the `docker build` command.
   *
   * @default - cache is used
   */
  readonly cacheDisabled?: boolean;

  /**
   * A display name for this asset
   *
   * If supplied, the display name will be used in locations where the asset
   * identifier is printed, like in the CLI progress information. If the same
   * asset is added multiple times, the display name of the first occurrence is
   * used.
   *
   * If `assetName` is given, it will also be used as the default `displayName`.
   * Otherwise, the default is the construct path of the ImageAsset construct,
   * with respect to the enclosing stack. If the asset is produced by a
   * construct helper function (such as `lambda.Code.fromAssetImage()`), this
   * will look like `MyFunction/AssetImage`.
   *
   * We use the stack-relative construct path so that in the common case where
   * you have multiple stacks with the same asset, we won't show something like
   * `/MyBetaStack/MyFunction/Code` when you are actually deploying to
   * production.
   *
   * @default - Stack-relative construct path
   */
  readonly displayName?: string;
}

/**
 * Props for DockerImageAssets
 */
export interface DockerImageAssetProps extends DockerImageAssetOptions {
  /**
   * The directory where the Dockerfile is stored
   *
   * Any directory inside with a name that matches the CDK output folder (cdk.out by default) will be excluded from the asset
   */
  readonly directory: string;
}

/**
 * An asset that represents a Docker image.
 *
 * The image will be created in build time and uploaded to an ECR repository.
 */
export class DockerImageAsset extends Construct implements IAsset {
  /**
   * The full URI of the image (including a tag). Use this reference to pull
   * the asset.
   */
  public imageUri: string;

  /**
   * Repository where the image is stored
   */
  public repository: ecr.IRepository;

  /**
   * A hash of the source of this asset, which is available at construction time. As this is a plain
   * string, it can be used in construct IDs in order to enforce creation of a new resource when
   * the content hash has changed.
   * @deprecated use assetHash
   */
  public readonly sourceHash: string;

  /**
   * A hash of this asset, which is available at construction time. As this is a plain string, it
   * can be used in construct IDs in order to enforce creation of a new resource when the content
   * hash has changed.
   */
  public readonly assetHash: string;

  /**
   * The tag of this asset when it is uploaded to ECR. The tag may differ from the assetHash if a stack synthesizer adds a dockerTagPrefix.
   */
  public readonly imageTag: string;

  /**
   * The path to the asset, relative to the current Cloud Assembly
   *
   * If asset staging is disabled, this will just be the original path.
   *
   * If asset staging is enabled it will be the staged path.
   */
  private readonly assetPath: string;

  /**
   * The path to the Dockerfile, relative to the assetPath
   */
  private readonly dockerfilePath?: string;

  /**
   * Build args to pass to the `docker build` command.
   */
  private readonly dockerBuildArgs?: { [key: string]: string };

  /**
   * Build secrets to pass to the `docker build` command.
   */
  private readonly dockerBuildSecrets?: { [key: string]: string };

  /**
   * SSH agent socket or keys to pass to the `docker build` command.
   */
  private readonly dockerBuildSsh?: string;
  /**
   * Outputs to pass to the `docker build` command.
   */
  private readonly dockerOutputs?: string[];

  /**
   * Unique identifier of the docker image asset and its potential revisions.
   * Required if using AppScopedStagingSynthesizer.
   *
   * @default - no asset name
   */
  private readonly assetName?: string;

  /**
   * Cache from options to pass to the `docker build` command.
   */
  private readonly dockerCacheFrom?: DockerCacheOption[];

  /**
   * Cache to options to pass to the `docker build` command.
   */
  private readonly dockerCacheTo?: DockerCacheOption;

  /**
   * Disable the cache and pass `--no-cache` to the `docker build` command.
   */
  private readonly dockerCacheDisabled?: boolean;

  /**
   * Docker target to build to
   */
  private readonly dockerBuildTarget?: string;

  constructor(scope: Construct, id: string, props: DockerImageAssetProps) {
    super(scope, id);

    // none of the properties use tokens
    validateProps(props);

    // resolve full path
    const dir = path.resolve(props.directory);
    if (!fs.existsSync(dir)) {
      throw new ValidationError(`Cannot find image directory at ${dir}`, this);
    }

    // validate the docker file exists
    this.dockerfilePath = props.file || 'Dockerfile';
    const file = path.join(dir, this.dockerfilePath);
    if (!fs.existsSync(file)) {
      throw new ValidationError(`Cannot find file at ${file}`, this);
    }

    const defaultIgnoreMode = FeatureFlags.of(this).isEnabled(cxapi.DOCKER_IGNORE_SUPPORT)
      ? IgnoreMode.DOCKER : IgnoreMode.GLOB;
    let ignoreMode = props.ignoreMode ?? defaultIgnoreMode;

    let exclude: string[] = props.exclude || [];

    const ignore = path.join(dir, '.dockerignore');

    if (fs.existsSync(ignore)) {
      const dockerIgnorePatterns = fs.readFileSync(ignore).toString().split('\n').filter(e => !!e);

      exclude = [
        ...dockerIgnorePatterns,
        ...exclude,

        // Ensure .dockerignore is included no matter what.
        '!.dockerignore',
      ];
    }

    // Ensure the Dockerfile is included no matter what.
    exclude.push('!' + path.basename(file));
    // Ensure the cdk.out folder is not included to avoid infinite loops.
    const cdkout = Stage.of(this)?.outdir ?? 'cdk.out';
    exclude.push(cdkout);

    if (props.repositoryName) {
      Annotations.of(this).addWarningV2('@aws-cdk/aws-ecr-assets:repositoryNameDeprecated', 'DockerImageAsset.repositoryName is deprecated. Override "core.Stack.addDockerImageAsset" to control asset locations');
    }

    // include build context in "extra" so it will impact the hash
    const extraHash: { [field: string]: any } = {};
    if (props.invalidation?.extraHash !== false && props.extraHash) { extraHash.user = props.extraHash; }
    if (props.invalidation?.buildArgs !== false && props.buildArgs) { extraHash.buildArgs = props.buildArgs; }
    if (props.invalidation?.buildSecrets !== false && props.buildSecrets) { extraHash.buildSecrets = props.buildSecrets; }
    if (props.invalidation?.buildSsh !== false && props.buildSsh) {extraHash.buildSsh = props.buildSsh; }
    if (props.invalidation?.target !== false && props.target) { extraHash.target = props.target; }
    if (props.invalidation?.file !== false && props.file) { extraHash.file = props.file; }
    if (props.invalidation?.repositoryName !== false && props.repositoryName) { extraHash.repositoryName = props.repositoryName; }
    if (props.invalidation?.networkMode !== false && props.networkMode) { extraHash.networkMode = props.networkMode; }
    if (props.invalidation?.platform !== false && props.platform) { extraHash.platform = props.platform; }
    if (props.invalidation?.outputs !== false && props.outputs) { extraHash.outputs = props.outputs; }

    // add "salt" to the hash in order to invalidate the image in the upgrade to
    // 1.21.0 which removes the AdoptedRepository resource (and will cause the
    // deletion of the ECR repository the app used).
    extraHash.version = '1.21.0';

    const staging = new AssetStaging(this, 'Staging', {
      ...props,
      follow: props.followSymlinks ?? toSymlinkFollow(props.follow),
      exclude,
      ignoreMode,
      sourcePath: dir,
      extraHash: Object.keys(extraHash).length === 0
        ? undefined
        : JSON.stringify(extraHash),
    });

    this.assetHash = staging.assetHash;
    this.sourceHash = this.assetHash;

    const stack = Stack.of(this);
    this.assetPath = staging.relativeStagedPath(stack);
    this.assetName = props.assetName;
    this.dockerBuildArgs = props.buildArgs;
    this.dockerBuildSecrets = props.buildSecrets;
    this.dockerBuildSsh = props.buildSsh;
    this.dockerBuildTarget = props.target;
    this.dockerOutputs = props.outputs;
    this.dockerCacheFrom = props.cacheFrom;
    this.dockerCacheTo = props.cacheTo;
    this.dockerCacheDisabled = props.cacheDisabled;

    const location = stack.synthesizer.addDockerImageAsset({
      directoryName: this.assetPath,
      assetName: this.assetName,
      dockerBuildArgs: this.dockerBuildArgs,
      dockerBuildSecrets: this.dockerBuildSecrets,
      dockerBuildSsh: this.dockerBuildSsh,
      dockerBuildTarget: this.dockerBuildTarget,
      dockerFile: props.file,
      sourceHash: staging.assetHash,
      networkMode: props.networkMode?.mode,
      platform: props.platform?.platform,
      dockerOutputs: this.dockerOutputs,
      dockerCacheFrom: this.dockerCacheFrom,
      dockerCacheTo: this.dockerCacheTo,
      dockerCacheDisabled: this.dockerCacheDisabled,
      displayName: props.displayName ?? props.assetName ?? Names.stackRelativeConstructPath(this),
    });

    this.repository = ecr.Repository.fromRepositoryName(this, 'Repository', location.repositoryName);
    this.imageUri = location.imageUri;
    this.imageTag = location.imageTag ?? this.assetHash;
  }

  /**
   * Adds CloudFormation template metadata to the specified resource with
   * information that indicates which resource property is mapped to this local
   * asset. This can be used by tools such as SAM CLI to provide local
   * experience such as local invocation and debugging of Lambda functions.
   *
   * Asset metadata will only be included if the stack is synthesized with the
   * "aws:cdk:enable-asset-metadata" context key defined, which is the default
   * behavior when synthesizing via the CDK Toolkit.
   *
   * @see https://github.com/aws/aws-cdk/issues/1432
   *
   * @param resource The CloudFormation resource which is using this asset [disable-awslint:ref-via-interface]
   * @param resourceProperty The property name where this asset is referenced
   */
  public addResourceMetadata(resource: CfnResource, resourceProperty: string) {
    if (!this.node.tryGetContext(cxapi.ASSET_RESOURCE_METADATA_ENABLED_CONTEXT)) {
      return; // not enabled
    }

    // tell tools such as SAM CLI that the resourceProperty of this resource
    // points to a local path and include the path to de dockerfile, docker build args, and target,
    // in order to enable local invocation of this function.
    resource.cfnOptions.metadata = resource.cfnOptions.metadata || {};
    resource.cfnOptions.metadata[cxapi.ASSET_RESOURCE_METADATA_PATH_KEY] = this.assetPath;
    resource.cfnOptions.metadata[cxapi.ASSET_RESOURCE_METADATA_DOCKERFILE_PATH_KEY] = this.dockerfilePath;
    resource.cfnOptions.metadata[cxapi.ASSET_RESOURCE_METADATA_DOCKER_BUILD_ARGS_KEY] = this.dockerBuildArgs;
    resource.cfnOptions.metadata[cxapi.ASSET_RESOURCE_METADATA_DOCKER_BUILD_SECRETS_KEY] = this.dockerBuildSecrets;
    resource.cfnOptions.metadata[cxapi.ASSET_RESOURCE_METADATA_DOCKER_BUILD_SSH_KEY] = this.dockerBuildSsh;
    resource.cfnOptions.metadata[cxapi.ASSET_RESOURCE_METADATA_DOCKER_BUILD_TARGET_KEY] = this.dockerBuildTarget;
    resource.cfnOptions.metadata[cxapi.ASSET_RESOURCE_METADATA_PROPERTY_KEY] = resourceProperty;
    resource.cfnOptions.metadata[cxapi.ASSET_RESOURCE_METADATA_DOCKER_OUTPUTS_KEY] = this.dockerOutputs;
    resource.cfnOptions.metadata[cxapi.ASSET_RESOURCE_METADATA_DOCKER_CACHE_FROM_KEY] = this.dockerCacheFrom;
    resource.cfnOptions.metadata[cxapi.ASSET_RESOURCE_METADATA_DOCKER_CACHE_TO_KEY] = this.dockerCacheTo;
    resource.cfnOptions.metadata[cxapi.ASSET_RESOURCE_METADATA_DOCKER_CACHE_DISABLED_KEY] = this.dockerCacheDisabled;
  }
}

function validateProps(props: DockerImageAssetProps) {
  for (const [key, value] of Object.entries(props)) {
    if (Token.isUnresolved(value)) {
      throw new UnscopedValidationError(`Cannot use Token as value of '${key}': this value is used before deployment starts`);
    }
  }

  validateBuildArgs(props.buildArgs);
  validateBuildSecrets(props.buildSecrets);
}

function validateBuildProps(buildPropName: string, buildProps?: { [key: string]: string }) {
  for (const [key, value] of Object.entries(buildProps || {})) {
    if (Token.isUnresolved(key) || Token.isUnresolved(value)) {
      throw new UnscopedValidationError(`Cannot use tokens in keys or values of "${buildPropName}" since they are needed before deployment`);
    }
  }
}

function validateBuildArgs(buildArgs?: { [key: string]: string }) {
  validateBuildProps('buildArgs', buildArgs);
}

function validateBuildSecrets(buildSecrets?: { [key: string]: string }) {
  validateBuildProps('buildSecrets', buildSecrets);
}

function toSymlinkFollow(follow?: FollowMode): SymlinkFollowMode | undefined {
  switch (follow) {
    case undefined: return undefined;
    case FollowMode.NEVER: return SymlinkFollowMode.NEVER;
    case FollowMode.ALWAYS: return SymlinkFollowMode.ALWAYS;
    case FollowMode.BLOCK_EXTERNAL: return SymlinkFollowMode.BLOCK_EXTERNAL;
    case FollowMode.EXTERNAL: return SymlinkFollowMode.EXTERNAL;
  }
}<|MERGE_RESOLUTION|>--- conflicted
+++ resolved
@@ -3,11 +3,7 @@
 import { Construct } from 'constructs';
 import { FingerprintOptions, FollowMode, IAsset } from '../../assets';
 import * as ecr from '../../aws-ecr';
-<<<<<<< HEAD
-import { Annotations, AssetStaging, FeatureFlags, FileFingerprintOptions, IgnoreMode, Stack, SymlinkFollowMode, Token, Stage, CfnResource, Names } from '../../core';
-=======
-import { Annotations, AssetStaging, FeatureFlags, FileFingerprintOptions, IgnoreMode, Stack, SymlinkFollowMode, Token, Stage, CfnResource, ValidationError, UnscopedValidationError } from '../../core';
->>>>>>> 0787840f
+import { Annotations, AssetStaging, FeatureFlags, FileFingerprintOptions, IgnoreMode, Stack, SymlinkFollowMode, Token, Stage, CfnResource, Names, ValidationError, UnscopedValidationError } from '../../core';
 import * as cxapi from '../../cx-api';
 
 /**
