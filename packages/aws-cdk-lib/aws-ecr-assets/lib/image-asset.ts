--- conflicted
+++ resolved
@@ -3,12 +3,8 @@
 import { Construct } from 'constructs';
 import { FingerprintOptions, FollowMode, IAsset } from '../../assets';
 import * as ecr from '../../aws-ecr';
-<<<<<<< HEAD
-import { Annotations, AssetStaging, FeatureFlags, FileFingerprintOptions, IgnoreMode, Stack, SymlinkFollowMode, Token, Stage, CfnResource } from '../../core';
+import { Annotations, AssetStaging, FeatureFlags, FileFingerprintOptions, IgnoreMode, Stack, SymlinkFollowMode, Token, Stage, CfnResource, Names, ValidationError, UnscopedValidationError } from '../../core';
 import { propertyInjectable } from '../../core/lib/prop-injectable';
-=======
-import { Annotations, AssetStaging, FeatureFlags, FileFingerprintOptions, IgnoreMode, Stack, SymlinkFollowMode, Token, Stage, CfnResource, Names, ValidationError, UnscopedValidationError } from '../../core';
->>>>>>> 63f09f1c
 import * as cxapi from '../../cx-api';
 
 /**
