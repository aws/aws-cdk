import { Construct, IConstruct } from 'constructs';
import { BottleRocketImage, EcsOptimizedAmi } from './amis';
import { InstanceDrainHook } from './drain-hook/instance-drain-hook';
import { ECSMetrics } from './ecs-canned-metrics.generated';
import { CfnCluster, CfnCapacityProvider, CfnClusterCapacityProviderAssociations } from './ecs.generated';
import * as autoscaling from '../../aws-autoscaling';
import * as cloudwatch from '../../aws-cloudwatch';
import { InstanceRequirementsConfig } from '../../aws-ec2';
import * as ec2 from '../../aws-ec2';
import * as iam from '../../aws-iam';
import { PolicyStatement, ServicePrincipal } from '../../aws-iam';
import * as kms from '../../aws-kms';
import { IKey, IKeyRef } from '../../aws-kms';
import * as logs from '../../aws-logs';
import * as s3 from '../../aws-s3';
import * as cloudmap from '../../aws-servicediscovery';
import {
  Aws,
  Duration,
  IResource,
  Resource,
  Stack,
  Aspects,
  ArnFormat,
  IAspect,
  Token,
  Names,
  FeatureFlags, Annotations,
  ValidationError,
  Size,
} from '../../core';
import { addConstructMetadata, MethodMetadata } from '../../core/lib/metadata-resource';
import { mutatingAspectPrio32333 } from '../../core/lib/private/aspect-prio';
import { propertyInjectable } from '../../core/lib/prop-injectable';
import { Disable_ECS_IMDS_Blocking, Enable_IMDS_Blocking_Deprecated_Feature } from '../../cx-api';

const CLUSTER_SYMBOL = Symbol.for('@aws-cdk/aws-ecs/lib/cluster.Cluster');

/**
 * The properties used to define an ECS cluster.
 */
export interface ClusterProps {
  /**
   * The name for the cluster.
   *
   * @default CloudFormation-generated name
   */
  readonly clusterName?: string;

  /**
   * The VPC where your ECS instances will be running or your ENIs will be deployed
   *
   * @default - creates a new VPC with two AZs
   */
  readonly vpc?: ec2.IVpc;

  /**
   * The service discovery namespace created in this cluster
   *
   * @default - no service discovery namespace created, you can use `addDefaultCloudMapNamespace` to add a
   * default service discovery namespace later.
   */
  readonly defaultCloudMapNamespace?: CloudMapNamespaceOptions;

  /**
   * The ec2 capacity to add to the cluster
   *
   * @default - no EC2 capacity will be added, you can use `addCapacity` to add capacity later.
   */
  readonly capacity?: AddCapacityOptions;

  /**
   * The capacity providers to add to the cluster
   *
   * @default - None. Currently only FARGATE and FARGATE_SPOT are supported.
   * @deprecated Use `ClusterProps.enableFargateCapacityProviders` instead.
   */
  readonly capacityProviders?: string[];

  /**
   * Whether to enable Fargate Capacity Providers
   *
   * @default false
   */
  readonly enableFargateCapacityProviders?: boolean;

  /**
   * If true CloudWatch Container Insights will be enabled for the cluster
   *
   * @default - Container Insights will be disabled for this cluster.
   * @deprecated See {@link containerInsightsV2}
   */
  readonly containerInsights?: boolean;

  /**
   * The CloudWatch Container Insights configuration for the cluster
   *  @default {@link ContainerInsights.DISABLED} This may be overridden by ECS account level settings.
   */
  readonly containerInsightsV2?: ContainerInsights;

  /**
   * The execute command configuration for the cluster
   *
   * @default - no configuration will be provided.
   */
  readonly executeCommandConfiguration?: ExecuteCommandConfiguration;

  /**
   * Encryption configuration for ECS Managed storage
   *
   * @default - no encryption will be applied.
   */
  readonly managedStorageConfiguration?: ManagedStorageConfiguration;
}

/**
 * The machine image type
 */
export enum MachineImageType {
  /**
   * Amazon ECS-optimized Amazon Linux 2 AMI
   */
  AMAZON_LINUX_2,
  /**
   * Bottlerocket AMI
   */
  BOTTLEROCKET,
}

/**
 * Determine the value for the canContainersAccessInstanceRole option if it is undefined.
 * The value is determined based on the @aws-cdk/aws-ecs:disableEcsImdsBlocking feature flag.
 */
const getCanContainersAccessInstanceRoleDefault = (canContainersAccessInstanceRole: boolean | undefined,
  disableEcsImdsBlockingFlag: boolean | undefined): boolean => {
  if (canContainersAccessInstanceRole !== undefined) {
    return canContainersAccessInstanceRole;
  }

  if (disableEcsImdsBlockingFlag === true) {
    return true;
  } else {
    return false;
  }
};

/**
 * A regional grouping of one or more container instances on which you can run tasks and services.
 */
@propertyInjectable
export class Cluster extends Resource implements ICluster {
  /**
   * Uniquely identifies this class.
   */
  public static readonly PROPERTY_INJECTION_ID: string = 'aws-cdk-lib.aws-ecs.Cluster';

  /**
   * Return whether the given object is a Cluster
   */
  public static isCluster(x: any): x is Cluster {
    return x !== null && typeof (x) === 'object' && CLUSTER_SYMBOL in x;
  }

  /**
   * Import an existing cluster to the stack from its attributes.
   */
  public static fromClusterAttributes(scope: Construct, id: string, attrs: ClusterAttributes): ICluster {
    return new ImportedCluster(scope, id, attrs);
  }

  /**
   * Import an existing cluster to the stack from the cluster ARN.
   * This does not provide access to the vpc, hasEc2Capacity, or connections -
   * use the `fromClusterAttributes` method to access those properties.
   */
  public static fromClusterArn(scope: Construct, id: string, clusterArn: string): ICluster {
    const stack = Stack.of(scope);
    const arn = stack.splitArn(clusterArn, ArnFormat.SLASH_RESOURCE_NAME);
    const clusterName = arn.resourceName;

    if (!clusterName) {
      throw new ValidationError(`Missing required Cluster Name from Cluster ARN: ${clusterArn}`, scope);
    }

    const errorSuffix = 'is not available for a Cluster imported using fromClusterArn(), please use fromClusterAttributes() instead.';

    class Import extends Resource implements ICluster {
      public readonly clusterArn = clusterArn;
      public readonly clusterName = clusterName!;
      get hasEc2Capacity(): boolean {
        throw new ValidationError(`hasEc2Capacity ${errorSuffix}`, this);
      }
      get connections(): ec2.Connections {
        throw new ValidationError(`connections ${errorSuffix}`, this);
      }
      get vpc(): ec2.IVpc {
        throw new ValidationError(`vpc ${errorSuffix}`, this);
      }
    }

    return new Import(scope, id, {
      environmentFromArn: clusterArn,
    });
  }

  /**
   * Manage the allowed network connections for the cluster with Security Groups.
   */
  public readonly connections: ec2.Connections = new ec2.Connections();

  /**
   * The VPC associated with the cluster.
   */
  public readonly vpc: ec2.IVpc;

  /**
   * The Amazon Resource Name (ARN) that identifies the cluster.
   */
  public readonly clusterArn: string;

  /**
   * The name of the cluster.
   */
  public readonly clusterName: string;

  /**
   * The names of both ASG and Fargate capacity providers associated with the cluster.
   */
  private _capacityProviderNames: string[] = [];

  /**
   * The names of cluster scoped capacity providers.
   */
  private _clusterScopedCapacityProviderNames: string[] = [];

  /**
   * The cluster default capacity provider strategy. This takes the form of a list of CapacityProviderStrategy objects.
   */
  private _defaultCapacityProviderStrategy: CapacityProviderStrategy[] = [];

  /**
   * The AWS Cloud Map namespace to associate with the cluster.
   */
  private _defaultCloudMapNamespace?: cloudmap.INamespace;

  /**
   * Specifies whether the cluster has EC2 instance capacity.
   */
  private _hasEc2Capacity: boolean = false;

  /**
   * The autoscaling group for added Ec2 capacity
   */
  private _autoscalingGroup?: autoscaling.IAutoScalingGroup;

  /**
   * The execute command configuration for the cluster
   */
  private _executeCommandConfiguration?: ExecuteCommandConfiguration;

  /**
   * The configuration for ECS managed Storage
   * @private
   */
  private _managedStorageConfiguration?: ManagedStorageConfiguration;

  /**
   * CfnCluster instance
   */
  private _cfnCluster: CfnCluster;

  /**
   * Constructs a new instance of the Cluster class.
   */
  constructor(scope: Construct, id: string, props: ClusterProps = {}) {
    super(scope, id, {
      physicalName: props.clusterName,
    });
    // Enhanced CDK Analytics Telemetry
    addConstructMetadata(this, props);

    if ((props.containerInsights !== undefined) && props.containerInsightsV2) {
      throw new ValidationError('You cannot set both containerInsights and containerInsightsV2', this);
    }

    /**
     * clusterSettings needs to be undefined if containerInsights is not explicitly set in order to allow any
     * containerInsights settings on the account to apply.  See:
     * https://docs.aws.amazon.com/AWSCloudFormation/latest/UserGuide/aws-properties-ecs-cluster-clustersettings.html#cfn-ecs-cluster-clustersettings-value
     */
    let clusterSettings: CfnCluster.ClusterSettingsProperty[] | undefined;
    if (props.containerInsights !== undefined) {
      clusterSettings = [{
        name: 'containerInsights',
        value: props.containerInsights ? ContainerInsights.ENABLED : ContainerInsights.DISABLED,
      }];
    } else if (props.containerInsightsV2 !== undefined) {
      clusterSettings = [{
        name: 'containerInsights',
        value: props.containerInsightsV2,
      }];
    }

    this._capacityProviderNames = props.capacityProviders ?? [];
    if (props.enableFargateCapacityProviders) {
      this.enableFargateCapacityProviders();
    }

    if (props.executeCommandConfiguration) {
      if ((props.executeCommandConfiguration.logging === ExecuteCommandLogging.OVERRIDE) !==
        (props.executeCommandConfiguration.logConfiguration !== undefined)) {
        throw new ValidationError('Execute command log configuration must only be specified when logging is OVERRIDE.', this);
      }
      this._executeCommandConfiguration = props.executeCommandConfiguration;
    }

    this._managedStorageConfiguration = props.managedStorageConfiguration;

    this._cfnCluster = new CfnCluster(this, 'Resource', {
      clusterName: this.physicalName,
      clusterSettings,
      configuration: this.renderClusterConfiguration(),
    });

    this.clusterArn = this.getResourceArnAttribute(this._cfnCluster.attrArn, {
      service: 'ecs',
      resource: 'cluster',
      resourceName: this.physicalName,
    });
    this.clusterName = this.getResourceNameAttribute(this._cfnCluster.ref);

    this.vpc = props.vpc || new ec2.Vpc(this, 'Vpc', { maxAzs: 2 });

    this._defaultCloudMapNamespace = props.defaultCloudMapNamespace !== undefined
      ? this.addDefaultCloudMapNamespace(props.defaultCloudMapNamespace)
      : undefined;

    this._autoscalingGroup = props.capacity !== undefined
      ? this.addCapacity('DefaultAutoScalingGroup', props.capacity)
      : undefined;

    this.updateKeyPolicyForEphemeralStorageConfiguration(props.clusterName);

    // Only create cluster capacity provider associations if there are any EC2
    // capacity providers. Ordinarily we'd just add the construct to the tree
    // since it's harmless, but we'd prefer not to add unexpected new
    // resources to the stack which could surprise users working with
    // brown-field CDK apps and stacks.
    Aspects.of(this).add(new MaybeCreateCapacityProviderAssociations(this, id), {
      priority: mutatingAspectPrio32333(this),
    });
  }

  /**
   * Applies policy to the target key for encryption.
   *
   * @see https://docs.aws.amazon.com/AmazonECS/latest/developerguide/fargate-create-storage-key.html
   */
  private updateKeyPolicyForEphemeralStorageConfiguration(clusterName?: string) {
    const key = this._managedStorageConfiguration?.fargateEphemeralStorageKmsKey;
    if (!key) return;
    const clusterConditions = {
      StringEquals: {
        'kms:EncryptionContext:aws:ecs:clusterAccount': [Aws.ACCOUNT_ID],
        ...(clusterName && { 'kms:EncryptionContext:aws:ecs:clusterName': [clusterName] }),
      },
    };

    key.addToResourcePolicy(new PolicyStatement({
      sid: 'Allow generate data key access for Fargate tasks.',
      principals: [new ServicePrincipal('fargate.amazonaws.com')],
      resources: ['*'],
      actions: ['kms:GenerateDataKeyWithoutPlaintext'],
      conditions: clusterConditions,
    }));
    key.addToResourcePolicy(new PolicyStatement({
      sid: 'Allow grant creation permission for Fargate tasks.',
      principals: [new ServicePrincipal('fargate.amazonaws.com')],
      resources: ['*'],
      actions: ['kms:CreateGrant'],
      conditions: {
        ...clusterConditions,
        'ForAllValues:StringEquals': {
          'kms:GrantOperations': ['Decrypt'],
        },
      },
    }));
  }

  /**
   * Enable the Fargate capacity providers for this cluster.
   */
  @MethodMetadata()
  public enableFargateCapacityProviders() {
    for (const provider of ['FARGATE', 'FARGATE_SPOT']) {
      if (!this._capacityProviderNames.includes(provider)) {
        this._capacityProviderNames.push(provider);
      }
    }
  }

  /**
   * Add default capacity provider strategy for this cluster.
   *
   * @param defaultCapacityProviderStrategy cluster default capacity provider strategy. This takes the form of a list of CapacityProviderStrategy objects.
   *
   * For example
   * [
   *   {
   *     capacityProvider: 'FARGATE',
   *     base: 10,
   *     weight: 50
   *   }
   * ]
   */
  @MethodMetadata()
  public addDefaultCapacityProviderStrategy(defaultCapacityProviderStrategy: CapacityProviderStrategy[]) {
    if (this._defaultCapacityProviderStrategy.length > 0) {
      throw new ValidationError('Cluster default capacity provider strategy is already set.', this);
    }

    if (defaultCapacityProviderStrategy.some(dcp => dcp.capacityProvider.includes('FARGATE')) && defaultCapacityProviderStrategy.some(dcp => !dcp.capacityProvider.includes('FARGATE'))) {
      throw new ValidationError('A capacity provider strategy cannot contain a mix of capacity providers using Auto Scaling groups and Fargate providers. Specify one or the other and try again.', this);
    }

    defaultCapacityProviderStrategy.forEach(dcp => {
      if (!this._capacityProviderNames.includes(dcp.capacityProvider) && !this._clusterScopedCapacityProviderNames.includes(dcp.capacityProvider)) {
        throw new ValidationError(`Capacity provider ${dcp.capacityProvider} must be added to the cluster with addAsgCapacityProvider() or addManagedInstancesCapacityProvider() before it can be used in a default capacity provider strategy.`, this);
      }
    });

    const defaultCapacityProvidersWithBase = defaultCapacityProviderStrategy.filter(dcp => !!dcp.base);
    if (defaultCapacityProvidersWithBase.length > 1) {
      throw new ValidationError('Only 1 capacity provider in a capacity provider strategy can have a nonzero base.', this);
    }
    this._defaultCapacityProviderStrategy = defaultCapacityProviderStrategy;
  }

  private renderClusterConfiguration(): CfnCluster.ClusterConfigurationProperty | undefined {
    if (!this._executeCommandConfiguration && !this._managedStorageConfiguration) return undefined;
    return {
      executeCommandConfiguration: this._executeCommandConfiguration && {
        kmsKeyId: this._executeCommandConfiguration.kmsKey?.keyArn,
        logConfiguration: this._executeCommandConfiguration.logConfiguration && this.renderExecuteCommandLogConfiguration(),
        logging: this._executeCommandConfiguration.logging,
      },
      managedStorageConfiguration: this._managedStorageConfiguration && {
        fargateEphemeralStorageKmsKeyId: this._managedStorageConfiguration.fargateEphemeralStorageKmsKey?.keyId,
        kmsKeyId: this._managedStorageConfiguration.kmsKey?.keyRef.keyId,
      },
    };
  }

  private renderExecuteCommandLogConfiguration(): CfnCluster.ExecuteCommandLogConfigurationProperty {
    const logConfiguration = this._executeCommandConfiguration?.logConfiguration;
    if (logConfiguration?.s3EncryptionEnabled && !logConfiguration?.s3Bucket) {
      throw new ValidationError('You must specify an S3 bucket name in the execute command log configuration to enable S3 encryption.', this);
    }
    if (logConfiguration?.cloudWatchEncryptionEnabled && !logConfiguration?.cloudWatchLogGroup) {
      throw new ValidationError('You must specify a CloudWatch log group in the execute command log configuration to enable CloudWatch encryption.', this);
    }
    return {
      cloudWatchEncryptionEnabled: logConfiguration?.cloudWatchEncryptionEnabled,
      cloudWatchLogGroupName: logConfiguration?.cloudWatchLogGroup?.logGroupName,
      s3BucketName: logConfiguration?.s3Bucket?.bucketName,
      s3EncryptionEnabled: logConfiguration?.s3EncryptionEnabled,
      s3KeyPrefix: logConfiguration?.s3KeyPrefix,
    };
  }

  /**
   * Add an AWS Cloud Map DNS namespace for this cluster.
   * NOTE: HttpNamespaces are supported only for use cases involving Service Connect. For use cases involving both Service-
   * Discovery and Service Connect, customers should manage the HttpNamespace outside of the Cluster.addDefaultCloudMapNamespace method.
   */
  @MethodMetadata()
  public addDefaultCloudMapNamespace(options: CloudMapNamespaceOptions): cloudmap.INamespace {
    if (this._defaultCloudMapNamespace !== undefined) {
      throw new ValidationError('Can only add default namespace once.', this);
    }

    const namespaceType = options.type !== undefined
      ? options.type
      : cloudmap.NamespaceType.DNS_PRIVATE;

    let sdNamespace;
    switch (namespaceType) {
      case cloudmap.NamespaceType.DNS_PRIVATE:
        sdNamespace = new cloudmap.PrivateDnsNamespace(this, 'DefaultServiceDiscoveryNamespace', {
          name: options.name,
          vpc: this.vpc,
        });
        break;
      case cloudmap.NamespaceType.DNS_PUBLIC:
        sdNamespace = new cloudmap.PublicDnsNamespace(this, 'DefaultServiceDiscoveryNamespace', {
          name: options.name,
        });
        break;
      case cloudmap.NamespaceType.HTTP:
        sdNamespace = new cloudmap.HttpNamespace(this, 'DefaultServiceDiscoveryNamespace', {
          name: options.name,
        });
        break;
      default:
        throw new ValidationError(`Namespace type ${namespaceType} is not supported.`, this);
    }

    this._defaultCloudMapNamespace = sdNamespace;
    if (options.useForServiceConnect) {
      this._cfnCluster.serviceConnectDefaults = {
        namespace: sdNamespace.namespaceArn,
      };
    }

    return sdNamespace;
  }

  /**
   * Getter for _defaultCapacityProviderStrategy. This is necessary to correctly create Capacity Provider Associations.
   */
  public get defaultCapacityProviderStrategy() {
    return this._defaultCapacityProviderStrategy;
  }

  /**
   * Getter for _capacityProviderNames added to cluster
   */
  public get capacityProviderNames() {
    return this._capacityProviderNames;
  }

  /**
   * Getter for _clusterScopedCapacityProviderNames
   * @attribute
   */
  public get clusterScopedCapacityProviderNames() {
    return this._clusterScopedCapacityProviderNames;
  }

  /**
   * Getter for namespace added to cluster
   */
  public get defaultCloudMapNamespace(): cloudmap.INamespace | undefined {
    return this._defaultCloudMapNamespace;
  }

  /**
   * It is highly recommended to use `Cluster.addAsgCapacityProvider` instead of this method.
   *
   * This method adds compute capacity to a cluster by creating an AutoScalingGroup with the specified options.
   *
   * Returns the AutoScalingGroup so you can add autoscaling settings to it.
   */
  @MethodMetadata()
  public addCapacity(id: string, options: AddCapacityOptions): autoscaling.AutoScalingGroup {
    // Do 2-way defaulting here: if the machineImageType is BOTTLEROCKET, pick the right AMI.
    // Otherwise, determine the machineImageType from the given AMI.
    const machineImage = options.machineImage ??
      (options.machineImageType === MachineImageType.BOTTLEROCKET ? new BottleRocketImage({
        architecture: options.instanceType.architecture,
      }) : new EcsOptimizedAmi());

    const machineImageType = options.machineImageType ??
      (BottleRocketImage.isBottleRocketImage(machineImage) ? MachineImageType.BOTTLEROCKET : MachineImageType.AMAZON_LINUX_2);

    const autoScalingGroup = new autoscaling.AutoScalingGroup(this, id, {
      vpc: this.vpc,
      machineImage,
      updateType: !!options.updatePolicy ? undefined : options.updateType || autoscaling.UpdateType.REPLACING_UPDATE,
      ...options,
    });

    this.addAutoScalingGroup(autoScalingGroup, {
      machineImageType: machineImageType,
      ...options,
    });

    return autoScalingGroup;
  }

  /**
   * This method adds an Auto Scaling Group Capacity Provider to a cluster.
   *
   * @param provider the capacity provider to add to this cluster.
   */
  @MethodMetadata()
  public addAsgCapacityProvider(provider: AsgCapacityProvider, options: AddAutoScalingGroupCapacityOptions = {}) {
    // Don't add the same capacity provider more than once.
    if (this._capacityProviderNames.includes(provider.capacityProviderName)) {
      return;
    }
    this._hasEc2Capacity = true;
    this.configureAutoScalingGroup(provider.autoScalingGroup, {
      ...options,
      machineImageType: provider.machineImageType,
      // Don't enable the instance-draining lifecycle hook if managed termination protection or managed draining is enabled
      taskDrainTime: (provider.enableManagedTerminationProtection || provider.enableManagedDraining) ? Duration.seconds(0) : options.taskDrainTime,
      canContainersAccessInstanceRole: getCanContainersAccessInstanceRoleDefault(
        options.canContainersAccessInstanceRole ?? provider.canContainersAccessInstanceRole,
        FeatureFlags.of(this).isEnabled(Disable_ECS_IMDS_Blocking)),
    });

    this._capacityProviderNames.push(provider.capacityProviderName);
  }

  /**
   * This method adds a Managed Instances Capacity Provider to a cluster.
   *
   * @param provider the capacity provider to add to this cluster.
   */
  @MethodMetadata()
  public addManagedInstancesCapacityProvider(provider: ManagedInstancesCapacityProvider) {
    // Don't add the same capacity provider more than once.
    if (this._clusterScopedCapacityProviderNames.includes(provider.capacityProviderName)) {
      return;
    }
    // Set the cluster name on the capacity provider
    provider.bind(this);
    this._clusterScopedCapacityProviderNames.push(provider.capacityProviderName);
  }

  /**
   * This method adds compute capacity to a cluster using the specified AutoScalingGroup.
   *
   * @deprecated Use `Cluster.addAsgCapacityProvider` instead.
   * @param autoScalingGroup the ASG to add to this cluster.
   * [disable-awslint:ref-via-interface] is needed in order to install the ECS
   * agent by updating the ASGs user data.
   */
  @MethodMetadata()
  public addAutoScalingGroup(autoScalingGroup: autoscaling.AutoScalingGroup, options: AddAutoScalingGroupCapacityOptions = {}) {
    this._hasEc2Capacity = true;
    this.connections.connections.addSecurityGroup(...autoScalingGroup.connections.securityGroups);
    this.configureAutoScalingGroup(autoScalingGroup, options);
  }

  private configureAutoScalingGroup(autoScalingGroup: autoscaling.AutoScalingGroup, options: AddAutoScalingGroupCapacityOptions = {}) {
    // mutating the original options may cause unexpected behavioral change, hence, creating a clone here to avoid mutation
    const optionsClone: AddAutoScalingGroupCapacityOptions = {
      ...options,
      machineImageType: options.machineImageType ?? MachineImageType.AMAZON_LINUX_2,
      canContainersAccessInstanceRole: getCanContainersAccessInstanceRoleDefault(
        options.canContainersAccessInstanceRole,
        FeatureFlags.of(this).isEnabled(Disable_ECS_IMDS_Blocking)),
    };

    if (!(autoScalingGroup instanceof autoscaling.AutoScalingGroup)) {
      throw new ValidationError('Cannot configure the AutoScalingGroup because it is an imported resource.', this);
    }

    if (autoScalingGroup.osType === ec2.OperatingSystemType.WINDOWS) {
      this.configureWindowsAutoScalingGroup(autoScalingGroup, optionsClone);
    } else {
      // Tie instances to cluster
      switch (optionsClone.machineImageType) {
        // Bottlerocket AMI
        case MachineImageType.BOTTLEROCKET: {
          autoScalingGroup.addUserData(
            // Connect to the cluster
            // Source: https://github.com/bottlerocket-os/bottlerocket/blob/develop/QUICKSTART-ECS.md#connecting-to-your-cluster
            '[settings.ecs]',
            `cluster = "${this.clusterName}"`,
          );
          // Enabling SSM
          // Source: https://github.com/bottlerocket-os/bottlerocket/blob/develop/QUICKSTART-ECS.md#enabling-ssm
          autoScalingGroup.role.addManagedPolicy(iam.ManagedPolicy.fromAwsManagedPolicyName('AmazonSSMManagedInstanceCore'));
          // required managed policy
          autoScalingGroup.role.addManagedPolicy(iam.ManagedPolicy.fromAwsManagedPolicyName('service-role/AmazonEC2ContainerServiceforEC2Role'));

          this.handleCanContainersAccessInstanceRoleForBottleRocket(optionsClone);
          break;
        }
        case MachineImageType.AMAZON_LINUX_2: {
          autoScalingGroup.addUserData(`echo ECS_CLUSTER=${this.clusterName} >> /etc/ecs/ecs.config`);
          this.handleCanContainersAccessInstanceRoleForAL2(autoScalingGroup, optionsClone);
          if (autoScalingGroup.spotPrice && optionsClone.spotInstanceDraining) {
            autoScalingGroup.addUserData('echo ECS_ENABLE_SPOT_INSTANCE_DRAINING=true >> /etc/ecs/ecs.config');
          }
          break;
        }
        default: {
          Annotations.of(this).addWarningV2('@aws-cdk/aws-ecs:unknownImageType',
            `Unknown ECS Image type: ${optionsClone.machineImageType}.`);
          if (optionsClone.canContainersAccessInstanceRole === false) {
            throw new ValidationError('The canContainersAccessInstanceRole option is not supported. See https://github.com/aws/aws-cdk/discussions/32609', this);
          }
          break;
        }
      }
    }

    // ECS instances must be able to do these things
    // Source: https://docs.aws.amazon.com/AmazonECS/latest/developerguide/instance_IAM_role.html
    // But, scoped down to minimal permissions required.
    //  Notes:
    //   - 'ecs:CreateCluster' removed. The cluster already exists.
    autoScalingGroup.addToRolePolicy(new iam.PolicyStatement({
      actions: [
        'ecs:DeregisterContainerInstance',
        'ecs:RegisterContainerInstance',
        'ecs:Submit*',
      ],
      resources: [
        this.clusterArn,
      ],
    }));
    autoScalingGroup.addToRolePolicy(new iam.PolicyStatement({
      actions: [
        // These act on a cluster instance, and the instance doesn't exist until the service starts.
        // Thus, scope to the cluster using a condition.
        // See: https://docs.aws.amazon.com/IAM/latest/UserGuide/list_amazonelasticcontainerservice.html
        'ecs:Poll',
        'ecs:StartTelemetrySession',
      ],
      resources: ['*'],
      conditions: {
        ArnEquals: { 'ecs:cluster': this.clusterArn },
      },
    }));
    autoScalingGroup.addToRolePolicy(new iam.PolicyStatement({
      actions: [
        // These do not support resource constraints, and must be resource '*'
        'ecs:DiscoverPollEndpoint',
        'ecr:GetAuthorizationToken',
        // Preserved for backwards compatibility.
        // Users are able to enable cloudwatch agent using CDK. Existing
        // customers might be installing CW agent as part of user-data so if we
        // remove these permissions we will break that customer use cases.
        'logs:CreateLogStream',
        'logs:PutLogEvents',
      ],
      resources: ['*'],
    }));

    // 0 disables, otherwise forward to underlying implementation which picks the sane default
    if (!options.taskDrainTime || options.taskDrainTime.toSeconds() !== 0) {
      new InstanceDrainHook(autoScalingGroup, 'DrainECSHook', {
        autoScalingGroup,
        cluster: this,
        drainTime: options.taskDrainTime,
        topicEncryptionKey: options.topicEncryptionKey,
      });
    }
  }

  private handleCanContainersAccessInstanceRoleForBottleRocket(options: AddAutoScalingGroupCapacityOptions): void {
    if ((options.canContainersAccessInstanceRole === false || options.canContainersAccessInstanceRole === undefined) &&
      !FeatureFlags.of(this).isEnabled(Disable_ECS_IMDS_Blocking)) {
      Annotations.of(this).addWarningV2('@aws-cdk/aws-ecs:deprecatedImdsBlocking',
        'Blocking container accessing instance role is not supported. See https://github.com/aws/aws-cdk/discussions/32609');
    }

    if (options.canContainersAccessInstanceRole === false &&
      FeatureFlags.of(this).isEnabled(Disable_ECS_IMDS_Blocking)) {
      throw new ValidationError('The canContainersAccessInstanceRole option is not supported. See https://github.com/aws/aws-cdk/discussions/32609', this);
    }
  }

  private handleCanContainersAccessInstanceRoleForAL2(autoScalingGroup: autoscaling.AutoScalingGroup,
    options: AddAutoScalingGroupCapacityOptions): void {
    if (options.canContainersAccessInstanceRole === false &&
      FeatureFlags.of(this).isEnabled(Disable_ECS_IMDS_Blocking)) {
      throw new ValidationError('The canContainersAccessInstanceRole option is not supported. See https://github.com/aws/aws-cdk/discussions/32609', this);
    }

    if (options.canContainersAccessInstanceRole === false ||
      options.canContainersAccessInstanceRole === undefined) {
      if (!FeatureFlags.of(this).isEnabled(Disable_ECS_IMDS_Blocking) &&
        FeatureFlags.of(this).isEnabled(Enable_IMDS_Blocking_Deprecated_Feature)) {
        // new commands from https://docs.aws.amazon.com/AmazonECS/latest/developerguide/task-iam-roles.html#task-iam-role-considerations
        autoScalingGroup.addUserData('sudo yum install -y iptables-services; sudo iptables --insert DOCKER-USER 1 --in-interface docker+ --destination 169.254.169.254/32 --jump DROP');
        autoScalingGroup.addUserData('sudo iptables-save | sudo tee /etc/sysconfig/iptables && sudo systemctl enable --now iptables');
      } else if (!FeatureFlags.of(this).isEnabled(Disable_ECS_IMDS_Blocking) &&
        !FeatureFlags.of(this).isEnabled(Enable_IMDS_Blocking_Deprecated_Feature)) {
        // old commands
        autoScalingGroup.addUserData('sudo iptables --insert FORWARD 1 --in-interface docker+ --destination 169.254.169.254/32 --jump DROP');
        autoScalingGroup.addUserData('sudo service iptables save');

        Annotations.of(this).addWarningV2('@aws-cdk/aws-ecs:deprecatedImdsBlocking',
          'Blocking container access to instance role will be deprecated. Use the @aws-cdk/aws-ecs:enableImdsBlockingDeprecatedFeature feature flag' +
          'to keep this feature temporarily. See https://github.com/aws/aws-cdk/discussions/32609');
      }
      // The following is only for AwsVpc networking mode, but doesn't hurt for the other modes.
      autoScalingGroup.addUserData('echo ECS_AWSVPC_BLOCK_IMDS=true >> /etc/ecs/ecs.config');
    }
  }
  /**
   * This method enables the Fargate or Fargate Spot capacity providers on the cluster.
   *
   * @param provider the capacity provider to add to this cluster.
   * @deprecated Use `enableFargateCapacityProviders` instead.
   * @see `addAsgCapacityProvider` to add an Auto Scaling Group capacity provider to the cluster.
   */
  @MethodMetadata()
  public addCapacityProvider(provider: string) {
    if (!(provider === 'FARGATE' || provider === 'FARGATE_SPOT')) {
      throw new ValidationError('CapacityProvider not supported', this);
    }

    if (!this._capacityProviderNames.includes(provider)) {
      this._capacityProviderNames.push(provider);
    }
  }

  /**
   * Returns an ARN that represents all tasks within the cluster that match
   * the task pattern specified. To represent all tasks, specify ``"*"``.
   *
   * @param keyPattern Task id pattern
   */
  @MethodMetadata()
  public arnForTasks(keyPattern: string): string {
    return Stack.of(this).formatArn({
      service: 'ecs',
      resource: 'task',
      resourceName: `${this.clusterName}/${keyPattern}`,
      arnFormat: ArnFormat.SLASH_RESOURCE_NAME,
    });
  }

  /**
   * Grants an ECS Task Protection API permission to the specified grantee.
   * This method provides a streamlined way to assign the 'ecs:UpdateTaskProtection'
   * permission, enabling the grantee to manage task protection in the ECS cluster.
   *
   * @param grantee The entity (e.g., IAM role or user) to grant the permissions to.
   */
  @MethodMetadata()
  public grantTaskProtection(grantee: iam.IGrantable): iam.Grant {
    return iam.Grant.addToPrincipal({
      grantee,
      actions: ['ecs:UpdateTaskProtection'],
      resourceArns: [this.arnForTasks('*')],
    });
  }

  private configureWindowsAutoScalingGroup(autoScalingGroup: autoscaling.AutoScalingGroup, options: AddAutoScalingGroupCapacityOptions = {}) {
    if ((options.canContainersAccessInstanceRole === false || options.canContainersAccessInstanceRole === undefined) &&
      !FeatureFlags.of(this).isEnabled(Disable_ECS_IMDS_Blocking)) {
      Annotations.of(this).addWarningV2('@aws-cdk/aws-ecs:deprecatedImdsBlocking',
        'Blocking container accessing instance role is not supported. See https://github.com/aws/aws-cdk/discussions/32609');
    }

    if (options.canContainersAccessInstanceRole === false &&
      FeatureFlags.of(this).isEnabled(Disable_ECS_IMDS_Blocking)) {
      throw new ValidationError('The canContainersAccessInstanceRole option is not supported. See https://github.com/aws/aws-cdk/discussions/32609', this);
    }

    // clear the cache of the agent
    autoScalingGroup.addUserData('Remove-Item -Recurse C:\\ProgramData\\Amazon\\ECS\\Cache');

    // pull the latest ECS Tools
    autoScalingGroup.addUserData('Import-Module ECSTools');

    // set the cluster name environment variable
    autoScalingGroup.addUserData(`[Environment]::SetEnvironmentVariable("ECS_CLUSTER", "${this.clusterName}", "Machine")`);
    autoScalingGroup.addUserData('[Environment]::SetEnvironmentVariable("ECS_ENABLE_AWSLOGS_EXECUTIONROLE_OVERRIDE", "true", "Machine")');
    // tslint:disable-next-line: max-line-length
    autoScalingGroup.addUserData('[Environment]::SetEnvironmentVariable("ECS_AVAILABLE_LOGGING_DRIVERS", \'["json-file","awslogs"]\', "Machine")');

    // enable instance draining
    if (autoScalingGroup.spotPrice && options.spotInstanceDraining) {
      autoScalingGroup.addUserData('[Environment]::SetEnvironmentVariable("ECS_ENABLE_SPOT_INSTANCE_DRAINING", "true", "Machine")');
    }

    // enable task iam role
    if (!options.canContainersAccessInstanceRole) {
      autoScalingGroup.addUserData('[Environment]::SetEnvironmentVariable("ECS_ENABLE_TASK_IAM_ROLE", "true", "Machine")');
      autoScalingGroup.addUserData(`Initialize-ECSAgent -Cluster '${this.clusterName}' -EnableTaskIAMRole`);
    } else {
      autoScalingGroup.addUserData(`Initialize-ECSAgent -Cluster '${this.clusterName}'`);
    }
  }

  /**
   * Getter for autoscaling group added to cluster
   */
  public get autoscalingGroup(): autoscaling.IAutoScalingGroup | undefined {
    return this._autoscalingGroup;
  }

  /**
   * Whether the cluster has EC2 capacity associated with it
   */
  public get hasEc2Capacity(): boolean {
    return this._hasEc2Capacity;
  }

  /**
   * Getter for execute command configuration associated with the cluster.
   */
  public get executeCommandConfiguration(): ExecuteCommandConfiguration | undefined {
    return this._executeCommandConfiguration;
  }

  /**
   * This method returns the CloudWatch metric for this clusters CPU reservation.
   *
   * @default average over 5 minutes
   */
  @MethodMetadata()
  public metricCpuReservation(props?: cloudwatch.MetricOptions): cloudwatch.Metric {
    return this.cannedMetric(ECSMetrics.cpuReservationAverage, props);
  }

  /**
   * This method returns the CloudWatch metric for this clusters CPU utilization.
   *
   * @default average over 5 minutes
   */
  @MethodMetadata()
  public metricCpuUtilization(props?: cloudwatch.MetricOptions): cloudwatch.Metric {
    return this.cannedMetric(ECSMetrics.cpuUtilizationAverage, props);
  }

  /**
   * This method returns the CloudWatch metric for this clusters memory reservation.
   *
   * @default average over 5 minutes
   */
  @MethodMetadata()
  public metricMemoryReservation(props?: cloudwatch.MetricOptions): cloudwatch.Metric {
    return this.cannedMetric(ECSMetrics.memoryReservationAverage, props);
  }

  /**
   * This method returns the CloudWatch metric for this clusters memory utilization.
   *
   * @default average over 5 minutes
   */
  @MethodMetadata()
  public metricMemoryUtilization(props?: cloudwatch.MetricOptions): cloudwatch.Metric {
    return this.cannedMetric(ECSMetrics.memoryUtilizationAverage, props);
  }

  /**
   * This method returns the specified CloudWatch metric for this cluster.
   */
  @MethodMetadata()
  public metric(metricName: string, props?: cloudwatch.MetricOptions): cloudwatch.Metric {
    return new cloudwatch.Metric({
      namespace: 'AWS/ECS',
      metricName,
      dimensionsMap: { ClusterName: this.clusterName },
      ...props,
    }).attachTo(this);
  }

  private cannedMetric(
    fn: (dims: { ClusterName: string }) => cloudwatch.MetricProps,
    props?: cloudwatch.MetricOptions): cloudwatch.Metric {
    return new cloudwatch.Metric({
      ...fn({ ClusterName: this.clusterName }),
      ...props,
    }).attachTo(this);
  }
}

Object.defineProperty(Cluster.prototype, CLUSTER_SYMBOL, {
  value: true,
  enumerable: false,
  writable: false,
});

/**
 * A regional grouping of one or more container instances on which you can run tasks and services.
 */
export interface ICluster extends IResource {
  /**
   * The name of the cluster.
   * @attribute
   */
  readonly clusterName: string;

  /**
   * The Amazon Resource Name (ARN) that identifies the cluster.
   * @attribute
   */
  readonly clusterArn: string;

  /**
   * The VPC associated with the cluster.
   */
  readonly vpc: ec2.IVpc;

  /**
   * Manage the allowed network connections for the cluster with Security Groups.
   */
  readonly connections: ec2.Connections;

  /**
   * Specifies whether the cluster has EC2 instance capacity.
   */
  readonly hasEc2Capacity: boolean;

  /**
   * The AWS Cloud Map namespace to associate with the cluster.
   */
  readonly defaultCloudMapNamespace?: cloudmap.INamespace;

  /**
   * The autoscaling group added to the cluster if capacity is associated to the cluster
   */
  readonly autoscalingGroup?: autoscaling.IAutoScalingGroup;

  /**
   * The execute command configuration for the cluster
   */
  readonly executeCommandConfiguration?: ExecuteCommandConfiguration;
}

/**
 * The properties to import from the ECS cluster.
 */
export interface ClusterAttributes {
  /**
   * The name of the cluster.
   */
  readonly clusterName: string;

  /**
   * The Amazon Resource Name (ARN) that identifies the cluster.
   *
   * @default Derived from clusterName
   */
  readonly clusterArn?: string;

  /**
   * The VPC associated with the cluster.
   */
  readonly vpc: ec2.IVpc;

  /**
   * The security groups associated with the container instances registered to the cluster.
   *
   * @default - no security groups
   */
  readonly securityGroups?: ec2.ISecurityGroup[];

  /**
   * Specifies whether the cluster has EC2 instance capacity.
   *
   * @default true
   */
  readonly hasEc2Capacity?: boolean;

  /**
   * The AWS Cloud Map namespace to associate with the cluster.
   *
   * @default - No default namespace
   */
  readonly defaultCloudMapNamespace?: cloudmap.INamespace;

  /**
   * Autoscaling group added to the cluster if capacity is added
   *
   * @default - No default autoscaling group
   */
  readonly autoscalingGroup?: autoscaling.IAutoScalingGroup;

  /**
   * The execute command configuration for the cluster
   *
   * @default - none.
   */
  readonly executeCommandConfiguration?: ExecuteCommandConfiguration;
}

/**
 * An Cluster that has been imported
 */
@propertyInjectable
class ImportedCluster extends Resource implements ICluster {
  /** Uniquely identifies this class. */
  public static readonly PROPERTY_INJECTION_ID: string = 'aws-cdk-lib.aws-ecs.ImportedCluster';
  /**
   * Name of the cluster
   */
  public readonly clusterName: string;

  /**
   * ARN of the cluster
   */
  public readonly clusterArn: string;

  /**
   * VPC that the cluster instances are running in
   */
  public readonly vpc: ec2.IVpc;

  /**
   * Security group of the cluster instances
   */
  public readonly connections = new ec2.Connections();

  /**
   * Whether the cluster has EC2 capacity
   */
  public readonly hasEc2Capacity: boolean;

  /**
   * The autoscaling group added to the cluster if capacity is associated to the cluster
   */
  public readonly autoscalingGroup?: autoscaling.IAutoScalingGroup;

  /**
   * Cloudmap namespace created in the cluster
   */
  private _defaultCloudMapNamespace?: cloudmap.INamespace;

  /**
   * The execute command configuration for the cluster
   */
  private _executeCommandConfiguration?: ExecuteCommandConfiguration;

  /**
   * Constructs a new instance of the ImportedCluster class.
   */
  constructor(scope: Construct, id: string, props: ClusterAttributes) {
    super(scope, id);
    // Enhanced CDK Analytics Telemetry
    addConstructMetadata(this, props);
    this.clusterName = props.clusterName;
    this.vpc = props.vpc;
    this.hasEc2Capacity = props.hasEc2Capacity !== false;
    this._defaultCloudMapNamespace = props.defaultCloudMapNamespace;
    this._executeCommandConfiguration = props.executeCommandConfiguration;
    this.autoscalingGroup = props.autoscalingGroup;

    this.clusterArn = props.clusterArn ?? Stack.of(this).formatArn({
      service: 'ecs',
      resource: 'cluster',
      resourceName: props.clusterName,
    });

    this.connections = new ec2.Connections({
      securityGroups: props.securityGroups,
    });
  }

  public get defaultCloudMapNamespace(): cloudmap.INamespace | undefined {
    return this._defaultCloudMapNamespace;
  }

  public get executeCommandConfiguration(): ExecuteCommandConfiguration | undefined {
    return this._executeCommandConfiguration;
  }
}

/**
 * The properties for adding an AutoScalingGroup.
 */
export interface AddAutoScalingGroupCapacityOptions {
  /**
   * Specifies whether the containers can access the container instance role.
   *
   * @deprecated See https://github.com/aws/aws-cdk/discussions/32609
   * @default true if @aws-cdk/aws-ecs:disableEcsImdsBlocking feature flag is set to true.
   *   false if @aws-cdk/aws-ecs:disableEcsImdsBlocking is set to false.
   */
  readonly canContainersAccessInstanceRole?: boolean;

  /**
   * The time period to wait before force terminating an instance that is draining.
   *
   * This creates a Lambda function that is used by a lifecycle hook for the
   * AutoScalingGroup that will delay instance termination until all ECS tasks
   * have drained from the instance. Set to 0 to disable task draining.
   *
   * Set to 0 to disable task draining.
   *
   * @deprecated The lifecycle draining hook is not configured if using the EC2 Capacity Provider. Enable managed termination protection instead.
   * @default Duration.minutes(5)
   */
  readonly taskDrainTime?: Duration;

  /**
   * Specify whether to enable Automated Draining for Spot Instances running Amazon ECS Services.
   * For more information, see [Using Spot Instances](https://docs.aws.amazon.com/AmazonECS/latest/developerguide/container-instance-spot.html).
   *
   * @default false
   */
  readonly spotInstanceDraining?: boolean;

  /**
   * If `AddAutoScalingGroupCapacityOptions.taskDrainTime` is non-zero, then the ECS cluster creates an
   * SNS Topic to as part of a system to drain instances of tasks when the instance is being shut down.
   * If this property is provided, then this key will be used to encrypt the contents of that SNS Topic.
   * See [SNS Data Encryption](https://docs.aws.amazon.com/sns/latest/dg/sns-data-encryption.html) for more information.
   *
   * @default The SNS Topic will not be encrypted.
   */
  readonly topicEncryptionKey?: kms.IKey;

  /**
   * What type of machine image this is
   *
   * Depending on the setting, different UserData will automatically be added
   * to the `AutoScalingGroup` to configure it properly for use with ECS.
   *
   * If you create an `AutoScalingGroup` yourself and are adding it via
   * `addAutoScalingGroup()`, you must specify this value. If you are adding an
   * `autoScalingGroup` via `addCapacity`, this value will be determined
   * from the `machineImage` you pass.
   *
   * @default - Automatically determined from `machineImage`, if available, otherwise `MachineImageType.AMAZON_LINUX_2`.
   */
  readonly machineImageType?: MachineImageType;
}

/**
 * The properties for adding instance capacity to an AutoScalingGroup.
 */
export interface AddCapacityOptions extends AddAutoScalingGroupCapacityOptions, autoscaling.CommonAutoScalingGroupProps {
  /**
   * The EC2 instance type to use when launching instances into the AutoScalingGroup.
   */
  readonly instanceType: ec2.InstanceType;

  /**
   * The ECS-optimized AMI variant to use
   *
   * The default is to use an ECS-optimized AMI of Amazon Linux 2 which is
   * automatically updated to the latest version on every deployment. This will
   * replace the instances in the AutoScalingGroup. Make sure you have not disabled
   * task draining, to avoid downtime when the AMI updates.
   *
   * To use an image that does not update on every deployment, pass:
   *
   * ```ts
   * const machineImage = ecs.EcsOptimizedImage.amazonLinux2(ecs.AmiHardwareType.STANDARD, {
   *   cachedInContext: true,
   * });
   * ```
   *
   * For more information, see [Amazon ECS-optimized
   * AMIs](https://docs.aws.amazon.com/AmazonECS/latest/developerguide/ecs-optimized_AMI.html).
   *
   * You must define either `machineImage` or `machineImageType`, not both.
   *
   * @default - Automatically updated, ECS-optimized Amazon Linux 2
   */
  readonly machineImage?: ec2.IMachineImage;
}

/**
 * The options for creating an AWS Cloud Map namespace.
 */
export interface CloudMapNamespaceOptions {
  /**
   * The name of the namespace, such as example.com.
   */
  readonly name: string;

  /**
   * The type of CloudMap Namespace to create.
   *
   * @default PrivateDns
   */
  readonly type?: cloudmap.NamespaceType;

  /**
   * The VPC to associate the namespace with. This property is required for private DNS namespaces.
   *
   * @default VPC of the cluster for Private DNS Namespace, otherwise none
   */
  readonly vpc?: ec2.IVpc;

  /**
   * This property specifies whether to set the provided namespace as the service connect default in the cluster properties.
   *
   * @default false
   */
  readonly useForServiceConnect?: boolean;

}

/**
 * The CloudWatch Container Insights setting
 *
 * @see https://docs.aws.amazon.com/AmazonECS/latest/developerguide/cloudwatch-container-insights.html
 */
export enum ContainerInsights {
  /**
   * Enable CloudWatch Container Insights for the cluster
   */
  ENABLED = 'enabled',

  /**
   * Disable CloudWatch Container Insights for the cluster
   */
  DISABLED = 'disabled',

  /**
   * Enable CloudWatch Container Insights with enhanced observability for the cluster
   */
  ENHANCED = 'enhanced',
}

/**
 * A Capacity Provider strategy to use for the service.
 */
export interface CapacityProviderStrategy {
  /**
   * The name of the capacity provider.
   */
  readonly capacityProvider: string;

  /**
   * The base value designates how many tasks, at a minimum, to run on the specified capacity provider. Only one
   * capacity provider in a capacity provider strategy can have a base defined. If no value is specified, the default
   * value of 0 is used.
   *
   * @default - none
   */
  readonly base?: number;

  /**
   * The weight value designates the relative percentage of the total number of tasks launched that should use the
   * specified
   capacity provider. The weight value is taken into consideration after the base value, if defined, is satisfied.
   *
   * @default - 0
   */
  readonly weight?: number;
}

/**
 * The details of the execute command configuration. For more information, see
 * [ExecuteCommandConfiguration] https://docs.aws.amazon.com/AWSCloudFormation/latest/UserGuide/aws-properties-ecs-cluster-executecommandconfiguration.html
 */
export interface ExecuteCommandConfiguration {
  /**
   * The AWS Key Management Service key ID to encrypt the data between the local client and the container.
   *
   * @default - none
   */
  readonly kmsKey?: kms.IKey;

  /**
   * The log configuration for the results of the execute command actions. The logs can be sent to CloudWatch Logs or an Amazon S3 bucket.
   *
   * @default - none
   */
  readonly logConfiguration?: ExecuteCommandLogConfiguration;

  /**
   * The log settings to use for logging the execute command session.
   *
   * @default - none
   */
  readonly logging?: ExecuteCommandLogging;
}

/**
 * The log settings to use to for logging the execute command session. For more information, see
 * [Logging] https://docs.aws.amazon.com/AWSCloudFormation/latest/UserGuide/aws-properties-ecs-cluster-executecommandconfiguration.html#cfn-ecs-cluster-executecommandconfiguration-logging
 */
export enum ExecuteCommandLogging {
  /**
   * The execute command session is not logged.
   */
  NONE = 'NONE',

  /**
   * The awslogs configuration in the task definition is used. If no logging parameter is specified, it defaults to this value. If no awslogs log driver is configured in the task definition, the output won't be logged.
   */
  DEFAULT = 'DEFAULT',

  /**
   * Specify the logging details as a part of logConfiguration.
   */
  OVERRIDE = 'OVERRIDE',
}

/**
 * The log configuration for the results of the execute command actions. The logs can be sent to CloudWatch Logs and/ or an Amazon S3 bucket.
 * For more information, see [ExecuteCommandLogConfiguration] https://docs.aws.amazon.com/AWSCloudFormation/latest/UserGuide/aws-properties-ecs-cluster-executecommandlogconfiguration.html
 */
export interface ExecuteCommandLogConfiguration {
  /**
   * Whether or not to enable encryption on the CloudWatch logs.
   *
   * @default - encryption will be disabled.
   */
  readonly cloudWatchEncryptionEnabled?: boolean;

  /**
   * The name of the CloudWatch log group to send logs to. The CloudWatch log group must already be created.
   * @default - none
   */
  readonly cloudWatchLogGroup?: logs.ILogGroup;

  /**
   * The name of the S3 bucket to send logs to. The S3 bucket must already be created.
   *
   * @default - none
   */
  readonly s3Bucket?: s3.IBucket;

  /**
   * Whether or not to enable encryption on the S3 bucket.
   *
   * @default - encryption will be disabled.
   */
  readonly s3EncryptionEnabled?: boolean;

  /**
   * An optional folder in the S3 bucket to place logs in.
   *
   * @default - none
   */
  readonly s3KeyPrefix?: string;
}

/**
 * The options for creating an Auto Scaling Group Capacity Provider.
 */
export interface AsgCapacityProviderProps extends AddAutoScalingGroupCapacityOptions {
  /**
   * The name of the capacity provider. If a name is specified,
   * it cannot start with `aws`, `ecs`, or `fargate`. If no name is specified,
   * a default name in the CFNStackName-CFNResourceName-RandomString format is used.
   * If the stack name starts with `aws`, `ecs`, or `fargate`, a unique resource name
   * is generated that starts with `cp-`.
   *
   * @default CloudFormation-generated name
   */
  readonly capacityProviderName?: string;

  /**
   * The autoscaling group to add as a Capacity Provider.
   *
   * Warning: When passing an imported resource using `AutoScalingGroup.fromAutoScalingGroupName` along with `enableManagedTerminationProtection: true`,
   * the `AsgCapacityProvider` construct will not be able to enforce the option `newInstancesProtectedFromScaleIn` of the `AutoScalingGroup`.
   * In this case the constructor of `AsgCapacityProvider` will throw an exception.
   */
  readonly autoScalingGroup: autoscaling.IAutoScalingGroup;

  /**
   * When enabled the scale-in and scale-out actions of the cluster's Auto Scaling Group will be managed for you.
   * This means your cluster will automatically scale instances based on the load your tasks put on the cluster.
   * For more information, see [Using Managed Scaling](https://docs.aws.amazon.com/AmazonECS/latest/developerguide/asg-capacity-providers.html#asg-capacity-providers-managed-scaling) in the ECS Developer Guide.
   *
   * @default true
   */
  readonly enableManagedScaling?: boolean;

  /**
   * When enabled the Auto Scaling Group will only terminate EC2 instances that no longer have running non-daemon
   * tasks.
   *
   * Scale-in protection will be automatically enabled on instances. When all non-daemon tasks are
   * stopped on an instance, ECS initiates the scale-in process and turns off scale-in protection for the
   * instance. The Auto Scaling Group can then terminate the instance. For more information see [Managed termination
   *  protection](https://docs.aws.amazon.com/AmazonECS/latest/developerguide/cluster-auto-scaling.html#managed-termination-protection)
   * in the ECS Developer Guide.
   *
   * Managed scaling must also be enabled.
   *
   * @default true
   */
  readonly enableManagedTerminationProtection?: boolean;

  /**
   * Managed instance draining facilitates graceful termination of Amazon ECS instances.
   * This allows your service workloads to stop safely and be rescheduled to non-terminating instances.
   * Infrastructure maintenance and updates are preformed without disruptions to workloads.
   * To use managed instance draining, set enableManagedDraining to true.
   *
   * @default true
   */
  readonly enableManagedDraining?: boolean;

  /**
   * Maximum scaling step size. In most cases this should be left alone.
   *
   * @default 1000
   */
  readonly maximumScalingStepSize?: number;

  /**
   * Minimum scaling step size. In most cases this should be left alone.
   *
   * @default 1
   */
  readonly minimumScalingStepSize?: number;

  /**
   * Target capacity percent. In most cases this should be left alone.
   *
   * @default 100
   */
  readonly targetCapacityPercent?: number;

  /**
   * The period of time, in seconds, after a newly launched Amazon EC2 instance
   * can contribute to CloudWatch metrics for Auto Scaling group.
   *
   * Must be between 0 and 10000.
   *
   * @default 300
   */
  readonly instanceWarmupPeriod?: number;
}

/**
 * Kms Keys for encryption ECS managed storage
 */
export interface ManagedStorageConfiguration {

  /**
   * Customer KMS Key used to encrypt ECS Fargate ephemeral Storage.
   * The configured KMS Key's policy will be modified to allow ECS to use the Key to encrypt the ephemeral Storage for this cluster.
   *
   * @see https://docs.aws.amazon.com/AmazonECS/latest/developerguide/fargate-storage-encryption.html
   *
   * @default - Encrypted using AWS-managed key
   */
  readonly fargateEphemeralStorageKmsKey?: IKey;

  /**
   * Customer KMS Key used to encrypt ECS managed Storage.
   *
   * @see https://docs.aws.amazon.com/AWSCloudFormation/latest/UserGuide/aws-properties-ecs-cluster-managedstorageconfiguration.html#cfn-ecs-cluster-managedstorageconfiguration-kmskeyid
   *
   * @default - Encrypted using AWS-managed key
   */
  readonly kmsKey?: IKeyRef;
}

/**
 * The monitoring configuration for EC2 instances.
 */
export enum InstanceMonitoring {
  /**
   * Basic monitoring (5-minute intervals)
   */
  BASIC = 'BASIC',

  /**
   * Detailed monitoring (1-minute intervals)
   */
  DETAILED = 'DETAILED',
}

/**
 * Propagate tags for Managed Instances.
 */
export enum PropagateManagedInstancesTags {
  /**
   * Propagate tags from the capacity provider
   */
  CAPACITY_PROVIDER = 'CAPACITY_PROVIDER',

  /**
   * Do not propagate tags
   */
  NONE = 'NONE',
}

/**
 * The options for creating a Managed Instances Capacity Provider.
 */
export interface ManagedInstancesCapacityProviderProps {
  /**
   * The name of the capacity provider.
   * If a name is specified, it cannot start with `aws`, `ecs`, or `fargate`.
   * If no name is specified, a default name in the CFNStackName-CFNResourceName-RandomString format is used.
   * If the stack name starts with `aws`, `ecs`, or `fargate`, a unique resource name
   * is generated that starts with `cp-`.
   *
   * @default CloudFormation-generated name
   */
  readonly capacityProviderName?: string;

  /**
   * The IAM role that ECS uses to manage the infrastructure for the capacity provider.
   * This role is used by ECS to perform actions such as launching and terminating instances,
   * managing Auto Scaling Groups, and other infrastructure operations required for the
   * managed instances capacity provider.
   *
   * @default - A new role will be created with the AmazonECSInfrastructureRolePolicyForManagedInstances managed policy
   */
  readonly infrastructureRole?: iam.IRole;

  /**
   * The EC2 instance profile that will be attached to instances launched by this capacity provider.
   * This instance profile must contain the necessary IAM permissions for ECS container instances
   * to register with the cluster and run tasks. At minimum, it should include permissions for
   * ECS agent communication, ECR image pulling, and CloudWatch logging.
   *
   * If you are using Amazon ECS Managed Instances with the AWS-managed Infrastructure policy (`AmazonECSInfrastructureRolePolicyForManagedInstances`),
   * the instance profile must be prefixed with `ecsInstanceRole` for the built in PassRole policy to apply.
   *
   * If you are using a custom policy for the Infrastructure role, the instance profile can have an alternative name.
   * @see https://docs.aws.amazon.com/AmazonECS/latest/developerguide/managed-instances-instance-profile.html
   * @see https://docs.aws.amazon.com/aws-managed-policy/latest/reference/AmazonECSInfrastructureRolePolicyForManagedInstances.html
   *
   * @default - A new instance profile prefixed with 'ecsInstanceRole' will be created with the `AmazonECSInstanceRolePolicyForManagedInstances` managed policy
   */
  readonly ec2InstanceProfile?: iam.IInstanceProfile;

  /**
   * The VPC subnets where EC2 instances will be launched.
   * This array must be non-empty and should contain subnets from the VPC where you want
   * the managed instances to be deployed.
   */
  readonly subnets: ec2.ISubnet[];

  /**
   * The security groups to associate with the launched EC2 instances.
   * These security groups control the network traffic allowed to and from the instances.
   * If not specified, the default security group of the VPC containing the subnets will be used.
   *
   * @default - default security group of the VPC
   */
  readonly securityGroups?: ec2.ISecurityGroup[];

  /**
   * The size of the task volume storage attached to each instance.
   * This storage is used for container images, container logs, and temporary files.
   * Larger storage may be needed for workloads with large container images or
   * applications that generate significant temporary data.
   *
   * @default Size.gibibytes(80)
   */
  readonly taskVolumeStorage?: Size;

  /**
   * The CloudWatch monitoring configuration for the EC2 instances.
   * Determines the granularity of CloudWatch metrics collection for the instances.
   * Detailed monitoring incurs additional costs but provides better observability.
   *
   * @default - no enhanced monitoring (basic monitoring only)
   */
  readonly monitoring?: InstanceMonitoring;

  /**
   * The instance requirements configuration for EC2 instance selection.
   * This allows you to specify detailed requirements for instance selection including
   * vCPU count ranges, memory ranges, CPU manufacturers (Intel, AMD, AWS Graviton),
   * instance generations, network performance requirements, and many other criteria.
   * ECS will automatically select appropriate instance types that meet these requirements.
   *
   * @default - no specific instance requirements, ECS will choose appropriate instances
   */
  readonly instanceRequirements?: InstanceRequirementsConfig;

  /**
   * Specifies whether to propagate tags from the capacity provider to the launched instances.
   * When set to CAPACITY_PROVIDER, tags applied to the capacity provider resource will be
   * automatically applied to all EC2 instances launched by this capacity provider.
   *
   * @default PropagateManagedInstancesTags.NONE - no tag propagation
   */
  readonly propagateTags?: PropagateManagedInstancesTags;
}

/**
 * A Managed Instances Capacity Provider. This allows an ECS cluster to use
 * Managed Instances for task placement with managed infrastructure.
 */
@propertyInjectable
export class ManagedInstancesCapacityProvider extends Construct implements ec2.IConnectable {
  /**
   * Uniquely identifies this class.
   */
  public static readonly PROPERTY_INJECTION_ID: string = 'aws-cdk-lib.aws-ecs.ManagedInstancesCapacityProvider';

  /**
   * Capacity provider name
   */
  readonly capacityProviderName: string;

  /**
<<<<<<< HEAD
   * The IAM role that ECS uses to manage the infrastructure for the capacity provider
   */
  readonly infrastructureRole: iam.IRole;

  /**
   * The EC2 instance profile attached to instances launched by this capacity provider
   */
  readonly ec2InstanceProfile: iam.IInstanceProfile;
=======
   * The network connections associated with this resource.
   */
  readonly connections: ec2.Connections;
>>>>>>> 2bde1a02

  /**
   * The CloudFormation capacity provider resource
   */
  private capacityProvider: CfnCapacityProvider;

  constructor(scope: Construct, id: string, props: ManagedInstancesCapacityProviderProps) {
    super(scope, id);

    // Enhanced CDK Analytics Telemetry
    addConstructMetadata(this, props);

    if (props.subnets.length === 0) {
      throw new ValidationError('Subnets are required and should be non-empty.', this);
    }

    // Create or use provided infrastructure role
    const roleId = `${id}Role`;
    this.infrastructureRole = props.infrastructureRole ?? new iam.Role(this, roleId, {
      assumedBy: new iam.ServicePrincipal('ecs.amazonaws.com'),
      managedPolicies: [
        iam.ManagedPolicy.fromAwsManagedPolicyName('AmazonECSInfrastructureRolePolicyForManagedInstances'),
      ],
    });

    // Create or use provided instance profile
    this.ec2InstanceProfile = props.ec2InstanceProfile ?? this.createDefaultInstanceProfile();

    // Handle capacity provider name generation similar to AsgCapacityProvider
    let capacityProviderName = props.capacityProviderName;
    const capacityProviderNameRegex = /^(?!aws|ecs|fargate).+/gm;
    if (capacityProviderName) {
      if (!(capacityProviderNameRegex.test(capacityProviderName))) {
        throw new ValidationError(`Invalid Capacity Provider Name: ${capacityProviderName}, If a name is specified, it cannot start with aws, ecs, or fargate.`, this);
      }
    } else {
      if (!(capacityProviderNameRegex.test(Stack.of(this).stackName))) {
        // name cannot start with 'aws|ecs|fargate', so append 'cp-'
        // 255 is the max length, subtract 3 because of 'cp-'
        // if the regex condition isn't met, CFN will name the capacity provider
        capacityProviderName = 'cp-' + Names.uniqueResourceName(this, { maxLength: 252, allowedSpecialCharacters: '-_' });
      }
    }

    // Build the managed instances provider configuration
    const managedInstancesProviderConfig: CfnCapacityProvider.ManagedInstancesProviderProperty = {
      infrastructureRoleArn: this.infrastructureRole.roleArn,
      instanceLaunchTemplate: {
        ec2InstanceProfileArn: this.ec2InstanceProfile.instanceProfileArn,
        networkConfiguration: {
          subnets: props.subnets.map((subnet: ec2.ISubnet) => subnet.subnetId),
          ...(props.securityGroups && {
            securityGroups: props.securityGroups.map((sg: ec2.ISecurityGroup) => sg.securityGroupId),
          }),
        },
        ...(props.taskVolumeStorage && {
          storageConfiguration: {
            storageSizeGiB: props.taskVolumeStorage.toGibibytes(),
          },
        }),
        ...(props.monitoring && {
          monitoring: props.monitoring,
        }),
        ...(props.instanceRequirements && {
          instanceRequirements: this.renderInstanceRequirements(props.instanceRequirements),
        }),
      },
      propagateTags: props.propagateTags,
    };

    // Create the capacity provider
    this.capacityProvider = new CfnCapacityProvider(this, id, {
      name: capacityProviderName,
      managedInstancesProvider: managedInstancesProviderConfig,
    });

    this.capacityProviderName = this.capacityProvider.ref;

    this.connections = new ec2.Connections({
      securityGroups: props.securityGroups,
    });

    this.node.defaultChild = this.capacityProvider;
  }

  /**
   * Associates the capacity provider with the specified cluster.
   * This method is called by the cluster when adding the capacity provider.
   */
  public bind(cluster: ICluster): void {
    this.capacityProvider.clusterName = cluster.clusterName;
  }

  /**
   * Creates a default instance profile for ECS managed instances prefixed with "ecsInstanceRole".
   * The created instance profile will have the `AmazonECSInstanceRolePolicyForManagedInstances` managed policy attached.
   * @see https://docs.aws.amazon.com/AmazonECS/latest/developerguide/managed-instances-instance-profile.html
   */
  private createDefaultInstanceProfile(): iam.IInstanceProfile {
    /**
     * The managed policy `AmazonECSInfrastructureRolePolicyForManagedInstances` requires
     * that the instance profile name starts with `ecsInstanceRole` to allow ECS to
     * pass the role to the instances.
     * @see https://docs.aws.amazon.com/aws-managed-policy/latest/reference/AmazonECSInfrastructureRolePolicyForManagedInstances.html
     * @see https://docs.aws.amazon.com/AmazonECS/latest/developerguide/managed-instances-instance-profile.html
     */
    const instanceProfileNamePrefix = 'ecsInstanceRole';
    const roleName = `${instanceProfileNamePrefix}${Names.uniqueResourceName(this, { maxLength: 64 - instanceProfileNamePrefix.length })}`;
    const instanceRole = new iam.Role(this, 'InstanceRole', {
      assumedBy: new iam.ServicePrincipal('ec2.amazonaws.com'),
      roleName,
      managedPolicies: [
        iam.ManagedPolicy.fromAwsManagedPolicyName('AmazonECSInstanceRolePolicyForManagedInstances'),
      ],
    });

    const instanceProfile = new iam.InstanceProfile(this, 'InstanceProfile', {
      instanceProfileName: roleName,
      role: instanceRole,
    });

    return instanceProfile;
  }

  /**
   * Converts EC2 InstanceRequirementsConfig directly to CloudFormation format for ECS Managed Instances
   */
  private renderInstanceRequirements(
    instanceRequirements: InstanceRequirementsConfig,
  ): CfnCapacityProvider.InstanceRequirementsRequestProperty {
    // Validate that allowedInstanceTypes and excludedInstanceTypes are not both specified
    if (instanceRequirements.allowedInstanceTypes && instanceRequirements.allowedInstanceTypes.length > 0 &&
        instanceRequirements.excludedInstanceTypes && instanceRequirements.excludedInstanceTypes.length > 0) {
      throw new ValidationError('Cannot specify both allowedInstanceTypes and excludedInstanceTypes. Use one or the other.', this);
    }

    // Validate that spotMaxPricePercentageOverLowestPrice and onDemandMaxPricePercentageOverLowestPrice are not both specified
    if (instanceRequirements.spotMaxPricePercentageOverLowestPrice !== undefined &&
        instanceRequirements.onDemandMaxPricePercentageOverLowestPrice !== undefined) {
      throw new ValidationError('Cannot specify both spotMaxPricePercentageOverLowestPrice and onDemandMaxPricePercentageOverLowestPrice. Use one or the other.', this);
    }

    return {
      vCpuCount: {
        min: instanceRequirements.vCpuCountMin,
        max: instanceRequirements.vCpuCountMax,
      },
      memoryMiB: {
        min: instanceRequirements.memoryMin.toMebibytes(),
        max: instanceRequirements.memoryMax?.toMebibytes(),
      },
      acceleratorCount: (instanceRequirements.acceleratorCountMin !== undefined ||
          instanceRequirements.acceleratorCountMax !== undefined) ? {
          min: instanceRequirements.acceleratorCountMin,
          max: instanceRequirements.acceleratorCountMax,
        } : undefined,
      acceleratorManufacturers: instanceRequirements.acceleratorManufacturers?.map(m => m.toString()),
      acceleratorNames: instanceRequirements.acceleratorNames?.map(n => n.toString()),
      acceleratorTotalMemoryMiB: (instanceRequirements.acceleratorTotalMemoryMin !== undefined ||
          instanceRequirements.acceleratorTotalMemoryMax !== undefined) ? {
          min: instanceRequirements.acceleratorTotalMemoryMin?.toMebibytes(),
          max: instanceRequirements.acceleratorTotalMemoryMax?.toMebibytes(),
        } : undefined,
      acceleratorTypes: instanceRequirements.acceleratorTypes?.map(t => t.toString()),
      allowedInstanceTypes: instanceRequirements.allowedInstanceTypes,
      bareMetal: instanceRequirements.bareMetal?.toString(),
      baselineEbsBandwidthMbps: (instanceRequirements.baselineEbsBandwidthMbpsMin !== undefined ||
          instanceRequirements.baselineEbsBandwidthMbpsMax !== undefined) ? {
          min: instanceRequirements.baselineEbsBandwidthMbpsMin,
          max: instanceRequirements.baselineEbsBandwidthMbpsMax,
        } : undefined,
      burstablePerformance: instanceRequirements.burstablePerformance?.toString(),
      cpuManufacturers: instanceRequirements.cpuManufacturers?.map(m => m.toString()),
      excludedInstanceTypes: instanceRequirements.excludedInstanceTypes,
      instanceGenerations: instanceRequirements.instanceGenerations?.map(g => g.toString()),
      localStorage: instanceRequirements.localStorage?.toString(),
      localStorageTypes: instanceRequirements.localStorageTypes?.map(t => t.toString()),
      maxSpotPriceAsPercentageOfOptimalOnDemandPrice:
        instanceRequirements.maxSpotPriceAsPercentageOfOptimalOnDemandPrice,
      memoryGiBPerVCpu: (instanceRequirements.memoryPerVCpuMin !== undefined ||
          instanceRequirements.memoryPerVCpuMax !== undefined) ? {
          min: instanceRequirements.memoryPerVCpuMin?.toGibibytes(),
          max: instanceRequirements.memoryPerVCpuMax?.toGibibytes(),
        } : undefined,
      networkBandwidthGbps: (instanceRequirements.networkBandwidthGbpsMin !== undefined ||
          instanceRequirements.networkBandwidthGbpsMax !== undefined) ? {
          min: instanceRequirements.networkBandwidthGbpsMin,
          max: instanceRequirements.networkBandwidthGbpsMax,
        } : undefined,
      networkInterfaceCount: (instanceRequirements.networkInterfaceCountMin !== undefined ||
          instanceRequirements.networkInterfaceCountMax !== undefined) ? {
          min: instanceRequirements.networkInterfaceCountMin,
          max: instanceRequirements.networkInterfaceCountMax,
        } : undefined,
      onDemandMaxPricePercentageOverLowestPrice: instanceRequirements.onDemandMaxPricePercentageOverLowestPrice,
      requireHibernateSupport: instanceRequirements.requireHibernateSupport,
      spotMaxPricePercentageOverLowestPrice: instanceRequirements.spotMaxPricePercentageOverLowestPrice,
      totalLocalStorageGb: (instanceRequirements.totalLocalStorageGBMin !== undefined ||
          instanceRequirements.totalLocalStorageGBMax !== undefined) ? {
          min: instanceRequirements.totalLocalStorageGBMin,
          max: instanceRequirements.totalLocalStorageGBMax,
        } : undefined,
    };
  }
}

/**
 * An Auto Scaling Group Capacity Provider. This allows an ECS cluster to target
 * a specific EC2 Auto Scaling Group for the placement of tasks. Optionally (and
 * recommended), ECS can manage the number of instances in the ASG to fit the
 * tasks, and can ensure that instances are not prematurely terminated while
 * there are still tasks running on them.
 */
@propertyInjectable
export class AsgCapacityProvider extends Construct {
  /**
   * Uniquely identifies this class.
   */
  public static readonly PROPERTY_INJECTION_ID: string = 'aws-cdk-lib.aws-ecs.AsgCapacityProvider';

  /**
   * Capacity provider name
   * @default Chosen by CloudFormation
   */
  readonly capacityProviderName: string;

  /**
   * Auto Scaling Group
   */
  readonly autoScalingGroup: autoscaling.AutoScalingGroup;

  /**
   * Auto Scaling Group machineImageType.
   */
  readonly machineImageType: MachineImageType;

  /**
   * Whether managed termination protection is enabled.
   */
  readonly enableManagedTerminationProtection?: boolean;

  /**
   * Whether managed draining is enabled.
   */
  readonly enableManagedDraining?: boolean;

  /**
   * Specifies whether the containers can access the container instance role.
   *
   * @deprecated See https://github.com/aws/aws-cdk/discussions/32609
   * @default true if @aws-cdk/aws-ecs:disableEcsImdsBlocking feature flag is set to true.
   *   false if @aws-cdk/aws-ecs:disableEcsImdsBlocking is set to false.
   */
  readonly canContainersAccessInstanceRole?: boolean;

  constructor(scope: Construct, id: string, props: AsgCapacityProviderProps) {
    super(scope, id);
    let capacityProviderName = props.capacityProviderName;
    this.autoScalingGroup = props.autoScalingGroup as autoscaling.AutoScalingGroup;
    this.machineImageType = props.machineImageType ?? MachineImageType.AMAZON_LINUX_2;
    this.canContainersAccessInstanceRole = getCanContainersAccessInstanceRoleDefault(
      props.canContainersAccessInstanceRole, FeatureFlags.of(this).isEnabled(Disable_ECS_IMDS_Blocking));
    this.enableManagedTerminationProtection = props.enableManagedTerminationProtection ?? true;
    this.enableManagedDraining = props.enableManagedDraining;

    let managedDraining = undefined;
    if (this.enableManagedDraining != undefined) {
      managedDraining = this.enableManagedDraining ? 'ENABLED' : 'DISABLED';
    }

    if (this.enableManagedTerminationProtection && props.enableManagedScaling === false) {
      throw new ValidationError('Cannot enable Managed Termination Protection on a Capacity Provider when Managed Scaling is disabled. Either enable Managed Scaling or disable Managed Termination Protection.', this);
    }
    if (this.enableManagedTerminationProtection) {
      if (this.autoScalingGroup instanceof autoscaling.AutoScalingGroup) {
        this.autoScalingGroup.protectNewInstancesFromScaleIn();
      } else {
        throw new ValidationError('Cannot enable Managed Termination Protection on a Capacity Provider when providing an imported AutoScalingGroup.', this);
      }
    }

    const capacityProviderNameRegex = /^(?!aws|ecs|fargate).+/gm;
    if (capacityProviderName) {
      if (!(capacityProviderNameRegex.test(capacityProviderName))) {
        throw new ValidationError(`Invalid Capacity Provider Name: ${capacityProviderName}, If a name is specified, it cannot start with aws, ecs, or fargate.`, this);
      }
    } else {
      if (!(capacityProviderNameRegex.test(Stack.of(this).stackName))) {
        // name cannot start with 'aws|ecs|fargate', so append 'cp-'
        // 255 is the max length, subtract 3 because of 'cp-'
        // if the regex condition isn't met, CFN will name the capacity provider
        capacityProviderName = 'cp-' + Names.uniqueResourceName(this, { maxLength: 252, allowedSpecialCharacters: '-_' });
      }
    }

    if (props.instanceWarmupPeriod && !Token.isUnresolved(props.instanceWarmupPeriod)) {
      if (props.instanceWarmupPeriod < 0 || props.instanceWarmupPeriod > 10000) {
        throw new ValidationError(`InstanceWarmupPeriod must be between 0 and 10000 inclusive, got: ${props.instanceWarmupPeriod}.`, this);
      }
    }

    const capacityProvider = new CfnCapacityProvider(this, id, {
      name: capacityProviderName,
      autoScalingGroupProvider: {
        autoScalingGroupArn: this.autoScalingGroup.autoScalingGroupName,
        managedScaling: props.enableManagedScaling === false ? undefined : {
          status: 'ENABLED',
          targetCapacity: props.targetCapacityPercent || 100,
          maximumScalingStepSize: props.maximumScalingStepSize,
          minimumScalingStepSize: props.minimumScalingStepSize,
          instanceWarmupPeriod: props.instanceWarmupPeriod,
        },
        managedTerminationProtection: this.enableManagedTerminationProtection ? 'ENABLED' : 'DISABLED',
        managedDraining: managedDraining,
      },
    });

    this.capacityProviderName = capacityProvider.ref;
  }
}

/**
 * A visitor that adds a capacity provider association to a Cluster only if
 * the caller created any EC2 Capacity Providers.
 */
class MaybeCreateCapacityProviderAssociations implements IAspect {
  private scope: Cluster;
  private id: string;
  private resource?: CfnClusterCapacityProviderAssociations;

  constructor(scope: Cluster, id: string) {
    this.scope = scope;
    this.id = id;
  }

  public visit(node: IConstruct): void {
    if (Cluster.isCluster(node)) {
      if ((this.scope.defaultCapacityProviderStrategy.length > 0
          || (this.scope.capacityProviderNames.length > 0 || this.scope.clusterScopedCapacityProviderNames.length > 0) && !this.resource)) {
        this.resource = new CfnClusterCapacityProviderAssociations(this.scope, this.id, {
          cluster: node.clusterName,
          defaultCapacityProviderStrategy: this.scope.defaultCapacityProviderStrategy,
          capacityProviders: this.scope.capacityProviderNames,
        });
      }
    }
  }
}<|MERGE_RESOLUTION|>--- conflicted
+++ resolved
@@ -1674,7 +1674,6 @@
   readonly capacityProviderName: string;
 
   /**
-<<<<<<< HEAD
    * The IAM role that ECS uses to manage the infrastructure for the capacity provider
    */
   readonly infrastructureRole: iam.IRole;
@@ -1683,11 +1682,11 @@
    * The EC2 instance profile attached to instances launched by this capacity provider
    */
   readonly ec2InstanceProfile: iam.IInstanceProfile;
-=======
+
+  /**
    * The network connections associated with this resource.
    */
   readonly connections: ec2.Connections;
->>>>>>> 2bde1a02
 
   /**
    * The CloudFormation capacity provider resource
