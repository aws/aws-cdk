--- conflicted
+++ resolved
@@ -1939,10 +1939,6 @@
 });
 ```
 
-<<<<<<< HEAD
-## Daemon scheduling strategy
-You can specify whether service use Daemon scheduling strategy by specifying `daemon` option in Service constructs. See [differences between Daemon and Replica scheduling strategy](https://docs.aws.amazon.com/AmazonECS/latest/developerguide/ecs_services.html)
-=======
 ## Service Connect TLS
 
 Service Connect TLS is a feature that allows you to secure the communication between services using TLS.
@@ -1954,24 +1950,10 @@
 - `role`: The IAM role that's associated with the Service Connect TLS.
 - `awsPcaAuthorityArn`: The ARN of the certificate root authority that secures your service.
 - `kmsKey`: The KMS key used for encryption and decryption.
->>>>>>> 6b9e47a1
-
-```ts
-declare const cluster: ecs.Cluster;
-declare const taskDefinition: ecs.TaskDefinition;
-<<<<<<< HEAD
-
-new ecs.Ec2Service(this, 'Ec2Service', {
-  cluster,
-  taskDefinition,
-  daemon: true,
-});
-
-new ecs.ExternalService(this, 'ExternalService', {
-  cluster,
-  taskDefinition,
-  daemon: true,
-=======
+
+```ts
+declare const cluster: ecs.Cluster;
+declare const taskDefinition: ecs.TaskDefinition;
 declare const kmsKey: kms.IKey;
 declare const role: iam.IRole;
 
@@ -1991,6 +1973,25 @@
     ],
     namespace: 'sample namespace',
   },
->>>>>>> 6b9e47a1
+});
+```
+
+## Daemon scheduling strategy
+You can specify whether service use Daemon scheduling strategy by specifying `daemon` option in Service constructs. See [differences between Daemon and Replica scheduling strategy](https://docs.aws.amazon.com/AmazonECS/latest/developerguide/ecs_services.html)
+
+```ts
+declare const cluster: ecs.Cluster;
+declare const taskDefinition: ecs.TaskDefinition;
+
+new ecs.Ec2Service(this, 'Ec2Service', {
+  cluster,
+  taskDefinition,
+  daemon: true,
+});
+
+new ecs.ExternalService(this, 'ExternalService', {
+  cluster,
+  taskDefinition,
+  daemon: true,
 });
 ```