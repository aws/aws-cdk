# Amazon ECS Construct Library


This package contains constructs for working with **Amazon Elastic Container
Service** (Amazon ECS).

Amazon Elastic Container Service (Amazon ECS) is a fully managed container orchestration service.

For further information on Amazon ECS,
see the [Amazon ECS documentation](https://docs.aws.amazon.com/ecs)

The following example creates an Amazon ECS cluster, adds capacity to it, and
runs a service on it:

```ts
declare const vpc: ec2.Vpc;

// Create an ECS cluster
const cluster = new ecs.Cluster(this, 'Cluster', { vpc });

// Add capacity to it
cluster.addCapacity('DefaultAutoScalingGroupCapacity', {
  instanceType: new ec2.InstanceType("t2.xlarge"),
  desiredCapacity: 3,
});

const taskDefinition = new ecs.Ec2TaskDefinition(this, 'TaskDef');

taskDefinition.addContainer('DefaultContainer', {
  image: ecs.ContainerImage.fromRegistry("amazon/amazon-ecs-sample"),
  memoryLimitMiB: 512,
});

// Instantiate an Amazon ECS Service
const ecsService = new ecs.Ec2Service(this, 'Service', {
  cluster,
  taskDefinition,
  minHealthyPercent: 100,
});
```

For a set of constructs defining common ECS architectural patterns, see the `aws-cdk-lib/aws-ecs-patterns` package.

## Launch Types: AWS Fargate vs Amazon EC2 vs AWS ECS Anywhere

There are three sets of constructs in this library:

- Use the `Ec2TaskDefinition` and `Ec2Service` constructs to run tasks on Amazon EC2 instances running in your account.
- Use the `FargateTaskDefinition` and `FargateService` constructs to run tasks on
  instances that are managed for you by AWS.
- Use the `ExternalTaskDefinition` and `ExternalService` constructs to run AWS ECS Anywhere tasks on self-managed infrastructure.

Here are the main differences:

- **Amazon EC2**: instances are under your control. Complete control of task to host
  allocation. Required to specify at least a memory reservation or limit for
  every container. Can use Host, Bridge and AwsVpc networking modes. Can attach
  Classic Load Balancer. Can share volumes between container and host.
- **AWS Fargate**: tasks run on AWS-managed instances, AWS manages task to host
  allocation for you. Requires specification of memory and cpu sizes at the
  taskdefinition level. Only supports AwsVpc networking modes and
  Application/Network Load Balancers. Only the AWS log driver is supported.
  Many host features are not supported such as adding kernel capabilities
  and mounting host devices/volumes inside the container.
- **AWS ECS Anywhere**: tasks are run and managed by AWS ECS Anywhere on infrastructure
  owned by the customer. Bridge, Host and None networking modes are supported. Does not
  support autoscaling, load balancing, cloudmap or attachment of volumes.

For more information on Amazon EC2 vs AWS Fargate, networking and ECS Anywhere see the AWS Documentation:
[AWS Fargate](https://docs.aws.amazon.com/AmazonECS/latest/developerguide/AWS_Fargate.html),
[Task Networking](https://docs.aws.amazon.com/AmazonECS/latest/developerguide/task-networking.html),
[ECS Anywhere](https://aws.amazon.com/ecs/anywhere/)

## Clusters

A `Cluster` defines the infrastructure to run your
tasks on. You can run many tasks on a single cluster.

The following code creates a cluster that can run AWS Fargate tasks:

```ts
declare const vpc: ec2.Vpc;

const cluster = new ecs.Cluster(this, 'Cluster', {
  vpc,
});
```

By default, storage is encrypted with AWS-managed key. You can specify customer-managed key using:
```ts
declare const key: kms.Key;

const cluster = new ecs.Cluster(this, 'Cluster', {
  managedStorageConfiguration: {
    fargateEphemeralStorageKmsKey: key,
    kmsKey: key,
  },
});
```

The following code imports an existing cluster using the ARN which can be used to
import an Amazon ECS service either EC2 or Fargate.

```ts
const clusterArn = 'arn:aws:ecs:us-east-1:012345678910:cluster/clusterName';

const cluster = ecs.Cluster.fromClusterArn(this, 'Cluster', clusterArn);
```

To use tasks with Amazon EC2 launch-type, you have to add capacity to
the cluster in order for tasks to be scheduled on your instances.  Typically,
you add an AutoScalingGroup with instances running the latest
Amazon ECS-optimized AMI to the cluster. There is a method to build and add such an
AutoScalingGroup automatically, or you can supply a customized AutoScalingGroup
that you construct yourself. It's possible to add multiple AutoScalingGroups
with various instance types.

The following example creates an Amazon ECS cluster and adds capacity to it:

```ts
declare const vpc: ec2.Vpc;

const cluster = new ecs.Cluster(this, 'Cluster', {
  vpc,
});

// Either add default capacity
cluster.addCapacity('DefaultAutoScalingGroupCapacity', {
  instanceType: new ec2.InstanceType("t2.xlarge"),
  desiredCapacity: 3,
});

// Or add customized capacity. Be sure to start the Amazon ECS-optimized AMI.
const autoScalingGroup = new autoscaling.AutoScalingGroup(this, 'ASG', {
  vpc,
  instanceType: new ec2.InstanceType('t2.xlarge'),
  machineImage: ecs.EcsOptimizedImage.amazonLinux(),
  // Or use Amazon ECS-Optimized Amazon Linux 2 AMI
  // machineImage: EcsOptimizedImage.amazonLinux2(),
  desiredCapacity: 3,
  // ... other options here ...
});

const capacityProvider = new ecs.AsgCapacityProvider(this, 'AsgCapacityProvider', {
  autoScalingGroup,
});
cluster.addAsgCapacityProvider(capacityProvider);
```

If you omit the property `vpc`, the construct will create a new VPC with two AZs.

By default, all machine images will auto-update to the latest version
on each deployment, causing a replacement of the instances in your AutoScalingGroup
if the AMI has been updated since the last deployment.

If task draining is enabled, ECS will transparently reschedule tasks on to the new
instances before terminating your old instances. If you have disabled task draining,
the tasks will be terminated along with the instance. To prevent that, you
can pick a non-updating AMI by passing `cacheInContext: true`, but be sure
to periodically update to the latest AMI manually by using the [CDK CLI
context management commands](https://docs.aws.amazon.com/cdk/latest/guide/context.html):

```ts
declare const vpc: ec2.Vpc;
const autoScalingGroup = new autoscaling.AutoScalingGroup(this, 'ASG', {
  machineImage: ecs.EcsOptimizedImage.amazonLinux({ cachedInContext: true }),
  vpc,
  instanceType: new ec2.InstanceType('t2.micro'),
});
```

To customize the cache key, use the `additionalCacheKey` parameter.
This allows you to have multiple lookups with the same parameters
cache their values separately. This can be useful if you want to
scope the context variable to a construct (ie, using `additionalCacheKey: this.node.path`),
so that if the value in the cache needs to be updated, it does not need to be updated
for all constructs at the same time.

```ts
declare const vpc: ec2.Vpc;
const autoScalingGroup = new autoscaling.AutoScalingGroup(this, 'ASG', {
  machineImage: ecs.EcsOptimizedImage.amazonLinux({ cachedInContext: true, additionalCacheKey: this.node.path }),
  vpc,
  instanceType: new ec2.InstanceType('t2.micro'),
});
```

To use `LaunchTemplate` with `AsgCapacityProvider`, make sure to specify the `userData` in the `LaunchTemplate`:

```ts
declare const vpc: ec2.Vpc;
const launchTemplate = new ec2.LaunchTemplate(this, 'ASG-LaunchTemplate', {
  instanceType: new ec2.InstanceType('t3.medium'),
  machineImage: ecs.EcsOptimizedImage.amazonLinux2(),
  userData: ec2.UserData.forLinux(),
});

const autoScalingGroup = new autoscaling.AutoScalingGroup(this, 'ASG', {
  vpc,
  mixedInstancesPolicy: {
    instancesDistribution: {
      onDemandPercentageAboveBaseCapacity: 50,
    },
    launchTemplate: launchTemplate,
  },
});

const cluster = new ecs.Cluster(this, 'Cluster', { vpc });

const capacityProvider = new ecs.AsgCapacityProvider(this, 'AsgCapacityProvider', {
  autoScalingGroup,
  machineImageType: ecs.MachineImageType.AMAZON_LINUX_2,
});

cluster.addAsgCapacityProvider(capacityProvider);
```

The following code retrieve the Amazon Resource Names (ARNs) of tasks that are a part of a specified ECS cluster.
It's useful when you want to grant permissions to a task to access other AWS resources.

```ts
declare const cluster: ecs.Cluster;
declare const taskDefinition: ecs.TaskDefinition;
const taskARNs = cluster.arnForTasks('*'); // arn:aws:ecs:<region>:<regionId>:task/<clusterName>/*

// Grant the task permission to access other AWS resources
taskDefinition.addToTaskRolePolicy(
  new iam.PolicyStatement({
    actions: ['ecs:UpdateTaskProtection'],
    resources: [taskARNs],
  })
)
```

To manage task protection settings in an ECS cluster, you can use the `grantTaskProtection` method.
This method grants the `ecs:UpdateTaskProtection` permission to a specified IAM entity.

```ts
// Assume 'cluster' is an instance of ecs.Cluster
declare const cluster: ecs.Cluster;
declare const taskRole: iam.Role;

// Grant ECS Task Protection permissions to the role
// Now 'taskRole' has the 'ecs:UpdateTaskProtection' permission on all tasks in the cluster
cluster.grantTaskProtection(taskRole);
```

### Bottlerocket

[Bottlerocket](https://aws.amazon.com/bottlerocket/) is a Linux-based open source operating system that is
purpose-built by AWS for running containers. You can launch Amazon ECS container instances with the Bottlerocket AMI.

The following example will create a capacity with self-managed Amazon EC2 capacity of 2 `c5.large` Linux instances running with `Bottlerocket` AMI.

The following example adds Bottlerocket capacity to the cluster:

```ts
declare const cluster: ecs.Cluster;

cluster.addCapacity('bottlerocket-asg', {
  minCapacity: 2,
  instanceType: new ec2.InstanceType('c5.large'),
  machineImage: new ecs.BottleRocketImage(),
});
```

You can also specify an NVIDIA-compatible AMI such as in this example:

```ts
declare const cluster: ecs.Cluster;

cluster.addCapacity('bottlerocket-asg', {
  instanceType: new ec2.InstanceType('p3.2xlarge'),
  machineImage: new ecs.BottleRocketImage({
      variant: ecs.BottlerocketEcsVariant.AWS_ECS_2_NVIDIA,
  }),
});
```

### ARM64 (Graviton) Instances

To launch instances with ARM64 hardware, you can use the Amazon ECS-optimized
Amazon Linux 2 (arm64) AMI. Based on Amazon Linux 2, this AMI is recommended
for use when launching your EC2 instances that are powered by Arm-based AWS
Graviton Processors.

```ts
declare const cluster: ecs.Cluster;

cluster.addCapacity('graviton-cluster', {
  minCapacity: 2,
  instanceType: new ec2.InstanceType('c6g.large'),
  machineImage: ecs.EcsOptimizedImage.amazonLinux2(ecs.AmiHardwareType.ARM),
});
```

Bottlerocket is also supported:

```ts
declare const cluster: ecs.Cluster;

cluster.addCapacity('graviton-cluster', {
  minCapacity: 2,
  instanceType: new ec2.InstanceType('c6g.large'),
  machineImageType: ecs.MachineImageType.BOTTLEROCKET,
});
```

### Amazon Linux 2 (Neuron) Instances

To launch Amazon EC2 Inf1, Trn1 or Inf2 instances, you can use the Amazon ECS optimized Amazon Linux 2 (Neuron) AMI. It comes pre-configured with AWS Inferentia and AWS Trainium drivers and the AWS Neuron runtime for Docker which makes running machine learning inference workloads easier on Amazon ECS.

```ts
declare const cluster: ecs.Cluster;

cluster.addCapacity('neuron-cluster', {
  minCapacity: 2,
  instanceType: new ec2.InstanceType('inf1.xlarge'),
  machineImage: ecs.EcsOptimizedImage.amazonLinux2(ecs.AmiHardwareType.NEURON),
});
```

### Spot Instances

To add spot instances into the cluster, you must specify the `spotPrice` in the `ecs.AddCapacityOptions` and optionally enable the `spotInstanceDraining` property.

```ts
declare const cluster: ecs.Cluster;

// Add an AutoScalingGroup with spot instances to the existing cluster
cluster.addCapacity('AsgSpot', {
  maxCapacity: 2,
  minCapacity: 2,
  desiredCapacity: 2,
  instanceType: new ec2.InstanceType('c5.xlarge'),
  spotPrice: '0.0735',
  // Enable the Automated Spot Draining support for Amazon ECS
  spotInstanceDraining: true,
});
```

### SNS Topic Encryption

When the `ecs.AddCapacityOptions` that you provide has a non-zero `taskDrainTime` (the default) then an SNS topic and Lambda are created to ensure that the
cluster's instances have been properly drained of tasks before terminating. The SNS Topic is sent the instance-terminating lifecycle event from the AutoScalingGroup,
and the Lambda acts on that event. If you wish to engage [server-side encryption](https://docs.aws.amazon.com/sns/latest/dg/sns-data-encryption.html) for this SNS Topic
then you may do so by providing a KMS key for the `topicEncryptionKey` property of `ecs.AddCapacityOptions`.

```ts
// Given
declare const cluster: ecs.Cluster;
declare const key: kms.Key;
// Then, use that key to encrypt the lifecycle-event SNS Topic.
cluster.addCapacity('ASGEncryptedSNS', {
  instanceType: new ec2.InstanceType("t2.xlarge"),
  desiredCapacity: 3,
  topicEncryptionKey: key,
});
```

### Container Insights

On a cluster, CloudWatch Container Insights can be enabled by setting the `containerInsightsV2` property. [Container Insights](https://docs.aws.amazon.com/AmazonECS/latest/developerguide/cloudwatch-container-insights.html) 
can be disabled, enabled, or enhanced.

```ts
const cluster = new ecs.Cluster(this, 'Cluster', {
  containerInsightsV2: ecs.ContainerInsights.ENHANCED
});
```

## Task definitions

A task definition describes what a single copy of a **task** should look like.
A task definition has one or more containers; typically, it has one
main container (the *default container* is the first one that's added
to the task definition, and it is marked *essential*) and optionally
some supporting containers which are used to support the main container,
doings things like upload logs or metrics to monitoring services.

To run a task or service with Amazon EC2 launch type, use the `Ec2TaskDefinition`. For AWS Fargate tasks/services, use the
`FargateTaskDefinition`. For AWS ECS Anywhere use the `ExternalTaskDefinition`. These classes
provide simplified APIs that only contain properties relevant for each specific launch type.

For a `FargateTaskDefinition`, specify the task size (`memoryLimitMiB` and `cpu`):

```ts
const fargateTaskDefinition = new ecs.FargateTaskDefinition(this, 'TaskDef', {
  memoryLimitMiB: 512,
  cpu: 256,
});
```

On Fargate Platform Version 1.4.0 or later, you may specify up to 200GiB of
[ephemeral storage](https://docs.aws.amazon.com/AmazonECS/latest/developerguide/fargate-task-storage.html#fargate-task-storage-pv14):

```ts
const fargateTaskDefinition = new ecs.FargateTaskDefinition(this, 'TaskDef', {
  memoryLimitMiB: 512,
  cpu: 256,
  ephemeralStorageGiB: 100,
});
```

To specify the process namespace to use for the containers in the task, use the `pidMode` property:

```ts
const fargateTaskDefinition = new ecs.FargateTaskDefinition(this, 'TaskDef', {
  runtimePlatform: {
    operatingSystemFamily: ecs.OperatingSystemFamily.LINUX,
    cpuArchitecture: ecs.CpuArchitecture.ARM64,
  },
  memoryLimitMiB: 512,
  cpu: 256,
  pidMode: ecs.PidMode.TASK,
});
```

**Note:** `pidMode` is only supported for tasks that are hosted on AWS Fargate if the tasks are using platform version 1.4.0
or later (Linux). Only the `task` option is supported for Linux containers. `pidMode` isn't supported for Windows containers on Fargate.
If `pidMode` is specified for a Fargate task, then `runtimePlatform.operatingSystemFamily` must also be specified.

To add containers to a task definition, call `addContainer()`:

```ts
const fargateTaskDefinition = new ecs.FargateTaskDefinition(this, 'TaskDef', {
  memoryLimitMiB: 512,
  cpu: 256,
});
const container = fargateTaskDefinition.addContainer("WebContainer", {
  // Use an image from DockerHub
  image: ecs.ContainerImage.fromRegistry("amazon/amazon-ecs-sample"),
  // ... other options here ...
});
```

For an `Ec2TaskDefinition`:

```ts
const ec2TaskDefinition = new ecs.Ec2TaskDefinition(this, 'TaskDef', {
  networkMode: ecs.NetworkMode.BRIDGE,
});

const container = ec2TaskDefinition.addContainer("WebContainer", {
  // Use an image from DockerHub
  image: ecs.ContainerImage.fromRegistry("amazon/amazon-ecs-sample"),
  memoryLimitMiB: 1024,
  // ... other options here ...
});
```

For an `ExternalTaskDefinition`:

```ts
const externalTaskDefinition = new ecs.ExternalTaskDefinition(this, 'TaskDef');

const container = externalTaskDefinition.addContainer("WebContainer", {
  // Use an image from DockerHub
  image: ecs.ContainerImage.fromRegistry("amazon/amazon-ecs-sample"),
  memoryLimitMiB: 1024,
  // ... other options here ...
});
```

You can specify container properties when you add them to the task definition, or with various methods, e.g.:

To add a port mapping when adding a container to the task definition, specify the `portMappings` option:

```ts
declare const taskDefinition: ecs.TaskDefinition;

taskDefinition.addContainer("WebContainer", {
  image: ecs.ContainerImage.fromRegistry("amazon/amazon-ecs-sample"),
  memoryLimitMiB: 1024,
  portMappings: [{ containerPort: 3000 }],
});
```

To add port mappings directly to a container definition, call `addPortMappings()`:

```ts
declare const container: ecs.ContainerDefinition;

container.addPortMappings({
  containerPort: 3000,
});
```

Sometimes it is useful to be able to configure port ranges for a container, e.g. to run applications such as game servers
and real-time streaming which typically require multiple ports to be opened simultaneously. This feature is supported on
both Linux and Windows operating systems for both the EC2 and AWS Fargate launch types. There is a maximum limit of 100
port ranges per container, and you cannot specify overlapping port ranges.

Docker recommends that you turn off the `docker-proxy` in the Docker daemon config file when you have a large number of ports.
For more information, see [Issue #11185](https://github.com/moby/moby/issues/11185) on the GitHub website.

```ts
declare const container: ecs.ContainerDefinition;

container.addPortMappings({
    containerPort: ecs.ContainerDefinition.CONTAINER_PORT_USE_RANGE,
    containerPortRange: '8080-8081',
});
```

To add data volumes to a task definition, call `addVolume()`:

```ts
const fargateTaskDefinition = new ecs.FargateTaskDefinition(this, 'TaskDef', {
  memoryLimitMiB: 512,
  cpu: 256,
});
const volume = {
  // Use an Elastic FileSystem
  name: "mydatavolume",
  efsVolumeConfiguration: {
    fileSystemId: "EFS",
    // ... other options here ...
  },
};

const container = fargateTaskDefinition.addVolume(volume);
```

> Note: ECS Anywhere doesn't support volume attachments in the task definition.

To use a TaskDefinition that can be used with either Amazon EC2 or
AWS Fargate launch types, use the `TaskDefinition` construct.

When creating a task definition you have to specify what kind of
tasks you intend to run: Amazon EC2, AWS Fargate, or both.
The following example uses both:

```ts
const taskDefinition = new ecs.TaskDefinition(this, 'TaskDef', {
  memoryMiB: '512',
  cpu: '256',
  networkMode: ecs.NetworkMode.AWS_VPC,
  compatibility: ecs.Compatibility.EC2_AND_FARGATE,
});
```

To grant a principal permission to run your `TaskDefinition`, you can use the `TaskDefinition.grantRun()` method:

```ts
declare const role: iam.IGrantable;
const taskDef = new ecs.TaskDefinition(this, 'TaskDef', {
  cpu: '512',
  memoryMiB: '512',
  compatibility: ecs.Compatibility.EC2_AND_FARGATE,
});

// Gives role required permissions to run taskDef
taskDef.grantRun(role);
```

To deploy containerized applications that require the allocation of standard input (stdin) or a terminal (tty), use the `interactive` property.

This parameter corresponds to `OpenStdin` in the [Create a container](https://docs.docker.com/engine/api/v1.35/#tag/Container/operation/ContainerCreate) section of the [Docker Remote API](https://docs.docker.com/engine/api/v1.35/)
and the `--interactive` option to [docker run](https://docs.docker.com/engine/reference/run/#security-configuration).

```ts
declare const taskDefinition: ecs.TaskDefinition;

taskDefinition.addContainer("Container", {
  image: ecs.ContainerImage.fromRegistry("amazon/amazon-ecs-sample"),
  interactive: true,
});
```

### Images

Images supply the software that runs inside the container. Images can be
obtained from either DockerHub or from ECR repositories, built directly from a local Dockerfile, or use an existing tarball.

- `ecs.ContainerImage.fromRegistry(imageName)`: use a public image.
- `ecs.ContainerImage.fromRegistry(imageName, { credentials: mySecret })`: use a private image that requires credentials.
- `ecs.ContainerImage.fromEcrRepository(repo, tagOrDigest)`: use the given ECR repository as the image
  to start. If no tag or digest is provided, "latest" is assumed.
- `ecs.ContainerImage.fromAsset('./image')`: build and upload an
  image directly from a `Dockerfile` in your source directory.
- `ecs.ContainerImage.fromDockerImageAsset(asset)`: uses an existing
  `aws-cdk-lib/aws-ecr-assets.DockerImageAsset` as a container image.
- `ecs.ContainerImage.fromTarball(file)`: use an existing tarball.
- `new ecs.TagParameterContainerImage(repository)`: use the given ECR repository as the image
  but a CloudFormation parameter as the tag.

### Environment variables

To pass environment variables to the container, you can use the `environment`, `environmentFiles`, and `secrets` props.

```ts
declare const secret: secretsmanager.Secret;
declare const dbSecret: secretsmanager.Secret;
declare const parameter: ssm.StringParameter;
declare const taskDefinition: ecs.TaskDefinition;
declare const s3Bucket: s3.Bucket;

const newContainer = taskDefinition.addContainer('container', {
  image: ecs.ContainerImage.fromRegistry("amazon/amazon-ecs-sample"),
  memoryLimitMiB: 1024,
  environment: { // clear text, not for sensitive data
    STAGE: 'prod',
  },
  environmentFiles: [ // list of environment files hosted either on local disk or S3
    ecs.EnvironmentFile.fromAsset('./demo-env-file.env'),
    ecs.EnvironmentFile.fromBucket(s3Bucket, 'assets/demo-env-file.env'),
  ],
  secrets: { // Retrieved from AWS Secrets Manager or AWS Systems Manager Parameter Store at container start-up.
    SECRET: ecs.Secret.fromSecretsManager(secret),
    DB_PASSWORD: ecs.Secret.fromSecretsManager(dbSecret, 'password'), // Reference a specific JSON field, (requires platform version 1.4.0 or later for Fargate tasks)
    API_KEY: ecs.Secret.fromSecretsManagerVersion(secret, { versionId: '12345' }, 'apiKey'), // Reference a specific version of the secret by its version id or version stage (requires platform version 1.4.0 or later for Fargate tasks)
    PARAMETER: ecs.Secret.fromSsmParameter(parameter),
  },
});
newContainer.addEnvironment('QUEUE_NAME', 'MyQueue');
newContainer.addSecret('API_KEY', ecs.Secret.fromSecretsManager(secret));
newContainer.addSecret('DB_PASSWORD', ecs.Secret.fromSecretsManager(secret, 'password'));
```

The task execution role is automatically granted read permissions on the secrets/parameters. Further details provided in the AWS documentation
about [specifying environment variables](https://docs.aws.amazon.com/AmazonECS/latest/developerguide/taskdef-envfiles.html).

### Linux parameters

To apply additional linux-specific options related to init process and memory management to the container, use the `linuxParameters` property:

```ts
declare const taskDefinition: ecs.TaskDefinition;

taskDefinition.addContainer('container', {
  image: ecs.ContainerImage.fromRegistry("amazon/amazon-ecs-sample"),
  memoryLimitMiB: 1024,
  linuxParameters: new ecs.LinuxParameters(this, 'LinuxParameters', {
    initProcessEnabled: true,
    sharedMemorySize: 1024,
    maxSwap: Size.mebibytes(5000),
    swappiness: 90,
  }),
});
```

### System controls

To set system controls (kernel parameters) on the container, use the `systemControls` prop:

```ts
declare const taskDefinition: ecs.TaskDefinition;

taskDefinition.addContainer('container', {
  image: ecs.ContainerImage.fromRegistry("amazon/amazon-ecs-sample"),
  memoryLimitMiB: 1024,
  systemControls: [
    {
      namespace: 'net.ipv6.conf.all.default.disable_ipv6',
      value: '1',
    },
  ],
});
```

### Restart policy

To enable a restart policy for the container, set `enableRestartPolicy` to true and also specify
`restartIgnoredExitCodes` and `restartAttemptPeriod` if necessary.

```ts
declare const taskDefinition: ecs.TaskDefinition;

taskDefinition.addContainer('container', {
  image: ecs.ContainerImage.fromRegistry("amazon/amazon-ecs-sample"),
  enableRestartPolicy: true,
  restartIgnoredExitCodes: [0, 127],
  restartAttemptPeriod: Duration.seconds(360),
});
```

### Enable Fault Injection
You can utilize fault injection with Amazon ECS on both Amazon EC2 and Fargate to test how their application responds to certain impairment scenarios. These tests provide information you can use to optimize your application's performance and resiliency.

When fault injection is enabled, the Amazon ECS container agent allows tasks access to new fault injection endpoints.
Fault injection only works with tasks using the `AWS_VPC` or `HOST` network modes.

For more infomation, see [Use fault injection with your Amazon ECS and Fargate workloads](https://docs.aws.amazon.com/AmazonECS/latest/developerguide/fault-injection.html).

To enable Fault Injection for the task definiton, set `enableFaultInjection` to true.

```ts
new ecs.Ec2TaskDefinition(this, 'Ec2TaskDefinition', {
  enableFaultInjection: true,
});
```

## Docker labels

You can add labels to the container with the `dockerLabels` property or with the `addDockerLabel` method:

```ts
declare const taskDefinition: ecs.TaskDefinition;

const container = taskDefinition.addContainer('cont', {
  image: ecs.ContainerImage.fromRegistry("amazon/amazon-ecs-sample"),
  memoryLimitMiB: 1024,
  dockerLabels: {
    foo: 'bar',
  },
});

container.addDockerLabel('label', 'value');
```

### Using Windows containers on Fargate

AWS Fargate supports Amazon ECS Windows containers. For more details, please see this [blog post](https://aws.amazon.com/tw/blogs/containers/running-windows-containers-with-amazon-ecs-on-aws-fargate/)

```ts
// Create a Task Definition for the Windows container to start
const taskDefinition = new ecs.FargateTaskDefinition(this, 'TaskDef', {
  runtimePlatform: {
    operatingSystemFamily: ecs.OperatingSystemFamily.WINDOWS_SERVER_2019_CORE,
    cpuArchitecture: ecs.CpuArchitecture.X86_64,
  },
  cpu: 1024,
  memoryLimitMiB: 2048,
});

taskDefinition.addContainer('windowsservercore', {
  logging: ecs.LogDriver.awsLogs({ streamPrefix: 'win-iis-on-fargate' }),
  portMappings: [{ containerPort: 80 }],
  image: ecs.ContainerImage.fromRegistry('mcr.microsoft.com/windows/servercore/iis:windowsservercore-ltsc2019'),
});
```

### Using Windows authentication with gMSA

Amazon ECS supports Active Directory authentication for Linux containers through a special kind of service account called a group Managed Service Account (gMSA). For more details, please see the [product documentation on how to implement on Windows containers](https://docs.aws.amazon.com/AmazonECS/latest/developerguide/windows-gmsa.html), or this [blog post on how to implement on  Linux containers](https://aws.amazon.com/blogs/containers/using-windows-authentication-with-gmsa-on-linux-containers-on-amazon-ecs/).

There are two types of CredentialSpecs, domained-join or domainless. Both types support creation from a S3 bucket, a SSM parameter, or by directly specifying a location for the file in the constructor.

A domian-joined gMSA container looks like:

```ts
// Make sure the task definition's execution role has permissions to read from the S3 bucket or SSM parameter where the CredSpec file is stored.
declare const parameter: ssm.IParameter;
declare const taskDefinition: ecs.TaskDefinition;

// Domain-joined gMSA container from a SSM parameter
taskDefinition.addContainer('gmsa-domain-joined-container', {
  image: ecs.ContainerImage.fromRegistry("amazon/amazon-ecs-sample"),
  cpu: 128,
  memoryLimitMiB: 256,
  credentialSpecs: [ecs.DomainJoinedCredentialSpec.fromSsmParameter(parameter)],
});
```

A domianless gMSA container looks like:

```ts
// Make sure the task definition's execution role has permissions to read from the S3 bucket or SSM parameter where the CredSpec file is stored.
declare const bucket: s3.Bucket;
declare const taskDefinition: ecs.TaskDefinition;

// Domainless gMSA container from a S3 bucket object.
taskDefinition.addContainer('gmsa-domainless-container', {
  image: ecs.ContainerImage.fromRegistry("amazon/amazon-ecs-sample"),
  cpu: 128,
  memoryLimitMiB: 256,
  credentialSpecs: [ecs.DomainlessCredentialSpec.fromS3Bucket(bucket, 'credSpec')],
});
```

### Using Graviton2 with Fargate

AWS Graviton2 supports AWS Fargate. For more details, please see this [blog post](https://aws.amazon.com/blogs/aws/announcing-aws-graviton2-support-for-aws-fargate-get-up-to-40-better-price-performance-for-your-serverless-containers/)

```ts
// Create a Task Definition for running container on Graviton Runtime.
const taskDefinition = new ecs.FargateTaskDefinition(this, 'TaskDef', {
  runtimePlatform: {
    operatingSystemFamily: ecs.OperatingSystemFamily.LINUX,
    cpuArchitecture: ecs.CpuArchitecture.ARM64,
  },
  cpu: 1024,
  memoryLimitMiB: 2048,
});

taskDefinition.addContainer('webarm64', {
  logging: ecs.LogDriver.awsLogs({ streamPrefix: 'graviton2-on-fargate' }),
  portMappings: [{ containerPort: 80 }],
  image: ecs.ContainerImage.fromRegistry('public.ecr.aws/nginx/nginx:latest-arm64v8'),
});
```

## Service

A `Service` instantiates a `TaskDefinition` on a `Cluster` a given number of
times, optionally associating them with a load balancer.
If a task fails,
Amazon ECS automatically restarts the task.

```ts
declare const cluster: ecs.Cluster;
declare const taskDefinition: ecs.TaskDefinition;

const service = new ecs.FargateService(this, 'Service', {
  cluster,
  taskDefinition,
  desiredCount: 5,
  minHealthyPercent: 100,
});
```

ECS Anywhere service definition looks like:

```ts
declare const cluster: ecs.Cluster;
declare const taskDefinition: ecs.TaskDefinition;

const service = new ecs.ExternalService(this, 'Service', {
  cluster,
  taskDefinition,
  desiredCount: 5,
  minHealthyPercent: 100,
});
```

`Services` by default will create a security group if not provided.
If you'd like to specify which security groups to use you can override the `securityGroups` property.

By default, the service will use the revision of the passed task definition generated when the `TaskDefinition`
is deployed by CloudFormation. However, this may not be desired if the revision is externally managed,
for example through CodeDeploy.

To set a specific revision number or the special `latest` revision, use the `taskDefinitionRevision` parameter:

```ts
declare const cluster: ecs.Cluster;
declare const taskDefinition: ecs.TaskDefinition;

new ecs.ExternalService(this, 'Service', {
  cluster,
  taskDefinition,
  desiredCount: 5,
  minHealthyPercent: 100,
  taskDefinitionRevision: ecs.TaskDefinitionRevision.of(1),
});

new ecs.ExternalService(this, 'Service', {
  cluster,
  taskDefinition,
  desiredCount: 5,
  minHealthyPercent: 100,
  taskDefinitionRevision: ecs.TaskDefinitionRevision.LATEST,
});
```

### Deployment circuit breaker and rollback

Amazon ECS [deployment circuit breaker](https://aws.amazon.com/tw/blogs/containers/announcing-amazon-ecs-deployment-circuit-breaker/)
automatically rolls back unhealthy service deployments, eliminating the need for manual intervention.

Use `circuitBreaker` to enable the deployment circuit breaker which determines whether a service deployment
will fail if the service can't reach a steady state.
You can optionally enable `rollback` for automatic rollback.

See [Using the deployment circuit breaker](https://docs.aws.amazon.com/AmazonECS/latest/developerguide/deployment-type-ecs.html) for more details.

```ts
declare const cluster: ecs.Cluster;
declare const taskDefinition: ecs.TaskDefinition;
const service = new ecs.FargateService(this, 'Service', {
  cluster,
  taskDefinition,
  minHealthyPercent: 100,
  circuitBreaker: {
    enable: true,
    rollback: true
  },
});
```

> Note: ECS Anywhere doesn't support deployment circuit breakers and rollback.

### Deployment alarms

Amazon ECS [deployment alarms]
(https://aws.amazon.com/blogs/containers/automate-rollbacks-for-amazon-ecs-rolling-deployments-with-cloudwatch-alarms/)
allow monitoring and automatically reacting to changes during a rolling update
by using Amazon CloudWatch metric alarms.

Amazon ECS starts monitoring the configured deployment alarms as soon as one or
more tasks of the updated service are in a running state. The deployment process
continues until the primary deployment is healthy and has reached the desired
count and the active deployment has been scaled down to 0. Then, the deployment
remains in the IN_PROGRESS state for an additional "bake time." The length the
bake time is calculated based on the evaluation periods and period of the alarms.
After the bake time, if none of the alarms have been activated, then Amazon ECS
considers this to be a successful update and deletes the active deployment and
changes the status of the primary deployment to COMPLETED.

```ts
import * as cw from 'aws-cdk-lib/aws-cloudwatch';

declare const cluster: ecs.Cluster;
declare const taskDefinition: ecs.TaskDefinition;
declare const elbAlarm: cw.Alarm;

const service = new ecs.FargateService(this, 'Service', {
  cluster,
  taskDefinition,
  minHealthyPercent: 100,
  deploymentAlarms: {
    alarmNames: [elbAlarm.alarmName],
    behavior: ecs.AlarmBehavior.ROLLBACK_ON_ALARM,
  },
});

// Defining a deployment alarm after the service has been created
const cpuAlarmName =  'MyCpuMetricAlarm';
new cw.Alarm(this, 'CPUAlarm', {
  alarmName: cpuAlarmName,
  metric: service.metricCpuUtilization(),
  evaluationPeriods: 2,
  threshold: 80,
});
service.enableDeploymentAlarms([cpuAlarmName], {
  behavior: ecs.AlarmBehavior.FAIL_ON_ALARM,
});
```

> Note: Deployment alarms are only available when `deploymentController` is set
> to `DeploymentControllerType.ECS`, which is the default.

#### Troubleshooting circular dependencies

I saw this info message during synth time. What do I do?

```text
Deployment alarm ({"Ref":"MyAlarmABC1234"}) enabled on MyEcsService may cause a
circular dependency error when this stack deploys. The alarm name references the
alarm's logical id, or another resource. See the 'Deployment alarms' section in
the module README for more details.
```

If your app deploys successfully with this message, you can disregard it. But it
indicates that you could encounter a circular dependency error when you try to
deploy. If you want to alarm on metrics produced by the service, there will be a
circular dependency between the service and its deployment alarms. In this case,
there are two options to avoid the circular dependency.

1. Define the physical name for the alarm. Use a defined physical name that is
   unique within the deployment environment for the alarm name when creating the
   alarm, and re-use the defined name. This name could be a hardcoded string, a
   string generated based on the environment, or could reference another
   resource that does not depend on the service.
2. Define the physical name for the service. Then, don't use
   `metricCpuUtilization()` or similar methods. Create the metric object
   separately by referencing the service metrics using this name.

Option 1, defining a physical name for the alarm:
```ts
import * as cw from 'aws-cdk-lib/aws-cloudwatch';

declare const cluster: ecs.Cluster;
declare const taskDefinition: ecs.TaskDefinition;

const service = new ecs.FargateService(this, 'Service', {
  cluster,
  taskDefinition,
});

const cpuAlarmName =  'MyCpuMetricAlarm';
const myAlarm = new cw.Alarm(this, 'CPUAlarm', {
  alarmName: cpuAlarmName,
  metric: service.metricCpuUtilization(),
  evaluationPeriods: 2,
  threshold: 80,
});

// Using `myAlarm.alarmName` here will cause a circular dependency
service.enableDeploymentAlarms([cpuAlarmName], {
  behavior: ecs.AlarmBehavior.FAIL_ON_ALARM,
});
```

Option 2, defining a physical name for the service:

```ts
import * as cw from 'aws-cdk-lib/aws-cloudwatch';

declare const cluster: ecs.Cluster;
declare const taskDefinition: ecs.TaskDefinition;
const serviceName = 'MyFargateService';
const service = new ecs.FargateService(this, 'Service', {
  serviceName,
  cluster,
  taskDefinition,
  minHealthyPercent: 100,
});

const cpuMetric = new cw.Metric({
  metricName: 'CPUUtilization',
  namespace: 'AWS/ECS',
  period: Duration.minutes(5),
  statistic: 'Average',
  dimensionsMap: {
    ClusterName: cluster.clusterName,
    // Using `service.serviceName` here will cause a circular dependency
    ServiceName: serviceName,
  },
});
const myAlarm = new cw.Alarm(this, 'CPUAlarm', {
  alarmName: 'cpuAlarmName',
  metric: cpuMetric,
  evaluationPeriods: 2,
  threshold: 80,
});

service.enableDeploymentAlarms([myAlarm.alarmName], {
  behavior: ecs.AlarmBehavior.FAIL_ON_ALARM,
});
```

This issue only applies if the metrics to alarm on are emitted by the service
itself. If the metrics are emitted by a different resource, that does not depend
on the service, there will be no restrictions on the alarm name.

### Include an application/network load balancer

`Services` are load balancing targets and can be added to a target group, which will be attached to an application/network load balancers:

```ts
declare const vpc: ec2.Vpc;
declare const cluster: ecs.Cluster;
declare const taskDefinition: ecs.TaskDefinition;
const service = new ecs.FargateService(this, 'Service', { cluster, taskDefinition, minHealthyPercent: 100 });

const lb = new elbv2.ApplicationLoadBalancer(this, 'LB', { vpc, internetFacing: true });
const listener = lb.addListener('Listener', { port: 80 });
const targetGroup1 = listener.addTargets('ECS1', {
  port: 80,
  targets: [service],
});
const targetGroup2 = listener.addTargets('ECS2', {
  port: 80,
  targets: [service.loadBalancerTarget({
    containerName: 'MyContainer',
    containerPort: 8080
  })],
});
```

> Note: ECS Anywhere doesn't support application/network load balancers.

Note that in the example above, the default `service` only allows you to register the first essential container or the first mapped port on the container as a target and add it to a new target group. To have more control over which container and port to register as targets, you can use `service.loadBalancerTarget()` to return a load balancing target for a specific container and port.

Alternatively, you can also create all load balancer targets to be registered in this service, add them to target groups, and attach target groups to listeners accordingly.

```ts
declare const cluster: ecs.Cluster;
declare const taskDefinition: ecs.TaskDefinition;
declare const vpc: ec2.Vpc;
const service = new ecs.FargateService(this, 'Service', { cluster, taskDefinition, minHealthyPercent: 100 });

const lb = new elbv2.ApplicationLoadBalancer(this, 'LB', { vpc, internetFacing: true });
const listener = lb.addListener('Listener', { port: 80 });
service.registerLoadBalancerTargets(
  {
    containerName: 'web',
    containerPort: 80,
    newTargetGroupId: 'ECS',
    listener: ecs.ListenerConfig.applicationListener(listener, {
      protocol: elbv2.ApplicationProtocol.HTTPS
    }),
  },
);
```

### Using a Load Balancer from a different Stack

If you want to put your Load Balancer and the Service it is load balancing to in
different stacks, you may not be able to use the convenience methods
`loadBalancer.addListener()` and `listener.addTargets()`.

The reason is that these methods will create resources in the same Stack as the
object they're called on, which may lead to cyclic references between stacks.
Instead, you will have to create an `ApplicationListener` in the service stack,
or an empty `TargetGroup` in the load balancer stack that you attach your
service to.

See the [ecs/cross-stack-load-balancer example](https://github.com/aws-samples/aws-cdk-examples/tree/master/typescript/ecs/cross-stack-load-balancer/)
for the alternatives.

### Include a classic load balancer

`Services` can also be directly attached to a classic load balancer as targets:

```ts
declare const cluster: ecs.Cluster;
declare const taskDefinition: ecs.TaskDefinition;
declare const vpc: ec2.Vpc;
const service = new ecs.Ec2Service(this, 'Service', { cluster, taskDefinition, minHealthyPercent: 100 });

const lb = new elb.LoadBalancer(this, 'LB', { vpc });
lb.addListener({ externalPort: 80 });
lb.addTarget(service);
```

Similarly, if you want to have more control over load balancer targeting:

```ts
declare const cluster: ecs.Cluster;
declare const taskDefinition: ecs.TaskDefinition;
declare const vpc: ec2.Vpc;
const service = new ecs.Ec2Service(this, 'Service', { cluster, taskDefinition, minHealthyPercent: 100 });

const lb = new elb.LoadBalancer(this, 'LB', { vpc });
lb.addListener({ externalPort: 80 });
lb.addTarget(service.loadBalancerTarget({
  containerName: 'MyContainer',
  containerPort: 80,
}));
```

There are two higher-level constructs available which include a load balancer for you that can be found in the aws-ecs-patterns module:

- `LoadBalancedFargateService`
- `LoadBalancedEc2Service`

### Import existing services

`Ec2Service` and `FargateService` provide methods to import existing EC2/Fargate services.
The ARN of the existing service has to be specified to import the service.

Since AWS has changed the [ARN format for ECS](https://docs.aws.amazon.com/AmazonECS/latest/developerguide/ecs-account-settings.html#ecs-resource-ids),
feature flag `@aws-cdk/aws-ecs:arnFormatIncludesClusterName` must be enabled to use the new ARN format.
The feature flag changes behavior for the entire CDK project. Therefore it is not possible to mix the old and the new format in one CDK project.

```tss
declare const cluster: ecs.Cluster;

// Import service from EC2 service attributes
const service = ecs.Ec2Service.fromEc2ServiceAttributes(this, 'EcsService', {
  serviceArn: 'arn:aws:ecs:us-west-2:123456789012:service/my-http-service',
  cluster,
});

// Import service from EC2 service ARN
const service = ecs.Ec2Service.fromEc2ServiceArn(this, 'EcsService', 'arn:aws:ecs:us-west-2:123456789012:service/my-http-service');

// Import service from Fargate service attributes
const service = ecs.FargateService.fromFargateServiceAttributes(this, 'EcsService', {
  serviceArn: 'arn:aws:ecs:us-west-2:123456789012:service/my-http-service',
  cluster,
});

// Import service from Fargate service ARN
const service = ecs.FargateService.fromFargateServiceArn(this, 'EcsService', 'arn:aws:ecs:us-west-2:123456789012:service/my-http-service');
```

### Availability Zone rebalancing

ECS services running in AWS can be launched in multiple VPC subnets that are
each in different Availability Zones (AZs) to achieve high availability. Fargate
services launched this way will automatically try to achieve an even spread of
service tasks across AZs, and EC2 services can be instructed to do the same with
placement strategies. This ensures that the service has equal availability in
each AZ.

```ts
declare const vpc: ec2.Vpc;
declare const cluster: ecs.Cluster;
declare const taskDefinition: ecs.TaskDefinition;

const service = new ecs.FargateService(this, 'Service', {
  cluster,
  taskDefinition,
  // Fargate will try to ensure an even spread of newly launched tasks across
  // all AZs corresponding to the public subnets of the VPC.
  vpcSubnets: { subnetType: ec2.SubnetType.PUBLIC },
});
```

However, those approaches only affect how newly launched tasks are placed.
Service tasks can still become unevenly spread across AZs if there is an
infrastructure event, like an AZ outage or a lack of available compute capacity
in an AZ. During such events, newly launched tasks may be placed in AZs in such
a way that tasks are not evenly spread across all AZs. After the infrastructure
event is over, the service will remain imbalanced until new tasks are launched
for some other reason, such as a service deployment.

Availability Zone rebalancing is a feature whereby ECS actively tries to correct
service AZ imbalances whenever they exist, by moving service tasks from
overbalanced AZs to underbalanced AZs. When an imbalance is detected, ECS will
launch new tasks in underbalanced AZs, then stop existing tasks in overbalanced
AZs, to ensure an even spread.

You can enabled Availability Zone rebalancing when creating your service:

```ts
declare const cluster: ecs.Cluster;
declare const taskDefinition: ecs.TaskDefinition;

const service = new ecs.FargateService(this, 'Service', {
  cluster,
  taskDefinition,
  availabilityZoneRebalancing: ecs.AvailabilityZoneRebalancing.ENABLED,
});
```

Availability Zone rebalancing works in the following configurations:
- Services that use the Replica strategy.
- Services that specify Availability Zone spread as the first task placement
  strategy, or do not specify a placement strategy.

You can't use Availability Zone rebalancing with services that meet any of the
following criteria:
- Uses the Daemon strategy.
- Uses the EXTERNAL launch type (ECSAnywhere).
- Uses 100% for the maximumPercent value.
- Uses a Classic Load Balancer.
- Uses the `attribute:ecs.availability-zone` as a task placement constraint.

## Task Auto-Scaling

You can configure the task count of a service to match demand. Task auto-scaling is
configured by calling `autoScaleTaskCount()`:

```ts
declare const target: elbv2.ApplicationTargetGroup;
declare const service: ecs.BaseService;
const scaling = service.autoScaleTaskCount({ maxCapacity: 10 });
scaling.scaleOnCpuUtilization('CpuScaling', {
  targetUtilizationPercent: 50,
});

scaling.scaleOnRequestCount('RequestScaling', {
  requestsPerTarget: 10000,
  targetGroup: target,
});
```

Task auto-scaling is powered by *Application Auto-Scaling*.
See that section for details.

## Integration with CloudWatch Events

To start an Amazon ECS task on an Amazon EC2-backed Cluster, instantiate an
`aws-cdk-lib/aws-events-targets.EcsTask` instead of an `Ec2Service`:

```ts
declare const cluster: ecs.Cluster;
// Create a Task Definition for the container to start
const taskDefinition = new ecs.Ec2TaskDefinition(this, 'TaskDef');
taskDefinition.addContainer('TheContainer', {
  image: ecs.ContainerImage.fromAsset(path.resolve(__dirname, '..', 'eventhandler-image')),
  memoryLimitMiB: 256,
  logging: new ecs.AwsLogDriver({ streamPrefix: 'EventDemo', mode: ecs.AwsLogDriverMode.NON_BLOCKING }),
});

// An Rule that describes the event trigger (in this case a scheduled run)
const rule = new events.Rule(this, 'Rule', {
  schedule: events.Schedule.expression('rate(1 minute)'),
});

// Pass an environment variable to the container 'TheContainer' in the task
rule.addTarget(new targets.EcsTask({
  cluster,
  taskDefinition,
  taskCount: 1,
  containerOverrides: [{
    containerName: 'TheContainer',
    environment: [{
      name: 'I_WAS_TRIGGERED',
      value: 'From CloudWatch Events'
    }],
  }],
}));
```

## Log Drivers

Currently Supported Log Drivers:

- awslogs
- fluentd
- gelf
- journald
- json-file
- splunk
- syslog
- awsfirelens
- Generic

### awslogs Log Driver

```ts
// Create a Task Definition for the container to start
const taskDefinition = new ecs.Ec2TaskDefinition(this, 'TaskDef');
taskDefinition.addContainer('TheContainer', {
  image: ecs.ContainerImage.fromRegistry('example-image'),
  memoryLimitMiB: 256,
  logging: ecs.LogDrivers.awsLogs({
    streamPrefix: 'EventDemo',
    mode: ecs.AwsLogDriverMode.NON_BLOCKING,
    maxBufferSize: Size.mebibytes(25),
  }),
});
```

### fluentd Log Driver

```ts
// Create a Task Definition for the container to start
const taskDefinition = new ecs.Ec2TaskDefinition(this, 'TaskDef');
taskDefinition.addContainer('TheContainer', {
  image: ecs.ContainerImage.fromRegistry('example-image'),
  memoryLimitMiB: 256,
  logging: ecs.LogDrivers.fluentd(),
});
```

### gelf Log Driver

```ts
// Create a Task Definition for the container to start
const taskDefinition = new ecs.Ec2TaskDefinition(this, 'TaskDef');
taskDefinition.addContainer('TheContainer', {
  image: ecs.ContainerImage.fromRegistry('example-image'),
  memoryLimitMiB: 256,
  logging: ecs.LogDrivers.gelf({ address: 'my-gelf-address' }),
});
```

### journald Log Driver

```ts
// Create a Task Definition for the container to start
const taskDefinition = new ecs.Ec2TaskDefinition(this, 'TaskDef');
taskDefinition.addContainer('TheContainer', {
  image: ecs.ContainerImage.fromRegistry('example-image'),
  memoryLimitMiB: 256,
  logging: ecs.LogDrivers.journald(),
});
```

### json-file Log Driver

```ts
// Create a Task Definition for the container to start
const taskDefinition = new ecs.Ec2TaskDefinition(this, 'TaskDef');
taskDefinition.addContainer('TheContainer', {
  image: ecs.ContainerImage.fromRegistry('example-image'),
  memoryLimitMiB: 256,
  logging: ecs.LogDrivers.jsonFile(),
});
```

### splunk Log Driver

```ts
declare const secret: ecs.Secret;

// Create a Task Definition for the container to start
const taskDefinition = new ecs.Ec2TaskDefinition(this, 'TaskDef');
taskDefinition.addContainer('TheContainer', {
  image: ecs.ContainerImage.fromRegistry('example-image'),
  memoryLimitMiB: 256,
  logging: ecs.LogDrivers.splunk({
    secretToken: secret,
    url: 'my-splunk-url',
  }),
});
```

### syslog Log Driver

```ts
// Create a Task Definition for the container to start
const taskDefinition = new ecs.Ec2TaskDefinition(this, 'TaskDef');
taskDefinition.addContainer('TheContainer', {
  image: ecs.ContainerImage.fromRegistry('example-image'),
  memoryLimitMiB: 256,
  logging: ecs.LogDrivers.syslog(),
});
```

### firelens Log Driver

```ts
// Create a Task Definition for the container to start
const taskDefinition = new ecs.Ec2TaskDefinition(this, 'TaskDef');
taskDefinition.addContainer('TheContainer', {
  image: ecs.ContainerImage.fromRegistry('example-image'),
  memoryLimitMiB: 256,
  logging: ecs.LogDrivers.firelens({
    options: {
        Name: 'firehose',
        region: 'us-west-2',
        delivery_stream: 'my-stream',
    },
  }),
});
```

To pass secrets to the log configuration, use the `secretOptions` property of the log configuration. The task execution role is automatically granted read permissions on the secrets/parameters.

```ts
declare const secret: secretsmanager.Secret;
declare const parameter: ssm.StringParameter;

const taskDefinition = new ecs.Ec2TaskDefinition(this, 'TaskDef');
taskDefinition.addContainer('TheContainer', {
  image: ecs.ContainerImage.fromRegistry('example-image'),
  memoryLimitMiB: 256,
  logging: ecs.LogDrivers.firelens({
    options: {
      // ... log driver options here ...
    },
    secretOptions: { // Retrieved from AWS Secrets Manager or AWS Systems Manager Parameter Store
      apikey: ecs.Secret.fromSecretsManager(secret),
      host: ecs.Secret.fromSsmParameter(parameter),
    },
  }),
});
```

When forwarding logs to CloudWatch Logs using Fluent Bit, you can set the retention period for the newly created Log Group by specifying the `log_retention_days` parameter.
If a Fluent Bit container has not been added, CDK will automatically add it to the task definition, and the necessary IAM permissions will be added to the task role.
If you are adding the Fluent Bit container manually, ensure to add the `logs:PutRetentionPolicy` policy to the task role.

```ts
const taskDefinition = new ecs.Ec2TaskDefinition(this, 'TaskDef');
taskDefinition.addContainer('TheContainer', {
  image: ecs.ContainerImage.fromRegistry('example-image'),
  memoryLimitMiB: 256,
  logging: ecs.LogDrivers.firelens({
    options: {
      Name: 'cloudwatch',
      region: 'us-west-2',
      log_group_name: 'firelens-fluent-bit',
      log_stream_prefix: 'from-fluent-bit',
      auto_create_group: 'true',
      log_retention_days: '1',
    },
  }),
});
```

> Visit [Fluent Bit CloudWatch Configuration Parameters](https://docs.fluentbit.io/manual/pipeline/outputs/cloudwatch#configuration-parameters)
for more details.

### Generic Log Driver

A generic log driver object exists to provide a lower level abstraction of the log driver configuration.

```ts
// Create a Task Definition for the container to start
const taskDefinition = new ecs.Ec2TaskDefinition(this, 'TaskDef');
taskDefinition.addContainer('TheContainer', {
  image: ecs.ContainerImage.fromRegistry('example-image'),
  memoryLimitMiB: 256,
  logging: new ecs.GenericLogDriver({
    logDriver: 'fluentd',
    options: {
      tag: 'example-tag',
    },
  }),
});
```

## CloudMap Service Discovery

To register your ECS service with a CloudMap Service Registry, you may add the
`cloudMapOptions` property to your service:

```ts
declare const taskDefinition: ecs.TaskDefinition;
declare const cluster: ecs.Cluster;

const service = new ecs.Ec2Service(this, 'Service', {
  cluster,
  taskDefinition,
  cloudMapOptions: {
    // Create A records - useful for AWSVPC network mode.
    dnsRecordType: cloudmap.DnsRecordType.A,
  },
});
```

With `bridge` or `host` network modes, only `SRV` DNS record types are supported.
By default, `SRV` DNS record types will target the default container and default
port. However, you may target a different container and port on the same ECS task:

```ts
declare const taskDefinition: ecs.TaskDefinition;
declare const cluster: ecs.Cluster;

// Add a container to the task definition
const specificContainer = taskDefinition.addContainer('Container', {
  image: ecs.ContainerImage.fromRegistry('/aws/aws-example-app'),
  memoryLimitMiB: 2048,
});

// Add a port mapping
specificContainer.addPortMappings({
  containerPort: 7600,
  protocol: ecs.Protocol.TCP,
});

new ecs.Ec2Service(this, 'Service', {
  cluster,
  taskDefinition,
  minHealthyPercent: 100,
  cloudMapOptions: {
    // Create SRV records - useful for bridge networking
    dnsRecordType: cloudmap.DnsRecordType.SRV,
    // Targets port TCP port 7600 `specificContainer`
    container: specificContainer,
    containerPort: 7600,
  },
});
```

### Associate With a Specific CloudMap Service

You may associate an ECS service with a specific CloudMap service. To do
this, use the service's `associateCloudMapService` method:

```ts
declare const cloudMapService: cloudmap.Service;
declare const ecsService: ecs.FargateService;

ecsService.associateCloudMapService({
  service: cloudMapService,
});
```

## Capacity Providers

There are two major families of Capacity Providers: [AWS
Fargate](https://docs.aws.amazon.com/AmazonECS/latest/developerguide/fargate-capacity-providers.html)
(including Fargate Spot) and EC2 [Auto Scaling
Group](https://docs.aws.amazon.com/AmazonECS/latest/developerguide/asg-capacity-providers.html)
Capacity Providers. Both are supported.

### Fargate Capacity Providers

To enable Fargate capacity providers, you can either set
`enableFargateCapacityProviders` to `true` when creating your cluster, or by
invoking the `enableFargateCapacityProviders()` method after creating your
cluster. This will add both `FARGATE` and `FARGATE_SPOT` as available capacity
providers on your cluster.

```ts
declare const vpc: ec2.Vpc;

const cluster = new ecs.Cluster(this, 'FargateCPCluster', {
  vpc,
  enableFargateCapacityProviders: true,
});

const taskDefinition = new ecs.FargateTaskDefinition(this, 'TaskDef');

taskDefinition.addContainer('web', {
  image: ecs.ContainerImage.fromRegistry('amazon/amazon-ecs-sample'),
});

new ecs.FargateService(this, 'FargateService', {
  cluster,
  taskDefinition,
  minHealthyPercent: 100,
  capacityProviderStrategies: [
    {
      capacityProvider: 'FARGATE_SPOT',
      weight: 2,
    },
    {
      capacityProvider: 'FARGATE',
      weight: 1,
    },
  ],
});
```

### Auto Scaling Group Capacity Providers

To add an Auto Scaling Group Capacity Provider, first create an EC2 Auto Scaling
Group. Then, create an `AsgCapacityProvider` and pass the Auto Scaling Group to
it in the constructor. Then add the Capacity Provider to the cluster. Finally,
you can refer to the Provider by its name in your service's or task's Capacity
Provider strategy.

> **Note**: Cross-stack capacity provider registration is not supported. The ECS cluster and its capacity providers must be created in the same stack to avoid circular dependency issues.

By default, Auto Scaling Group Capacity Providers will manage the scale-in and
scale-out behavior of the auto scaling group based on the load your tasks put on
the cluster, this is called [Managed Scaling](https://docs.aws.amazon.com/AmazonECS/latest/developerguide/asg-capacity-providers.html#asg-capacity-providers-managed-scaling). If you'd
rather manage scaling behavior yourself set `enableManagedScaling` to `false`.

Additionally [Managed Termination Protection](https://docs.aws.amazon.com/AmazonECS/latest/developerguide/cluster-auto-scaling.html#managed-termination-protection) is enabled by default to
prevent scale-in behavior from terminating instances that have non-daemon tasks
running on them. This is ideal for tasks that can be run to completion. If your
tasks are safe to interrupt then this protection can be disabled by setting
`enableManagedTerminationProtection` to `false`. Managed Scaling must be enabled for
Managed Termination Protection to work.

> Currently there is a known [CloudFormation issue](https://github.com/aws/containers-roadmap/issues/631)
> that prevents CloudFormation from automatically deleting Auto Scaling Groups that
> have Managed Termination Protection enabled. To work around this issue you could set
> `enableManagedTerminationProtection` to `false` on the Auto Scaling Group Capacity
> Provider. If you'd rather not disable Managed Termination Protection, you can [manually
> delete the Auto Scaling Group](https://docs.aws.amazon.com/autoscaling/ec2/userguide/as-process-shutdown.html).
> For other workarounds, see [this GitHub issue](https://github.com/aws/aws-cdk/issues/18179).

Managed instance draining facilitates graceful termination of Amazon ECS instances.
This allows your service workloads to stop safely and be rescheduled to non-terminating instances.
Infrastructure maintenance and updates are preformed without disruptions to workloads.
To use managed instance draining, set enableManagedDraining to true.

```ts
declare const vpc: ec2.Vpc;

const cluster = new ecs.Cluster(this, 'Cluster', {
  vpc,
});

const autoScalingGroup = new autoscaling.AutoScalingGroup(this, 'ASG', {
  vpc,
  instanceType: new ec2.InstanceType('t2.micro'),
  machineImage: ecs.EcsOptimizedImage.amazonLinux2(),
  minCapacity: 0,
  maxCapacity: 100,
});

const capacityProvider = new ecs.AsgCapacityProvider(this, 'AsgCapacityProvider', {
  autoScalingGroup,
  instanceWarmupPeriod: 300,
});
cluster.addAsgCapacityProvider(capacityProvider);

const taskDefinition = new ecs.Ec2TaskDefinition(this, 'TaskDef');

taskDefinition.addContainer('web', {
  image: ecs.ContainerImage.fromRegistry('amazon/amazon-ecs-sample'),
  memoryReservationMiB: 256,
});

new ecs.Ec2Service(this, 'EC2Service', {
  cluster,
  taskDefinition,
  minHealthyPercent: 100,
  capacityProviderStrategies: [
    {
      capacityProvider: capacityProvider.capacityProviderName,
      weight: 1,
    },
  ],
});
```

### Managed Instances Capacity Providers

Managed Instances Capacity Providers allow you to use AWS-managed EC2 instances for your ECS tasks while providing more control over instance selection than standard Fargate. AWS handles the instance lifecycle, patching, and maintenance while you can specify detailed instance requirements. You can  define detailed instance requirements to control which types of instances are used for your workloads.

See [ECS documentation for Managed Instances Capacity Provider](https://docs.aws.amazon.com/AmazonECS/latest/developerguide/managed-instances-capacity-providers-concept.html) for more documentation.

#### IAM Roles Setup
Managed instances require an infrastructure and an EC2 instance profile. You can either provide your own infrastructure role and/or instance profile, or let the construct create them automatically. 

Option 1: Let CDK create the role and instance profile automatically
```ts
declare const vpc: ec2.Vpc;

const cluster = new ecs.Cluster(this, 'Cluster', { vpc });

const miCapacityProvider = new ecs.ManagedInstancesCapacityProvider(this, 'MICapacityProvider', {
  subnets: vpc.privateSubnets,
  instanceRequirements: {
    vCpuCountMin: 1,
    memoryMin: Size.gibibytes(2),
  },
<<<<<<< HEAD
  propagateTags: ecs.PropagateManagedInstancesTags.CAPACITY_PROVIDER,
  // Configure scale-in delay to wait 5 minutes before optimizing idle instances
  scaleInAfter: Duration.seconds(300),
=======
>>>>>>> 13bceb96
});

// Optionally configure security group rules using IConnectable interface
miCapacityProvider.connections.allowFrom(ec2.Peer.ipv4(vpc.vpcCidrBlock), ec2.Port.tcp(80));

// Add the capacity provider to the cluster
cluster.addManagedInstancesCapacityProvider(miCapacityProvider);

const taskDefinition = new ecs.TaskDefinition(this, 'TaskDef', {
  memoryMiB: '512',
  cpu: '256',
  networkMode: ecs.NetworkMode.AWS_VPC,
  compatibility: ecs.Compatibility.MANAGED_INSTANCES,
});

taskDefinition.addContainer('web', {
  image: ecs.ContainerImage.fromRegistry('amazon/amazon-ecs-sample'),
  memoryReservationMiB: 256,
});

new ecs.FargateService(this, 'FargateService', {
  cluster,
  taskDefinition,
  minHealthyPercent: 100,
  capacityProviderStrategies: [
    {
      capacityProvider: miCapacityProvider.capacityProviderName,
      weight: 1,
    },
  ],
});
```

Option 2: If you don't want to use the `AmazonECSInfrastructureRolePolicyForManagedInstances` managed policy for the ECS infrastructure role, you can create a custom infrastructure role with the required permissions. See [documentation](https://docs.aws.amazon.com/AmazonECS/latest/developerguide/infrastructure_IAM_role.html) for what permissions are needed for the ECS infrastructure role.

You can also choose not to use the automatically created ec2InstanceProfile. See [ECS documentation](https://docs.aws.amazon.com/AmazonECS/latest/developerguide/managed-instances-instance-profile.html) for what permissions are required for the profile's role.

```ts
declare const vpc: ec2.Vpc;

const cluster = new ecs.Cluster(this, 'Cluster', { vpc });

// Add your custom policies to the role.
const customInstanceRole = new iam.Role(this, 'CustomInstanceRole', {
  assumedBy: new iam.ServicePrincipal('ec2.amazonaws.com'),
});

const customInstanceProfile = new iam.InstanceProfile(this, 'CustomInstanceProfile', {
  role: customInstanceRole,
});

// Add your custom policies to the role.
const customInfrastructureRole = new iam.Role(this, 'CustomInfrastructureRole', {
  assumedBy: new iam.ServicePrincipal('ecs.amazonaws.com'),
});

// Add PassRole permission to allow ECS to pass the instance role to EC2.
customInfrastructureRole.addToPolicy(new iam.PolicyStatement({
  effect: iam.Effect.ALLOW,
  actions: ['iam:PassRole'],
  resources: [customInstanceRole.roleArn],
  conditions: {
    StringEquals: {
      'iam:PassedToService': 'ec2.amazonaws.com',
    },
  },
}));

const miCapacityProviderCustom = new ecs.ManagedInstancesCapacityProvider(this, 'MICapacityProviderCustomRoles', {
  infrastructureRole: customInfrastructureRole,
  ec2InstanceProfile: customInstanceProfile,
  subnets: vpc.privateSubnets,
});

// Add the capacity provider to the cluster
cluster.addManagedInstancesCapacityProvider(miCapacityProviderCustom);

const taskDefinition = new ecs.TaskDefinition(this, 'TaskDef', {
  memoryMiB: '512',
  cpu: '256',
  networkMode: ecs.NetworkMode.AWS_VPC,
  compatibility: ecs.Compatibility.MANAGED_INSTANCES,
});

taskDefinition.addContainer('web', {
  image: ecs.ContainerImage.fromRegistry('amazon/amazon-ecs-sample'),
  memoryReservationMiB: 256,
});


new ecs.FargateService(this, 'FargateService', {

  cluster,
  taskDefinition,
  minHealthyPercent: 100,
  capacityProviderStrategies: [
    {
      capacityProvider: miCapacityProviderCustom.capacityProviderName,
      weight: 1,
    },
  ],
});
```

You can specify detailed instance requirements to control which types of instances are used:

```ts
declare const vpc: ec2.Vpc;

const miCapacityProvider = new ecs.ManagedInstancesCapacityProvider(this, 'MICapacityProvider', {
  subnets: vpc.privateSubnets,
  instanceRequirements: {
    // Required: CPU and memory constraints
    vCpuCountMin: 2,
    vCpuCountMax: 8,
    memoryMin: Size.gibibytes(4),
    memoryMax: Size.gibibytes(32),
    
    // CPU preferences
    cpuManufacturers: [ec2.CpuManufacturer.INTEL, ec2.CpuManufacturer.AMD],
    instanceGenerations: [ec2.InstanceGeneration.CURRENT],
    
    // Instance type filtering
    allowedInstanceTypes: ['m5.*', 'c5.*'],
    
    // Performance characteristics
    burstablePerformance: ec2.BurstablePerformance.EXCLUDED,
    bareMetal: ec2.BareMetal.EXCLUDED,
    
    // Accelerator requirements (for ML/AI workloads)
    acceleratorTypes: [ec2.AcceleratorType.GPU],
    acceleratorManufacturers: [ec2.AcceleratorManufacturer.NVIDIA],
    acceleratorNames: [ec2.AcceleratorName.T4, ec2.AcceleratorName.V100],
    acceleratorCountMin: 1,
    
    // Storage requirements
    localStorage: ec2.LocalStorage.REQUIRED,
    localStorageTypes: [ec2.LocalStorageType.SSD],
    totalLocalStorageGBMin: 100,
    
    // Network requirements
    networkInterfaceCountMin: 2,
    networkBandwidthGbpsMin: 10,
    
    // Cost optimization
    onDemandMaxPricePercentageOverLowestPrice: 10,
  },
});

```

You can configure the scale-in delay to control when ECS optimizes idle or underutilized instances:

```ts
const miCapacityProvider = new ecs.ManagedInstancesCapacityProvider(this, 'MICapacityProvider', {
  infrastructureRole,
  ec2InstanceProfile: instanceProfile,
  subnets: vpc.privateSubnets,
  // Configure scale-in delay: wait 5 minutes before optimizing idle instances
  // A longer delay increases the likelihood of placing new tasks on idle instances,
  // reducing startup time. A shorter delay helps reduce infrastructure costs.
  // Valid values are between 0 and 3600 seconds (1 hour).
  scaleInAfter: Duration.seconds(300),
});
```

#### Note: Service Replacement When Migrating from LaunchType to CapacityProviderStrategy

**Understanding the Limitation**

The ECS [CreateService API](https://docs.aws.amazon.com/AmazonECS/latest/APIReference/API_CreateService.html#ECS-CreateService-request-launchType) does not allow specifying both `launchType` and `capacityProviderStrategies` simultaneously. When you specify `capacityProviderStrategies`, the CDK uses those capacity providers instead of a launch type. This is a limitation of the ECS API and CloudFormation, not a CDK bug.

**Impact on Updates**

Because `launchType` is immutable during updates, switching from `launchType` to `capacityProviderStrategies` requires CloudFormation to replace the service. This means your existing service will be deleted and recreated with the new configuration. This behavior is expected and reflects the underlying API constraints.

**Workaround**

While we work on a long-term solution, you can use the following [escape hatch](https://docs.aws.amazon.com/cdk/v2/guide/cfn-layer.html) to preserve your service during the migration:

```ts
declare const cluster: ecs.Cluster;
declare const taskDefinition: ecs.TaskDefinition;
declare const miCapacityProvider: ecs.ManagedInstancesCapacityProvider;

const service = new ecs.FargateService(this, 'Service', {
  cluster,
  taskDefinition,
  capacityProviderStrategies: [
    {
      capacityProvider: miCapacityProvider.capacityProviderName,
      weight: 1,
    },
  ],
});

// Escape hatch: Force launchType at the CloudFormation level to prevent service replacement
const cfnService = service.node.defaultChild as ecs.CfnService;
cfnService.launchType = 'FARGATE'; // or 'FARGATE_SPOT' depending on your capacity provider
```

### Cluster Default Provider Strategy

A capacity provider strategy determines whether ECS tasks are launched on EC2 instances or Fargate/Fargate Spot. It can be specified at the cluster, service, or task level, and consists of one or more capacity providers. You can specify an optional base and weight value for finer control of how tasks are launched. The `base` specifies a minimum number of tasks on one capacity provider, and the `weight`s of each capacity provider determine how tasks are distributed after `base` is satisfied.

You can associate a default capacity provider strategy with an Amazon ECS cluster. After you do this, a default capacity provider strategy is used when creating a service or running a standalone task in the cluster and whenever a custom capacity provider strategy or a launch type isn't specified. We recommend that you define a default capacity provider strategy for each cluster.

For more information visit https://docs.aws.amazon.com/AmazonECS/latest/developerguide/cluster-capacity-providers.html

When the service does not have a capacity provider strategy, the cluster's default capacity provider strategy will be used. Default Capacity Provider Strategy can be added by using the method `addDefaultCapacityProviderStrategy`. A capacity provider strategy cannot contain a mix of EC2 Autoscaling Group capacity providers and Fargate providers.

```ts
declare const capacityProvider: ecs.AsgCapacityProvider;

const cluster = new ecs.Cluster(this, 'EcsCluster', {
  enableFargateCapacityProviders: true,
});
cluster.addAsgCapacityProvider(capacityProvider);

cluster.addDefaultCapacityProviderStrategy([
  { capacityProvider: 'FARGATE', base: 10, weight: 50 },
  { capacityProvider: 'FARGATE_SPOT', weight: 50 },
]);
```

```ts
declare const capacityProvider: ecs.AsgCapacityProvider;

const cluster = new ecs.Cluster(this, 'EcsCluster', {
  enableFargateCapacityProviders: true,
});
cluster.addAsgCapacityProvider(capacityProvider);

cluster.addDefaultCapacityProviderStrategy([
  { capacityProvider: capacityProvider.capacityProviderName },
]);
```

## Elastic Inference Accelerators

Currently, this feature is only supported for services with EC2 launch types.

To add elastic inference accelerators to your EC2 instance, first add
`inferenceAccelerators` field to the Ec2TaskDefinition and set the `deviceName`
and `deviceType` properties.

```ts
const inferenceAccelerators = [{
  deviceName: 'device1',
  deviceType: 'eia2.medium',
}];

const taskDefinition = new ecs.Ec2TaskDefinition(this, 'Ec2TaskDef', {
  inferenceAccelerators,
});
```

To enable using the inference accelerators in the containers, add `inferenceAcceleratorResources`
field and set it to a list of device names used for the inference accelerators. Each value in the
list should match a `DeviceName` for an `InferenceAccelerator` specified in the task definition.

```ts
declare const taskDefinition: ecs.TaskDefinition;
const inferenceAcceleratorResources = ['device1'];

taskDefinition.addContainer('cont', {
  image: ecs.ContainerImage.fromRegistry('test'),
  memoryLimitMiB: 1024,
  inferenceAcceleratorResources,
});
```

## ECS Exec command

Please note, ECS Exec leverages AWS Systems Manager (SSM). So as a prerequisite for the exec command
to work, you need to have the SSM plugin for the AWS CLI installed locally. For more information, see
[Install Session Manager plugin for AWS CLI](https://docs.aws.amazon.com/systems-manager/latest/userguide/session-manager-working-with-install-plugin.html).

To enable the ECS Exec feature for your containers, set the boolean flag `enableExecuteCommand` to `true` in
your `Ec2Service`, `FargateService` or `ExternalService`.

```ts
declare const cluster: ecs.Cluster;
declare const taskDefinition: ecs.TaskDefinition;

const service = new ecs.Ec2Service(this, 'Service', {
  cluster,
  taskDefinition,
  minHealthyPercent: 100,
  enableExecuteCommand: true,
});
```

### Enabling logging

You can enable sending logs of your execute session commands to a CloudWatch log group or S3 bucket by configuring
the `executeCommandConfiguration` property for your cluster. The default configuration will send the
logs to the CloudWatch Logs using the `awslogs` log driver that is configured in your task definition. Please note,
when using your own `logConfiguration` the log group or S3 Bucket specified must already be created.

To encrypt data using your own KMS Customer Key (CMK), you must create a CMK and provide the key in the `kmsKey` field
of the `executeCommandConfiguration`. To use this key for encrypting CloudWatch log data or S3 bucket, make sure to associate the key
to these resources on creation.

```ts
declare const vpc: ec2.Vpc;
const kmsKey = new kms.Key(this, 'KmsKey');

// Pass the KMS key in the `encryptionKey` field to associate the key to the log group
const logGroup = new logs.LogGroup(this, 'LogGroup', {
  encryptionKey: kmsKey,
});

// Pass the KMS key in the `encryptionKey` field to associate the key to the S3 bucket
const execBucket = new s3.Bucket(this, 'EcsExecBucket', {
  encryptionKey: kmsKey,
});

const cluster = new ecs.Cluster(this, 'Cluster', {
  vpc,
  executeCommandConfiguration: {
    kmsKey,
    logConfiguration: {
      cloudWatchLogGroup: logGroup,
      cloudWatchEncryptionEnabled: true,
      s3Bucket: execBucket,
      s3EncryptionEnabled: true,
      s3KeyPrefix: 'exec-command-output',
    },
    logging: ecs.ExecuteCommandLogging.OVERRIDE,
  },
});
```

## Amazon ECS Service Connect

Service Connect is a managed AWS mesh network offering. It simplifies DNS queries and inter-service communication for
ECS Services by allowing customers to set up simple DNS aliases for their services, which are accessible to all
services that have enabled Service Connect.

To enable Service Connect, you must have created a CloudMap namespace. The CDK can infer your cluster's default CloudMap namespace,
or you can specify a custom namespace. You must also have created a named port mapping on at least one container in your Task Definition.

```ts
declare const cluster: ecs.Cluster;
declare const taskDefinition: ecs.TaskDefinition;
declare const containerOptions: ecs.ContainerDefinitionOptions;

const container = taskDefinition.addContainer('MyContainer', containerOptions);

container.addPortMappings({
  name: 'api',
  containerPort: 8080,
});

cluster.addDefaultCloudMapNamespace({
  name: 'local',
});

const service = new ecs.FargateService(this, 'Service', {
  cluster,
  taskDefinition,
  minHealthyPercent: 100,
  serviceConnectConfiguration: {
    services: [
      {
        portMappingName: 'api',
        dnsName: 'http-api',
        port: 80,
      },
    ],
  },
});
```

Service Connect-enabled services may now reach this service at `http-api:80`. Traffic to this endpoint will
be routed to the container's port 8080.

To opt a service into using service connect without advertising a port, simply call the 'enableServiceConnect' method on an initialized service.

```ts
declare const cluster: ecs.Cluster;
declare const taskDefinition: ecs.TaskDefinition;

const service = new ecs.FargateService(this, 'Service', {
  cluster,
  taskDefinition,
  minHealthyPercent: 100,
});
service.enableServiceConnect();
```

Service Connect also allows custom logging, Service Discovery name, and configuration of the port where service connect traffic is received.

```ts
declare const cluster: ecs.Cluster;
declare const taskDefinition: ecs.TaskDefinition;

const customService = new ecs.FargateService(this, 'CustomizedService', {
  cluster,
  taskDefinition,
  minHealthyPercent: 100,
  serviceConnectConfiguration: {
    logDriver: ecs.LogDrivers.awsLogs({
      streamPrefix: 'sc-traffic',
    }),
    services: [
      {
        portMappingName: 'api',
        dnsName: 'customized-api',
        port: 80,
        ingressPortOverride: 20040,
        discoveryName: 'custom',
      },
    ],
  },
});
```

To set a timeout for service connect, use `idleTimeout` and `perRequestTimeout`.

**Note**: If `idleTimeout` is set to a time that is less than `perRequestTimeout`, the connection will close when
the `idleTimeout` is reached and not the `perRequestTimeout`.

```ts
declare const cluster: ecs.Cluster;
declare const taskDefinition: ecs.TaskDefinition;

const service = new ecs.FargateService(this, 'Service', {
  cluster,
  taskDefinition,
  minHealthyPercent: 100,
  serviceConnectConfiguration: {
    services: [
      {
        portMappingName: 'api',
        idleTimeout: Duration.minutes(5),
        perRequestTimeout: Duration.minutes(5),
      },
    ],
  },
});
```

> Visit [Amazon ECS support for configurable timeout for services running with Service Connect](https://aws.amazon.com/about-aws/whats-new/2024/01/amazon-ecs-configurable-timeout-service-connect/) for more details.

## ServiceManagedVolume

Amazon ECS now supports the attachment of Amazon Elastic Block Store (EBS) volumes to ECS tasks,
allowing you to utilize persistent, high-performance block storage with your ECS services.
This feature supports various use cases, such as using EBS volumes as extended ephemeral storage or
loading data from EBS snapshots.
You can also specify `encrypted: true` so that ECS will manage the KMS key. If you want to use your own KMS key, you may do so by providing both `encrypted: true` and `kmsKeyId`.

You can only attach a single volume for each task in the ECS Service.

To add an empty EBS Volume to an ECS Service, call service.addVolume().

```ts
declare const cluster: ecs.Cluster;
const taskDefinition = new ecs.FargateTaskDefinition(this, 'TaskDef');

const container = taskDefinition.addContainer('web', {
  image: ecs.ContainerImage.fromRegistry('amazon/amazon-ecs-sample'),
  portMappings: [{
    containerPort: 80,
    protocol: ecs.Protocol.TCP,
  }],
});

const volume = new ecs.ServiceManagedVolume(this, 'EBSVolume', {
  name: 'ebs1',
  managedEBSVolume: {
    size: Size.gibibytes(15),
    volumeType: ec2.EbsDeviceVolumeType.GP3,
    fileSystemType: ecs.FileSystemType.XFS,
    tagSpecifications: [{
      tags: {
        purpose: 'production',
      },
      propagateTags: ecs.EbsPropagatedTagSource.SERVICE,
    }],
  },
});

volume.mountIn(container, {
  containerPath: '/var/lib',
  readOnly: false,
});

taskDefinition.addVolume(volume);

const service = new ecs.FargateService(this, 'FargateService', {
  cluster,
  taskDefinition,
  minHealthyPercent: 100,
});

service.addVolume(volume);
```

To create an EBS volume from an existing snapshot by specifying the `snapShotId` while adding a volume to the service.

```ts
declare const container: ecs.ContainerDefinition;
declare const cluster: ecs.Cluster;
declare const taskDefinition: ecs.TaskDefinition;

const volumeFromSnapshot = new ecs.ServiceManagedVolume(this, 'EBSVolume', {
  name: 'nginx-vol',
  managedEBSVolume: {
    snapShotId: 'snap-066877671789bd71b',
    volumeType: ec2.EbsDeviceVolumeType.GP3,
    fileSystemType: ecs.FileSystemType.XFS,
    // Specifies the Amazon EBS Provisioned Rate for Volume Initialization.
    // Valid range is between 100 and 300 MiB/s.
    volumeInitializationRate: Size.mebibytes(200),
  },
});

volumeFromSnapshot.mountIn(container, {
  containerPath: '/var/lib',
  readOnly: false,
});
taskDefinition.addVolume(volumeFromSnapshot);
const service = new ecs.FargateService(this, 'FargateService', {
  cluster,
  taskDefinition,
  minHealthyPercent: 100,
});

service.addVolume(volumeFromSnapshot);
```

## Enable pseudo-terminal (TTY) allocation

You can allocate a pseudo-terminal (TTY) for a container passing `pseudoTerminal` option while adding the container
to the task definition.
This maps to Tty option in the ["Create a container section"](https://docs.docker.com/engine/api/v1.38/#operation/ContainerCreate)
of the [Docker Remote API](https://docs.docker.com/engine/api/v1.38/) and the --tty option to [`docker run`](https://docs.docker.com/engine/reference/commandline/run/).

```ts
const taskDefinition = new ecs.Ec2TaskDefinition(this, 'TaskDef');
taskDefinition.addContainer('TheContainer', {
  image: ecs.ContainerImage.fromRegistry('example-image'),
  pseudoTerminal: true
});
```

## Disable service container image version consistency

You can disable the
[container image "version consistency"](https://docs.aws.amazon.com/AmazonECS/latest/developerguide/deployment-type-ecs.html#deployment-container-image-stability)
feature of ECS service deployments on a per-container basis.

```ts
const taskDefinition = new ecs.Ec2TaskDefinition(this, 'TaskDef');
taskDefinition.addContainer('TheContainer', {
  image: ecs.ContainerImage.fromRegistry('example-image'),
  versionConsistency: ecs.VersionConsistency.DISABLED,
});
```

## Specify a container ulimit

You can specify a container `ulimits` by specifying them in the `ulimits` option while adding the container
to the task definition.

```ts
const taskDefinition = new ecs.Ec2TaskDefinition(this, 'TaskDef');
taskDefinition.addContainer('TheContainer', {
  image: ecs.ContainerImage.fromRegistry('example-image'),
  ulimits: [{
    hardLimit: 128,
    name: ecs.UlimitName.RSS,
    softLimit: 128,
  }],
});
```

## Service Connect TLS

Service Connect TLS is a feature that allows you to secure the communication between services using TLS.

You can specify the `tls` option in the `services` array of the `serviceConnectConfiguration` property.

The `tls` property is an object with the following properties:

- `role`: The IAM role that's associated with the Service Connect TLS.
- `awsPcaAuthorityArn`: The ARN of the certificate root authority that secures your service.
- `kmsKey`: The KMS key used for encryption and decryption.

```ts
declare const cluster: ecs.Cluster;
declare const taskDefinition: ecs.TaskDefinition;
declare const kmsKey: kms.IKey;
declare const role: iam.IRole;

const service = new ecs.FargateService(this, 'FargateService', {
  cluster,
  taskDefinition,
  serviceConnectConfiguration: {
    services: [
      {
        tls: {
          role,
          kmsKey,
          awsPcaAuthorityArn: 'arn:aws:acm-pca:us-east-1:123456789012:certificate-authority/123456789012',
        },
        portMappingName: 'api',
      },
    ],
    namespace: 'sample namespace',
  },
});
```

## ECS Native Blue/Green Deployment

Amazon ECS supports native blue/green deployments that allow you to deploy new versions of your services with zero downtime. This deployment strategy creates a new set of tasks (green) alongside the existing tasks (blue), then shifts traffic from the old version to the new version.

[Amazon ECS blue/green deployments](https://docs.aws.amazon.com/AmazonECS/latest/developerguide/deployment-type-blue-green.html)

```ts
import * as lambda from 'aws-cdk-lib/aws-lambda';

declare const cluster: ecs.Cluster;
declare const taskDefinition: ecs.TaskDefinition;
declare const lambdaHook: lambda.Function;
declare const blueTargetGroup: elbv2.ApplicationTargetGroup;
declare const greenTargetGroup: elbv2.ApplicationTargetGroup;
declare const prodListenerRule: elbv2.ApplicationListenerRule;

const service = new ecs.FargateService(this, 'Service', {
  cluster,
  taskDefinition,
  deploymentStrategy: ecs.DeploymentStrategy.BLUE_GREEN,
});

service.addLifecycleHook(new ecs.DeploymentLifecycleLambdaTarget(lambdaHook, 'PreScaleHook', {
  lifecycleStages: [ecs.DeploymentLifecycleStage.PRE_SCALE_UP],
}));

const target = service.loadBalancerTarget({
  containerName: 'nginx',
  containerPort: 80,
  protocol: ecs.Protocol.TCP,
  alternateTarget: new ecs.AlternateTarget('AlternateTarget', {
    alternateTargetGroup: greenTargetGroup,
    productionListener: ecs.ListenerRuleConfiguration.applicationListenerRule(prodListenerRule),
  }),
});

target.attachToApplicationTargetGroup(blueTargetGroup);
```

## Daemon Scheduling Strategy
You can specify whether service use Daemon scheduling strategy by specifying `daemon` option in Service constructs. See [differences between Daemon and Replica scheduling strategy](https://docs.aws.amazon.com/AmazonECS/latest/developerguide/ecs_services.html)

```ts
declare const cluster: ecs.Cluster;
declare const taskDefinition: ecs.TaskDefinition;

new ecs.Ec2Service(this, 'Ec2Service', {
  cluster,
  taskDefinition,
  daemon: true,
});

new ecs.ExternalService(this, 'ExternalService', {
  cluster,
  taskDefinition,
  daemon: true,
});
```<|MERGE_RESOLUTION|>--- conflicted
+++ resolved
@@ -1680,12 +1680,9 @@
     vCpuCountMin: 1,
     memoryMin: Size.gibibytes(2),
   },
-<<<<<<< HEAD
   propagateTags: ecs.PropagateManagedInstancesTags.CAPACITY_PROVIDER,
   // Configure scale-in delay to wait 5 minutes before optimizing idle instances
   scaleInAfter: Duration.seconds(300),
-=======
->>>>>>> 13bceb96
 });
 
 // Optionally configure security group rules using IConnectable interface
