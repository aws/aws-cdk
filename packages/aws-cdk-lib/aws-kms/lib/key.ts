--- conflicted
+++ resolved
@@ -741,12 +741,8 @@
       dummyValue: {
         keyId: Key.DEFAULT_DUMMY_KEY_ID,
       },
-<<<<<<< HEAD
-      ignoreErrorOnMissingContext: options.returnDummyKeyOnMissing,
+      mustExist: !options.returnDummyKeyOnMissing,
       additionalCacheKey: options.additionalCacheKey,
-=======
-      mustExist: !options.returnDummyKeyOnMissing,
->>>>>>> 7f378b6e
     }).value;
 
     return new Import(attributes.keyId,
