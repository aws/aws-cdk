import { Construct } from 'constructs';
import { Alias } from './alias';
import { KeyLookupOptions } from './key-lookup';
import { CfnKey } from './kms.generated';
import * as perms from './private/perms';
import * as iam from '../../aws-iam';
import * as cxschema from '../../cloud-assembly-schema';
import {
  Arn,
  ArnFormat,
  ContextProvider,
  Duration,
  FeatureFlags,
  IResource,
  Lazy,
  RemovalPolicy,
  Resource,
  ResourceProps,
  Stack,
  Token,
} from '../../core';
import * as cxapi from '../../cx-api';

/**
 * A KMS Key, either managed by this CDK app, or imported.
 */
export interface IKey extends IResource {
  /**
   * The ARN of the key.
   *
   * @attribute
   */
  readonly keyArn: string;

  /**
   * The ID of the key
   * (the part that looks something like: 1234abcd-12ab-34cd-56ef-1234567890ab).
   *
   * @attribute
   */
  readonly keyId: string;

  /**
   * Defines a new alias for the key.
   */
  addAlias(alias: string): Alias;

  /**
   * Adds a statement to the KMS key resource policy.
   * @param statement The policy statement to add
   * @param allowNoOp If this is set to `false` and there is no policy
   * defined (i.e. external key), the operation will fail. Otherwise, it will
   * no-op.
   */
  addToResourcePolicy(statement: iam.PolicyStatement, allowNoOp?: boolean): iam.AddToResourcePolicyResult;

  /**
   * Grant the indicated permissions on this key to the given principal
   */
  grant(grantee: iam.IGrantable, ...actions: string[]): iam.Grant;

  /**
   * Grant decryption permissions using this key to the given principal
   */
  grantDecrypt(grantee: iam.IGrantable): iam.Grant;

  /**
   * Grant encryption permissions using this key to the given principal
   */
  grantEncrypt(grantee: iam.IGrantable): iam.Grant;

  /**
   * Grant encryption and decryption permissions using this key to the given principal
   */
  grantEncryptDecrypt(grantee: iam.IGrantable): iam.Grant;

  /**
   * Grant permissions to generating MACs to the given principal
   */
  grantGenerateMac(grantee: iam.IGrantable): iam.Grant;

  /**
   * Grant permissions to verifying MACs to the given principal
   */
  grantVerifyMac(grantee: iam.IGrantable): iam.Grant;
}

abstract class KeyBase extends Resource implements IKey {
  /**
   * The ARN of the key.
   */
  public abstract readonly keyArn: string;

  public abstract readonly keyId: string;

  /**
   * Optional policy document that represents the resource policy of this key.
   *
   * If specified, addToResourcePolicy can be used to edit this policy.
   * Otherwise this method will no-op.
   */
  protected abstract readonly policy?: iam.PolicyDocument;

  /**
   * Optional property to control trusting account identities.
   *
   * If specified, grants will default identity policies instead of to both
   * resource and identity policies. This matches the default behavior when creating
   * KMS keys via the API or console.
   */
  protected abstract readonly trustAccountIdentities: boolean;

  /**
   * Collection of aliases added to the key
   *
   * Tracked to determine whether or not the aliasName should be added to the end of its ID
   */
  private readonly aliases: Alias[] = [];

  constructor(scope: Construct, id: string, props: ResourceProps = {}) {
    super(scope, id, props);

    this.node.addValidation({ validate: () => this.policy?.validateForResourcePolicy() ?? [] });
  }

  /**
   * Defines a new alias for the key.
   */
  public addAlias(aliasName: string): Alias {
    const aliasId = this.aliases.length > 0 ? `Alias${aliasName}` : 'Alias';

    const alias = new Alias(this, aliasId, { aliasName, targetKey: this });
    this.aliases.push(alias);

    return alias;
  }

  /**
   * Adds a statement to the KMS key resource policy.
   * @param statement The policy statement to add
   * @param allowNoOp If this is set to `false` and there is no policy
   * defined (i.e. external key), the operation will fail. Otherwise, it will
   * no-op.
   */
  public addToResourcePolicy(statement: iam.PolicyStatement, allowNoOp = true): iam.AddToResourcePolicyResult {
    const stack = Stack.of(this);

    if (!this.policy) {
      if (allowNoOp) { return { statementAdded: false }; }
      throw new Error(`Unable to add statement to IAM resource policy for KMS key: ${JSON.stringify(stack.resolve(this.keyArn))}`);
    }

    this.policy.addStatements(statement);
    return { statementAdded: true, policyDependable: this.policy };
  }

  /**
   * Grant the indicated permissions on this key to the given principal
   *
   * This modifies both the principal's policy as well as the resource policy,
   * since the default CloudFormation setup for KMS keys is that the policy
   * must not be empty and so default grants won't work.
   */
  public grant(grantee: iam.IGrantable, ...actions: string[]): iam.Grant {
    // KMS verifies whether the principals included in its key policy actually exist.
    // This is a problem if the stack the grantee is part of depends on the key stack
    // (as it won't exist before the key policy is attempted to be created).
    // In that case, make the account the resource policy principal
    const granteeStackDependsOnKeyStack = this.granteeStackDependsOnKeyStack(grantee);
    const principal = granteeStackDependsOnKeyStack
      ? new iam.AccountPrincipal(granteeStackDependsOnKeyStack)
      : grantee.grantPrincipal;

    const crossAccountAccess = this.isGranteeFromAnotherAccount(grantee);
    const crossRegionAccess = this.isGranteeFromAnotherRegion(grantee);
    const crossEnvironment = crossAccountAccess || crossRegionAccess;
    const grantOptions: iam.GrantWithResourceOptions = {
      grantee,
      actions,
      resource: this,
      resourceArns: [this.keyArn],
      resourceSelfArns: crossEnvironment ? undefined : ['*'],
    };
    if (this.trustAccountIdentities && !crossEnvironment) {
      return iam.Grant.addToPrincipalOrResource(grantOptions);
    } else {
      return iam.Grant.addToPrincipalAndResource({
        ...grantOptions,
        // if the key is used in a cross-environment matter,
        // we can't access the Key ARN (they don't have physical names),
        // so fall back to using '*'. ToDo we need to make this better... somehow
        resourceArns: crossEnvironment ? ['*'] : [this.keyArn],
        resourcePolicyPrincipal: principal,
      });
    }
  }

  /**
   * Grant decryption permissions using this key to the given principal
   */
  public grantDecrypt(grantee: iam.IGrantable): iam.Grant {
    return this.grant(grantee, ...perms.DECRYPT_ACTIONS);
  }

  /**
   * Grant encryption permissions using this key to the given principal
   */
  public grantEncrypt(grantee: iam.IGrantable): iam.Grant {
    return this.grant(grantee, ...perms.ENCRYPT_ACTIONS);
  }

  /**
   * Grant encryption and decryption permissions using this key to the given principal
   */
  public grantEncryptDecrypt(grantee: iam.IGrantable): iam.Grant {
    return this.grant(grantee, ...[...perms.DECRYPT_ACTIONS, ...perms.ENCRYPT_ACTIONS]);
  }

  /**
   * Grant permissions to generating MACs to the given principal
   */
  public grantGenerateMac(grantee: iam.IGrantable): iam.Grant {
    return this.grant(grantee, ...perms.GENERATE_HMAC_ACTIONS);
  }

  /**
   * Grant permissions to verifying MACs to the given principal
   */
  public grantVerifyMac(grantee: iam.IGrantable): iam.Grant {
    return this.grant(grantee, ...perms.VERIFY_HMAC_ACTIONS);
  }

  /**
   * Checks whether the grantee belongs to a stack that will be deployed
   * after the stack containing this key.
   *
   * @param grantee the grantee to give permissions to
   * @returns the account ID of the grantee stack if its stack does depend on this stack,
   *   undefined otherwise
   */
  private granteeStackDependsOnKeyStack(grantee: iam.IGrantable): string | undefined {
    const grantPrincipal = grantee.grantPrincipal;
    // this logic should only apply to newly created
    // (= not imported) resources
    if (!iam.principalIsOwnedResource(grantPrincipal)) {
      return undefined;
    }
    const keyStack = Stack.of(this);
    const granteeStack = Stack.of(grantPrincipal);
    if (keyStack === granteeStack) {
      return undefined;
    }

    return granteeStack.dependencies.includes(keyStack)
      ? granteeStack.account
      : undefined;
  }

  private isGranteeFromAnotherRegion(grantee: iam.IGrantable): boolean {
    if (!iam.principalIsOwnedResource(grantee.grantPrincipal)) {
      return false;
    }
    const bucketStack = Stack.of(this);
    const identityStack = Stack.of(grantee.grantPrincipal);

    if (FeatureFlags.of(this).isEnabled(cxapi.KMS_REDUCE_CROSS_ACCOUNT_REGION_POLICY_SCOPE)) {
      // if two compared stacks have the same region, this should return 'false' since it's from the
      // same region; if two stacks have different region, then compare env.region
      return bucketStack.region !== identityStack.region && this.env.region !== identityStack.region;
    }
    return bucketStack.region !== identityStack.region;
  }

  private isGranteeFromAnotherAccount(grantee: iam.IGrantable): boolean {
    if (!iam.principalIsOwnedResource(grantee.grantPrincipal)) {
      return false;
    }
    const bucketStack = Stack.of(this);
    const identityStack = Stack.of(grantee.grantPrincipal);

    if (FeatureFlags.of(this).isEnabled(cxapi.KMS_REDUCE_CROSS_ACCOUNT_REGION_POLICY_SCOPE)) {
      // if two compared stacks have the same region, this should return 'false' since it's from the
      // same region; if two stacks have different region, then compare env.account
      return bucketStack.account !== identityStack.account && this.env.account !== identityStack.account;
    }
    return bucketStack.account !== identityStack.account;
  }
}

/**
 * The key spec, represents the cryptographic configuration of keys.
 */
export enum KeySpec {
  /**
   * The default key spec.
   *
   * Valid usage: ENCRYPT_DECRYPT
   */
  SYMMETRIC_DEFAULT = 'SYMMETRIC_DEFAULT',

  /**
   * RSA with 2048 bits of key.
   *
   * Valid usage: ENCRYPT_DECRYPT and SIGN_VERIFY
   */
  RSA_2048 = 'RSA_2048',

  /**
   * RSA with 3072 bits of key.
   *
   * Valid usage: ENCRYPT_DECRYPT and SIGN_VERIFY
   */
  RSA_3072 = 'RSA_3072',

  /**
   * RSA with 4096 bits of key.
   *
   * Valid usage: ENCRYPT_DECRYPT and SIGN_VERIFY
   */
  RSA_4096 = 'RSA_4096',

  /**
   * NIST FIPS 186-4, Section 6.4, ECDSA signature using the curve specified by the key and
   * SHA-256 for the message digest.
   *
   * Valid usage: SIGN_VERIFY
   */
  ECC_NIST_P256 = 'ECC_NIST_P256',

  /**
   * NIST FIPS 186-4, Section 6.4, ECDSA signature using the curve specified by the key and
   * SHA-384 for the message digest.
   *
   * Valid usage: SIGN_VERIFY
   */
  ECC_NIST_P384 = 'ECC_NIST_P384',

  /**
   * NIST FIPS 186-4, Section 6.4, ECDSA signature using the curve specified by the key and
   * SHA-512 for the message digest.
   *
   * Valid usage: SIGN_VERIFY
   */
  ECC_NIST_P521 = 'ECC_NIST_P521',

  /**
   * Standards for Efficient Cryptography 2, Section 2.4.1, ECDSA signature on the Koblitz curve.
   *
   * Valid usage: SIGN_VERIFY
   */
  ECC_SECG_P256K1 = 'ECC_SECG_P256K1',

  /**
   * Hash-Based Message Authentication Code as defined in RFC 2104 using the message digest function SHA224.
   *
   * Valid usage: GENERATE_VERIFY_MAC
   */
  HMAC_224 = 'HMAC_224',

  /**
   * Hash-Based Message Authentication Code as defined in RFC 2104 using the message digest function SHA256.
   *
   * Valid usage: GENERATE_VERIFY_MAC
   */
  HMAC_256 = 'HMAC_256',

  /**
   * Hash-Based Message Authentication Code as defined in RFC 2104 using the message digest function SHA384.
   *
   * Valid usage: GENERATE_VERIFY_MAC
   */
  HMAC_384 = 'HMAC_384',

  /**
   * Hash-Based Message Authentication Code as defined in RFC 2104 using the message digest function SHA512.
   *
   * Valid usage: GENERATE_VERIFY_MAC
   */
  HMAC_512 = 'HMAC_512',

  /**
   * Elliptic curve key spec available only in China Regions.
   *
   * Valid usage: ENCRYPT_DECRYPT and SIGN_VERIFY
   */
  SM2 = 'SM2',
}

/**
 * The key usage, represents the cryptographic operations of keys.
 */
export enum KeyUsage {
  /**
   * Encryption and decryption.
   */
  ENCRYPT_DECRYPT = 'ENCRYPT_DECRYPT',

  /**
   * Signing and verification
   */
  SIGN_VERIFY = 'SIGN_VERIFY',

  /**
   * Generating and verifying MACs
   */
  GENERATE_VERIFY_MAC = 'GENERATE_VERIFY_MAC',
}

/**
 * Construction properties for a KMS Key object
 */
export interface KeyProps {
  /**
   * A description of the key. Use a description that helps your users decide
   * whether the key is appropriate for a particular task.
   *
   * @default - No description.
   */
  readonly description?: string;

  /**
   * Initial alias to add to the key
   *
   * More aliases can be added later by calling `addAlias`.
   *
   * @default - No alias is added for the key.
   */
  readonly alias?: string;

  /**
   * Indicates whether AWS KMS rotates the key.
   *
   * @default false
   */
  readonly enableKeyRotation?: boolean;

  /**
   * The period between each automatic rotation.
   *
   * @default - set by CFN to 365 days.
   */
  readonly rotationPeriod?: Duration;

  /**
   * Indicates whether the key is available for use.
   *
   * @default - Key is enabled.
   */
  readonly enabled?: boolean;

  /**
   * The cryptographic configuration of the key. The valid value depends on usage of the key.
   *
   * IMPORTANT: If you change this property of an existing key, the existing key is scheduled for deletion
   * and a new key is created with the specified value.
   *
   * @default KeySpec.SYMMETRIC_DEFAULT
   */
  readonly keySpec?: KeySpec;

  /**
   * The cryptographic operations for which the key can be used.
   *
   * IMPORTANT: If you change this property of an existing key, the existing key is scheduled for deletion
   * and a new key is created with the specified value.
   *
   * @default KeyUsage.ENCRYPT_DECRYPT
   */
  readonly keyUsage?: KeyUsage;

  /**
   * Creates a multi-Region primary key that you can replicate in other AWS Regions.
   *
   * You can't change the `multiRegion` value after the KMS key is created.
   *
   * IMPORTANT: If you change the value of the `multiRegion` property on an existing KMS key, the update request fails,
   * regardless of the value of the UpdateReplacePolicy attribute.
   * This prevents you from accidentally deleting a KMS key by changing an immutable property value.
   *
   * @default false
   * @see https://docs.aws.amazon.com/kms/latest/developerguide/multi-region-keys-overview.html
   */
  readonly multiRegion?: boolean;

  /**
   * Custom policy document to attach to the KMS key.
   *
   * NOTE - If the `@aws-cdk/aws-kms:defaultKeyPolicies` feature flag is set (the default for new projects),
   * this policy will *override* the default key policy and become the only key policy for the key. If the
   * feature flag is not set, this policy will be appended to the default key policy.
   *
   * @default - A policy document with permissions for the account root to
   * administer the key will be created.
   */
  readonly policy?: iam.PolicyDocument;

  /**
   * A list of principals to add as key administrators to the key policy.
   *
   * Key administrators have permissions to manage the key (e.g., change permissions, revoke), but do not have permissions
   * to use the key in cryptographic operations (e.g., encrypt, decrypt).
   *
   * These principals will be added to the default key policy (if none specified), or to the specified policy (if provided).
   *
   * @default []
   */
  readonly admins?: iam.IPrincipal[];

  /**
   * Whether the encryption key should be retained when it is removed from the Stack. This is useful when one wants to
   * retain access to data that was encrypted with a key that is being retired.
   *
   * @default RemovalPolicy.Retain
   */
  readonly removalPolicy?: RemovalPolicy;

  /**
   * Whether the key usage can be granted by IAM policies
   *
   * Setting this to true adds a default statement which delegates key
   * access control completely to the identity's IAM policy (similar
   * to how it works for other AWS resources). This matches the default behavior
   * when creating KMS keys via the API or console.
   *
   * If the `@aws-cdk/aws-kms:defaultKeyPolicies` feature flag is set (the default for new projects),
   * this flag will always be treated as 'true' and does not need to be explicitly set.
   *
   * @default - false, unless the `@aws-cdk/aws-kms:defaultKeyPolicies` feature flag is set.
   * @see https://docs.aws.amazon.com/kms/latest/developerguide/key-policies.html#key-policy-default-allow-root-enable-iam
   * @deprecated redundant with the `@aws-cdk/aws-kms:defaultKeyPolicies` feature flag
   */
  readonly trustAccountIdentities?: boolean;

  /**
   * Specifies the number of days in the waiting period before
   * AWS KMS deletes a CMK that has been removed from a CloudFormation stack.
   *
   * When you remove a customer master key (CMK) from a CloudFormation stack, AWS KMS schedules the CMK for deletion
   * and starts the mandatory waiting period. The PendingWindowInDays property determines the length of waiting period.
   * During the waiting period, the key state of CMK is Pending Deletion, which prevents the CMK from being used in
   * cryptographic operations. When the waiting period expires, AWS KMS permanently deletes the CMK.
   *
   * Enter a value between 7 and 30 days.
   *
   * @see https://docs.aws.amazon.com/AWSCloudFormation/latest/UserGuide/aws-resource-kms-key.html#cfn-kms-key-pendingwindowindays
   * @default - 30 days
   */
  readonly pendingWindow?: Duration;
}

/**
 * Defines a KMS key.
 *
 * @resource AWS::KMS::Key
 */
export class Key extends KeyBase {
  /**
   * The default key id of the dummy key.
   *
   * This value is used as a dummy key id if the key was not found
   * by the `Key.fromLookup()` method.
   */
  public static readonly DEFAULT_DUMMY_KEY_ID = '1234abcd-12ab-34cd-56ef-1234567890ab';

  /**
   * Import an externally defined KMS Key using its ARN.
   *
   * @param scope  the construct that will "own" the imported key.
   * @param id     the id of the imported key in the construct tree.
   * @param keyArn the ARN of an existing KMS key.
   */
  public static fromKeyArn(scope: Construct, id: string, keyArn: string): IKey {
    class Import extends KeyBase {
      public readonly keyArn = keyArn;
      public readonly keyId: string;
      protected readonly policy?: iam.PolicyDocument | undefined = undefined;
      // defaulting true: if we are importing the key the key policy is
      // undefined and impossible to change here; this means updating identity
      // policies is really the only option
      protected readonly trustAccountIdentities: boolean = true;

      constructor(keyId: string, props: ResourceProps = {}) {
        super(scope, id, props);

        this.keyId = keyId;
      }
    }

    const keyResourceName = Stack.of(scope).splitArn(keyArn, ArnFormat.SLASH_RESOURCE_NAME).resourceName;
    if (!keyResourceName) {
      throw new Error(`KMS key ARN must be in the format 'arn:<partition>:kms:<region>:<account>:key/<keyId>', got: '${keyArn}'`);
    }

    return new Import(keyResourceName, {
      environmentFromArn: keyArn,
    });
  }

  /**
   * Create a mutable `IKey` based on a low-level `CfnKey`.
   * This is most useful when combined with the cloudformation-include module.
   * This method is different than `fromKeyArn()` because the `IKey`
   * returned from this method is mutable;
   * meaning, calling any mutating methods on it,
   * like `IKey.addToResourcePolicy()`,
   * will actually be reflected in the resulting template,
   * as opposed to the object returned from `fromKeyArn()`,
   * on which calling those methods would have no effect.
   */
  public static fromCfnKey(cfnKey: CfnKey): IKey {
    // use a "weird" id that has a higher chance of being unique
    const id = '@FromCfnKey';

    // if fromCfnKey() was already called on this cfnKey,
    // return the same L2
    // (as different L2s would conflict, because of the mutation of the keyPolicy property of the L1 below)
    const existing = cfnKey.node.tryFindChild(id);
    if (existing) {
      return <IKey>existing;
    }

    let keyPolicy: iam.PolicyDocument;
    try {
      keyPolicy = iam.PolicyDocument.fromJson(cfnKey.keyPolicy);
    } catch {
      // If the KeyPolicy contains any CloudFormation functions,
      // PolicyDocument.fromJson() throws an exception.
      // In that case, because we would have to effectively make the returned IKey immutable,
      // throw an exception suggesting to use the other importing methods instead.
      // We might make this parsing logic smarter later,
      // but let's start by erroring out.
      throw new Error('Could not parse the PolicyDocument of the passed AWS::KMS::Key resource because it contains CloudFormation functions. ' +
        'This makes it impossible to create a mutable IKey from that Policy. ' +
        'You have to use fromKeyArn instead, passing it the ARN attribute property of the low-level CfnKey');
    }

    // change the key policy of the L1, so that all changes done in the L2 are reflected in the resulting template
    cfnKey.keyPolicy = Lazy.any({ produce: () => keyPolicy.toJSON() });

    return new class extends KeyBase {
      public readonly keyArn = cfnKey.attrArn;
      public readonly keyId = cfnKey.ref;
      protected readonly policy = keyPolicy;
      protected readonly trustAccountIdentities = false;
    }(cfnKey, id);
  }

  /**
   * Import an existing Key by querying the AWS environment this stack is deployed to.
   *
   * This function only needs to be used to use Keys not defined in your CDK
   * application. If you are looking to share a Key between stacks, you can
   * pass the `Key` object between stacks and use it as normal. In addition,
   * it's not necessary to use this method if an interface accepts an `IKey`.
   * In this case, `Alias.fromAliasName()` can be used which returns an alias
   * that extends `IKey`.
   *
   * Calling this method will lead to a lookup when the CDK CLI is executed.
   * You can therefore not use any values that will only be available at
   * CloudFormation execution time (i.e., Tokens).
   *
   * If you set `returnDummyKeyOnMissing` to `true` in `options` and the key was not found,
   * this method will return a dummy key with a key id '1234abcd-12ab-34cd-56ef-1234567890ab'.
   * The value of the dummy key id can also be referenced using the `Key.DEFAULT_DUMMY_KEY_ID`
   * variable, and you can check if the key is a dummy key by using the `Key.isLookupDummy()`
   * method.
   *
   * The Key information will be cached in `cdk.context.json` and the same Key
   * will be used on future runs. To refresh the lookup, you will have to
   * evict the value from the cache using the `cdk context` command. See
   * https://docs.aws.amazon.com/cdk/latest/guide/context.html for more information.
   */
  public static fromLookup(scope: Construct, id: string, options: KeyLookupOptions): IKey {
    class Import extends KeyBase {
      public readonly keyArn: string;
      public readonly keyId: string;
      protected readonly policy?: iam.PolicyDocument | undefined = undefined;
      // defaulting true: if we are importing the key the key policy is
      // undefined and impossible to change here; this means updating identity
      // policies is really the only option
      protected readonly trustAccountIdentities: boolean = true;

      constructor(keyId: string, keyArn: string) {
        super(scope, id);

        this.keyId = keyId;
        this.keyArn = keyArn;
      }
    }
    if (Token.isUnresolved(options.aliasName)) {
      throw new Error('All arguments to Key.fromLookup() must be concrete (no Tokens)');
    }

    const attributes: cxapi.KeyContextResponse = ContextProvider.getValue(scope, {
      provider: cxschema.ContextProvider.KEY_PROVIDER,
      props: {
        aliasName: options.aliasName,
      } as cxschema.KeyContextQuery,
      dummyValue: {
        keyId: Key.DEFAULT_DUMMY_KEY_ID,
      },
<<<<<<< HEAD
      additionalCacheKey: options.additionalCacheKey,
=======
      ignoreErrorOnMissingContext: options.returnDummyKeyOnMissing,
>>>>>>> 318eae6c
    }).value;

    return new Import(attributes.keyId,
      Arn.format({ resource: 'key', service: 'kms', resourceName: attributes.keyId }, Stack.of(scope)));
  }

  /**
   * Checks if the key returned by the `Key.fromLookup()` method is a dummy key,
   * i.e., a key that was not found.
   *
   * This method can only be used if the `returnDummyKeyOnMissing` option
   * is set to `true` in the `options` for the `Key.fromLookup()` method.
   */
  public static isLookupDummy(key: IKey): boolean {
    return key.keyId === Key.DEFAULT_DUMMY_KEY_ID;
  }

  public readonly keyArn: string;
  public readonly keyId: string;
  protected readonly policy?: iam.PolicyDocument;
  protected readonly trustAccountIdentities: boolean;
  private readonly enableKeyRotation?: boolean;

  constructor(scope: Construct, id: string, props: KeyProps = {}) {
    super(scope, id);

    const denyLists = {
      [KeyUsage.ENCRYPT_DECRYPT]: [
        KeySpec.ECC_NIST_P256,
        KeySpec.ECC_NIST_P384,
        KeySpec.ECC_NIST_P521,
        KeySpec.ECC_SECG_P256K1,
        KeySpec.HMAC_224,
        KeySpec.HMAC_256,
        KeySpec.HMAC_384,
        KeySpec.HMAC_512,
      ],
      [KeyUsage.SIGN_VERIFY]: [
        KeySpec.SYMMETRIC_DEFAULT,
        KeySpec.HMAC_224,
        KeySpec.HMAC_256,
        KeySpec.HMAC_384,
        KeySpec.HMAC_512,
      ],
      [KeyUsage.GENERATE_VERIFY_MAC]: [
        KeySpec.RSA_2048,
        KeySpec.RSA_3072,
        KeySpec.RSA_4096,
        KeySpec.ECC_NIST_P256,
        KeySpec.ECC_NIST_P384,
        KeySpec.ECC_NIST_P521,
        KeySpec.ECC_SECG_P256K1,
        KeySpec.SYMMETRIC_DEFAULT,
        KeySpec.SM2,
      ],
    };
    const keySpec = props.keySpec ?? KeySpec.SYMMETRIC_DEFAULT;
    const keyUsage = props.keyUsage ?? KeyUsage.ENCRYPT_DECRYPT;
    if (denyLists[keyUsage].includes(keySpec)) {
      throw new Error(`key spec '${keySpec}' is not valid with usage '${keyUsage}'`);
    }

    if (keySpec.startsWith('HMAC') && props.enableKeyRotation) {
      throw new Error('key rotation cannot be enabled on HMAC keys');
    }

    if (keySpec !== KeySpec.SYMMETRIC_DEFAULT && props.enableKeyRotation) {
      throw new Error('key rotation cannot be enabled on asymmetric keys');
    }

    this.enableKeyRotation = props.enableKeyRotation;

    if (props.rotationPeriod) {
      if (props.enableKeyRotation === false) {
        throw new Error('\'rotationPeriod\' cannot be specified when \'enableKeyRotation\' is disabled');
      }
      if (props.rotationPeriod.toDays() < 90 || props.rotationPeriod.toDays() > 2560) {
        throw new Error(`'rotationPeriod' value must between 90 and 2650 days. Received: ${props.rotationPeriod.toDays()}`);
      }
      // If rotationPeriod is specified, enableKeyRotation is set to true by default
      if (props.enableKeyRotation === undefined) {
        this.enableKeyRotation = true;
      }
    }

    const defaultKeyPoliciesFeatureEnabled = FeatureFlags.of(this).isEnabled(cxapi.KMS_DEFAULT_KEY_POLICIES);

    this.policy = props.policy ?? new iam.PolicyDocument();
    if (defaultKeyPoliciesFeatureEnabled) {
      if (props.trustAccountIdentities === false) {
        throw new Error('`trustAccountIdentities` cannot be false if the @aws-cdk/aws-kms:defaultKeyPolicies feature flag is set');
      }

      this.trustAccountIdentities = true;
      // Set the default key policy if one hasn't been provided by the user.
      if (!props.policy) {
        this.addDefaultAdminPolicy();
      }
    } else {
      this.trustAccountIdentities = props.trustAccountIdentities ?? false;
      if (this.trustAccountIdentities) {
        this.addDefaultAdminPolicy();
      } else {
        this.addLegacyAdminPolicy();
      }
    }

    let pendingWindowInDays;
    if (props.pendingWindow) {
      pendingWindowInDays = props.pendingWindow.toDays();
      if (pendingWindowInDays < 7 || pendingWindowInDays > 30) {
        throw new Error(`'pendingWindow' value must between 7 and 30 days. Received: ${pendingWindowInDays}`);
      }
    }

    const resource = new CfnKey(this, 'Resource', {
      description: props.description,
      enableKeyRotation: this.enableKeyRotation,
      rotationPeriodInDays: props.rotationPeriod?.toDays(),
      enabled: props.enabled,
      keySpec: props.keySpec,
      keyUsage: props.keyUsage,
      keyPolicy: this.policy,
      multiRegion: props.multiRegion,
      pendingWindowInDays: pendingWindowInDays,
    });

    this.keyArn = resource.attrArn;
    this.keyId = resource.ref;
    resource.applyRemovalPolicy(props.removalPolicy);

    (props.admins ?? []).forEach((p) => this.grantAdmin(p));

    if (props.alias !== undefined) {
      this.addAlias(props.alias);
    }
  }

  /**
   * Grant admins permissions using this key to the given principal
   *
   * Key administrators have permissions to manage the key (e.g., change permissions, revoke), but do not have permissions
   * to use the key in cryptographic operations (e.g., encrypt, decrypt).
   */
  public grantAdmin(grantee: iam.IGrantable): iam.Grant {
    return this.grant(grantee, ...perms.ADMIN_ACTIONS);
  }

  /**
   * Adds the default key policy to the key. This policy gives the AWS account (root user) full access to the CMK,
   * which reduces the risk of the CMK becoming unmanageable and enables IAM policies to allow access to the CMK.
   * This is the same policy that is default when creating a Key via the KMS API or Console.
   * @see https://docs.aws.amazon.com/kms/latest/developerguide/key-policies.html#key-policy-default
   */
  private addDefaultAdminPolicy() {
    this.addToResourcePolicy(new iam.PolicyStatement({
      resources: ['*'],
      actions: ['kms:*'],
      principals: [new iam.AccountRootPrincipal()],
    }));
  }

  /**
   * Grants the account admin privileges -- not full account access -- plus the GenerateDataKey action.
   * The GenerateDataKey action was added for interop with S3 in https://github.com/aws/aws-cdk/issues/3458.
   *
   * This policy is discouraged and deprecated by the `@aws-cdk/aws-kms:defaultKeyPolicies` feature flag.
   *
   * @link https://docs.aws.amazon.com/kms/latest/developerguide/key-policies.html#key-policy-default
   * @deprecated
   */
  private addLegacyAdminPolicy() {
    // This is equivalent to `[...perms.ADMIN_ACTIONS, 'kms:GenerateDataKey']`,
    // but keeping this explicit ordering for backwards-compatibility (changing the ordering causes resource updates)
    const actions = [
      'kms:Create*',
      'kms:Describe*',
      'kms:Enable*',
      'kms:List*',
      'kms:Put*',
      'kms:Update*',
      'kms:Revoke*',
      'kms:Disable*',
      'kms:Get*',
      'kms:Delete*',
      'kms:ScheduleKeyDeletion',
      'kms:CancelKeyDeletion',
      'kms:GenerateDataKey',
      'kms:TagResource',
      'kms:UntagResource',
    ];

    this.addToResourcePolicy(new iam.PolicyStatement({
      resources: ['*'],
      actions,
      principals: [new iam.AccountRootPrincipal()],
    }));
  }
}<|MERGE_RESOLUTION|>--- conflicted
+++ resolved
@@ -699,11 +699,8 @@
       dummyValue: {
         keyId: Key.DEFAULT_DUMMY_KEY_ID,
       },
-<<<<<<< HEAD
+      ignoreErrorOnMissingContext: options.returnDummyKeyOnMissing,
       additionalCacheKey: options.additionalCacheKey,
-=======
-      ignoreErrorOnMissingContext: options.returnDummyKeyOnMissing,
->>>>>>> 318eae6c
     }).value;
 
     return new Import(attributes.keyId,
