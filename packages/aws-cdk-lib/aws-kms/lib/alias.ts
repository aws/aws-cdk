--- conflicted
+++ resolved
@@ -1,10 +1,6 @@
 import { Construct } from 'constructs';
 import { IKey } from './key';
-<<<<<<< HEAD
-import { AliasRef, CfnAlias, IAliasRef, KeyRef } from './kms.generated';
-=======
 import { AliasReference, CfnAlias, IAliasRef, KeyReference } from './kms.generated';
->>>>>>> 9e82000c
 import * as iam from '../../aws-iam';
 import * as perms from './private/perms';
 import { FeatureFlags, RemovalPolicy, Resource, Stack, Token, Tokenization, ValidationError } from '../../core';
@@ -66,21 +62,13 @@
 
   public abstract readonly aliasTargetKey: IKey;
 
-<<<<<<< HEAD
-  public get aliasRef(): AliasRef {
-=======
   public get aliasRef(): AliasReference {
->>>>>>> 9e82000c
     return {
       aliasName: this.aliasName,
     };
   }
 
-<<<<<<< HEAD
-  public get keyRef(): KeyRef {
-=======
   public get keyRef(): KeyReference {
->>>>>>> 9e82000c
     return this.aliasTargetKey.keyRef;
   }
 
@@ -231,11 +219,7 @@
         return { statementAdded: false };
       }
 
-<<<<<<< HEAD
-      public get keyRef(): KeyRef {
-=======
       public get keyRef(): KeyReference {
->>>>>>> 9e82000c
         return this.aliasTargetKey.keyRef;
       }
 
@@ -259,11 +243,7 @@
         });
       }
 
-<<<<<<< HEAD
-      public get aliasRef(): AliasRef {
-=======
       public get aliasRef(): AliasReference {
->>>>>>> 9e82000c
         return {
           aliasName: this.aliasName,
         };
