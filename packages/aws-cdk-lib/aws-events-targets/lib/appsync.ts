--- conflicted
+++ resolved
@@ -1,11 +1,7 @@
 import { addToDeadLetterQueueResourcePolicy, bindBaseTargetConfig, singletonEventRole, TargetBaseProps } from './util';
 import * as appsync from '../../aws-appsync';
 import * as events from '../../aws-events';
-<<<<<<< HEAD
-=======
-import * as iam from '../../aws-iam';
 import { ValidationError } from '../../core';
->>>>>>> adbb31bf
 
 /**
  * Customize the AppSync GraphQL API target
