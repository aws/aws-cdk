# Amazon EKS Construct Library


This construct library allows you to define [Amazon Elastic Container Service for Kubernetes (EKS)](https://aws.amazon.com/eks/) clusters.
In addition, the library also supports defining Kubernetes resource manifests within EKS clusters.

## Table Of Contents

- [Amazon EKS Construct Library](#amazon-eks-construct-library)
  - [Table Of Contents](#table-of-contents)
  - [Quick Start](#quick-start)
  - [Architectural Overview](#architectural-overview)
  - [Provisioning clusters](#provisioning-clusters)
    - [Managed node groups](#managed-node-groups)
      - [Node Groups with IPv6 Support](#node-groups-with-ipv6-support)
      - [Spot Instances Support](#spot-instances-support)
      - [Launch Template Support](#launch-template-support)
    - [Update clusters](#update-clusters)
    - [Fargate profiles](#fargate-profiles)
    - [Self-managed nodes](#self-managed-nodes)
      - [Spot Instances](#spot-instances)
      - [Bottlerocket](#bottlerocket)
    - [Endpoint Access](#endpoint-access)
    - [Alb Controller](#alb-controller)
    - [VPC Support](#vpc-support)
      - [Kubectl Handler](#kubectl-handler)
      - [Cluster Handler](#cluster-handler)
    - [IPv6 Support](#ipv6-support)
    - [Kubectl Support](#kubectl-support)
      - [Environment](#environment)
      - [Runtime](#runtime)
      - [Memory](#memory)
    - [ARM64 Support](#arm64-support)
    - [Masters Role](#masters-role)
    - [Encryption](#encryption)
  - [Permissions and Security](#permissions-and-security)
    - [AWS IAM Mapping](#aws-iam-mapping)
    - [Access Config](#access-config)
    - [Access Entry](#access-mapping)
    - [Cluster Security Group](#cluster-security-group)
    - [Node SSH Access](#node-ssh-access)
    - [Service Accounts](#service-accounts)
    - [Pod Identities](#pod-identities)
  - [Applying Kubernetes Resources](#applying-kubernetes-resources)
    - [Kubernetes Manifests](#kubernetes-manifests)
      - [ALB Controller Integration](#alb-controller-integration)
      - [Adding resources from a URL](#adding-resources-from-a-url)
      - [Dependencies](#dependencies)
      - [Resource Pruning](#resource-pruning)
      - [Manifests Validation](#manifests-validation)
    - [Helm Charts](#helm-charts)
    - [OCI Charts](#oci-charts)
    - [CDK8s Charts](#cdk8s-charts)
      - [Custom CDK8s Constructs](#custom-cdk8s-constructs)
      - [Manually importing k8s specs and CRD's](#manually-importing-k8s-specs-and-crds)
  - [Patching Kubernetes Resources](#patching-kubernetes-resources)
  - [Querying Kubernetes Resources](#querying-kubernetes-resources)
  - [Add-ons](#add-ons)
  - [Using existing clusters](#using-existing-clusters)
  - [Logging](#logging)
  - [Known Issues and Limitations](#known-issues-and-limitations)

## Quick Start

This example defines an Amazon EKS cluster with the following configuration:

* Dedicated VPC with default configuration (Implicitly created using [ec2.Vpc](https://docs.aws.amazon.com/cdk/api/latest/docs/aws-ec2-readme.html#vpc))
* A Kubernetes pod with a container based on the [paulbouwer/hello-kubernetes](https://github.com/paulbouwer/hello-kubernetes) image.

```ts
import { KubectlV32Layer } from '@aws-cdk/lambda-layer-kubectl-v32';

// provisioning a cluster
const cluster = new eks.Cluster(this, 'hello-eks', {
  version: eks.KubernetesVersion.V1_32,
  kubectlLayer: new KubectlV32Layer(this, 'kubectl'),
});

// apply a kubernetes manifest to the cluster
cluster.addManifest('mypod', {
  apiVersion: 'v1',
  kind: 'Pod',
  metadata: { name: 'mypod' },
  spec: {
    containers: [
      {
        name: 'hello',
        image: 'paulbouwer/hello-kubernetes:1.5',
        ports: [ { containerPort: 8080 } ],
      },
    ],
  },
});
```

## Architectural Overview

The following is a qualitative diagram of the various possible components involved in the cluster deployment.

```text
 +-----------------------------------------------+               +-----------------+
 | EKS Cluster | kubectl |  |
 | ----------- |<-------------+| Kubectl Handler |
 |                                               |               |                 |
 |                                               |               +-----------------+
 | +--------------------+    +-----------------+ |
 | |                    |    |                 | |
 | | Managed Node Group |    | Fargate Profile | |               +-----------------+
 | |                    |    |                 | |               |                 |
 | +--------------------+    +-----------------+ |               | Cluster Handler |
 |                                               |               |                 |
 +-----------------------------------------------+               +-----------------+
    ^                                   ^                          +
    |                                   |                          |
    | connect self managed capacity     |                          | aws-sdk
    |                                   | create/update/delete     |
    +                                   |                          v
 +--------------------+                 +              +-------------------+
 |                    |                 --------------+| eks.amazonaws.com |
 | Auto Scaling Group |                                +-------------------+
 |                    |
 +--------------------+
```

In a nutshell:

* `EKS Cluster` - The cluster endpoint created by EKS.
* `Managed Node Group` - EC2 worker nodes managed by EKS.
* `Fargate Profile` - Fargate worker nodes managed by EKS.
* `Auto Scaling Group` - EC2 worker nodes managed by the user.
* `KubectlHandler` - Lambda function for invoking `kubectl` commands on the cluster - created by CDK.
* `ClusterHandler` - Lambda function for interacting with EKS API to manage the cluster lifecycle - created by CDK.

A more detailed breakdown of each is provided further down this README.

## Provisioning clusters

Creating a new cluster is done using the `Cluster` or `FargateCluster` constructs. The only required properties are the kubernetes `version` and `kubectlLayer`.

```ts
new eks.Cluster(this, 'HelloEKS', {
<<<<<<< HEAD
  version: eks.KubernetesVersion.V1_31,
  kubectlLayer: new KubectlV31Layer(this, 'kubectl'),
=======
  version: eks.KubernetesVersion.V1_32,
>>>>>>> 9b178c1d
});
```

You can also use `FargateCluster` to provision a cluster that uses only fargate workers.

```ts
new eks.FargateCluster(this, 'HelloEKS', {
<<<<<<< HEAD
  version: eks.KubernetesVersion.V1_31,
  kubectlLayer: new KubectlV31Layer(this, 'kubectl'),
=======
  version: eks.KubernetesVersion.V1_32,
>>>>>>> 9b178c1d
});
```

> **NOTE: Only 1 cluster per stack is supported.** If you have a use-case for multiple clusters per stack, or would like to understand more about this limitation, see <https://github.com/aws/aws-cdk/issues/10073>.

Below you'll find a few important cluster configuration options. First of which is Capacity.
Capacity is the amount and the type of worker nodes that are available to the cluster for deploying resources. Amazon EKS offers 3 ways of configuring capacity, which you can combine as you like:

### Managed node groups

Amazon EKS managed node groups automate the provisioning and lifecycle management of nodes (Amazon EC2 instances) for Amazon EKS Kubernetes clusters.
With Amazon EKS managed node groups, you don't need to separately provision or register the Amazon EC2 instances that provide compute capacity to run your Kubernetes applications. You can create, update, or terminate nodes for your cluster with a single operation. Nodes run using the latest Amazon EKS optimized AMIs in your AWS account while node updates and terminations gracefully drain nodes to ensure that your applications stay available.

> For more details visit [Amazon EKS Managed Node Groups](https://docs.aws.amazon.com/eks/latest/userguide/managed-node-groups.html).

**Managed Node Groups are the recommended way to allocate cluster capacity.**

By default, this library will allocate a managed node group with 2 *m5.large* instances (this instance type suits most common use-cases, and is good value for money).

At cluster instantiation time, you can customize the number of instances and their type:

```ts
new eks.Cluster(this, 'HelloEKS', {
  version: eks.KubernetesVersion.V1_32,
  defaultCapacity: 5,
  defaultCapacityInstance: ec2.InstanceType.of(ec2.InstanceClass.M5, ec2.InstanceSize.SMALL),
  kubectlLayer: new KubectlV31Layer(this, 'kubectl'),
});
```

To access the node group that was created on your behalf, you can use `cluster.defaultNodegroup`.

Additional customizations are available post instantiation. To apply them, set the default capacity to 0, and use the `cluster.addNodegroupCapacity` method:

```ts
const cluster = new eks.Cluster(this, 'HelloEKS', {
  version: eks.KubernetesVersion.V1_32,
  defaultCapacity: 0,
  kubectlLayer: new KubectlV31Layer(this, 'kubectl'),
});

cluster.addNodegroupCapacity('custom-node-group', {
  instanceTypes: [new ec2.InstanceType('m5.large')],
  minSize: 4,
  diskSize: 100,
});
```

To set node taints, you can set `taints` option.

```ts
declare const cluster: eks.Cluster;
cluster.addNodegroupCapacity('custom-node-group', {
  instanceTypes: [new ec2.InstanceType('m5.large')],
  taints: [
    {
      effect: eks.TaintEffect.NO_SCHEDULE,
      key: 'foo',
      value: 'bar',
    },
  ],
});
```

To define the type of the AMI for the node group, you may explicitly define `amiType` according to your requirements, supported amiType could be found [HERE](https://docs.aws.amazon.com/cdk/api/v2/docs/aws-cdk-lib.aws_eks.NodegroupAmiType.html).

```ts
declare const cluster: eks.Cluster;

// X86_64 based AMI managed node group
cluster.addNodegroupCapacity('custom-node-group', {
  instanceTypes: [new ec2.InstanceType('m5.large')], // NOTE: if amiType is x86_64-based image, the instance types here must be x86_64-based.
  amiType: eks.NodegroupAmiType.AL2023_X86_64_STANDARD,
});

// ARM_64 based AMI managed node group
cluster.addNodegroupCapacity('custom-node-group', {
  instanceTypes: [new ec2.InstanceType('m6g.medium')], // NOTE: if amiType is ARM-based image, the instance types here must be ARM-based.
  amiType: eks.NodegroupAmiType.AL2023_ARM_64_STANDARD,
});
```

To define the maximum number of instances which can be simultaneously replaced in a node group during a version update you can set `maxUnavailable` or `maxUnavailablePercentage` options.

> For more details visit [Updating a managed node group](https://docs.aws.amazon.com/eks/latest/userguide/update-managed-node-group.html)

```ts
declare const cluster: eks.Cluster;
cluster.addNodegroupCapacity('custom-node-group', {
  instanceTypes: [new ec2.InstanceType('m5.large')],
  maxSize: 5,
  maxUnavailable: 2,
});
```

```ts
declare const cluster: eks.Cluster;
cluster.addNodegroupCapacity('custom-node-group', {
  instanceTypes: [new ec2.InstanceType('m5.large')],
  maxUnavailablePercentage: 33,
});
```

> **NOTE:** If you add instances with the inferentia class (`inf1` or `inf2`) or trainium class (`trn1` or `trn1n`) 
> the [neuron plugin](https://awsdocs-neuron.readthedocs-hosted.com/en/latest/containers/dlc-then-eks-devflow.html)
> will be automatically installed in the kubernetes cluster.

#### Node Groups with IPv6 Support

Node groups are available with IPv6 configured networks.  For custom roles assigned to node groups additional permissions are necessary in order for pods to obtain an IPv6 address.  The default node role will include these permissions.

> For more details visit [Configuring the Amazon VPC CNI plugin for Kubernetes to use IAM roles for service accounts](https://docs.aws.amazon.com/eks/latest/userguide/cni-iam-role.html#cni-iam-role-create-role)

```ts
const ipv6Management = new iam.PolicyDocument({
    statements: [new iam.PolicyStatement({
    resources: ['arn:aws:ec2:*:*:network-interface/*'],
    actions: [
        'ec2:AssignIpv6Addresses',
        'ec2:UnassignIpv6Addresses',
    ],
    })],
});

const eksClusterNodeGroupRole = new iam.Role(this, 'eksClusterNodeGroupRole', {
  roleName: 'eksClusterNodeGroupRole',
  assumedBy: new iam.ServicePrincipal('ec2.amazonaws.com'),
  managedPolicies: [
    iam.ManagedPolicy.fromAwsManagedPolicyName('AmazonEKSWorkerNodePolicy'),
    iam.ManagedPolicy.fromAwsManagedPolicyName('AmazonEC2ContainerRegistryReadOnly'),
    iam.ManagedPolicy.fromAwsManagedPolicyName('AmazonEKS_CNI_Policy'),
  ],
    inlinePolicies: {
    ipv6Management,
  },
});

const cluster = new eks.Cluster(this, 'HelloEKS', {
  version: eks.KubernetesVersion.V1_32,
  defaultCapacity: 0,
  kubectlLayer: new KubectlV31Layer(this, 'kubectl'),
});

cluster.addNodegroupCapacity('custom-node-group', {
  instanceTypes: [new ec2.InstanceType('m5.large')],
  minSize: 2,
  diskSize: 100,
  nodeRole: eksClusterNodeGroupRole,
});
```

#### Spot Instances Support

Use `capacityType` to create managed node groups comprised of spot instances. To maximize the availability of your applications while using
Spot Instances, we recommend that you configure a Spot managed node group to use multiple instance types with the `instanceTypes` property.

> For more details visit [Managed node group capacity types](https://docs.aws.amazon.com/eks/latest/userguide/managed-node-groups.html#managed-node-group-capacity-types).


```ts
declare const cluster: eks.Cluster;
cluster.addNodegroupCapacity('extra-ng-spot', {
  instanceTypes: [
    new ec2.InstanceType('c5.large'),
    new ec2.InstanceType('c5a.large'),
    new ec2.InstanceType('c5d.large'),
  ],
  minSize: 3,
  capacityType: eks.CapacityType.SPOT,
});

```

#### Launch Template Support

You can specify a launch template that the node group will use. For example, this can be useful if you want to use
a custom AMI or add custom user data.

When supplying a custom user data script, it must be encoded in the MIME multi-part archive format, since Amazon EKS merges with its own user data. Visit the [Launch Template Docs](https://docs.aws.amazon.com/eks/latest/userguide/launch-templates.html#launch-template-user-data)
for mode details.

```ts
declare const cluster: eks.Cluster;

const userData = `MIME-Version: 1.0
Content-Type: multipart/mixed; boundary="==MYBOUNDARY=="

--==MYBOUNDARY==
Content-Type: text/x-shellscript; charset="us-ascii"

#!/bin/bash
echo "Running custom user data script"

--==MYBOUNDARY==--\\
`;
const lt = new ec2.CfnLaunchTemplate(this, 'LaunchTemplate', {
  launchTemplateData: {
    instanceType: 't3.small',
    userData: Fn.base64(userData),
  },
});

cluster.addNodegroupCapacity('extra-ng', {
  launchTemplateSpec: {
    id: lt.ref,
    version: lt.attrLatestVersionNumber,
  },
});

```

Note that when using a custom AMI, Amazon EKS doesn't merge any user data. Which means you do not need the multi-part encoding. and are responsible for supplying the required bootstrap commands for nodes to join the cluster.
In the following example, `/ect/eks/bootstrap.sh` from the AMI will be used to bootstrap the node.

```ts
declare const cluster: eks.Cluster;
const userData = ec2.UserData.forLinux();
userData.addCommands(
  'set -o xtrace',
  `/etc/eks/bootstrap.sh ${cluster.clusterName}`,
);
const lt = new ec2.CfnLaunchTemplate(this, 'LaunchTemplate', {
  launchTemplateData: {
    imageId: 'some-ami-id', // custom AMI
    instanceType: 't3.small',
    userData: Fn.base64(userData.render()),
  },
});
cluster.addNodegroupCapacity('extra-ng', {
  launchTemplateSpec: {
    id: lt.ref,
    version: lt.attrLatestVersionNumber,
  },
});
```

You may specify one `instanceType` in the launch template or multiple `instanceTypes` in the node group, **but not both**.

> For more details visit [Launch Template Support](https://docs.aws.amazon.com/eks/latest/userguide/launch-templates.html).

Graviton 2 instance types are supported including `c6g`, `m6g`, `r6g` and `t4g`.
Graviton 3 instance types are supported including `c7g`.

### Update clusters

When you rename the cluster name and redeploy the stack, the cluster replacement will be triggered and
the existing one will be deleted after the new one is provisioned. As the cluster resource ARN has been changed, 
the cluster resource handler would not be able to delete the old one as the resource ARN in the IAM policy
has been changed. As a workaround, you need to add a temporary policy to the cluster admin role for 
successful replacement. Consider this example if you are renaming the cluster from `foo` to `bar`:

```ts
const cluster = new eks.Cluster(this, 'cluster-to-rename', {
  clusterName: 'foo', // rename this to 'bar'
<<<<<<< HEAD
  version: eks.KubernetesVersion.V1_31,
  kubectlLayer: new KubectlV31Layer(this, 'kubectl'),
=======
  version: eks.KubernetesVersion.V1_32,
>>>>>>> 9b178c1d
});

// allow the cluster admin role to delete the cluster 'foo'
cluster.adminRole.addToPolicy(new iam.PolicyStatement({
  actions: [
    'eks:DeleteCluster',
    'eks:DescribeCluster',
  ],
  resources: [ 
    Stack.of(this).formatArn({ service: 'eks', resource: 'cluster', resourceName: 'foo' }),
]
}))
```

### Fargate profiles

AWS Fargate is a technology that provides on-demand, right-sized compute
capacity for containers. With AWS Fargate, you no longer have to provision,
configure, or scale groups of virtual machines to run containers. This removes
the need to choose server types, decide when to scale your node groups, or
optimize cluster packing.

You can control which pods start on Fargate and how they run with Fargate
Profiles, which are defined as part of your Amazon EKS cluster.

See [Fargate Considerations](https://docs.aws.amazon.com/eks/latest/userguide/fargate.html#fargate-considerations) in the AWS EKS User Guide.

You can add Fargate Profiles to any EKS cluster defined in your CDK app
through the `addFargateProfile()` method. The following example adds a profile
that will match all pods from the "default" namespace:

```ts
declare const cluster: eks.Cluster;
cluster.addFargateProfile('MyProfile', {
  selectors: [ { namespace: 'default' } ],
});
```

You can also directly use the `FargateProfile` construct to create profiles under different scopes:

```ts
declare const cluster: eks.Cluster;
new eks.FargateProfile(this, 'MyProfile', {
  cluster,
  selectors: [ { namespace: 'default' } ],
});
```

To create an EKS cluster that **only** uses Fargate capacity, you can use `FargateCluster`.
The following code defines an Amazon EKS cluster with a default Fargate Profile that matches all pods from the "kube-system" and "default" namespaces. It is also configured to [run CoreDNS on Fargate](https://docs.aws.amazon.com/eks/latest/userguide/fargate-getting-started.html#fargate-gs-coredns).

```ts
const cluster = new eks.FargateCluster(this, 'MyCluster', {
  version: eks.KubernetesVersion.V1_32,
});
```

`FargateCluster` will create a default `FargateProfile` which can be accessed via the cluster's `defaultProfile` property. The created profile can also be customized by passing options as with `addFargateProfile`.

**NOTE**: Classic Load Balancers and Network Load Balancers are not supported on
pods running on Fargate. For ingress, we recommend that you use the [ALB Ingress
Controller](https://docs.aws.amazon.com/eks/latest/userguide/alb-ingress.html)
on Amazon EKS (minimum version v1.1.4).

### Self-managed nodes

Another way of allocating capacity to an EKS cluster is by using self-managed nodes.
EC2 instances that are part of the auto-scaling group will serve as worker nodes for the cluster.
This type of capacity is also commonly referred to as *EC2 Capacity** or *EC2 Nodes*.

For a detailed overview please visit [Self Managed Nodes](https://docs.aws.amazon.com/eks/latest/userguide/worker.html).

Creating an auto-scaling group and connecting it to the cluster is done using the `cluster.addAutoScalingGroupCapacity` method:

```ts
declare const cluster: eks.Cluster;
cluster.addAutoScalingGroupCapacity('frontend-nodes', {
  instanceType: new ec2.InstanceType('t2.medium'),
  minCapacity: 3,
  vpcSubnets: { subnetType: ec2.SubnetType.PUBLIC },
});
```

To connect an already initialized auto-scaling group, use the `cluster.connectAutoScalingGroupCapacity()` method:

```ts
declare const cluster: eks.Cluster;
declare const asg: autoscaling.AutoScalingGroup;
cluster.connectAutoScalingGroupCapacity(asg, {});
```

To connect a self-managed node group to an imported cluster, use the `cluster.connectAutoScalingGroupCapacity()` method:

```ts
declare const cluster: eks.Cluster;
declare const asg: autoscaling.AutoScalingGroup;
const importedCluster = eks.Cluster.fromClusterAttributes(this, 'ImportedCluster', {
  clusterName: cluster.clusterName,
  clusterSecurityGroupId: cluster.clusterSecurityGroupId,
});

importedCluster.connectAutoScalingGroupCapacity(asg, {});
```

In both cases, the [cluster security group](https://docs.aws.amazon.com/eks/latest/userguide/sec-group-reqs.html#cluster-sg) will be automatically attached to
the auto-scaling group, allowing for traffic to flow freely between managed and self-managed nodes.

> **Note:** The default `updateType` for auto-scaling groups does not replace existing nodes. Since security groups are determined at launch time, self-managed nodes that were provisioned with version `1.78.0` or lower, will not be updated.
> To apply the new configuration on all your self-managed nodes, you'll need to replace the nodes using the `UpdateType.REPLACING_UPDATE` policy for the [`updateType`](https://docs.aws.amazon.com/cdk/api/latest/docs/@aws-cdk_aws-autoscaling.AutoScalingGroup.html#updatetypespan-classapi-icon-api-icon-deprecated-titlethis-api-element-is-deprecated-its-use-is-not-recommended%EF%B8%8Fspan) property.

You can customize the [/etc/eks/boostrap.sh](https://github.com/awslabs/amazon-eks-ami/blob/master/files/bootstrap.sh) script, which is responsible
for bootstrapping the node to the EKS cluster. For example, you can use `kubeletExtraArgs` to add custom node labels or taints.

```ts
declare const cluster: eks.Cluster;
cluster.addAutoScalingGroupCapacity('spot', {
  instanceType: new ec2.InstanceType('t3.large'),
  minCapacity: 2,
  bootstrapOptions: {
    kubeletExtraArgs: '--node-labels foo=bar,goo=far',
    awsApiRetryAttempts: 5,
  },
});
```

To disable bootstrapping altogether (i.e. to fully customize user-data), set `bootstrapEnabled` to `false`.
You can also configure the cluster to use an auto-scaling group as the default capacity:

```ts
const cluster = new eks.Cluster(this, 'HelloEKS', {
  version: eks.KubernetesVersion.V1_32,
  defaultCapacityType: eks.DefaultCapacityType.EC2,
  kubectlLayer: new KubectlV31Layer(this, 'kubectl'),
});
```

This will allocate an auto-scaling group with 2 *m5.large* instances (this instance type suits most common use-cases, and is good value for money).
To access the `AutoScalingGroup` that was created on your behalf, you can use `cluster.defaultCapacity`.
You can also independently create an `AutoScalingGroup` and connect it to the cluster using the `cluster.connectAutoScalingGroupCapacity` method:

```ts
declare const cluster: eks.Cluster;
declare const asg: autoscaling.AutoScalingGroup;
cluster.connectAutoScalingGroupCapacity(asg, {});
```

This will add the necessary user-data to access the apiserver and configure all connections, roles, and tags needed for the instances in the auto-scaling group to properly join the cluster.

#### Spot Instances

When using self-managed nodes, you can configure the capacity to use spot instances, greatly reducing capacity cost.
To enable spot capacity, use the `spotPrice` property:

```ts
declare const cluster: eks.Cluster;
cluster.addAutoScalingGroupCapacity('spot', {
  spotPrice: '0.1094',
  instanceType: new ec2.InstanceType('t3.large'),
  maxCapacity: 10,
});
```

> Spot instance nodes will be labeled with `lifecycle=Ec2Spot` and tainted with `PreferNoSchedule`.

The [AWS Node Termination Handler](https://github.com/aws/aws-node-termination-handler) `DaemonSet` will be
installed from [Amazon EKS Helm chart repository](https://github.com/aws/eks-charts/tree/master/stable/aws-node-termination-handler) on these nodes.
The termination handler ensures that the Kubernetes control plane responds appropriately to events that
can cause your EC2 instance to become unavailable, such as [EC2 maintenance events](https://docs.aws.amazon.com/AWSEC2/latest/UserGuide/monitoring-instances-status-check_sched.html)
and [EC2 Spot interruptions](https://docs.aws.amazon.com/AWSEC2/latest/UserGuide/spot-interruptions.html) and helps gracefully stop all pods running on spot nodes that are about to be
terminated.

> Handler Version: [1.7.0](https://github.com/aws/aws-node-termination-handler/releases/tag/v1.7.0)
>
> Chart Version: [0.9.5](https://github.com/aws/eks-charts/blob/v0.0.28/stable/aws-node-termination-handler/Chart.yaml)

To disable the installation of the termination handler, set the `spotInterruptHandler` property to `false`. This applies both to `addAutoScalingGroupCapacity` and `connectAutoScalingGroupCapacity`.

#### Bottlerocket

[Bottlerocket](https://aws.amazon.com/bottlerocket/) is a Linux-based open-source operating system that is purpose-built by Amazon Web Services for running containers on virtual machines or bare metal hosts.

`Bottlerocket` is supported when using managed nodegroups or self-managed auto-scaling groups.

To create a Bottlerocket managed nodegroup:

```ts
declare const cluster: eks.Cluster;
cluster.addNodegroupCapacity('BottlerocketNG', {
  amiType: eks.NodegroupAmiType.BOTTLEROCKET_X86_64,
});
```

The following example will create an auto-scaling group of 2 `t3.small` Linux instances running with the `Bottlerocket` AMI.

```ts
declare const cluster: eks.Cluster;
cluster.addAutoScalingGroupCapacity('BottlerocketNodes', {
  instanceType: new ec2.InstanceType('t3.small'),
  minCapacity:  2,
  machineImageType: eks.MachineImageType.BOTTLEROCKET,
});
```

The specific Bottlerocket AMI variant will be auto selected according to the k8s version for the `x86_64` architecture.
For example, if the Amazon EKS cluster version is `1.17`, the Bottlerocket AMI variant will be auto selected as
`aws-k8s-1.17` behind the scene.

> See [Variants](https://github.com/bottlerocket-os/bottlerocket/blob/develop/README.md#variants) for more details.

Please note Bottlerocket does not allow to customize bootstrap options and `bootstrapOptions` properties is not supported when you create the `Bottlerocket` capacity.

To create a Bottlerocket managed nodegroup with Nvidia-based EC2 instance types use the `BOTTLEROCKET_X86_64_NVIDIA` or
`BOTTLEROCKET_ARM_64_NVIDIA` AMIs:

```ts
declare const cluster: eks.Cluster;
cluster.addNodegroupCapacity('BottlerocketNvidiaNG', {
  amiType: eks.NodegroupAmiType.BOTTLEROCKET_X86_64_NVIDIA,
  instanceTypes: [new ec2.InstanceType('g4dn.xlarge')],
});
```

For more details about Bottlerocket, see [Bottlerocket FAQs](https://aws.amazon.com/bottlerocket/faqs/) and [Bottlerocket Open Source Blog](https://aws.amazon.com/blogs/opensource/announcing-the-general-availability-of-bottlerocket-an-open-source-linux-distribution-purpose-built-to-run-containers/).

### Endpoint Access

When you create a new cluster, Amazon EKS creates an endpoint for the managed Kubernetes API server that you use to communicate with your cluster (using Kubernetes management tools such as `kubectl`)

By default, this API server endpoint is public to the internet, and access to the API server is secured using a combination of
AWS Identity and Access Management (IAM) and native Kubernetes [Role Based Access Control](https://kubernetes.io/docs/reference/access-authn-authz/rbac/) (RBAC).

You can configure the [cluster endpoint access](https://docs.aws.amazon.com/eks/latest/userguide/cluster-endpoint.html) by using the `endpointAccess` property:

```ts
const cluster = new eks.Cluster(this, 'hello-eks', {
  version: eks.KubernetesVersion.V1_32,
  endpointAccess: eks.EndpointAccess.PRIVATE, // No access outside of your VPC.
  kubectlLayer: new KubectlV31Layer(this, 'kubectl'),
});
```

The default value is `eks.EndpointAccess.PUBLIC_AND_PRIVATE`. Which means the cluster endpoint is accessible from outside of your VPC, but worker node traffic and `kubectl` commands issued by this library stay within your VPC.

### Alb Controller

Some Kubernetes resources are commonly implemented on AWS with the help of the [ALB Controller](https://kubernetes-sigs.github.io/aws-load-balancer-controller/latest/).

From the docs:

> AWS Load Balancer Controller is a controller to help manage Elastic Load Balancers for a Kubernetes cluster.
>
> * It satisfies Kubernetes Ingress resources by provisioning Application Load Balancers.
> * It satisfies Kubernetes Service resources by provisioning Network Load Balancers.

To deploy the controller on your EKS cluster, configure the `albController` property:

```ts
new eks.Cluster(this, 'HelloEKS', {
  version: eks.KubernetesVersion.V1_32,
  albController: {
    version: eks.AlbControllerVersion.V2_8_2,
  },
  kubectlLayer: new KubectlV31Layer(this, 'kubectl'),
});
```

The `albController` requires `defaultCapacity` or at least one nodegroup. If there's no `defaultCapacity` or available
nodegroup for the cluster, the `albController` deployment would fail.

Querying the controller pods should look something like this:

```console
❯ kubectl get pods -n kube-system
NAME                                            READY   STATUS    RESTARTS   AGE
aws-load-balancer-controller-76bd6c7586-d929p   1/1     Running   0          109m
aws-load-balancer-controller-76bd6c7586-fqxph   1/1     Running   0          109m
...
...
```

Every Kubernetes manifest that utilizes the ALB Controller is effectively dependant on the controller.
If the controller is deleted before the manifest, it might result in dangling ELB/ALB resources.
Currently, the EKS construct library does not detect such dependencies, and they should be done explicitly.

For example:

```ts
declare const cluster: eks.Cluster;
const manifest = cluster.addManifest('manifest', {/* ... */});
if (cluster.albController) {
  manifest.node.addDependency(cluster.albController);
}
```

### VPC Support

You can specify the VPC of the cluster using the `vpc` and `vpcSubnets` properties:

```ts
declare const vpc: ec2.Vpc;

new eks.Cluster(this, 'HelloEKS', {
  version: eks.KubernetesVersion.V1_32,
  vpc,
  vpcSubnets: [{ subnetType: ec2.SubnetType.PRIVATE_WITH_EGRESS }],
  kubectlLayer: new KubectlV31Layer(this, 'kubectl'),
});
```

> Note: Isolated VPCs (i.e with no internet access) are not fully supported. See https://github.com/aws/aws-cdk/issues/12171. Check out [this aws-cdk-example](https://github.com/aws-samples/aws-cdk-examples/tree/master/java/eks/private-cluster) for reference.

If you do not specify a VPC, one will be created on your behalf, which you can then access via `cluster.vpc`. The cluster VPC will be associated to any EKS managed capacity (i.e Managed Node Groups and Fargate Profiles).

Please note that the `vpcSubnets` property defines the subnets where EKS will place the _control plane_ ENIs. To choose
the subnets where EKS will place the worker nodes, please refer to the **Provisioning clusters** section above.

If you allocate self managed capacity, you can specify which subnets should the auto-scaling group use:

```ts
declare const vpc: ec2.Vpc;
declare const cluster: eks.Cluster;
cluster.addAutoScalingGroupCapacity('nodes', {
  vpcSubnets: { subnets: vpc.privateSubnets },
  instanceType: new ec2.InstanceType('t2.medium'),
});
```

There are two additional components you might want to provision within the VPC.

#### Kubectl Handler

The `KubectlHandler` is a Lambda function responsible to issuing `kubectl` and `helm` commands against the cluster when you add resource manifests to the cluster.

The handler association to the VPC is derived from the `endpointAccess` configuration. The rule of thumb is: *If the cluster VPC can be associated, it will be*.

Breaking this down, it means that if the endpoint exposes private access (via `EndpointAccess.PRIVATE` or `EndpointAccess.PUBLIC_AND_PRIVATE`), and the VPC contains **private** subnets, the Lambda function will be provisioned inside the VPC and use the private subnets to interact with the cluster. This is the common use-case.

If the endpoint does not expose private access (via `EndpointAccess.PUBLIC`) **or** the VPC does not contain private subnets, the function will not be provisioned within the VPC.

If your use-case requires control over the IAM role that the KubeCtl Handler assumes, a custom role can be passed through the ClusterProps (as `kubectlLambdaRole`) of the EKS Cluster construct.

#### Cluster Handler

The `ClusterHandler` is a set of Lambda functions (`onEventHandler`, `isCompleteHandler`) responsible for interacting with the EKS API in order to control the cluster lifecycle. To provision these functions inside the VPC, set the `placeClusterHandlerInVpc` property to `true`. This will place the functions inside the private subnets of the VPC based on the selection strategy specified in the [`vpcSubnets`](https://docs.aws.amazon.com/cdk/api/latest/docs/@aws-cdk_aws-eks.Cluster.html#vpcsubnetsspan-classapi-icon-api-icon-experimental-titlethis-api-element-is-experimental-it-may-change-without-noticespan) property.

You can configure the environment of the Cluster Handler functions by specifying it at cluster instantiation. For example, this can be useful in order to configure an http proxy:

```ts
declare const proxyInstanceSecurityGroup: ec2.SecurityGroup;
const cluster = new eks.Cluster(this, 'hello-eks', {
  version: eks.KubernetesVersion.V1_32,
  clusterHandlerEnvironment: {
    https_proxy: 'http://proxy.myproxy.com',
  },
  /**
   * If the proxy is not open publicly, you can pass a security group to the
   * Cluster Handler Lambdas so that it can reach the proxy.
   */
  clusterHandlerSecurityGroup: proxyInstanceSecurityGroup,
  kubectlLayer: new KubectlV31Layer(this, 'kubectl'),
});
```

### IPv6 Support

You can optionally choose to configure your cluster to use IPv6 using the [`ipFamily`](https://docs.aws.amazon.com/eks/latest/APIReference/API_KubernetesNetworkConfigRequest.html#AmazonEKS-Type-KubernetesNetworkConfigRequest-ipFamily) definition for your cluster.  Note that this will require the underlying subnets to have an associated IPv6 CIDR.

```ts
declare const vpc: ec2.Vpc;

function associateSubnetWithV6Cidr(vpc: ec2.Vpc, count: number, subnet: ec2.ISubnet) {
  const cfnSubnet = subnet.node.defaultChild as ec2.CfnSubnet;
  cfnSubnet.ipv6CidrBlock = Fn.select(count, Fn.cidr(Fn.select(0, vpc.vpcIpv6CidrBlocks), 256, (128 - 64).toString()));
  cfnSubnet.assignIpv6AddressOnCreation = true;
}

// make an ipv6 cidr
const ipv6cidr = new ec2.CfnVPCCidrBlock(this, 'CIDR6', {
  vpcId: vpc.vpcId,
  amazonProvidedIpv6CidrBlock: true,
});

// connect the ipv6 cidr to all vpc subnets
let subnetcount = 0;
const subnets = vpc.publicSubnets.concat(vpc.privateSubnets);
for (let subnet of subnets) {
  // Wait for the ipv6 cidr to complete
  subnet.node.addDependency(ipv6cidr);
  associateSubnetWithV6Cidr(vpc, subnetcount, subnet);
  subnetcount = subnetcount + 1;
}

const cluster = new eks.Cluster(this, 'hello-eks', {
  version: eks.KubernetesVersion.V1_32,
  vpc: vpc,
  ipFamily: eks.IpFamily.IP_V6,
  vpcSubnets: [{ subnets: vpc.publicSubnets }],
  kubectlLayer: new KubectlV31Layer(this, 'kubectl'),
});
```

### Kubectl Support

The resources are created in the cluster by running `kubectl apply` from a python lambda function.

By default, CDK will create a new python lambda function to apply your k8s manifests. If you want to use an existing kubectl provider function, for example with tight trusted entities on your IAM Roles - you can import the existing provider and then use the imported provider when importing the cluster:

```ts
const handlerRole = iam.Role.fromRoleArn(this, 'HandlerRole', 'arn:aws:iam::123456789012:role/lambda-role');
// get the serviceToken from the custom resource provider
const functionArn = lambda.Function.fromFunctionName(this, 'ProviderOnEventFunc', 'ProviderframeworkonEvent-XXX').functionArn;
const kubectlProvider = eks.KubectlProvider.fromKubectlProviderAttributes(this, 'KubectlProvider', {
  functionArn,
  kubectlRoleArn: 'arn:aws:iam::123456789012:role/kubectl-role',
  handlerRole,
});

const cluster = eks.Cluster.fromClusterAttributes(this, 'Cluster', {
  clusterName: 'cluster',
  kubectlProvider,
});
```

#### Environment

You can configure the environment of this function by specifying it at cluster instantiation. For example, this can be useful in order to configure an http proxy:

```ts
const cluster = new eks.Cluster(this, 'hello-eks', {
  version: eks.KubernetesVersion.V1_32,
  kubectlEnvironment: {
    'http_proxy': 'http://proxy.myproxy.com',
  },
  kubectlLayer: new KubectlV31Layer(this, 'kubectl'),
});
```

#### Runtime

The kubectl handler uses `kubectl`, `helm` and the `aws` CLI in order to
interact with the cluster. These are bundled into AWS Lambda layers included in
the `@aws-cdk/lambda-layer-awscli` and `@aws-cdk/lambda-layer-kubectl` modules.

The version of kubectl used must be compatible with the Kubernetes version of the
cluster. kubectl is supported within one minor version (older or newer) of Kubernetes
(see [Kubernetes version skew policy](https://kubernetes.io/releases/version-skew-policy/#kubectl)).
Depending on which version of kubernetes you're targeting, you will need to use one of 
the `@aws-cdk/lambda-layer-kubectl-vXY` packages.

```ts
import { KubectlV32Layer } from '@aws-cdk/lambda-layer-kubectl-v32';

const cluster = new eks.Cluster(this, 'hello-eks', {
  version: eks.KubernetesVersion.V1_32,
  kubectlLayer: new KubectlV32Layer(this, 'kubectl'),
});
```

You can also specify a custom `lambda.LayerVersion` if you wish to use a
different version of these tools, or a version not available in any of the
`@aws-cdk/lambda-layer-kubectl-vXY` packages. The handler expects the layer to
include the following two executables:

```text
helm/helm
kubectl/kubectl
```

See more information in the
[Dockerfile](https://github.com/aws/aws-cdk/tree/main/packages/%40aws-cdk/lambda-layer-awscli/layer) for @aws-cdk/lambda-layer-awscli
and the
[Dockerfile](https://github.com/aws/aws-cdk/tree/main/packages/%40aws-cdk/lambda-layer-kubectl/layer) for @aws-cdk/lambda-layer-kubectl.

```ts
const layer = new lambda.LayerVersion(this, 'KubectlLayer', {
  code: lambda.Code.fromAsset('layer.zip'),
});
```

Now specify when the cluster is defined:

```ts
declare const layer: lambda.LayerVersion;
declare const vpc: ec2.Vpc;

const cluster1 = new eks.Cluster(this, 'MyCluster', {
  kubectlLayer: layer,
  vpc,
  clusterName: 'cluster-name',
<<<<<<< HEAD
  version: eks.KubernetesVersion.V1_31,
  kubectlLayer: new KubectlV31Layer(this, 'kubectl'),
=======
  version: eks.KubernetesVersion.V1_32,
>>>>>>> 9b178c1d
});

// or
const cluster2 = eks.Cluster.fromClusterAttributes(this, 'MyCluster', {
  kubectlLayer: layer,
  vpc,
  clusterName: 'cluster-name',
});
```

#### Memory

By default, the kubectl provider is configured with 1024MiB of memory. You can use the `kubectlMemory` option to specify the memory size for the AWS Lambda function:

```ts
new eks.Cluster(this, 'MyCluster', {
  kubectlMemory: Size.gibibytes(4),
<<<<<<< HEAD
  version: eks.KubernetesVersion.V1_31,
  kubectlLayer: new KubectlV31Layer(this, 'kubectl'),
=======
  version: eks.KubernetesVersion.V1_32,
>>>>>>> 9b178c1d
});

// or
declare const vpc: ec2.Vpc;
eks.Cluster.fromClusterAttributes(this, 'MyCluster', {
  kubectlMemory: Size.gibibytes(4),
  vpc,
  clusterName: 'cluster-name',
});
```

### ARM64 Support

Instance types with `ARM64` architecture are supported in both managed nodegroup and self-managed capacity. Simply specify an ARM64 `instanceType` (such as `m6g.medium`), and the latest
Amazon Linux 2 AMI for ARM64 will be automatically selected.

```ts
declare const cluster: eks.Cluster;
// add a managed ARM64 nodegroup
cluster.addNodegroupCapacity('extra-ng-arm', {
  instanceTypes: [new ec2.InstanceType('m6g.medium')],
  minSize: 2,
});

// add a self-managed ARM64 nodegroup
cluster.addAutoScalingGroupCapacity('self-ng-arm', {
  instanceType: new ec2.InstanceType('m6g.medium'),
  minCapacity: 2,
})
```

### Masters Role

When you create a cluster, you can specify a `mastersRole`. The `Cluster` construct will associate this role with the `system:masters` [RBAC](https://kubernetes.io/docs/reference/access-authn-authz/rbac/) group, giving it super-user access to the cluster.

```ts
declare const role: iam.Role;
new eks.Cluster(this, 'HelloEKS', {
  version: eks.KubernetesVersion.V1_32,
  mastersRole: role,
  kubectlLayer: new KubectlV31Layer(this, 'kubectl'),
});
```

In order to interact with your cluster through `kubectl`, you can use the `aws eks update-kubeconfig` [AWS CLI command](https://docs.aws.amazon.com/cli/latest/reference/eks/update-kubeconfig.html)
to configure your local kubeconfig. The EKS module will define a CloudFormation output in your stack which contains the command to run. For example:

```plaintext
Outputs:
ClusterConfigCommand43AAE40F = aws eks update-kubeconfig --name cluster-xxxxx --role-arn arn:aws:iam::112233445566:role/yyyyy
```

Execute the `aws eks update-kubeconfig ...` command in your terminal to create or update a local kubeconfig context:

```console
$ aws eks update-kubeconfig --name cluster-xxxxx --role-arn arn:aws:iam::112233445566:role/yyyyy
Added new context arn:aws:eks:rrrrr:112233445566:cluster/cluster-xxxxx to /home/boom/.kube/config
```

And now you can simply use `kubectl`:

```console
$ kubectl get all -n kube-system
NAME                           READY   STATUS    RESTARTS   AGE
pod/aws-node-fpmwv             1/1     Running   0          21m
pod/aws-node-m9htf             1/1     Running   0          21m
pod/coredns-5cb4fb54c7-q222j   1/1     Running   0          23m
pod/coredns-5cb4fb54c7-v9nxx   1/1     Running   0          23m
...
```

If you do not specify it, you won't have access to the cluster from outside of the CDK application.

> Note that `cluster.addManifest` and `new KubernetesManifest` will still work.

### Encryption

When you create an Amazon EKS cluster, envelope encryption of Kubernetes secrets using the AWS Key Management Service (AWS KMS) can be enabled.
The documentation on [creating a cluster](https://docs.aws.amazon.com/eks/latest/userguide/create-cluster.html)
can provide more details about the customer master key (CMK) that can be used for the encryption.

You can use the `secretsEncryptionKey` to configure which key the cluster will use to encrypt Kubernetes secrets. By default, an AWS Managed key will be used.

> This setting can only be specified when the cluster is created and cannot be updated.

```ts
const secretsKey = new kms.Key(this, 'SecretsKey');
const cluster = new eks.Cluster(this, 'MyCluster', {
  secretsEncryptionKey: secretsKey,
<<<<<<< HEAD
  version: eks.KubernetesVersion.V1_31,
  kubectlLayer: new KubectlV31Layer(this, 'kubectl'),
=======
  version: eks.KubernetesVersion.V1_32,
>>>>>>> 9b178c1d
});
```

You can also use a similar configuration for running a cluster built using the FargateCluster construct.

```ts
const secretsKey = new kms.Key(this, 'SecretsKey');
const cluster = new eks.FargateCluster(this, 'MyFargateCluster', {
  secretsEncryptionKey: secretsKey,
  version: eks.KubernetesVersion.V1_32,
});
```

The Amazon Resource Name (ARN) for that CMK can be retrieved.

```ts
declare const cluster: eks.Cluster;
const clusterEncryptionConfigKeyArn = cluster.clusterEncryptionConfigKeyArn;
```

## Permissions and Security

Amazon EKS provides several mechanism of securing the cluster and granting permissions to specific IAM users and roles.

### AWS IAM Mapping

As described in the [Amazon EKS User Guide](https://docs.aws.amazon.com/en_us/eks/latest/userguide/add-user-role.html), you can map AWS IAM users and roles to [Kubernetes Role-based access control (RBAC)](https://kubernetes.io/docs/reference/access-authn-authz/rbac).

The Amazon EKS construct manages the *aws-auth* `ConfigMap` Kubernetes resource on your behalf and exposes an API through the `cluster.awsAuth` for mapping
users, roles and accounts.

Furthermore, when auto-scaling group capacity is added to the cluster, the IAM instance role of the auto-scaling group will be automatically mapped to RBAC so nodes can connect to the cluster. No manual mapping is required.

For example, let's say you want to grant an IAM user administrative privileges on your cluster:

```ts
declare const cluster: eks.Cluster;
const adminUser = new iam.User(this, 'Admin');
cluster.awsAuth.addUserMapping(adminUser, { groups: [ 'system:masters' ]});
```

A convenience method for mapping a role to the `system:masters` group is also available:

```ts
declare const cluster: eks.Cluster;
declare const role: iam.Role;
cluster.awsAuth.addMastersRole(role);
```

To access the Kubernetes resources from the console, make sure your viewing principal is defined
in the `aws-auth` ConfigMap. Some options to consider:

```ts
import { KubectlV32Layer } from '@aws-cdk/lambda-layer-kubectl-v32';
declare const cluster: eks.Cluster;
declare const your_current_role: iam.Role;
declare const vpc: ec2.Vpc;

// Option 1: Add your current assumed IAM role to system:masters. Make sure to add relevant policies.
cluster.awsAuth.addMastersRole(your_current_role);

your_current_role.addToPolicy(new iam.PolicyStatement({
  actions: [
    'eks:AccessKubernetesApi',
    'eks:Describe*',
    'eks:List*',
],
  resources: [ cluster.clusterArn ],
}));
```

```ts
// Option 2: create your custom mastersRole with scoped assumeBy arn as the Cluster prop. Switch to this role from the AWS console.
import { KubectlV32Layer } from '@aws-cdk/lambda-layer-kubectl-v32';
declare const vpc: ec2.Vpc;


const mastersRole = new iam.Role(this, 'MastersRole', {
  assumedBy: new iam.ArnPrincipal('arn_for_trusted_principal'),
});

const cluster = new eks.Cluster(this, 'EksCluster', {
  vpc,
  version: eks.KubernetesVersion.V1_32,
  kubectlLayer: new KubectlV32Layer(this, 'KubectlLayer'),
  mastersRole,
});

mastersRole.addToPolicy(new iam.PolicyStatement({
  actions: [
    'eks:AccessKubernetesApi',
    'eks:Describe*',
    'eks:List*',
],
  resources: [ cluster.clusterArn ],
}));
```

```ts
// Option 3: Create a new role that allows the account root principal to assume. Add this role in the `system:masters` and witch to this role from the AWS console.
declare const cluster: eks.Cluster;

const consoleReadOnlyRole = new iam.Role(this, 'ConsoleReadOnlyRole', {
  assumedBy: new iam.ArnPrincipal('arn_for_trusted_principal'),
});
consoleReadOnlyRole.addToPolicy(new iam.PolicyStatement({
  actions: [
    'eks:AccessKubernetesApi',
    'eks:Describe*',
    'eks:List*',
],
  resources: [ cluster.clusterArn ],
}));

// Add this role to system:masters RBAC group
cluster.awsAuth.addMastersRole(consoleReadOnlyRole)
```

### Access Config

Amazon EKS supports three modes of authentication: `CONFIG_MAP`, `API_AND_CONFIG_MAP`, and `API`. You can enable cluster
to use access entry APIs by using authenticationMode `API` or `API_AND_CONFIG_MAP`. Use authenticationMode `CONFIG_MAP`
to continue using aws-auth configMap exclusively. When `API_AND_CONFIG_MAP` is enabled, the cluster will source authenticated
AWS IAM principals from both Amazon EKS access entry APIs and the aws-auth configMap, with priority given to the access entry API.

To specify the `authenticationMode`:

```ts
import { KubectlV32Layer } from '@aws-cdk/lambda-layer-kubectl-v32';
declare const vpc: ec2.Vpc;

new eks.Cluster(this, 'Cluster', {
  vpc,
  version: eks.KubernetesVersion.V1_32,
  kubectlLayer: new KubectlV32Layer(this, 'KubectlLayer'),
  authenticationMode: eks.AuthenticationMode.API_AND_CONFIG_MAP,
});
```

> **Note** - Switching authentication modes on an existing cluster is a one-way operation. You can switch from
> `CONFIG_MAP` to `API_AND_CONFIG_MAP`. You can then switch from `API_AND_CONFIG_MAP` to `API`.
> You cannot revert these operations in the opposite direction. Meaning you cannot switch back to
> `CONFIG_MAP` or `API_AND_CONFIG_MAP` from `API`. And you cannot switch back to `CONFIG_MAP` from `API_AND_CONFIG_MAP`.

Read [A deep dive into simplified Amazon EKS access management controls
](https://aws.amazon.com/blogs/containers/a-deep-dive-into-simplified-amazon-eks-access-management-controls/) for more details.

You can disable granting the cluster admin permissions to the cluster creator role on bootstrapping by setting 
`bootstrapClusterCreatorAdminPermissions` to false. 

> **Note** - Switching `bootstrapClusterCreatorAdminPermissions` on an existing cluster would cause cluster replacement and should be avoided in production.


### Access Entry

An access entry is a cluster identity—directly linked to an AWS IAM principal user or role that is used to authenticate to
an Amazon EKS cluster. An Amazon EKS access policy authorizes an access entry to perform specific cluster actions.

Access policies are Amazon EKS-specific policies that assign Kubernetes permissions to access entries. Amazon EKS supports
only predefined and AWS managed policies. Access policies are not AWS IAM entities and are defined and managed by Amazon EKS.
Amazon EKS access policies include permission sets that support common use cases of administration, editing, or read-only access
to Kubernetes resources. See [Access Policy Permissions](https://docs.aws.amazon.com/eks/latest/userguide/access-policies.html#access-policy-permissions) for more details.

Use `AccessPolicy` to include predefined AWS managed policies:

```ts
// AmazonEKSClusterAdminPolicy with `cluster` scope
eks.AccessPolicy.fromAccessPolicyName('AmazonEKSClusterAdminPolicy', {
  accessScopeType: eks.AccessScopeType.CLUSTER,
});
// AmazonEKSAdminPolicy with `namespace` scope
eks.AccessPolicy.fromAccessPolicyName('AmazonEKSAdminPolicy', {
  accessScopeType: eks.AccessScopeType.NAMESPACE,
  namespaces: ['foo', 'bar'] } );
```

Use `grantAccess()` to grant the AccessPolicy to an IAM principal:

```ts
import { KubectlV32Layer } from '@aws-cdk/lambda-layer-kubectl-v32';
declare const vpc: ec2.Vpc;

const clusterAdminRole = new iam.Role(this, 'ClusterAdminRole', {
  assumedBy: new iam.ArnPrincipal('arn_for_trusted_principal'),
});

const eksAdminRole = new iam.Role(this, 'EKSAdminRole', {
  assumedBy: new iam.ArnPrincipal('arn_for_trusted_principal'),
});

const eksAdminViewRole = new iam.Role(this, 'EKSAdminViewRole', {
  assumedBy: new iam.ArnPrincipal('arn_for_trusted_principal'),
});

const cluster = new eks.Cluster(this, 'Cluster', {
  vpc,
  mastersRole: clusterAdminRole,
  version: eks.KubernetesVersion.V1_32,
  kubectlLayer: new KubectlV32Layer(this, 'KubectlLayer'),
  authenticationMode: eks.AuthenticationMode.API_AND_CONFIG_MAP,
});

// Cluster Admin role for this cluster
cluster.grantAccess('clusterAdminAccess', clusterAdminRole.roleArn, [
  eks.AccessPolicy.fromAccessPolicyName('AmazonEKSClusterAdminPolicy', {
    accessScopeType: eks.AccessScopeType.CLUSTER,
  }),
]);

// EKS Admin role for specified namespaces of this cluster
cluster.grantAccess('eksAdminRoleAccess', eksAdminRole.roleArn, [
  eks.AccessPolicy.fromAccessPolicyName('AmazonEKSAdminPolicy', { 
    accessScopeType: eks.AccessScopeType.NAMESPACE,
    namespaces: ['foo', 'bar'],
  }),
]);

// EKS Admin Viewer role for specified namespaces of this cluster
cluster.grantAccess('eksAdminViewRoleAccess', eksAdminViewRole.roleArn, [
  eks.AccessPolicy.fromAccessPolicyName('AmazonEKSAdminViewPolicy', {
    accessScopeType: eks.AccessScopeType.NAMESPACE,
    namespaces: ['foo', 'bar'],
  }),
]);
```

### Migrating from ConfigMap to Access Entry

If the cluster is created with the `authenticationMode` property left undefined,
it will default to `CONFIG_MAP`. 

The update path is: 

`undefined`(`CONFIG_MAP`) -> `API_AND_CONFIG_MAP` -> `API`

If you have explicitly declared `AwsAuth` resources and then try to switch to the `API` mode, which no longer supports the
`ConfigMap`, AWS CDK will throw an error as a protective measure to prevent you from losing all the access entries in the `ConfigMap`. In this case, you will need to remove all the declared `AwsAuth` resources explicitly and define the access entries before you are allowed to transition to the `API` mode.

> **Note** - This is a one-way transition. Once you switch to the `API` mode,
you will not be able to switch back. Therefore, it is crucial to ensure that you have defined all the necessary access entries before making the switch to the `API` mode.

### Cluster Security Group

When you create an Amazon EKS cluster, a [cluster security group](https://docs.aws.amazon.com/eks/latest/userguide/sec-group-reqs.html)
is automatically created as well. This security group is designed to allow all traffic from the control plane and managed node groups to flow freely
between each other.

The ID for that security group can be retrieved after creating the cluster.

```ts
declare const cluster: eks.Cluster;
const clusterSecurityGroupId = cluster.clusterSecurityGroupId;
```

### Node SSH Access

If you want to be able to SSH into your worker nodes, you must already have an SSH key in the region you're connecting to and pass it when
you add capacity to the cluster. You must also be able to connect to the hosts (meaning they must have a public IP and you
should be allowed to connect to them on port 22):

See [SSH into nodes](test/example.ssh-into-nodes.lit.ts) for a code example.

If you want to SSH into nodes in a private subnet, you should set up a bastion host in a public subnet. That setup is recommended, but is
unfortunately beyond the scope of this documentation.

### Service Accounts

With services account you can provide Kubernetes Pods access to AWS resources.

```ts
declare const cluster: eks.Cluster;
// add service account
const serviceAccount = cluster.addServiceAccount('MyServiceAccount');

const bucket = new s3.Bucket(this, 'Bucket');
bucket.grantReadWrite(serviceAccount);

const mypod = cluster.addManifest('mypod', {
  apiVersion: 'v1',
  kind: 'Pod',
  metadata: { name: 'mypod' },
  spec: {
    serviceAccountName: serviceAccount.serviceAccountName,
    containers: [
      {
        name: 'hello',
        image: 'paulbouwer/hello-kubernetes:1.5',
        ports: [ { containerPort: 8080 } ],
      },
    ],
  },
});

// create the resource after the service account.
mypod.node.addDependency(serviceAccount);

// print the IAM role arn for this service account
new CfnOutput(this, 'ServiceAccountIamRole', { value: serviceAccount.role.roleArn });
```

Note that using `serviceAccount.serviceAccountName` above **does not** translate into a resource dependency.
This is why an explicit dependency is needed. See <https://github.com/aws/aws-cdk/issues/9910> for more details.

It is possible to pass annotations and labels to the service account.

```ts
declare const cluster: eks.Cluster;
// add service account with annotations and labels
const serviceAccount = cluster.addServiceAccount('MyServiceAccount', {
  annotations: {
    'eks.amazonaws.com/sts-regional-endpoints': 'false',
  },
  labels: {
    'some-label': 'with-some-value',
  },
});
```

You can also add service accounts to existing clusters.
To do so, pass the `openIdConnectProvider` property when you import the cluster into the application.

```ts
// you can import an existing provider
const provider = eks.OpenIdConnectProvider.fromOpenIdConnectProviderArn(this, 'Provider', 'arn:aws:iam::123456:oidc-provider/oidc.eks.eu-west-1.amazonaws.com/id/AB123456ABC');

// or create a new one using an existing issuer url
declare const issuerUrl: string;
const provider2 = new eks.OpenIdConnectProvider(this, 'Provider', {
  url: issuerUrl,
});

const cluster = eks.Cluster.fromClusterAttributes(this, 'MyCluster', {
  clusterName: 'Cluster',
  openIdConnectProvider: provider,
  kubectlRoleArn: 'arn:aws:iam::123456:role/service-role/k8sservicerole',
});

const serviceAccount = cluster.addServiceAccount('MyServiceAccount');

const bucket = new s3.Bucket(this, 'Bucket');
bucket.grantReadWrite(serviceAccount);
```

Note that adding service accounts requires running `kubectl` commands against the cluster.
This means you must also pass the `kubectlRoleArn` when importing the cluster.
See [Using existing Clusters](https://github.com/aws/aws-cdk/tree/main/packages/aws-cdk-lib/aws-eks#using-existing-clusters).

### Pod Identities

[Amazon EKS Pod Identities](https://docs.aws.amazon.com/eks/latest/userguide/pod-identities.html) is a feature that simplifies how
Kubernetes applications running on Amazon EKS can obtain AWS IAM credentials. It provides a way to associate an IAM role with a
Kubernetes service account, allowing pods to retrieve temporary AWS credentials without the need
to manage IAM roles and policies directly.

By default, `ServiceAccount` creates an `OpenIdConnectProvider` for 
[IRSA(IAM roles for service accounts)](https://docs.aws.amazon.com/eks/latest/userguide/iam-roles-for-service-accounts.html) if
`identityType` is `undefined` or `IdentityType.IRSA`.

You may opt in Amaozn EKS Pod Identities as below:

```ts
declare const cluster: eks.Cluster;

new eks.ServiceAccount(this, 'ServiceAccount', {
  cluster,
  name: 'test-sa',
  namespace: 'default',
  identityType: eks.IdentityType.POD_IDENTITY,
});
```

When you create the ServiceAccount with the `identityType` set to `POD_IDENTITY`,
`ServiceAccount` contruct will perform the following actions behind the scenes:

1. It will create an IAM role with the necessary trust policy to allow the "pods.eks.amazonaws.com" principal to assume the role.
This trust policy grants the EKS service the permission to retrieve temporary AWS credentials on behalf of the pods using this service account.

2. It will enable the "Amazon EKS Pod Identity Agent" add-on on the EKS cluster. This add-on is responsible for managing the temporary
AWS credentials and making them available to the pods.

3. It will create an association between the IAM role and the Kubernetes service account. This association allows the pods using this
service account to obtain the temporary AWS credentials from the associated IAM role.

This simplifies the process of configuring IAM permissions for your Kubernetes applications running on Amazon EKS. It handles the creation of the IAM role,
the installation of the Pod Identity Agent add-on, and the association between the role and the service account, making it easier to manage AWS credentials
for your applications.

## Applying Kubernetes Resources

The library supports several popular resource deployment mechanisms, among which are:

### Kubernetes Manifests

The `KubernetesManifest` construct or `cluster.addManifest` method can be used
to apply Kubernetes resource manifests to this cluster.

> When using `cluster.addManifest`, the manifest construct is defined within the cluster's stack scope. If the manifest contains
> attributes from a different stack which depend on the cluster stack, a circular dependency will be created and you will get a synth time error.
> To avoid this, directly use `new KubernetesManifest` to create the manifest in the scope of the other stack.

The following examples will deploy the [paulbouwer/hello-kubernetes](https://github.com/paulbouwer/hello-kubernetes)
service on the cluster:

```ts
declare const cluster: eks.Cluster;
const appLabel = { app: "hello-kubernetes" };

const deployment = {
  apiVersion: "apps/v1",
  kind: "Deployment",
  metadata: { name: "hello-kubernetes" },
  spec: {
    replicas: 3,
    selector: { matchLabels: appLabel },
    template: {
      metadata: { labels: appLabel },
      spec: {
        containers: [
          {
            name: "hello-kubernetes",
            image: "paulbouwer/hello-kubernetes:1.5",
            ports: [ { containerPort: 8080 } ],
          },
        ],
      },
    },
  },
};

const service = {
  apiVersion: "v1",
  kind: "Service",
  metadata: { name: "hello-kubernetes" },
  spec: {
    type: "LoadBalancer",
    ports: [ { port: 80, targetPort: 8080 } ],
    selector: appLabel,
  }
};

// option 1: use a construct
new eks.KubernetesManifest(this, 'hello-kub', {
  cluster,
  manifest: [ deployment, service ],
});

// or, option2: use `addManifest`
cluster.addManifest('hello-kub', service, deployment);
```

#### ALB Controller Integration

The `KubernetesManifest` construct can detect ingress resources inside your manifest and automatically add the necessary annotations
so they are picked up by the ALB Controller.

> See [Alb Controller](#alb-controller)

To that end, it offers the following properties:

* `ingressAlb` - Signal that the ingress detection should be done.
* `ingressAlbScheme` - Which ALB scheme should be applied. Defaults to `internal`.

#### Adding resources from a URL

The following example will deploy the resource manifest hosting on remote server:

```text
// This example is only available in TypeScript

import * as yaml from 'js-yaml';
import * as request from 'sync-request';

declare const cluster: eks.Cluster;
const manifestUrl = 'https://url/of/manifest.yaml';
const manifest = yaml.safeLoadAll(request('GET', manifestUrl).getBody());
cluster.addManifest('my-resource', manifest);
```

#### Dependencies

There are cases where Kubernetes resources must be deployed in a specific order.
For example, you cannot define a resource in a Kubernetes namespace before the
namespace was created.

You can represent dependencies between `KubernetesManifest`s using
`resource.node.addDependency()`:

```ts
declare const cluster: eks.Cluster;
const namespace = cluster.addManifest('my-namespace', {
  apiVersion: 'v1',
  kind: 'Namespace',
  metadata: { name: 'my-app' },
});

const service = cluster.addManifest('my-service', {
  metadata: {
    name: 'myservice',
    namespace: 'my-app',
  },
  spec: { }, // ...
});

service.node.addDependency(namespace); // will apply `my-namespace` before `my-service`.
```

**NOTE:** when a `KubernetesManifest` includes multiple resources (either directly
or through `cluster.addManifest()`) (e.g. `cluster.addManifest('foo', r1, r2,
r3,...)`), these resources will be applied as a single manifest via `kubectl`
and will be applied sequentially (the standard behavior in `kubectl`).

---

Since Kubernetes manifests are implemented as CloudFormation resources in the
CDK. This means that if the manifest is deleted from your code (or the stack is
deleted), the next `cdk deploy` will issue a `kubectl delete` command and the
Kubernetes resources in that manifest will be deleted.

#### Resource Pruning

When a resource is deleted from a Kubernetes manifest, the EKS module will
automatically delete these resources by injecting a _prune label_ to all
manifest resources. This label is then passed to [`kubectl apply --prune`].

[`kubectl apply --prune`]: https://kubernetes.io/docs/tasks/manage-kubernetes-objects/declarative-config/#alternative-kubectl-apply-f-directory-prune-l-your-label

Pruning is enabled by default but can be disabled through the `prune` option
when a cluster is defined:

```ts
new eks.Cluster(this, 'MyCluster', {
  version: eks.KubernetesVersion.V1_32,
  prune: false,
  kubectlLayer: new KubectlV31Layer(this, 'kubectl'),
});
```

#### Manifests Validation

The `kubectl` CLI supports applying a manifest by skipping the validation.
This can be accomplished by setting the `skipValidation` flag to `true` in the `KubernetesManifest` props.

```ts
declare const cluster: eks.Cluster;
new eks.KubernetesManifest(this, 'HelloAppWithoutValidation', {
  cluster,
  manifest: [{ foo: 'bar' }],
  skipValidation: true,
});
```

### Helm Charts

The `HelmChart` construct or `cluster.addHelmChart` method can be used
to add Kubernetes resources to this cluster using Helm.

> When using `cluster.addHelmChart`, the manifest construct is defined within the cluster's stack scope. If the manifest contains
> attributes from a different stack which depend on the cluster stack, a circular dependency will be created and you will get a synth time error.
> To avoid this, directly use `new HelmChart` to create the chart in the scope of the other stack.

The following example will install the [NGINX Ingress Controller](https://kubernetes.github.io/ingress-nginx/) to your cluster using Helm.

```ts
declare const cluster: eks.Cluster;
// option 1: use a construct
new eks.HelmChart(this, 'NginxIngress', {
  cluster,
  chart: 'nginx-ingress',
  repository: 'https://helm.nginx.com/stable',
  namespace: 'kube-system',
});

// or, option2: use `addHelmChart`
cluster.addHelmChart('NginxIngress', {
  chart: 'nginx-ingress',
  repository: 'https://helm.nginx.com/stable',
  namespace: 'kube-system',
});
```

Helm charts will be installed and updated using `helm upgrade --install`, where a few parameters
are being passed down (such as `repo`, `values`, `version`, `namespace`, `wait`, `timeout`, etc).
This means that if the chart is added to CDK with the same release name, it will try to update
the chart in the cluster.

Additionally, the `chartAsset` property can be an `aws-s3-assets.Asset`. This allows the use of local, private helm charts.

```ts
import * as s3Assets from 'aws-cdk-lib/aws-s3-assets';

declare const cluster: eks.Cluster;
const chartAsset = new s3Assets.Asset(this, 'ChartAsset', {
  path: '/path/to/asset'
});

cluster.addHelmChart('test-chart', {
  chartAsset: chartAsset,
});
```

Nested values passed to the `values` parameter should be provided as a nested dictionary:

```ts
declare const cluster: eks.Cluster;

cluster.addHelmChart('ExternalSecretsOperator', {
  chart: 'external-secrets',
  release: 'external-secrets',
  repository: 'https://charts.external-secrets.io',
  namespace: 'external-secrets',
  values: {
    installCRDs: true,
    webhook: {
      port: 9443
    }
  },
});
```

Helm chart can come with Custom Resource Definitions (CRDs) defined that by default will be installed by helm as well. However in special cases it might be needed to skip the installation of CRDs, for that the property `skipCrds` can be used.

```ts
declare const cluster: eks.Cluster;
// option 1: use a construct
new eks.HelmChart(this, 'NginxIngress', {
  cluster,
  chart: 'nginx-ingress',
  repository: 'https://helm.nginx.com/stable',
  namespace: 'kube-system',
  skipCrds: true,
});
```

### OCI Charts

OCI charts are also supported.
Also replace the `${VARS}` with appropriate values.

```ts
declare const cluster: eks.Cluster;
// option 1: use a construct
new eks.HelmChart(this, 'MyOCIChart', {
  cluster,
  chart: 'some-chart',
  repository: 'oci://${ACCOUNT_ID}.dkr.ecr.${ACCOUNT_REGION}.amazonaws.com/${REPO_NAME}',
  namespace: 'oci',
  version: '0.0.1'
});

```

Helm charts are implemented as CloudFormation resources in CDK.
This means that if the chart is deleted from your code (or the stack is
deleted), the next `cdk deploy` will issue a `helm uninstall` command and the
Helm chart will be deleted.

When there is no `release` defined, a unique ID will be allocated for the release based
on the construct path.

By default, all Helm charts will be installed concurrently. In some cases, this
could cause race conditions where two Helm charts attempt to deploy the same
resource or if Helm charts depend on each other. You can use
`chart.node.addDependency()` in order to declare a dependency order between
charts:

```ts
declare const cluster: eks.Cluster;
const chart1 = cluster.addHelmChart('MyChart', {
  chart: 'foo',
});
const chart2 = cluster.addHelmChart('MyChart', {
  chart: 'bar',
});

chart2.node.addDependency(chart1);
```

### CDK8s Charts

[CDK8s](https://cdk8s.io/) is an open-source library that enables Kubernetes manifest authoring using familiar programming languages. It is founded on the same technologies as the AWS CDK, such as [`constructs`](https://github.com/aws/constructs) and [`jsii`](https://github.com/aws/jsii).

> To learn more about cdk8s, visit the [Getting Started](https://cdk8s.io/docs/latest/getting-started/) tutorials.

The EKS module natively integrates with cdk8s and allows you to apply cdk8s charts on AWS EKS clusters via the `cluster.addCdk8sChart` method.

In addition to `cdk8s`, you can also use [`cdk8s+`](https://cdk8s.io/docs/latest/plus/), which provides higher level abstraction for the core kubernetes api objects.
You can think of it like the `L2` constructs for Kubernetes. Any other `cdk8s` based libraries are also supported, for example [`cdk8s-debore`](https://github.com/toricls/cdk8s-debore).

To get started, add the following dependencies to your `package.json` file:

```json
"dependencies": {
  "cdk8s": "^2.0.0",
  "cdk8s-plus-25": "^2.0.0",
  "constructs": "^10.0.0"
}
```

Note that here we are using `cdk8s-plus-25` as we are targeting Kubernetes version 1.25.0. If you operate a different kubernetes version, you should
use the corresponding `cdk8s-plus-XX` library.
See [Select the appropriate cdk8s+ library](https://cdk8s.io/docs/latest/plus/#i-operate-kubernetes-version-1xx-which-cdk8s-library-should-i-be-using)
for more details.

Similarly to how you would create a stack by extending `aws-cdk-lib.Stack`, we recommend you create a chart of your own that extends `cdk8s.Chart`,
and add your kubernetes resources to it. You can use `aws-cdk` construct attributes and properties inside your `cdk8s` construct freely.

In this example we create a chart that accepts an `s3.Bucket` and passes its name to a kubernetes pod as an environment variable.

`+ my-chart.ts`

```ts nofixture
import { aws_s3 as s3 } from 'aws-cdk-lib';
import * as constructs from 'constructs';
import * as cdk8s from 'cdk8s';
import * as kplus from 'cdk8s-plus-25';

export interface MyChartProps {
  readonly bucket: s3.Bucket;
}

export class MyChart extends cdk8s.Chart {
  constructor(scope: constructs.Construct, id: string, props: MyChartProps) {
    super(scope, id);

    new kplus.Pod(this, 'Pod', {
      containers: [
        {
          image: 'my-image',
          envVariables: {
            BUCKET_NAME: kplus.EnvValue.fromValue(props.bucket.bucketName),
          },
        }
      ],
    });
  }
}
```

Then, in your AWS CDK app:

```ts fixture=cdk8schart
declare const cluster: eks.Cluster;

// some bucket..
const bucket = new s3.Bucket(this, 'Bucket');

// create a cdk8s chart and use `cdk8s.App` as the scope.
const myChart = new MyChart(new cdk8s.App(), 'MyChart', { bucket });

// add the cdk8s chart to the cluster
cluster.addCdk8sChart('my-chart', myChart);
```

#### Custom CDK8s Constructs

You can also compose a few stock `cdk8s+` constructs into your own custom construct. However, since mixing scopes between `aws-cdk` and `cdk8s` is currently not supported, the `Construct` class
you'll need to use is the one from the [`constructs`](https://github.com/aws/constructs) module, and not from `aws-cdk-lib` like you normally would.
This is why we used `new cdk8s.App()` as the scope of the chart above.

```ts nofixture
import * as constructs from 'constructs';
import * as cdk8s from 'cdk8s';
import * as kplus from 'cdk8s-plus-25';

export interface LoadBalancedWebService {
  readonly port: number;
  readonly image: string;
  readonly replicas: number;
}

const app = new cdk8s.App();
const chart = new cdk8s.Chart(app, 'my-chart');

export class LoadBalancedWebService extends constructs.Construct {
  constructor(scope: constructs.Construct, id: string, props: LoadBalancedWebService) {
    super(scope, id);

    const deployment = new kplus.Deployment(chart, 'Deployment', {
      replicas: props.replicas,
      containers: [ new kplus.Container({ image: props.image }) ],
    });

    deployment.exposeViaService({
      ports: [
        { port: props.port },
      ],
      serviceType: kplus.ServiceType.LOAD_BALANCER,
    });
  }
}
```

#### Manually importing k8s specs and CRD's

If you find yourself unable to use `cdk8s+`, or just like to directly use the `k8s` native objects or CRD's, you can do so by manually importing them using the `cdk8s-cli`.

See [Importing kubernetes objects](https://cdk8s.io/docs/latest/cli/import/) for detailed instructions.

## Patching Kubernetes Resources

The `KubernetesPatch` construct can be used to update existing kubernetes
resources. The following example can be used to patch the `hello-kubernetes`
deployment from the example above with 5 replicas.

```ts
declare const cluster: eks.Cluster;
new eks.KubernetesPatch(this, 'hello-kub-deployment-label', {
  cluster,
  resourceName: "deployment/hello-kubernetes",
  applyPatch: { spec: { replicas: 5 } },
  restorePatch: { spec: { replicas: 3 } },
})
```

## Querying Kubernetes Resources

The `KubernetesObjectValue` construct can be used to query for information about kubernetes objects,
and use that as part of your CDK application.

For example, you can fetch the address of a [`LoadBalancer`](https://kubernetes.io/docs/concepts/services-networking/service/#loadbalancer) type service:

```ts
declare const cluster: eks.Cluster;
// query the load balancer address
const myServiceAddress = new eks.KubernetesObjectValue(this, 'LoadBalancerAttribute', {
  cluster: cluster,
  objectType: 'service',
  objectName: 'my-service',
  jsonPath: '.status.loadBalancer.ingress[0].hostname', // https://kubernetes.io/docs/reference/kubectl/jsonpath/
});

// pass the address to a lambda function
const proxyFunction = new lambda.Function(this, 'ProxyFunction', {
  handler: 'index.handler',
  code: lambda.Code.fromInline('my-code'),
  runtime: lambda.Runtime.NODEJS_LATEST,
  environment: {
    myServiceAddress: myServiceAddress.value,
  },
})
```

Specifically, since the above use-case is quite common, there is an easier way to access that information:

```ts
declare const cluster: eks.Cluster;
const loadBalancerAddress = cluster.getServiceLoadBalancerAddress('my-service');
```

## Add-ons

[Add-ons](https://docs.aws.amazon.com/eks/latest/userguide/eks-add-ons.html) is a software that provides supporting operational capabilities to Kubernetes applications. The EKS module supports adding add-ons to your cluster using the `eks.Addon` class.

```ts
declare const cluster: eks.Cluster;

new eks.Addon(this, 'Addon', {
  cluster,
  addonName: 'aws-guardduty-agent',
  addonVersion: 'v1.6.1',
  // whether to preserve the add-on software on your cluster but Amazon EKS stops managing any settings for the add-on.
  preserveOnDelete: false,
});
```

## Using existing clusters

The Amazon EKS library allows defining Kubernetes resources such as [Kubernetes
manifests](#kubernetes-resources) and [Helm charts](#helm-charts) on clusters
that are not defined as part of your CDK app.

First, you'll need to "import" a cluster to your CDK app. To do that, use the
`eks.Cluster.fromClusterAttributes()` static method:

```ts
const cluster = eks.Cluster.fromClusterAttributes(this, 'MyCluster', {
  clusterName: 'my-cluster-name',
  kubectlRoleArn: 'arn:aws:iam::1111111:role/iam-role-that-has-masters-access',
});
```

Then, you can use `addManifest` or `addHelmChart` to define resources inside
your Kubernetes cluster. For example:

```ts
declare const cluster: eks.Cluster;
cluster.addManifest('Test', {
  apiVersion: 'v1',
  kind: 'ConfigMap',
  metadata: {
    name: 'myconfigmap',
  },
  data: {
    Key: 'value',
    Another: '123454',
  },
});
```

At the minimum, when importing clusters for `kubectl` management, you will need
to specify:

* `clusterName` - the name of the cluster.
* `kubectlRoleArn` - the ARN of an IAM role mapped to the `system:masters` RBAC
  role. If the cluster you are importing was created using the AWS CDK, the
  CloudFormation stack has an output that includes an IAM role that can be used.
  Otherwise, you can create an IAM role and map it to `system:masters` manually.
  The trust policy of this role should include the the
  `arn:aws::iam::${accountId}:root` principal in order to allow the execution
  role of the kubectl resource to assume it.

If the cluster is configured with private-only or private and restricted public
Kubernetes [endpoint access](#endpoint-access), you must also specify:

* `kubectlSecurityGroupId` - the ID of an EC2 security group that is allowed
  connections to the cluster's control security group. For example, the EKS managed [cluster security group](#cluster-security-group).
* `kubectlPrivateSubnetIds` - a list of private VPC subnets IDs that will be used
  to access the Kubernetes endpoint.

## Logging

EKS supports cluster logging for 5 different types of events:

* API requests to the cluster.
* Cluster access via the Kubernetes API.
* Authentication requests into the cluster.
* State of cluster controllers.
* Scheduling decisions.

You can enable logging for each one separately using the `clusterLogging`
property. For example:

```ts
const cluster = new eks.Cluster(this, 'Cluster', {
  // ...
  version: eks.KubernetesVersion.V1_32,
  clusterLogging: [
    eks.ClusterLoggingTypes.API,
    eks.ClusterLoggingTypes.AUTHENTICATOR,
    eks.ClusterLoggingTypes.SCHEDULER,
  ],
  kubectlLayer: new KubectlV31Layer(this, 'kubectl'),
});
```

## Known Issues and Limitations

* [One cluster per stack](https://github.com/aws/aws-cdk/issues/10073)
* [Service Account dependencies](https://github.com/aws/aws-cdk/issues/9910)
* [Support isolated VPCs](https://github.com/aws/aws-cdk/issues/12171)<|MERGE_RESOLUTION|>--- conflicted
+++ resolved
@@ -139,12 +139,8 @@
 
 ```ts
 new eks.Cluster(this, 'HelloEKS', {
-<<<<<<< HEAD
-  version: eks.KubernetesVersion.V1_31,
+  version: eks.KubernetesVersion.V1_32,
   kubectlLayer: new KubectlV31Layer(this, 'kubectl'),
-=======
-  version: eks.KubernetesVersion.V1_32,
->>>>>>> 9b178c1d
 });
 ```
 
@@ -152,12 +148,8 @@
 
 ```ts
 new eks.FargateCluster(this, 'HelloEKS', {
-<<<<<<< HEAD
-  version: eks.KubernetesVersion.V1_31,
+  version: eks.KubernetesVersion.V1_32,
   kubectlLayer: new KubectlV31Layer(this, 'kubectl'),
-=======
-  version: eks.KubernetesVersion.V1_32,
->>>>>>> 9b178c1d
 });
 ```
 
@@ -412,12 +404,8 @@
 ```ts
 const cluster = new eks.Cluster(this, 'cluster-to-rename', {
   clusterName: 'foo', // rename this to 'bar'
-<<<<<<< HEAD
-  version: eks.KubernetesVersion.V1_31,
   kubectlLayer: new KubectlV31Layer(this, 'kubectl'),
-=======
-  version: eks.KubernetesVersion.V1_32,
->>>>>>> 9b178c1d
+  version: eks.KubernetesVersion.V1_32,
 });
 
 // allow the cluster admin role to delete the cluster 'foo'
@@ -907,12 +895,8 @@
   kubectlLayer: layer,
   vpc,
   clusterName: 'cluster-name',
-<<<<<<< HEAD
-  version: eks.KubernetesVersion.V1_31,
+  version: eks.KubernetesVersion.V1_32,
   kubectlLayer: new KubectlV31Layer(this, 'kubectl'),
-=======
-  version: eks.KubernetesVersion.V1_32,
->>>>>>> 9b178c1d
 });
 
 // or
@@ -930,12 +914,8 @@
 ```ts
 new eks.Cluster(this, 'MyCluster', {
   kubectlMemory: Size.gibibytes(4),
-<<<<<<< HEAD
-  version: eks.KubernetesVersion.V1_31,
+  version: eks.KubernetesVersion.V1_32,
   kubectlLayer: new KubectlV31Layer(this, 'kubectl'),
-=======
-  version: eks.KubernetesVersion.V1_32,
->>>>>>> 9b178c1d
 });
 
 // or
@@ -1025,12 +1005,8 @@
 const secretsKey = new kms.Key(this, 'SecretsKey');
 const cluster = new eks.Cluster(this, 'MyCluster', {
   secretsEncryptionKey: secretsKey,
-<<<<<<< HEAD
-  version: eks.KubernetesVersion.V1_31,
+  version: eks.KubernetesVersion.V1_32,
   kubectlLayer: new KubectlV31Layer(this, 'kubectl'),
-=======
-  version: eks.KubernetesVersion.V1_32,
->>>>>>> 9b178c1d
 });
 ```
 
