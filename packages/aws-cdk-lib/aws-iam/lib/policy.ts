import { Construct } from 'constructs';
import { IGroup } from './group';
import { CfnPolicy, IPolicyRef, PolicyReference } from './iam.generated';
import { PolicyDocument } from './policy-document';
import { PolicyStatement } from './policy-statement';
import { AddToPrincipalPolicyResult, ArnPrincipal, IGrantable, IPrincipal, PrincipalPolicyFragment } from './principals';
import { generatePolicyName, undefinedIfEmpty } from './private/util';
import { IRole } from './role';
import { IUser } from './user';
<<<<<<< HEAD
import { IResource, Lazy, Resource, ValidationError } from '../../core';
=======
import { IResource, Lazy, Resource, UnscopedValidationError, ValidationError } from '../../core';
>>>>>>> efefbb3e
import { addConstructMetadata, MethodMetadata } from '../../core/lib/metadata-resource';
import { propertyInjectable } from '../../core/lib/prop-injectable';

/**
 * Represents an IAM Policy
 *
 * @see https://docs.aws.amazon.com/IAM/latest/UserGuide/access_policies_manage.html
 */
export interface IPolicy extends IResource, IPolicyRef {
  /**
   * The name of this policy.
   *
   * @attribute
   */
  readonly policyName: string;
}

/**
 * Properties for defining an IAM inline policy document
 */
export interface PolicyProps {
  /**
   * The name of the policy. If you specify multiple policies for an entity,
   * specify unique names. For example, if you specify a list of policies for
   * an IAM role, each policy must have a unique name.
   *
   * @default - Uses the logical ID of the policy resource, which is ensured
   * to be unique within the stack.
   */
  readonly policyName?: string;

  /**
   * Users to attach this policy to.
   * You can also use `attachToUser(user)` to attach this policy to a user.
   *
   * @default - No users.
   */
  readonly users?: IUser[];

  /**
   * Roles to attach this policy to.
   * You can also use `attachToRole(role)` to attach this policy to a role.
   *
   * @default - No roles.
   */
  readonly roles?: IRole[];

  /**
   * Groups to attach this policy to.
   * You can also use `attachToGroup(group)` to attach this policy to a group.
   *
   * @default - No groups.
   */
  readonly groups?: IGroup[];

  /**
   * Initial set of permissions to add to this policy document.
   * You can also use `addStatements(...statement)` to add permissions later.
   *
   * @default - No statements.
   */
  readonly statements?: PolicyStatement[];

  /**
   * Force creation of an `AWS::IAM::Policy`
   *
   * Unless set to `true`, this `Policy` construct will not materialize to an
   * `AWS::IAM::Policy` CloudFormation resource in case it would have no effect
   * (for example, if it remains unattached to an IAM identity or if it has no
   * statements). This is generally desired behavior, since it prevents
   * creating invalid--and hence undeployable--CloudFormation templates.
   *
   * In cases where you know the policy must be created and it is actually
   * an error if no statements have been added to it or it remains unattached to
   * an IAM identity, you can set this to `true`.
   *
   * @default false
   */
  readonly force?: boolean;

  /**
   * Initial PolicyDocument to use for this Policy. If omited, any
   * `PolicyStatement` provided in the `statements` property will be applied
   * against the empty default `PolicyDocument`.
   *
   * @default - An empty policy.
   */
  readonly document?: PolicyDocument;
}

/**
 * The AWS::IAM::Policy resource associates an [inline](https://docs.aws.amazon.com/IAM/latest/UserGuide/access_policies.html#inline)
 * IAM policy with IAM users, roles, or groups. For more information about IAM policies, see
 * [Overview of IAM Policies](http://docs.aws.amazon.com/IAM/latest/UserGuide/policies_overview.html)
 * in the IAM User Guide guide.
 */
@propertyInjectable
export class Policy extends Resource implements IPolicy, IGrantable {
  /**
   * Uniquely identifies this class.
   */
  public static readonly PROPERTY_INJECTION_ID: string = 'aws-cdk-lib.aws-iam.Policy';

  /**
   * Import a policy in this app based on its name
   */
  public static fromPolicyName(scope: Construct, id: string, policyName: string): IPolicy {
    class Import extends Resource implements IPolicy {
      public readonly policyName = policyName;

      public get policyRef(): PolicyReference {
        throw new ValidationError('Cannot use a Policy.fromPolicyName() here.', this);
      }
    }

    return new Import(scope, id);
  }

  /**
   * The policy document.
   */
  public readonly document = new PolicyDocument();

  public readonly grantPrincipal: IPrincipal;
  public readonly policyRef: PolicyReference;

  private readonly _policyName: string;
  private readonly roles = new Array<IRole>();
  private readonly users = new Array<IUser>();
  private readonly groups = new Array<IGroup>();
  private readonly force: boolean;
  private referenceTaken = false;

  constructor(scope: Construct, id: string, props: PolicyProps = {}) {
    super(scope, id, {
      physicalName: props.policyName ||
        // generatePolicyName will take the last 128 characters of the logical id since
        // policy names are limited to 128. the last 8 chars are a stack-unique hash, so
        // that shouod be sufficient to ensure uniqueness within a principal.
        Lazy.string({ produce: () => generatePolicyName(scope, resource.logicalId) }),
    });
    // Enhanced CDK Analytics Telemetry
    addConstructMetadata(this, props);

    const self = this;

    class CfnPolicyConditional extends CfnPolicy {
      /**
       * This function returns `true` if the CFN resource should be included in
       * the cloudformation template unless `force` is `true`, if the policy
       * document is empty, the resource will not be included.
       */
      protected shouldSynthesize() {
        return self.force || self.referenceTaken || (!self.document.isEmpty && self.isAttached);
      }
    }

    if (props.document) {
      this.document = props.document;
    }

    const resource = new CfnPolicyConditional(this, 'Resource', {
      policyDocument: this.document,
      policyName: this.physicalName,
      roles: undefinedIfEmpty(() => this.roles.map(r => r.roleName)),
      users: undefinedIfEmpty(() => this.users.map(u => u.userName)),
      groups: undefinedIfEmpty(() => this.groups.map(g => g.groupName)),
    });

    this.policyRef = {
      policyId: resource.attrId,
    };

    this._policyName = this.physicalName!;
    this.force = props.force ?? false;

    if (props.users) {
      props.users.forEach(u => this.attachToUser(u));
    }

    if (props.groups) {
      props.groups.forEach(g => this.attachToGroup(g));
    }

    if (props.roles) {
      props.roles.forEach(r => this.attachToRole(r));
    }

    if (props.statements) {
      props.statements.forEach(p => this.addStatements(p));
    }

    this.grantPrincipal = new PolicyGrantPrincipal(this);

    this.node.addValidation({ validate: () => this.validatePolicy() });
  }

  /**
   * Adds a statement to the policy document.
   */
  @MethodMetadata()
  public addStatements(...statement: PolicyStatement[]) {
    this.document.addStatements(...statement);
  }

  /**
   * Attaches this policy to a user.
   */
  @MethodMetadata()
  public attachToUser(user: IUser) {
    if (this.users.find(u => u.userArn === user.userArn)) { return; }
    this.users.push(user);
    user.attachInlinePolicy(this);
  }

  /**
   * Attaches this policy to a role.
   */
  @MethodMetadata()
  public attachToRole(role: IRole) {
    if (this.roles.find(r => r.roleArn === role.roleArn)) { return; }
    this.roles.push(role);
    role.attachInlinePolicy(this);
  }

  /**
   * Attaches this policy to a group.
   */
  @MethodMetadata()
  public attachToGroup(group: IGroup) {
    if (this.groups.find(g => g.groupArn === group.groupArn)) { return; }
    this.groups.push(group);
    group.attachInlinePolicy(this);
  }

  /**
   * The name of this policy.
   *
   * @attribute
   */
  public get policyName(): string {
    this.referenceTaken = true;
    return this._policyName;
  }

  private validatePolicy(): string[] {
    const result = new Array<string>();

    // validate that the policy document is not empty
    if (this.document.isEmpty) {
      if (this.force) {
        result.push('Policy created with force=true is empty. You must add statements to the policy');
      }
      if (!this.force && this.referenceTaken) {
        result.push('This Policy has been referenced by a resource, so it must contain at least one statement.');
      }
    }

    // validate that the policy is attached to at least one principal (role, user or group).
    if (!this.isAttached) {
      if (this.force) {
        result.push('Policy created with force=true must be attached to at least one principal: user, group or role');
      }
      if (!this.force && this.referenceTaken) {
        result.push('This Policy has been referenced by a resource, so it must be attached to at least one user, group or role.');
      }
    }

    result.push(...this.document.validateForIdentityPolicy());

    return result;
  }

  /**
   * Whether the policy resource has been attached to any identity
   */
  private get isAttached() {
    return this.groups.length + this.users.length + this.roles.length > 0;
  }
}

class PolicyGrantPrincipal implements IPrincipal {
  public readonly policyFragment: PrincipalPolicyFragment;
  public readonly principalAccount?: string;
  public readonly grantPrincipal: IPrincipal = this;

  constructor(private _policy: Policy) {
    // lambda.Function.grantInvoke() wants policyFragment to be readable to use as a dedupe hash.
    // The ARN is referenced to add policy statements as a resource-based policy.
    // We should fail to synth because a managed policy cannot be used as a principal of a policy document.
    // cf. https://github.com/aws/aws-cdk/issues/32980
    const arn = Lazy.string({
      produce: () => {
        throw new ValidationError('This grant operation needs to add a resource policy so needs access to a principal. Grant permissions to a Role or User, instead of a Policy.', _policy);
      },
    });
    this.policyFragment = new ArnPrincipal(arn).policyFragment;
    this.principalAccount = _policy.env.account;
  }

  public get assumeRoleAction(): string {
    // This property is referenced to add policy statements as a trust policy.
    // We should fail because a policy cannot be used as a principal of a policy document.
    // cf. https://docs.aws.amazon.com/IAM/latest/UserGuide/reference_policies_elements_principal.html#Principal_specifying
    throw new ValidationError('This grant operation needs to add a resource policy so needs access to a principal. Grant permissions to a Role or User, instead of a Policy.', this._policy);
  }

  public addToPolicy(statement: PolicyStatement): boolean {
    return this.addToPrincipalPolicy(statement).statementAdded;
  }

  public addToPrincipalPolicy(statement: PolicyStatement): AddToPrincipalPolicyResult {
    this._policy.addStatements(statement);
    return { statementAdded: true, policyDependable: this._policy };
  }

  public toString(): string {
    return `Policy(${this._policy.node.path})`;
  }
}<|MERGE_RESOLUTION|>--- conflicted
+++ resolved
@@ -7,11 +7,7 @@
 import { generatePolicyName, undefinedIfEmpty } from './private/util';
 import { IRole } from './role';
 import { IUser } from './user';
-<<<<<<< HEAD
 import { IResource, Lazy, Resource, ValidationError } from '../../core';
-=======
-import { IResource, Lazy, Resource, UnscopedValidationError, ValidationError } from '../../core';
->>>>>>> efefbb3e
 import { addConstructMetadata, MethodMetadata } from '../../core/lib/metadata-resource';
 import { propertyInjectable } from '../../core/lib/prop-injectable';
 
