--- conflicted
+++ resolved
@@ -7,13 +7,8 @@
 import { generatePolicyName, undefinedIfEmpty } from './private/util';
 import { IRole } from './role';
 import { IUser } from './user';
-<<<<<<< HEAD
 import { IResource, Lazy, Resource, Stack } from '../../core';
-import { addConstructMetadata } from '../../core/lib/metadata-resource';
-=======
-import { IResource, Lazy, Resource } from '../../core';
 import { addConstructMetadata, MethodMetadata } from '../../core/lib/metadata-resource';
->>>>>>> fbcb732e
 
 /**
  * Represents an IAM Policy
