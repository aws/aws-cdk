import { Construct } from 'constructs';
import { IGroup } from './group';
<<<<<<< HEAD
import { CfnPolicy, IPolicyRef, PolicyRef } from './iam.generated';
=======
import { CfnPolicy, IPolicyRef, PolicyReference } from './iam.generated';
>>>>>>> 9e82000c
import { PolicyDocument } from './policy-document';
import { PolicyStatement } from './policy-statement';
import { AddToPrincipalPolicyResult, IGrantable, IPrincipal, PrincipalPolicyFragment } from './principals';
import { generatePolicyName, undefinedIfEmpty } from './private/util';
import { IRole } from './role';
import { IUser } from './user';
import { IResource, Lazy, Resource, UnscopedValidationError, ValidationError } from '../../core';
import { addConstructMetadata, MethodMetadata } from '../../core/lib/metadata-resource';
import { propertyInjectable } from '../../core/lib/prop-injectable';

/**
 * Represents an IAM Policy
 *
 * @see https://docs.aws.amazon.com/IAM/latest/UserGuide/access_policies_manage.html
 */
export interface IPolicy extends IResource, IPolicyRef {
  /**
   * The name of this policy.
   *
   * @attribute
   */
  readonly policyName: string;
}

/**
 * Properties for defining an IAM inline policy document
 */
export interface PolicyProps {
  /**
   * The name of the policy. If you specify multiple policies for an entity,
   * specify unique names. For example, if you specify a list of policies for
   * an IAM role, each policy must have a unique name.
   *
   * @default - Uses the logical ID of the policy resource, which is ensured
   * to be unique within the stack.
   */
  readonly policyName?: string;

  /**
   * Users to attach this policy to.
   * You can also use `attachToUser(user)` to attach this policy to a user.
   *
   * @default - No users.
   */
  readonly users?: IUser[];

  /**
   * Roles to attach this policy to.
   * You can also use `attachToRole(role)` to attach this policy to a role.
   *
   * @default - No roles.
   */
  readonly roles?: IRole[];

  /**
   * Groups to attach this policy to.
   * You can also use `attachToGroup(group)` to attach this policy to a group.
   *
   * @default - No groups.
   */
  readonly groups?: IGroup[];

  /**
   * Initial set of permissions to add to this policy document.
   * You can also use `addStatements(...statement)` to add permissions later.
   *
   * @default - No statements.
   */
  readonly statements?: PolicyStatement[];

  /**
   * Force creation of an `AWS::IAM::Policy`
   *
   * Unless set to `true`, this `Policy` construct will not materialize to an
   * `AWS::IAM::Policy` CloudFormation resource in case it would have no effect
   * (for example, if it remains unattached to an IAM identity or if it has no
   * statements). This is generally desired behavior, since it prevents
   * creating invalid--and hence undeployable--CloudFormation templates.
   *
   * In cases where you know the policy must be created and it is actually
   * an error if no statements have been added to it or it remains unattached to
   * an IAM identity, you can set this to `true`.
   *
   * @default false
   */
  readonly force?: boolean;

  /**
   * Initial PolicyDocument to use for this Policy. If omited, any
   * `PolicyStatement` provided in the `statements` property will be applied
   * against the empty default `PolicyDocument`.
   *
   * @default - An empty policy.
   */
  readonly document?: PolicyDocument;
}

/**
 * The AWS::IAM::Policy resource associates an [inline](https://docs.aws.amazon.com/IAM/latest/UserGuide/access_policies.html#inline)
 * IAM policy with IAM users, roles, or groups. For more information about IAM policies, see
 * [Overview of IAM Policies](http://docs.aws.amazon.com/IAM/latest/UserGuide/policies_overview.html)
 * in the IAM User Guide guide.
 */
@propertyInjectable
export class Policy extends Resource implements IPolicy, IGrantable {
  /**
   * Uniquely identifies this class.
   */
  public static readonly PROPERTY_INJECTION_ID: string = 'aws-cdk-lib.aws-iam.Policy';

  /**
   * Import a policy in this app based on its name
   */
  public static fromPolicyName(scope: Construct, id: string, policyName: string): IPolicy {
    class Import extends Resource implements IPolicy {
      public readonly policyName = policyName;

<<<<<<< HEAD
      public get policyRef(): PolicyRef {
=======
      public get policyRef(): PolicyReference {
>>>>>>> 9e82000c
        throw new ValidationError('Cannot use a Policy.fromPolicyName() here.', this);
      }
    }

    return new Import(scope, id);
  }

  /**
   * The policy document.
   */
  public readonly document = new PolicyDocument();

  public readonly grantPrincipal: IPrincipal;
<<<<<<< HEAD
  public readonly policyRef: PolicyRef;
=======
  public readonly policyRef: PolicyReference;
>>>>>>> 9e82000c

  private readonly _policyName: string;
  private readonly roles = new Array<IRole>();
  private readonly users = new Array<IUser>();
  private readonly groups = new Array<IGroup>();
  private readonly force: boolean;
  private referenceTaken = false;

  constructor(scope: Construct, id: string, props: PolicyProps = {}) {
    super(scope, id, {
      physicalName: props.policyName ||
        // generatePolicyName will take the last 128 characters of the logical id since
        // policy names are limited to 128. the last 8 chars are a stack-unique hash, so
        // that shouod be sufficient to ensure uniqueness within a principal.
        Lazy.string({ produce: () => generatePolicyName(scope, resource.logicalId) }),
    });
    // Enhanced CDK Analytics Telemetry
    addConstructMetadata(this, props);

    const self = this;

    class CfnPolicyConditional extends CfnPolicy {
      /**
       * This function returns `true` if the CFN resource should be included in
       * the cloudformation template unless `force` is `true`, if the policy
       * document is empty, the resource will not be included.
       */
      protected shouldSynthesize() {
        return self.force || self.referenceTaken || (!self.document.isEmpty && self.isAttached);
      }
    }

    if (props.document) {
      this.document = props.document;
    }

    const resource = new CfnPolicyConditional(this, 'Resource', {
      policyDocument: this.document,
      policyName: this.physicalName,
      roles: undefinedIfEmpty(() => this.roles.map(r => r.roleName)),
      users: undefinedIfEmpty(() => this.users.map(u => u.userName)),
      groups: undefinedIfEmpty(() => this.groups.map(g => g.groupName)),
    });

    this.policyRef = {
      policyId: resource.attrId,
    };

    this._policyName = this.physicalName!;
    this.force = props.force ?? false;

    if (props.users) {
      props.users.forEach(u => this.attachToUser(u));
    }

    if (props.groups) {
      props.groups.forEach(g => this.attachToGroup(g));
    }

    if (props.roles) {
      props.roles.forEach(r => this.attachToRole(r));
    }

    if (props.statements) {
      props.statements.forEach(p => this.addStatements(p));
    }

    this.grantPrincipal = new PolicyGrantPrincipal(this);

    this.node.addValidation({ validate: () => this.validatePolicy() });
  }

  /**
   * Adds a statement to the policy document.
   */
  @MethodMetadata()
  public addStatements(...statement: PolicyStatement[]) {
    this.document.addStatements(...statement);
  }

  /**
   * Attaches this policy to a user.
   */
  @MethodMetadata()
  public attachToUser(user: IUser) {
    if (this.users.find(u => u.userArn === user.userArn)) { return; }
    this.users.push(user);
    user.attachInlinePolicy(this);
  }

  /**
   * Attaches this policy to a role.
   */
  @MethodMetadata()
  public attachToRole(role: IRole) {
    if (this.roles.find(r => r.roleArn === role.roleArn)) { return; }
    this.roles.push(role);
    role.attachInlinePolicy(this);
  }

  /**
   * Attaches this policy to a group.
   */
  @MethodMetadata()
  public attachToGroup(group: IGroup) {
    if (this.groups.find(g => g.groupArn === group.groupArn)) { return; }
    this.groups.push(group);
    group.attachInlinePolicy(this);
  }

  /**
   * The name of this policy.
   *
   * @attribute
   */
  public get policyName(): string {
    this.referenceTaken = true;
    return this._policyName;
  }

  private validatePolicy(): string[] {
    const result = new Array<string>();

    // validate that the policy document is not empty
    if (this.document.isEmpty) {
      if (this.force) {
        result.push('Policy created with force=true is empty. You must add statements to the policy');
      }
      if (!this.force && this.referenceTaken) {
        result.push('This Policy has been referenced by a resource, so it must contain at least one statement.');
      }
    }

    // validate that the policy is attached to at least one principal (role, user or group).
    if (!this.isAttached) {
      if (this.force) {
        result.push('Policy created with force=true must be attached to at least one principal: user, group or role');
      }
      if (!this.force && this.referenceTaken) {
        result.push('This Policy has been referenced by a resource, so it must be attached to at least one user, group or role.');
      }
    }

    result.push(...this.document.validateForIdentityPolicy());

    return result;
  }

  /**
   * Whether the policy resource has been attached to any identity
   */
  private get isAttached() {
    return this.groups.length + this.users.length + this.roles.length > 0;
  }
}

class PolicyGrantPrincipal implements IPrincipal {
  public readonly assumeRoleAction = 'sts:AssumeRole';
  public readonly grantPrincipal: IPrincipal;
  public readonly principalAccount?: string;

  constructor(private _policy: Policy) {
    this.grantPrincipal = this;
    this.principalAccount = _policy.env.account;
  }

  public get policyFragment(): PrincipalPolicyFragment {
    // This property is referenced to add policy statements as a resource-based policy.
    // We should fail because a policy cannot be used as a principal of a policy document.
    // cf. https://docs.aws.amazon.com/IAM/latest/UserGuide/reference_policies_elements_principal.html#Principal_specifying
    throw new UnscopedValidationError(`Cannot use a Policy '${this._policy.node.path}' as the 'Principal' or 'NotPrincipal' in an IAM Policy`);
  }

  public addToPolicy(statement: PolicyStatement): boolean {
    return this.addToPrincipalPolicy(statement).statementAdded;
  }

  public addToPrincipalPolicy(statement: PolicyStatement): AddToPrincipalPolicyResult {
    this._policy.addStatements(statement);
    return { statementAdded: true, policyDependable: this._policy };
  }
}<|MERGE_RESOLUTION|>--- conflicted
+++ resolved
@@ -1,10 +1,6 @@
 import { Construct } from 'constructs';
 import { IGroup } from './group';
-<<<<<<< HEAD
-import { CfnPolicy, IPolicyRef, PolicyRef } from './iam.generated';
-=======
 import { CfnPolicy, IPolicyRef, PolicyReference } from './iam.generated';
->>>>>>> 9e82000c
 import { PolicyDocument } from './policy-document';
 import { PolicyStatement } from './policy-statement';
 import { AddToPrincipalPolicyResult, IGrantable, IPrincipal, PrincipalPolicyFragment } from './principals';
@@ -122,11 +118,7 @@
     class Import extends Resource implements IPolicy {
       public readonly policyName = policyName;
 
-<<<<<<< HEAD
-      public get policyRef(): PolicyRef {
-=======
       public get policyRef(): PolicyReference {
->>>>>>> 9e82000c
         throw new ValidationError('Cannot use a Policy.fromPolicyName() here.', this);
       }
     }
@@ -140,11 +132,7 @@
   public readonly document = new PolicyDocument();
 
   public readonly grantPrincipal: IPrincipal;
-<<<<<<< HEAD
-  public readonly policyRef: PolicyRef;
-=======
   public readonly policyRef: PolicyReference;
->>>>>>> 9e82000c
 
   private readonly _policyName: string;
   private readonly roles = new Array<IRole>();
