--- conflicted
+++ resolved
@@ -1,10 +1,6 @@
 import { Construct, DependencyGroup, IConstruct, Node } from 'constructs';
 import { Grant } from './grant';
-<<<<<<< HEAD
-import { CfnRole, IRoleRef, RoleRef } from './iam.generated';
-=======
 import { CfnRole, IRoleRef, RoleReference } from './iam.generated';
->>>>>>> 9e82000c
 import { IIdentity } from './identity-base';
 import { IManagedPolicy, ManagedPolicy } from './managed-policy';
 import { Policy } from './policy';
@@ -605,11 +601,7 @@
     this.node.addValidation({ validate: () => this.validateRole() });
   }
 
-<<<<<<< HEAD
-  public get roleRef(): RoleRef {
-=======
   public get roleRef(): RoleReference {
->>>>>>> 9e82000c
     return {
       roleName: this.roleName,
       roleArn: this.roleArn,
