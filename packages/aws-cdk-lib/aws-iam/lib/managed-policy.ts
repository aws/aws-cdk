--- conflicted
+++ resolved
@@ -7,11 +7,7 @@
 import { undefinedIfEmpty } from './private/util';
 import { IRole } from './role';
 import { IUser } from './user';
-<<<<<<< HEAD
-import { ArnFormat, Resource, Stack, Arn, Aws, Lazy } from '../../core';
-=======
-import { ArnFormat, Resource, Stack, Arn, Aws, UnscopedValidationError } from '../../core';
->>>>>>> 4d591efd
+import { ArnFormat, Resource, Stack, Arn, Aws, UnscopedValidationError, Lazy } from '../../core';
 import { getCustomizeRolesConfig, PolicySynthesizer } from '../../core/lib/helpers-internal';
 import { addConstructMetadata, MethodMetadata } from '../../core/lib/metadata-resource';
 import { propertyInjectable } from '../../core/lib/prop-injectable';
@@ -357,11 +353,7 @@
     // This property is referenced to add policy statements as a trust policy.
     // We should fail because a managed policy cannot be used as a principal of a policy document.
     // cf. https://docs.aws.amazon.com/IAM/latest/UserGuide/reference_policies_elements_principal.html#Principal_specifying
-<<<<<<< HEAD
-    throw new Error(this.principalError());
-=======
-    throw new UnscopedValidationError(`Cannot use a ManagedPolicy '${this._managedPolicy.node.path}' as the 'Principal' or 'NotPrincipal' in an IAM Policy`);
->>>>>>> 4d591efd
+    throw new UnscopedValidationError(this.principalError());
   }
 
   public addToPolicy(statement: PolicyStatement): boolean {
