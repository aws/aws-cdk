import { Construct } from 'constructs';
import { IGroup } from './group';
import { CfnManagedPolicy } from './iam.generated';
import { PolicyDocument } from './policy-document';
import { PolicyStatement } from './policy-statement';
import { AddToPrincipalPolicyResult, ArnPrincipal, IPrincipal, PrincipalPolicyFragment } from './principals';
import { undefinedIfEmpty } from './private/util';
import { IRole } from './role';
import { IUser } from './user';
import { ArnFormat, Resource, Stack, Arn, Aws } from '../../core';
import { getCustomizeRolesConfig, PolicySynthesizer } from '../../core/lib/helpers-internal';
import { addConstructMetadata, MethodMetadata } from '../../core/lib/metadata-resource';
import { propertyInjectable } from '../../core/lib/prop-injectable';

/**
 * A managed policy
 */
export interface IManagedPolicy {
  /**
   * The ARN of the managed policy
   * @attribute
   */
  readonly managedPolicyArn: string;
}

/**
 * Properties for defining an IAM managed policy
 */
export interface ManagedPolicyProps {
  /**
   * The name of the managed policy. If you specify multiple policies for an entity,
   * specify unique names. For example, if you specify a list of policies for
   * an IAM role, each policy must have a unique name.
   *
   * @default - A name is automatically generated.
   */
  readonly managedPolicyName?: string;

  /**
   * A description of the managed policy. Typically used to store information about the
   * permissions defined in the policy. For example, "Grants access to production DynamoDB tables."
   * The policy description is immutable. After a value is assigned, it cannot be changed.
   *
   * @default - empty
   */
  readonly description?: string;

  /**
   * The path for the policy. This parameter allows (through its regex pattern) a string of characters
   * consisting of either a forward slash (/) by itself or a string that must begin and end with forward slashes.
   * In addition, it can contain any ASCII character from the ! (\u0021) through the DEL character (\u007F),
   * including most punctuation characters, digits, and upper and lowercased letters.
   *
   * For more information about paths, see IAM Identifiers in the IAM User Guide.
   *
   * @default - "/"
   */
  readonly path?: string;

  /**
   * Users to attach this policy to.
   * You can also use `attachToUser(user)` to attach this policy to a user.
   *
   * @default - No users.
   */
  readonly users?: IUser[];

  /**
   * Roles to attach this policy to.
   * You can also use `attachToRole(role)` to attach this policy to a role.
   *
   * @default - No roles.
   */
  readonly roles?: IRole[];

  /**
   * Groups to attach this policy to.
   * You can also use `attachToGroup(group)` to attach this policy to a group.
   *
   * @default - No groups.
   */
  readonly groups?: IGroup[];

  /**
   * Initial set of permissions to add to this policy document.
   * You can also use `addPermission(statement)` to add permissions later.
   *
   * @default - No statements.
   */
  readonly statements?: PolicyStatement[];

  /**
   * Initial PolicyDocument to use for this ManagedPolicy. If omited, any
   * `PolicyStatement` provided in the `statements` property will be applied
   * against the empty default `PolicyDocument`.
   *
   * @default - An empty policy.
   */
  readonly document?: PolicyDocument;
}

/**
 * Managed policy
 *
 */
<<<<<<< HEAD
export class ManagedPolicy extends Resource implements IManagedPolicy, IPrincipal {
=======
@propertyInjectable
export class ManagedPolicy extends Resource implements IManagedPolicy, IGrantable {
  /** Uniquely identifies this class. */
  public static readonly PROPERTY_INJECTION_ID: string = 'aws-cdk-lib.aws-iam.ManagedPolicy';

>>>>>>> 9b4def01
  /**
   * Import a customer managed policy from the managedPolicyName.
   *
   * For this managed policy, you only need to know the name to be able to use it.
   *
   */
  public static fromManagedPolicyName(scope: Construct, id: string, managedPolicyName: string): IManagedPolicy {
    class Import extends Resource implements IManagedPolicy {
      public readonly managedPolicyArn = Stack.of(scope).formatArn({
        service: 'iam',
        region: '', // no region for managed policy
        account: Stack.of(scope).account, // Can this be something the user specifies?
        resource: 'policy',
        resourceName: managedPolicyName,
      });
    }
    return new Import(scope, id);
  }

  /**
   * Import an external managed policy by ARN.
   *
   * For this managed policy, you only need to know the ARN to be able to use it.
   * This can be useful if you got the ARN from a CloudFormation Export.
   *
   * If the imported Managed Policy ARN is a Token (such as a
   * `CfnParameter.valueAsString` or a `Fn.importValue()`) *and* the referenced
   * managed policy has a `path` (like `arn:...:policy/AdminPolicy/AdminAllow`), the
   * `managedPolicyName` property will not resolve to the correct value. Instead it
   * will resolve to the first path component. We unfortunately cannot express
   * the correct calculation of the full path name as a CloudFormation
   * expression. In this scenario the Managed Policy ARN should be supplied without the
   * `path` in order to resolve the correct managed policy resource.
   *
   * @param scope construct scope
   * @param id construct id
   * @param managedPolicyArn the ARN of the managed policy to import
   */
  public static fromManagedPolicyArn(scope: Construct, id: string, managedPolicyArn: string): IManagedPolicy {
    class Import extends Resource implements IManagedPolicy {
      public readonly managedPolicyArn = managedPolicyArn;
    }
    return new Import(scope, id);
  }

  /**
   * Import a managed policy from one of the policies that AWS manages.
   *
   * For this managed policy, you only need to know the name to be able to use it.
   *
   * Some managed policy names start with "service-role/", some start with
   * "job-function/", and some don't start with anything. Include the
   * prefix when constructing this object.
   */
  public static fromAwsManagedPolicyName(managedPolicyName: string): IManagedPolicy {
    class AwsManagedPolicy implements IManagedPolicy {
      public readonly managedPolicyArn = Arn.format({
        partition: Aws.PARTITION,
        service: 'iam',
        region: '', // no region for managed policy
        account: 'aws', // the account for a managed policy is 'aws'
        resource: 'policy',
        resourceName: managedPolicyName,
      });
    }
    return new AwsManagedPolicy();
  }

  /**
   * Returns the ARN of this managed policy.
   *
   * @attribute
   */
  public readonly managedPolicyArn: string;

  /**
   * The policy document.
   */
  public readonly document = new PolicyDocument();

  /**
   * The name of this policy.
   *
   * @attribute
   */
  public readonly managedPolicyName: string;

  /**
   * The description of this policy.
   *
   * @attribute
   */
  public readonly description: string;

  /**
   * The path of this policy.
   *
   * @attribute
   */
  public readonly path: string;

  public readonly grantPrincipal: IPrincipal = this;
  public readonly principalAccount: string | undefined = this.env.account;
  public readonly assumeRoleAction: string = 'sts:AssumeRole';

  public get policyFragment(): PrincipalPolicyFragment {
    return new ArnPrincipal(this.managedPolicyArn).policyFragment;
  }

  private readonly roles = new Array<IRole>();
  private readonly users = new Array<IUser>();
  private readonly groups = new Array<IGroup>();
  private readonly _precreatedPolicy?: IManagedPolicy;

  constructor(scope: Construct, id: string, props: ManagedPolicyProps = {}) {
    super(scope, id, {
      physicalName: props.managedPolicyName,
    });
    // Enhanced CDK Analytics Telemetry
    addConstructMetadata(this, props);

    this.description = props.description || '';
    this.path = props.path || '/';

    if (props.document) {
      this.document = props.document;
    }

    const config = getCustomizeRolesConfig(this);
    const _precreatedPolicy = ManagedPolicy.fromManagedPolicyName(this, 'Imported'+id, id);
    this.managedPolicyName = id;
    this.managedPolicyArn = _precreatedPolicy.managedPolicyArn;
    if (config.enabled) {
      this._precreatedPolicy = _precreatedPolicy;
    }
    if (!config.preventSynthesis) {
      const resource = new CfnManagedPolicy(this, 'Resource', {
        policyDocument: this.document,
        managedPolicyName: this.physicalName,
        description: this.description,
        path: this.path,
        roles: undefinedIfEmpty(() => this.roles.map(r => r.roleName)),
        users: undefinedIfEmpty(() => this.users.map(u => u.userName)),
        groups: undefinedIfEmpty(() => this.groups.map(g => g.groupName)),
      });

      // arn:aws:iam::123456789012:policy/teststack-CreateTestDBPolicy-16M23YE3CS700
      this.managedPolicyName = this.getResourceNameAttribute(Stack.of(this).splitArn(resource.ref, ArnFormat.SLASH_RESOURCE_NAME).resourceName!);
      this.managedPolicyArn = this.getResourceArnAttribute(resource.ref, {
        region: '', // IAM is global in each partition
        service: 'iam',
        resource: 'policy',
        resourceName: this.physicalName,
      });
    }

    if (props.users) {
      props.users.forEach(u => this.attachToUser(u));
    }

    if (props.groups) {
      props.groups.forEach(g => this.attachToGroup(g));
    }

    if (props.roles) {
      props.roles.forEach(r => this.attachToRole(r));
    }

    if (props.statements) {
      props.statements.forEach(p => this.addStatements(p));
    }

    this.node.addValidation({ validate: () => this.validateManagedPolicy() });
  }

  /**
   * Adds a statement to the policy document.
   */
  @MethodMetadata()
  public addStatements(...statement: PolicyStatement[]) {
    this.document.addStatements(...statement);
  }

  /**
   * Attaches this policy to a user.
   */
  @MethodMetadata()
  public attachToUser(user: IUser) {
    if (this.users.find(u => u.userArn === user.userArn)) { return; }
    this.users.push(user);
  }

  /**
   * Attaches this policy to a role.
   */
  @MethodMetadata()
  public attachToRole(role: IRole) {
    if (this.roles.find(r => r.roleArn === role.roleArn)) { return; }
    this.roles.push(role);
  }

  /**
   * Attaches this policy to a group.
   */
  @MethodMetadata()
  public attachToGroup(group: IGroup) {
    if (this.groups.find(g => g.groupArn === group.groupArn)) { return; }
    this.groups.push(group);
  }

  /**
   * Adds an IAM statement to the policy document.
   */
  public addToPrincipalPolicy(statement: PolicyStatement): AddToPrincipalPolicyResult {
    this.addStatements(statement);
    return { statementAdded: true, policyDependable: this };
  }

  public addToPolicy(statement: PolicyStatement): boolean {
    return this.addToPrincipalPolicy(statement).statementAdded;
  }

  private validateManagedPolicy(): string[] {
    const result = new Array<string>();

    // validate that the policy document is not empty
    if (this.document.isEmpty) {
      result.push('Managed Policy is empty. You must add statements to the policy');
    }

    result.push(...this.document.validateForIdentityPolicy());

    if (result.length === 0 && this._precreatedPolicy) {
      PolicySynthesizer.getOrCreate(this).addManagedPolicy(this.node.path, {
        policyStatements: this.document.toJSON()?.Statement,
        roles: this.roles.map(role => role.node.path),
      });
    }
    return result;
  }
}<|MERGE_RESOLUTION|>--- conflicted
+++ resolved
@@ -103,15 +103,11 @@
  * Managed policy
  *
  */
-<<<<<<< HEAD
+@propertyInjectable
 export class ManagedPolicy extends Resource implements IManagedPolicy, IPrincipal {
-=======
-@propertyInjectable
-export class ManagedPolicy extends Resource implements IManagedPolicy, IGrantable {
   /** Uniquely identifies this class. */
   public static readonly PROPERTY_INJECTION_ID: string = 'aws-cdk-lib.aws-iam.ManagedPolicy';
 
->>>>>>> 9b4def01
   /**
    * Import a customer managed policy from the managedPolicyName.
    *
