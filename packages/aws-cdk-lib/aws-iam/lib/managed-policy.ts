--- conflicted
+++ resolved
@@ -13,11 +13,7 @@
 import { undefinedIfEmpty } from './private/util';
 import { IRole } from './role';
 import { IUser } from './user';
-<<<<<<< HEAD
-import { ArnFormat, Resource, Stack, Arn, Aws, ValidationError, Lazy } from '../../core';
-=======
-import { Arn, ArnFormat, Aws, Resource, Stack, UnscopedValidationError } from '../../core';
->>>>>>> efefbb3e
+import { Arn, ArnFormat, Aws, Resource, Stack, UnscopedValidationError, ValidationError, Lazy } from '../../core';
 import { getCustomizeRolesConfig, PolicySynthesizer } from '../../core/lib/helpers-internal';
 import { addConstructMetadata, MethodMetadata } from '../../core/lib/metadata-resource';
 import { propertyInjectable } from '../../core/lib/prop-injectable';
