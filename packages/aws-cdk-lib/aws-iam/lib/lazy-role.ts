--- conflicted
+++ resolved
@@ -1,10 +1,6 @@
 import { Construct } from 'constructs';
 import { Grant } from './grant';
-<<<<<<< HEAD
-import { RoleRef } from './iam.generated';
-=======
 import { RoleReference } from './iam.generated';
->>>>>>> 9e82000c
 import { IManagedPolicy } from './managed-policy';
 import { Policy } from './policy';
 import { PolicyStatement } from './policy-statement';
@@ -104,11 +100,7 @@
     return this.instantiate().roleArn;
   }
 
-<<<<<<< HEAD
-  public get roleRef(): RoleRef {
-=======
   public get roleRef(): RoleReference {
->>>>>>> 9e82000c
     return this.instantiate().roleRef;
   }
 
