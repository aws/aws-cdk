--- conflicted
+++ resolved
@@ -1,10 +1,6 @@
 import * as fs from 'fs';
 import { Construct } from 'constructs';
-<<<<<<< HEAD
-import { CfnSAMLProvider, ISAMLProviderRef, SAMLProviderRef } from './iam.generated';
-=======
 import { CfnSAMLProvider, ISAMLProviderRef, SAMLProviderReference } from './iam.generated';
->>>>>>> 9e82000c
 import { IResource, Resource, Token, ValidationError } from '../../core';
 import { addConstructMetadata } from '../../core/lib/metadata-resource';
 import { propertyInjectable } from '../../core/lib/prop-injectable';
@@ -87,11 +83,7 @@
   public static fromSamlProviderArn(scope: Construct, id: string, samlProviderArn: string): ISamlProvider {
     class Import extends Resource implements ISamlProvider {
       public readonly samlProviderArn = samlProviderArn;
-<<<<<<< HEAD
-      public samlProviderRef: SAMLProviderRef = { samlProviderArn };
-=======
       public samlProviderRef: SAMLProviderReference = { samlProviderArn };
->>>>>>> 9e82000c
     }
     return new Import(scope, id);
   }
@@ -115,11 +107,7 @@
     this.samlProviderArn = samlProvider.ref;
   }
 
-<<<<<<< HEAD
-  public get samlProviderRef(): SAMLProviderRef {
-=======
   public get samlProviderRef(): SAMLProviderReference {
->>>>>>> 9e82000c
     return {
       samlProviderArn: this.samlProviderArn,
     };
