--- conflicted
+++ resolved
@@ -5,11 +5,7 @@
 import { propertyInjectable } from '../../../core/lib/prop-injectable';
 import { IAM_IMPORTED_ROLE_STACK_SAFE_DEFAULT_POLICY_NAME } from '../../../cx-api';
 import { Grant } from '../grant';
-<<<<<<< HEAD
-import { RoleRef } from '../iam.generated';
-=======
 import { RoleReference } from '../iam.generated';
->>>>>>> 9e82000c
 import { IManagedPolicy, ManagedPolicy } from '../managed-policy';
 import { Policy } from '../policy';
 import { PolicyStatement } from '../policy-statement';
@@ -57,11 +53,7 @@
     this.principalAccount = props.account;
   }
 
-<<<<<<< HEAD
-  public get roleRef(): RoleRef {
-=======
   public get roleRef(): RoleReference {
->>>>>>> 9e82000c
     return {
       roleName: this.roleName,
       roleArn: this.roleArn,
