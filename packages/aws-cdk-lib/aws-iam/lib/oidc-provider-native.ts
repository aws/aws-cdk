import { Construct } from 'constructs';
<<<<<<< HEAD
import { CfnOIDCProvider, IOIDCProviderRef, OIDCProviderRef } from './iam.generated';
=======
import { CfnOIDCProvider, IOIDCProviderRef, OIDCProviderReference } from './iam.generated';
>>>>>>> 9e82000c
import { Arn, IResource, Resource, Token, ValidationError } from '../../core';
import { addConstructMetadata } from '../../core/lib/metadata-resource';
import { propertyInjectable } from '../../core/lib/prop-injectable';

/**
 * Represents an IAM OpenID Connect provider.
 *
 */
export interface IOidcProvider extends IResource, IOIDCProviderRef {
  /**
   * The Amazon Resource Name (ARN) of the IAM OpenID Connect provider.
   *
   * @attribute
   */
  readonly oidcProviderArn: string;

  /**
   * The issuer for OIDC Provider
   *
   * @attribute
   */
  readonly oidcProviderIssuer: string;
}

/**
 * Initialization properties for `OIDCProviderNative`.
 */
export interface OidcProviderNativeProps {
  /**
   * The name of the Native OIDC Provider.
   *
   * @default - A name is automatically generated.
   */
  readonly oidcProviderName?: string;

  /**
   * The URL of the identity provider. The URL must begin with https:// and
   * should correspond to the iss claim in the provider's OpenID Connect ID
   * tokens. Per the OIDC standard, path components are allowed but query
   * parameters are not. Typically the URL consists of only a hostname, like
   * https://server.example.org or https://example.com.
   *
   * You cannot register the same provider multiple times in a single AWS
   * account. If you try to submit a URL that has already been used for an
   * OpenID Connect provider in the AWS account, you will get an error.
   *
   * Warning: This URL cannot contain any port numbers
   */
  readonly url: string;

  /**
   * A list of client IDs (also known as audiences). When a mobile or web app
   * registers with an OpenID Connect provider, they establish a value that
   * identifies the application. (This is the value that's sent as the client_id
   * parameter on OAuth requests.)
   *
   * You can register multiple client IDs with the same provider. For example,
   * you might have multiple applications that use the same OIDC provider. You
   * cannot register more than 100 client IDs with a single IAM OIDC provider.
   *
   * Client IDs are up to 255 characters long.
   *
   * @default - no clients are allowed
   */
  readonly clientIds?: string[];

  /**
   * A list of server certificate thumbprints for the OpenID Connect (OIDC)
   * identity provider's server certificates.
   *
   * Typically this list includes only 1 entry or empty. However, IAM lets
   * you have up to 5 thumbprints for an OIDC provider. This lets you maintain
   * multiple thumbprints if the identity provider is rotating certificates.
   *
   * The server certificate thumbprint is the hex-encoded SHA-1 hash value of
   * the X.509 certificate used by the domain where the OpenID Connect provider
   * makes its keys available. It is always a 40-character string.
   *
   * For example, assume that the OIDC provider is server.example.com and the
   * provider stores its keys at https://keys.server.example.com/openid-connect.
   * In that case, the thumbprint string would be the hex-encoded SHA-1 hash
   * value of the certificate used by https://keys.server.example.com.
   *
   * This property is optional. If it is not included, IAM will retrieve and use
   * the top intermediate certificate authority (CA) thumbprint of the OpenID
   * Connect identity provider server certificate.
   *
   * Obtain the thumbprint of the root certificate authority from the provider's
   * server as described in https://docs.aws.amazon.com/IAM/latest/UserGuide/id_roles_providers_create_oidc_verify-thumbprint.html
   *
   * @default - no thumbprints are allowed. IAM will retrieve and use thumbprint
   * of idenity provider server cerctificate
   */
  readonly thumbprints?: string[];
}

/**
 * IAM OIDC identity providers are entities in IAM that describe an external
 * identity provider (IdP) service that supports the OpenID Connect (OIDC)
 * standard, such as Google or Salesforce. You use an IAM OIDC identity provider
 * when you want to establish trust between an OIDC-compatible IdP and your AWS
 * account. This is useful when creating a mobile app or web application that
 * requires access to AWS resources, but you don't want to create custom sign-in
 * code or manage your own user identities.
 *
 * @see http://openid.net/connect
 * @see https://docs.aws.amazon.com/IAM/latest/UserGuide/id_roles_providers_oidc.html
 *
 * @resource AWS::IAM::OIDCProvider
 */
@propertyInjectable
export class OidcProviderNative extends Resource implements IOidcProvider {
  /** Uniquely identifies this class. */
  public static readonly PROPERTY_INJECTION_ID: string = 'aws-cdk-lib.aws-iam.OidcProviderNative';

  /**
   * Imports an Open ID connect provider from an ARN.
   * @param scope The definition scope
   * @param id ID of the construct
   * @param oidcProviderArn the ARN to import
   */
  public static fromOidcProviderArn(
    scope: Construct,
    id: string,
    oidcProviderArn: string,
  ): IOidcProvider {
    const resourceName = Arn.extractResourceName(
      oidcProviderArn,
      'oidc-provider',
    );

    class Import extends Resource implements IOidcProvider {
      public readonly oidcProviderArn = oidcProviderArn;
      public readonly oidcProviderIssuer = resourceName;

<<<<<<< HEAD
      public get oidcProviderRef(): OIDCProviderRef {
=======
      public get oidcProviderRef(): OIDCProviderReference {
>>>>>>> 9e82000c
        return {
          oidcProviderArn: this.oidcProviderArn,
        };
      }
    }

    return new Import(scope, id);
  }

  /**
   * The Amazon Resource Name (ARN) of the Native IAM OpenID Connect provider.
   *
   * @attribute
   */
  public readonly oidcProviderArn: string;

  /**
   * The issuer for the Native OIDC Provider
   *
   * @attribute
   */
  public readonly oidcProviderIssuer: string;

  /**
   * The thumbprints configured for this provider.
   *
   * @attribute
   */
  public readonly oidcProviderThumbprints: string;

  /**
   * Defines a Native OpenID Connect provider.
   * @param scope The definition scope
   * @param id Construct ID
   * @param props Initialization properties
   */
  public constructor(
    scope: Construct,
    id: string,
    props: OidcProviderNativeProps,
  ) {
    super(scope, id, {
      physicalName: props.oidcProviderName,
    });
    // Enhanced CDK Analytics Telemetry
    addConstructMetadata(this, props);

    if (!props.url.startsWith('https://')) {
      throw new ValidationError(
        'The URL of the identity provider must start with https://', scope,
      );
    }

    // maximum length of url is 255 characters
    if (props.url.length > 255) {
      throw new ValidationError('The maximum length allowed for url is 255 characters', scope);
    }

    // clientids cannot be more than 100
    if (props.clientIds && props.clientIds.length > 100) {
      throw new ValidationError('The maximum number of clients that can be registered is 100', scope);
    }

    // clientId max length is 255
    if (props.clientIds?.some((clientId) => clientId.length > 255)) {
      throw new ValidationError('The maximum length of a client ID is 255 characters', scope);
    }

    // thumbprints[] is optional, but if provided, must be 5 or less
    if (props.thumbprints && props.thumbprints.length > 5) {
      throw new ValidationError('The maximum number of thumbprints is 5', scope);
    }

    // thumbprint length is 40
    if (props.thumbprints?.some((thumbprint) => thumbprint.length !== 40)) {
      throw new ValidationError('The length of a thumbprint must be 40 characters', scope);
    }

    // thumbprint must be hex
    if (props.thumbprints?.some((thumbprint) => !/^[0-9a-fA-F]+$/.test(thumbprint))) {
      throw new ValidationError('All thumbprints must be in hexadecimal format', scope);
    }

    const resource = new CfnOIDCProvider(this, 'Resource', {
      url: props.url,
      clientIdList: props.clientIds,
      thumbprintList: props.thumbprints,
    });

    this.oidcProviderArn = Token.asString(resource.ref);
    this.oidcProviderIssuer = Arn.extractResourceName(
      this.oidcProviderArn,
      'oidc-provider',
    );

    this.oidcProviderThumbprints = Token.asString(props.thumbprints);
  }

<<<<<<< HEAD
  public get oidcProviderRef(): OIDCProviderRef {
=======
  public get oidcProviderRef(): OIDCProviderReference {
>>>>>>> 9e82000c
    return {
      oidcProviderArn: this.oidcProviderArn,
    };
  }
}<|MERGE_RESOLUTION|>--- conflicted
+++ resolved
@@ -1,9 +1,5 @@
 import { Construct } from 'constructs';
-<<<<<<< HEAD
-import { CfnOIDCProvider, IOIDCProviderRef, OIDCProviderRef } from './iam.generated';
-=======
 import { CfnOIDCProvider, IOIDCProviderRef, OIDCProviderReference } from './iam.generated';
->>>>>>> 9e82000c
 import { Arn, IResource, Resource, Token, ValidationError } from '../../core';
 import { addConstructMetadata } from '../../core/lib/metadata-resource';
 import { propertyInjectable } from '../../core/lib/prop-injectable';
@@ -139,11 +135,7 @@
       public readonly oidcProviderArn = oidcProviderArn;
       public readonly oidcProviderIssuer = resourceName;
 
-<<<<<<< HEAD
-      public get oidcProviderRef(): OIDCProviderRef {
-=======
       public get oidcProviderRef(): OIDCProviderReference {
->>>>>>> 9e82000c
         return {
           oidcProviderArn: this.oidcProviderArn,
         };
@@ -242,11 +234,7 @@
     this.oidcProviderThumbprints = Token.asString(props.thumbprints);
   }
 
-<<<<<<< HEAD
-  public get oidcProviderRef(): OIDCProviderRef {
-=======
   public get oidcProviderRef(): OIDCProviderReference {
->>>>>>> 9e82000c
     return {
       oidcProviderArn: this.oidcProviderArn,
     };
