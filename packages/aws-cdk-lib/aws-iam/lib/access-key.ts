--- conflicted
+++ resolved
@@ -1,9 +1,5 @@
 import { Construct } from 'constructs';
-<<<<<<< HEAD
-import { AccessKeyRef, CfnAccessKey, IAccessKeyRef } from './iam.generated';
-=======
 import { AccessKeyReference, CfnAccessKey, IAccessKeyRef } from './iam.generated';
->>>>>>> 9e82000c
 import { IUser } from './user';
 import { IResource, Resource, SecretValue } from '../../core';
 import { addConstructMetadata } from '../../core/lib/metadata-resource';
@@ -83,11 +79,7 @@
 export class AccessKey extends Resource implements IAccessKey {
   /** Uniquely identifies this class. */
   public static readonly PROPERTY_INJECTION_ID: string = 'aws-cdk-lib.aws-iam.AccessKey';
-<<<<<<< HEAD
-  public readonly accessKeyRef: AccessKeyRef;
-=======
   public readonly accessKeyRef: AccessKeyReference;
->>>>>>> 9e82000c
   public readonly accessKeyId: string;
   public readonly secretAccessKey: SecretValue;
 
