import { Template } from '../../assertions';
import { App, CfnOutput, Stack } from '../../core';
import * as cxapi from '../../cx-api';
import * as iam from '../lib';
import { ServicePrincipal } from '../lib';

test('use of cross-stack role reference does not lead to URLSuffix being exported', () => {
  // GIVEN
  const app = new App();
  const first = new Stack(app, 'First');
  const second = new Stack(app, 'Second');

  // WHEN
  const role = new iam.Role(first, 'Role', {
    assumedBy: new iam.ServicePrincipal('s3.amazonaws.com'),
  });

  new CfnOutput(second, 'Output', {
    value: role.roleArn,
  });

  // THEN
  app.synth();

  Template.fromStack(first).templateMatches({
    Resources: {
      Role1ABCC5F0: {
        Type: 'AWS::IAM::Role',
        Properties: {
          AssumeRolePolicyDocument: {
            Statement: [
              {
                Action: 'sts:AssumeRole',
                Effect: 'Allow',
                Principal: { Service: 's3.amazonaws.com' },
              },
            ],
            Version: '2012-10-17',
          },
        },
      },
    },
    Outputs: {
      ExportsOutputFnGetAttRole1ABCC5F0ArnB4C0B73E: {
        Value: { 'Fn::GetAtt': ['Role1ABCC5F0', 'Arn'] },
        Export: {
          Name: 'First:ExportsOutputFnGetAttRole1ABCC5F0ArnB4C0B73E',
        },
      },
    },
  },
  );
});

test('cannot have multiple principals with different conditions in the same statement', () => {
  const stack = new Stack(undefined, 'First');
  const user = new iam.User(stack, 'User');

  expect(() => {
    user.addToPolicy(new iam.PolicyStatement({
      principals: [
        new iam.ServicePrincipal('myService.amazon.com', {
          conditions: {
            StringEquals: {
              hairColor: 'blond',
            },
          },
        }),
        new iam.ServicePrincipal('yourservice.amazon.com', {
          conditions: {
            StringEquals: {
              hairColor: 'black',
            },
          },
        }),
      ],
    }));
  }).toThrow(/All principals in a PolicyStatement must have the same Conditions/);
});

test('can have multiple principals the same conditions in the same statement', () => {
  const stack = new Stack(undefined, 'First');
  const user = new iam.User(stack, 'User');

  user.addToPolicy(new iam.PolicyStatement({
    principals: [
      new iam.ServicePrincipal('myService.amazon.com'),
      new iam.ServicePrincipal('yourservice.amazon.com'),
    ],
  }));

  user.addToPolicy(new iam.PolicyStatement({
    principals: [
      new iam.ServicePrincipal('myService.amazon.com', {
        conditions: {
          StringEquals: { hairColor: 'blond' },
        },
      }),
      new iam.ServicePrincipal('yourservice.amazon.com', {
        conditions: {
          StringEquals: { hairColor: 'blond' },
        },
      }),
    ],
  }));
});

test('use federated principal', () => {
  // GIVEN
  const stack = new Stack();

  // WHEN
  const principal = new iam.FederatedPrincipal('federated');

  // THEN
  expect(stack.resolve(principal.federated)).toStrictEqual('federated');
  expect(stack.resolve(principal.assumeRoleAction)).toStrictEqual('sts:AssumeRole');
  expect(stack.resolve(principal.conditions)).toStrictEqual({});
});

test('use Web Identity principal', () => {
  // GIVEN
  const stack = new Stack();

  // WHEN
  const principal = new iam.WebIdentityPrincipal('cognito-identity.amazonaws.com');

  // THEN
  expect(stack.resolve(principal.federated)).toStrictEqual('cognito-identity.amazonaws.com');
  expect(stack.resolve(principal.assumeRoleAction)).toStrictEqual('sts:AssumeRoleWithWebIdentity');
});

test('use OpenID Connect principal from provider', () => {
  // GIVEN
  const stack = new Stack();
  const provider = new iam.OpenIdConnectProvider(stack, 'MyProvider', {
    url: 'https://openid-endpoint',
  });

  // WHEN
  const principal = new iam.OpenIdConnectPrincipal(provider);

  // THEN
  expect(stack.resolve(principal.federated)).toStrictEqual({ Ref: 'MyProvider730BA1C8' });
});

test.each([
  { name: 'SAML principal', region: 'us-east-1', expectedAud: 'https://signin.aws.amazon.com/saml' },
  { name: 'SAML principal CN', region: 'cn-northwest-1', expectedAud: 'https://signin.amazonaws.cn/saml' },
  { name: 'SAML principal UsGov', region: 'us-gov-east-1', expectedAud: 'https://signin.amazonaws-us-gov.com/saml' },
  { name: 'SAML principal UsIso', region: 'us-iso-east-1', expectedAud: 'https://signin.c2shome.ic.gov/saml' },
  { name: 'SAML principal UsIsoB', region: 'us-isob-east-1', expectedAud: 'https://signin.sc2shome.sgov.gov/saml' },
])('$name', ({ region, expectedAud }) => {
  // GIVEN
  const app = new App();
  const stack = new Stack(app, 'TestStack', { env: { region } });
  const provider = new iam.SamlProvider(stack, 'MyProvider', {
    metadataDocument: iam.SamlMetadataDocument.fromXml('document'),
  });

  // WHEN
  const principal = new iam.SamlConsolePrincipal(provider);
  new iam.Role(stack, 'Role', {
    assumedBy: principal,
  });

  // THEN
  expect(stack.resolve(principal.federated)).toStrictEqual({ Ref: 'MyProvider730BA1C8' });
  Template.fromStack(stack).hasResourceProperties('AWS::IAM::Role', {
    AssumeRolePolicyDocument: {
      Statement: [
        {
          Action: 'sts:AssumeRoleWithSAML',
          Condition: {
            StringEquals: {
              'SAML:aud': expectedAud,
            },
          },
          Effect: 'Allow',
          Principal: {
            Federated: {
              Ref: 'MyProvider730BA1C8',
            },
          },
        },
      ],
      Version: '2012-10-17',
    },
  });
});

test('StarPrincipal', () => {
  // GIVEN
  const stack = new Stack();

  // WHEN
  const pol = new iam.PolicyDocument({
    statements: [
      new iam.PolicyStatement({
        actions: ['service:action'],
        resources: ['*'],
        principals: [new iam.StarPrincipal()],
      }),
    ],
  });

  // THEN
  expect(stack.resolve(pol)).toEqual({
    Statement: [
      {
        Action: 'service:action',
        Effect: 'Allow',
        Principal: '*',
        Resource: '*',
      },
    ],
    Version: '2012-10-17',
  });
});

test('PrincipalWithConditions.addCondition should work', () => {
  // GIVEN
  const stack = new Stack();
  const basePrincipal = new iam.ServicePrincipal('service.amazonaws.com');
  const principalWithConditions = new iam.PrincipalWithConditions(basePrincipal, {
    StringEquals: {
      'aws:PrincipalOrgID': ['o-xxxxxxxxxxx'],
    },
  });

  // WHEN
  principalWithConditions.addCondition('StringEquals', { 'aws:PrincipalTag/critical': 'true' });
  new iam.Role(stack, 'Role', {
    assumedBy: principalWithConditions,
  });

  // THEN
  Template.fromStack(stack).hasResourceProperties('AWS::IAM::Role', {
    AssumeRolePolicyDocument: {
      Statement: [
        {
          Action: 'sts:AssumeRole',
          Condition: {
            StringEquals: {
              'aws:PrincipalOrgID': ['o-xxxxxxxxxxx'],
              'aws:PrincipalTag/critical': 'true',
            },
          },
          Effect: 'Allow',
          Principal: {
            Service: 'service.amazonaws.com',
          },
        },
      ],
      Version: '2012-10-17',
    },
  });
});

test('PrincipalWithConditions.addCondition with a new condition operator should work', () => {
  // GIVEN
  const stack = new Stack();
  const basePrincipal = new iam.ServicePrincipal('service.amazonaws.com');
  const principalWithConditions = new iam.PrincipalWithConditions(basePrincipal, { });

  // WHEN
  principalWithConditions.addCondition('StringEquals', { 'aws:PrincipalTag/critical': 'true' });
  principalWithConditions.addCondition('IpAddress', { 'aws:SourceIp': '0.0.0.0/0' });

  new iam.Role(stack, 'Role', {
    assumedBy: principalWithConditions,
  });

  // THEN
  Template.fromStack(stack).hasResourceProperties('AWS::IAM::Role', {
    AssumeRolePolicyDocument: {
      Statement: [
        {
          Action: 'sts:AssumeRole',
          Condition: {
            StringEquals: {
              'aws:PrincipalTag/critical': 'true',
            },
            IpAddress: {
              'aws:SourceIp': '0.0.0.0/0',
            },
          },
          Effect: 'Allow',
          Principal: {
            Service: 'service.amazonaws.com',
          },
        },
      ],
      Version: '2012-10-17',
    },
  });
});

test('PrincipalWithConditions inherits principalAccount from AccountPrincipal ', () => {
  // GIVEN
  const accountPrincipal = new iam.AccountPrincipal('123456789012');
  const principalWithConditions = accountPrincipal.withConditions({ StringEquals: { hairColor: 'blond' } });

  // THEN
  expect(accountPrincipal.principalAccount).toStrictEqual('123456789012');
  expect(principalWithConditions.principalAccount).toStrictEqual('123456789012');
});

test('AccountPrincipal can specify an organization', () => {
  // GIVEN
  const stack = new Stack();

  // WHEN
  const pol = new iam.PolicyDocument({
    statements: [
      new iam.PolicyStatement({
        actions: ['service:action'],
        resources: ['*'],
        principals: [
          new iam.AccountPrincipal('123456789012').inOrganization('o-xxxxxxxxxx'),
        ],
      }),
    ],
  });

  // THEN
  expect(stack.resolve(pol)).toEqual({
    Statement: [
      {
        Action: 'service:action',
        Effect: 'Allow',
        Principal: {
          AWS: {
            'Fn::Join': [
              '',
              [
                'arn:',
                {
                  Ref: 'AWS::Partition',
                },
                ':iam::123456789012:root',
              ],
            ],
          },
        },
        Condition: {
          StringEquals: {
            'aws:PrincipalOrgID': 'o-xxxxxxxxxx',
          },
        },
        Resource: '*',
      },
    ],
    Version: '2012-10-17',
  });
});

describe('deprecated ServicePrincipal behavior', () => {
  // This behavior makes use of deprecated region-info lookup tables

  test('ServicePrincipalName returns just a string representing the principal', () => {
    // GIVEN
    const usEastStack = new Stack(undefined, undefined, { env: { region: 'us-east-1' } });
    const afSouthStack = new Stack(undefined, undefined, { env: { region: 'af-south-1' } });
    const principalName = iam.ServicePrincipal.servicePrincipalName('states.amazonaws.com');

    expect(usEastStack.resolve(principalName)).toEqual('states.amazonaws.com');
    expect(afSouthStack.resolve(principalName)).toEqual('states.amazonaws.com');
  });

  test('Passing non-string as accountId parameter in AccountPrincipal constructor should throw error', () => {
    expect(() => new iam.AccountPrincipal(1234)).toThrowError('accountId should be of type string');
  });
<<<<<<< HEAD

  test('Passing string with invalid pattern in AccountPrincipal constructor should throw error', () => {
    expect(() => new iam.AccountPrincipal('123456')).toThrowError('accountId should be composed of 12 digits');
  });

  test('Passing string with only letters in AccountPrincipal constructor should throw error', () => {
    expect(() => new iam.AccountPrincipal('test')).toThrowError('accountId should be composed of 12 digits');
  });

  test('ServicePrincipal in agnostic stack generates lookup table', () => {
    // GIVEN
    const stack = new Stack();

    // WHEN
    new iam.Role(stack, 'Role', {
      assumedBy: new iam.ServicePrincipal('states.amazonaws.com'),
    });

    // THEN
    const template = Template.fromStack(stack);
    const mappings = template.findMappings('ServiceprincipalMap');
    expect(mappings.ServiceprincipalMap['af-south-1']?.states).toEqual('states.af-south-1.amazonaws.com');
    expect(mappings.ServiceprincipalMap['us-east-1']?.states).toEqual('states.us-east-1.amazonaws.com');
  });
=======
>>>>>>> 35247184
});

describe('standardized Service Principal behavior', () => {
  const agnosticStatesPrincipal = new ServicePrincipal('states.amazonaws.com');
  const afSouth1StatesPrincipal = new ServicePrincipal('states.amazonaws.com', { region: 'af-south-1' });
  // af-south-1 is an opt-in region

  let app: App;
  beforeEach(() => {
    app = new App();
  });

  test('no more regional service principals by default', () => {
    const stack = new Stack(app, 'Stack', { env: { region: 'us-east-1' } });
    expect(stack.resolve(agnosticStatesPrincipal.policyFragment).principalJson).toEqual({ Service: ['states.amazonaws.com'] });
  });

  test('regional service principal is added for cross-region reference to opt-in region', () => {
    const stack = new Stack(app, 'Stack', { env: { region: 'us-east-1' } });
    expect(stack.resolve(afSouth1StatesPrincipal.policyFragment).principalJson).toEqual({ Service: ['states.af-south-1.amazonaws.com'] });
  });

  test('regional service principal is not added for same-region reference in opt-in region', () => {
    const stack = new Stack(app, 'Stack', { env: { region: 'af-south-1' } });
    expect(stack.resolve(afSouth1StatesPrincipal.policyFragment).principalJson).toEqual({ Service: ['states.amazonaws.com'] });
  });

});

test('Can enable session tags', () => {
  // GIVEN
  const stack = new Stack();

  // WHEN
  new iam.Role(stack, 'Role', {
    assumedBy: new iam.WebIdentityPrincipal(
      'cognito-identity.amazonaws.com',
      {
        'StringEquals': { 'cognito-identity.amazonaws.com:aud': 'asdf' },
        'ForAnyValue:StringLike': { 'cognito-identity.amazonaws.com:amr': 'authenticated' },
      }).withSessionTags(),
  });

  // THEN
  Template.fromStack(stack).hasResourceProperties('AWS::IAM::Role', {
    AssumeRolePolicyDocument: {
      Statement: [
        {
          Action: ['sts:AssumeRoleWithWebIdentity', 'sts:TagSession'],
          Condition: {
            'StringEquals': { 'cognito-identity.amazonaws.com:aud': 'asdf' },
            'ForAnyValue:StringLike': { 'cognito-identity.amazonaws.com:amr': 'authenticated' },
          },
          Effect: 'Allow',
          Principal: { Federated: 'cognito-identity.amazonaws.com' },
        },
      ],
    },
  });
});

test('Can enable session tags with conditions (order of calls is irrelevant)', () => {
  // GIVEN
  const stack = new Stack();

  // WHEN
  new iam.Role(stack, 'Role', {
    assumedBy: new iam.ServicePrincipal(
      's3.amazonaws.com')
      .withConditions({
        StringEquals: { hairColor: 'blond' },
      })
      .withSessionTags(),
  });

  new iam.Role(stack, 'Role2', {
    assumedBy: new iam.ServicePrincipal(
      's3.amazonaws.com')
      .withSessionTags()
      .withConditions({
        StringEquals: { hairColor: 'blond' },
      }),
  });

  // THEN
  Template.fromStack(stack).resourcePropertiesCountIs('AWS::IAM::Role', {
    AssumeRolePolicyDocument: {
      Statement: [
        {
          Action: ['sts:AssumeRole', 'sts:TagSession'],
          Condition: {
            StringEquals: { hairColor: 'blond' },
          },
          Effect: 'Allow',
          Principal: { Service: 's3.amazonaws.com' },
        },
      ],
    },
  }, 2);
});<|MERGE_RESOLUTION|>--- conflicted
+++ resolved
@@ -371,7 +371,6 @@
   test('Passing non-string as accountId parameter in AccountPrincipal constructor should throw error', () => {
     expect(() => new iam.AccountPrincipal(1234)).toThrowError('accountId should be of type string');
   });
-<<<<<<< HEAD
 
   test('Passing string with invalid pattern in AccountPrincipal constructor should throw error', () => {
     expect(() => new iam.AccountPrincipal('123456')).toThrowError('accountId should be composed of 12 digits');
@@ -396,8 +395,7 @@
     expect(mappings.ServiceprincipalMap['af-south-1']?.states).toEqual('states.af-south-1.amazonaws.com');
     expect(mappings.ServiceprincipalMap['us-east-1']?.states).toEqual('states.us-east-1.amazonaws.com');
   });
-=======
->>>>>>> 35247184
+
 });
 
 describe('standardized Service Principal behavior', () => {
