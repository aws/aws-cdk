# CloudFront Origins for the CDK CloudFront Library

This library contains convenience methods for defining origins for a CloudFront distribution. You can use this library to create origins from
S3 buckets, Elastic Load Balancing v2 load balancers, or any other domain name.

## S3 Bucket

An S3 bucket can be used as an origin. An S3 bucket origin can either be configured using a standard S3 bucket or using a S3 bucket that's configured as a website endpoint (see AWS docs for [Using an S3 Bucket](https://docs.aws.amazon.com/AmazonCloudFront/latest/DeveloperGuide/DownloadDistS3AndCustomOrigins.html#using-s3-as-origin)).

> Note: `S3Origin` has been deprecated. Use `S3BucketOrigin` for standard S3 origins and `S3StaticWebsiteOrigin` for static website S3 origins.

### Standard S3 Bucket

To set up an origin using a standard S3 bucket, use the `S3BucketOrigin` class. The bucket
is handled as a bucket origin and
CloudFront's redirect and error handling will be used. It is recommended to use `S3BucketOrigin.withOriginAccessControl()` to configure OAC for your origin.

```ts
const myBucket = new s3.Bucket(this, 'myBucket');
new cloudfront.Distribution(this, 'myDist', {
  defaultBehavior: { origin: origins.S3BucketOrigin.withOriginAccessControl(myBucket) },
});
```

> Note: When you use CloudFront OAC with Amazon S3 bucket origins, you must set Amazon S3 Object Ownership to Bucket owner enforced (the default for new Amazon S3 buckets). If you require ACLs, use the Bucket owner preferred setting to maintain control over objects uploaded via CloudFront.

### S3 Bucket Configured as a Website Endpoint

To set up an origin using an S3 bucket configured as a website endpoint, use the `S3StaticWebsiteOrigin` class. When the bucket is configured as a
website endpoint, the bucket is treated as an HTTP origin,
and the distribution can use built-in S3 redirects and S3 custom error pages.

```ts
const myBucket = new s3.Bucket(this, 'myBucket');
new cloudfront.Distribution(this, 'myDist', {
  defaultBehavior: { origin: new origins.S3StaticWebsiteOrigin(myBucket) },
});
```

### Restricting access to a standard S3 Origin

CloudFront provides two ways to send authenticated requests to a standard Amazon S3 origin:

* origin access control (OAC) and
* origin access identity (OAI)

OAI is considered legacy due to limited functionality and regional
limitations, whereas OAC is recommended because it supports all Amazon S3
buckets in all AWS Regions, Amazon S3 server-side encryption with AWS KMS (SSE-KMS), and dynamic requests (PUT and DELETE) to Amazon S3. Additionally,
OAC provides stronger security posture with short term credentials,
and more frequent credential rotations as compared to OAI. OAI and OAC can be used in conjunction with a bucket that is not public to
require that your users access your content using CloudFront URLs and not S3 URLs directly.

See AWS docs on [Restricting access to an Amazon S3 Origin](https://docs.aws.amazon.com/AmazonCloudFront/latest/DeveloperGuide/private-content-restricting-access-to-s3.html) for more details.

> Note: OAC and OAI can only be used with an regular S3 bucket origin (not a bucket configured as a website endpoint).

The `S3BucketOrigin` class supports creating a standard S3 origin with OAC, OAI, and no access control (using your bucket access settings) via
the `withOriginAccessControl()`, `withOriginAccessIdentity()`, and `withBucketDefaults()` methods respectively.

#### Setting up a new origin access control (OAC)

Setup a standard S3 origin with origin access control as follows:

```ts
const myBucket = new s3.Bucket(this, 'myBucket');
new cloudfront.Distribution(this, 'myDist', {
  defaultBehavior: {
    origin: origins.S3BucketOrigin.withOriginAccessControl(myBucket) // Automatically creates a S3OriginAccessControl construct
  },
});
```

When creating a standard S3 origin using `origins.S3BucketOrigin.withOriginAccessControl()`, an [Origin Access Control resource](https://docs.aws.amazon.com/AWSCloudFormation/latest/UserGuide/aws-properties-cloudfront-originaccesscontrol-originaccesscontrolconfig.html) is automatically created with the origin type set to `s3` and signing behavior set to `always`.

You can grant read, read versioned, list, write or delete access to the OAC using the `originAccessLevels` property:

```ts
const myBucket = new s3.Bucket(this, 'myBucket');
const s3Origin = origins.S3BucketOrigin.withOriginAccessControl(myBucket, { originAccessLevels: [cloudfront.AccessLevel.READ, cloudfront.AccessLevel.READ_VERSIONED, cloudfront.AccessLevel.WRITE, cloudfront.AccessLevel.DELETE],
});
```

The read versioned permission does contain the read permission, so it's required to set both `AccessLevel.READ` and
`AccessLevel.READ_VERSIONED`.

For details of list permission, see [Setting up OAC with LIST permission](#setting-up-oac-with-list-permission).

You can also pass in a custom S3 origin access control:

```ts
const myBucket = new s3.Bucket(this, 'myBucket');
const oac = new cloudfront.S3OriginAccessControl(this, 'MyOAC', { 
  signing: cloudfront.Signing.SIGV4_NO_OVERRIDE
});
const s3Origin = origins.S3BucketOrigin.withOriginAccessControl(myBucket, {
    originAccessControl: oac 
  }
)
new cloudfront.Distribution(this, 'myDist', {
  defaultBehavior: {
    origin: s3Origin
  },
});
```

An existing S3 origin access control can be imported using the `fromOriginAccessControlId` method:

```ts
const importedOAC = cloudfront.S3OriginAccessControl.fromOriginAccessControlId(this, 'myImportedOAC', 'ABC123ABC123AB');
```

> [Note](https://docs.aws.amazon.com/AmazonCloudFront/latest/DeveloperGuide/private-content-restricting-access-to-s3.html): When you use OAC with S3
bucket origins, the bucket's object ownership must be either set to Bucket owner enforced (default for new S3 buckets) or Bucket owner preferred (only if you require ACLs).

#### Setting up OAC with a SSE-KMS encrypted S3 origin

If the objects in the S3 bucket origin are encrypted using server-side encryption with
AWS Key Management Service (SSE-KMS), the OAC must have permission to use the KMS key.

Setting up a standard S3 origin using `S3BucketOrigin.withOriginAccessControl()` will automatically add the statement to the KMS key policy
to give the OAC permission to use the KMS key.

```ts
import * as kms from 'aws-cdk-lib/aws-kms';

const myKmsKey = new kms.Key(this, 'myKMSKey');
const myBucket = new s3.Bucket(this, 'mySSEKMSEncryptedBucket', {
  encryption: s3.BucketEncryption.KMS,
  encryptionKey: myKmsKey,
  objectOwnership: s3.ObjectOwnership.BUCKET_OWNER_ENFORCED,
});
new cloudfront.Distribution(this, 'myDist', {
  defaultBehavior: {
    origin: origins.S3BucketOrigin.withOriginAccessControl(myBucket) // Automatically grants Distribution access to `myKmsKey`
  },
});
```

##### Scoping down the key policy

I saw this warning message during synth time. What do I do?

```text
To avoid a circular dependency between the KMS key, Bucket, and Distribution during the initial deployment, a wildcard is used in the Key policy condition to match all Distribution IDs.
After deploying once, it is strongly recommended to further scope down the policy for best security practices by following the guidance in the "Using OAC for a SSE-KMS encrypted S3 origin" section in the module README.
```

If the S3 bucket has an `encryptionKey` defined, `S3BucketOrigin.withOriginAccessControl()`
will automatically add the following policy statement to the KMS key policy to allow CloudFront read-only access (unless otherwise specified in the `originAccessLevels` property).

```json
{
    "Statement": {
        "Effect": "Allow",
        "Principal": {
            "Service": "cloudfront.amazonaws.com"
        },
        "Action": "kms:Decrypt",
        "Resource": "*",
        "Condition": {
            "ArnLike": {
                "AWS:SourceArn": "arn:aws:cloudfront::<account ID>:distribution/*"
            }
        }
    }
}
```

This policy uses a wildcard to match all distribution IDs in the account instead of referencing the specific distribution ID to resolve the circular dependency. The policy statement is not as scoped down as the example in the AWS CloudFront docs (see [SSE-KMS section](https://docs.aws.amazon.com/AmazonCloudFront/latest/DeveloperGuide/private-content-restricting-access-to-s3.html#create-oac-overview-s3)).

After you have deployed the Distribution, you should follow these steps to only grant permissions to the specific distribution according to AWS best practices:

**Step 1.** Copy the key policy

**Step 2.** Use an escape hatch to update the policy statement condition so that

```json
  "Condition": {
      "ArnLike": {
          "AWS:SourceArn": "arn:aws:cloudfront::<account ID>:distribution/*"
      }
  }
```

...becomes...

```json
  "Condition": {
      "StringEquals": {
          "AWS:SourceArn": "arn:aws:cloudfront::111122223333:distribution/<CloudFront distribution ID>"
      }
  }
```

> Note the change of condition operator from `ArnLike` to `StringEquals` in addition to replacing the wildcard (`*`) with the distribution ID.

To set the key policy using an escape hatch:

```ts
import * as kms from 'aws-cdk-lib/aws-kms';

const kmsKey = new kms.Key(this, 'myKMSKey');
const myBucket = new s3.Bucket(this, 'mySSEKMSEncryptedBucket', {
  encryption: s3.BucketEncryption.KMS,
  encryptionKey: kmsKey,
  objectOwnership: s3.ObjectOwnership.BUCKET_OWNER_ENFORCED,
});
new cloudfront.Distribution(this, 'myDist', {
  defaultBehavior: {
    origin: origins.S3BucketOrigin.withOriginAccessControl(myBucket)
  },
});

// Add the following to scope down the key policy
const scopedDownKeyPolicy = {
    "Version": "2012-10-17",
    "Statement": [
        {
            "Effect": "Allow",
            "Principal": {
                "AWS": "arn:aws:iam::111122223333:root"
            },
            "Action": "kms:*",
            "Resource": "*"
        },
        {
            "Effect": "Allow",
            "Principal": {
                "Service": "cloudfront.amazonaws.com"
            },
            "Action": [
                "kms:Decrypt",
                "kms:Encrypt",
                "kms:GenerateDataKey*"
            ],
            "Resource": "*",
            "Condition": {
                "StringEquals": {
                    "AWS:SourceArn": "arn:aws:cloudfront::111122223333:distribution/<CloudFront distribution ID>"
                }
            }
        }
    ]
};
const cfnKey = (kmsKey.node.defaultChild as kms.CfnKey);
cfnKey.keyPolicy = scopedDownKeyPolicy;
```

**Step 3.** Deploy the stack
> Tip: Run `cdk diff` before deploying to verify the
changes to your stack.

**Step 4.** Verify your final key policy includes the following statement after deploying:

```json
{
    "Effect": "Allow",
    "Principal": {
        "Service": [
            "cloudfront.amazonaws.com"
        ]
     },
    "Action": [
        "kms:Decrypt",
        "kms:Encrypt",
        "kms:GenerateDataKey*"
    ],
    "Resource": "*",
    "Condition": {
            "StringEquals": {
                "AWS:SourceArn": "arn:aws:cloudfront::111122223333:distribution/<CloudFront distribution ID>"
            }
        }
}
```

##### Updating imported key policies

If you are using an imported KMS key to encrypt your S3 bucket and want to use OAC, you will need to update the
key policy manually to allow CloudFront to use the key. Like most imported resources, CDK apps cannot modify the configuration of imported keys.

After deploying the distribution, add the following policy statement to your key policy to allow CloudFront OAC to access your KMS key for SSE-KMS:

```json
{
    "Sid": "AllowCloudFrontServicePrincipalSSE-KMS",
    "Effect": "Allow",
    "Principal": {
        "Service": [
            "cloudfront.amazonaws.com"
        ]
     },
    "Action": [
        "kms:Decrypt",
        "kms:Encrypt",
        "kms:GenerateDataKey*"
    ],
    "Resource": "*",
    "Condition": {
            "StringEquals": {
                "AWS:SourceArn": "arn:aws:cloudfront::111122223333:distribution/<CloudFront distribution ID>"
            }
        }
}
```

See CloudFront docs on [SSE-KMS](https://docs.aws.amazon.com/AmazonCloudFront/latest/DeveloperGuide/private-content-restricting-access-to-s3.html#create-oac-overview-s3) for more details.

#### Setting up OAC with imported S3 buckets

If you are using an imported bucket for your S3 Origin and want to use OAC,
you will need to update
the S3 bucket policy manually to allow the OAC to access the S3 origin. Like most imported resources, CDK apps cannot modify the configuration of imported buckets.

After deploying the distribution, add the following
policy statement to your
S3 bucket to allow CloudFront read-only access
(or additional S3 permissions as required):

```json
{
    "Version": "2012-10-17",
    "Statement": {
        "Effect": "Allow",
        "Principal": {
            "Service": "cloudfront.amazonaws.com"
        },
        "Action": "s3:GetObject",
        "Resource": "arn:aws:s3:::<S3 bucket name>/*",
        "Condition": {
            "StringEquals": {
                "AWS:SourceArn": "arn:aws:cloudfront::111122223333:distribution/<CloudFront distribution ID>"
            }
        }
    }
}
```

See CloudFront docs on [Giving the origin access control permission to access the S3 bucket](https://docs.aws.amazon.com/AmazonCloudFront/latest/DeveloperGuide/private-content-restricting-access-to-s3.html#create-oac-overview-s3) for more details.

> Note: If your bucket previously used OAI, you will need to manually remove the policy statement
that gives the OAI access to your bucket after setting up OAC.

#### Setting up OAC with LIST permission

By default, S3 origin returns 403 Forbidden HTTP response when the requested object does not exist.
When you want to receive 404 Not Found, specify `AccessLevel.LIST` in `originAccessLevels` to add `s3:ListBucket` permission in the bucket policy.

This is useful to distinguish between responses blocked by WAF (403) and responses where the file does not exist (404).

``` ts
const myBucket = new s3.Bucket(this, 'myBucket');
const s3Origin = origins.S3BucketOrigin.withOriginAccessControl(myBucket, {
  originAccessLevels: [cloudfront.AccessLevel.READ, cloudfront.AccessLevel.LIST],
});
new cloudfront.Distribution(this, 'distribution', {
  defaultBehavior: {
    origin: s3Origin,
  },
  defaultRootObject: 'index.html', // recommended to specify
});
```

When the origin is associated to the default behavior, it is highly recommended to specify `defaultRootObject` distribution property.
Without it, the root path `https://xxxx.cloudfront.net/` will return the list of the S3 object keys.

#### Setting up an OAI (legacy)

Setup an S3 origin with origin access identity (legacy) as follows:

```ts
const myBucket = new s3.Bucket(this, 'myBucket');
new cloudfront.Distribution(this, 'myDist', {
  defaultBehavior: {
    origin: origins.S3BucketOrigin.withOriginAccessIdentity(myBucket) // Automatically creates an OAI
  },
});
```

You can also pass in a custom S3 origin access identity:

```ts
const myBucket = new s3.Bucket(this, 'myBucket');
const myOai = new cloudfront.OriginAccessIdentity(this, 'myOAI', {
  comment: 'My custom OAI'
});
const s3Origin = origins.S3BucketOrigin.withOriginAccessIdentity(myBucket, {
  originAccessIdentity: myOai
});
new cloudfront.Distribution(this, 'myDist', {
  defaultBehavior: {
    origin: s3Origin
  },
});
```

#### Setting up OAI with imported S3 buckets (legacy)

If you are using an imported bucket for your S3 Origin and want to use OAI,
you will need to update
the S3 bucket policy manually to allow the OAI to access the S3 origin. Like most imported resources, CDK apps cannot modify the configuration of imported buckets.

Add the following
policy statement to your
S3 bucket to allow the OAI read access:

```json
{
    "Version": "2012-10-17",
    "Id": "PolicyForCloudFrontPrivateContent",
    "Statement": [
        {
            "Effect": "Allow",
            "Principal": {
                "AWS": "arn:aws:iam::cloudfront:user/CloudFront Origin Access Identity <origin access identity ID>"
            },
            "Action": "s3:GetObject",
            "Resource": "arn:aws:s3:::<S3 bucket name>/*"
        }
    ]
}
```

See AWS docs on [Giving an origin access identity permission to read files in the Amazon S3 bucket](https://docs.aws.amazon.com/AmazonCloudFront/latest/DeveloperGuide/private-content-restricting-access-to-s3.html#private-content-restricting-access-to-s3-oai) for more details.

### Setting up a S3 origin with no origin access control

To setup a standard S3 origin with no access control (no OAI nor OAC), use `origins.S3BucketOrigin.withBucketDefaults()`:

```ts
const myBucket = new s3.Bucket(this, 'myBucket');
new cloudfront.Distribution(this, 'myDist', {
  defaultBehavior: {
    origin: origins.S3BucketOrigin.withBucketDefaults(myBucket)
  },
});
```

### Migrating from OAI to OAC

If you are currently using OAI for your S3 origin and wish to migrate to OAC,
replace the `S3Origin` construct (deprecated) with `S3BucketOrigin.withOriginAccessControl()` which automatically
creates and sets up an OAC for you.

Existing setup using OAI and `S3Origin`:

```ts
const myBucket = new s3.Bucket(this, 'myBucket');
const s3Origin = new origins.S3Origin(myBucket);
const distribution = new cloudfront.Distribution(this, 'myDist', {
  defaultBehavior: { origin: s3Origin },
});
```

**Step 1:**

To ensure CloudFront doesn't lose access to the bucket during the transition, add a statement to bucket policy to grant OAC access to the S3 origin. Deploy the stack. If you are okay with downtime during the transition, you can skip this step.

> Tip: Run `cdk diff` before deploying to verify the
changes to your stack.

```ts
import * as cdk from 'aws-cdk-lib';
import * as iam from 'aws-cdk-lib/aws-iam';

const stack = new Stack();
const myBucket = new s3.Bucket(this, 'myBucket');
const s3Origin = new origins.S3Origin(myBucket);
const distribution = new cloudfront.Distribution(this, 'myDist', {
  defaultBehavior: { origin: s3Origin },
});

// Construct the bucket policy statement
const distributionArn = stack.formatArn(
  {
    service: 'cloudfront',
    region: '',
    resource: 'distribution',
    resourceName: distribution.distributionId,
    arnFormat: cdk.ArnFormat.SLASH_RESOURCE_NAME
  }
);

const cloudfrontSP = new iam.ServicePrincipal('cloudfront.amazonaws.com');

const oacBucketPolicyStatement = new iam.PolicyStatement(
  {
    effect: iam.Effect.ALLOW,
    principals: [cloudfrontSP],
    actions: ['s3:GetObject'],
    resources: [myBucket.arnForObjects('*')],
    conditions: {
      "StringEquals": {
        "AWS:SourceArn": distributionArn
      }
    }
  }
)

// Add statement to bucket policy
myBucket.addToResourcePolicy(oacBucketPolicyStatement);
```

The following changes will take place:

1. The bucket policy will be modified to grant the CloudFront distribution access. At this point the bucket policy allows both an OAI and an OAC to access the S3 origin.

**Step 2:**

Replace `S3Origin` with `S3BucketOrigin.withOriginAccessControl()`, which creates an OAC and attaches it to the distribution. You can remove the code from Step 1 which updated the bucket policy, as `S3BucketOrigin.withOriginAccessControl()` updates the bucket policy automatically with the same statement when defined in the `Distribution` (no net difference).

Run `cdk diff` before deploying to verify the changes to your stack.

```ts
const bucket = new s3.Bucket(this, 'Bucket');
const s3Origin = origins.S3BucketOrigin.withOriginAccessControl(bucket);
const distribution = new cloudfront.Distribution(this, 'Distribution', {
  defaultBehavior: { origin: s3Origin },
});
```

The following changes will take place:

1. A `AWS::CloudFront::OriginAccessControl` resource will be created.
2. The `Origin` property of the `AWS::CloudFront::Distribution` will set [`OriginAccessControlId`](https://docs.aws.amazon.com/AWSCloudFormation/latest/UserGuide/aws-properties-cloudfront-distribution-origin.html#cfn-cloudfront-distribution-origin-originaccesscontrolid) to the OAC ID after it is created. It will also set [`S3OriginConfig`](https://docs.aws.amazon.com/AWSCloudFormation/latest/UserGuide/aws-properties-cloudfront-distribution-s3originconfig.html#aws-properties-cloudfront-distribution-s3originconfig-properties) to `{"OriginAccessIdentity": ""}`, which deletes the origin access identity from the existing distribution.
3. The `AWS::CloudFront::CloudFrontOriginAccessIdentity` resource will be deleted.

**Will migrating from OAI to OAC cause any resource replacement?**

No, following the migration steps does not cause any replacement of the existing `AWS::CloudFront::Distribution`, `AWS::S3::Bucket` nor `AWS::S3::BucketPolicy` resources. It will modify the bucket policy, create a `AWS::CloudFront::OriginAccessControl` resource, and delete the existing `AWS::CloudFront::CloudFrontOriginAccessIdentity`.

**Will migrating from OAI to OAC have any availability implications for my application?**

Updates to bucket policies are eventually consistent. Therefore, removing OAI permissions and setting up OAC in the same CloudFormation stack deployment is not recommended as it may cause downtime where CloudFront loses access to the bucket. Following the steps outlined above lowers the risk of downtime as the bucket policy is updated to have both OAI and OAC permissions, then in a subsequent deployment, the OAI permissions are removed.

For more information, see [Migrating from origin access identity (OAI) to origin access control (OAC)](https://docs.aws.amazon.com/AmazonCloudFront/latest/DeveloperGuide/private-content-restricting-access-to-s3.html#migrate-from-oai-to-oac).

### Adding Custom Headers

You can configure CloudFront to add custom headers to the requests that it sends to your origin. These custom headers enable you to send and gather information from your origin that you don’t get with typical viewer requests. These headers can even be customized for each origin. CloudFront supports custom headers for both for custom and Amazon S3 origins.

```ts
const myBucket = new s3.Bucket(this, 'myBucket');
new cloudfront.Distribution(this, 'myDist', {
  defaultBehavior: { origin: origins.S3BucketOrigin.withOriginAccessControl(myBucket, {
    customHeaders: {
      Foo: 'bar',
    },
  })},
});
```

## ELBv2 Load Balancer

An Elastic Load Balancing (ELB) v2 load balancer may be used as an origin. In order for a load balancer to serve as an origin, it must be publicly
accessible (`internetFacing` is true). Both Application and Network load balancers are supported.

```ts
declare const vpc: ec2.Vpc;
// Create an application load balancer in a VPC. 'internetFacing' must be 'true'
// for CloudFront to access the load balancer and use it as an origin.
const lb = new elbv2.ApplicationLoadBalancer(this, 'LB', {
  vpc,
  internetFacing: true,
});
new cloudfront.Distribution(this, 'myDist', {
  defaultBehavior: { origin: new origins.LoadBalancerV2Origin(lb) },
});
```

The origin can also be customized to respond on different ports, have different connection properties, etc.

```ts
declare const loadBalancer: elbv2.ApplicationLoadBalancer;
const origin = new origins.LoadBalancerV2Origin(loadBalancer, {
  connectionAttempts: 3,
  connectionTimeout: Duration.seconds(5),
  readTimeout: Duration.seconds(45),
  responseCompletionTimeout: Duration.seconds(120),
  keepaliveTimeout: Duration.seconds(45),
  protocolPolicy: cloudfront.OriginProtocolPolicy.MATCH_VIEWER,
});
```

Note that the `readTimeout` and `keepaliveTimeout` properties can extend their values over 60 seconds only if a limit increase request for CloudFront origin response timeout
quota has been approved in the target account; otherwise, values over 60 seconds will produce an error at deploy time. Consider that this value is
still limited to a maximum value of 180 seconds, which is a hard limit for that quota.

## From an HTTP endpoint

Origins can also be created from any other HTTP endpoint, given the domain name, and optionally, other origin properties.

```ts
new cloudfront.Distribution(this, 'myDist', {
  defaultBehavior: { origin: new origins.HttpOrigin('www.example.com') },
});
```

You can specify the IP address type for connecting to the origin:

```ts
const origin = new origins.HttpOrigin('www.example.com', {
  ipAddressType: cloudfront.OriginIpAddressType.IPV6, // IPv4, IPv6, or DUALSTACK
});

new cloudfront.Distribution(this, 'Distribution', {
  defaultBehavior: { origin },
});
```

The `ipAddressType` property allows you to specify whether CloudFront should use IPv4, IPv6, or both (dual-stack) when connecting to your origin.

The origin can be customized with timeout settings to handle different response scenarios:

```ts
new cloudfront.Distribution(this, 'Distribution', {
  defaultBehavior: {
    origin: new origins.HttpOrigin('api.example.com', {
      readTimeout: Duration.seconds(60),
      responseCompletionTimeout: Duration.seconds(120),
      keepaliveTimeout: Duration.seconds(45),
    }),
  },
});
```

The `responseCompletionTimeout` property specifies the time that a request from CloudFront to the origin can stay open and wait for a response. If the complete response isn't received from the origin by this time, CloudFront ends the connection. Valid values are 1-3600 seconds, and if set, the value must be equal to or greater than the `readTimeout` value.

See the documentation of `aws-cdk-lib/aws-cloudfront` for more information.

## VPC origins

You can use CloudFront to deliver content from applications that are hosted in your virtual private cloud (VPC) private subnets.
You can use Application Load Balancers (ALBs), Network Load Balancers (NLBs), and EC2 instances in private subnets as VPC origins.

Learn more about [Restrict access with VPC origins](https://docs.aws.amazon.com/AmazonCloudFront/latest/DeveloperGuide/private-content-vpc-origins.html).

### From an Application Load Balancer

An Application Load Balancer (ALB) can be used as a VPC origin.
It is not needed to be publicly accessible.

``` ts
// Creates a distribution from an Application Load Balancer
declare const vpc: ec2.Vpc;
// Create an application load balancer in a VPC. 'internetFacing' can be 'false'.
const alb = new elbv2.ApplicationLoadBalancer(this, 'ALB', {
  vpc,
  internetFacing: false,
  vpcSubnets: { subnetType: ec2.SubnetType.PRIVATE_ISOLATED },
});
new cloudfront.Distribution(this, 'myDist', {
  defaultBehavior: { origin: origins.VpcOrigin.withApplicationLoadBalancer(alb) },
});
```

### From a Network Load Balancer

A Network Load Balancer (NLB) can also be use as a VPC origin.
It is not needed to be publicly accessible.

- A Network Load Balancer must have a security group attached to it.
- Dual-stack Network Load Balancers and Network Load Balancers with TLS listeners can't be added as origins.

``` ts
// Creates a distribution from a Network Load Balancer
declare const vpc: ec2.Vpc;
// Create a network load balancer in a VPC. 'internetFacing' can be 'false'.
const nlb = new elbv2.NetworkLoadBalancer(this, 'NLB', {
  vpc,
  internetFacing: false,
  vpcSubnets: { subnetType: ec2.SubnetType.PRIVATE_ISOLATED },
  securityGroups: [new ec2.SecurityGroup(this, 'NLB-SG', { vpc })],
});
new cloudfront.Distribution(this, 'myDist', {
  defaultBehavior: { origin: origins.VpcOrigin.withNetworkLoadBalancer(nlb) },
});
```

### From an EC2 instance

An EC2 instance can also be used directly as a VPC origin.
It can be in a private subnet.

``` ts
// Creates a distribution from an EC2 instance
declare const vpc: ec2.Vpc;
// Create an EC2 instance in a VPC. 'subnetType' can be private.
const instance = new ec2.Instance(this, 'Instance', {
  vpc,
  instanceType: ec2.InstanceType.of(ec2.InstanceClass.BURSTABLE3, ec2.InstanceSize.MICRO),
  machineImage: ec2.MachineImage.latestAmazonLinux2023(),
  vpcSubnets: { subnetType: ec2.SubnetType.PRIVATE_WITH_EGRESS },
});
new cloudfront.Distribution(this, 'myDist', {
  defaultBehavior: { origin: origins.VpcOrigin.withEc2Instance(instance) },
});
```

### Restrict traffic coming to the VPC origin

You may need to update the security group for your VPC private origin (Application Load Balancer, Network Load Balancer, or EC2 instance) to explicitly allow the traffic from your VPC origins.

#### The CloudFront managed prefix list

You can allow the traffic from the CloudFront managed prefix list named **com.amazonaws.global.cloudfront.origin-facing**. For more information, see [Use an AWS-managed prefix list](https://docs.aws.amazon.com/vpc/latest/userguide/working-with-aws-managed-prefix-lists.html#use-aws-managed-prefix-list).

``` ts
declare const alb: elbv2.ApplicationLoadBalancer;

const cfOriginFacing = ec2.PrefixList.fromLookup(this, 'CloudFrontOriginFacing', {
  prefixListName: 'com.amazonaws.global.cloudfront.origin-facing',
});
alb.connections.allowFrom(cfOriginFacing, ec2.Port.HTTP);
```

#### The VPC origin service security group

VPC origin will create a security group named `CloudFront-VPCOrigins-Service-SG`.
It can be further restricted to allow only traffic from your VPC origins.

The id of the security group is not provided by CloudFormation currently.
You can retrieve it dynamically using a custom resource.

``` ts
import * as cr from 'aws-cdk-lib/custom-resources';

declare const vpc: ec2.Vpc;
declare const distribution: cloudfront.Distribution;
declare const alb: elbv2.ApplicationLoadBalancer;

// Call ec2:DescribeSecurityGroups API to retrieve the VPC origins security group.
const getSg = new cr.AwsCustomResource(this, 'GetSecurityGroup', {
  onCreate: {
    service: 'ec2',
    action: 'describeSecurityGroups',
    parameters: {
      Filters: [
        { Name: 'vpc-id', Values: [vpc.vpcId] },
        { Name: 'group-name', Values: ['CloudFront-VPCOrigins-Service-SG'] },
      ],
    },
    physicalResourceId: cr.PhysicalResourceId.of('CloudFront-VPCOrigins-Service-SG'),
  },
  policy: cr.AwsCustomResourcePolicy.fromSdkCalls({ resources: ['*'] }),
});
// The security group may be available after the distributon is deployed
getSg.node.addDependency(distribution);
const sgVpcOrigins = ec2.SecurityGroup.fromSecurityGroupId(
  this,
  'VpcOriginsSecurityGroup',
  getSg.getResponseField('SecurityGroups.0.GroupId'),
);
// Allow connections from the security group
alb.connections.allowFrom(sgVpcOrigins, ec2.Port.HTTP);
```

## Failover Origins (Origin Groups)

You can set up CloudFront with origin failover for scenarios that require high availability.
To get started, you create an origin group with two origins: a primary and a secondary.
If the primary origin is unavailable, or returns specific HTTP response status codes that indicate a failure,
CloudFront automatically switches to the secondary origin.
You achieve that behavior in the CDK using the `OriginGroup` class:

```ts
const myBucket = new s3.Bucket(this, 'myBucket');
new cloudfront.Distribution(this, 'myDist', {
  defaultBehavior: {
    origin: new origins.OriginGroup({
      primaryOrigin: origins.S3BucketOrigin.withOriginAccessControl(myBucket),
      fallbackOrigin: new origins.HttpOrigin('www.example.com'),
      // optional, defaults to: 500, 502, 503 and 504
      fallbackStatusCodes: [404],
    }),
  },
});
```

### Selection Criteria: Media Quality Based with AWS Elemental MediaPackageV2

You can setup your origin group to be configured for media quality based failover with your AWS Elemental MediaPackageV2 endpoints.
You can achieve this behavior in the CDK, again using the `OriginGroup` class:

```ts
new cloudfront.Distribution(this, 'myDist', {
  defaultBehavior: {
    origin: new origins.OriginGroup({
      primaryOrigin: new origins.HttpOrigin("<AWS Elemental MediaPackageV2 origin 1>"),
      fallbackOrigin: new origins.HttpOrigin("<AWS Elemental MediaPackageV2 origin 2>"),
      fallbackStatusCodes: [404],
      selectionCriteria: cloudfront.OriginSelectionCriteria.MEDIA_QUALITY_BASED,
    }),
  },
});
```

## From an API Gateway REST API

Origins can be created from an API Gateway REST API. It is recommended to use a
[regional API](https://docs.aws.amazon.com/apigateway/latest/developerguide/api-gateway-api-endpoint-types.html) in this case. The origin path will automatically be set as the stage name.

```ts
declare const api: apigateway.RestApi;
new cloudfront.Distribution(this, 'Distribution', {
  defaultBehavior: { origin: new origins.RestApiOrigin(api) },
});
```

If you want to use a different origin path, you can specify it in the `originPath` property.

```ts
declare const api: apigateway.RestApi;
new cloudfront.Distribution(this, 'Distribution', {
  defaultBehavior: { origin: new origins.RestApiOrigin(api, { originPath: '/custom-origin-path' }) },
});
```

## From a Lambda Function URL

Lambda Function URLs enable direct invocation of Lambda functions via HTTP(S), without intermediaries. They can be set as CloudFront origins for streamlined function execution behind a CDN, leveraging caching and custom domains.

```ts
import * as lambda from 'aws-cdk-lib/aws-lambda';

declare const fn: lambda.Function;
const fnUrl = fn.addFunctionUrl({ authType: lambda.FunctionUrlAuthType.NONE });

new cloudfront.Distribution(this, 'Distribution', {
  defaultBehavior: { origin: new origins.FunctionUrlOrigin(fnUrl) },
});
```

<<<<<<< HEAD
### Configuring IP Address Type

You can specify which IP protocol CloudFront uses when connecting to your Lambda Function URL origin. By default, CloudFront uses IPv4 only.

```ts
import * as lambda from 'aws-cdk-lib/aws-lambda';
import { OriginIpAddressType } from 'aws-cdk-lib/aws-cloudfront';
=======
You can also configure timeout settings for Lambda Function URL origins:

```ts
import * as lambda from 'aws-cdk-lib/aws-lambda';
>>>>>>> 63088e87

declare const fn: lambda.Function;
const fnUrl = fn.addFunctionUrl({ authType: lambda.FunctionUrlAuthType.NONE });

<<<<<<< HEAD
// Uses default IPv4 only
new cloudfront.Distribution(this, 'Distribution', {
  defaultBehavior: { 
    origin: new origins.FunctionUrlOrigin(fnUrl)
  },
});

// Explicitly specify IP address type
new cloudfront.Distribution(this, 'Distribution', {
  defaultBehavior: { 
    origin: new origins.FunctionUrlOrigin(fnUrl, {
      ipAddressType: OriginIpAddressType.DUALSTACK, // Use both IPv4 and IPv6
    })
  },
});
```

Supported values for `ipAddressType`:
- `OriginIpAddressType.IPV4` - CloudFront uses IPv4 only to connect to the origin (default)
- `OriginIpAddressType.IPV6` - CloudFront uses IPv6 only to connect to the origin  
- `OriginIpAddressType.DUALSTACK` - CloudFront uses both IPv4 and IPv6 to connect to the origin

=======
new cloudfront.Distribution(this, 'Distribution', {
  defaultBehavior: {
    origin: new origins.FunctionUrlOrigin(fnUrl, {
      readTimeout: Duration.seconds(30),
      responseCompletionTimeout: Duration.seconds(90),
      keepaliveTimeout: Duration.seconds(45),
    }),
  },
});
```

>>>>>>> 63088e87
### Lambda Function URL with Origin Access Control (OAC)
You can configure the Lambda Function URL with Origin Access Control (OAC) for enhanced security. When using OAC with Signing SIGV4_ALWAYS, it is recommended to set the Lambda Function URL authType to AWS_IAM to ensure proper authorization.

```ts
import * as lambda from 'aws-cdk-lib/aws-lambda';
declare const fn: lambda.Function;

const fnUrl = fn.addFunctionUrl({
  authType: lambda.FunctionUrlAuthType.AWS_IAM,
});

new cloudfront.Distribution(this, 'MyDistribution', {
  defaultBehavior: {
    origin: origins.FunctionUrlOrigin.withOriginAccessControl(fnUrl),
  },
});
```

If you want to explicitly add OAC for more customized access control, you can use the originAccessControl option as shown below.

```ts
import * as lambda from 'aws-cdk-lib/aws-lambda';
declare const fn: lambda.Function;

const fnUrl = fn.addFunctionUrl({
  authType: lambda.FunctionUrlAuthType.AWS_IAM,
});

// Define a custom OAC
const oac = new cloudfront.FunctionUrlOriginAccessControl(this, 'MyOAC', {
  originAccessControlName: 'CustomLambdaOAC',
  signing: cloudfront.Signing.SIGV4_ALWAYS,
});

// Set up Lambda Function URL with OAC in CloudFront Distribution
new cloudfront.Distribution(this, 'MyDistribution', {
  defaultBehavior: {
    origin: origins.FunctionUrlOrigin.withOriginAccessControl(fnUrl, {
      originAccessControl: oac,
    }),
  },
});
```<|MERGE_RESOLUTION|>--- conflicted
+++ resolved
@@ -832,7 +832,25 @@
 });
 ```
 
-<<<<<<< HEAD
+You can also configure timeout settings for Lambda Function URL origins:
+
+```ts
+import * as lambda from 'aws-cdk-lib/aws-lambda';
+
+declare const fn: lambda.Function;
+const fnUrl = fn.addFunctionUrl({ authType: lambda.FunctionUrlAuthType.NONE });
+
+new cloudfront.Distribution(this, 'Distribution', {
+  defaultBehavior: {
+    origin: new origins.FunctionUrlOrigin(fnUrl, {
+      readTimeout: Duration.seconds(30),
+      responseCompletionTimeout: Duration.seconds(90),
+      keepaliveTimeout: Duration.seconds(45),
+    }),
+  },
+});
+```
+
 ### Configuring IP Address Type
 
 You can specify which IP protocol CloudFront uses when connecting to your Lambda Function URL origin. By default, CloudFront uses IPv4 only.
@@ -840,17 +858,10 @@
 ```ts
 import * as lambda from 'aws-cdk-lib/aws-lambda';
 import { OriginIpAddressType } from 'aws-cdk-lib/aws-cloudfront';
-=======
-You can also configure timeout settings for Lambda Function URL origins:
-
-```ts
-import * as lambda from 'aws-cdk-lib/aws-lambda';
->>>>>>> 63088e87
 
 declare const fn: lambda.Function;
 const fnUrl = fn.addFunctionUrl({ authType: lambda.FunctionUrlAuthType.NONE });
 
-<<<<<<< HEAD
 // Uses default IPv4 only
 new cloudfront.Distribution(this, 'Distribution', {
   defaultBehavior: { 
@@ -873,19 +884,6 @@
 - `OriginIpAddressType.IPV6` - CloudFront uses IPv6 only to connect to the origin  
 - `OriginIpAddressType.DUALSTACK` - CloudFront uses both IPv4 and IPv6 to connect to the origin
 
-=======
-new cloudfront.Distribution(this, 'Distribution', {
-  defaultBehavior: {
-    origin: new origins.FunctionUrlOrigin(fnUrl, {
-      readTimeout: Duration.seconds(30),
-      responseCompletionTimeout: Duration.seconds(90),
-      keepaliveTimeout: Duration.seconds(45),
-    }),
-  },
-});
-```
-
->>>>>>> 63088e87
 ### Lambda Function URL with Origin Access Control (OAC)
 You can configure the Lambda Function URL with Origin Access Control (OAC) for enhanced security. When using OAC with Signing SIGV4_ALWAYS, it is recommended to set the Lambda Function URL authType to AWS_IAM to ensure proper authorization.
 
