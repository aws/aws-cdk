--- conflicted
+++ resolved
@@ -115,7 +115,6 @@
   }).toThrow(/must be a whole number of/);
 });
 
-<<<<<<< HEAD
 test.each([
   cloudfront.OriginIpAddressType.IPV4,
   cloudfront.OriginIpAddressType.IPV6,
@@ -123,11 +122,6 @@
 ])('renders with %s address type', (ipAddressType) => {
   const origin = new HttpOrigin('www.example.com', {
     ipAddressType,
-=======
-test('renders responseCompletionTimeout in origin property', () => {
-  const origin = new HttpOrigin('www.example.com', {
-    responseCompletionTimeout: Duration.seconds(120),
->>>>>>> f95f7ac1
   });
   const originBindConfig = origin.bind(stack, { originId: 'StackOrigin029E19582' });
 
@@ -136,20 +130,33 @@
     domainName: 'www.example.com',
     originCustomHeaders: undefined,
     originPath: undefined,
-<<<<<<< HEAD
-=======
-    responseCompletionTimeout: 120,
->>>>>>> f95f7ac1
     customOriginConfig: {
       originProtocolPolicy: 'https-only',
       originSslProtocols: [
         'TLSv1.2',
       ],
-<<<<<<< HEAD
       ipAddressType,
     },
   });
-=======
+});
+
+test('renders responseCompletionTimeout in origin property', () => {
+  const origin = new HttpOrigin('www.example.com', {
+    responseCompletionTimeout: Duration.seconds(120),
+  });
+  const originBindConfig = origin.bind(stack, { originId: 'StackOrigin029E19582' });
+
+  expect(originBindConfig.originProperty).toEqual({
+    id: 'StackOrigin029E19582',
+    domainName: 'www.example.com',
+    originCustomHeaders: undefined,
+    originPath: undefined,
+    responseCompletionTimeout: 120,
+    customOriginConfig: {
+      originProtocolPolicy: 'https-only',
+      originSslProtocols: [
+        'TLSv1.2',
+      ],
     },
   });
 });
@@ -184,5 +191,4 @@
       readTimeout: Duration.seconds(60),
     });
   }).toThrow('responseCompletionTimeout must be equal to or greater than readTimeout (60s), got: 30s.');
->>>>>>> f95f7ac1
 });