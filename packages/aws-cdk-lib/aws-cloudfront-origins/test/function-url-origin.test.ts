import { Template, Match } from '../../assertions';
import * as cloudfront from '../../aws-cloudfront';
import { OriginIpAddressType } from '../../aws-cloudfront';
import * as lambda from '../../aws-lambda';
import { Duration, Stack } from '../../core';
import { FunctionUrlOrigin } from '../lib';

let stack: Stack;
let otherStack: Stack;

beforeEach(() => {
  stack = new Stack();
  otherStack = new Stack();
});

test('Correctly renders the origin for a Lambda Function URL', () => {
  const fn = new lambda.Function(stack, 'MyFunction', {
    code: lambda.Code.fromInline('exports.handler = async () => {};'),
    handler: 'index.handler',
    runtime: lambda.Runtime.NODEJS_20_X,
  });

  const fnUrl = fn.addFunctionUrl({
    authType: lambda.FunctionUrlAuthType.NONE,
  });

  const origin = new FunctionUrlOrigin(fnUrl);
  const originBindConfig = origin.bind(stack, { originId: 'StackOriginLambdaFunctionURL' });

  expect(stack.resolve(originBindConfig.originProperty)).toEqual({
    id: 'StackOriginLambdaFunctionURL',
    domainName: {
      'Fn::Select': [
        2,
        {
          'Fn::Split': [
            '/',
            { 'Fn::GetAtt': ['MyFunctionFunctionUrlFF6DE78C', 'FunctionUrl'] },
          ],
        },
      ],
    },
    customOriginConfig: {
      originProtocolPolicy: 'https-only',
      originSslProtocols: ['TLSv1.2'],
    },
  });
});

test('Correctly sets readTimeout and keepaliveTimeout', () => {
  const fn = new lambda.Function(stack, 'MyFunction', {
    code: lambda.Code.fromInline('exports.handler = async () => {};'),
    handler: 'index.handler',
    runtime: lambda.Runtime.NODEJS_20_X,
  });

  const fnUrl = fn.addFunctionUrl({
    authType: lambda.FunctionUrlAuthType.NONE,
  });

  const origin = new FunctionUrlOrigin(fnUrl, {
    readTimeout: Duration.seconds(120),
    keepaliveTimeout: Duration.seconds(60),
  });

  const originBindConfig = origin.bind(stack, { originId: 'StackOriginLambdaFunctionURL' });

  expect(stack.resolve(originBindConfig.originProperty)).toMatchObject({
    customOriginConfig: {
      originReadTimeout: 120,
      originKeepaliveTimeout: 60,
    },
  });
});

describe('FunctionUrlOriginAccessControl', () => {
  test('Correctly adds permission to Lambda for CloudFront', () => {
    const fn = new lambda.Function(stack, 'MyFunction', {
      code: lambda.Code.fromInline('exports.handler = async () => {};'),
      handler: 'index.handler',
      runtime: lambda.Runtime.NODEJS_20_X,
    });

    const fnUrl = fn.addFunctionUrl({
      authType: lambda.FunctionUrlAuthType.AWS_IAM,
    });

    new cloudfront.Distribution(stack, 'MyDistribution', {
      defaultBehavior: {
        origin: FunctionUrlOrigin.withOriginAccessControl(fnUrl, {}),
      },
    });

    const template = Template.fromStack(stack);

    template.hasResourceProperties('AWS::CloudFront::Distribution', {
      DistributionConfig: {
        Origins: Match.arrayWith([
          Match.objectLike({
            DomainName: {
              'Fn::Select': [
                2,
                {
                  'Fn::Split': [
                    '/',
                    {
                      'Fn::GetAtt': ['MyFunctionFunctionUrlFF6DE78C', 'FunctionUrl'],
                    },
                  ],
                },
              ],
            },
            OriginAccessControlId: Match.objectLike({
              'Fn::GetAtt': [
                'MyDistributionOrigin1FunctionUrlOriginAccessControl0591AF75',
                'Id',
              ],
            }),
          }),
        ]),
      },
    });

    template.hasResourceProperties('AWS::Lambda::Permission', {
      Action: 'lambda:InvokeFunctionUrl',
      FunctionName: {
        'Fn::GetAtt': ['MyFunctionFunctionUrlFF6DE78C', 'FunctionArn'],
      },
      Principal: 'cloudfront.amazonaws.com',
      SourceArn: {
        'Fn::Join': [
          '',
          [
            'arn:',
            { Ref: 'AWS::Partition' },
            ':cloudfront::',
            { Ref: 'AWS::AccountId' },
            ':distribution/',
            { Ref: 'MyDistribution6271DFB5' },
          ],
        ],
      },
    });
  });

  test('Creates Lambda Function URL origin with default Origin Access Control', () => {
    const fn = new lambda.Function(stack, 'MyFunction', {
      code: lambda.Code.fromInline('exports.handler = async () => {};'),
      handler: 'index.handler',
      runtime: lambda.Runtime.NODEJS_20_X,
    });

    const fnUrl = fn.addFunctionUrl({
      authType: lambda.FunctionUrlAuthType.AWS_IAM,
    });

    new cloudfront.Distribution(stack, 'MyDistribution', {
      defaultBehavior: {
        origin: FunctionUrlOrigin.withOriginAccessControl(fnUrl, {
          originAccessControl: undefined,
        }),
      },
    });

    const template = Template.fromStack(stack);

    template.hasResourceProperties('AWS::CloudFront::Distribution', {
      DistributionConfig: {
        Origins: Match.arrayWith([
          Match.objectLike({
            DomainName: {
              'Fn::Select': [
                2,
                {
                  'Fn::Split': [
                    '/',
                    {
                      'Fn::GetAtt': ['MyFunctionFunctionUrlFF6DE78C', 'FunctionUrl'],
                    },
                  ],
                },
              ],
            },
            OriginAccessControlId: Match.objectLike({
              'Fn::GetAtt': [
                'MyDistributionOrigin1FunctionUrlOriginAccessControl0591AF75',
                'Id',
              ],
            }),
          }),
        ]),
      },
    });

    template.hasResourceProperties('AWS::CloudFront::OriginAccessControl', {
      OriginAccessControlConfig: {
        OriginAccessControlOriginType: 'lambda',
        SigningBehavior: 'always',
        SigningProtocol: 'sigv4',
      },
    });

    template.hasResourceProperties('AWS::Lambda::Permission', {
      Action: 'lambda:InvokeFunctionUrl',
      FunctionName: {
        'Fn::GetAtt': ['MyFunctionFunctionUrlFF6DE78C', 'FunctionArn'],
      },
      Principal: 'cloudfront.amazonaws.com',
      SourceArn: {
        'Fn::Join': [
          '',
          [
            'arn:',
            { Ref: 'AWS::Partition' },
            ':cloudfront::',
            { Ref: 'AWS::AccountId' },
            ':distribution/',
            { Ref: 'MyDistribution6271DFB5' },
          ],
        ],
      },
    });
  });

  test('Correctly configures CloudFront Distribution with a custom Origin Access Control without signing prop defined', () => {
    const fn = new lambda.Function(stack, 'MyFunction', {
      code: lambda.Code.fromInline('exports.handler = async () => {};'),
      handler: 'index.handler',
      runtime: lambda.Runtime.NODEJS_20_X,
    });

    const fnUrl = fn.addFunctionUrl({
      authType: lambda.FunctionUrlAuthType.AWS_IAM,
    });

    // Custom OAC configuration without defining `signing`
    const oac = new cloudfront.FunctionUrlOriginAccessControl(stack, 'CustomOAC', {
      originAccessControlName: 'CustomLambdaOAC',
    });

    new cloudfront.Distribution(stack, 'MyDistribution', {
      defaultBehavior: {
        origin: FunctionUrlOrigin.withOriginAccessControl(fnUrl, {
          originAccessControl: oac,
        }),
      },
    });

    const template = Template.fromStack(stack);

    // Validate the default signing behavior is SIGV4_ALWAYS
    template.hasResourceProperties('AWS::CloudFront::OriginAccessControl', {
      OriginAccessControlConfig: {
        Name: 'CustomLambdaOAC',
        OriginAccessControlOriginType: 'lambda',
        SigningBehavior: 'always',
        SigningProtocol: 'sigv4',
      },
    });
  });

  test('Correctly configures CloudFront Distribution with a custom Origin Access Control with signing prop defined', () => {
    const fn = new lambda.Function(stack, 'MyFunction', {
      code: lambda.Code.fromInline('exports.handler = async () => {};'),
      handler: 'index.handler',
      runtime: lambda.Runtime.NODEJS_20_X,
    });

    const fnUrl = fn.addFunctionUrl({
      authType: lambda.FunctionUrlAuthType.AWS_IAM,
    });

    // Custom OAC configuration with signing defined as SIGV4_NO_OVERRIDE
    const oac = new cloudfront.FunctionUrlOriginAccessControl(stack, 'CustomOAC', {
      originAccessControlName: 'CustomLambdaOAC',
      signing: cloudfront.Signing.SIGV4_NO_OVERRIDE,
    });

    new cloudfront.Distribution(stack, 'MyDistribution', {
      defaultBehavior: {
        origin: FunctionUrlOrigin.withOriginAccessControl(fnUrl, {
          originAccessControl: oac,
        }),
      },
    });

    const template = Template.fromStack(stack);

    // Validate the signing behavior is correctly set to SIGV4_NO_OVERRIDE
    template.hasResourceProperties('AWS::CloudFront::OriginAccessControl', {
      OriginAccessControlConfig: {
        Name: 'CustomLambdaOAC',
        OriginAccessControlOriginType: 'lambda',
        SigningBehavior: 'no-override',
        SigningProtocol: 'sigv4',
      },
    });
  });

  test('Correctly adds permission for an imported Lambda Function', () => {
    const importedFn = lambda.Function.fromFunctionArn(stack, 'ImportedFunction', 'arn:aws:lambda:us-east-1:123456789012:function:my-imported-fn');

    const fnUrl = importedFn.addFunctionUrl({
      authType: lambda.FunctionUrlAuthType.AWS_IAM,
    });

    new cloudfront.Distribution(stack, 'MyDistribution', {
      defaultBehavior: {
        origin: FunctionUrlOrigin.withOriginAccessControl(fnUrl, {}),
      },
    });

    const template = Template.fromStack(stack);

    template.hasResourceProperties('AWS::Lambda::Permission', {
      Action: 'lambda:InvokeFunctionUrl',
      FunctionName: {
        'Fn::GetAtt': ['ImportedFunctionFunctionUrlB3FF8A17', 'FunctionArn'],
      },
      Principal: 'cloudfront.amazonaws.com',
      SourceArn: {
        'Fn::Join': [
          '',
          [
            'arn:',
            { Ref: 'AWS::Partition' },
            ':cloudfront::',
            { Ref: 'AWS::AccountId' },
            ':distribution/',
            { Ref: 'MyDistribution6271DFB5' },
          ],
        ],
      },
    });
  });
  test('Correctly creates a Lambda Function URL Origin with default properties', () => {
    const fn = new lambda.Function(stack, 'MyFunction', {
      code: lambda.Code.fromInline('exports.handler = async () => {};'),
      handler: 'index.handler',
      runtime: lambda.Runtime.NODEJS_20_X,
    });

    const fnUrl = fn.addFunctionUrl({
      authType: lambda.FunctionUrlAuthType.AWS_IAM,
    });

    const origin = FunctionUrlOrigin.withOriginAccessControl(fnUrl);

    const originBindConfig = origin.bind(stack, { originId: 'StackOriginLambdaFunctionURL' });

    expect(stack.resolve(originBindConfig.originProperty)).toEqual({
      id: 'StackOriginLambdaFunctionURL',
      domainName: {
        'Fn::Select': [
          2,
          {
            'Fn::Split': [
              '/',
              { 'Fn::GetAtt': ['MyFunctionFunctionUrlFF6DE78C', 'FunctionUrl'] },
            ],
          },
        ],
      },
      customOriginConfig: {
        originProtocolPolicy: 'https-only',
        originSslProtocols: ['TLSv1.2'],
      },
      originAccessControlId: {
        'Fn::GetAtt': [
          'FunctionUrlOriginAccessControlC9E60518',
          'Id',
        ],
      },
    });
  });
  test('Creates Lambda Function URL origin with custom origin properties', () => {
    const fn = new lambda.Function(stack, 'MyFunction', {
      code: lambda.Code.fromInline('exports.handler = async () => {};'),
      handler: 'index.handler',
      runtime: lambda.Runtime.NODEJS_20_X,
    });

    const fnUrl = fn.addFunctionUrl({
      authType: lambda.FunctionUrlAuthType.AWS_IAM,
    });

    const origin = FunctionUrlOrigin.withOriginAccessControl(fnUrl, {
      readTimeout: Duration.seconds(120),
      keepaliveTimeout: Duration.seconds(60),
    });

    const originBindConfig = origin.bind(stack, { originId: 'StackOriginLambdaFunctionURL' });

    expect(stack.resolve(originBindConfig.originProperty)).toEqual({
      id: 'StackOriginLambdaFunctionURL',
      domainName: {
        'Fn::Select': [
          2,
          {
            'Fn::Split': [
              '/',
              { 'Fn::GetAtt': ['MyFunctionFunctionUrlFF6DE78C', 'FunctionUrl'] },
            ],
          },
        ],
      },
      customOriginConfig: {
        originProtocolPolicy: 'https-only',
        originSslProtocols: ['TLSv1.2'],
        originReadTimeout: 120,
        originKeepaliveTimeout: 60,
      },
      originAccessControlId: {
        'Fn::GetAtt': [
          'FunctionUrlOriginAccessControlC9E60518',
          'Id',
        ],
      },
    });
  });

  test('OAC SigV4 and AuthType is None', () => {
    const fn = new lambda.Function(stack, 'MyFunction', {
      code: lambda.Code.fromInline('exports.handler = async () => {};'),
      handler: 'index.handler',
      runtime: lambda.Runtime.NODEJS_20_X,
    });

    const fnUrl = fn.addFunctionUrl({
      authType: lambda.FunctionUrlAuthType.NONE,
    });

    expect(() => {
      new cloudfront.Distribution(stack, 'MyDistribution', {
        defaultBehavior: {
          origin: FunctionUrlOrigin.withOriginAccessControl(fnUrl, {
            originAccessControl: new cloudfront.FunctionUrlOriginAccessControl(stack, 'OAC', {
              signing: cloudfront.Signing.SIGV4_ALWAYS,
            }),
          }),
        },
      });
    }).toThrow('The authType of the Function URL must be set to AWS_IAM when origin access control signing method is SIGV4_ALWAYS.');
  });
<<<<<<< HEAD
});

describe('ipAddressType', () => {
  test.each([OriginIpAddressType.DUALSTACK, OriginIpAddressType.IPV4, OriginIpAddressType.IPV6])('Correctly sets ipAddressType to %s', (ipAddressType) => {
=======

  test('renders responseCompletionTimeout in origin property', () => {
>>>>>>> 63088e87
    const fn = new lambda.Function(stack, 'MyFunction', {
      code: lambda.Code.fromInline('exports.handler = async () => {};'),
      handler: 'index.handler',
      runtime: lambda.Runtime.NODEJS_20_X,
    });
<<<<<<< HEAD
    const fnUrl = fn.addFunctionUrl({
      authType: lambda.FunctionUrlAuthType.NONE,
    });
    const origin = new FunctionUrlOrigin(fnUrl, {
      ipAddressType,
    });
    const originBindConfig = origin.bind(stack, { originId: 'StackOriginLambdaFunctionURL' });
    expect(stack.resolve(originBindConfig.originProperty)).toMatchObject({
      customOriginConfig: {
        ipAddressType,
      },
    });
  });

  test('Correctly sets ipAddressType with OAC', () => {
=======

    const fnUrl = fn.addFunctionUrl({
      authType: lambda.FunctionUrlAuthType.NONE,
    });

    const origin = new FunctionUrlOrigin(fnUrl, {
      responseCompletionTimeout: Duration.seconds(120),
    });

    const originBindConfig = origin.bind(stack, { originId: 'StackOriginLambdaFunctionURL' });

    expect(stack.resolve(originBindConfig.originProperty)).toEqual({
      id: 'StackOriginLambdaFunctionURL',
      domainName: {
        'Fn::Select': [
          2,
          {
            'Fn::Split': [
              '/',
              { 'Fn::GetAtt': ['MyFunctionFunctionUrlFF6DE78C', 'FunctionUrl'] },
            ],
          },
        ],
      },
      responseCompletionTimeout: 120,
      customOriginConfig: {
        originProtocolPolicy: 'https-only',
        originSslProtocols: ['TLSv1.2'],
      },
    });
  });

  test('configure both responseCompletionTimeout and readTimeout', () => {
>>>>>>> 63088e87
    const fn = new lambda.Function(stack, 'MyFunction', {
      code: lambda.Code.fromInline('exports.handler = async () => {};'),
      handler: 'index.handler',
      runtime: lambda.Runtime.NODEJS_20_X,
    });

    const fnUrl = fn.addFunctionUrl({
<<<<<<< HEAD
      authType: lambda.FunctionUrlAuthType.AWS_IAM,
    });

    new cloudfront.Distribution(stack, 'MyDistribution', {
      defaultBehavior: {
        origin: FunctionUrlOrigin.withOriginAccessControl(fnUrl, {
          ipAddressType: OriginIpAddressType.DUALSTACK,
        }),
      },
    });

    const template = Template.fromStack(stack);
    template.hasResourceProperties('AWS::CloudFront::Distribution', {
      DistributionConfig: {
        Origins: Match.arrayWith([
          Match.objectLike({
            CustomOriginConfig: Match.objectLike({
              IpAddressType: OriginIpAddressType.DUALSTACK,
            }),
          }),
        ]),
      },
    });
  });
=======
      authType: lambda.FunctionUrlAuthType.NONE,
    });

    const origin = new FunctionUrlOrigin(fnUrl, {
      responseCompletionTimeout: Duration.seconds(60),
      readTimeout: Duration.seconds(60),
    });

    const originBindConfig = origin.bind(stack, { originId: 'StackOriginLambdaFunctionURL' });

    expect(stack.resolve(originBindConfig.originProperty)).toEqual({
      id: 'StackOriginLambdaFunctionURL',
      domainName: {
        'Fn::Select': [
          2,
          {
            'Fn::Split': [
              '/',
              { 'Fn::GetAtt': ['MyFunctionFunctionUrlFF6DE78C', 'FunctionUrl'] },
            ],
          },
        ],
      },
      responseCompletionTimeout: 60,
      customOriginConfig: {
        originProtocolPolicy: 'https-only',
        originSslProtocols: ['TLSv1.2'],
        originReadTimeout: 60,
      },
    });
  });

  test('throw error for configuring readTimeout less than responseCompletionTimeout value', () => {
    const fn = new lambda.Function(stack, 'MyFunction', {
      code: lambda.Code.fromInline('exports.handler = async () => {};'),
      handler: 'index.handler',
      runtime: lambda.Runtime.NODEJS_20_X,
    });
    const fnUrl = fn.addFunctionUrl({
      authType: lambda.FunctionUrlAuthType.NONE,
    });

    expect(() => {
      new FunctionUrlOrigin(fnUrl, {
        responseCompletionTimeout: Duration.seconds(30),
        readTimeout: Duration.seconds(60),
      });
    }).toThrow('responseCompletionTimeout must be equal to or greater than readTimeout (60s), got: 30s.');
  });
>>>>>>> 63088e87
});<|MERGE_RESOLUTION|>--- conflicted
+++ resolved
@@ -442,37 +442,13 @@
       });
     }).toThrow('The authType of the Function URL must be set to AWS_IAM when origin access control signing method is SIGV4_ALWAYS.');
   });
-<<<<<<< HEAD
-});
-
-describe('ipAddressType', () => {
-  test.each([OriginIpAddressType.DUALSTACK, OriginIpAddressType.IPV4, OriginIpAddressType.IPV6])('Correctly sets ipAddressType to %s', (ipAddressType) => {
-=======
 
   test('renders responseCompletionTimeout in origin property', () => {
->>>>>>> 63088e87
-    const fn = new lambda.Function(stack, 'MyFunction', {
-      code: lambda.Code.fromInline('exports.handler = async () => {};'),
-      handler: 'index.handler',
-      runtime: lambda.Runtime.NODEJS_20_X,
-    });
-<<<<<<< HEAD
-    const fnUrl = fn.addFunctionUrl({
-      authType: lambda.FunctionUrlAuthType.NONE,
-    });
-    const origin = new FunctionUrlOrigin(fnUrl, {
-      ipAddressType,
-    });
-    const originBindConfig = origin.bind(stack, { originId: 'StackOriginLambdaFunctionURL' });
-    expect(stack.resolve(originBindConfig.originProperty)).toMatchObject({
-      customOriginConfig: {
-        ipAddressType,
-      },
-    });
-  });
-
-  test('Correctly sets ipAddressType with OAC', () => {
-=======
+    const fn = new lambda.Function(stack, 'MyFunction', {
+      code: lambda.Code.fromInline('exports.handler = async () => {};'),
+      handler: 'index.handler',
+      runtime: lambda.Runtime.NODEJS_20_X,
+    });
 
     const fnUrl = fn.addFunctionUrl({
       authType: lambda.FunctionUrlAuthType.NONE,
@@ -506,40 +482,13 @@
   });
 
   test('configure both responseCompletionTimeout and readTimeout', () => {
->>>>>>> 63088e87
-    const fn = new lambda.Function(stack, 'MyFunction', {
-      code: lambda.Code.fromInline('exports.handler = async () => {};'),
-      handler: 'index.handler',
-      runtime: lambda.Runtime.NODEJS_20_X,
-    });
-
-    const fnUrl = fn.addFunctionUrl({
-<<<<<<< HEAD
-      authType: lambda.FunctionUrlAuthType.AWS_IAM,
-    });
-
-    new cloudfront.Distribution(stack, 'MyDistribution', {
-      defaultBehavior: {
-        origin: FunctionUrlOrigin.withOriginAccessControl(fnUrl, {
-          ipAddressType: OriginIpAddressType.DUALSTACK,
-        }),
-      },
-    });
-
-    const template = Template.fromStack(stack);
-    template.hasResourceProperties('AWS::CloudFront::Distribution', {
-      DistributionConfig: {
-        Origins: Match.arrayWith([
-          Match.objectLike({
-            CustomOriginConfig: Match.objectLike({
-              IpAddressType: OriginIpAddressType.DUALSTACK,
-            }),
-          }),
-        ]),
-      },
-    });
-  });
-=======
+    const fn = new lambda.Function(stack, 'MyFunction', {
+      code: lambda.Code.fromInline('exports.handler = async () => {};'),
+      handler: 'index.handler',
+      runtime: lambda.Runtime.NODEJS_20_X,
+    });
+
+    const fnUrl = fn.addFunctionUrl({
       authType: lambda.FunctionUrlAuthType.NONE,
     });
 
@@ -589,5 +538,59 @@
       });
     }).toThrow('responseCompletionTimeout must be equal to or greater than readTimeout (60s), got: 30s.');
   });
->>>>>>> 63088e87
+});
+
+describe('ipAddressType', () => {
+  test.each([OriginIpAddressType.DUALSTACK, OriginIpAddressType.IPV4, OriginIpAddressType.IPV6])('Correctly sets ipAddressType to %s', (ipAddressType) => {
+    const fn = new lambda.Function(stack, 'MyFunction', {
+      code: lambda.Code.fromInline('exports.handler = async () => {};'),
+      handler: 'index.handler',
+      runtime: lambda.Runtime.NODEJS_20_X,
+    });
+    const fnUrl = fn.addFunctionUrl({
+      authType: lambda.FunctionUrlAuthType.NONE,
+    });
+    const origin = new FunctionUrlOrigin(fnUrl, {
+      ipAddressType,
+    });
+    const originBindConfig = origin.bind(stack, { originId: 'StackOriginLambdaFunctionURL' });
+    expect(stack.resolve(originBindConfig.originProperty)).toMatchObject({
+      customOriginConfig: {
+        ipAddressType,
+      },
+    });
+  });
+
+  test('Correctly sets ipAddressType with OAC', () => {
+    const fn = new lambda.Function(stack, 'MyFunction', {
+      code: lambda.Code.fromInline('exports.handler = async () => {};'),
+      handler: 'index.handler',
+      runtime: lambda.Runtime.NODEJS_20_X,
+    });
+
+    const fnUrl = fn.addFunctionUrl({
+      authType: lambda.FunctionUrlAuthType.AWS_IAM,
+    });
+
+    new cloudfront.Distribution(stack, 'MyDistribution', {
+      defaultBehavior: {
+        origin: FunctionUrlOrigin.withOriginAccessControl(fnUrl, {
+          ipAddressType: OriginIpAddressType.DUALSTACK,
+        }),
+      },
+    });
+
+    const template = Template.fromStack(stack);
+    template.hasResourceProperties('AWS::CloudFront::Distribution', {
+      DistributionConfig: {
+        Origins: Match.arrayWith([
+          Match.objectLike({
+            CustomOriginConfig: Match.objectLike({
+              IpAddressType: OriginIpAddressType.DUALSTACK,
+            }),
+          }),
+        ]),
+      },
+    });
+  });
 });