--- conflicted
+++ resolved
@@ -23,13 +23,13 @@
   readonly fallbackStatusCodes?: number[];
 
   /**
-<<<<<<< HEAD
    * A unique identifier for the origin. This value must be unique within the distribution.
    *
    * @default - an originId will be generated for you
    */
   readonly originId?: string;
-=======
+
+  /**
    * The selection criteria for the origin group.
    *
    * @see https://docs.aws.amazon.com/AmazonCloudFront/latest/DeveloperGuide/high_availability_origin_failover.html#concept_origin_groups.creating
@@ -37,7 +37,6 @@
    * @default - OriginSelectionCriteria.DEFAULT
    */
   readonly selectionCriteria?: cloudfront.OriginSelectionCriteria;
->>>>>>> fbcb732e
 }
 
 /**
@@ -61,11 +60,8 @@
         failoverOrigin: this.props.fallbackOrigin,
         statusCodes: this.props.fallbackStatusCodes,
       },
-<<<<<<< HEAD
       originGroupId: this.props.originId,
-=======
       selectionCriteria: this.props.selectionCriteria,
->>>>>>> fbcb732e
     };
   }
 }