--- conflicted
+++ resolved
@@ -175,13 +175,6 @@
     // if context is missing or an error occurred during context retrieval,
     // report and return a dummy value.
     if (value === undefined || providerError !== undefined) {
-<<<<<<< HEAD
-      // build a version of the props which includes any additional props extensions
-      const extendedProps: { [p: string]: any } = {
-        dummyValue: options.dummyValue,
-        ignoreErrorOnMissingContext: options.ignoreErrorOnMissingContext,
-        ...(options.additionalCacheKey ? { additionalCacheKey: options.additionalCacheKey } : {}),
-=======
       // Render 'ignoreErrorOnMissingContext' iff one of the parameters is supplied.
       const ignoreErrorOnMissingContext = options.mustExist !== undefined || options.ignoreErrorOnMissingContext !== undefined
         ? (options.mustExist !== undefined ? !options.mustExist : options.ignoreErrorOnMissingContext)
@@ -195,7 +188,7 @@
         // cloud assembly still has the original name, which is somewhat wrong
         // because it's not about missing context.
         ignoreErrorOnMissingContext,
->>>>>>> 7f378b6e
+        ...(options.additionalCacheKey ? { additionalCacheKey: options.additionalCacheKey } : {}),
         ...props,
       };
 
