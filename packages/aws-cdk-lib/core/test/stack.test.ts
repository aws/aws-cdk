import * as fs from 'fs';
import { testDeprecated } from '@aws-cdk/cdk-build-tools';
import { Construct, Node } from 'constructs';
import { toCloudFormation } from './util';
import * as cxapi from '../../cx-api';
import { Fact, RegionInfo } from '../../region-info';
import {
  App, CfnCondition, CfnInclude, CfnOutput, CfnParameter,
  CfnResource, Lazy, ScopedAws, Stack, validateString,
  Tags, LegacyStackSynthesizer, DefaultStackSynthesizer,
  NestedStack,
  Aws, Fn, ResolutionTypeHint,
  PermissionsBoundary,
  PERMISSIONS_BOUNDARY_CONTEXT_KEY,
  Aspects,
  Stage,
} from '../lib';
import { Intrinsic } from '../lib/private/intrinsic';
import { resolveReferences } from '../lib/private/refs';
import { PostResolveToken } from '../lib/util';

describe('stack', () => {
  test('a stack can be serialized into a CloudFormation template, initially it\'s empty', () => {
    const stack = new Stack();
    expect(toCloudFormation(stack)).toEqual({ });
  });

  test('stack name cannot exceed 128 characters', () => {
    // GIVEN
    const app = new App({});
    const reallyLongStackName = 'LookAtMyReallyLongStackNameThisStackNameIsLongerThan128CharactersThatIsNutsIDontThinkThereIsEnoughAWSAvailableToLetEveryoneHaveStackNamesThisLong';

    // THEN
    expect(() => {
      new Stack(app, 'MyStack', {
        stackName: reallyLongStackName,
      });
    }).toThrow(`Stack name must be <= 128 characters. Stack name: '${reallyLongStackName}'`);
  });

  test('stack objects have some template-level propeties, such as Description, Version, Transform', () => {
    const stack = new Stack();
    stack.templateOptions.templateFormatVersion = 'MyTemplateVersion';
    stack.templateOptions.description = 'This is my description';
    stack.templateOptions.transforms = ['SAMy'];
    expect(toCloudFormation(stack)).toEqual({
      Description: 'This is my description',
      AWSTemplateFormatVersion: 'MyTemplateVersion',
      Transform: 'SAMy',
    });
  });

  test('Stack.isStack indicates that a construct is a stack', () => {
    const stack = new Stack();
    const c = new Construct(stack, 'Construct');
    expect(Stack.isStack(stack)).toBeDefined();
    expect(!Stack.isStack(c)).toBeDefined();
  });

  test('stack.id is not included in the logical identities of resources within it', () => {
    const stack = new Stack(undefined, 'MyStack');
    new CfnResource(stack, 'MyResource', { type: 'MyResourceType' });

    expect(toCloudFormation(stack)).toEqual({ Resources: { MyResource: { Type: 'MyResourceType' } } });
  });

  test('when stackResourceLimit is default, should give error', () => {
    // GIVEN
    const app = new App({});

    const stack = new Stack(app, 'MyStack');

    // WHEN
    for (let index = 0; index < 1000; index++) {
      new CfnResource(stack, `MyResource-${index}`, { type: 'MyResourceType' });
    }

    expect(() => {
      app.synth();
    }).toThrow('Number of resources in stack \'MyStack\': 1000 is greater than allowed maximum of 500');
  });

  test('when stackResourceLimit is defined, should give the proper error', () => {
    // GIVEN
    const app = new App({
      context: {
        '@aws-cdk/core:stackResourceLimit': 100,
      },
    });

    const stack = new Stack(app, 'MyStack');

    // WHEN
    for (let index = 0; index < 200; index++) {
      new CfnResource(stack, `MyResource-${index}`, { type: 'MyResourceType' });
    }

    expect(() => {
      app.synth();
    }).toThrow('Number of resources in stack \'MyStack\': 200 is greater than allowed maximum of 100');
  });

  test('when stackResourceLimit is 0, should not give error', () => {
    // GIVEN
    const app = new App({
      context: {
        '@aws-cdk/core:stackResourceLimit': 0,
      },
    });

    const stack = new Stack(app, 'MyStack');

    // WHEN
    for (let index = 0; index < 1000; index++) {
      new CfnResource(stack, `MyResource-${index}`, { type: 'MyResourceType' });
    }

    expect(() => {
      app.synth();
    }).not.toThrow();
  });

  test('stack.templateOptions can be used to set template-level options', () => {
    const stack = new Stack();

    stack.templateOptions.description = 'StackDescription';
    stack.templateOptions.templateFormatVersion = 'TemplateVersion';
    stack.templateOptions.transform = 'DeprecatedField';
    stack.templateOptions.transforms = ['Transform'];
    stack.templateOptions.metadata = {
      MetadataKey: 'MetadataValue',
    };

    expect(toCloudFormation(stack)).toEqual({
      Description: 'StackDescription',
      Transform: ['Transform', 'DeprecatedField'],
      AWSTemplateFormatVersion: 'TemplateVersion',
      Metadata: { MetadataKey: 'MetadataValue' },
    });
  });

  test('stack.templateOptions.transforms removes duplicate values', () => {
    const stack = new Stack();

    stack.templateOptions.transforms = ['A', 'B', 'C', 'A'];

    expect(toCloudFormation(stack)).toEqual({
      Transform: ['A', 'B', 'C'],
    });
  });

  test('stack.addTransform() adds a transform', () => {
    const stack = new Stack();

    stack.addTransform('A');
    stack.addTransform('B');
    stack.addTransform('C');

    expect(toCloudFormation(stack)).toEqual({
      Transform: ['A', 'B', 'C'],
    });
  });

  // This approach will only apply to TypeScript code, but at least it's a temporary
  // workaround for people running into issues caused by SDK-3003.
  // We should come up with a proper solution that involved jsii callbacks (when they exist)
  // so this can be implemented by jsii languages as well.
  test('Overriding `Stack._toCloudFormation` allows arbitrary post-processing of the generated template during synthesis', () => {

    const stack = new StackWithPostProcessor();

    new CfnResource(stack, 'myResource', {
      type: 'AWS::MyResource',
      properties: {
        MyProp1: 'hello',
        MyProp2: 'howdy',
        Environment: {
          Key: 'value',
        },
      },
    });

    expect(stack._toCloudFormation()).toEqual({
      Resources:
      {
        myResource:
         {
           Type: 'AWS::MyResource',
           Properties:
          {
            MyProp1: 'hello',
            MyProp2: 'howdy',
            Environment: { key: 'value' },
          },
         },
      },
    });
  });

  test('Stack.getByPath can be used to find any CloudFormation element (Parameter, Output, etc)', () => {

    const stack = new Stack();

    const p = new CfnParameter(stack, 'MyParam', { type: 'String' });
    const o = new CfnOutput(stack, 'MyOutput', { value: 'boom' });
    const c = new CfnCondition(stack, 'MyCondition');

    expect(stack.node.findChild(p.node.id)).toEqual(p);
    expect(stack.node.findChild(o.node.id)).toEqual(o);
    expect(stack.node.findChild(c.node.id)).toEqual(c);
  });

  test('Stack names can have hyphens in them', () => {
    const root = new App();

    new Stack(root, 'Hello-World');
    // Did not throw
  });

  test('Stacks can have a description given to them', () => {
    const stack = new Stack(new App(), 'MyStack', { description: 'My stack, hands off!' });
    const output = toCloudFormation(stack);
    expect(output.Description).toEqual('My stack, hands off!');
  });

  test('Stack descriptions have a limited length', () => {
    const desc = `Lorem ipsum dolor sit amet, consectetur adipiscing elit, sed do eiusmod tempor
     incididunt ut labore et dolore magna aliqua. Consequat interdum varius sit amet mattis vulputate
     enim nulla aliquet. At imperdiet dui accumsan sit amet nulla facilisi morbi. Eget lorem dolor sed
     viverra ipsum. Diam volutpat commodo sed egestas egestas. Sit amet porttitor eget dolor morbi non.
     Lorem dolor sed viverra ipsum. Id porta nibh venenatis cras sed felis. Augue interdum velit euismod
     in pellentesque. Suscipit adipiscing bibendum est ultricies integer quis. Condimentum id venenatis a
     condimentum vitae sapien pellentesque habitant morbi. Congue mauris rhoncus aenean vel elit scelerisque
     mauris pellentesque pulvinar.
     Faucibus purus in massa tempor nec. Risus viverra adipiscing at in. Integer feugiat scelerisque varius
     morbi. Malesuada nunc vel risus commodo viverra maecenas accumsan lacus. Vulputate sapien nec sagittis
     aliquam malesuada bibendum arcu vitae. Augue neque gravida in fermentum et sollicitudin ac orci phasellus.
     Ultrices tincidunt arcu non sodales neque sodales.`;
    expect(() => new Stack(new App(), 'MyStack', { description: desc }));
  });

  testDeprecated('Include should support non-hash top-level template elements like "Description"', () => {
    const stack = new Stack();

    const template = {
      Description: 'hello, world',
    };

    new CfnInclude(stack, 'Include', { template });

    const output = toCloudFormation(stack);

    expect(typeof output.Description).toEqual('string');
  });

  test('Pseudo values attached to one stack can be referenced in another stack', () => {
    // GIVEN
    const app = new App({ context: { [cxapi.NEW_STYLE_STACK_SYNTHESIS_CONTEXT]: false } });
    const stack1 = new Stack(app, 'Stack1');
    const account1 = new ScopedAws(stack1).accountId;
    const stack2 = new Stack(app, 'Stack2');

    // WHEN - used in another stack
    new CfnParameter(stack2, 'SomeParameter', { type: 'String', default: account1 });

    // THEN
    const assembly = app.synth();
    const template1 = assembly.getStackByName(stack1.stackName).template;
    const template2 = assembly.getStackByName(stack2.stackName).template;

    expect(template1).toEqual({
      Outputs: {
        ExportsOutputRefAWSAccountIdAD568057: {
          Value: { Ref: 'AWS::AccountId' },
          Export: { Name: 'Stack1:ExportsOutputRefAWSAccountIdAD568057' },
        },
      },
    });

    expect(template2).toEqual({
      Parameters: {
        SomeParameter: {
          Type: 'String',
          Default: { 'Fn::ImportValue': 'Stack1:ExportsOutputRefAWSAccountIdAD568057' },
        },
      },
    });
  });

  test('Cross-stack references are detected in resource properties', () => {
    // GIVEN
    const app = new App();
    const stack1 = new Stack(app, 'Stack1');
    const resource1 = new CfnResource(stack1, 'Resource', { type: 'BLA' });
    const stack2 = new Stack(app, 'Stack2');

    // WHEN - used in another resource
    new CfnResource(stack2, 'SomeResource', {
      type: 'AWS::Some::Resource',
      properties: {
        someProperty: new Intrinsic(resource1.ref),
      },
    });

    // THEN
    const assembly = app.synth();
    const template2 = assembly.getStackByName(stack2.stackName).template;

    expect(template2?.Resources).toEqual({
      SomeResource: {
        Type: 'AWS::Some::Resource',
        Properties: {
          someProperty: { 'Fn::ImportValue': 'Stack1:ExportsOutputRefResource1D5D905A' },
        },
      },
    });
  });

  test('Cross-stack export names account for stack name lengths', () => {
    // GIVEN
    const app = new App();
    const stack1 = new Stack(app, 'Stack1', {
      stackName: 'SoThisCouldPotentiallyBeAVeryLongStackName',
    });
    let scope: Construct = stack1;

    // WHEN - deeply nested
    for (let i = 0; i < 50; i++) {
      scope = new Construct(scope, `ChildConstruct${i}`);
    }

    const resource1 = new CfnResource(scope, 'Resource', { type: 'BLA' });
    const stack2 = new Stack(app, 'Stack2');

    // WHEN - used in another resource
    new CfnResource(stack2, 'SomeResource', {
      type: 'AWS::Some::Resource',
      properties: {
        someProperty: new Intrinsic(resource1.ref),
      },
    });

    // THEN
    const assembly = app.synth();
    const template1 = assembly.getStackByName(stack1.stackName).template;

    const theOutput = template1.Outputs[Object.keys(template1.Outputs)[0]];
    expect(theOutput.Export.Name.length).toEqual(255);
  });

  test('Cross-stack reference export names are relative to the stack (when the flag is set)', () => {
    // GIVEN
    const app = new App({
      context: {
        '@aws-cdk/core:stackRelativeExports': 'true',
      },
    });
    const indifferentScope = new Construct(app, 'ExtraScope');

    const stack1 = new Stack(indifferentScope, 'Stack1', {
      stackName: 'Stack1',
    });
    const resource1 = new CfnResource(stack1, 'Resource', { type: 'BLA' });
    const stack2 = new Stack(indifferentScope, 'Stack2');

    // WHEN - used in another resource
    new CfnResource(stack2, 'SomeResource', {
      type: 'AWS::Some::Resource',
      properties: {
        someProperty: new Intrinsic(resource1.ref),
      },
    });

    // THEN
    const assembly = app.synth();
    const template2 = assembly.getStackByName(stack2.stackName).template;

    expect(template2?.Resources).toEqual({
      SomeResource: {
        Type: 'AWS::Some::Resource',
        Properties: {
          someProperty: { 'Fn::ImportValue': 'Stack1:ExportsOutputRefResource1D5D905A' },
        },
      },
    });
  });

  test('cross-stack references in lazy tokens work', () => {
    // GIVEN
    const app = new App({ context: { [cxapi.NEW_STYLE_STACK_SYNTHESIS_CONTEXT]: false } });
    const stack1 = new Stack(app, 'Stack1');
    const account1 = new ScopedAws(stack1).accountId;
    const stack2 = new Stack(app, 'Stack2');

    // WHEN - used in another stack
    new CfnParameter(stack2, 'SomeParameter', { type: 'String', default: Lazy.string({ produce: () => account1 }) });

    const assembly = app.synth();
    const template1 = assembly.getStackByName(stack1.stackName).template;
    const template2 = assembly.getStackByName(stack2.stackName).template;

    // THEN
    expect(template1).toEqual({
      Outputs: {
        ExportsOutputRefAWSAccountIdAD568057: {
          Value: { Ref: 'AWS::AccountId' },
          Export: { Name: 'Stack1:ExportsOutputRefAWSAccountIdAD568057' },
        },
      },
    });

    expect(template2).toEqual({
      Parameters: {
        SomeParameter: {
          Type: 'String',
          Default: { 'Fn::ImportValue': 'Stack1:ExportsOutputRefAWSAccountIdAD568057' },
        },
      },
    });
  });

  test('Cross-stack use of Region and account returns nonscoped intrinsic because the two stacks must be in the same region anyway', () => {
    // GIVEN
    const app = new App();
    const stack1 = new Stack(app, 'Stack1');
    const stack2 = new Stack(app, 'Stack2');

    // WHEN - used in another stack
    new CfnOutput(stack2, 'DemOutput', { value: stack1.region });
    new CfnOutput(stack2, 'DemAccount', { value: stack1.account });

    // THEN
    const assembly = app.synth();
    const template2 = assembly.getStackByName(stack2.stackName).template;

    expect(template2?.Outputs).toEqual({
      DemOutput: {
        Value: { Ref: 'AWS::Region' },
      },
      DemAccount: {
        Value: { Ref: 'AWS::AccountId' },
      },
    });
  });

  test('cross-stack references in strings work', () => {
    // GIVEN
    const app = new App({ context: { [cxapi.NEW_STYLE_STACK_SYNTHESIS_CONTEXT]: false } });
    const stack1 = new Stack(app, 'Stack1');
    const account1 = new ScopedAws(stack1).accountId;
    const stack2 = new Stack(app, 'Stack2');

    // WHEN - used in another stack
    new CfnParameter(stack2, 'SomeParameter', { type: 'String', default: `TheAccountIs${account1}` });

    const assembly = app.synth();
    const template2 = assembly.getStackByName(stack2.stackName).template;

    // THEN
    expect(template2).toEqual({
      Parameters: {
        SomeParameter: {
          Type: 'String',
          Default: { 'Fn::Join': ['', ['TheAccountIs', { 'Fn::ImportValue': 'Stack1:ExportsOutputRefAWSAccountIdAD568057' }]] },
        },
      },
    });
  });

  test('cross-stack references of lists returned from Fn::GetAtt work', () => {
    // GIVEN
    const app = new App();
    const stack1 = new Stack(app, 'Stack1');
    const exportResource = new CfnResource(stack1, 'exportedResource', {
      type: 'BLA',
    });
    const stack2 = new Stack(app, 'Stack2');
    // L1s represent attribute names with `attr${attributeName}`
    (exportResource as any).attrList = ['magic-attr-value'];

    // WHEN - used in another stack
    new CfnResource(stack2, 'SomeResource', {
      type: 'BLA',
      properties: {
        Prop: exportResource.getAtt('List', ResolutionTypeHint.STRING_LIST),
      },
    });

    const assembly = app.synth();
    const template1 = assembly.getStackByName(stack1.stackName).template;
    const template2 = assembly.getStackByName(stack2.stackName).template;

    // THEN
    expect(template1).toMatchObject({
      Outputs: {
        ExportsOutputFnGetAttexportedResourceList0EA3E0D9: {
          Value: {
            'Fn::Join': [
              '||', {
                'Fn::GetAtt': [
                  'exportedResource',
                  'List',
                ],
              },
            ],
          },
          Export: { Name: 'Stack1:ExportsOutputFnGetAttexportedResourceList0EA3E0D9' },
        },
      },
    });

    expect(template2).toMatchObject({
      Resources: {
        SomeResource: {
          Type: 'BLA',
          Properties: {
            Prop: {
              'Fn::Split': [
                '||',
                {
                  'Fn::ImportValue': 'Stack1:ExportsOutputFnGetAttexportedResourceList0EA3E0D9',
                },
              ],
            },
          },
        },
      },
    });
  });

  test('cross-stack references of lists returned from Fn::GetAtt can be used with CFN intrinsics', () => {
    // GIVEN
    const app = new App();
    const stack1 = new Stack(app, 'Stack1');
    const exportResource = new CfnResource(stack1, 'exportedResource', {
      type: 'BLA',
    });
    const stack2 = new Stack(app, 'Stack2');
    // L1s represent attribute names with `attr${attributeName}`
    (exportResource as any).attrList = ['magic-attr-value'];

    // WHEN - used in another stack
    new CfnResource(stack2, 'SomeResource', {
      type: 'BLA',
      properties: {
        Prop: Fn.select(3, exportResource.getAtt('List', ResolutionTypeHint.STRING_LIST) as any),
      },
    });

    const assembly = app.synth();
    const template1 = assembly.getStackByName(stack1.stackName).template;
    const template2 = assembly.getStackByName(stack2.stackName).template;

    // THEN
    expect(template1).toMatchObject({
      Outputs: {
        ExportsOutputFnGetAttexportedResourceList0EA3E0D9: {
          Value: {
            'Fn::Join': [
              '||', {
                'Fn::GetAtt': [
                  'exportedResource',
                  'List',
                ],
              },
            ],
          },
          Export: { Name: 'Stack1:ExportsOutputFnGetAttexportedResourceList0EA3E0D9' },
        },
      },
    });

    expect(template2).toMatchObject({
      Resources: {
        SomeResource: {
          Type: 'BLA',
          Properties: {
            Prop: {
              'Fn::Select': [
                3,
                {
                  'Fn::Split': [
                    '||',
                    {
                      'Fn::ImportValue': 'Stack1:ExportsOutputFnGetAttexportedResourceList0EA3E0D9',
                    },
                  ],
                },
              ],
            },
          },
        },
      },
    });
  });

  test('cross-stack references of lists returned from Fn::Ref work', () => {
    // GIVEN
    const app = new App();
    const stack1 = new Stack(app, 'Stack1');
    const param = new CfnParameter(stack1, 'magicParameter', {
      default: 'BLAT,BLAH',
      type: 'List<String>',
    });
    const stack2 = new Stack(app, 'Stack2');

    // WHEN - used in another stack
    new CfnResource(stack2, 'SomeResource', {
      type: 'BLA',
      properties: {
        Prop: param.value,
      },
    });

    const assembly = app.synth();
    const template1 = assembly.getStackByName(stack1.stackName).template;
    const template2 = assembly.getStackByName(stack2.stackName).template;

    // THEN
    expect(template1).toMatchObject({
      Outputs: {
        ExportsOutputRefmagicParameter4CC6F7BE: {
          Value: {
            'Fn::Join': [
              '||', {
                Ref: 'magicParameter',
              },
            ],
          },
          Export: { Name: 'Stack1:ExportsOutputRefmagicParameter4CC6F7BE' },
        },
      },
    });

    expect(template2).toMatchObject({
      Resources: {
        SomeResource: {
          Type: 'BLA',
          Properties: {
            Prop: {
              'Fn::Split': [
                '||',
                {
                  'Fn::ImportValue': 'Stack1:ExportsOutputRefmagicParameter4CC6F7BE',
                },
              ],
            },
          },
        },
      },
    });
  });

  test('cross-region stack references, crossRegionReferences=true', () => {
    // GIVEN
    const app = new App();
    const stack1 = new Stack(app, 'Stack1', { env: { region: 'us-east-1' }, crossRegionReferences: true });
    const exportResource = new CfnResource(stack1, 'SomeResourceExport', {
      type: 'AWS::S3::Bucket',
    });
    const stack2 = new Stack(app, 'Stack2', { env: { region: 'us-east-2' }, crossRegionReferences: true });

    // WHEN - used in another stack
    new CfnResource(stack2, 'SomeResource', {
      type: 'AWS::S3::Bucket',
      properties: {
        Name: exportResource.getAtt('name'),
      },
    });

    const assembly = app.synth();
    const template2 = assembly.getStackByName(stack2.stackName).template;
    const template1 = assembly.getStackByName(stack1.stackName).template;

    // THEN
    expect(template1).toMatchObject({
      Resources: {
        SomeResourceExport: {
          Type: 'AWS::S3::Bucket',
        },
        ExportsWriteruseast2828FA26B86FBEFA7: {
          Type: 'Custom::CrossRegionExportWriter',
          DeletionPolicy: 'Delete',
          Properties: {
            WriterProps: {
              exports: {
                '/cdk/exports/Stack2/Stack1useast1FnGetAttSomeResourceExportname47AD304F': {
                  'Fn::GetAtt': [
                    'SomeResourceExport',
                    'name',
                  ],
                },
              },
              region: 'us-east-2',
            },
            ServiceToken: {
              'Fn::GetAtt': [
                'CustomCrossRegionExportWriterCustomResourceProviderHandlerD8786E8A',
                'Arn',
              ],
            },
          },
        },
      },
    });

    expect(template2).toMatchObject({
      Resources: {
        SomeResource: {
          Type: 'AWS::S3::Bucket',
          Properties: {
            Name: {
              'Fn::GetAtt': [
                'ExportsReader8B249524',
                '/cdk/exports/Stack2/Stack1useast1FnGetAttSomeResourceExportname47AD304F',
              ],
            },
          },
        },
      },
    });
  });

  test('cross-region stack references throws error', () => {
    // GIVEN
    const app = new App();
    const stack1 = new Stack(app, 'Stack1', { env: { region: 'us-east-1' }, crossRegionReferences: true });
    const exportResource = new CfnResource(stack1, 'SomeResourceExport', {
      type: 'AWS::S3::Bucket',
    });
    const stack2 = new Stack(app, 'Stack2', { env: { region: 'us-east-2' } });

    // WHEN - used in another stack
    new CfnResource(stack2, 'SomeResource', {
      type: 'AWS::S3::Bucket',
      properties: {
        Name: exportResource.getAtt('name'),
      },
    });

    // THEN
    expect(() => {
      app.synth();
    }).toThrow(/Set crossRegionReferences=true to enable cross region references/);
  });

  test('cross region stack references with multiple stacks, crossRegionReferences=true', () => {
    // GIVEN
    const app = new App();
    const stack1 = new Stack(app, 'Stack1', { env: { region: 'us-east-1' }, crossRegionReferences: true });
    const exportResource = new CfnResource(stack1, 'SomeResourceExport', {
      type: 'AWS::S3::Bucket',
    });
    const stack3 = new Stack(app, 'Stack3', { env: { region: 'us-east-1' }, crossRegionReferences: true });
    const exportResource3 = new CfnResource(stack3, 'SomeResourceExport', {
      type: 'AWS::S3::Bucket',
    });
    const stack2 = new Stack(app, 'Stack2', { env: { region: 'us-east-2' }, crossRegionReferences: true });

    // WHEN - used in another stack
    new CfnResource(stack2, 'SomeResource', {
      type: 'AWS::S3::Bucket',
      properties: {
        Name: exportResource.getAtt('name'),
        Other: exportResource.getAtt('other'),
        Other2: exportResource3.getAtt('other2'),
      },
    });

    const assembly = app.synth();
    const template2 = assembly.getStackByName(stack2.stackName).template;
    const template3 = assembly.getStackByName(stack3.stackName).template;
    const template1 = assembly.getStackByName(stack1.stackName).template;

    // THEN
    expect(template2).toMatchObject({
      Resources: {
        CustomCrossRegionExportReaderCustomResourceProviderRole10531BBD: {
          Properties: {
            Policies: [
              {
                PolicyDocument: {
                  Statement: [
                    {
                      Action: [
                        'ssm:AddTagsToResource',
                        'ssm:RemoveTagsFromResource',
                        'ssm:GetParameters',
                      ],
                      Effect: 'Allow',
                      Resource: {
                        'Fn::Join': [
                          '',
                          [
                            'arn:',
                            {
                              Ref: 'AWS::Partition',
                            },
                            ':ssm:us-east-2:',
                            {
                              Ref: 'AWS::AccountId',
                            },
                            ':parameter/cdk/exports/Stack2/*',
                          ],
                        ],
                      },
                    },
                  ],
                  Version: '2012-10-17',
                },
                PolicyName: 'Inline',
              },
            ],
          },
          Type: 'AWS::IAM::Role',
        },
        ExportsReader8B249524: {
          DeletionPolicy: 'Delete',
          Properties: {
            ReaderProps: {
              imports: {
                '/cdk/exports/Stack2/Stack1useast1FnGetAttSomeResourceExportname47AD304F': '{{resolve:ssm:/cdk/exports/Stack2/Stack1useast1FnGetAttSomeResourceExportname47AD304F}}',
                '/cdk/exports/Stack2/Stack1useast1FnGetAttSomeResourceExportotherC6F8CBD1': '{{resolve:ssm:/cdk/exports/Stack2/Stack1useast1FnGetAttSomeResourceExportotherC6F8CBD1}}',
                '/cdk/exports/Stack2/Stack3useast1FnGetAttSomeResourceExportother2190A679B': '{{resolve:ssm:/cdk/exports/Stack2/Stack3useast1FnGetAttSomeResourceExportother2190A679B}}',
              },
              region: 'us-east-2',
              prefix: 'Stack2',
            },
            ServiceToken: {
              'Fn::GetAtt': [
                'CustomCrossRegionExportReaderCustomResourceProviderHandler46647B68',
                'Arn',
              ],
            },
          },
          Type: 'Custom::CrossRegionExportReader',
          UpdateReplacePolicy: 'Delete',
        },
        SomeResource: {
          Type: 'AWS::S3::Bucket',
          Properties: {
            Name: {
              'Fn::GetAtt': [
                'ExportsReader8B249524',
                '/cdk/exports/Stack2/Stack1useast1FnGetAttSomeResourceExportname47AD304F',
              ],
            },
            Other: {
              'Fn::GetAtt': [
                'ExportsReader8B249524',
                '/cdk/exports/Stack2/Stack1useast1FnGetAttSomeResourceExportotherC6F8CBD1',
              ],
            },
            Other2: {
              'Fn::GetAtt': [
                'ExportsReader8B249524',
                '/cdk/exports/Stack2/Stack3useast1FnGetAttSomeResourceExportother2190A679B',
              ],
            },
          },
        },
      },
    });
    expect(template3).toMatchObject({
      Resources: {
        SomeResourceExport: {
          Type: 'AWS::S3::Bucket',
        },
        ExportsWriteruseast2828FA26B86FBEFA7: {
          Type: 'Custom::CrossRegionExportWriter',
          DeletionPolicy: 'Delete',
          Properties: {
            WriterProps: {
              exports: {
                '/cdk/exports/Stack2/Stack3useast1FnGetAttSomeResourceExportother2190A679B': {
                  'Fn::GetAtt': [
                    'SomeResourceExport',
                    'other2',
                  ],
                },
              },
              region: 'us-east-2',
            },
            ServiceToken: {
              'Fn::GetAtt': [
                'CustomCrossRegionExportWriterCustomResourceProviderHandlerD8786E8A',
                'Arn',
              ],
            },
          },
        },
      },
    });
    expect(template1).toMatchObject({
      Resources: {
        SomeResourceExport: {
          Type: 'AWS::S3::Bucket',
        },
        ExportsWriteruseast2828FA26B86FBEFA7: {
          Type: 'Custom::CrossRegionExportWriter',
          DeletionPolicy: 'Delete',
          Properties: {
            WriterProps: {
              exports: {
                '/cdk/exports/Stack2/Stack1useast1FnGetAttSomeResourceExportname47AD304F': {
                  'Fn::GetAtt': [
                    'SomeResourceExport',
                    'name',
                  ],
                },
                '/cdk/exports/Stack2/Stack1useast1FnGetAttSomeResourceExportotherC6F8CBD1': {
                  'Fn::GetAtt': [
                    'SomeResourceExport',
                    'other',
                  ],
                },
              },
              region: 'us-east-2',
            },
            ServiceToken: {
              'Fn::GetAtt': [
                'CustomCrossRegionExportWriterCustomResourceProviderHandlerD8786E8A',
                'Arn',
              ],
            },
          },
        },
      },
    });
  });

  test('cross region stack references with multiple stacks and multiple regions, crossRegionReferences=true', () => {
    // GIVEN
    const app = new App();
    const stack1 = new Stack(app, 'Stack1', { env: { region: 'us-east-1' }, crossRegionReferences: true });
    const exportResource = new CfnResource(stack1, 'SomeResourceExport', {
      type: 'AWS::S3::Bucket',
    });
    const stack3 = new Stack(app, 'Stack3', { env: { region: 'us-west-1' }, crossRegionReferences: true });
    const exportResource3 = new CfnResource(stack3, 'SomeResourceExport', {
      type: 'AWS::S3::Bucket',
    });
    const stack2 = new Stack(app, 'Stack2', { env: { region: 'us-east-2' }, crossRegionReferences: true });

    // WHEN - used in another stack
    new CfnResource(stack2, 'SomeResource', {
      type: 'AWS::S3::Bucket',
      properties: {
        Name: exportResource.getAtt('name'),
        Other: exportResource.getAtt('other'),
        Other2: exportResource3.getAtt('other2'),
      },
    });

    const assembly = app.synth();
    const template2 = assembly.getStackByName(stack2.stackName).template;
    const template3 = assembly.getStackByName(stack3.stackName).template;
    const template1 = assembly.getStackByName(stack1.stackName).template;

    // THEN
    expect(template3).toMatchObject({
      Resources: {
        SomeResourceExport: {
          Type: 'AWS::S3::Bucket',
        },
      },
    });
    expect(template2).toMatchObject({
      Resources: {
        SomeResource: {
          Type: 'AWS::S3::Bucket',
          Properties: {
            Name: {
              'Fn::GetAtt': [
                'ExportsReader8B249524',
                '/cdk/exports/Stack2/Stack1useast1FnGetAttSomeResourceExportname47AD304F',
              ],
            },
            Other: {
              'Fn::GetAtt': [
                'ExportsReader8B249524',
                '/cdk/exports/Stack2/Stack1useast1FnGetAttSomeResourceExportotherC6F8CBD1',
              ],
            },
            Other2: {
              'Fn::GetAtt': [
                'ExportsReader8B249524',
                '/cdk/exports/Stack2/Stack3uswest1FnGetAttSomeResourceExportother2491B5DA7',
              ],
            },
          },
        },
      },
    });
    expect(template3).toMatchObject({
      Resources: {
        SomeResourceExport: {
          Type: 'AWS::S3::Bucket',
        },
        ExportsWriteruseast2828FA26B86FBEFA7: {
          Type: 'Custom::CrossRegionExportWriter',
          DeletionPolicy: 'Delete',
          Properties: {
            WriterProps: {
              exports: {
                '/cdk/exports/Stack2/Stack3uswest1FnGetAttSomeResourceExportother2491B5DA7': {
                  'Fn::GetAtt': [
                    'SomeResourceExport',
                    'other2',
                  ],
                },
              },
              region: 'us-east-2',
            },
            ServiceToken: {
              'Fn::GetAtt': [
                'CustomCrossRegionExportWriterCustomResourceProviderHandlerD8786E8A',
                'Arn',
              ],
            },
          },
        },
      },
    });
    expect(template1).toMatchObject({
      Resources: {
        SomeResourceExport: {
          Type: 'AWS::S3::Bucket',
        },
        ExportsWriteruseast2828FA26B86FBEFA7: {
          Type: 'Custom::CrossRegionExportWriter',
          DeletionPolicy: 'Delete',
          Properties: {
            WriterProps: {
              exports: {
                '/cdk/exports/Stack2/Stack1useast1FnGetAttSomeResourceExportname47AD304F': {
                  'Fn::GetAtt': [
                    'SomeResourceExport',
                    'name',
                  ],
                },
                '/cdk/exports/Stack2/Stack1useast1FnGetAttSomeResourceExportotherC6F8CBD1': {
                  'Fn::GetAtt': [
                    'SomeResourceExport',
                    'other',
                  ],
                },
              },
              region: 'us-east-2',
            },
            ServiceToken: {
              'Fn::GetAtt': [
                'CustomCrossRegionExportWriterCustomResourceProviderHandlerD8786E8A',
                'Arn',
              ],
            },
          },
        },
      },
    });
  });

  test('cross stack references and dependencies work within child stacks (non-nested)', () => {
    // GIVEN
    const app = new App({
      context: {
        '@aws-cdk/core:stackRelativeExports': true,
        [cxapi.NEW_STYLE_STACK_SYNTHESIS_CONTEXT]: false,
      },
    });
    const parent = new Stack(app, 'Parent');
    const child1 = new Stack(parent, 'Child1');
    const child2 = new Stack(parent, 'Child2');
    const resourceA = new CfnResource(child1, 'ResourceA', { type: 'RA' });
    const resourceB = new CfnResource(child1, 'ResourceB', { type: 'RB' });

    // WHEN
    const resource2 = new CfnResource(child2, 'Resource1', {
      type: 'R2',
      properties: {
        RefToResource1: resourceA.ref,
      },
    });
    resource2.addDependency(resourceB);

    // THEN
    const assembly = app.synth();
    const parentTemplate = assembly.getStackArtifact(parent.artifactId).template;
    const child1Template = assembly.getStackArtifact(child1.artifactId).template;
    const child2Template = assembly.getStackArtifact(child2.artifactId).template;

    expect(parentTemplate).toEqual({});
    expect(child1Template).toEqual({
      Resources: {
        ResourceA: { Type: 'RA' },
        ResourceB: { Type: 'RB' },
      },
      Outputs: {
        ExportsOutputRefResourceA461B4EF9: {
          Value: { Ref: 'ResourceA' },
          Export: { Name: 'ParentChild18FAEF419:ExportsOutputRefResourceA461B4EF9' },
        },
      },
    });
    expect(child2Template).toEqual({
      Resources: {
        Resource1: {
          Type: 'R2',
          Properties: {
            RefToResource1: { 'Fn::ImportValue': 'ParentChild18FAEF419:ExportsOutputRefResourceA461B4EF9' },
          },
        },
      },
    });

    expect(assembly.getStackArtifact(child1.artifactId).dependencies.map((x: { id: any }) => x.id)).toEqual([]);
    expect(assembly.getStackArtifact(child2.artifactId).dependencies.map((x: { id: any }) => x.id)).toEqual(['ParentChild18FAEF419']);
  });

  test('_addAssemblyDependency adds to _stackDependencies', () => {
    const app = new App({
      context: {
        '@aws-cdk/core:stackRelativeExports': true,
        [cxapi.NEW_STYLE_STACK_SYNTHESIS_CONTEXT]: false,
      },
    });
    const parent = new Stack(app, 'Parent');
    const child1 = new Stack(parent, 'Child1');
    const childA = new Stack(parent, 'ChildA');
    const resource1 = new CfnResource(child1, 'Resource1', { type: 'R1' });
    const resource2 = new CfnResource(child1, 'Resource2', { type: 'R2' });
    const resourceA = new CfnResource(childA, 'ResourceA', { type: 'RA' });

    childA._addAssemblyDependency(child1, { source: resourceA, target: resource1 });
    childA._addAssemblyDependency(child1, { source: resourceA, target: resource2 });

    expect(childA._obtainAssemblyDependencies({ source: resourceA }))
      .toEqual([resource1, resource2]);

    const assembly = app.synth();

    expect(assembly.getStackArtifact(child1.artifactId).dependencies.map((x: { id: any }) => x.id)).toEqual([]);
    expect(assembly.getStackArtifact(childA.artifactId).dependencies.map((x: { id: any }) => x.id)).toEqual(['ParentChild18FAEF419']);
  });

  test('_addAssemblyDependency adds one StackDependencyReason with defaults', () => {
    const app = new App({
      context: {
        '@aws-cdk/core:stackRelativeExports': true,
        [cxapi.NEW_STYLE_STACK_SYNTHESIS_CONTEXT]: false,
      },
    });
    const parent = new Stack(app, 'Parent');
    const child1 = new Stack(parent, 'Child1');
    const childA = new Stack(parent, 'ChildA');

    childA._addAssemblyDependency(child1);

    expect(childA._obtainAssemblyDependencies({ source: childA }))
      .toEqual([child1]);

    const assembly = app.synth();

    expect(assembly.getStackArtifact(child1.artifactId).dependencies.map((x: { id: any }) => x.id)).toEqual([]);
    expect(assembly.getStackArtifact(childA.artifactId).dependencies.map((x: { id: any }) => x.id)).toEqual(['ParentChild18FAEF419']);
  });

  test('_addAssemblyDependency raises error on cycle', () => {
    const app = new App({
      context: {
        '@aws-cdk/core:stackRelativeExports': true,
        [cxapi.NEW_STYLE_STACK_SYNTHESIS_CONTEXT]: false,
      },
    });
    const parent = new Stack(app, 'Parent');
    const child1 = new Stack(parent, 'Child1');
    const child2 = new Stack(parent, 'Child2');

    child2._addAssemblyDependency(child1);
    expect(() => child1._addAssemblyDependency(child2)).toThrow("'Parent/Child2' depends on");
  });

  test('_addAssemblyDependency raises error for nested stacks', () => {
    const app = new App({
      context: {
        '@aws-cdk/core:stackRelativeExports': true,
        [cxapi.NEW_STYLE_STACK_SYNTHESIS_CONTEXT]: false,
      },
    });
    const parent = new Stack(app, 'Parent');
    const child1 = new NestedStack(parent, 'Child1');
    const child2 = new NestedStack(parent, 'Child2');

    expect(() => child1._addAssemblyDependency(child2)).toThrow('Cannot add assembly-level');
  });

  test('_addAssemblyDependency handles duplicate dependency reasons', () => {
    const app = new App({
      context: {
        '@aws-cdk/core:stackRelativeExports': true,
        [cxapi.NEW_STYLE_STACK_SYNTHESIS_CONTEXT]: false,
      },
    });
    const parent = new Stack(app, 'Parent');
    const child1 = new Stack(parent, 'Child1');
    const child2 = new Stack(parent, 'Child2');

    child2._addAssemblyDependency(child1);
    const depsBefore = child2._obtainAssemblyDependencies({ source: child2 });
    child2._addAssemblyDependency(child1);
    expect(depsBefore).toEqual(child2._obtainAssemblyDependencies({ source: child2 }));
  });

  test('_removeAssemblyDependency removes one StackDependencyReason of two from _stackDependencies', () => {
    const app = new App({
      context: {
        '@aws-cdk/core:stackRelativeExports': true,
        [cxapi.NEW_STYLE_STACK_SYNTHESIS_CONTEXT]: false,
      },
    });
    const parent = new Stack(app, 'Parent');
    const child1 = new Stack(parent, 'Child1');
    const childA = new Stack(parent, 'ChildA');
    const resource1 = new CfnResource(child1, 'Resource1', { type: 'R1' });
    const resource2 = new CfnResource(child1, 'Resource2', { type: 'R2' });
    const resourceA = new CfnResource(childA, 'ResourceA', { type: 'RA' });

    childA._addAssemblyDependency(child1, { source: resourceA, target: resource1 });
    childA._addAssemblyDependency(child1, { source: resourceA, target: resource2 });
    childA._removeAssemblyDependency(child1, { source: resourceA, target: resource1 });

    expect(childA._obtainAssemblyDependencies({ source: resourceA })).toEqual([resource2]);

    const assembly = app.synth();

    expect(assembly.getStackArtifact(child1.artifactId).dependencies.map((x: { id: any }) => x.id)).toEqual([]);
    expect(assembly.getStackArtifact(childA.artifactId).dependencies.map((x: { id: any }) => x.id)).toEqual(['ParentChild18FAEF419']);
  });

  test('_removeAssemblyDependency removes a StackDependency from _stackDependencies with the last reason', () => {
    const app = new App({
      context: {
        '@aws-cdk/core:stackRelativeExports': true,
        [cxapi.NEW_STYLE_STACK_SYNTHESIS_CONTEXT]: false,
      },
    });
    const parent = new Stack(app, 'Parent');
    const child1 = new Stack(parent, 'Child1');
    const childA = new Stack(parent, 'Child2');
    const resource1 = new CfnResource(child1, 'Resource1', { type: 'R1' });
    const resource2 = new CfnResource(child1, 'Resource2', { type: 'R2' });
    const resourceA = new CfnResource(childA, 'ResourceA', { type: 'RA' });

    childA._addAssemblyDependency(child1, { source: resourceA, target: resource1 });
    childA._addAssemblyDependency(child1, { source: resourceA, target: resource2 });
    childA._removeAssemblyDependency(child1, { source: resourceA, target: resource1 });
    childA._removeAssemblyDependency(child1, { source: resourceA, target: resource2 });

    expect(childA._obtainAssemblyDependencies({ source: childA })).toEqual([]);

    const assembly = app.synth();

    expect(assembly.getStackArtifact(child1.artifactId).dependencies.map((x: { id: any }) => x.id)).toEqual([]);
    expect(assembly.getStackArtifact(childA.artifactId).dependencies.map((x: { id: any }) => x.id)).toEqual([]);
  });

  test('_removeAssemblyDependency removes a StackDependency with default reason', () => {
    const app = new App({
      context: {
        '@aws-cdk/core:stackRelativeExports': true,
        [cxapi.NEW_STYLE_STACK_SYNTHESIS_CONTEXT]: false,
      },
    });
    const parent = new Stack(app, 'Parent');
    const child1 = new Stack(parent, 'Child1');
    const childA = new Stack(parent, 'Child2');

    childA._addAssemblyDependency(child1);
    childA._removeAssemblyDependency(child1);

    expect(childA._obtainAssemblyDependencies({ source: childA })).toEqual([]);

    const assembly = app.synth();

    expect(assembly.getStackArtifact(child1.artifactId).dependencies.map((x: { id: any }) => x.id)).toEqual([]);
    expect(assembly.getStackArtifact(childA.artifactId).dependencies.map((x: { id: any }) => x.id)).toEqual([]);
  });

  test('_removeAssemblyDependency raises an error for nested stacks', () => {
    const app = new App({
      context: {
        '@aws-cdk/core:stackRelativeExports': true,
        [cxapi.NEW_STYLE_STACK_SYNTHESIS_CONTEXT]: false,
      },
    });
    const parent = new Stack(app, 'Parent');
    const child1 = new NestedStack(parent, 'Child1');
    const childA = new NestedStack(parent, 'Child2');

    expect(() => childA._removeAssemblyDependency(child1)).toThrow('There cannot be assembly-level');
  });

  test('_removeAssemblyDependency handles a non-matching dependency reason', () => {
    const app = new App({
      context: {
        '@aws-cdk/core:stackRelativeExports': true,
        [cxapi.NEW_STYLE_STACK_SYNTHESIS_CONTEXT]: false,
      },
    });
    const parent = new Stack(app, 'Parent');
    const child1 = new Stack(parent, 'Child1');
    const childA = new Stack(parent, 'Child2');
    const resource1 = new CfnResource(child1, 'Resource1', { type: 'R1' });
    const resourceA = new CfnResource(childA, 'ResourceA', { type: 'RA' });

    childA._addAssemblyDependency(child1);
    childA._removeAssemblyDependency(child1, { source: resourceA, target: resource1 });
  });

  test('automatic cross-stack references and manual exports look the same', () => {
    // GIVEN: automatic
    const appA = new App({ context: { '@aws-cdk/core:stackRelativeExports': true } });
    const producerA = new Stack(appA, 'Producer');
    const consumerA = new Stack(appA, 'Consumer');
    const resourceA = new CfnResource(producerA, 'Resource', { type: 'AWS::Resource' });
    new CfnOutput(consumerA, 'SomeOutput', { value: `${resourceA.getAtt('Att')}` });

    // GIVEN: manual
    const appM = new App();
    const producerM = new Stack(appM, 'Producer');
    const resourceM = new CfnResource(producerM, 'Resource', { type: 'AWS::Resource' });
    producerM.exportValue(resourceM.getAtt('Att'));

    // THEN - producers are the same
    const templateA = appA.synth().getStackByName(producerA.stackName).template;
    const templateM = appM.synth().getStackByName(producerM.stackName).template;

    expect(templateA).toEqual(templateM);
  });

  test('automatic cross-stack references and manual list exports look the same', () => {
    // GIVEN: automatic
    const appA = new App({ context: { '@aws-cdk/core:stackRelativeExports': true } });
    const producerA = new Stack(appA, 'Producer');
    const consumerA = new Stack(appA, 'Consumer');
    const resourceA = new CfnResource(producerA, 'Resource', { type: 'AWS::Resource' });
    (resourceA as any).attrAtt = ['Foo', 'Bar'];
    new CfnOutput(consumerA, 'SomeOutput', { value: `${resourceA.getAtt('Att', ResolutionTypeHint.STRING_LIST)}` });

    // GIVEN: manual
    const appM = new App();
    const producerM = new Stack(appM, 'Producer');
    const resourceM = new CfnResource(producerM, 'Resource', { type: 'AWS::Resource' });
    (resourceM as any).attrAtt = ['Foo', 'Bar'];
    producerM.exportStringListValue(resourceM.getAtt('Att', ResolutionTypeHint.STRING_LIST));

    // THEN - producers are the same
    const templateA = appA.synth().getStackByName(producerA.stackName).template;
    const templateM = appM.synth().getStackByName(producerM.stackName).template;

    expect(templateA).toEqual(templateM);
  });

  test('throw error if overrideLogicalId is used and logicalId is locked', () => {
    // GIVEN: manual
    const appM = new App();
    const producerM = new Stack(appM, 'Producer');
    const resourceM = new CfnResource(producerM, 'ResourceXXX', { type: 'AWS::Resource' });
    producerM.exportValue(resourceM.getAtt('Att'));

    // THEN - producers are the same
    expect(() => {
      resourceM.overrideLogicalId('OVERRIDE_LOGICAL_ID');
    }).toThrow(/The logicalId for resource at path Producer\/ResourceXXX has been locked and cannot be overridden/);
  });

  test('do not throw error if overrideLogicalId is used and logicalId is not locked', () => {
    // GIVEN: manual
    const appM = new App();
    const producerM = new Stack(appM, 'Producer');
    const resourceM = new CfnResource(producerM, 'ResourceXXX', { type: 'AWS::Resource' });

    // THEN - producers are the same
    resourceM.overrideLogicalId('OVERRIDE_LOGICAL_ID');
    producerM.exportValue(resourceM.getAtt('Att'));

    const template = appM.synth().getStackByName(producerM.stackName).template;
    expect(template).toMatchObject({
      Outputs: {
        ExportsOutputFnGetAttOVERRIDELOGICALIDAtt2DD28019: {
          Export: {
            Name: 'Producer:ExportsOutputFnGetAttOVERRIDELOGICALIDAtt2DD28019',
          },
          Value: {
            'Fn::GetAtt': [
              'OVERRIDE_LOGICAL_ID',
              'Att',
            ],
          },
        },
      },
      Resources: {
        OVERRIDE_LOGICAL_ID: {
          Type: 'AWS::Resource',
        },
      },
    });
  });

  test('automatic cross-stack references and manual exports look the same: nested stack edition', () => {
    // GIVEN: automatic
    const appA = new App();
    const producerA = new Stack(appA, 'Producer');
    const nestedA = new NestedStack(producerA, 'Nestor');
    const resourceA = new CfnResource(nestedA, 'Resource', { type: 'AWS::Resource' });

    const consumerA = new Stack(appA, 'Consumer');
    new CfnOutput(consumerA, 'SomeOutput', { value: `${resourceA.getAtt('Att')}` });

    // GIVEN: manual
    const appM = new App();
    const producerM = new Stack(appM, 'Producer');
    const nestedM = new NestedStack(producerM, 'Nestor');
    const resourceM = new CfnResource(nestedM, 'Resource', { type: 'AWS::Resource' });
    producerM.exportValue(resourceM.getAtt('Att'));

    // THEN - producers are the same
    const templateA = appA.synth().getStackByName(producerA.stackName).template;
    const templateM = appM.synth().getStackByName(producerM.stackName).template;

    expect(templateA).toEqual(templateM);
  });

  test('manual exports require a name if not supplying a resource attribute', () => {
    const app = new App();
    const stack = new Stack(app, 'Stack');

    expect(() => {
      stack.exportValue('someValue');
    }).toThrow(/or make sure to export a resource attribute/);
  });

  test('manual list exports require a name if not supplying a resource attribute', () => {
    const app = new App();
    const stack = new Stack(app, 'Stack');

    expect(() => {
      stack.exportStringListValue(['someValue']);
    }).toThrow(/or make sure to export a resource attribute/);
  });

  test('manual exports can also just be used to create an export of anything', () => {
    const app = new App();
    const stack = new Stack(app, 'Stack');

    const importV = stack.exportValue('someValue', { name: 'MyExport' });

    expect(stack.resolve(importV)).toEqual({ 'Fn::ImportValue': 'MyExport' });
  });

  test('manual list exports can also just be used to create an export of anything', () => {
    const app = new App();
    const stack = new Stack(app, 'Stack');

    const importV = stack.exportStringListValue(['someValue', 'anotherValue'], { name: 'MyExport' });

    expect(stack.resolve(importV)).toEqual(
      {
        'Fn::Split': [
          '||',
          {
            'Fn::ImportValue': 'MyExport',
          },
        ],
      },
    );

    const template = app.synth().getStackByName(stack.stackName).template;

    expect(template).toMatchObject({
      Outputs: {
        ExportMyExport: {
          Value: 'someValue||anotherValue',
          Export: {
            Name: 'MyExport',
          },
        },
      },
    });
  });

  test('exports with name can include description', () => {
    const app = new App();
    const stack = new Stack(app, 'Stack');

    stack.exportValue('someValue', {
      name: 'MyExport',
      description: 'This is a description',
    });

    const template = app.synth().getStackByName(stack.stackName).template;
    expect(template).toMatchObject({
      Outputs: {
        ExportMyExport: {
          Description: 'This is a description',
        },
      },
    });
  });

  test('list exports with name can include description', () => {
    const app = new App();
    const stack = new Stack(app, 'Stack');

    stack.exportStringListValue(['someValue', 'anotherValue'], {
      name: 'MyExport',
      description: 'This is a description',
    });

    const template = app.synth().getStackByName(stack.stackName).template;
    expect(template).toMatchObject({
      Outputs: {
        ExportMyExport: {
          Description: 'This is a description',
        },
      },
    });
  });

  test('exports without name can include description', () => {
    const app = new App();
    const stack = new Stack(app, 'Stack');

    const resource = new CfnResource(stack, 'Resource', { type: 'AWS::Resource' });
    stack.exportValue(resource.getAtt('Att'), {
      description: 'This is a description',
    });

    const template = app.synth().getStackByName(stack.stackName).template;
    expect(template).toMatchObject({
      Outputs: {
        ExportsOutputFnGetAttResourceAttB5968E71: {
          Description: 'This is a description',
        },
      },
    });
  });

  test('list exports without name can include description', () => {
    const app = new App();
    const stack = new Stack(app, 'Stack');

    const resource = new CfnResource(stack, 'Resource', { type: 'AWS::Resource' });
    (resource as any).attrAtt = ['Foo', 'Bar'];
    stack.exportStringListValue(resource.getAtt('Att', ResolutionTypeHint.STRING_LIST), {
      description: 'This is a description',
    });

    const template = app.synth().getStackByName(stack.stackName).template;
    expect(template).toMatchObject({
      Outputs: {
        ExportsOutputFnGetAttResourceAttB5968E71: {
          Description: 'This is a description',
        },
      },
    });
  });

  test('CfnSynthesisError is ignored when preparing cross references', () => {
    // GIVEN
    const app = new App();
    const stack = new Stack(app, 'my-stack');

    // WHEN
    class CfnTest extends CfnResource {
      public _toCloudFormation() {
        return new PostResolveToken({
          xoo: 1234,
        }, (props, _context) => {
          validateString(props).assertSuccess();
        });
      }
    }

    new CfnTest(stack, 'MyThing', { type: 'AWS::Type' });

    // THEN
    resolveReferences(app);
  });

  test('Stacks can be children of other stacks (substack) and they will be synthesized separately', () => {
    // GIVEN
    const app = new App();

    // WHEN
    const parentStack = new Stack(app, 'parent');
    const childStack = new Stack(parentStack, 'child');
    new CfnResource(parentStack, 'MyParentResource', { type: 'Resource::Parent' });
    new CfnResource(childStack, 'MyChildResource', { type: 'Resource::Child' });

    // THEN
    const assembly = app.synth();
    expect(assembly.getStackByName(parentStack.stackName).template?.Resources).toEqual({ MyParentResource: { Type: 'Resource::Parent' } });
    expect(assembly.getStackByName(childStack.stackName).template?.Resources).toEqual({ MyChildResource: { Type: 'Resource::Child' } });
  });

  test('Nested Stacks are synthesized with DESTROY policy', () => {
    const app = new App();

    // WHEN
    const parentStack = new Stack(app, 'parent');
    const childStack = new NestedStack(parentStack, 'child');
    new CfnResource(childStack, 'ChildResource', { type: 'Resource::Child' });

    const assembly = app.synth();
    expect(assembly.getStackByName(parentStack.stackName).template).toEqual(expect.objectContaining({
      Resources: {
        childNestedStackchildNestedStackResource7408D03F: expect.objectContaining({
          Type: 'AWS::CloudFormation::Stack',
          DeletionPolicy: 'Delete',
        }),
      },
    }));
  });

  test('asset metadata added to NestedStack resource that contains asset path and property', () => {
    const app = new App();

    // WHEN
    const parentStack = new Stack(app, 'parent');
    parentStack.node.setContext(cxapi.ASSET_RESOURCE_METADATA_ENABLED_CONTEXT, true);
    const childStack = new NestedStack(parentStack, 'child');
    new CfnResource(childStack, 'ChildResource', { type: 'Resource::Child' });

    const assembly = app.synth();
    expect(assembly.getStackByName(parentStack.stackName).template).toEqual(expect.objectContaining({
      Resources: {
        childNestedStackchildNestedStackResource7408D03F: expect.objectContaining({
          Metadata: {
            'aws:asset:path': 'parentchild13F9359B.nested.template.json',
            'aws:asset:property': 'TemplateURL',
          },
        }),
      },
    }));
  });

  test('cross-stack reference (substack references parent stack)', () => {
    // GIVEN
    const app = new App({ context: { [cxapi.NEW_STYLE_STACK_SYNTHESIS_CONTEXT]: false } });
    const parentStack = new Stack(app, 'parent');
    const childStack = new Stack(parentStack, 'child');

    // WHEN (a resource from the child stack references a resource from the parent stack)
    const parentResource = new CfnResource(parentStack, 'MyParentResource', { type: 'Resource::Parent' });
    new CfnResource(childStack, 'MyChildResource', {
      type: 'Resource::Child',
      properties: {
        ChildProp: parentResource.getAtt('AttOfParentResource'),
      },
    });

    // THEN
    const assembly = app.synth();
    expect(assembly.getStackByName(parentStack.stackName).template).toEqual({
      Resources: { MyParentResource: { Type: 'Resource::Parent' } },
      Outputs: {
        ExportsOutputFnGetAttMyParentResourceAttOfParentResourceC2D0BB9E: {
          Value: { 'Fn::GetAtt': ['MyParentResource', 'AttOfParentResource'] },
          Export: { Name: 'parent:ExportsOutputFnGetAttMyParentResourceAttOfParentResourceC2D0BB9E' },
        },
      },
    });
    expect(assembly.getStackByName(childStack.stackName).template).toEqual({
      Resources: {
        MyChildResource: {
          Type: 'Resource::Child',
          Properties: {
            ChildProp: {
              'Fn::ImportValue': 'parent:ExportsOutputFnGetAttMyParentResourceAttOfParentResourceC2D0BB9E',
            },
          },
        },
      },
    });
  });

  test('cross-stack reference (parent stack references substack)', () => {
    // GIVEN
    const app = new App({
      context: {
        '@aws-cdk/core:stackRelativeExports': true,
        [cxapi.NEW_STYLE_STACK_SYNTHESIS_CONTEXT]: false,
      },
    });

    const parentStack = new Stack(app, 'parent');
    const childStack = new Stack(parentStack, 'child');

    // WHEN (a resource from the child stack references a resource from the parent stack)
    const childResource = new CfnResource(childStack, 'MyChildResource', { type: 'Resource::Child' });
    new CfnResource(parentStack, 'MyParentResource', {
      type: 'Resource::Parent',
      properties: {
        ParentProp: childResource.getAtt('AttributeOfChildResource'),
      },
    });

    // THEN
    const assembly = app.synth();
    expect(assembly.getStackByName(parentStack.stackName).template).toEqual({
      Resources: {
        MyParentResource: {
          Type: 'Resource::Parent',
          Properties: {
            ParentProp: { 'Fn::ImportValue': 'parentchild13F9359B:ExportsOutputFnGetAttMyChildResourceAttributeOfChildResource52813264' },
          },
        },
      },
    });

    expect(assembly.getStackByName(childStack.stackName).template).toEqual({
      Resources: { MyChildResource: { Type: 'Resource::Child' } },
      Outputs: {
        ExportsOutputFnGetAttMyChildResourceAttributeOfChildResource52813264: {
          Value: { 'Fn::GetAtt': ['MyChildResource', 'AttributeOfChildResource'] },
          Export: { Name: 'parentchild13F9359B:ExportsOutputFnGetAttMyChildResourceAttributeOfChildResource52813264' },
        },
      },
    });
  });

  test('cannot create cyclic reference between stacks', () => {
    // GIVEN
    const app = new App();
    const stack1 = new Stack(app, 'Stack1');
    const account1 = new ScopedAws(stack1).accountId;
    const stack2 = new Stack(app, 'Stack2');
    const account2 = new ScopedAws(stack2).accountId;

    // WHEN
    new CfnParameter(stack2, 'SomeParameter', { type: 'String', default: account1 });
    new CfnParameter(stack1, 'SomeParameter', { type: 'String', default: account2 });

    expect(() => {
      app.synth();
      // eslint-disable-next-line max-len
    }).toThrow("'Stack1' depends on 'Stack2' (Stack1 -> Stack2.AWS::AccountId). Adding this dependency (Stack2 -> Stack1.AWS::AccountId) would create a cyclic reference.");
  });

  test('stacks know about their dependencies', () => {
    // GIVEN
    const app = new App();
    const stack1 = new Stack(app, 'Stack1');
    const account1 = new ScopedAws(stack1).accountId;
    const stack2 = new Stack(app, 'Stack2');

    // WHEN
    new CfnParameter(stack2, 'SomeParameter', { type: 'String', default: account1 });

    app.synth();

    // THEN
    expect(stack2.dependencies.map(s => s.node.id)).toEqual(['Stack1']);
  });

  test('cannot create references to stacks in other accounts', () => {
    // GIVEN
    const app = new App();
    const stack1 = new Stack(app, 'Stack1', { env: { account: '123456789012', region: 'es-norst-1' } });
    const account1 = new ScopedAws(stack1).accountId;
    const stack2 = new Stack(app, 'Stack2', { env: { account: '11111111111', region: 'es-norst-2' } });

    // WHEN
    new CfnParameter(stack2, 'SomeParameter', { type: 'String', default: account1 });

    expect(() => {
      app.synth();
    }).toThrow(/Stack "Stack2" cannot reference [^ ]+ in stack "Stack1"/);
  });

  test('urlSuffix does not imply a stack dependency', () => {
    // GIVEN
    const app = new App();
    const first = new Stack(app, 'First');
    const second = new Stack(app, 'Second');

    // WHEN
    new CfnOutput(second, 'Output', {
      value: first.urlSuffix,
    });

    // THEN
    app.synth();

    expect(second.dependencies.length).toEqual(0);
  });

  test('stack with region supplied via props returns literal value', () => {
    // GIVEN
    const app = new App();
    const stack = new Stack(app, 'Stack1', { env: { account: '123456789012', region: 'es-norst-1' } });

    // THEN
    expect(stack.resolve(stack.region)).toEqual('es-norst-1');
  });

  describe('stack partition literal feature flag', () => {
    // GIVEN
    const featureFlag = { [cxapi.ENABLE_PARTITION_LITERALS]: true };
    const envForRegion = (region: string) => { return { env: { account: '123456789012', region: region } }; };

    // THEN
    describe('does not change missing or unknown region behaviors', () => {
      test('stacks with no region defined', () => {
        const noRegionStack = new Stack(new App(), 'MissingRegion');
        expect(noRegionStack.partition).toEqual(Aws.PARTITION);
      });

      test('stacks with an unknown region', () => {
        const imaginaryRegionStack = new Stack(new App(), 'ImaginaryRegion', envForRegion('us-area51'));
        expect(imaginaryRegionStack.partition).toEqual(Aws.PARTITION);
      });
    });

    describe('changes known region behaviors only when enabled', () => {
      test('(disabled)', () => {
        const app = new App();
        RegionInfo.regions.forEach(function(region) {
          const regionStack = new Stack(app, `Region-${region.name}`, envForRegion(region.name));
          expect(regionStack.partition).toEqual(Aws.PARTITION);
        });
      });

      test('(enabled)', () => {
        const app = new App({ context: featureFlag });
        RegionInfo.regions.forEach(function(region) {
          const regionStack = new Stack(app, `Region-${region.name}`, envForRegion(region.name));
          expect(regionStack.partition).toEqual(RegionInfo.get(region.name).partition);
        });
      });
    });
  });

  test('overrideLogicalId(id) can be used to override the logical ID of a resource', () => {
    // GIVEN
    const stack = new Stack();
    const bonjour = new CfnResource(stack, 'BonjourResource', { type: 'Resource::Type' });

    // { Ref } and { GetAtt }
    new CfnResource(stack, 'RefToBonjour', {
      type: 'Other::Resource',
      properties: {
        RefToBonjour: bonjour.ref,
        GetAttBonjour: bonjour.getAtt('TheAtt').toString(),
      },
    });

    bonjour.overrideLogicalId('BOOM');

    // THEN
    expect(toCloudFormation(stack)).toEqual({
      Resources:
      {
        BOOM: { Type: 'Resource::Type' },
        RefToBonjour:
         {
           Type: 'Other::Resource',
           Properties:
            {
              RefToBonjour: { Ref: 'BOOM' },
              GetAttBonjour: { 'Fn::GetAtt': ['BOOM', 'TheAtt'] },
            },
         },
      },
    });
  });

  test('Stack name can be overridden via properties', () => {
    // WHEN
    const stack = new Stack(undefined, 'Stack', { stackName: 'otherName' });

    // THEN
    expect(stack.stackName).toEqual('otherName');
  });

  test('Stack name is inherited from App name if available', () => {
    // WHEN
    const root = new App();
    const app = new Construct(root, 'Prod');
    const stack = new Stack(app, 'Stack');

    // THEN
    expect(stack.stackName).toEqual('ProdStackD5279B22');
  });

  test('generated stack names will not exceed 128 characters', () => {
    // WHEN
    const root = new App();
    const app = new Construct(root, 'ProdAppThisNameButItWillOnlyBeTooLongWhenCombinedWithTheStackName' + 'z'.repeat(60));
    const stack = new Stack(app, 'ThisNameIsVeryLongButItWillOnlyBeTooLongWhenCombinedWithTheAppNameStack');

    // THEN
    expect(stack.stackName.length).toEqual(128);
    expect(stack.stackName).toEqual('ProdAppThisNameButItWillOnlyBeTooLongWhenCombinedWithTheStaceryLongButItWillOnlyBeTooLongWhenCombinedWithTheAppNameStack864CC1D3');
  });

  test('stack construct id does not go through stack name validation if there is an explicit stack name', () => {
    // GIVEN
    const app = new App();

    // WHEN
    const stack = new Stack(app, 'invalid as : stack name, but thats fine', {
      stackName: 'valid-stack-name',
    });

    // THEN
    const session = app.synth();
    expect(stack.stackName).toEqual('valid-stack-name');
    expect(session.tryGetArtifact(stack.artifactId)).toBeDefined();
  });

  test('stack validation is performed on explicit stack name', () => {
    // GIVEN
    const app = new App();

    // THEN
    expect(() => new Stack(app, 'boom', { stackName: 'invalid:stack:name' }))
      .toThrow(/Stack name must match the regular expression/);
  });

  test('Stack.of(stack) returns the correct stack', () => {
    const stack = new Stack();
    expect(Stack.of(stack)).toBe(stack);
    const parent = new Construct(stack, 'Parent');
    const construct = new Construct(parent, 'Construct');
    expect(Stack.of(construct)).toBe(stack);
  });

  test('Stack.of() throws when there is no parent Stack', () => {
    const root = new Construct(undefined as any, 'Root');
    const construct = new Construct(root, 'Construct');
    expect(() => Stack.of(construct)).toThrow(/should be created in the scope of a Stack, but no Stack found/);
  });

  test('Stack.of() works for substacks', () => {
    // GIVEN
    const app = new App();

    // WHEN
    const parentStack = new Stack(app, 'ParentStack');
    const parentResource = new CfnResource(parentStack, 'ParentResource', { type: 'parent::resource' });

    // we will define a substack under the /resource/... just for giggles.
    const childStack = new Stack(parentResource, 'ChildStack');
    const childResource = new CfnResource(childStack, 'ChildResource', { type: 'child::resource' });

    // THEN
    expect(Stack.of(parentStack)).toBe(parentStack);
    expect(Stack.of(parentResource)).toBe(parentStack);
    expect(Stack.of(childStack)).toBe(childStack);
    expect(Stack.of(childResource)).toBe(childStack);
  });

  test('stack.availabilityZones falls back to Fn::GetAZ[0],[2] if region is not specified', () => {
    // GIVEN
    const app = new App();
    const stack = new Stack(app, 'MyStack');

    // WHEN
    const azs = stack.availabilityZones;

    // THEN
    expect(stack.resolve(azs)).toEqual([
      { 'Fn::Select': [0, { 'Fn::GetAZs': '' }] },
      { 'Fn::Select': [1, { 'Fn::GetAZs': '' }] },
    ]);
  });

  test('allows using the same stack name for two stacks (i.e. in different regions)', () => {
    // WHEN
    const app = new App();
    const stack1 = new Stack(app, 'MyStack1', { stackName: 'thestack' });
    const stack2 = new Stack(app, 'MyStack2', { stackName: 'thestack' });
    const assembly = app.synth();

    // THEN
    expect(assembly.getStackArtifact(stack1.artifactId).templateFile).toEqual('MyStack1.template.json');
    expect(assembly.getStackArtifact(stack2.artifactId).templateFile).toEqual('MyStack2.template.json');
    expect(stack1.templateFile).toEqual('MyStack1.template.json');
    expect(stack2.templateFile).toEqual('MyStack2.template.json');
  });

  test('artifactId and templateFile use the unique id and not the stack name', () => {
    // WHEN
    const app = new App();
    const stack1 = new Stack(app, 'MyStack1', { stackName: 'thestack' });
    const assembly = app.synth();

    // THEN
    expect(stack1.artifactId).toEqual('MyStack1');
    expect(stack1.templateFile).toEqual('MyStack1.template.json');
    expect(assembly.getStackArtifact(stack1.artifactId).templateFile).toEqual('MyStack1.template.json');
  });

  test('use the artifact id as the template name', () => {
    // WHEN
    const app = new App();
    const stack1 = new Stack(app, 'MyStack1');
    const stack2 = new Stack(app, 'MyStack2', { stackName: 'MyRealStack2' });

    // THEN
    expect(stack1.templateFile).toEqual('MyStack1.template.json');
    expect(stack2.templateFile).toEqual('MyStack2.template.json');
  });

  test('metadata is collected at the stack boundary', () => {
    // GIVEN
    const app = new App({
      context: {
        [cxapi.DISABLE_METADATA_STACK_TRACE]: 'true',
      },
    });
    const parent = new Stack(app, 'parent');
    const child = new Stack(parent, 'child');

    // WHEN
    child.node.addMetadata('foo', 'bar');

    // THEN
    const asm = app.synth();
    expect(asm.getStackByName(parent.stackName).findMetadataByType('foo')).toEqual([]);
    expect(asm.getStackByName(child.stackName).findMetadataByType('foo')).toEqual([
      { path: '/parent/child', type: 'foo', data: 'bar' },
    ]);
  });

  test('stack tags are reflected in the stack cloud assembly artifact metadata', () => {
    // GIVEN
    const app = new App({ stackTraces: false, context: { [cxapi.NEW_STYLE_STACK_SYNTHESIS_CONTEXT]: false } });

    const stack1 = new Stack(app, 'stack1');
    const stack2 = new Stack(stack1, 'stack2');

    // WHEN
    Tags.of(app).add('foo', 'bar');

    // THEN
    const asm = app.synth();
    const expected = [
      {
        type: 'aws:cdk:stack-tags',
        data: [{ key: 'foo', value: 'bar' }],
      },
    ];

    expect(asm.getStackArtifact(stack1.artifactId).manifest.metadata).toEqual({ '/stack1': expected });
    expect(asm.getStackArtifact(stack2.artifactId).manifest.metadata).toEqual({ '/stack1/stack2': expected });
  });

  test('stack tags are reflected in the stack artifact properties', () => {
    // GIVEN
    const app = new App({ stackTraces: false });
    const stack1 = new Stack(app, 'stack1');
    const stack2 = new Stack(stack1, 'stack2');

    // WHEN
    Tags.of(app).add('foo', 'bar');

    // THEN
    const asm = app.synth();
    const expected = { foo: 'bar' };

    expect(asm.getStackArtifact(stack1.artifactId).tags).toEqual(expected);
    expect(asm.getStackArtifact(stack2.artifactId).tags).toEqual(expected);
  });

<<<<<<< HEAD
  test('stack tags may not contain tokens', () => {
    // GIVEN
    const app = new App({
      stackTraces: false,
    });

    const stack = new Stack(app, 'stack1', {
      tags: {
        foo: Lazy.string({ produce: () => 'lazy' }),
      },
    });

    expect(() => app.synth()).toThrow(/Stack tags may not contain deploy-time values/);
=======
  test('stack notification arns are reflected in the stack artifact properties', () => {
    // GIVEN
    const NOTIFICATION_ARNS = ['arn:aws:sns:bermuda-triangle-1337:123456789012:MyTopic'];
    const app = new App({ stackTraces: false });
    const stack1 = new Stack(app, 'stack1', {
      notificationArns: NOTIFICATION_ARNS,
    });

    // WHEN
    const asm = app.synth();

    // THEN
    expect(asm.getStackArtifact(stack1.artifactId).notificationArns).toEqual(NOTIFICATION_ARNS);
  });

  test('throws if stack notification arns contain tokens', () => {
    // GIVEN
    const NOTIFICATION_ARNS = ['arn:aws:sns:bermuda-triangle-1337:123456789012:MyTopic'];
    const app = new App({ stackTraces: false });

    // THEN
    expect(() => new Stack(app, 'stack1', {
      notificationArns: [...NOTIFICATION_ARNS, Aws.URL_SUFFIX],
    })).toThrow('includes one or more tokens in its notification ARNs');
>>>>>>> c4bda640
  });

  test('Termination Protection is reflected in Cloud Assembly artifact', () => {
    // if the root is an app, invoke "synth" to avoid double synthesis
    const app = new App();
    const stack = new Stack(app, 'Stack', { terminationProtection: true });

    const assembly = app.synth();
    const artifact = assembly.getStackArtifact(stack.artifactId);

    expect(artifact.terminationProtection).toEqual(true);
  });

  test('Set termination protection to true with setter', () => {
    // if the root is an app, invoke "synth" to avoid double synthesis
    const app = new App();
    const stack = new Stack(app, 'Stack', {});

    stack.terminationProtection = true;

    const assembly = app.synth();
    const artifact = assembly.getStackArtifact(stack.artifactId);

    expect(artifact.terminationProtection).toEqual(true);
  });

  test('Set termination protection to false with setter', () => {
    // if the root is an app, invoke "synth" to avoid double synthesis
    const app = new App();
    const stack = new Stack(app, 'Stack', { terminationProtection: true });

    stack.terminationProtection = false;

    const assembly = app.synth();
    const artifact = assembly.getStackArtifact(stack.artifactId);

    expect(artifact.terminationProtection).toEqual(false);
  });

  test('context can be set on a stack using a LegacySynthesizer', () => {
    // WHEN
    const stack = new Stack(undefined, undefined, {
      synthesizer: new LegacyStackSynthesizer(),
    });
    stack.node.setContext('something', 'value');

    // THEN: no exception
  });

  test('context can be set on a stack using a DefaultSynthesizer', () => {
    // WHEN
    const stack = new Stack(undefined, undefined, {
      synthesizer: new DefaultStackSynthesizer(),
    });
    stack.node.setContext('something', 'value');

    // THEN: no exception
  });

  test('version reporting can be configured on the app', () => {
    const app = new App({ analyticsReporting: true });
    expect(new Stack(app, 'Stack')._versionReportingEnabled).toBeDefined();
  });

  test('version reporting can be configured with context', () => {
    const app = new App({ context: { 'aws:cdk:version-reporting': true } });
    expect(new Stack(app, 'Stack')._versionReportingEnabled).toBeDefined();
  });

  test('version reporting can be configured on the stack', () => {
    const app = new App();
    expect(new Stack(app, 'Stack', { analyticsReporting: true })._versionReportingEnabled).toBeDefined();
  });

  test('requires bundling when wildcard is specified in BUNDLING_STACKS', () => {
    const app = new App();
    const stack = new Stack(app, 'Stack');
    stack.node.setContext(cxapi.BUNDLING_STACKS, ['*']);
    expect(stack.bundlingRequired).toBe(true);
  });

  test('requires bundling when stackName has an exact match in BUNDLING_STACKS', () => {
    const app = new App();
    const stack = new Stack(app, 'Stack');
    stack.node.setContext(cxapi.BUNDLING_STACKS, ['Stack']);
    expect(stack.bundlingRequired).toBe(true);
  });

  test('does not require bundling when no item from BUILDING_STACKS matches stackName', () => {
    const app = new App();
    const stack = new Stack(app, 'Stack');
    stack.node.setContext(cxapi.BUNDLING_STACKS, ['Stac']);
    expect(stack.bundlingRequired).toBe(false);
  });

  test('does not require bundling when BUNDLING_STACKS is empty', () => {
    const app = new App();
    const stack = new Stack(app, 'Stack');
    stack.node.setContext(cxapi.BUNDLING_STACKS, []);
    expect(stack.bundlingRequired).toBe(false);
  });

  test('account id passed in stack environment must be a string', () => {
    // GIVEN
    const envConfig: any = {
      account: 11111111111,
    };

    // WHEN
    const app = new App();

    // THEN
    expect(() => {
      new Stack(app, 'Stack', {
        env: envConfig,
      });
    }).toThrowError('Account id of stack environment must be a \'string\' but received \'number\'');
  });

  test('region passed in stack environment must be a string', () => {
    // GIVEN
    const envConfig: any = {
      region: 2,
    };

    // WHEN
    const app = new App();

    // THEN
    expect(() => {
      new Stack(app, 'Stack', {
        env: envConfig,
      });
    }).toThrowError('Region of stack environment must be a \'string\' but received \'number\'');
  });

  test('indent templates when suppressTemplateIndentation is not set', () => {
    const app = new App();

    const stack = new Stack(app, 'Stack');
    new CfnResource(stack, 'MyResource', { type: 'MyResourceType' });

    const assembly = app.synth();
    const artifact = assembly.getStackArtifact(stack.artifactId);
    const templateData = fs.readFileSync(artifact.templateFullPath, 'utf-8');

    expect(templateData).toMatch(/^{\n \"Resources\": {\n  \"MyResource\": {\n   \"Type\": \"MyResourceType\"\n  }\n }/);
  });

  test('do not indent templates when suppressTemplateIndentation is true', () => {
    const app = new App();

    const stack = new Stack(app, 'Stack', { suppressTemplateIndentation: true });
    new CfnResource(stack, 'MyResource', { type: 'MyResourceType' });

    const assembly = app.synth();
    const artifact = assembly.getStackArtifact(stack.artifactId);
    const templateData = fs.readFileSync(artifact.templateFullPath, 'utf-8');

    expect(templateData).toMatch(/^{\"Resources\":{\"MyResource\":{\"Type\":\"MyResourceType\"}}/);
  });

  test('do not indent templates when @aws-cdk/core:suppressTemplateIndentation is true', () => {
    const app = new App({
      context: {
        '@aws-cdk/core:suppressTemplateIndentation': true,
      },
    });

    const stack = new Stack(app, 'Stack');
    new CfnResource(stack, 'MyResource', { type: 'MyResourceType' });

    const assembly = app.synth();
    const artifact = assembly.getStackArtifact(stack.artifactId);
    const templateData = fs.readFileSync(artifact.templateFullPath, 'utf-8');

    expect(templateData).toMatch(/^{\"Resources\":{\"MyResource\":{\"Type\":\"MyResourceType\"}}/);
  });
});

describe('permissions boundary', () => {
  test('can specify a valid permissions boundary name', () => {
    // GIVEN
    const app = new App();

    // WHEN
    const stack = new Stack(app, 'Stack', {
      permissionsBoundary: PermissionsBoundary.fromName('valid'),
    });

    // THEN
    const pbContext = stack.node.tryGetContext(PERMISSIONS_BOUNDARY_CONTEXT_KEY);
    expect(pbContext).toEqual({
      name: 'valid',
    });
  });

  test('can specify a valid permissions boundary arn', () => {
    // GIVEN
    const app = new App();

    // WHEN
    const stack = new Stack(app, 'Stack', {
      permissionsBoundary: PermissionsBoundary.fromArn('arn:aws:iam::12345678912:policy/valid'),
    });

    // THEN
    const pbContext = stack.node.tryGetContext(PERMISSIONS_BOUNDARY_CONTEXT_KEY);
    expect(pbContext).toEqual({
      name: undefined,
      arn: 'arn:aws:iam::12345678912:policy/valid',
    });
  });

  test('single aspect is added to stack', () => {
    // GIVEN
    const app = new App();

    // WHEN
    const stage = new Stage(app, 'Stage', {
      permissionsBoundary: PermissionsBoundary.fromArn('arn:aws:iam::12345678912:policy/stage'),
    });
    const stack = new Stack(stage, 'Stack', {
      permissionsBoundary: PermissionsBoundary.fromArn('arn:aws:iam::12345678912:policy/valid'),
    });

    // THEN
    const aspects = Aspects.of(stack).all;
    expect(aspects.length).toEqual(1);
    const pbContext = stack.node.tryGetContext(PERMISSIONS_BOUNDARY_CONTEXT_KEY);
    expect(pbContext).toEqual({
      name: undefined,
      arn: 'arn:aws:iam::12345678912:policy/valid',
    });
  });

  test('throws if pseudo parameters are in the name', () => {
    // GIVEN
    const app = new App();

    // THEN
    expect(() => {
      new Stack(app, 'Stack', {
        permissionsBoundary: PermissionsBoundary.fromArn('arn:aws:iam::${AWS::AccountId}:policy/valid'),
      });
    }).toThrow(/The permissions boundary .* includes a pseudo parameter/);
  });
});

describe('regionalFact', () => {
  Fact.register({ name: 'MyFact', region: 'us-east-1', value: 'x.amazonaws.com' });
  Fact.register({ name: 'MyFact', region: 'eu-west-1', value: 'x.amazonaws.com' });
  Fact.register({ name: 'MyFact', region: 'cn-north-1', value: 'x.amazonaws.com.cn' });

  Fact.register({ name: 'WeirdFact', region: 'us-east-1', value: 'oneformat' });
  Fact.register({ name: 'WeirdFact', region: 'eu-west-1', value: 'otherformat' });

  test('regional facts return a literal value if possible', () => {
    const stack = new Stack(undefined, 'Stack', { env: { region: 'us-east-1' } });
    expect(stack.regionalFact('MyFact')).toEqual('x.amazonaws.com');
  });

  test('regional facts are simplified to use URL_SUFFIX token if possible', () => {
    const stack = new Stack();
    expect(stack.regionalFact('MyFact')).toEqual(`x.${Aws.URL_SUFFIX}`);
  });

  test('regional facts are simplified to use concrete values if URL_SUFFIX token is not necessary', () => {
    const stack = new Stack();
    Node.of(stack).setContext(cxapi.TARGET_PARTITIONS, ['aws']);
    expect(stack.regionalFact('MyFact')).toEqual('x.amazonaws.com');
  });

  test('regional facts use the global lookup map if partition is the literal string of "undefined"', () => {
    const stack = new Stack();
    Node.of(stack).setContext(cxapi.TARGET_PARTITIONS, 'undefined');
    new CfnOutput(stack, 'TheFact', {
      value: stack.regionalFact('WeirdFact'),
    });

    expect(toCloudFormation(stack)).toEqual({
      Mappings: {
        WeirdFactMap: {
          'eu-west-1': { value: 'otherformat' },
          'us-east-1': { value: 'oneformat' },
        },
      },
      Outputs: {
        TheFact: {
          Value: {
            'Fn::FindInMap': ['WeirdFactMap', { Ref: 'AWS::Region' }, 'value'],
          },
        },
      },
    });

  });

  test('regional facts generate a mapping if necessary', () => {
    const stack = new Stack();
    new CfnOutput(stack, 'TheFact', {
      value: stack.regionalFact('WeirdFact'),
    });

    expect(toCloudFormation(stack)).toEqual({
      Mappings: {
        WeirdFactMap: {
          'eu-west-1': { value: 'otherformat' },
          'us-east-1': { value: 'oneformat' },
        },
      },
      Outputs: {
        TheFact: {
          Value: {
            'Fn::FindInMap': [
              'WeirdFactMap',
              { Ref: 'AWS::Region' },
              'value',
            ],
          },
        },
      },
    });
  });

  test('stack.addMetadata() adds metadata', () => {
    const stack = new Stack();

    stack.addMetadata('Instances', { Description: 'Information about the instances' });
    stack.addMetadata('Databases', { Description: 'Information about the databases' } );

    expect(toCloudFormation(stack)).toEqual({
      Metadata: {
        Instances: { Description: 'Information about the instances' },
        Databases: { Description: 'Information about the databases' },
      },
    });
  });
});

class StackWithPostProcessor extends Stack {

  // ...

  public _toCloudFormation() {
    const template = super._toCloudFormation();

    // manipulate template (e.g. rename "Key" to "key")
    template.Resources.myResource.Properties.Environment.key =
      template.Resources.myResource.Properties.Environment.Key;
    delete template.Resources.myResource.Properties.Environment.Key;

    return template;
  }
}<|MERGE_RESOLUTION|>--- conflicted
+++ resolved
@@ -2075,7 +2075,6 @@
     expect(asm.getStackArtifact(stack2.artifactId).tags).toEqual(expected);
   });
 
-<<<<<<< HEAD
   test('stack tags may not contain tokens', () => {
     // GIVEN
     const app = new App({
@@ -2089,7 +2088,8 @@
     });
 
     expect(() => app.synth()).toThrow(/Stack tags may not contain deploy-time values/);
-=======
+  });
+
   test('stack notification arns are reflected in the stack artifact properties', () => {
     // GIVEN
     const NOTIFICATION_ARNS = ['arn:aws:sns:bermuda-triangle-1337:123456789012:MyTopic'];
@@ -2114,7 +2114,6 @@
     expect(() => new Stack(app, 'stack1', {
       notificationArns: [...NOTIFICATION_ARNS, Aws.URL_SUFFIX],
     })).toThrow('includes one or more tokens in its notification ARNs');
->>>>>>> c4bda640
   });
 
   test('Termination Protection is reflected in Cloud Assembly artifact', () => {
