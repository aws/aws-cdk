import * as fs from 'fs';
import { testDeprecated } from '@aws-cdk/cdk-build-tools';
import { Construct, Node } from 'constructs';
import { toCloudFormation } from './util';
import * as cxapi from '../../cx-api';
import { Fact, RegionInfo } from '../../region-info';
import {
  App, CfnCondition, CfnInclude, CfnOutput, CfnParameter,
  CfnResource, Lazy, ScopedAws, Stack, validateString,
  Tags, LegacyStackSynthesizer, DefaultStackSynthesizer,
  NestedStack,
  Aws, Fn, ResolutionTypeHint,
  PermissionsBoundary,
  PERMISSIONS_BOUNDARY_CONTEXT_KEY,
  Aspects,
  Stage,
<<<<<<< HEAD
  TagManager,
  Resource,
  TagType,
  ITaggable,
  ITaggableV2,
=======
  Token,
>>>>>>> b7fcdb50
} from '../lib';
import { Intrinsic } from '../lib/private/intrinsic';
import { resolveReferences } from '../lib/private/refs';
import { PostResolveToken } from '../lib/util';

describe('stack', () => {
  test('a stack can be serialized into a CloudFormation template, initially it\'s empty', () => {
    const stack = new Stack();
    expect(toCloudFormation(stack)).toEqual({ });
  });

  test('stack name cannot exceed 128 characters', () => {
    // GIVEN
    const app = new App({});
    const reallyLongStackName = 'LookAtMyReallyLongStackNameThisStackNameIsLongerThan128CharactersThatIsNutsIDontThinkThereIsEnoughAWSAvailableToLetEveryoneHaveStackNamesThisLong';

    // THEN
    expect(() => {
      new Stack(app, 'MyStack', {
        stackName: reallyLongStackName,
      });
    }).toThrow(`Stack name must be <= 128 characters. Stack name: '${reallyLongStackName}'`);
  });

  test.each([
    ['Has:Colon', 'Has_Colon'],
    ['0startWithNumber', '0startWithNumber'],
    ['Has-Dash', 'Has-Dash'],
    [undefined, 'Default'],
    ['With_Underscore', 'With_Underscore'],
    ['with.dot', 'with.dot'],
    ['with/slash', 'with--slash'],
    ['with space', 'with_space'],
    ['UPPERCASE', 'UPPERCASE'],
    ['mixedCase123', 'mixedCase123'],
    ['!@#$%^', '______'],
    ['123456', '123456'],
    ['a-b-c', 'a-b-c'],
    ['x_y_z', 'x_y_z'],
    ['abc.def.ghi', 'abc.def.ghi'],
  ])('valid stack artifact id for construct id \'%s\'', (id, expected) => {
    // GIVEN
    const app = new App({});

    // WHEN
    const stack = new Stack(app, id, {
      stackName: 'ValidStackName',
    });

    // THEN
    expect(stack.stackName).toBe('ValidStackName');
    expect(stack.artifactId).toBe(expected);
  });

  test('stack objects have some template-level properties, such as Description, Version, Transform', () => {
    const stack = new Stack();
    stack.templateOptions.templateFormatVersion = 'MyTemplateVersion';
    stack.templateOptions.description = 'This is my description';
    stack.templateOptions.transforms = ['SAMy'];
    expect(toCloudFormation(stack)).toEqual({
      Description: 'This is my description',
      AWSTemplateFormatVersion: 'MyTemplateVersion',
      Transform: 'SAMy',
    });
  });

  test('Stack.isStack indicates that a construct is a stack', () => {
    const stack = new Stack();
    const c = new Construct(stack, 'Construct');
    expect(Stack.isStack(stack)).toBeDefined();
    expect(!Stack.isStack(c)).toBeDefined();
  });

  test('stack.id is not included in the logical identities of resources within it', () => {
    const stack = new Stack(undefined, 'MyStack');
    new CfnResource(stack, 'MyResource', { type: 'MyResourceType' });

    expect(toCloudFormation(stack)).toEqual({ Resources: { MyResource: { Type: 'MyResourceType' } } });
  });

  test('when stackResourceLimit is default, should give error', () => {
    // GIVEN
    const app = new App({});

    const stack = new Stack(app, 'MyStack');

    // WHEN
    for (let index = 0; index < 1000; index++) {
      new CfnResource(stack, `MyResource-${index}`, { type: 'MyResourceType' });
    }

    expect(() => {
      app.synth();
    }).toThrow('Number of resources in stack \'MyStack\': 1000 is greater than allowed maximum of 500');
  });

  test('when stackResourceLimit is defined, should give the proper error', () => {
    // GIVEN
    const app = new App({
      context: {
        '@aws-cdk/core:stackResourceLimit': 100,
      },
    });

    const stack = new Stack(app, 'MyStack');

    // WHEN
    for (let index = 0; index < 200; index++) {
      new CfnResource(stack, `MyResource-${index}`, { type: 'MyResourceType' });
    }

    expect(() => {
      app.synth();
    }).toThrow('Number of resources in stack \'MyStack\': 200 is greater than allowed maximum of 100');
  });

  test('when stackResourceLimit is 0, should not give error', () => {
    // GIVEN
    const app = new App({
      context: {
        '@aws-cdk/core:stackResourceLimit': 0,
      },
    });

    const stack = new Stack(app, 'MyStack');

    // WHEN
    for (let index = 0; index < 1000; index++) {
      new CfnResource(stack, `MyResource-${index}`, { type: 'MyResourceType' });
    }

    expect(() => {
      app.synth();
    }).not.toThrow();
  });

  test('stack.templateOptions can be used to set template-level options', () => {
    const stack = new Stack();

    stack.templateOptions.description = 'StackDescription';
    stack.templateOptions.templateFormatVersion = 'TemplateVersion';
    stack.templateOptions.transform = 'DeprecatedField';
    stack.templateOptions.transforms = ['Transform'];
    stack.templateOptions.metadata = {
      MetadataKey: 'MetadataValue',
    };

    expect(toCloudFormation(stack)).toEqual({
      Description: 'StackDescription',
      Transform: ['Transform', 'DeprecatedField'],
      AWSTemplateFormatVersion: 'TemplateVersion',
      Metadata: { MetadataKey: 'MetadataValue' },
    });
  });

  test('stack.templateOptions.transforms removes duplicate values', () => {
    const stack = new Stack();

    stack.templateOptions.transforms = ['A', 'B', 'C', 'A'];

    expect(toCloudFormation(stack)).toEqual({
      Transform: ['A', 'B', 'C'],
    });
  });

  test('stack.addTransform() adds a transform', () => {
    const stack = new Stack();

    stack.addTransform('A');
    stack.addTransform('B');
    stack.addTransform('C');

    expect(toCloudFormation(stack)).toEqual({
      Transform: ['A', 'B', 'C'],
    });
  });

  // This approach will only apply to TypeScript code, but at least it's a temporary
  // workaround for people running into issues caused by SDK-3003.
  // We should come up with a proper solution that involved jsii callbacks (when they exist)
  // so this can be implemented by jsii languages as well.
  test('Overriding `Stack._toCloudFormation` allows arbitrary post-processing of the generated template during synthesis', () => {
    const stack = new StackWithPostProcessor();

    new CfnResource(stack, 'myResource', {
      type: 'AWS::MyResource',
      properties: {
        MyProp1: 'hello',
        MyProp2: 'howdy',
        Environment: {
          Key: 'value',
        },
      },
    });

    expect(stack._toCloudFormation()).toEqual({
      Resources:
      {
        myResource:
         {
           Type: 'AWS::MyResource',
           Properties:
          {
            MyProp1: 'hello',
            MyProp2: 'howdy',
            Environment: { key: 'value' },
          },
         },
      },
    });
  });

  test('Stack.getByPath can be used to find any CloudFormation element (Parameter, Output, etc)', () => {
    const stack = new Stack();

    const p = new CfnParameter(stack, 'MyParam', { type: 'String' });
    const o = new CfnOutput(stack, 'MyOutput', { value: 'boom' });
    const c = new CfnCondition(stack, 'MyCondition');

    expect(stack.node.findChild(p.node.id)).toEqual(p);
    expect(stack.node.findChild(o.node.id)).toEqual(o);
    expect(stack.node.findChild(c.node.id)).toEqual(c);
  });

  test('Stack names can have hyphens in them', () => {
    const root = new App();

    new Stack(root, 'Hello-World');
    // Did not throw
  });

  test('Stacks can have a description given to them', () => {
    const stack = new Stack(new App(), 'MyStack', { description: 'My stack, hands off!' });
    const output = toCloudFormation(stack);
    expect(output.Description).toEqual('My stack, hands off!');
  });

  test('Stack descriptions have a limited length', () => {
    const desc = `Lorem ipsum dolor sit amet, consectetur adipiscing elit, sed do eiusmod tempor
     incididunt ut labore et dolore magna aliqua. Consequat interdum varius sit amet mattis vulputate
     enim nulla aliquet. At imperdiet dui accumsan sit amet nulla facilisi morbi. Eget lorem dolor sed
     viverra ipsum. Diam volutpat commodo sed egestas egestas. Sit amet porttitor eget dolor morbi non.
     Lorem dolor sed viverra ipsum. Id porta nibh venenatis cras sed felis. Augue interdum velit euismod
     in pellentesque. Suscipit adipiscing bibendum est ultricies integer quis. Condimentum id venenatis a
     condimentum vitae sapien pellentesque habitant morbi. Congue mauris rhoncus aenean vel elit scelerisque
     mauris pellentesque pulvinar.
     Faucibus purus in massa tempor nec. Risus viverra adipiscing at in. Integer feugiat scelerisque varius
     morbi. Malesuada nunc vel risus commodo viverra maecenas accumsan lacus. Vulputate sapien nec sagittis
     aliquam malesuada bibendum arcu vitae. Augue neque gravida in fermentum et sollicitudin ac orci phasellus.
     Ultrices tincidunt arcu non sodales neque sodales.`;
    expect(() => new Stack(new App(), 'MyStack', { description: desc }));
  });

  testDeprecated('Include should support non-hash top-level template elements like "Description"', () => {
    const stack = new Stack();

    const template = {
      Description: 'hello, world',
    };

    new CfnInclude(stack, 'Include', { template });

    const output = toCloudFormation(stack);

    expect(typeof output.Description).toEqual('string');
  });

  test('Pseudo values attached to one stack can be referenced in another stack', () => {
    // GIVEN
    const app = new App({ context: { [cxapi.NEW_STYLE_STACK_SYNTHESIS_CONTEXT]: false } });
    const stack1 = new Stack(app, 'Stack1');
    const account1 = new ScopedAws(stack1).accountId;
    const stack2 = new Stack(app, 'Stack2');

    // WHEN - used in another stack
    new CfnParameter(stack2, 'SomeParameter', { type: 'String', default: account1 });

    // THEN
    const assembly = app.synth();
    const template1 = assembly.getStackByName(stack1.stackName).template;
    const template2 = assembly.getStackByName(stack2.stackName).template;

    expect(template1).toEqual({
      Outputs: {
        ExportsOutputRefAWSAccountIdAD568057: {
          Value: { Ref: 'AWS::AccountId' },
          Export: { Name: 'Stack1:ExportsOutputRefAWSAccountIdAD568057' },
        },
      },
    });

    expect(template2).toEqual({
      Parameters: {
        SomeParameter: {
          Type: 'String',
          Default: { 'Fn::ImportValue': 'Stack1:ExportsOutputRefAWSAccountIdAD568057' },
        },
      },
    });
  });

  test('Cross-stack references are detected in resource properties', () => {
    // GIVEN
    const app = new App();
    const stack1 = new Stack(app, 'Stack1');
    const resource1 = new CfnResource(stack1, 'Resource', { type: 'BLA' });
    const stack2 = new Stack(app, 'Stack2');

    // WHEN - used in another resource
    new CfnResource(stack2, 'SomeResource', {
      type: 'AWS::Some::Resource',
      properties: {
        someProperty: new Intrinsic(resource1.ref),
      },
    });

    // THEN
    const assembly = app.synth();
    const template2 = assembly.getStackByName(stack2.stackName).template;

    expect(template2?.Resources).toEqual({
      SomeResource: {
        Type: 'AWS::Some::Resource',
        Properties: {
          someProperty: { 'Fn::ImportValue': 'Stack1:ExportsOutputRefResource1D5D905A' },
        },
      },
    });
  });

  test('Cross-stack export names account for stack name lengths', () => {
    // GIVEN
    const app = new App();
    const stack1 = new Stack(app, 'Stack1', {
      stackName: 'SoThisCouldPotentiallyBeAVeryLongStackName',
    });
    let scope: Construct = stack1;

    // WHEN - deeply nested
    for (let i = 0; i < 50; i++) {
      scope = new Construct(scope, `ChildConstruct${i}`);
    }

    const resource1 = new CfnResource(scope, 'Resource', { type: 'BLA' });
    const stack2 = new Stack(app, 'Stack2');

    // WHEN - used in another resource
    new CfnResource(stack2, 'SomeResource', {
      type: 'AWS::Some::Resource',
      properties: {
        someProperty: new Intrinsic(resource1.ref),
      },
    });

    // THEN
    const assembly = app.synth();
    const template1 = assembly.getStackByName(stack1.stackName).template;

    const theOutput = template1.Outputs[Object.keys(template1.Outputs)[0]];
    expect(theOutput.Export.Name.length).toEqual(255);
  });

  test('Cross-stack reference export names are relative to the stack (when the flag is set)', () => {
    // GIVEN
    const app = new App({
      context: {
        '@aws-cdk/core:stackRelativeExports': 'true',
      },
    });
    const indifferentScope = new Construct(app, 'ExtraScope');

    const stack1 = new Stack(indifferentScope, 'Stack1', {
      stackName: 'Stack1',
    });
    const resource1 = new CfnResource(stack1, 'Resource', { type: 'BLA' });
    const stack2 = new Stack(indifferentScope, 'Stack2');

    // WHEN - used in another resource
    new CfnResource(stack2, 'SomeResource', {
      type: 'AWS::Some::Resource',
      properties: {
        someProperty: new Intrinsic(resource1.ref),
      },
    });

    // THEN
    const assembly = app.synth();
    const template2 = assembly.getStackByName(stack2.stackName).template;

    expect(template2?.Resources).toEqual({
      SomeResource: {
        Type: 'AWS::Some::Resource',
        Properties: {
          someProperty: { 'Fn::ImportValue': 'Stack1:ExportsOutputRefResource1D5D905A' },
        },
      },
    });
  });

  test('cross-stack references in lazy tokens work', () => {
    // GIVEN
    const app = new App({ context: { [cxapi.NEW_STYLE_STACK_SYNTHESIS_CONTEXT]: false } });
    const stack1 = new Stack(app, 'Stack1');
    const account1 = new ScopedAws(stack1).accountId;
    const stack2 = new Stack(app, 'Stack2');

    // WHEN - used in another stack
    new CfnParameter(stack2, 'SomeParameter', { type: 'String', default: Lazy.string({ produce: () => account1 }) });

    const assembly = app.synth();
    const template1 = assembly.getStackByName(stack1.stackName).template;
    const template2 = assembly.getStackByName(stack2.stackName).template;

    // THEN
    expect(template1).toEqual({
      Outputs: {
        ExportsOutputRefAWSAccountIdAD568057: {
          Value: { Ref: 'AWS::AccountId' },
          Export: { Name: 'Stack1:ExportsOutputRefAWSAccountIdAD568057' },
        },
      },
    });

    expect(template2).toEqual({
      Parameters: {
        SomeParameter: {
          Type: 'String',
          Default: { 'Fn::ImportValue': 'Stack1:ExportsOutputRefAWSAccountIdAD568057' },
        },
      },
    });
  });

  test('Cross-stack use of Region and account returns nonscoped intrinsic because the two stacks must be in the same region anyway', () => {
    // GIVEN
    const app = new App();
    const stack1 = new Stack(app, 'Stack1');
    const stack2 = new Stack(app, 'Stack2');

    // WHEN - used in another stack
    new CfnOutput(stack2, 'DemOutput', { value: stack1.region });
    new CfnOutput(stack2, 'DemAccount', { value: stack1.account });

    // THEN
    const assembly = app.synth();
    const template2 = assembly.getStackByName(stack2.stackName).template;

    expect(template2?.Outputs).toEqual({
      DemOutput: {
        Value: { Ref: 'AWS::Region' },
      },
      DemAccount: {
        Value: { Ref: 'AWS::AccountId' },
      },
    });
  });

  test('cross-stack references in strings work', () => {
    // GIVEN
    const app = new App({ context: { [cxapi.NEW_STYLE_STACK_SYNTHESIS_CONTEXT]: false } });
    const stack1 = new Stack(app, 'Stack1');
    const account1 = new ScopedAws(stack1).accountId;
    const stack2 = new Stack(app, 'Stack2');

    // WHEN - used in another stack
    new CfnParameter(stack2, 'SomeParameter', { type: 'String', default: `TheAccountIs${account1}` });

    const assembly = app.synth();
    const template2 = assembly.getStackByName(stack2.stackName).template;

    // THEN
    expect(template2).toEqual({
      Parameters: {
        SomeParameter: {
          Type: 'String',
          Default: { 'Fn::Join': ['', ['TheAccountIs', { 'Fn::ImportValue': 'Stack1:ExportsOutputRefAWSAccountIdAD568057' }]] },
        },
      },
    });
  });

  test('cross-stack references of lists returned from Fn::GetAtt work', () => {
    // GIVEN
    const app = new App();
    const stack1 = new Stack(app, 'Stack1');
    const exportResource = new CfnResource(stack1, 'exportedResource', {
      type: 'BLA',
    });
    const stack2 = new Stack(app, 'Stack2');
    // L1s represent attribute names with `attr${attributeName}`
    (exportResource as any).attrList = ['magic-attr-value'];

    // WHEN - used in another stack
    new CfnResource(stack2, 'SomeResource', {
      type: 'BLA',
      properties: {
        Prop: exportResource.getAtt('List', ResolutionTypeHint.STRING_LIST),
      },
    });

    const assembly = app.synth();
    const template1 = assembly.getStackByName(stack1.stackName).template;
    const template2 = assembly.getStackByName(stack2.stackName).template;

    // THEN
    expect(template1).toMatchObject({
      Outputs: {
        ExportsOutputFnGetAttexportedResourceList0EA3E0D9: {
          Value: {
            'Fn::Join': [
              '||', {
                'Fn::GetAtt': [
                  'exportedResource',
                  'List',
                ],
              },
            ],
          },
          Export: { Name: 'Stack1:ExportsOutputFnGetAttexportedResourceList0EA3E0D9' },
        },
      },
    });

    expect(template2).toMatchObject({
      Resources: {
        SomeResource: {
          Type: 'BLA',
          Properties: {
            Prop: {
              'Fn::Split': [
                '||',
                {
                  'Fn::ImportValue': 'Stack1:ExportsOutputFnGetAttexportedResourceList0EA3E0D9',
                },
              ],
            },
          },
        },
      },
    });
  });

  test('cross-stack references of nested stack lists returned from Fn::GetAtt work', () => {
    // GIVEN
    const app = new App();
    const producer = new Stack(app, 'Producer');
    const nested = new NestedStack(producer, 'Nestor');
    const exportResource = new CfnResource(nested, 'exportedResource', {
      type: 'BLA',
    });
    const consumer = new Stack(app, 'Consumer');
    // L1s represent attribute names with `attr${attributeName}`
    (exportResource as any).attrList = ['magic-attr-value'];

    // WHEN - used in another stack
    new CfnResource(consumer, 'SomeResource', {
      type: 'BLA',
      properties: {
        Prop: exportResource.getAtt('List', ResolutionTypeHint.STRING_LIST),
      },
    });

    const assembly = app.synth();
    const producerTemplate = assembly.getStackByName(producer.stackName).template;
    const consumerTemplate = assembly.getStackByName(consumer.stackName).template;

    // THEN
    expect(producerTemplate).toMatchObject({
      Outputs: {
        ExportsOutputFnGetAttNestorNestedStackNestorNestedStackResourceAE182597OutputsProducerNestorexportedResource5B6DDAA1ListAF9B4148: {
          Value: {
            'Fn::GetAtt': [
              'NestorNestedStackNestorNestedStackResourceAE182597',
              'Outputs.ProducerNestorexportedResource5B6DDAA1List',
            ],
          },
          Export: { Name: 'Producer:ExportsOutputFnGetAttNestorNestedStackNestorNestedStackResourceAE182597OutputsProducerNestorexportedResource5B6DDAA1ListAF9B4148' },
        },
      },
    });

    expect(consumerTemplate).toMatchObject({
      Resources: {
        SomeResource: {
          Type: 'BLA',
          Properties: {
            Prop: {
              'Fn::Split': [
                '||',
                {
                  'Fn::ImportValue': 'Producer:ExportsOutputFnGetAttNestorNestedStackNestorNestedStackResourceAE182597OutputsProducerNestorexportedResource5B6DDAA1ListAF9B4148',
                },
              ],
            },
          },
        },
      },
    });
  });

  test('cross-stack references of lists returned from Fn::GetAtt can be used with CFN intrinsics', () => {
    // GIVEN
    const app = new App();
    const stack1 = new Stack(app, 'Stack1');
    const exportResource = new CfnResource(stack1, 'exportedResource', {
      type: 'BLA',
    });
    const stack2 = new Stack(app, 'Stack2');
    // L1s represent attribute names with `attr${attributeName}`
    (exportResource as any).attrList = ['magic-attr-value'];

    // WHEN - used in another stack
    new CfnResource(stack2, 'SomeResource', {
      type: 'BLA',
      properties: {
        Prop: Fn.select(3, exportResource.getAtt('List', ResolutionTypeHint.STRING_LIST) as any),
      },
    });

    const assembly = app.synth();
    const template1 = assembly.getStackByName(stack1.stackName).template;
    const template2 = assembly.getStackByName(stack2.stackName).template;

    // THEN
    expect(template1).toMatchObject({
      Outputs: {
        ExportsOutputFnGetAttexportedResourceList0EA3E0D9: {
          Value: {
            'Fn::Join': [
              '||', {
                'Fn::GetAtt': [
                  'exportedResource',
                  'List',
                ],
              },
            ],
          },
          Export: { Name: 'Stack1:ExportsOutputFnGetAttexportedResourceList0EA3E0D9' },
        },
      },
    });

    expect(template2).toMatchObject({
      Resources: {
        SomeResource: {
          Type: 'BLA',
          Properties: {
            Prop: {
              'Fn::Select': [
                3,
                {
                  'Fn::Split': [
                    '||',
                    {
                      'Fn::ImportValue': 'Stack1:ExportsOutputFnGetAttexportedResourceList0EA3E0D9',
                    },
                  ],
                },
              ],
            },
          },
        },
      },
    });
  });

  test('cross-stack references of lists returned from Fn::Ref work', () => {
    // GIVEN
    const app = new App();
    const stack1 = new Stack(app, 'Stack1');
    const param = new CfnParameter(stack1, 'magicParameter', {
      default: 'BLAT,BLAH',
      type: 'List<String>',
    });
    const stack2 = new Stack(app, 'Stack2');

    // WHEN - used in another stack
    new CfnResource(stack2, 'SomeResource', {
      type: 'BLA',
      properties: {
        Prop: param.value,
      },
    });

    const assembly = app.synth();
    const template1 = assembly.getStackByName(stack1.stackName).template;
    const template2 = assembly.getStackByName(stack2.stackName).template;

    // THEN
    expect(template1).toMatchObject({
      Outputs: {
        ExportsOutputRefmagicParameter4CC6F7BE: {
          Value: {
            'Fn::Join': [
              '||', {
                Ref: 'magicParameter',
              },
            ],
          },
          Export: { Name: 'Stack1:ExportsOutputRefmagicParameter4CC6F7BE' },
        },
      },
    });

    expect(template2).toMatchObject({
      Resources: {
        SomeResource: {
          Type: 'BLA',
          Properties: {
            Prop: {
              'Fn::Split': [
                '||',
                {
                  'Fn::ImportValue': 'Stack1:ExportsOutputRefmagicParameter4CC6F7BE',
                },
              ],
            },
          },
        },
      },
    });
  });

  test('cross-region stack references, crossRegionReferences=true', () => {
    // GIVEN
    const app = new App();
    const stack1 = new Stack(app, 'Stack1', { env: { region: 'us-east-1' }, crossRegionReferences: true });
    const exportResource = new CfnResource(stack1, 'SomeResourceExport', {
      type: 'AWS::S3::Bucket',
    });
    const stack2 = new Stack(app, 'Stack2', { env: { region: 'us-east-2' }, crossRegionReferences: true });

    // WHEN - used in another stack
    new CfnResource(stack2, 'SomeResource', {
      type: 'AWS::S3::Bucket',
      properties: {
        Name: exportResource.getAtt('name'),
      },
    });

    const assembly = app.synth();
    const template2 = assembly.getStackByName(stack2.stackName).template;
    const template1 = assembly.getStackByName(stack1.stackName).template;

    // THEN
    expect(template1).toMatchObject({
      Resources: {
        SomeResourceExport: {
          Type: 'AWS::S3::Bucket',
        },
        ExportsWriteruseast2828FA26B86FBEFA7: {
          Type: 'Custom::CrossRegionExportWriter',
          DeletionPolicy: 'Delete',
          Properties: {
            WriterProps: {
              exports: {
                '/cdk/exports/Stack2/Stack1useast1FnGetAttSomeResourceExportname47AD304F': {
                  'Fn::GetAtt': [
                    'SomeResourceExport',
                    'name',
                  ],
                },
              },
              region: 'us-east-2',
            },
            ServiceToken: {
              'Fn::GetAtt': [
                'CustomCrossRegionExportWriterCustomResourceProviderHandlerD8786E8A',
                'Arn',
              ],
            },
          },
        },
      },
    });

    expect(template2).toMatchObject({
      Resources: {
        SomeResource: {
          Type: 'AWS::S3::Bucket',
          Properties: {
            Name: {
              'Fn::GetAtt': [
                'ExportsReader8B249524',
                '/cdk/exports/Stack2/Stack1useast1FnGetAttSomeResourceExportname47AD304F',
              ],
            },
          },
        },
      },
    });
  });

  test('cross-region stack references throws error', () => {
    // GIVEN
    const app = new App();
    const stack1 = new Stack(app, 'Stack1', { env: { region: 'us-east-1' }, crossRegionReferences: true });
    const exportResource = new CfnResource(stack1, 'SomeResourceExport', {
      type: 'AWS::S3::Bucket',
    });
    const stack2 = new Stack(app, 'Stack2', { env: { region: 'us-east-2' } });

    // WHEN - used in another stack
    new CfnResource(stack2, 'SomeResource', {
      type: 'AWS::S3::Bucket',
      properties: {
        Name: exportResource.getAtt('name'),
      },
    });

    // THEN
    expect(() => {
      app.synth();
    }).toThrow(/Set crossRegionReferences=true to enable cross region references/);
  });

  test('cross region stack references with multiple stacks, crossRegionReferences=true', () => {
    // GIVEN
    const app = new App();
    const stack1 = new Stack(app, 'Stack1', { env: { region: 'us-east-1' }, crossRegionReferences: true });
    const exportResource = new CfnResource(stack1, 'SomeResourceExport', {
      type: 'AWS::S3::Bucket',
    });
    const stack3 = new Stack(app, 'Stack3', { env: { region: 'us-east-1' }, crossRegionReferences: true });
    const exportResource3 = new CfnResource(stack3, 'SomeResourceExport', {
      type: 'AWS::S3::Bucket',
    });
    const stack2 = new Stack(app, 'Stack2', { env: { region: 'us-east-2' }, crossRegionReferences: true });

    // WHEN - used in another stack
    new CfnResource(stack2, 'SomeResource', {
      type: 'AWS::S3::Bucket',
      properties: {
        Name: exportResource.getAtt('name'),
        Other: exportResource.getAtt('other'),
        Other2: exportResource3.getAtt('other2'),
      },
    });

    const assembly = app.synth();
    const template2 = assembly.getStackByName(stack2.stackName).template;
    const template3 = assembly.getStackByName(stack3.stackName).template;
    const template1 = assembly.getStackByName(stack1.stackName).template;

    // THEN
    expect(template2).toMatchObject({
      Resources: {
        CustomCrossRegionExportReaderCustomResourceProviderRole10531BBD: {
          Properties: {
            Policies: [
              {
                PolicyDocument: {
                  Statement: [
                    {
                      Action: [
                        'ssm:AddTagsToResource',
                        'ssm:RemoveTagsFromResource',
                        'ssm:GetParameters',
                      ],
                      Effect: 'Allow',
                      Resource: {
                        'Fn::Join': [
                          '',
                          [
                            'arn:',
                            {
                              Ref: 'AWS::Partition',
                            },
                            ':ssm:us-east-2:',
                            {
                              Ref: 'AWS::AccountId',
                            },
                            ':parameter/cdk/exports/Stack2/*',
                          ],
                        ],
                      },
                    },
                  ],
                  Version: '2012-10-17',
                },
                PolicyName: 'Inline',
              },
            ],
          },
          Type: 'AWS::IAM::Role',
        },
        ExportsReader8B249524: {
          DeletionPolicy: 'Delete',
          Properties: {
            ReaderProps: {
              imports: {
                '/cdk/exports/Stack2/Stack1useast1FnGetAttSomeResourceExportname47AD304F': '{{resolve:ssm:/cdk/exports/Stack2/Stack1useast1FnGetAttSomeResourceExportname47AD304F}}',
                '/cdk/exports/Stack2/Stack1useast1FnGetAttSomeResourceExportotherC6F8CBD1': '{{resolve:ssm:/cdk/exports/Stack2/Stack1useast1FnGetAttSomeResourceExportotherC6F8CBD1}}',
                '/cdk/exports/Stack2/Stack3useast1FnGetAttSomeResourceExportother2190A679B': '{{resolve:ssm:/cdk/exports/Stack2/Stack3useast1FnGetAttSomeResourceExportother2190A679B}}',
              },
              region: 'us-east-2',
              prefix: 'Stack2',
            },
            ServiceToken: {
              'Fn::GetAtt': [
                'CustomCrossRegionExportReaderCustomResourceProviderHandler46647B68',
                'Arn',
              ],
            },
          },
          Type: 'Custom::CrossRegionExportReader',
          UpdateReplacePolicy: 'Delete',
        },
        SomeResource: {
          Type: 'AWS::S3::Bucket',
          Properties: {
            Name: {
              'Fn::GetAtt': [
                'ExportsReader8B249524',
                '/cdk/exports/Stack2/Stack1useast1FnGetAttSomeResourceExportname47AD304F',
              ],
            },
            Other: {
              'Fn::GetAtt': [
                'ExportsReader8B249524',
                '/cdk/exports/Stack2/Stack1useast1FnGetAttSomeResourceExportotherC6F8CBD1',
              ],
            },
            Other2: {
              'Fn::GetAtt': [
                'ExportsReader8B249524',
                '/cdk/exports/Stack2/Stack3useast1FnGetAttSomeResourceExportother2190A679B',
              ],
            },
          },
        },
      },
    });
    expect(template3).toMatchObject({
      Resources: {
        SomeResourceExport: {
          Type: 'AWS::S3::Bucket',
        },
        ExportsWriteruseast2828FA26B86FBEFA7: {
          Type: 'Custom::CrossRegionExportWriter',
          DeletionPolicy: 'Delete',
          Properties: {
            WriterProps: {
              exports: {
                '/cdk/exports/Stack2/Stack3useast1FnGetAttSomeResourceExportother2190A679B': {
                  'Fn::GetAtt': [
                    'SomeResourceExport',
                    'other2',
                  ],
                },
              },
              region: 'us-east-2',
            },
            ServiceToken: {
              'Fn::GetAtt': [
                'CustomCrossRegionExportWriterCustomResourceProviderHandlerD8786E8A',
                'Arn',
              ],
            },
          },
        },
      },
    });
    expect(template1).toMatchObject({
      Resources: {
        SomeResourceExport: {
          Type: 'AWS::S3::Bucket',
        },
        ExportsWriteruseast2828FA26B86FBEFA7: {
          Type: 'Custom::CrossRegionExportWriter',
          DeletionPolicy: 'Delete',
          Properties: {
            WriterProps: {
              exports: {
                '/cdk/exports/Stack2/Stack1useast1FnGetAttSomeResourceExportname47AD304F': {
                  'Fn::GetAtt': [
                    'SomeResourceExport',
                    'name',
                  ],
                },
                '/cdk/exports/Stack2/Stack1useast1FnGetAttSomeResourceExportotherC6F8CBD1': {
                  'Fn::GetAtt': [
                    'SomeResourceExport',
                    'other',
                  ],
                },
              },
              region: 'us-east-2',
            },
            ServiceToken: {
              'Fn::GetAtt': [
                'CustomCrossRegionExportWriterCustomResourceProviderHandlerD8786E8A',
                'Arn',
              ],
            },
          },
        },
      },
    });
  });

  test('cross region stack references with multiple stacks and multiple regions, crossRegionReferences=true', () => {
    // GIVEN
    const app = new App();
    const stack1 = new Stack(app, 'Stack1', { env: { region: 'us-east-1' }, crossRegionReferences: true });
    const exportResource = new CfnResource(stack1, 'SomeResourceExport', {
      type: 'AWS::S3::Bucket',
    });
    const stack3 = new Stack(app, 'Stack3', { env: { region: 'us-west-1' }, crossRegionReferences: true });
    const exportResource3 = new CfnResource(stack3, 'SomeResourceExport', {
      type: 'AWS::S3::Bucket',
    });
    const stack2 = new Stack(app, 'Stack2', { env: { region: 'us-east-2' }, crossRegionReferences: true });

    // WHEN - used in another stack
    new CfnResource(stack2, 'SomeResource', {
      type: 'AWS::S3::Bucket',
      properties: {
        Name: exportResource.getAtt('name'),
        Other: exportResource.getAtt('other'),
        Other2: exportResource3.getAtt('other2'),
      },
    });

    const assembly = app.synth();
    const template2 = assembly.getStackByName(stack2.stackName).template;
    const template3 = assembly.getStackByName(stack3.stackName).template;
    const template1 = assembly.getStackByName(stack1.stackName).template;

    // THEN
    expect(template3).toMatchObject({
      Resources: {
        SomeResourceExport: {
          Type: 'AWS::S3::Bucket',
        },
      },
    });
    expect(template2).toMatchObject({
      Resources: {
        SomeResource: {
          Type: 'AWS::S3::Bucket',
          Properties: {
            Name: {
              'Fn::GetAtt': [
                'ExportsReader8B249524',
                '/cdk/exports/Stack2/Stack1useast1FnGetAttSomeResourceExportname47AD304F',
              ],
            },
            Other: {
              'Fn::GetAtt': [
                'ExportsReader8B249524',
                '/cdk/exports/Stack2/Stack1useast1FnGetAttSomeResourceExportotherC6F8CBD1',
              ],
            },
            Other2: {
              'Fn::GetAtt': [
                'ExportsReader8B249524',
                '/cdk/exports/Stack2/Stack3uswest1FnGetAttSomeResourceExportother2491B5DA7',
              ],
            },
          },
        },
      },
    });
    expect(template3).toMatchObject({
      Resources: {
        SomeResourceExport: {
          Type: 'AWS::S3::Bucket',
        },
        ExportsWriteruseast2828FA26B86FBEFA7: {
          Type: 'Custom::CrossRegionExportWriter',
          DeletionPolicy: 'Delete',
          Properties: {
            WriterProps: {
              exports: {
                '/cdk/exports/Stack2/Stack3uswest1FnGetAttSomeResourceExportother2491B5DA7': {
                  'Fn::GetAtt': [
                    'SomeResourceExport',
                    'other2',
                  ],
                },
              },
              region: 'us-east-2',
            },
            ServiceToken: {
              'Fn::GetAtt': [
                'CustomCrossRegionExportWriterCustomResourceProviderHandlerD8786E8A',
                'Arn',
              ],
            },
          },
        },
      },
    });
    expect(template1).toMatchObject({
      Resources: {
        SomeResourceExport: {
          Type: 'AWS::S3::Bucket',
        },
        ExportsWriteruseast2828FA26B86FBEFA7: {
          Type: 'Custom::CrossRegionExportWriter',
          DeletionPolicy: 'Delete',
          Properties: {
            WriterProps: {
              exports: {
                '/cdk/exports/Stack2/Stack1useast1FnGetAttSomeResourceExportname47AD304F': {
                  'Fn::GetAtt': [
                    'SomeResourceExport',
                    'name',
                  ],
                },
                '/cdk/exports/Stack2/Stack1useast1FnGetAttSomeResourceExportotherC6F8CBD1': {
                  'Fn::GetAtt': [
                    'SomeResourceExport',
                    'other',
                  ],
                },
              },
              region: 'us-east-2',
            },
            ServiceToken: {
              'Fn::GetAtt': [
                'CustomCrossRegionExportWriterCustomResourceProviderHandlerD8786E8A',
                'Arn',
              ],
            },
          },
        },
      },
    });
  });

  test('cross stack references and dependencies work within child stacks (non-nested)', () => {
    // GIVEN
    const app = new App({
      context: {
        '@aws-cdk/core:stackRelativeExports': true,
        [cxapi.NEW_STYLE_STACK_SYNTHESIS_CONTEXT]: false,
      },
    });
    const parent = new Stack(app, 'Parent');
    const child1 = new Stack(parent, 'Child1');
    const child2 = new Stack(parent, 'Child2');
    const resourceA = new CfnResource(child1, 'ResourceA', { type: 'RA' });
    const resourceB = new CfnResource(child1, 'ResourceB', { type: 'RB' });

    // WHEN
    const resource2 = new CfnResource(child2, 'Resource1', {
      type: 'R2',
      properties: {
        RefToResource1: resourceA.ref,
      },
    });
    resource2.addDependency(resourceB);

    // THEN
    const assembly = app.synth();
    const parentTemplate = assembly.getStackArtifact(parent.artifactId).template;
    const child1Template = assembly.getStackArtifact(child1.artifactId).template;
    const child2Template = assembly.getStackArtifact(child2.artifactId).template;

    expect(parentTemplate).toEqual({});
    expect(child1Template).toEqual({
      Resources: {
        ResourceA: { Type: 'RA' },
        ResourceB: { Type: 'RB' },
      },
      Outputs: {
        ExportsOutputRefResourceA461B4EF9: {
          Value: { Ref: 'ResourceA' },
          Export: { Name: 'ParentChild18FAEF419:ExportsOutputRefResourceA461B4EF9' },
        },
      },
    });
    expect(child2Template).toEqual({
      Resources: {
        Resource1: {
          Type: 'R2',
          Properties: {
            RefToResource1: { 'Fn::ImportValue': 'ParentChild18FAEF419:ExportsOutputRefResourceA461B4EF9' },
          },
        },
      },
    });

    expect(assembly.getStackArtifact(child1.artifactId).dependencies.map((x: { id: any }) => x.id)).toEqual([]);
    expect(assembly.getStackArtifact(child2.artifactId).dependencies.map((x: { id: any }) => x.id)).toEqual(['ParentChild18FAEF419']);
  });

  test('_addAssemblyDependency adds to _stackDependencies', () => {
    const app = new App({
      context: {
        '@aws-cdk/core:stackRelativeExports': true,
        [cxapi.NEW_STYLE_STACK_SYNTHESIS_CONTEXT]: false,
      },
    });
    const parent = new Stack(app, 'Parent');
    const child1 = new Stack(parent, 'Child1');
    const childA = new Stack(parent, 'ChildA');
    const resource1 = new CfnResource(child1, 'Resource1', { type: 'R1' });
    const resource2 = new CfnResource(child1, 'Resource2', { type: 'R2' });
    const resourceA = new CfnResource(childA, 'ResourceA', { type: 'RA' });

    childA._addAssemblyDependency(child1, { source: resourceA, target: resource1 });
    childA._addAssemblyDependency(child1, { source: resourceA, target: resource2 });

    expect(childA._obtainAssemblyDependencies({ source: resourceA }))
      .toEqual([resource1, resource2]);

    const assembly = app.synth();

    expect(assembly.getStackArtifact(child1.artifactId).dependencies.map((x: { id: any }) => x.id)).toEqual([]);
    expect(assembly.getStackArtifact(childA.artifactId).dependencies.map((x: { id: any }) => x.id)).toEqual(['ParentChild18FAEF419']);
  });

  test('_addAssemblyDependency adds one StackDependencyReason with defaults', () => {
    const app = new App({
      context: {
        '@aws-cdk/core:stackRelativeExports': true,
        [cxapi.NEW_STYLE_STACK_SYNTHESIS_CONTEXT]: false,
      },
    });
    const parent = new Stack(app, 'Parent');
    const child1 = new Stack(parent, 'Child1');
    const childA = new Stack(parent, 'ChildA');

    childA._addAssemblyDependency(child1);

    expect(childA._obtainAssemblyDependencies({ source: childA }))
      .toEqual([child1]);

    const assembly = app.synth();

    expect(assembly.getStackArtifact(child1.artifactId).dependencies.map((x: { id: any }) => x.id)).toEqual([]);
    expect(assembly.getStackArtifact(childA.artifactId).dependencies.map((x: { id: any }) => x.id)).toEqual(['ParentChild18FAEF419']);
  });

  test('_addAssemblyDependency raises error on cycle', () => {
    const app = new App({
      context: {
        '@aws-cdk/core:stackRelativeExports': true,
        [cxapi.NEW_STYLE_STACK_SYNTHESIS_CONTEXT]: false,
      },
    });
    const parent = new Stack(app, 'Parent');
    const child1 = new Stack(parent, 'Child1');
    const child2 = new Stack(parent, 'Child2');

    child2._addAssemblyDependency(child1);
    expect(() => child1._addAssemblyDependency(child2)).toThrow("'Parent/Child2' depends on");
  });

  test('_addAssemblyDependency raises error for nested stacks', () => {
    const app = new App({
      context: {
        '@aws-cdk/core:stackRelativeExports': true,
        [cxapi.NEW_STYLE_STACK_SYNTHESIS_CONTEXT]: false,
      },
    });
    const parent = new Stack(app, 'Parent');
    const child1 = new NestedStack(parent, 'Child1');
    const child2 = new NestedStack(parent, 'Child2');

    expect(() => child1._addAssemblyDependency(child2)).toThrow('Cannot add assembly-level');
  });

  test('_addAssemblyDependency handles duplicate dependency reasons', () => {
    const app = new App({
      context: {
        '@aws-cdk/core:stackRelativeExports': true,
        [cxapi.NEW_STYLE_STACK_SYNTHESIS_CONTEXT]: false,
      },
    });
    const parent = new Stack(app, 'Parent');
    const child1 = new Stack(parent, 'Child1');
    const child2 = new Stack(parent, 'Child2');

    child2._addAssemblyDependency(child1);
    const depsBefore = child2._obtainAssemblyDependencies({ source: child2 });
    child2._addAssemblyDependency(child1);
    expect(depsBefore).toEqual(child2._obtainAssemblyDependencies({ source: child2 }));
  });

  test('_removeAssemblyDependency removes one StackDependencyReason of two from _stackDependencies', () => {
    const app = new App({
      context: {
        '@aws-cdk/core:stackRelativeExports': true,
        [cxapi.NEW_STYLE_STACK_SYNTHESIS_CONTEXT]: false,
      },
    });
    const parent = new Stack(app, 'Parent');
    const child1 = new Stack(parent, 'Child1');
    const childA = new Stack(parent, 'ChildA');
    const resource1 = new CfnResource(child1, 'Resource1', { type: 'R1' });
    const resource2 = new CfnResource(child1, 'Resource2', { type: 'R2' });
    const resourceA = new CfnResource(childA, 'ResourceA', { type: 'RA' });

    childA._addAssemblyDependency(child1, { source: resourceA, target: resource1 });
    childA._addAssemblyDependency(child1, { source: resourceA, target: resource2 });
    childA._removeAssemblyDependency(child1, { source: resourceA, target: resource1 });

    expect(childA._obtainAssemblyDependencies({ source: resourceA })).toEqual([resource2]);

    const assembly = app.synth();

    expect(assembly.getStackArtifact(child1.artifactId).dependencies.map((x: { id: any }) => x.id)).toEqual([]);
    expect(assembly.getStackArtifact(childA.artifactId).dependencies.map((x: { id: any }) => x.id)).toEqual(['ParentChild18FAEF419']);
  });

  test('_removeAssemblyDependency removes a StackDependency from _stackDependencies with the last reason', () => {
    const app = new App({
      context: {
        '@aws-cdk/core:stackRelativeExports': true,
        [cxapi.NEW_STYLE_STACK_SYNTHESIS_CONTEXT]: false,
      },
    });
    const parent = new Stack(app, 'Parent');
    const child1 = new Stack(parent, 'Child1');
    const childA = new Stack(parent, 'Child2');
    const resource1 = new CfnResource(child1, 'Resource1', { type: 'R1' });
    const resource2 = new CfnResource(child1, 'Resource2', { type: 'R2' });
    const resourceA = new CfnResource(childA, 'ResourceA', { type: 'RA' });

    childA._addAssemblyDependency(child1, { source: resourceA, target: resource1 });
    childA._addAssemblyDependency(child1, { source: resourceA, target: resource2 });
    childA._removeAssemblyDependency(child1, { source: resourceA, target: resource1 });
    childA._removeAssemblyDependency(child1, { source: resourceA, target: resource2 });

    expect(childA._obtainAssemblyDependencies({ source: childA })).toEqual([]);

    const assembly = app.synth();

    expect(assembly.getStackArtifact(child1.artifactId).dependencies.map((x: { id: any }) => x.id)).toEqual([]);
    expect(assembly.getStackArtifact(childA.artifactId).dependencies.map((x: { id: any }) => x.id)).toEqual([]);
  });

  test('_removeAssemblyDependency removes a StackDependency with default reason', () => {
    const app = new App({
      context: {
        '@aws-cdk/core:stackRelativeExports': true,
        [cxapi.NEW_STYLE_STACK_SYNTHESIS_CONTEXT]: false,
      },
    });
    const parent = new Stack(app, 'Parent');
    const child1 = new Stack(parent, 'Child1');
    const childA = new Stack(parent, 'Child2');

    childA._addAssemblyDependency(child1);
    childA._removeAssemblyDependency(child1);

    expect(childA._obtainAssemblyDependencies({ source: childA })).toEqual([]);

    const assembly = app.synth();

    expect(assembly.getStackArtifact(child1.artifactId).dependencies.map((x: { id: any }) => x.id)).toEqual([]);
    expect(assembly.getStackArtifact(childA.artifactId).dependencies.map((x: { id: any }) => x.id)).toEqual([]);
  });

  test('_removeAssemblyDependency raises an error for nested stacks', () => {
    const app = new App({
      context: {
        '@aws-cdk/core:stackRelativeExports': true,
        [cxapi.NEW_STYLE_STACK_SYNTHESIS_CONTEXT]: false,
      },
    });
    const parent = new Stack(app, 'Parent');
    const child1 = new NestedStack(parent, 'Child1');
    const childA = new NestedStack(parent, 'Child2');

    expect(() => childA._removeAssemblyDependency(child1)).toThrow('There cannot be assembly-level');
  });

  test('_removeAssemblyDependency handles a non-matching dependency reason', () => {
    const app = new App({
      context: {
        '@aws-cdk/core:stackRelativeExports': true,
        [cxapi.NEW_STYLE_STACK_SYNTHESIS_CONTEXT]: false,
      },
    });
    const parent = new Stack(app, 'Parent');
    const child1 = new Stack(parent, 'Child1');
    const childA = new Stack(parent, 'Child2');
    const resource1 = new CfnResource(child1, 'Resource1', { type: 'R1' });
    const resourceA = new CfnResource(childA, 'ResourceA', { type: 'RA' });

    childA._addAssemblyDependency(child1);
    childA._removeAssemblyDependency(child1, { source: resourceA, target: resource1 });
  });

  test('automatic cross-stack references and manual exports look the same', () => {
    // GIVEN: automatic
    const appA = new App({ context: { '@aws-cdk/core:stackRelativeExports': true } });
    const producerA = new Stack(appA, 'Producer');
    const consumerA = new Stack(appA, 'Consumer');
    const resourceA = new CfnResource(producerA, 'Resource', { type: 'AWS::Resource' });
    new CfnOutput(consumerA, 'SomeOutput', { value: `${resourceA.getAtt('Att')}` });

    // GIVEN: manual
    const appM = new App();
    const producerM = new Stack(appM, 'Producer');
    const resourceM = new CfnResource(producerM, 'Resource', { type: 'AWS::Resource' });
    producerM.exportValue(resourceM.getAtt('Att'));

    // THEN - producers are the same
    const templateA = appA.synth().getStackByName(producerA.stackName).template;
    const templateM = appM.synth().getStackByName(producerM.stackName).template;

    expect(templateA).toEqual(templateM);
  });

  test('automatic cross-stack references and manual list exports look the same', () => {
    // GIVEN: automatic
    const appA = new App({ context: { '@aws-cdk/core:stackRelativeExports': true } });
    const producerA = new Stack(appA, 'Producer');
    const consumerA = new Stack(appA, 'Consumer');
    const resourceA = new CfnResource(producerA, 'Resource', { type: 'AWS::Resource' });
    (resourceA as any).attrAtt = ['Foo', 'Bar'];
    new CfnOutput(consumerA, 'SomeOutput', { value: `${resourceA.getAtt('Att', ResolutionTypeHint.STRING_LIST)}` });

    // GIVEN: manual
    const appM = new App();
    const producerM = new Stack(appM, 'Producer');
    const resourceM = new CfnResource(producerM, 'Resource', { type: 'AWS::Resource' });
    (resourceM as any).attrAtt = ['Foo', 'Bar'];
    producerM.exportStringListValue(resourceM.getAtt('Att', ResolutionTypeHint.STRING_LIST));

    // THEN - producers are the same
    const templateA = appA.synth().getStackByName(producerA.stackName).template;
    const templateM = appM.synth().getStackByName(producerM.stackName).template;

    expect(templateA).toEqual(templateM);
  });

  test('throw error if overrideLogicalId is used and logicalId is locked', () => {
    // GIVEN: manual
    const appM = new App();
    const producerM = new Stack(appM, 'Producer');
    const resourceM = new CfnResource(producerM, 'ResourceXXX', { type: 'AWS::Resource' });
    producerM.exportValue(resourceM.getAtt('Att'));

    // THEN - producers are the same
    expect(() => {
      resourceM.overrideLogicalId('OVERRIDE_LOGICAL_ID');
    }).toThrow(/The logicalId for resource at path Producer\/ResourceXXX has been locked and cannot be overridden/);
  });

  test('do not throw error if overrideLogicalId is used and logicalId is not locked', () => {
    // GIVEN: manual
    const appM = new App();
    const producerM = new Stack(appM, 'Producer');
    const resourceM = new CfnResource(producerM, 'ResourceXXX', { type: 'AWS::Resource' });

    // THEN - producers are the same
    resourceM.overrideLogicalId('OVERRIDE_LOGICAL_ID');
    producerM.exportValue(resourceM.getAtt('Att'));

    const template = appM.synth().getStackByName(producerM.stackName).template;
    expect(template).toMatchObject({
      Outputs: {
        ExportsOutputFnGetAttOVERRIDELOGICALIDAtt2DD28019: {
          Export: {
            Name: 'Producer:ExportsOutputFnGetAttOVERRIDELOGICALIDAtt2DD28019',
          },
          Value: {
            'Fn::GetAtt': [
              'OVERRIDE_LOGICAL_ID',
              'Att',
            ],
          },
        },
      },
      Resources: {
        OVERRIDE_LOGICAL_ID: {
          Type: 'AWS::Resource',
        },
      },
    });
  });

  test('automatic cross-stack references and manual exports look the same: nested stack edition', () => {
    // GIVEN: automatic
    const appA = new App();
    const producerA = new Stack(appA, 'Producer');
    const nestedA = new NestedStack(producerA, 'Nestor');
    const resourceA = new CfnResource(nestedA, 'Resource', { type: 'AWS::Resource' });

    const consumerA = new Stack(appA, 'Consumer');
    new CfnOutput(consumerA, 'SomeOutput', { value: `${resourceA.getAtt('Att')}` });

    // GIVEN: manual
    const appM = new App();
    const producerM = new Stack(appM, 'Producer');
    const nestedM = new NestedStack(producerM, 'Nestor');
    const resourceM = new CfnResource(nestedM, 'Resource', { type: 'AWS::Resource' });
    producerM.exportValue(resourceM.getAtt('Att'));

    // THEN - producers are the same
    const templateA = appA.synth().getStackByName(producerA.stackName).template;
    const templateM = appM.synth().getStackByName(producerM.stackName).template;

    expect(templateA).toEqual(templateM);
  });

  test('manual exports require a name if not supplying a resource attribute', () => {
    const app = new App();
    const stack = new Stack(app, 'Stack');

    expect(() => {
      stack.exportValue('someValue');
    }).toThrow(/or make sure to export a resource attribute/);
  });

  test('manual list exports require a name if not supplying a resource attribute', () => {
    const app = new App();
    const stack = new Stack(app, 'Stack');

    expect(() => {
      stack.exportStringListValue(['someValue']);
    }).toThrow(/or make sure to export a resource attribute/);
  });

  test('manual exports can also just be used to create an export of anything', () => {
    const app = new App();
    const stack = new Stack(app, 'Stack');

    const importV = stack.exportValue('someValue', { name: 'MyExport' });

    expect(stack.resolve(importV)).toEqual({ 'Fn::ImportValue': 'MyExport' });
  });

  test('manual list exports can also just be used to create an export of anything', () => {
    const app = new App();
    const stack = new Stack(app, 'Stack');

    const importV = stack.exportStringListValue(['someValue', 'anotherValue'], { name: 'MyExport' });

    expect(stack.resolve(importV)).toEqual(
      {
        'Fn::Split': [
          '||',
          {
            'Fn::ImportValue': 'MyExport',
          },
        ],
      },
    );

    const template = app.synth().getStackByName(stack.stackName).template;

    expect(template).toMatchObject({
      Outputs: {
        ExportMyExport: {
          Value: 'someValue||anotherValue',
          Export: {
            Name: 'MyExport',
          },
        },
      },
    });
  });

  test('exports with name can include description', () => {
    const app = new App();
    const stack = new Stack(app, 'Stack');

    stack.exportValue('someValue', {
      name: 'MyExport',
      description: 'This is a description',
    });

    const template = app.synth().getStackByName(stack.stackName).template;
    expect(template).toMatchObject({
      Outputs: {
        ExportMyExport: {
          Description: 'This is a description',
        },
      },
    });
  });

  test('list exports with name can include description', () => {
    const app = new App();
    const stack = new Stack(app, 'Stack');

    stack.exportStringListValue(['someValue', 'anotherValue'], {
      name: 'MyExport',
      description: 'This is a description',
    });

    const template = app.synth().getStackByName(stack.stackName).template;
    expect(template).toMatchObject({
      Outputs: {
        ExportMyExport: {
          Description: 'This is a description',
        },
      },
    });
  });

  test('exports without name can include description', () => {
    const app = new App();
    const stack = new Stack(app, 'Stack');

    const resource = new CfnResource(stack, 'Resource', { type: 'AWS::Resource' });
    stack.exportValue(resource.getAtt('Att'), {
      description: 'This is a description',
    });

    const template = app.synth().getStackByName(stack.stackName).template;
    expect(template).toMatchObject({
      Outputs: {
        ExportsOutputFnGetAttResourceAttB5968E71: {
          Description: 'This is a description',
        },
      },
    });
  });

  test('list exports without name can include description', () => {
    const app = new App();
    const stack = new Stack(app, 'Stack');

    const resource = new CfnResource(stack, 'Resource', { type: 'AWS::Resource' });
    (resource as any).attrAtt = ['Foo', 'Bar'];
    stack.exportStringListValue(resource.getAtt('Att', ResolutionTypeHint.STRING_LIST), {
      description: 'This is a description',
    });

    const template = app.synth().getStackByName(stack.stackName).template;
    expect(template).toMatchObject({
      Outputs: {
        ExportsOutputFnGetAttResourceAttB5968E71: {
          Description: 'This is a description',
        },
      },
    });
  });

  test('CfnSynthesisError is ignored when preparing cross references', () => {
    // GIVEN
    const app = new App();
    const stack = new Stack(app, 'my-stack');

    // WHEN
    class CfnTest extends CfnResource {
      public _toCloudFormation() {
        return new PostResolveToken({
          xoo: 1234,
        }, (props, _context) => {
          validateString(props).assertSuccess();
        });
      }
    }

    new CfnTest(stack, 'MyThing', { type: 'AWS::Type' });

    // THEN
    resolveReferences(app);
  });

  test('Stacks can be children of other stacks (substack) and they will be synthesized separately', () => {
    // GIVEN
    const app = new App();

    // WHEN
    const parentStack = new Stack(app, 'parent');
    const childStack = new Stack(parentStack, 'child');
    new CfnResource(parentStack, 'MyParentResource', { type: 'Resource::Parent' });
    new CfnResource(childStack, 'MyChildResource', { type: 'Resource::Child' });

    // THEN
    const assembly = app.synth();
    expect(assembly.getStackByName(parentStack.stackName).template?.Resources).toEqual({ MyParentResource: { Type: 'Resource::Parent' } });
    expect(assembly.getStackByName(childStack.stackName).template?.Resources).toEqual({ MyChildResource: { Type: 'Resource::Child' } });
  });

  test('Nested Stacks are synthesized with DESTROY policy', () => {
    const app = new App();

    // WHEN
    const parentStack = new Stack(app, 'parent');
    const childStack = new NestedStack(parentStack, 'child');
    new CfnResource(childStack, 'ChildResource', { type: 'Resource::Child' });

    const assembly = app.synth();
    expect(assembly.getStackByName(parentStack.stackName).template).toEqual(expect.objectContaining({
      Resources: {
        childNestedStackchildNestedStackResource7408D03F: expect.objectContaining({
          Type: 'AWS::CloudFormation::Stack',
          DeletionPolicy: 'Delete',
        }),
      },
    }));
  });

  test('asset metadata added to NestedStack resource that contains asset path and property', () => {
    const app = new App();

    // WHEN
    const parentStack = new Stack(app, 'parent');
    parentStack.node.setContext(cxapi.ASSET_RESOURCE_METADATA_ENABLED_CONTEXT, true);
    const childStack = new NestedStack(parentStack, 'child');
    new CfnResource(childStack, 'ChildResource', { type: 'Resource::Child' });

    const assembly = app.synth();
    expect(assembly.getStackByName(parentStack.stackName).template).toEqual(expect.objectContaining({
      Resources: {
        childNestedStackchildNestedStackResource7408D03F: expect.objectContaining({
          Metadata: {
            'aws:asset:path': 'parentchild13F9359B.nested.template.json',
            'aws:asset:property': 'TemplateURL',
          },
        }),
      },
    }));
  });

  test('cross-stack reference (substack references parent stack)', () => {
    // GIVEN
    const app = new App({ context: { [cxapi.NEW_STYLE_STACK_SYNTHESIS_CONTEXT]: false } });
    const parentStack = new Stack(app, 'parent');
    const childStack = new Stack(parentStack, 'child');

    // WHEN (a resource from the child stack references a resource from the parent stack)
    const parentResource = new CfnResource(parentStack, 'MyParentResource', { type: 'Resource::Parent' });
    new CfnResource(childStack, 'MyChildResource', {
      type: 'Resource::Child',
      properties: {
        ChildProp: parentResource.getAtt('AttOfParentResource'),
      },
    });

    // THEN
    const assembly = app.synth();
    expect(assembly.getStackByName(parentStack.stackName).template).toEqual({
      Resources: { MyParentResource: { Type: 'Resource::Parent' } },
      Outputs: {
        ExportsOutputFnGetAttMyParentResourceAttOfParentResourceC2D0BB9E: {
          Value: { 'Fn::GetAtt': ['MyParentResource', 'AttOfParentResource'] },
          Export: { Name: 'parent:ExportsOutputFnGetAttMyParentResourceAttOfParentResourceC2D0BB9E' },
        },
      },
    });
    expect(assembly.getStackByName(childStack.stackName).template).toEqual({
      Resources: {
        MyChildResource: {
          Type: 'Resource::Child',
          Properties: {
            ChildProp: {
              'Fn::ImportValue': 'parent:ExportsOutputFnGetAttMyParentResourceAttOfParentResourceC2D0BB9E',
            },
          },
        },
      },
    });
  });

  test('cross-stack reference (parent stack references substack)', () => {
    // GIVEN
    const app = new App({
      context: {
        '@aws-cdk/core:stackRelativeExports': true,
        [cxapi.NEW_STYLE_STACK_SYNTHESIS_CONTEXT]: false,
      },
    });

    const parentStack = new Stack(app, 'parent');
    const childStack = new Stack(parentStack, 'child');

    // WHEN (a resource from the child stack references a resource from the parent stack)
    const childResource = new CfnResource(childStack, 'MyChildResource', { type: 'Resource::Child' });
    new CfnResource(parentStack, 'MyParentResource', {
      type: 'Resource::Parent',
      properties: {
        ParentProp: childResource.getAtt('AttributeOfChildResource'),
      },
    });

    // THEN
    const assembly = app.synth();
    expect(assembly.getStackByName(parentStack.stackName).template).toEqual({
      Resources: {
        MyParentResource: {
          Type: 'Resource::Parent',
          Properties: {
            ParentProp: { 'Fn::ImportValue': 'parentchild13F9359B:ExportsOutputFnGetAttMyChildResourceAttributeOfChildResource52813264' },
          },
        },
      },
    });

    expect(assembly.getStackByName(childStack.stackName).template).toEqual({
      Resources: { MyChildResource: { Type: 'Resource::Child' } },
      Outputs: {
        ExportsOutputFnGetAttMyChildResourceAttributeOfChildResource52813264: {
          Value: { 'Fn::GetAtt': ['MyChildResource', 'AttributeOfChildResource'] },
          Export: { Name: 'parentchild13F9359B:ExportsOutputFnGetAttMyChildResourceAttributeOfChildResource52813264' },
        },
      },
    });
  });

  test('cannot create cyclic reference between stacks', () => {
    // GIVEN
    const app = new App();
    const stack1 = new Stack(app, 'Stack1');
    const account1 = new ScopedAws(stack1).accountId;
    const stack2 = new Stack(app, 'Stack2');
    const account2 = new ScopedAws(stack2).accountId;

    // WHEN
    new CfnParameter(stack2, 'SomeParameter', { type: 'String', default: account1 });
    new CfnParameter(stack1, 'SomeParameter', { type: 'String', default: account2 });

    expect(() => {
      app.synth();
      // eslint-disable-next-line max-len
    }).toThrow("'Stack1' depends on 'Stack2' (Stack1 -> Stack2.AWS::AccountId). Adding this dependency (Stack2 -> Stack1.AWS::AccountId) would create a cyclic reference.");
  });

  test('stacks know about their dependencies', () => {
    // GIVEN
    const app = new App();
    const stack1 = new Stack(app, 'Stack1');
    const account1 = new ScopedAws(stack1).accountId;
    const stack2 = new Stack(app, 'Stack2');

    // WHEN
    new CfnParameter(stack2, 'SomeParameter', { type: 'String', default: account1 });

    app.synth();

    // THEN
    expect(stack2.dependencies.map(s => s.node.id)).toEqual(['Stack1']);
  });

  test('cannot create references to stacks in other accounts', () => {
    // GIVEN
    const app = new App();
    const stack1 = new Stack(app, 'Stack1', { env: { account: '123456789012', region: 'es-norst-1' } });
    const account1 = new ScopedAws(stack1).accountId;
    const stack2 = new Stack(app, 'Stack2', { env: { account: '11111111111', region: 'es-norst-2' } });

    // WHEN
    new CfnParameter(stack2, 'SomeParameter', { type: 'String', default: account1 });

    expect(() => {
      app.synth();
    }).toThrow(/Stack "Stack2" cannot reference [^ ]+ in stack "Stack1"/);
  });

  test('urlSuffix does not imply a stack dependency', () => {
    // GIVEN
    const app = new App();
    const first = new Stack(app, 'First');
    const second = new Stack(app, 'Second');

    // WHEN
    new CfnOutput(second, 'Output', {
      value: first.urlSuffix,
    });

    // THEN
    app.synth();

    expect(second.dependencies.length).toEqual(0);
  });

  test('stack with region supplied via props returns literal value', () => {
    // GIVEN
    const app = new App();
    const stack = new Stack(app, 'Stack1', { env: { account: '123456789012', region: 'es-norst-1' } });

    // THEN
    expect(stack.resolve(stack.region)).toEqual('es-norst-1');
  });

  describe('stack partition literal feature flag', () => {
    // GIVEN
    const featureFlag = { [cxapi.ENABLE_PARTITION_LITERALS]: true };
    const envForRegion = (region: string) => { return { env: { account: '123456789012', region: region } }; };

    // THEN
    describe('does not change missing or unknown region behaviors', () => {
      test('stacks with no region defined', () => {
        const noRegionStack = new Stack(new App(), 'MissingRegion');
        expect(noRegionStack.partition).toEqual(Aws.PARTITION);
      });

      test('stacks with an unknown region', () => {
        const imaginaryRegionStack = new Stack(new App(), 'ImaginaryRegion', envForRegion('us-area51'));
        expect(imaginaryRegionStack.partition).toEqual(Aws.PARTITION);
      });
    });

    describe('changes known region behaviors only when enabled', () => {
      test('(disabled)', () => {
        const app = new App();
        RegionInfo.regions.forEach(function(region) {
          const regionStack = new Stack(app, `Region-${region.name}`, envForRegion(region.name));
          expect(regionStack.partition).toEqual(Aws.PARTITION);
        });
      });

      test('(enabled)', () => {
        const app = new App({ context: featureFlag });
        RegionInfo.regions.forEach(function(region) {
          const regionStack = new Stack(app, `Region-${region.name}`, envForRegion(region.name));
          expect(regionStack.partition).toEqual(RegionInfo.get(region.name).partition);
        });
      });
    });
  });

  test('overrideLogicalId(id) can be used to override the logical ID of a resource', () => {
    // GIVEN
    const stack = new Stack();
    const bonjour = new CfnResource(stack, 'BonjourResource', { type: 'Resource::Type' });

    // { Ref } and { GetAtt }
    new CfnResource(stack, 'RefToBonjour', {
      type: 'Other::Resource',
      properties: {
        RefToBonjour: bonjour.ref,
        GetAttBonjour: bonjour.getAtt('TheAtt').toString(),
      },
    });

    bonjour.overrideLogicalId('BOOM');

    // THEN
    expect(toCloudFormation(stack)).toEqual({
      Resources:
      {
        BOOM: { Type: 'Resource::Type' },
        RefToBonjour:
         {
           Type: 'Other::Resource',
           Properties:
            {
              RefToBonjour: { Ref: 'BOOM' },
              GetAttBonjour: { 'Fn::GetAtt': ['BOOM', 'TheAtt'] },
            },
         },
      },
    });
  });

  test('Stack name can be overridden via properties', () => {
    // WHEN
    const stack = new Stack(undefined, 'Stack', { stackName: 'otherName' });

    // THEN
    expect(stack.stackName).toEqual('otherName');
  });

  test('Stack name is inherited from App name if available', () => {
    // WHEN
    const root = new App();
    const app = new Construct(root, 'Prod');
    const stack = new Stack(app, 'Stack');

    // THEN
    expect(stack.stackName).toEqual('ProdStackD5279B22');
  });

  test('generated stack names will not exceed 128 characters', () => {
    // WHEN
    const root = new App();
    const app = new Construct(root, 'ProdAppThisNameButItWillOnlyBeTooLongWhenCombinedWithTheStackName' + 'z'.repeat(60));
    const stack = new Stack(app, 'ThisNameIsVeryLongButItWillOnlyBeTooLongWhenCombinedWithTheAppNameStack');

    // THEN
    expect(stack.stackName.length).toEqual(128);
    expect(stack.stackName).toEqual('ProdAppThisNameButItWillOnlyBeTooLongWhenCombinedWithTheStaceryLongButItWillOnlyBeTooLongWhenCombinedWithTheAppNameStack864CC1D3');
  });

  test('stack construct id does not go through stack name validation if there is an explicit stack name', () => {
    // GIVEN
    const app = new App();

    // WHEN
    const stack = new Stack(app, 'invalid as : stack name, but thats fine', {
      stackName: 'valid-stack-name',
    });

    // THEN
    const session = app.synth();
    expect(stack.stackName).toEqual('valid-stack-name');
    expect(session.tryGetArtifact(stack.artifactId)).toBeDefined();
  });

  test('stack validation is performed on explicit stack name', () => {
    // GIVEN
    const app = new App();

    // THEN
    expect(() => new Stack(app, 'boom', { stackName: 'invalid:stack:name' }))
      .toThrow(/Stack name must match the regular expression/);
  });

  test('Stack.of(stack) returns the correct stack', () => {
    const stack = new Stack();
    expect(Stack.of(stack)).toBe(stack);
    const parent = new Construct(stack, 'Parent');
    const construct = new Construct(parent, 'Construct');
    expect(Stack.of(construct)).toBe(stack);
  });

  test('Stack.of() throws when there is no parent Stack', () => {
    const root = new Construct(undefined as any, 'Root');
    const construct = new Construct(root, 'Construct');
    expect(() => Stack.of(construct)).toThrow(/should be created in the scope of a Stack, but no Stack found/);
  });

  test('Stack.of() works for substacks', () => {
    // GIVEN
    const app = new App();

    // WHEN
    const parentStack = new Stack(app, 'ParentStack');
    const parentResource = new CfnResource(parentStack, 'ParentResource', { type: 'parent::resource' });

    // we will define a substack under the /resource/... just for giggles.
    const childStack = new Stack(parentResource, 'ChildStack');
    const childResource = new CfnResource(childStack, 'ChildResource', { type: 'child::resource' });

    // THEN
    expect(Stack.of(parentStack)).toBe(parentStack);
    expect(Stack.of(parentResource)).toBe(parentStack);
    expect(Stack.of(childStack)).toBe(childStack);
    expect(Stack.of(childResource)).toBe(childStack);
  });

  test('stack.availabilityZones falls back to Fn::GetAZ[0],[2] if region is not specified', () => {
    // GIVEN
    const app = new App();
    const stack = new Stack(app, 'MyStack');

    // WHEN
    const azs = stack.availabilityZones;

    // THEN
    expect(stack.resolve(azs)).toEqual([
      { 'Fn::Select': [0, { 'Fn::GetAZs': '' }] },
      { 'Fn::Select': [1, { 'Fn::GetAZs': '' }] },
    ]);
  });

  test('allows using the same stack name for two stacks (i.e. in different regions)', () => {
    // WHEN
    const app = new App();
    const stack1 = new Stack(app, 'MyStack1', { stackName: 'thestack' });
    const stack2 = new Stack(app, 'MyStack2', { stackName: 'thestack' });
    const assembly = app.synth();

    // THEN
    expect(assembly.getStackArtifact(stack1.artifactId).templateFile).toEqual('MyStack1.template.json');
    expect(assembly.getStackArtifact(stack2.artifactId).templateFile).toEqual('MyStack2.template.json');
    expect(stack1.templateFile).toEqual('MyStack1.template.json');
    expect(stack2.templateFile).toEqual('MyStack2.template.json');
  });

  test('artifactId and templateFile use the unique id and not the stack name', () => {
    // WHEN
    const app = new App();
    const stack1 = new Stack(app, 'MyStack1', { stackName: 'thestack' });
    const assembly = app.synth();

    // THEN
    expect(stack1.artifactId).toEqual('MyStack1');
    expect(stack1.templateFile).toEqual('MyStack1.template.json');
    expect(assembly.getStackArtifact(stack1.artifactId).templateFile).toEqual('MyStack1.template.json');
  });

  test('use the artifact id as the template name', () => {
    // WHEN
    const app = new App();
    const stack1 = new Stack(app, 'MyStack1');
    const stack2 = new Stack(app, 'MyStack2', { stackName: 'MyRealStack2' });

    // THEN
    expect(stack1.templateFile).toEqual('MyStack1.template.json');
    expect(stack2.templateFile).toEqual('MyStack2.template.json');
  });

  test('metadata is collected at the stack boundary', () => {
    // GIVEN
    const app = new App({
      context: {
        [cxapi.DISABLE_METADATA_STACK_TRACE]: 'true',
      },
    });
    const parent = new Stack(app, 'parent');
    const child = new Stack(parent, 'child');

    // WHEN
    child.node.addMetadata('foo', 'bar');

    // THEN
    const asm = app.synth();
    expect(asm.getStackByName(parent.stackName).findMetadataByType('foo')).toEqual([]);
    expect(asm.getStackByName(child.stackName).findMetadataByType('foo')).toEqual([
      { path: '/parent/child', type: 'foo', data: 'bar' },
    ]);
  });

  test('stack tags are reflected in the stack cloud assembly artifact metadata', () => {
    // GIVEN
    const app = new App({ stackTraces: false, context: { [cxapi.NEW_STYLE_STACK_SYNTHESIS_CONTEXT]: false } });

    const stack1 = new Stack(app, 'stack1');
    const stack2 = new Stack(stack1, 'stack2');

    // WHEN
    Tags.of(app).add('foo', 'bar');

    // THEN
    const asm = app.synth();
    const expected = [
      {
        type: 'aws:cdk:stack-tags',
        data: [{ key: 'foo', value: 'bar' }],
      },
    ];

    expect(asm.getStackArtifact(stack1.artifactId).manifest.metadata).toEqual({ '/stack1': expected });
    expect(asm.getStackArtifact(stack2.artifactId).manifest.metadata).toEqual({ '/stack1/stack2': expected });
  });

  test('stack tags are reflected in the stack artifact properties', () => {
    // GIVEN
    const app = new App({ stackTraces: false });
    const stack1 = new Stack(app, 'stack1');
    const stack2 = new Stack(stack1, 'stack2');

    // WHEN
    Tags.of(app).add('foo', 'bar');

    // THEN
    const asm = app.synth();
    const expected = { foo: 'bar' };

    expect(asm.getStackArtifact(stack1.artifactId).tags).toEqual(expected);
    expect(asm.getStackArtifact(stack2.artifactId).tags).toEqual(expected);
  });

<<<<<<< HEAD
  test.each([false, true])('stack tags added in constructor are in metadata and artifact properties (ussing feature flag: %p)', (explicitStackTags) => {
    // GIVEN
    const app = new App({
      stackTraces: false,
      context: {
        [cxapi.NEW_STYLE_STACK_SYNTHESIS_CONTEXT]: false,
        [cxapi.EXPLICIT_STACK_TAGS]: explicitStackTags,
      },
=======
  test('warning when stack tags contain tokens', () => {
    // GIVEN
    const app = new App({
      stackTraces: false,
>>>>>>> b7fcdb50
    });

    const stack = new Stack(app, 'stack1', {
      tags: {
<<<<<<< HEAD
        foo: 'bar',
      },
    });

    // THEN
    const asm = app.synth();

    const stackArtifact = asm.getStackArtifact(stack.artifactId);
    expect(stackArtifact.manifest.metadata).toEqual({
      '/stack1': [
        {
          type: 'aws:cdk:stack-tags',
          data: [{ key: 'foo', value: 'bar' }],
        },
      ],
    });
    expect(stackArtifact.tags).toEqual({ foo: 'bar' });
  });

  test('stack tags are not applied to resources', () => {
    // GIVEN
    const app = new App({
      stackTraces: false,
      context: {
        [cxapi.NEW_STYLE_STACK_SYNTHESIS_CONTEXT]: false,
        [cxapi.EXPLICIT_STACK_TAGS]: true,
      },
    });

    const stack = new Stack(app, 'stack1', {
      tags: {
        foo: 'bar',
      },
    });
    new TaggableResource(stack, 'res');

    // THEN
    const asm = app.synth();
    const stackArtifact = asm.getStackArtifact(stack.artifactId);
    expect(stackArtifact.template.Resources.res).toEqual({
      Type: 'AWS::Taggable::Resource',
      Properties: {
        R: 1,
      },
    });
  });

  test('with explicitStackTags enabled, tags added using Tags.of() are only applied to resources', () => {
    // GIVEN
    const app = new App({
      stackTraces: false,
      context: {
        [cxapi.NEW_STYLE_STACK_SYNTHESIS_CONTEXT]: false,
        [cxapi.EXPLICIT_STACK_TAGS]: true,
      },
    });

    const stack = new Stack(app, 'stack1', {
      tags: {
        foo: 'bar',
      },
    });
    new TaggableResource(stack, 'res');
    Tags.of(stack).add('resourceTag', 'resourceValue');

    // THEN
    const asm = app.synth();
    const stackArtifact = asm.getStackArtifact(stack.artifactId);
    expect(stackArtifact.template.Resources.res).toEqual({
      Type: 'AWS::Taggable::Resource',
      Properties: {
        R: 1,
        Tags: [
          { Key: 'resourceTag', Value: 'resourceValue' },
        ],
      },
    });
    // resourceTag tag is not added to stack tags
    expect(stackArtifact.tags).toEqual({ foo: 'bar' });
  });

  test('stack tags may not contain tokens', () => {
    // GIVEN
    const app = new App({
      stackTraces: false,
    });

    const stack = new Stack(app, 'stack1', {
      tags: {
        foo: Lazy.string({ produce: () => 'lazy' }),
      },
    });

    expect(() => app.synth()).toThrow(/Stack tags may not contain deploy-time values/);
=======
        foo: Lazy.string({ produce: () => 'lazy' }),
      },
    });

    const asm = app.synth();
    const stackArtifact = asm.stacks[0];
    expect(stackArtifact.manifest.metadata?.['/stack1']).toEqual([
      {
        type: 'aws:cdk:warning',
        data: expect.stringContaining('Ignoring stack tags that contain deploy-time values'),
      },
    ]);
  });

  test('stack notification arns defaults to undefined', () => {
    const app = new App({ stackTraces: false });
    const stack1 = new Stack(app, 'stack1', {});

    const asm = app.synth();

    // It must be undefined and not [] because:
    //
    //  - undefined  =>  cdk ignores it entirely, as if it wasn't supported (allows external management).
    //  - []:        =>  cdk manages it, and the user wants to wipe it out.
    //  - ['arn-1']  =>  cdk manages it, and the user wants to set it to ['arn-1'].
    expect(asm.getStackArtifact(stack1.artifactId).notificationArns).toBeUndefined();
  });

  test('stack notification arns are reflected in the stack artifact properties', () => {
    // GIVEN
    const NOTIFICATION_ARNS = ['arn:aws:sns:bermuda-triangle-1337:123456789012:MyTopic'];
    const app = new App({ stackTraces: false });
    const stack1 = new Stack(app, 'stack1', {
      notificationArns: NOTIFICATION_ARNS,
    });

    // WHEN
    const asm = app.synth();

    // THEN
    expect(asm.getStackArtifact(stack1.artifactId).notificationArns).toEqual(NOTIFICATION_ARNS);
  });

  test('throws if stack notification arns contain tokens', () => {
    // GIVEN
    const NOTIFICATION_ARNS = ['arn:aws:sns:bermuda-triangle-1337:123456789012:MyTopic'];
    const app = new App({ stackTraces: false });

    // THEN
    expect(() => new Stack(app, 'stack1', {
      notificationArns: [...NOTIFICATION_ARNS, Aws.URL_SUFFIX],
    })).toThrow('includes one or more tokens in its notification ARNs');
>>>>>>> b7fcdb50
  });

  test('Termination Protection is reflected in Cloud Assembly artifact', () => {
    // if the root is an app, invoke "synth" to avoid double synthesis
    const app = new App();
    const stack = new Stack(app, 'Stack', { terminationProtection: true });

    const assembly = app.synth();
    const artifact = assembly.getStackArtifact(stack.artifactId);

    expect(artifact.terminationProtection).toEqual(true);
  });

  test('Set termination protection to true with setter', () => {
    // if the root is an app, invoke "synth" to avoid double synthesis
    const app = new App();
    const stack = new Stack(app, 'Stack', {});

    stack.terminationProtection = true;

    const assembly = app.synth();
    const artifact = assembly.getStackArtifact(stack.artifactId);

    expect(artifact.terminationProtection).toEqual(true);
  });

  test('Set termination protection to false with setter', () => {
    // if the root is an app, invoke "synth" to avoid double synthesis
    const app = new App();
    const stack = new Stack(app, 'Stack', { terminationProtection: true });

    stack.terminationProtection = false;

    const assembly = app.synth();
    const artifact = assembly.getStackArtifact(stack.artifactId);

    expect(artifact.terminationProtection).toEqual(false);
  });

  test('context can be set on a stack using a LegacySynthesizer', () => {
    // WHEN
    const stack = new Stack(undefined, undefined, {
      synthesizer: new LegacyStackSynthesizer(),
    });
    stack.node.setContext('something', 'value');

    // THEN: no exception
  });

  test('context can be set on a stack using a DefaultSynthesizer', () => {
    // WHEN
    const stack = new Stack(undefined, undefined, {
      synthesizer: new DefaultStackSynthesizer(),
    });
    stack.node.setContext('something', 'value');

    // THEN: no exception
  });

  test('version reporting can be configured on the app', () => {
    const app = new App({ analyticsReporting: true });
    expect(new Stack(app, 'Stack')._versionReportingEnabled).toBeDefined();
  });

  test('version reporting can be configured with context', () => {
    const app = new App({ context: { 'aws:cdk:version-reporting': true } });
    expect(new Stack(app, 'Stack')._versionReportingEnabled).toBeDefined();
  });

  test('version reporting can be configured on the stack', () => {
    const app = new App();
    expect(new Stack(app, 'Stack', { analyticsReporting: true })._versionReportingEnabled).toBeDefined();
  });

  test('requires bundling when wildcard is specified in BUNDLING_STACKS', () => {
    const app = new App();
    const stack = new Stack(app, 'Stack');
    stack.node.setContext(cxapi.BUNDLING_STACKS, ['*']);
    expect(stack.bundlingRequired).toBe(true);
  });

  test('requires bundling when stackName has an exact match in BUNDLING_STACKS', () => {
    const app = new App();
    const stack = new Stack(app, 'Stack');
    stack.node.setContext(cxapi.BUNDLING_STACKS, ['Stack']);
    expect(stack.bundlingRequired).toBe(true);
  });

  test('does not require bundling when no item from BUILDING_STACKS matches stackName', () => {
    const app = new App();
    const stack = new Stack(app, 'Stack');
    stack.node.setContext(cxapi.BUNDLING_STACKS, ['Stac']);
    expect(stack.bundlingRequired).toBe(false);
  });

  test('does not require bundling when BUNDLING_STACKS is empty', () => {
    const app = new App();
    const stack = new Stack(app, 'Stack');
    stack.node.setContext(cxapi.BUNDLING_STACKS, []);
    expect(stack.bundlingRequired).toBe(false);
  });

  test('account id passed in stack environment must be a string', () => {
    // GIVEN
    const envConfig: any = {
      account: 11111111111,
    };

    // WHEN
    const app = new App();

    // THEN
    expect(() => {
      new Stack(app, 'Stack', {
        env: envConfig,
      });
    }).toThrow('Account id of stack environment must be a \'string\' but received \'number\'');
  });

  test('region passed in stack environment must be a string', () => {
    // GIVEN
    const envConfig: any = {
      region: 2,
    };

    // WHEN
    const app = new App();

    // THEN
    expect(() => {
      new Stack(app, 'Stack', {
        env: envConfig,
      });
    }).toThrow('Region of stack environment must be a \'string\' but received \'number\'');
  });

  test('indent templates when suppressTemplateIndentation is not set', () => {
    const app = new App();

    const stack = new Stack(app, 'Stack');
    new CfnResource(stack, 'MyResource', { type: 'MyResourceType' });

    const assembly = app.synth();
    const artifact = assembly.getStackArtifact(stack.artifactId);
    const templateData = fs.readFileSync(artifact.templateFullPath, 'utf-8');

    expect(templateData).toMatch(/^{\n \"Resources\": {\n  \"MyResource\": {\n   \"Type\": \"MyResourceType\"\n  }\n }/);
  });

  test('do not indent templates when suppressTemplateIndentation is true', () => {
    const app = new App();

    const stack = new Stack(app, 'Stack', { suppressTemplateIndentation: true });
    new CfnResource(stack, 'MyResource', { type: 'MyResourceType' });

    const assembly = app.synth();
    const artifact = assembly.getStackArtifact(stack.artifactId);
    const templateData = fs.readFileSync(artifact.templateFullPath, 'utf-8');

    expect(templateData).toMatch(/^{\"Resources\":{\"MyResource\":{\"Type\":\"MyResourceType\"}}/);
  });

  test('do not indent templates when @aws-cdk/core:suppressTemplateIndentation is true', () => {
    const app = new App({
      context: {
        '@aws-cdk/core:suppressTemplateIndentation': true,
      },
    });

    const stack = new Stack(app, 'Stack');
    new CfnResource(stack, 'MyResource', { type: 'MyResourceType' });

    const assembly = app.synth();
    const artifact = assembly.getStackArtifact(stack.artifactId);
    const templateData = fs.readFileSync(artifact.templateFullPath, 'utf-8');

    expect(templateData).toMatch(/^{\"Resources\":{\"MyResource\":{\"Type\":\"MyResourceType\"}}/);
  });
});

describe('permissions boundary', () => {
  test('can specify a valid permissions boundary name', () => {
    // GIVEN
    const app = new App();

    // WHEN
    const stack = new Stack(app, 'Stack', {
      permissionsBoundary: PermissionsBoundary.fromName('valid'),
    });

    // THEN
    const pbContext = stack.node.tryGetContext(PERMISSIONS_BOUNDARY_CONTEXT_KEY);
    expect(pbContext).toEqual({
      name: 'valid',
    });
  });

  test('can specify a valid permissions boundary arn', () => {
    // GIVEN
    const app = new App();

    // WHEN
    const stack = new Stack(app, 'Stack', {
      permissionsBoundary: PermissionsBoundary.fromArn('arn:aws:iam::12345678912:policy/valid'),
    });

    // THEN
    const pbContext = stack.node.tryGetContext(PERMISSIONS_BOUNDARY_CONTEXT_KEY);
    expect(pbContext).toEqual({
      name: undefined,
      arn: 'arn:aws:iam::12345678912:policy/valid',
    });
  });

  test('single aspect is added to stack', () => {
    // GIVEN
    const app = new App();

    // WHEN
    const stage = new Stage(app, 'Stage', {
      permissionsBoundary: PermissionsBoundary.fromArn('arn:aws:iam::12345678912:policy/stage'),
    });
    const stack = new Stack(stage, 'Stack', {
      permissionsBoundary: PermissionsBoundary.fromArn('arn:aws:iam::12345678912:policy/valid'),
    });

    // THEN
    const aspects = Aspects.of(stack).all;
    expect(aspects.length).toEqual(1);
    const pbContext = stack.node.tryGetContext(PERMISSIONS_BOUNDARY_CONTEXT_KEY);
    expect(pbContext).toEqual({
      name: undefined,
      arn: 'arn:aws:iam::12345678912:policy/valid',
    });
  });

  test('throws if pseudo parameters are in the name', () => {
    // GIVEN
    const app = new App();

    // THEN
    expect(() => {
      new Stack(app, 'Stack', {
        permissionsBoundary: PermissionsBoundary.fromArn('arn:aws:iam::${AWS::AccountId}:policy/valid'),
      });
    }).toThrow(/The permissions boundary .* includes a pseudo parameter/);
  });
});

describe('regionalFact', () => {
  Fact.register({ name: 'MyFact', region: 'us-east-1', value: 'x.amazonaws.com' });
  Fact.register({ name: 'MyFact', region: 'eu-west-1', value: 'x.amazonaws.com' });
  Fact.register({ name: 'MyFact', region: 'cn-north-1', value: 'x.amazonaws.com.cn' });

  Fact.register({ name: 'WeirdFact', region: 'us-east-1', value: 'oneformat' });
  Fact.register({ name: 'WeirdFact', region: 'eu-west-1', value: 'otherformat' });

  test('regional facts return a literal value if possible', () => {
    const stack = new Stack(undefined, 'Stack', { env: { region: 'us-east-1' } });
    expect(stack.regionalFact('MyFact')).toEqual('x.amazonaws.com');
  });

  test('regional facts are simplified to use URL_SUFFIX token if possible', () => {
    const stack = new Stack();
    expect(stack.regionalFact('MyFact')).toEqual(`x.${Aws.URL_SUFFIX}`);
  });

  test('regional facts are simplified to use concrete values if URL_SUFFIX token is not necessary', () => {
    const stack = new Stack();
    Node.of(stack).setContext(cxapi.TARGET_PARTITIONS, ['aws']);
    expect(stack.regionalFact('MyFact')).toEqual('x.amazonaws.com');
  });

  test('regional facts use the global lookup map if partition is the literal string of "undefined"', () => {
    const stack = new Stack();
    Node.of(stack).setContext(cxapi.TARGET_PARTITIONS, 'undefined');
    new CfnOutput(stack, 'TheFact', {
      value: stack.regionalFact('WeirdFact'),
    });

    expect(toCloudFormation(stack)).toEqual({
      Mappings: {
        WeirdFactMap: {
          'eu-west-1': { value: 'otherformat' },
          'us-east-1': { value: 'oneformat' },
        },
      },
      Outputs: {
        TheFact: {
          Value: {
            'Fn::FindInMap': ['WeirdFactMap', { Ref: 'AWS::Region' }, 'value'],
          },
        },
      },
    });
  });

  test('regional facts generate a mapping if necessary', () => {
    const stack = new Stack();
    new CfnOutput(stack, 'TheFact', {
      value: stack.regionalFact('WeirdFact'),
    });

    expect(toCloudFormation(stack)).toEqual({
      Mappings: {
        WeirdFactMap: {
          'eu-west-1': { value: 'otherformat' },
          'us-east-1': { value: 'oneformat' },
        },
      },
      Outputs: {
        TheFact: {
          Value: {
            'Fn::FindInMap': [
              'WeirdFactMap',
              { Ref: 'AWS::Region' },
              'value',
            ],
          },
        },
      },
    });
  });

  test('stack.addMetadata() adds metadata', () => {
    const stack = new Stack();

    stack.addMetadata('Instances', { Description: 'Information about the instances' });
    stack.addMetadata('Databases', { Description: 'Information about the databases' } );

    expect(toCloudFormation(stack)).toEqual({
      Metadata: {
        Instances: { Description: 'Information about the instances' },
        Databases: { Description: 'Information about the databases' },
      },
    });
  });
});

class StackWithPostProcessor extends Stack {
  public _toCloudFormation() {
    const template = super._toCloudFormation();

    // manipulate template (e.g. rename "Key" to "key")
    template.Resources.myResource.Properties.Environment.key =
      template.Resources.myResource.Properties.Environment.Key;
    delete template.Resources.myResource.Properties.Environment.Key;

    return template;
  }
}

class TaggableResource extends CfnResource implements ITaggableV2 {
  public readonly cdkTagManager = new TagManager(TagType.KEY_VALUE, 'TaggableResource', {}, {
    tagPropertyName: 'Tags',
  });

  constructor(scope: Construct, id: string) {
    super(scope, id, {
      type: 'AWS::Taggable::Resource',
      properties: {
        R: 1,
        Tags: Lazy.any({ produce: () => this.cdkTagManager.renderTags() }),
      },
    });
  }
}<|MERGE_RESOLUTION|>--- conflicted
+++ resolved
@@ -14,15 +14,12 @@
   PERMISSIONS_BOUNDARY_CONTEXT_KEY,
   Aspects,
   Stage,
-<<<<<<< HEAD
   TagManager,
   Resource,
   TagType,
   ITaggable,
   ITaggableV2,
-=======
   Token,
->>>>>>> b7fcdb50
 } from '../lib';
 import { Intrinsic } from '../lib/private/intrinsic';
 import { resolveReferences } from '../lib/private/refs';
@@ -2170,7 +2167,6 @@
     expect(asm.getStackArtifact(stack2.artifactId).tags).toEqual(expected);
   });
 
-<<<<<<< HEAD
   test.each([false, true])('stack tags added in constructor are in metadata and artifact properties (ussing feature flag: %p)', (explicitStackTags) => {
     // GIVEN
     const app = new App({
@@ -2179,17 +2175,10 @@
         [cxapi.NEW_STYLE_STACK_SYNTHESIS_CONTEXT]: false,
         [cxapi.EXPLICIT_STACK_TAGS]: explicitStackTags,
       },
-=======
-  test('warning when stack tags contain tokens', () => {
-    // GIVEN
-    const app = new App({
-      stackTraces: false,
->>>>>>> b7fcdb50
     });
 
     const stack = new Stack(app, 'stack1', {
       tags: {
-<<<<<<< HEAD
         foo: 'bar',
       },
     });
@@ -2271,7 +2260,7 @@
     expect(stackArtifact.tags).toEqual({ foo: 'bar' });
   });
 
-  test('stack tags may not contain tokens', () => {
+  test('warning when stack tags contain tokens', () => {
     // GIVEN
     const app = new App({
       stackTraces: false,
@@ -2279,12 +2268,6 @@
 
     const stack = new Stack(app, 'stack1', {
       tags: {
-        foo: Lazy.string({ produce: () => 'lazy' }),
-      },
-    });
-
-    expect(() => app.synth()).toThrow(/Stack tags may not contain deploy-time values/);
-=======
         foo: Lazy.string({ produce: () => 'lazy' }),
       },
     });
@@ -2337,7 +2320,6 @@
     expect(() => new Stack(app, 'stack1', {
       notificationArns: [...NOTIFICATION_ARNS, Aws.URL_SUFFIX],
     })).toThrow('includes one or more tokens in its notification ARNs');
->>>>>>> b7fcdb50
   });
 
   test('Termination Protection is reflected in Cloud Assembly artifact', () => {
