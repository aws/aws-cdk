import { testDeprecated } from '@aws-cdk/cdk-build-tools';
import { AuroraEngineVersion, AuroraMysqlEngineVersion, AuroraPostgresEngineVersion, DatabaseClusterEngine } from '../lib';

describe('cluster engine', () => {
  testDeprecated("default parameterGroupFamily for versionless Aurora cluster engine is 'aurora5.6'", () => {
    // GIVEN
    const engine = DatabaseClusterEngine.AURORA;

    // WHEN
    const family = engine.parameterGroupFamily;

    // THEN
    expect(family).toEqual('aurora5.6');
  });

  test("default parameterGroupFamily for versionless Aurora MySQL cluster engine is 'aurora-mysql5.7'", () => {
    // GIVEN
    const engine = DatabaseClusterEngine.AURORA_MYSQL;

    // WHEN
    const family = engine.parameterGroupFamily;

    // THEN
    expect(family).toEqual('aurora-mysql5.7');
  });

  test('default parameterGroupFamily for versionless Aurora PostgreSQL is not defined', () => {
    // GIVEN
    const engine = DatabaseClusterEngine.AURORA_POSTGRESQL;

    // WHEN
    const family = engine.parameterGroupFamily;

    // THEN
    expect(family).toEqual(undefined);
  });

  test('parameter group family', () => {
    // the PostgreSQL engine knows about the following major versions: 9.6, 10 and 11

    expect(DatabaseClusterEngine.auroraPostgres({ version: AuroraPostgresEngineVersion.of('8', '8') }).parameterGroupFamily).toEqual(
      'aurora-postgresql8');

    expect(DatabaseClusterEngine.auroraPostgres({ version: AuroraPostgresEngineVersion.of('9', '9') }).parameterGroupFamily).toEqual(
      'aurora-postgresql9');

    expect(DatabaseClusterEngine.auroraPostgres({ version: AuroraPostgresEngineVersion.of('9.7', '9.7') }).parameterGroupFamily).toEqual(
      'aurora-postgresql9.7');

    expect(DatabaseClusterEngine.auroraPostgres({ version: AuroraPostgresEngineVersion.of('9.6', '9.6') }).parameterGroupFamily).toEqual(
      'aurora-postgresql9.6');
    expect(DatabaseClusterEngine.auroraPostgres({ version: AuroraPostgresEngineVersion.of('9.6.1', '9.6') }).parameterGroupFamily).toEqual(
      'aurora-postgresql9.6');
    expect(DatabaseClusterEngine.auroraPostgres({ version: AuroraPostgresEngineVersion.of('10.0', '10') }).parameterGroupFamily).toEqual(
      'aurora-postgresql10');
    expect(DatabaseClusterEngine.auroraPostgres({ version: AuroraPostgresEngineVersion.of('13.20', '13') }).parameterGroupFamily).toEqual(
      'aurora-postgresql13');
    expect(DatabaseClusterEngine.auroraPostgres({ version: AuroraPostgresEngineVersion.of('14.3', '14') }).parameterGroupFamily).toEqual(
      'aurora-postgresql14');
    expect(DatabaseClusterEngine.auroraPostgres({ version: AuroraPostgresEngineVersion.of('15.7', '15') }).parameterGroupFamily).toEqual(
      'aurora-postgresql15');
    expect(DatabaseClusterEngine.auroraPostgres({ version: AuroraPostgresEngineVersion.of('16.3', '16') }).parameterGroupFamily).toEqual(
      'aurora-postgresql16');
  });

  test('supported log types', () => {
    const mysqlLogTypes = ['error', 'general', 'slowquery', 'audit'];
    expect(DatabaseClusterEngine.aurora({ version: AuroraEngineVersion.VER_1_22_2 }).supportedLogTypes).toEqual(mysqlLogTypes);
    expect(DatabaseClusterEngine.auroraMysql({ version: AuroraMysqlEngineVersion.VER_2_12_3 }).supportedLogTypes).toEqual(mysqlLogTypes);
    expect(DatabaseClusterEngine.auroraPostgres({ version: AuroraPostgresEngineVersion.VER_16_3 }).supportedLogTypes).toEqual(['postgresql']);
  });

  test('cluster parameter group correctly determined for AURORA_POSTGRESQL and given version', () => {
    // GIVEN
    const engine_VER_13_20 = DatabaseClusterEngine.auroraPostgres({
      version: AuroraPostgresEngineVersion.VER_13_20,
    });
    const engine_VER_14_3 = DatabaseClusterEngine.auroraPostgres({
      version: AuroraPostgresEngineVersion.VER_14_3,
    });
<<<<<<< HEAD
    const engine_VER_15_2 = DatabaseClusterEngine.auroraPostgres({
      version: AuroraPostgresEngineVersion.VER_15_2,
    });
    const engine_VER_16_8 = DatabaseClusterEngine.auroraPostgres({
      version: AuroraPostgresEngineVersion.VER_16_8,
    });
    const engine_VER_17_2 = DatabaseClusterEngine.auroraPostgres({
      version: AuroraPostgresEngineVersion.VER_17_2,
=======
    const engine_VER_16_3 = DatabaseClusterEngine.auroraPostgres({
      version: AuroraPostgresEngineVersion.VER_16_3,
    });

    // THEN
    expect(engine_VER_14_3.parameterGroupFamily).toEqual('aurora-postgresql14');
    expect(engine_VER_16_3.parameterGroupFamily).toEqual('aurora-postgresql16');
  });

  testDeprecated('cluster parameter group correctly determined for AURORA and given version', () => {
    // GIVEN
    const engine_ver_1_22_2 = DatabaseClusterEngine.aurora({
      version: AuroraEngineVersion.VER_1_22_2,
>>>>>>> 5a265d1f
    });
    const engine_ver_1_22_3 = DatabaseClusterEngine.aurora({
      version: AuroraEngineVersion.VER_1_22_3,
    });
    const engine_ver_1_22_4 = DatabaseClusterEngine.aurora({
      version: AuroraEngineVersion.VER_1_22_4,
    });
    const engine_ver_1_22_5 = DatabaseClusterEngine.aurora({
      version: AuroraEngineVersion.VER_1_22_5,
    });

    // THEN
    expect(engine_ver_1_22_2.parameterGroupFamily).toEqual('aurora5.6');
    expect(engine_ver_1_22_3.parameterGroupFamily).toEqual('aurora5.6');
    expect(engine_ver_1_22_4.parameterGroupFamily).toEqual('aurora5.6');
    expect(engine_ver_1_22_5.parameterGroupFamily).toEqual('aurora5.6');
  });

  test('cluster parameter group correctly determined for AURORA_MYSQL 2.x and given version', () => {
    // GIVEN
    const engine_ver_2_7_3 = DatabaseClusterEngine.auroraMysql({
      version: AuroraMysqlEngineVersion.VER_2_07_3,
    });
    const engine_ver_2_7_4 = DatabaseClusterEngine.auroraMysql({
      version: AuroraMysqlEngineVersion.VER_2_07_4,
    });
    const engine_ver_2_7_5 = DatabaseClusterEngine.auroraMysql({
      version: AuroraMysqlEngineVersion.VER_2_07_5,
    });
    const engine_ver_2_7_6 = DatabaseClusterEngine.auroraMysql({
      version: AuroraMysqlEngineVersion.VER_2_07_6,
    });
    const engine_ver_2_7_7 = DatabaseClusterEngine.auroraMysql({
      version: AuroraMysqlEngineVersion.VER_2_07_7,
    });
    const engine_ver_2_7_8 = DatabaseClusterEngine.auroraMysql({
      version: AuroraMysqlEngineVersion.VER_2_07_8,
    });
    const engine_ver_2_8_3 = DatabaseClusterEngine.auroraMysql({
      version: AuroraMysqlEngineVersion.VER_2_08_3,
    });
    const engine_ver_2_8_4 = DatabaseClusterEngine.auroraMysql({
      version: AuroraMysqlEngineVersion.VER_2_08_4,
    });
    const engine_ver_2_11_3 = DatabaseClusterEngine.auroraMysql({
      version: AuroraMysqlEngineVersion.VER_2_11_3,
    });
    const engine_ver_2_12_3 = DatabaseClusterEngine.auroraMysql({
      version: AuroraMysqlEngineVersion.VER_2_12_3,
    });
    const engine_ver_2_12_4 = DatabaseClusterEngine.auroraMysql({
      version: AuroraMysqlEngineVersion.VER_2_12_4,
    });

    // THEN
<<<<<<< HEAD
    expect(engine_VER_13_20.parameterGroupFamily).toEqual('aurora-postgresql13');
    expect(engine_VER_14_3.parameterGroupFamily).toEqual('aurora-postgresql14');
    expect(engine_VER_15_2.parameterGroupFamily).toEqual('aurora-postgresql15');
    expect(engine_VER_16_8.parameterGroupFamily).toEqual('aurora-postgresql16');
    expect(engine_VER_17_2.parameterGroupFamily).toEqual('aurora-postgresql17');
    expect(engine_ver_1_22_3.parameterGroupFamily).toEqual('aurora5.6');
    expect(engine_ver_1_22_4.parameterGroupFamily).toEqual('aurora5.6');
    expect(engine_ver_1_22_5.parameterGroupFamily).toEqual('aurora5.6');
=======
>>>>>>> 5a265d1f
    expect(engine_ver_2_7_3.parameterGroupFamily).toEqual('aurora-mysql5.7');
    expect(engine_ver_2_7_4.parameterGroupFamily).toEqual('aurora-mysql5.7');
    expect(engine_ver_2_7_5.parameterGroupFamily).toEqual('aurora-mysql5.7');
    expect(engine_ver_2_7_6.parameterGroupFamily).toEqual('aurora-mysql5.7');
    expect(engine_ver_2_7_7.parameterGroupFamily).toEqual('aurora-mysql5.7');
    expect(engine_ver_2_7_8.parameterGroupFamily).toEqual('aurora-mysql5.7');
    expect(engine_ver_2_8_3.parameterGroupFamily).toEqual('aurora-mysql5.7');
    expect(engine_ver_2_8_4.parameterGroupFamily).toEqual('aurora-mysql5.7');
    expect(engine_ver_2_11_3.parameterGroupFamily).toEqual('aurora-mysql5.7');
    expect(engine_ver_2_12_3.parameterGroupFamily).toEqual('aurora-mysql5.7');
    expect(engine_ver_2_12_4.parameterGroupFamily).toEqual('aurora-mysql5.7');
  });

  test('cluster parameter group correctly determined for AURORA_MYSQL 3.x and given version', () => {
    // GIVEN
    const engine_ver_3_07_1 = DatabaseClusterEngine.auroraMysql({
      version: AuroraMysqlEngineVersion.VER_3_07_1,
    });
    const engine_ver_3_08_0 = DatabaseClusterEngine.auroraMysql({
      version: AuroraMysqlEngineVersion.VER_3_08_0,
    });
    const engine_ver_3_08_1 = DatabaseClusterEngine.auroraMysql({
      version: AuroraMysqlEngineVersion.VER_3_08_1,
    });
    const engine_ver_3_08_2 = DatabaseClusterEngine.auroraMysql({
      version: AuroraMysqlEngineVersion.VER_3_08_2,
    });

    // THEN
    expect(engine_ver_3_07_1.parameterGroupFamily).toEqual('aurora-mysql8.0');
    expect(engine_ver_3_08_0.parameterGroupFamily).toEqual('aurora-mysql8.0');
    expect(engine_ver_3_08_1.parameterGroupFamily).toEqual('aurora-mysql8.0');
    expect(engine_ver_3_08_2.parameterGroupFamily).toEqual('aurora-mysql8.0');
  });
});<|MERGE_RESOLUTION|>--- conflicted
+++ resolved
@@ -78,30 +78,28 @@
     const engine_VER_14_3 = DatabaseClusterEngine.auroraPostgres({
       version: AuroraPostgresEngineVersion.VER_14_3,
     });
-<<<<<<< HEAD
-    const engine_VER_15_2 = DatabaseClusterEngine.auroraPostgres({
-      version: AuroraPostgresEngineVersion.VER_15_2,
+    const engine_VER_15_12 = DatabaseClusterEngine.auroraPostgres({
+      version: AuroraPostgresEngineVersion.VER_15_12,
     });
-    const engine_VER_16_8 = DatabaseClusterEngine.auroraPostgres({
-      version: AuroraPostgresEngineVersion.VER_16_8,
+    const engine_VER_16_3 = DatabaseClusterEngine.auroraPostgres({
+      version: AuroraPostgresEngineVersion.VER_16_3,
     });
     const engine_VER_17_2 = DatabaseClusterEngine.auroraPostgres({
       version: AuroraPostgresEngineVersion.VER_17_2,
-=======
-    const engine_VER_16_3 = DatabaseClusterEngine.auroraPostgres({
-      version: AuroraPostgresEngineVersion.VER_16_3,
     });
 
     // THEN
+    expect(engine_VER_13_20.parameterGroupFamily).toEqual('aurora-postgresql13');
     expect(engine_VER_14_3.parameterGroupFamily).toEqual('aurora-postgresql14');
+    expect(engine_VER_15_12.parameterGroupFamily).toEqual('aurora-postgresql15');
     expect(engine_VER_16_3.parameterGroupFamily).toEqual('aurora-postgresql16');
+    expect(engine_VER_17_2.parameterGroupFamily).toEqual('aurora-postgresql17');
   });
 
   testDeprecated('cluster parameter group correctly determined for AURORA and given version', () => {
     // GIVEN
     const engine_ver_1_22_2 = DatabaseClusterEngine.aurora({
       version: AuroraEngineVersion.VER_1_22_2,
->>>>>>> 5a265d1f
     });
     const engine_ver_1_22_3 = DatabaseClusterEngine.aurora({
       version: AuroraEngineVersion.VER_1_22_3,
@@ -157,17 +155,6 @@
     });
 
     // THEN
-<<<<<<< HEAD
-    expect(engine_VER_13_20.parameterGroupFamily).toEqual('aurora-postgresql13');
-    expect(engine_VER_14_3.parameterGroupFamily).toEqual('aurora-postgresql14');
-    expect(engine_VER_15_2.parameterGroupFamily).toEqual('aurora-postgresql15');
-    expect(engine_VER_16_8.parameterGroupFamily).toEqual('aurora-postgresql16');
-    expect(engine_VER_17_2.parameterGroupFamily).toEqual('aurora-postgresql17');
-    expect(engine_ver_1_22_3.parameterGroupFamily).toEqual('aurora5.6');
-    expect(engine_ver_1_22_4.parameterGroupFamily).toEqual('aurora5.6');
-    expect(engine_ver_1_22_5.parameterGroupFamily).toEqual('aurora5.6');
-=======
->>>>>>> 5a265d1f
     expect(engine_ver_2_7_3.parameterGroupFamily).toEqual('aurora-mysql5.7');
     expect(engine_ver_2_7_4.parameterGroupFamily).toEqual('aurora-mysql5.7');
     expect(engine_ver_2_7_5.parameterGroupFamily).toEqual('aurora-mysql5.7');
