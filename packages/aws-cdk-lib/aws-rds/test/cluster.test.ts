import { Annotations, Match, Template } from '../../assertions';
import * as ec2 from '../../aws-ec2';
import { ManagedPolicy, Role, ServicePrincipal } from '../../aws-iam';
import * as iam from '../../aws-iam';
import * as kms from '../../aws-kms';
import * as logs from '../../aws-logs';
import * as s3 from '../../aws-s3';
import { Secret } from '../../aws-secretsmanager';
import * as cdk from '../../core';
import { RemovalPolicy, Stack, Annotations as CoreAnnotations } from '../../core';
import {
  RDS_PREVENT_RENDERING_DEPRECATED_CREDENTIALS,
  AURORA_CLUSTER_CHANGE_SCOPE_OF_INSTANCE_PARAMETER_GROUP_WITH_EACH_PARAMETERS,
} from '../../cx-api';
import {
  AuroraEngineVersion, AuroraMysqlEngineVersion, AuroraPostgresEngineVersion, CfnDBCluster, Credentials, DatabaseCluster,
  DatabaseClusterEngine, DatabaseClusterFromSnapshot, ParameterGroup, PerformanceInsightRetention, SubnetGroup, DatabaseSecret,
  DatabaseInstanceEngine, SqlServerEngineVersion, SnapshotCredentials, InstanceUpdateBehaviour, NetworkType, ClusterInstance, CaCertificate,
  IClusterEngine,
} from '../lib';

describe('cluster new api', () => {
  describe('errors are thrown', () => {
    test('when old and new props are provided', () => {
      // GIVEN
      const stack = testStack();
      const vpc = new ec2.Vpc(stack, 'VPC');

      expect(() => {
        // WHEN
        new DatabaseCluster(stack, 'Database', {
          engine: DatabaseClusterEngine.AURORA_MYSQL,
          instanceProps: {
            instanceType: ec2.InstanceType.of(ec2.InstanceClass.BURSTABLE2, ec2.InstanceSize.SMALL),
            vpc,
          },
          writer: ClusterInstance.serverlessV2('writer'),
          iamAuthentication: true,
        });
        // THEN
      }).toThrow(/Cannot provide writer or readers if instances or instanceProps are provided/);
    });

    test('when no instances are provided', () => {
      // GIVEN
      const stack = testStack();
      const vpc = new ec2.Vpc(stack, 'VPC');

      expect(() => {
        // WHEN
        new DatabaseCluster(stack, 'Database', {
          engine: DatabaseClusterEngine.AURORA_MYSQL,
          vpc,
          iamAuthentication: true,
        });
        // THEN
      }).toThrow(/writer must be provided/);
    });

    test('when vpc prop is not provided', () => {
      // GIVEN
      const stack = testStack();

      expect(() => {
        // WHEN
        new DatabaseCluster(stack, 'Database', {
          engine: DatabaseClusterEngine.AURORA_MYSQL,
          writer: ClusterInstance.serverlessV2('writer'),
          iamAuthentication: true,
        });
        // THEN
      }).toThrow(/Provide either vpc or instanceProps.vpc, but not both/);
    });

    test('when both vpc and instanceProps.vpc are provided', () => {
      // GIVEN
      const stack = testStack();
      const vpc = new ec2.Vpc(stack, 'VPC');

      expect(() => {
        // WHEN
        new DatabaseCluster(stack, 'Database', {
          engine: DatabaseClusterEngine.AURORA_MYSQL,
          instanceProps: {
            instanceType: ec2.InstanceType.of(ec2.InstanceClass.BURSTABLE2, ec2.InstanceSize.SMALL),
            vpc,
          },
          vpc,
          iamAuthentication: true,
        });
        // THEN
      }).toThrow(/Provide either vpc or instanceProps.vpc, but not both/);
    });

    test('when both vpcSubnets and instanceProps.vpcSubnets are provided', () => {
      // GIVEN
      const stack = testStack();
      const vpc = new ec2.Vpc(stack, 'VPC');

      expect(() => {
        // WHEN
        new DatabaseCluster(stack, 'Database', {
          engine: DatabaseClusterEngine.AURORA_MYSQL,
          instanceProps: {
            instanceType: ec2.InstanceType.of(ec2.InstanceClass.BURSTABLE2, ec2.InstanceSize.SMALL),
            vpcSubnets: vpc.selectSubnets( { subnetType: ec2.SubnetType.PRIVATE_WITH_EGRESS } ),
            vpc,
          },
          vpcSubnets: vpc.selectSubnets( { subnetType: ec2.SubnetType.PRIVATE_WITH_EGRESS } ),
          iamAuthentication: true,
        });
        // THEN
      }).toThrow(/Provide either vpcSubnets or instanceProps.vpcSubnets, but not both/);
    });

    test.each([
<<<<<<< HEAD
      [0.5, 300, /serverlessV2MaxCapacity must be >= 1 & <= 256/],
      [0.5, 0, /serverlessV2MaxCapacity must be >= 1 & <= 256/],
      [0, 1, /serverlessV2MinCapacity must be >= 0.5 & <= 256/],
      [300, 1, /serverlessV2MinCapacity must be >= 0.5 & <= 256/],
=======
      [0.5, 300, /serverlessV2MaxCapacity must be >= 0.5 & <= 256/],
      [0.5, 0, /serverlessV2MaxCapacity must be >= 0.5 & <= 256/],
      [-1, 1, /serverlessV2MinCapacity must be >= 0 & <= 256/],
      [300, 1, /serverlessV2MinCapacity must be >= 0 & <= 256/],
      [0.5, 0.5, /If serverlessV2MinCapacity === 0.5 then serverlessV2MaxCapacity must be >=1/],
>>>>>>> af5345e9
      [10.1, 12, /serverlessV2MinCapacity & serverlessV2MaxCapacity must be in 0.5 step increments/],
      [12, 12.1, /serverlessV2MinCapacity & serverlessV2MaxCapacity must be in 0.5 step increments/],
      [5, 1, /serverlessV2MaxCapacity must be greater than serverlessV2MinCapacity/],
    ])('when serverless capacity is incorrect', (minCapacity, maxCapacity, errorMessage) => {
      // GIVEN
      const stack = testStack();
      const vpc = new ec2.Vpc(stack, 'VPC');

      expect(() => {
        // WHEN
        new DatabaseCluster(stack, 'Database', {
          engine: DatabaseClusterEngine.AURORA_MYSQL,
          vpc,
          vpcSubnets: vpc.selectSubnets( { subnetType: ec2.SubnetType.PRIVATE_WITH_EGRESS } ),
          serverlessV2MaxCapacity: maxCapacity,
          serverlessV2MinCapacity: minCapacity,
          iamAuthentication: true,
        });
        // THEN
      }).toThrow(errorMessage);
    });
  });

  describe('cluster options', () => {
    test.each([true, false])('specify auto minor version upgrade', (autoMinorVersionUpgrade) => {
      // GIVEN
      const stack = testStack();
      const vpc = new ec2.Vpc(stack, 'VPC');

      // WHEN
      new DatabaseCluster(stack, 'Database', {
        engine: DatabaseClusterEngine.AURORA_MYSQL,
        vpc,
        autoMinorVersionUpgrade,
        writer: ClusterInstance.serverlessV2('writer'),
      });

      // THEN
      const template = Template.fromStack(stack);
      template.hasResourceProperties('AWS::RDS::DBCluster', {
        Engine: 'aurora-mysql',
        AutoMinorVersionUpgrade: autoMinorVersionUpgrade,
      });
    });

    test('with serverless instances', () => {
      // GIVEN
      const stack = testStack();
      const vpc = new ec2.Vpc(stack, 'VPC');

      // WHEN
      new DatabaseCluster(stack, 'Database', {
        engine: DatabaseClusterEngine.AURORA_MYSQL,
        vpc,
        writer: ClusterInstance.serverlessV2('writer'),
        iamAuthentication: true,
      });

      // THEN
      const template = Template.fromStack(stack);
      // serverless scaling config is set
      template.hasResourceProperties('AWS::RDS::DBCluster', Match.objectLike({
        ServerlessV2ScalingConfiguration: {
          MinCapacity: 0.5,
          MaxCapacity: 2,
        },
      }));

      // subnets are set correctly
      template.hasResourceProperties('AWS::RDS::DBSubnetGroup', {
        DBSubnetGroupDescription: 'Subnets for Database database',
        SubnetIds: [
          { Ref: 'VPCPrivateSubnet1Subnet8BCA10E0' },
          { Ref: 'VPCPrivateSubnet2SubnetCFCDAA7A' },
          { Ref: 'VPCPrivateSubnet3Subnet3EDCD457' },
        ],
      });
    });

    test.each([
      ['MySQL', DatabaseClusterEngine.auroraMysql({ version: AuroraMysqlEngineVersion.VER_3_07_0 })],
      ['PostgreSQL', DatabaseClusterEngine.auroraPostgres({ version: AuroraPostgresEngineVersion.VER_16_4 })],
    ])('set enableLocalWriteForwarding for aurora %s', (type: string, engine: IClusterEngine) => {
      // GIVEN
      const stack = testStack();
      const vpc = new ec2.Vpc(stack, 'VPC');

      // WHEN
      new DatabaseCluster(stack, type, {
        engine,
        vpc,
        enableLocalWriteForwarding: true,
        writer: ClusterInstance.serverlessV2('writer'),
      });

      // THEN
      const template = Template.fromStack(stack);
      template.hasResourceProperties('AWS::RDS::DBCluster', {
        EnableLocalWriteForwarding: true,
      });
    });

    test('vpcSubnets can be provided', () => {
      // GIVEN
      const stack = testStack();
      const vpc = new ec2.Vpc(stack, 'VPC');

      // WHEN
      new DatabaseCluster(stack, 'Database', {
        engine: DatabaseClusterEngine.AURORA_MYSQL,
        vpc,
        vpcSubnets: vpc.selectSubnets({ subnetType: ec2.SubnetType.PUBLIC }),
        writer: ClusterInstance.serverlessV2('writer'),
        iamAuthentication: true,
      });

      // THEN
      const template = Template.fromStack(stack);
      // serverless scaling config is set
      template.hasResourceProperties('AWS::RDS::DBCluster', Match.objectLike({
        ServerlessV2ScalingConfiguration: {
          MinCapacity: 0.5,
          MaxCapacity: 2,
        },
      }));

      // subnets are set correctly
      template.hasResourceProperties('AWS::RDS::DBSubnetGroup', {
        DBSubnetGroupDescription: 'Subnets for Database database',
        SubnetIds: [
          { Ref: 'VPCPublicSubnet1SubnetB4246D30' },
          { Ref: 'VPCPublicSubnet2Subnet74179F39' },
          { Ref: 'VPCPublicSubnet3Subnet631C5E25' },
        ],
      });
    });

    test('preferredMaintenanceWindow provided in InstanceProps', () => {
      // GIVEN
      const stack = testStack();
      const vpc = new ec2.Vpc(stack, 'VPC');

      const PREFERRED_MAINTENANCE_WINDOW: string = 'Sun:12:00-Sun:13:00';

      // WHEN
      new DatabaseCluster(stack, 'Database', {
        engine: DatabaseClusterEngine.AURORA_MYSQL,
        instanceProps: {
          vpc: vpc,
          preferredMaintenanceWindow: PREFERRED_MAINTENANCE_WINDOW,
        },
      });

      // THEN
      const template = Template.fromStack(stack);
      // maintenance window is set
      template.hasResourceProperties('AWS::RDS::DBInstance', Match.objectLike({
        PreferredMaintenanceWindow: PREFERRED_MAINTENANCE_WINDOW,
      }));
    });
    test('preferredMaintenanceWindow provided in writer', () => {
      // GIVEN
      const stack = testStack();
      const vpc = new ec2.Vpc(stack, 'VPC');

      const PREFERRED_MAINTENANCE_WINDOW: string = 'Sun:12:00-Sun:13:00';

      // WHEN
      new DatabaseCluster(stack, 'Database', {
        engine: DatabaseClusterEngine.AURORA_MYSQL,
        vpc: vpc,
        writer: ClusterInstance.provisioned('Instance1', {
          preferredMaintenanceWindow: PREFERRED_MAINTENANCE_WINDOW,
        }),
      });

      // THEN
      const template = Template.fromStack(stack);
      // maintenance window is set
      template.hasResourceProperties('AWS::RDS::DBInstance', Match.objectLike({
        PreferredMaintenanceWindow: PREFERRED_MAINTENANCE_WINDOW,
      }));
    });
    test('preferredMaintenanceWindow provided in readers', () => {
      // GIVEN
      const stack = testStack();
      const vpc = new ec2.Vpc(stack, 'VPC');

      const PREFERRED_MAINTENANCE_WINDOW: string = 'Sun:12:00-Sun:13:00';

      // WHEN
      new DatabaseCluster(stack, 'Database', {
        engine: DatabaseClusterEngine.AURORA_MYSQL,
        vpc: vpc,
        writer: ClusterInstance.provisioned('Instance1', {
          // No preferredMaintenanceWindow set
        }),
        readers: [
          ClusterInstance.provisioned('Instance2', {
            preferredMaintenanceWindow: PREFERRED_MAINTENANCE_WINDOW,
          }),
        ],
      });

      // THEN
      const template = Template.fromStack(stack);
      // maintenance window is set
      template.hasResourceProperties('AWS::RDS::DBInstance', Match.objectLike({
        PreferredMaintenanceWindow: PREFERRED_MAINTENANCE_WINDOW,
      }));
    });
  });

  describe('migrate from instanceProps', () => {
    test('template contains no changes (provisioned instances)', () => {
      // GIVEN
      const stack1 = testStack();
      const stack2 = testStack();

      function createCase(stack: Stack) {
        const vpc = new ec2.Vpc(stack, 'VPC');

        // WHEN
        const pg = new ParameterGroup(stack, 'pg', {
          engine: DatabaseClusterEngine.AURORA_MYSQL,
        });
        const sg = new ec2.SecurityGroup(stack, 'sg', {
          vpc,
        });
        const instanceProps = {
          instanceType: ec2.InstanceType.of(ec2.InstanceClass.BURSTABLE2, ec2.InstanceSize.SMALL),
          vpc,
          allowMajorVersionUpgrade: true,
          autoMinorVersionUpgrade: true,
          deleteAutomatedBackups: true,
          enablePerformanceInsights: true,
          parameterGroup: pg,
          securityGroups: [sg],
        };
        return instanceProps;
      }
      const test1 = createCase(stack1);
      const test2 = createCase(stack2);
      new DatabaseCluster(stack1, 'Database', {
        engine: DatabaseClusterEngine.AURORA_MYSQL,
        instanceProps: test1,
        iamAuthentication: true,
      });

      new DatabaseCluster(stack2, 'Database', {
        engine: DatabaseClusterEngine.AURORA_MYSQL,
        vpc: test2.vpc,
        securityGroups: test2.securityGroups,
        writer: ClusterInstance.provisioned('Instance1', {
          ...test2,
          isFromLegacyInstanceProps: true,
        }),
        readers: [
          ClusterInstance.provisioned('Instance2', {
            ...test2,
            isFromLegacyInstanceProps: true,
          }),
        ],
        iamAuthentication: true,
      });

      // THEN
      const test1Template = Template.fromStack(stack1).toJSON();
      // deleteAutomatedBackups is not needed on the instance, it is set on the cluster
      delete test1Template.Resources.DatabaseInstance1844F58FD.Properties.DeleteAutomatedBackups;
      delete test1Template.Resources.DatabaseInstance2AA380DEE.Properties.DeleteAutomatedBackups;
      expect(
        test1Template,
      ).toEqual(Template.fromStack(stack2).toJSON());
    });

    test('template contains no changes (serverless instances)', () => {
      // GIVEN
      const stack1 = testStack();
      const stack2 = testStack();

      function createCase(stack: Stack) {
        const vpc = new ec2.Vpc(stack, 'VPC');

        // WHEN
        const pg = new ParameterGroup(stack, 'pg', {
          engine: DatabaseClusterEngine.AURORA_MYSQL,
        });
        const sg = new ec2.SecurityGroup(stack, 'sg', {
          vpc,
        });
        const instanceProps = {
          instanceType: new ec2.InstanceType('serverless'),
          vpc,
          allowMajorVersionUpgrade: true,
          autoMinorVersionUpgrade: true,
          deleteAutomatedBackups: true,
          enablePerformanceInsights: true,
          parameterGroup: pg,
          securityGroups: [sg],
        };
        return instanceProps;
      }
      const test1 = createCase(stack1);
      const test2 = createCase(stack2);

      // Create serverless cluster using workaround described here:
      // https://github.com/aws/aws-cdk/issues/20197#issuecomment-1284485844
      const workaroundCluster = new DatabaseCluster(stack1, 'Database', {
        engine: DatabaseClusterEngine.AURORA_MYSQL,
        instanceProps: test1,
        iamAuthentication: true,
      });

      cdk.Aspects.of(workaroundCluster).add({
        visit(node) {
          if (node instanceof CfnDBCluster) {
            node.serverlessV2ScalingConfiguration = {
              minCapacity: 1,
              maxCapacity: 12,
            };
          }
        },
      });

      // Create serverless cluster using new/official approach.
      // This should provide a non-breaking migration path from the workaround.
      new DatabaseCluster(stack2, 'Database', {
        engine: DatabaseClusterEngine.AURORA_MYSQL,
        vpc: test2.vpc,
        securityGroups: test2.securityGroups,
        writer: ClusterInstance.serverlessV2('Instance1', {
          ...test2,
          isFromLegacyInstanceProps: true,
        }),
        readers: [
          ClusterInstance.serverlessV2('Instance2', {
            ...test2,
            scaleWithWriter: true,
            isFromLegacyInstanceProps: true,
          }),
        ],
        iamAuthentication: true,
        serverlessV2MinCapacity: 1,
        serverlessV2MaxCapacity: 12,
      });

      // THEN
      const test1Template = Template.fromStack(stack1).toJSON();
      // deleteAutomatedBackups is not needed on the instance, it is set on the cluster
      delete test1Template.Resources.DatabaseInstance1844F58FD.Properties.DeleteAutomatedBackups;
      delete test1Template.Resources.DatabaseInstance2AA380DEE.Properties.DeleteAutomatedBackups;
      expect(test1Template).toEqual(Template.fromStack(stack2).toJSON());
    });
  });

  describe('creates a writer instance', () => {
    test('serverlessV2 writer', () => {
      // GIVEN
      const stack = testStack();
      const vpc = new ec2.Vpc(stack, 'VPC');

      // WHEN
      new DatabaseCluster(stack, 'Database', {
        engine: DatabaseClusterEngine.AURORA_MYSQL,
        vpc,
        writer: ClusterInstance.serverlessV2('writer'),
        iamAuthentication: true,
      });

      // THEN
      const template = Template.fromStack(stack);
      // only the writer gets created
      template.resourceCountIs('AWS::RDS::DBInstance', 1);
      template.hasResourceProperties('AWS::RDS::DBInstance', {
        DBClusterIdentifier: { Ref: 'DatabaseB269D8BB' },
        DBInstanceClass: 'db.serverless',
        Engine: 'aurora-mysql',
        PromotionTier: 0,
      });
    });

    test('serverlessV2 writer with config', () => {
      // GIVEN
      const stack = testStack();
      const vpc = new ec2.Vpc(stack, 'VPC');

      // WHEN
      new DatabaseCluster(stack, 'Database', {
        removalPolicy: RemovalPolicy.RETAIN,
        engine: DatabaseClusterEngine.AURORA_MYSQL,
        vpc,
        writer: ClusterInstance.serverlessV2('writer', {
          allowMajorVersionUpgrade: true,
          autoMinorVersionUpgrade: true,
          enablePerformanceInsights: true,
          parameterGroup: new ParameterGroup(stack, 'pg', { engine: DatabaseClusterEngine.AURORA_MYSQL }),
        }),
      });

      // THEN
      const template = Template.fromStack(stack);
      // only the writer gets created
      template.resourceCountIs('AWS::RDS::DBInstance', 1);
      template.hasResource('AWS::RDS::DBInstance', {
        Properties: {
          AllowMajorVersionUpgrade: true,
          AutoMinorVersionUpgrade: true,
          DBClusterIdentifier: { Ref: 'DatabaseB269D8BB' },
          DBInstanceClass: 'db.serverless',
          DBParameterGroupName: { Ref: 'pg749EE6ED' },
          EnablePerformanceInsights: true,
          Engine: 'aurora-mysql',
          PerformanceInsightsRetentionPeriod: 7,
          PromotionTier: 0,
        },
        UpdateReplacePolicy: 'Retain',
        Type: 'AWS::RDS::DBInstance',
      });
    });

    test('provisioned writer', () => {
      // GIVEN
      const stack = testStack();
      const vpc = new ec2.Vpc(stack, 'VPC');

      // WHEN
      new DatabaseCluster(stack, 'Database', {
        engine: DatabaseClusterEngine.AURORA_MYSQL,
        vpc,
        writer: ClusterInstance.provisioned('writer'),
        iamAuthentication: true,
      });

      // THEN
      const template = Template.fromStack(stack);
      // only the writer gets created
      template.resourceCountIs('AWS::RDS::DBInstance', 1);
      template.hasResourceProperties('AWS::RDS::DBInstance', {
        DBClusterIdentifier: { Ref: 'DatabaseB269D8BB' },
        DBInstanceClass: 'db.t3.medium',
        PromotionTier: 0,
      });
    });

    test('provisioned writer with config', () => {
      // GIVEN
      const stack = testStack();
      const vpc = new ec2.Vpc(stack, 'VPC');

      // WHEN
      new DatabaseCluster(stack, 'Database', {
        engine: DatabaseClusterEngine.AURORA_MYSQL,
        vpc,
        writer: ClusterInstance.provisioned('writer', {
          allowMajorVersionUpgrade: true,
          autoMinorVersionUpgrade: true,
          enablePerformanceInsights: true,
          instanceType: ec2.InstanceType.of(ec2.InstanceClass.C4, ec2.InstanceSize.LARGE ),
          parameterGroup: new ParameterGroup(stack, 'pg', { engine: DatabaseClusterEngine.AURORA_MYSQL }),
        }),
        iamAuthentication: true,
      });

      // THEN
      const template = Template.fromStack(stack);

      // only the writer gets created
      template.resourceCountIs('AWS::RDS::DBInstance', 1);
      template.hasResourceProperties('AWS::RDS::DBInstance', {
        AllowMajorVersionUpgrade: true,
        AutoMinorVersionUpgrade: true,
        DBClusterIdentifier: { Ref: 'DatabaseB269D8BB' },
        DBInstanceClass: 'db.c4.large',
        DBParameterGroupName: { Ref: 'pg749EE6ED' },
        EnablePerformanceInsights: true,
        Engine: 'aurora-mysql',
        PerformanceInsightsRetentionPeriod: 7,
        PromotionTier: 0,
      });
    });

    test('readers always to be created after the writer', () => {
      // GIVEN
      const stack = testStack();
      const vpc = new ec2.Vpc(stack, 'VPC');

      // WHEN
      new DatabaseCluster(stack, 'Database', {
        engine: DatabaseClusterEngine.AURORA_MYSQL,
        vpc,
        vpcSubnets: vpc.selectSubnets({ subnetType: ec2.SubnetType.PUBLIC }),
        writer: ClusterInstance.serverlessV2('writer'),
        readers: [
          ClusterInstance.serverlessV2('reader1', { instanceIdentifier: 'reader1' }),
          ClusterInstance.serverlessV2('reader2', { instanceIdentifier: 'reader2' }),
        ],
      });

      // THEN
      const template = Template.fromStack(stack);
      // reader1 should depend on the writer
      template.hasResource('AWS::RDS::DBInstance', {
        Properties: {
          DBInstanceIdentifier: 'reader1',
        },
        DependsOn: Match.arrayWith(['Databasewriter2462CC03']),
      });
      // reader2 should depend on the writer
      template.hasResource('AWS::RDS::DBInstance', {
        Properties: {
          DBInstanceIdentifier: 'reader2',
        },
        DependsOn: Match.arrayWith(['Databasewriter2462CC03']),
      });
    });
  });

  describe('instanceIdentifiers', () => {
    test('should contain writer and reader instance IDs', () => {
      //GIVEN
      const stack = testStack();
      const vpc = new ec2.Vpc(stack, 'VPC');

      //WHEN
      const cluster = new DatabaseCluster(stack, 'Database', {
        engine: DatabaseClusterEngine.AURORA_MYSQL,
        vpc,
        writer: ClusterInstance.serverlessV2('writer'),
        readers: [ClusterInstance.serverlessV2('reader')],
        iamAuthentication: true,
      });

      //THEN
      expect(cluster.instanceIdentifiers).toHaveLength(2);
      expect(stack.resolve(cluster.instanceIdentifiers[0])).toEqual({
        Ref: 'Databasewriter2462CC03',
      });
    });
  });

  describe('instanceEndpoints', () => {
    test('should contain writer and reader instance endpoints at DatabaseCluster', () => {
      //GIVEN
      const stack = testStack();
      const vpc = new ec2.Vpc(stack, 'VPC');

      //WHEN
      const cluster = new DatabaseCluster(stack, 'Database', {
        engine: DatabaseClusterEngine.AURORA_MYSQL,
        vpc,
        writer: ClusterInstance.serverlessV2('writer'),
        readers: [ClusterInstance.serverlessV2('reader')],
        iamAuthentication: true,
      });

      //THEN
      expect(cluster.instanceEndpoints).toHaveLength(2);
      expect(stack.resolve(cluster.instanceEndpoints)).toEqual([{
        hostname: {
          'Fn::GetAtt': ['Databasewriter2462CC03', 'Endpoint.Address'],
        },
        port: {
          'Fn::GetAtt': ['DatabaseB269D8BB', 'Endpoint.Port'],
        },
        socketAddress: {
          'Fn::Join': ['', [
            { 'Fn::GetAtt': ['Databasewriter2462CC03', 'Endpoint.Address'] },
            ':',
            { 'Fn::GetAtt': ['DatabaseB269D8BB', 'Endpoint.Port'] },
          ]],
        },
      }, {
        hostname: {
          'Fn::GetAtt': ['Databasereader13B43287', 'Endpoint.Address'],
        },
        port: {
          'Fn::GetAtt': ['DatabaseB269D8BB', 'Endpoint.Port'],
        },
        socketAddress: {
          'Fn::Join': ['', [
            { 'Fn::GetAtt': ['Databasereader13B43287', 'Endpoint.Address'] },
            ':',
            { 'Fn::GetAtt': ['DatabaseB269D8BB', 'Endpoint.Port'] },
          ]],
        },
      }]);
    });

    test('should contain writer and reader instance endpoints at DatabaseClusterFromSnapshot', () => {
      //GIVEN
      const stack = testStack();
      const vpc = new ec2.Vpc(stack, 'VPC');

      //WHEN
      const cluster = new DatabaseClusterFromSnapshot(stack, 'Database', {
        engine: DatabaseClusterEngine.AURORA_MYSQL,
        vpc,
        snapshotIdentifier: 'snapshot-identifier',
        iamAuthentication: true,
        writer: ClusterInstance.serverlessV2('writer'),
        readers: [ClusterInstance.serverlessV2('reader')],
      });

      //THEN
      expect(cluster.instanceEndpoints).toHaveLength(2);
      expect(stack.resolve(cluster.instanceEndpoints)).toEqual([{
        hostname: {
          'Fn::GetAtt': ['Databasewriter2462CC03', 'Endpoint.Address'],
        },
        port: {
          'Fn::GetAtt': ['DatabaseB269D8BB', 'Endpoint.Port'],
        },
        socketAddress: {
          'Fn::Join': ['', [
            { 'Fn::GetAtt': ['Databasewriter2462CC03', 'Endpoint.Address'] },
            ':',
            { 'Fn::GetAtt': ['DatabaseB269D8BB', 'Endpoint.Port'] },
          ]],
        },
      }, {
        hostname: {
          'Fn::GetAtt': ['Databasereader13B43287', 'Endpoint.Address'],
        },
        port: {
          'Fn::GetAtt': ['DatabaseB269D8BB', 'Endpoint.Port'],
        },
        socketAddress: {
          'Fn::Join': ['', [
            { 'Fn::GetAtt': ['Databasereader13B43287', 'Endpoint.Address'] },
            ':',
            { 'Fn::GetAtt': ['DatabaseB269D8BB', 'Endpoint.Port'] },
          ]],
        },
      }]);
    });
  });

  describe('provisioned writer with serverless readers', () => {
    test('serverless reader in promotion tier 2 throws warning', () => {
      // GIVEN
      const stack = testStack();
      const vpc = new ec2.Vpc(stack, 'VPC');

      // WHEN
      const cluster = new DatabaseCluster(stack, 'Database', {
        engine: DatabaseClusterEngine.AURORA_MYSQL,
        vpc,
        writer: ClusterInstance.provisioned('writer'),
        readers: [ClusterInstance.serverlessV2('reader')],
        iamAuthentication: true,
      });

      // THEN
      const template = Template.fromStack(stack);
      template.resourceCountIs('AWS::RDS::DBInstance', 2);
      template.hasResourceProperties('AWS::RDS::DBInstance', {
        DBClusterIdentifier: { Ref: 'DatabaseB269D8BB' },
        DBInstanceClass: 'db.t3.medium',
        PromotionTier: 0,
      });

      template.hasResourceProperties('AWS::RDS::DBInstance', {
        DBClusterIdentifier: { Ref: 'DatabaseB269D8BB' },
        DBInstanceClass: 'db.serverless',
        PromotionTier: 2,
      });

      Annotations.fromStack(stack).hasWarning('*',
        `Cluster ${cluster.node.id} only has serverless readers and no reader is in promotion tier 0-1.`+
        'Serverless readers in promotion tiers >= 2 will NOT scale with the writer, which can lead to '+
        'availability issues if a failover event occurs. It is recommended that at least one reader '+
        'has `scaleWithWriter` set to true [ack: @aws-cdk/aws-rds:noFailoverServerlessReaders]',
      );
    });

    test('serverless reader in promotion tier 2 does not throws', () => {
      // GIVEN
      const stack = testStack();
      const vpc = new ec2.Vpc(stack, 'VPC');

      // WHEN
      const cluster = new DatabaseCluster(stack, 'Database', {
        engine: DatabaseClusterEngine.AURORA_MYSQL,
        vpc,
        writer: ClusterInstance.provisioned('writer'),
        readers: [ClusterInstance.serverlessV2('reader')],
        iamAuthentication: true,
      });

      CoreAnnotations.of(stack).acknowledgeWarning('RDSNoFailoverServerlessReaders');
      // THEN
      const template = Template.fromStack(stack);
      template.resourceCountIs('AWS::RDS::DBInstance', 2);
      template.hasResourceProperties('AWS::RDS::DBInstance', {
        DBClusterIdentifier: { Ref: 'DatabaseB269D8BB' },
        DBInstanceClass: 'db.t3.medium',
        PromotionTier: 0,
      });

      template.hasResourceProperties('AWS::RDS::DBInstance', {
        DBClusterIdentifier: { Ref: 'DatabaseB269D8BB' },
        DBInstanceClass: 'db.serverless',
        PromotionTier: 2,
      });

      Annotations.fromStack(stack).hasNoWarning('*',
        `Cluster ${cluster.node.id} only has serverless readers and no reader is in promotion tier 0-1.`+
        'Serverless readers in promotion tiers >= 2 will NOT scale with the writer, which can lead to '+
        'availability issues if a failover event occurs. It is recommended that at least one reader '+
        'has `scaleWithWriter` set to true',
      );
    });

    test('serverless reader in promotion tier 2 does not throws with root context', () => {
      // GIVEN
      const app = new cdk.App({
        context: {
          ACKNOWLEDGEMENTS_CONTEXT_KEY: {
            RDSNoFailoverServerlessReaders: ['Default/Database'],

          },
        },
      });
      const stack = testStack(app);
      const vpc = new ec2.Vpc(stack, 'VPC');

      // WHEN
      const cluster = new DatabaseCluster(stack, 'Database', {
        engine: DatabaseClusterEngine.AURORA_MYSQL,
        vpc,
        writer: ClusterInstance.provisioned('writer'),
        readers: [ClusterInstance.serverlessV2('reader')],
        iamAuthentication: true,
      });

      // THEN
      const template = Template.fromStack(stack);
      template.resourceCountIs('AWS::RDS::DBInstance', 2);
      template.hasResourceProperties('AWS::RDS::DBInstance', {
        DBClusterIdentifier: { Ref: 'DatabaseB269D8BB' },
        DBInstanceClass: 'db.t3.medium',
        PromotionTier: 0,
      });

      template.hasResourceProperties('AWS::RDS::DBInstance', {
        DBClusterIdentifier: { Ref: 'DatabaseB269D8BB' },
        DBInstanceClass: 'db.serverless',
        PromotionTier: 2,
      });

      Annotations.fromStack(stack).hasNoWarning('*',
        `Cluster ${cluster.node.id} only has serverless readers and no reader is in promotion tier 0-1.`+
        'Serverless readers in promotion tiers >= 2 will NOT scale with the writer, which can lead to '+
        'availability issues if a failover event occurs. It is recommended that at least one reader '+
        'has `scaleWithWriter` set to true',
      );
    });

    test('serverless reader in promotion tier 1', () => {
      // GIVEN
      const stack = testStack();
      const vpc = new ec2.Vpc(stack, 'VPC');

      // WHEN
      new DatabaseCluster(stack, 'Database', {
        engine: DatabaseClusterEngine.AURORA_MYSQL,
        vpc,
        writer: ClusterInstance.provisioned('writer'),
        readers: [ClusterInstance.serverlessV2('reader', { scaleWithWriter: true })],
        iamAuthentication: true,
      });

      // THEN
      const template = Template.fromStack(stack);
      template.resourceCountIs('AWS::RDS::DBInstance', 2);
      template.hasResourceProperties('AWS::RDS::DBInstance', {
        DBClusterIdentifier: { Ref: 'DatabaseB269D8BB' },
        DBInstanceClass: 'db.t3.medium',
        PromotionTier: 0,
      });

      template.hasResourceProperties('AWS::RDS::DBInstance', {
        DBClusterIdentifier: { Ref: 'DatabaseB269D8BB' },
        DBInstanceClass: 'db.serverless',
        PromotionTier: 1,
      });

      Annotations.fromStack(stack).hasNoWarning('*', '*');
    });

    test.each([
      [
        ec2.InstanceType.of(ec2.InstanceClass.M5, ec2.InstanceSize.XLARGE24 ),
        undefined,
      ],
      [
        ec2.InstanceType.of(ec2.InstanceClass.M5, ec2.InstanceSize.XLARGE ),
        4,
      ],
    ])('serverless reader cannot scale with writer, throw warning', (instanceType: ec2.InstanceType, maxCapacity?: number) => {
      // GIVEN
      const stack = testStack();
      const vpc = new ec2.Vpc(stack, 'VPC');

      // WHEN
      new DatabaseCluster(stack, 'Database', {
        engine: DatabaseClusterEngine.AURORA_MYSQL,
        vpc,
        writer: ClusterInstance.provisioned('writer', {
          instanceType,
        }),
        serverlessV2MaxCapacity: maxCapacity,
        readers: [ClusterInstance.serverlessV2('reader', { scaleWithWriter: true })],
        iamAuthentication: true,
      });

      // THEN
      const template = Template.fromStack(stack);
      template.resourceCountIs('AWS::RDS::DBInstance', 2);
      template.hasResourceProperties('AWS::RDS::DBInstance', {
        DBClusterIdentifier: { Ref: 'DatabaseB269D8BB' },
        DBInstanceClass: `db.${instanceType.toString()}`,
        PromotionTier: 0,
      });

      template.hasResourceProperties('AWS::RDS::DBInstance', {
        DBClusterIdentifier: { Ref: 'DatabaseB269D8BB' },
        DBInstanceClass: 'db.serverless',
        PromotionTier: 1,
      });

      Annotations.fromStack(stack).hasWarning('*',
        'For high availability any serverless instances in promotion tiers 0-1 '+
        'should be able to scale to match the provisioned instance capacity.\n'+
        'Serverless instance reader is in promotion tier 1,\n'+
        `But can not scale to match the provisioned writer instance (${instanceType.toString()}) [ack: @aws-cdk/aws-rds:serverlessInstanceCantScaleWithWriter]`,
      );
    });
  });

  describe('provisioned writer and readers', () => {
    test('single reader', () => {
      // GIVEN
      const stack = testStack();
      const vpc = new ec2.Vpc(stack, 'VPC');

      // WHEN
      new DatabaseCluster(stack, 'Database', {
        engine: DatabaseClusterEngine.AURORA_MYSQL,
        vpc,
        writer: ClusterInstance.provisioned('writer', {
          // instanceType: ec2.InstanceType.of(ec2.InstanceClass.M5, ec2.InstanceSize.XLARGE24 ),
        }),
        readers: [ClusterInstance.provisioned('reader')],
      });

      // THEN
      const template = Template.fromStack(stack);
      template.resourceCountIs('AWS::RDS::DBInstance', 2);
      template.hasResourceProperties('AWS::RDS::DBInstance', {
        DBClusterIdentifier: { Ref: 'DatabaseB269D8BB' },
        DBInstanceClass: 'db.t3.medium',
        PromotionTier: 0,
      });

      template.hasResourceProperties('AWS::RDS::DBInstance', {
        DBClusterIdentifier: { Ref: 'DatabaseB269D8BB' },
        DBInstanceClass: 'db.t3.medium',
        PromotionTier: 2,
      });

      Annotations.fromStack(stack).hasNoWarning('*', '*');
    });

    test('throws warning if instance types do not match', () => {
      // GIVEN
      const stack = testStack();
      const vpc = new ec2.Vpc(stack, 'VPC');

      // WHEN
      new DatabaseCluster(stack, 'Database', {
        engine: DatabaseClusterEngine.AURORA_MYSQL,
        vpc,
        writer: ClusterInstance.provisioned('writer', {
          instanceType: ec2.InstanceType.of(ec2.InstanceClass.M5, ec2.InstanceSize.XLARGE24 ),
        }),
        readers: [
          ClusterInstance.provisioned('reader'),
          ClusterInstance.provisioned('reader2', {
            instanceType: ec2.InstanceType.of(ec2.InstanceClass.M5, ec2.InstanceSize.XLARGE ),
          }),
        ],
      });

      // THEN
      const template = Template.fromStack(stack);
      template.resourceCountIs('AWS::RDS::DBInstance', 3);
      template.hasResourceProperties('AWS::RDS::DBInstance', {
        DBClusterIdentifier: { Ref: 'DatabaseB269D8BB' },
        DBInstanceClass: 'db.m5.24xlarge',
        PromotionTier: 0,
      });
      template.hasResourceProperties('AWS::RDS::DBInstance', {
        DBClusterIdentifier: { Ref: 'DatabaseB269D8BB' },
        DBInstanceClass: 'db.t3.medium',
        PromotionTier: 2,
      });
      template.hasResourceProperties('AWS::RDS::DBInstance', {
        DBClusterIdentifier: { Ref: 'DatabaseB269D8BB' },
        DBInstanceClass: 'db.m5.xlarge',
        PromotionTier: 2,
      });

      Annotations.fromStack(stack).hasWarning('*',
        'There are provisioned readers in the highest promotion tier 2 that do not have the same '+
        'InstanceSize as the writer. Any of these instances could be chosen as the new writer in the event '+
        'of a failover.\n'+
        'Writer InstanceSize: m5.24xlarge\n'+
        'Reader InstanceSizes: t3.medium, m5.xlarge [ack: @aws-cdk/aws-rds:provisionedReadersDontMatchWriter]',
      );
    });

    test('does not throw warning if highest tier matches', () => {
      // GIVEN
      const stack = testStack();
      const vpc = new ec2.Vpc(stack, 'VPC');

      // WHEN
      new DatabaseCluster(stack, 'Database', {
        engine: DatabaseClusterEngine.AURORA_MYSQL,
        vpc,
        writer: ClusterInstance.provisioned('writer', {
          instanceType: ec2.InstanceType.of(ec2.InstanceClass.M5, ec2.InstanceSize.XLARGE24 ),
        }),
        readers: [
          ClusterInstance.provisioned('reader'),
          ClusterInstance.provisioned('reader2', {
            promotionTier: 1,
            instanceType: ec2.InstanceType.of(ec2.InstanceClass.M5, ec2.InstanceSize.XLARGE24 ),
          }),
        ],
      });

      // THEN
      const template = Template.fromStack(stack);
      template.resourceCountIs('AWS::RDS::DBInstance', 3);
      template.hasResourceProperties('AWS::RDS::DBInstance', {
        DBClusterIdentifier: { Ref: 'DatabaseB269D8BB' },
        DBInstanceClass: 'db.m5.24xlarge',
        PromotionTier: 0,
      });
      template.hasResourceProperties('AWS::RDS::DBInstance', {
        DBClusterIdentifier: { Ref: 'DatabaseB269D8BB' },
        DBInstanceClass: 'db.t3.medium',
        PromotionTier: 2,
      });
      template.hasResourceProperties('AWS::RDS::DBInstance', {
        DBClusterIdentifier: { Ref: 'DatabaseB269D8BB' },
        DBInstanceClass: 'db.m5.24xlarge',
        PromotionTier: 1,
      });

      Annotations.fromStack(stack).hasNoWarning('*', '*');
    });

    test('can create with multiple readers with each parameters', () => {
      // GIVEN
      const stack = testStack();
      stack.node.setContext(AURORA_CLUSTER_CHANGE_SCOPE_OF_INSTANCE_PARAMETER_GROUP_WITH_EACH_PARAMETERS, true);
      const vpc = new ec2.Vpc(stack, 'VPC');

      // WHEN
      new DatabaseCluster(stack, 'Database', {
        engine: DatabaseClusterEngine.AURORA_MYSQL,
        vpc,
        writer: ClusterInstance.provisioned('writer', {}),
        readers: [
          ClusterInstance.provisioned('reader', {
            parameters: {},
          }),
          ClusterInstance.provisioned('reader2', {
            parameters: {},
          }),
        ],
      });

      // THEN
      const template = Template.fromStack(stack);
      template.resourceCountIs('AWS::RDS::DBInstance', 3);
      template.resourceCountIs('AWS::RDS::DBParameterGroup', 2);
      template.hasResourceProperties('AWS::RDS::DBInstance', {
        DBClusterIdentifier: { Ref: 'DatabaseB269D8BB' },
      });
      template.hasResourceProperties('AWS::RDS::DBInstance', {
        DBClusterIdentifier: { Ref: 'DatabaseB269D8BB' },
        DBParameterGroupName: { Ref: 'DatabasereaderInstanceParameterGroupA66BCEF9' },
      });
      template.hasResourceProperties('AWS::RDS::DBInstance', {
        DBClusterIdentifier: { Ref: 'DatabaseB269D8BB' },
        DBParameterGroupName: { Ref: 'Databasereader2InstanceParameterGroupD35BEBC4' },
      });

      Annotations.fromStack(stack).hasNoWarning('*', '*');
    });
  });

  describe('mixed readers', () => {
    test('no warnings', () => {
      // GIVEN
      const stack = testStack();
      const vpc = new ec2.Vpc(stack, 'VPC');

      // WHEN
      new DatabaseCluster(stack, 'Database', {
        engine: DatabaseClusterEngine.AURORA_MYSQL,
        vpc,
        writer: ClusterInstance.provisioned('writer', {
          instanceType: ec2.InstanceType.of(ec2.InstanceClass.M5, ec2.InstanceSize.XLARGE24 ),
        }),
        readers: [
          ClusterInstance.serverlessV2('reader'),
          ClusterInstance.provisioned('reader2', {
            promotionTier: 1,
            instanceType: ec2.InstanceType.of(ec2.InstanceClass.M5, ec2.InstanceSize.XLARGE24 ),
          }),
        ],
      });

      // THEN
      const template = Template.fromStack(stack);
      template.resourceCountIs('AWS::RDS::DBInstance', 3);
      template.hasResourceProperties('AWS::RDS::DBInstance', {
        DBClusterIdentifier: { Ref: 'DatabaseB269D8BB' },
        DBInstanceClass: 'db.m5.24xlarge',
        PromotionTier: 0,
      });
      template.hasResourceProperties('AWS::RDS::DBInstance', {
        DBClusterIdentifier: { Ref: 'DatabaseB269D8BB' },
        DBInstanceClass: 'db.serverless',
        PromotionTier: 2,
      });
      template.hasResourceProperties('AWS::RDS::DBInstance', {
        DBClusterIdentifier: { Ref: 'DatabaseB269D8BB' },
        DBInstanceClass: 'db.m5.24xlarge',
        PromotionTier: 1,
      });

      Annotations.fromStack(stack).hasNoWarning('*', '*');
    });

    test('throws warning if not scaling with writer', () => {
      // GIVEN
      const stack = testStack();
      const vpc = new ec2.Vpc(stack, 'VPC');

      // WHEN
      new DatabaseCluster(stack, 'Database', {
        engine: DatabaseClusterEngine.AURORA_MYSQL,
        vpc,
        writer: ClusterInstance.provisioned('writer', {
          instanceType: ec2.InstanceType.of(ec2.InstanceClass.M5, ec2.InstanceSize.XLARGE24 ),
        }),
        readers: [
          ClusterInstance.serverlessV2('reader'),
          ClusterInstance.provisioned('reader2', {
            instanceType: ec2.InstanceType.of(ec2.InstanceClass.M5, ec2.InstanceSize.XLARGE ),
          }),
        ],
      });

      // THEN
      const template = Template.fromStack(stack);
      template.resourceCountIs('AWS::RDS::DBInstance', 3);
      template.hasResourceProperties('AWS::RDS::DBInstance', {
        DBClusterIdentifier: { Ref: 'DatabaseB269D8BB' },
        DBInstanceClass: 'db.m5.24xlarge',
        PromotionTier: 0,
      });
      template.hasResourceProperties('AWS::RDS::DBInstance', {
        DBClusterIdentifier: { Ref: 'DatabaseB269D8BB' },
        DBInstanceClass: 'db.serverless',
        PromotionTier: 2,
      });
      template.hasResourceProperties('AWS::RDS::DBInstance', {
        DBClusterIdentifier: { Ref: 'DatabaseB269D8BB' },
        DBInstanceClass: 'db.m5.xlarge',
        PromotionTier: 2,
      });

      Annotations.fromStack(stack).hasWarning('*',
        'There are serverlessV2 readers in tier 2. Since there are no instances in a higher tier, '+
        'any instance in this tier is a failover target. Since this tier is > 1 the serverless reader will not scale '+
        'with the writer which could lead to availability issues during failover. [ack: @aws-cdk/aws-rds:serverlessInHighestTier2-15]',
      );

      Annotations.fromStack(stack).hasWarning('*',
        'There are provisioned readers in the highest promotion tier 2 that do not have the same '+
        'InstanceSize as the writer. Any of these instances could be chosen as the new writer in the event '+
        'of a failover.\n'+
        'Writer InstanceSize: m5.24xlarge\n'+
        'Reader InstanceSizes: m5.xlarge [ack: @aws-cdk/aws-rds:provisionedReadersDontMatchWriter]',
      );
    });

    test('support CA certificate identifier on writer and readers', () => {
      // GIVEN
      const stack = testStack();
      const vpc = new ec2.Vpc(stack, 'VPC');

      // WHEN
      new DatabaseCluster(stack, 'Database', {
        engine: DatabaseClusterEngine.AURORA_MYSQL,
        vpc,
        writer: ClusterInstance.provisioned('writer', {
          instanceType: ec2.InstanceType.of(ec2.InstanceClass.M5, ec2.InstanceSize.XLARGE24 ),
          caCertificate: CaCertificate.RDS_CA_RSA4096_G1,
        }),
        readers: [
          ClusterInstance.serverlessV2('reader', {
            caCertificate: CaCertificate.RDS_CA_RSA2048_G1,
          }),
          ClusterInstance.provisioned('reader2', {
            promotionTier: 1,
            instanceType: ec2.InstanceType.of(ec2.InstanceClass.M5, ec2.InstanceSize.XLARGE24 ),
            caCertificate: CaCertificate.of('custom-ca-id'),
          }),
        ],
      });

      // THEN
      const template = Template.fromStack(stack);
      template.resourceCountIs('AWS::RDS::DBInstance', 3);
      template.hasResourceProperties('AWS::RDS::DBInstance', {
        DBClusterIdentifier: { Ref: 'DatabaseB269D8BB' },
        DBInstanceClass: 'db.m5.24xlarge',
        PromotionTier: 0,
        CACertificateIdentifier: 'rds-ca-rsa4096-g1',
      });
      template.hasResourceProperties('AWS::RDS::DBInstance', {
        DBClusterIdentifier: { Ref: 'DatabaseB269D8BB' },
        DBInstanceClass: 'db.serverless',
        PromotionTier: 2,
        CACertificateIdentifier: 'rds-ca-rsa2048-g1',
      });
      template.hasResourceProperties('AWS::RDS::DBInstance', {
        DBClusterIdentifier: { Ref: 'DatabaseB269D8BB' },
        DBInstanceClass: 'db.m5.24xlarge',
        PromotionTier: 1,
        CACertificateIdentifier: 'custom-ca-id',
      });
    });
  });
});

describe('cluster', () => {
  test('creating a Cluster also creates 2 DB Instances', () => {
    // GIVEN
    const stack = testStack();
    const vpc = new ec2.Vpc(stack, 'VPC');

    // WHEN
    new DatabaseCluster(stack, 'Database', {
      engine: DatabaseClusterEngine.AURORA_MYSQL,
      credentials: {
        username: 'admin',
        password: cdk.SecretValue.unsafePlainText('tooshort'),
      },
      instanceProps: {
        instanceType: ec2.InstanceType.of(ec2.InstanceClass.BURSTABLE2, ec2.InstanceSize.SMALL),
        vpc,
      },
      iamAuthentication: true,
    });

    // THEN
    Template.fromStack(stack).hasResource('AWS::RDS::DBCluster', {
      Properties: {
        Engine: 'aurora-mysql',
        DBSubnetGroupName: { Ref: 'DatabaseSubnets56F17B9A' },
        MasterUsername: 'admin',
        MasterUserPassword: 'tooshort',
        VpcSecurityGroupIds: [{ 'Fn::GetAtt': ['DatabaseSecurityGroup5C91FDCB', 'GroupId'] }],
        EnableIAMDatabaseAuthentication: true,
        CopyTagsToSnapshot: true,
      },
      DeletionPolicy: 'Snapshot',
      UpdateReplacePolicy: 'Snapshot',
    });

    Template.fromStack(stack).resourceCountIs('AWS::RDS::DBInstance', 2);
    Template.fromStack(stack).hasResource('AWS::RDS::DBInstance', {
      DeletionPolicy: 'Delete',
      UpdateReplacePolicy: 'Delete',
    });
  });

  test('validates that the number of instances is not a deploy-time value', () => {
    const stack = testStack();
    const vpc = new ec2.Vpc(stack, 'VPC');
    const parameter = new cdk.CfnParameter(stack, 'Param', { type: 'Number' });

    expect(() => {
      new DatabaseCluster(stack, 'Database', {
        instances: parameter.valueAsNumber,
        engine: DatabaseClusterEngine.AURORA_MYSQL,
        instanceProps: {
          vpc,
        },
      });
    }).toThrow('The number of instances an RDS Cluster consists of cannot be provided as a deploy-time only value!');
  });

  test('can create a cluster with a single instance', () => {
    // GIVEN
    const stack = testStack();
    const vpc = new ec2.Vpc(stack, 'VPC');

    // WHEN
    const cluster = new DatabaseCluster(stack, 'Database', {
      engine: DatabaseClusterEngine.AURORA_MYSQL,
      instances: 1,
      credentials: {
        username: 'admin',
        password: cdk.SecretValue.unsafePlainText('tooshort'),
      },
      instanceProps: {
        instanceType: ec2.InstanceType.of(ec2.InstanceClass.BURSTABLE2, ec2.InstanceSize.SMALL),
        vpc,
      },
    });

    // THEN
    Template.fromStack(stack).hasResourceProperties('AWS::RDS::DBCluster', {
      Engine: 'aurora-mysql',
      DBSubnetGroupName: { Ref: 'DatabaseSubnets56F17B9A' },
      MasterUsername: 'admin',
      MasterUserPassword: 'tooshort',
      VpcSecurityGroupIds: [{ 'Fn::GetAtt': ['DatabaseSecurityGroup5C91FDCB', 'GroupId'] }],
    });

    expect(stack.resolve(cluster.clusterResourceIdentifier)).toEqual({ 'Fn::GetAtt': ['DatabaseB269D8BB', 'DBClusterResourceId'] });
    expect(cluster.instanceIdentifiers).toHaveLength(1);
    expect(stack.resolve(cluster.instanceIdentifiers[0])).toEqual({
      Ref: 'DatabaseInstance1844F58FD',
    });

    expect(cluster.instanceEndpoints).toHaveLength(1);
    expect(stack.resolve(cluster.instanceEndpoints[0])).toEqual({
      hostname: {
        'Fn::GetAtt': ['DatabaseInstance1844F58FD', 'Endpoint.Address'],
      },
      port: {
        'Fn::GetAtt': ['DatabaseB269D8BB', 'Endpoint.Port'],
      },
      socketAddress: {
        'Fn::Join': ['', [
          { 'Fn::GetAtt': ['DatabaseInstance1844F58FD', 'Endpoint.Address'] },
          ':',
          { 'Fn::GetAtt': ['DatabaseB269D8BB', 'Endpoint.Port'] },
        ]],
      },
    });
  });

  test('can create a cluster with ROLLING instance update behaviour', () => {
    // GIVEN
    const stack = testStack();
    const vpc = new ec2.Vpc(stack, 'VPC');

    // WHEN
    new DatabaseCluster(stack, 'Database', {
      engine: DatabaseClusterEngine.AURORA_MYSQL,
      instances: 5,
      instanceProps: {
        vpc,
      },
      instanceUpdateBehaviour: InstanceUpdateBehaviour.ROLLING,
    });

    // THEN
    const instanceResources = Template.fromStack(stack).findResources('AWS::RDS::DBInstance');
    const instances = Object.keys(instanceResources);
    const instanceDependencies = Object.values(instanceResources)
      .map(properties => (properties.DependsOn as string[]).filter(dependency => instances.includes(dependency)));
    // check that there are only required dependencies to form a chain of dependant instances
    for (const dependencies of instanceDependencies) {
      expect(dependencies.length).toBeLessThanOrEqual(1);
    }
    // check that all but one instance are a dependency of another instance
    const dependantInstances = instanceDependencies.flat();
    expect(dependantInstances).toHaveLength(instances.length - 1);
    expect(instances.filter(it => !dependantInstances.includes(it))).toHaveLength(1);
  });

  test('can create a cluster with imported vpc and security group', () => {
    // GIVEN
    const stack = testStack();
    const vpc = ec2.Vpc.fromLookup(stack, 'VPC', {
      vpcId: 'VPC12345',
    });
    const sg = ec2.SecurityGroup.fromSecurityGroupId(stack, 'SG', 'SecurityGroupId12345');

    // WHEN
    new DatabaseCluster(stack, 'Database', {
      engine: DatabaseClusterEngine.AURORA_MYSQL,
      instances: 1,
      credentials: {
        username: 'admin',
        password: cdk.SecretValue.unsafePlainText('tooshort'),
      },
      instanceProps: {
        instanceType: ec2.InstanceType.of(ec2.InstanceClass.BURSTABLE2, ec2.InstanceSize.SMALL),
        vpc,
        securityGroups: [sg],
      },
    });

    // THEN
    Template.fromStack(stack).hasResourceProperties('AWS::RDS::DBCluster', {
      Engine: 'aurora-mysql',
      DBSubnetGroupName: { Ref: 'DatabaseSubnets56F17B9A' },
      MasterUsername: 'admin',
      MasterUserPassword: 'tooshort',
      VpcSecurityGroupIds: ['SecurityGroupId12345'],
    });
  });

  test('cluster with parameter group', () => {
    // GIVEN
    const stack = testStack();
    const vpc = new ec2.Vpc(stack, 'VPC');

    // WHEN
    const group = new ParameterGroup(stack, 'Params', {
      engine: DatabaseClusterEngine.AURORA_MYSQL,
      description: 'bye',
      parameters: {
        param: 'value',
      },
    });
    new DatabaseCluster(stack, 'Database', {
      engine: DatabaseClusterEngine.AURORA_MYSQL,
      credentials: {
        username: 'admin',
        password: cdk.SecretValue.unsafePlainText('tooshort'),
      },
      instanceProps: {
        instanceType: ec2.InstanceType.of(ec2.InstanceClass.BURSTABLE2, ec2.InstanceSize.SMALL),
        vpc,
      },
      parameterGroup: group,
    });

    // THEN
    Template.fromStack(stack).hasResourceProperties('AWS::RDS::DBCluster', {
      DBClusterParameterGroupName: { Ref: 'ParamsA8366201' },
    });
  });

  test("sets the retention policy of the SubnetGroup to 'Retain' if the Cluster is created with 'Retain'", () => {
    const stack = new cdk.Stack();
    const vpc = new ec2.Vpc(stack, 'Vpc');

    new DatabaseCluster(stack, 'Cluster', {
      credentials: { username: 'admin' },
      engine: DatabaseClusterEngine.AURORA_MYSQL,
      instanceProps: {
        instanceType: ec2.InstanceType.of(ec2.InstanceClass.M5, ec2.InstanceSize.LARGE),
        vpc,
      },
      removalPolicy: cdk.RemovalPolicy.RETAIN,
    });

    Template.fromStack(stack).hasResource('AWS::RDS::DBSubnetGroup', {
      DeletionPolicy: 'Retain',
      UpdateReplacePolicy: 'Retain',
    });
  });

  test('creates a secret when master credentials are not specified', () => {
    // GIVEN
    const stack = testStack();
    const vpc = new ec2.Vpc(stack, 'VPC');

    // WHEN
    new DatabaseCluster(stack, 'Database', {
      engine: DatabaseClusterEngine.AURORA_MYSQL,
      credentials: {
        username: 'admin',
        excludeCharacters: '"@/\\',
      },
      instanceProps: {
        instanceType: ec2.InstanceType.of(ec2.InstanceClass.BURSTABLE2, ec2.InstanceSize.SMALL),
        vpc,
      },
    });

    // THEN
    Template.fromStack(stack).hasResourceProperties('AWS::RDS::DBCluster', {
      MasterUsername: {
        'Fn::Join': [
          '',
          [
            '{{resolve:secretsmanager:',
            {
              Ref: 'DatabaseSecret3B817195',
            },
            ':SecretString:username::}}',
          ],
        ],
      },
      MasterUserPassword: {
        'Fn::Join': [
          '',
          [
            '{{resolve:secretsmanager:',
            {
              Ref: 'DatabaseSecret3B817195',
            },
            ':SecretString:password::}}',
          ],
        ],
      },
    });

    Template.fromStack(stack).hasResourceProperties('AWS::SecretsManager::Secret', {
      GenerateSecretString: {
        ExcludeCharacters: '\"@/\\',
        GenerateStringKey: 'password',
        PasswordLength: 30,
        SecretStringTemplate: '{"username":"admin"}',
      },
    });
  });

  test('create an encrypted cluster with custom KMS key', () => {
    // GIVEN
    const stack = testStack();
    const vpc = new ec2.Vpc(stack, 'VPC');

    // WHEN
    new DatabaseCluster(stack, 'Database', {
      engine: DatabaseClusterEngine.AURORA_MYSQL,
      credentials: {
        username: 'admin',
      },
      instanceProps: {
        instanceType: ec2.InstanceType.of(ec2.InstanceClass.BURSTABLE2, ec2.InstanceSize.SMALL),
        vpc,
      },
      storageEncryptionKey: new kms.Key(stack, 'Key'),
    });

    // THEN
    Template.fromStack(stack).hasResourceProperties('AWS::RDS::DBCluster', {
      KmsKeyId: {
        'Fn::GetAtt': [
          'Key961B73FD',
          'Arn',
        ],
      },
    });
  });

  test('cluster with instance parameter group', () => {
    // GIVEN
    const stack = testStack();
    const vpc = new ec2.Vpc(stack, 'VPC');
    const parameterGroup = new ParameterGroup(stack, 'ParameterGroup', {
      engine: DatabaseClusterEngine.AURORA_MYSQL,
      parameters: {
        key: 'value',
      },
    });

    // WHEN
    new DatabaseCluster(stack, 'Database', {
      engine: DatabaseClusterEngine.AURORA_MYSQL,
      credentials: {
        username: 'admin',
      },
      instanceProps: {
        instanceType: ec2.InstanceType.of(ec2.InstanceClass.BURSTABLE2, ec2.InstanceSize.SMALL),
        parameterGroup,
        vpc,
      },
    });

    Template.fromStack(stack).hasResourceProperties('AWS::RDS::DBInstance', {
      DBParameterGroupName: {
        Ref: 'ParameterGroup5E32DECB',
      },
    });
  });

  test('cluster with inline parameter group', () => {
    // GIVEN
    const stack = testStack();
    const vpc = new ec2.Vpc(stack, 'VPC');

    // WHEN
    new DatabaseCluster(stack, 'Database', {
      engine: DatabaseClusterEngine.AURORA_MYSQL,
      parameters: {
        locks: '100',
      },
      instanceProps: {
        vpc,
        parameters: {
          locks: '200',
        },
      },
    });

    Template.fromStack(stack).hasResourceProperties('AWS::RDS::DBCluster', {
      DBClusterParameterGroupName: {
        Ref: 'DatabaseParameterGroup2A921026',
      },
    });

    Template.fromStack(stack).hasResourceProperties('AWS::RDS::DBClusterParameterGroup', {
      Family: 'aurora-mysql5.7',
      Parameters: {
        locks: '100',
      },
    });

    Template.fromStack(stack).hasResourceProperties('AWS::RDS::DBInstance', {
      DBParameterGroupName: {
        Ref: 'DatabaseInstanceParameterGroup6968C5BF',
      },
    });

    Template.fromStack(stack).hasResourceProperties('AWS::RDS::DBParameterGroup', {
      Family: 'aurora-mysql5.7',
      Parameters: {
        locks: '200',
      },
    });
  });

  test('cluster with inline parameter group and parameterGroup arg fails', () => {
    // GIVEN
    const stack = testStack();
    const vpc = new ec2.Vpc(stack, 'VPC');
    const parameterGroup = new ParameterGroup(stack, 'ParameterGroup', {
      engine: DatabaseInstanceEngine.sqlServerEe({
        version: SqlServerEngineVersion.VER_11,
      }),
      parameters: {
        locks: '50',
      },
    });

    expect(() => {
      new DatabaseCluster(stack, 'Database', {
        engine: DatabaseClusterEngine.AURORA_MYSQL,
        parameters: {
          locks: '100',
        },
        parameterGroup,
        instanceProps: {
          vpc,
          parameters: {
            locks: '200',
          },
        },
      });
    }).toThrow(/You cannot specify both parameterGroup and parameters/);
  });

  test('instance with inline parameter group and parameterGroup arg fails', () => {
    // GIVEN
    const stack = testStack();
    const vpc = new ec2.Vpc(stack, 'VPC');
    const parameterGroup = new ParameterGroup(stack, 'ParameterGroup', {
      engine: DatabaseInstanceEngine.sqlServerEe({
        version: SqlServerEngineVersion.VER_11,
      }),
      parameters: {
        locks: '50',
      },
    });

    expect(() => {
      new DatabaseCluster(stack, 'Database', {
        engine: DatabaseClusterEngine.AURORA_MYSQL,
        parameters: {
          locks: '100',
        },
        instanceProps: {
          vpc,
          parameterGroup,
          parameters: {
            locks: '200',
          },
        },
      });
    }).toThrow(/You cannot specify both parameterGroup and parameters/);
  });

  test('instance with IPv4 network type', () => {
    // GIVEN
    const stack = testStack();
    const vpc = new ec2.Vpc(stack, 'VPC');

    // WHEN
    new DatabaseCluster(stack, 'Database', {
      engine: DatabaseClusterEngine.AURORA_MYSQL,
      instanceProps: {
        vpc,
      },
      networkType: NetworkType.IPV4,
    });

    Template.fromStack(stack).hasResourceProperties('AWS::RDS::DBCluster', {
      NetworkType: 'IPV4',
    });
  });

  test('instance with dual-stack network type', () => {
    // GIVEN
    const stack = testStack();
    const vpc = new ec2.Vpc(stack, 'VPC');

    // WHEN
    new DatabaseCluster(stack, 'Database', {
      engine: DatabaseClusterEngine.AURORA_MYSQL,
      instanceProps: {
        vpc,
      },
      networkType: NetworkType.DUAL,
    });

    Template.fromStack(stack).hasResourceProperties('AWS::RDS::DBCluster', {
      NetworkType: 'DUAL',
    });
  });

  describe('performance insights for cluster', () => {
    function setTestStack() {
      const stack = testStack();
      const vpc = new ec2.Vpc(stack, 'VPC');
      const key = new kms.Key(stack, 'Key');
      const importedKey = kms.Key.fromKeyArn(stack, 'ImportedKey', 'arn:aws:kms:us-east-1:123456789012:key/imported');
      return { stack, vpc, key, importedKey };
    }
    // Needs to be declared first, not just beforeEach, for use in `test.each` arguments
    let { stack, vpc, key, importedKey } = setTestStack();

    beforeEach(() => {
      ({ stack, vpc, key, importedKey } = setTestStack());
    });

    test('cluster with all performance insights properties', () => {
      // WHEN
      new DatabaseCluster(stack, 'Database', {
        engine: DatabaseClusterEngine.AURORA,
        vpc,
        writer: ClusterInstance.provisioned('writer'),
        enablePerformanceInsights: true,
        performanceInsightRetention: PerformanceInsightRetention.LONG_TERM,
        performanceInsightEncryptionKey: key,
      });

      Template.fromStack(stack).hasResourceProperties('AWS::RDS::DBCluster', {
        PerformanceInsightsEnabled: true,
        PerformanceInsightsRetentionPeriod: 731,
        PerformanceInsightsKmsKeyId: { 'Fn::GetAtt': ['Key961B73FD', 'Arn'] },
      });
    });

    test('setting `enablePerformanceInsights` without other performance insights fields enables performance insights', () => {
      // WHEN
      new DatabaseCluster(stack, 'Database', {
        engine: DatabaseClusterEngine.AURORA,
        vpc,
        writer: ClusterInstance.provisioned('writer'),
        enablePerformanceInsights: true,
      });

      Template.fromStack(stack).hasResourceProperties('AWS::RDS::DBCluster', {
        PerformanceInsightsEnabled: true,
        PerformanceInsightsRetentionPeriod: 7, // default period is set by the construct if the `PerformanceInsightsEnabled` is enabled
        PerformanceInsightsKmsKeyId: Match.absent(), // KMS key is not set by default
      });
    });

    test('setting performanceInsightRetention enables performance insights', () => {
      // WHEN
      new DatabaseCluster(stack, 'Database', {
        engine: DatabaseClusterEngine.AURORA,
        vpc,
        writer: ClusterInstance.provisioned('writer'),
        performanceInsightRetention: PerformanceInsightRetention.LONG_TERM,
      });

      Template.fromStack(stack).hasResourceProperties('AWS::RDS::DBCluster', {
        PerformanceInsightsEnabled: true,
        PerformanceInsightsRetentionPeriod: 731,
      });
    });

    test('setting performanceInsightEncryptionKey enables performance insights', () => {
      // WHEN
      new DatabaseCluster(stack, 'Database', {
        engine: DatabaseClusterEngine.AURORA,
        vpc,
        writer: ClusterInstance.provisioned('writer'),
        performanceInsightEncryptionKey: key,
      });

      Template.fromStack(stack).hasResourceProperties('AWS::RDS::DBCluster', {
        PerformanceInsightsEnabled: true,
        PerformanceInsightsKmsKeyId: { 'Fn::GetAtt': ['Key961B73FD', 'Arn'] },
      });
    });

    test('throws if performanceInsightRetention is set but performance insights is disabled', () => {
      expect(() => {
        new DatabaseCluster(stack, 'Database', {
          engine: DatabaseClusterEngine.AURORA,
          vpc,
          writer: ClusterInstance.provisioned('writer'),
          enablePerformanceInsights: false,
          performanceInsightRetention: PerformanceInsightRetention.DEFAULT,
        });
      }).toThrow(/`enablePerformanceInsights` disabled, but `performanceInsightRetention` or `performanceInsightEncryptionKey` was set/);
    });

    test('throws if performanceInsightEncryptionKey is set but performance insights is disabled', () => {
      expect(() => {
        new DatabaseCluster(stack, 'Database', {
          engine: DatabaseClusterEngine.AURORA,
          vpc,
          writer: ClusterInstance.provisioned('writer'),
          enablePerformanceInsights: false,
          performanceInsightRetention: PerformanceInsightRetention.DEFAULT,
        });
      }).toThrow(/`enablePerformanceInsights` disabled, but `performanceInsightRetention` or `performanceInsightEncryptionKey` was set/);
    });

    test('warn if performance insights is enabled at cluster level but disabled on writer and reader instances', () => {
      // WHEN
      new DatabaseCluster(stack, 'Database', {
        engine: DatabaseClusterEngine.AURORA,
        vpc,
        writer: ClusterInstance.provisioned('writer', {
          enablePerformanceInsights: false,
        }),
        readers: [
          ClusterInstance.provisioned('reader1', {
            enablePerformanceInsights: true,
          }),
          ClusterInstance.provisioned('reader2', {
            enablePerformanceInsights: false,
          }),
        ],
        enablePerformanceInsights: true,
      });

      // THEN
      Annotations.fromStack(stack).hasWarning('*',
        'Performance Insights is enabled on cluster \'Database\' at cluster level, but disabled for instance \'writer\'. '+
        'However, Performance Insights for this instance will also be automatically enabled if enabled at cluster level. [ack: @aws-cdk/aws-rds:instancePerformanceInsightsOverridden]',
      );
      Annotations.fromStack(stack).hasWarning('*',
        'Performance Insights is enabled on cluster \'Database\' at cluster level, but disabled for instance \'reader2\'. '+
        'However, Performance Insights for this instance will also be automatically enabled if enabled at cluster level. [ack: @aws-cdk/aws-rds:instancePerformanceInsightsOverridden]',
      );
    });

    test('does not warn if performance insights is enabled on cluster on instances', () => {
      // WHEN
      new DatabaseCluster(stack, 'Database', {
        engine: DatabaseClusterEngine.AURORA,
        vpc,
        writer: ClusterInstance.provisioned('writer', {
          enablePerformanceInsights: true,
        }),
        readers: [
          ClusterInstance.provisioned('reader1', {
            enablePerformanceInsights: true,
          }),
        ],
        enablePerformanceInsights: true,
      });

      // THEN
      Annotations.fromStack(stack).hasNoWarning('*', '*');
    });

    test('throws if performanceInsightRetention on instance conflicts with cluster level parameter', () => {
      expect(() => {
        new DatabaseCluster(stack, 'Database', {
          engine: DatabaseClusterEngine.AURORA,
          vpc,
          performanceInsightRetention: PerformanceInsightRetention.LONG_TERM,
          writer: ClusterInstance.provisioned('writer', {
            performanceInsightRetention: PerformanceInsightRetention.MONTHS_12,
          }),
        });
      }).toThrow(/`performanceInsightRetention` for each instance must be the same as the one at cluster level, got instance 'writer': 372, cluster: 731/);
    });

    test('throws if explicit default performanceInsightRetention on instance conflicts with cluster level parameter', () => {
      expect(() => {
        new DatabaseCluster(stack, 'Database', {
          engine: DatabaseClusterEngine.AURORA,
          vpc,
          performanceInsightRetention: PerformanceInsightRetention.LONG_TERM,
          writer: ClusterInstance.provisioned('writer', {
            enablePerformanceInsights: true, // default period is set by the construct if the `enablePerformanceInsights` is enabled
          }),
        });
      }).toThrow(/`performanceInsightRetention` for each instance must be the same as the one at cluster level, got instance 'writer': 7, cluster: 731/);
    });

    test('throws if performanceInsightRetention on instance conflicts with cluster level parameter as explicit default value', () => {
      expect(() => {
        new DatabaseCluster(stack, 'Database', {
          engine: DatabaseClusterEngine.AURORA,
          vpc,
          enablePerformanceInsights: true, // default period is set by the construct if the `enablePerformanceInsights` is enabled
          writer: ClusterInstance.provisioned('writer', {
            performanceInsightRetention: PerformanceInsightRetention.MONTHS_12,
          }),
        });
      }).toThrow(/`performanceInsightRetention` for each instance must be the same as the one at cluster level, got instance 'writer': 372, cluster: 7/);
    });

    test('throws if performanceInsightEncryptionKey on instance conflicts with cluster level parameter as token', () => {
      expect(() => {
        new DatabaseCluster(stack, 'Database', {
          engine: DatabaseClusterEngine.AURORA,
          vpc,
          performanceInsightEncryptionKey: new kms.Key(stack, 'Key1'),
          writer: ClusterInstance.provisioned('writer', {
            performanceInsightEncryptionKey: new kms.Key(stack, 'Key2'),
          }),
        });
      }).toThrow(/`performanceInsightEncryptionKey` for each instance must be the same as the one at cluster level/);
    });

    test('throws if performanceInsightEncryptionKey on instance conflicts with cluster level parameter as non-token', () => {
      const importedKey1 = kms.Key.fromKeyArn(stack, 'Key1', 'arn:aws:kms:us-east-1:123456789012:key/1');
      const importedKey2 = kms.Key.fromKeyArn(stack, 'Key2', 'arn:aws:kms:us-east-1:123456789012:key/2');

      expect(() => {
        new DatabaseCluster(stack, 'Database', {
          engine: DatabaseClusterEngine.AURORA,
          vpc,
          performanceInsightEncryptionKey: importedKey1,
          writer: ClusterInstance.provisioned('writer', {
            performanceInsightEncryptionKey: importedKey2,
          }),
        });
      }).toThrow(/`performanceInsightEncryptionKey` for each instance must be the same as the one at cluster level, got instance 'writer': 'arn:aws:kms:us-east-1:123456789012:key\/2', cluster: 'arn:aws:kms:us-east-1:123456789012:key\/1'/);
    });

    test.each([
      [
        undefined, PerformanceInsightRetention.LONG_TERM, undefined, // cluster props
        undefined, PerformanceInsightRetention.LONG_TERM, undefined, // instance props
      ],
      [
        undefined, PerformanceInsightRetention.DEFAULT, undefined, // cluster props
        true, undefined, undefined, // instance props
      ],
      [
        true, undefined, undefined, // cluster props
        undefined, PerformanceInsightRetention.DEFAULT, undefined, // instance props
      ],
      [
        true, undefined, key, // cluster props
        undefined, PerformanceInsightRetention.DEFAULT, key, // instance props
      ],
      [
        true, undefined, importedKey, // cluster props
        undefined, PerformanceInsightRetention.DEFAULT, importedKey, // instance props
      ],
    ])('does not throw if clusterPerformanceInsightsEnabled is \'%s\', clusterPerformanceInsightRetention is \'%s\', clusterPerformanceInsightEncryptionKey is \'%s\', instancePerformanceInsightsEnabled is \'%s\', instancePerformanceInsightRetention is \'%s\' and instancePerformanceInsightEncryptionKey is \'%s\', ', (
      clusterPerformanceInsightsEnabled?: boolean,
      clusterPerformanceInsightRetention?: PerformanceInsightRetention,
      clusterPerformanceInsightEncryptionKey?: kms.IKey,
      instancePerformanceInsightsEnabled?: boolean,
      instancePerformanceInsightRetention?: PerformanceInsightRetention,
      instancePerformanceInsightEncryptionKey?: kms.IKey,
    ) => {
      expect(() => {
        new DatabaseCluster(stack, 'Database', {
          engine: DatabaseClusterEngine.AURORA,
          vpc,
          enablePerformanceInsights: clusterPerformanceInsightsEnabled,
          performanceInsightRetention: clusterPerformanceInsightRetention, // default period is set if the `enablePerformanceInsights` is enabled, even if unspecified.
          performanceInsightEncryptionKey: clusterPerformanceInsightEncryptionKey,
          writer: ClusterInstance.provisioned('writer', {
            enablePerformanceInsights: instancePerformanceInsightsEnabled,
            performanceInsightRetention: instancePerformanceInsightRetention, // default period is set if the `enablePerformanceInsights` is enabled, even if unspecified.
            performanceInsightEncryptionKey: instancePerformanceInsightEncryptionKey,
          }),
        });
      }).not.toThrow();
    });
  });

  describe('performance insights for cluster with instanceProps', () => {
    function setTestStack() {
      const stack = testStack();
      const vpc = new ec2.Vpc(stack, 'VPC');
      const key = new kms.Key(stack, 'Key');
      const importedKey = kms.Key.fromKeyArn(stack, 'ImportedKey', 'arn:aws:kms:us-east-1:123456789012:key/imported');
      return { stack, vpc, key, importedKey };
    }
    // Needs to be declared first, not just beforeEach, for use in `test.each` arguments
    let { stack, vpc, key, importedKey } = setTestStack();

    beforeEach(() => {
      ({ stack, vpc, key, importedKey } = setTestStack());
    });

    test('warn if performance insights is enabled at cluster level but disabled on instanceProps', () => {
      // WHEN
      new DatabaseCluster(stack, 'Database', {
        engine: DatabaseClusterEngine.AURORA,
        enablePerformanceInsights: true,
        instanceProps: {
          vpc,
          enablePerformanceInsights: false,
        },
      });

      // THEN
      Annotations.fromStack(stack).hasWarning('*',
        'Performance Insights is enabled on cluster \'Database\' at cluster level, but disabled for `instanceProps`. '+
        'However, Performance Insights for this instance will also be automatically enabled if enabled at cluster level. [ack: @aws-cdk/aws-rds:instancePerformanceInsightsOverridden]',
      );
    });

    test('does not warn if performance insights is enabled on cluster on instanceProps', () => {
      // WHEN
      new DatabaseCluster(stack, 'Database', {
        engine: DatabaseClusterEngine.AURORA,
        enablePerformanceInsights: true,
        instanceProps: {
          vpc,
          enablePerformanceInsights: true,
        },
      });

      // THEN
      Annotations.fromStack(stack).hasNoWarning('*', '*');
    });

    test('throws if performanceInsightRetention on instanceProps conflicts with cluster level parameter', () => {
      expect(() => {
        new DatabaseCluster(stack, 'Database', {
          engine: DatabaseClusterEngine.AURORA,
          performanceInsightRetention: PerformanceInsightRetention.LONG_TERM,
          instanceProps: {
            vpc,
            performanceInsightRetention: PerformanceInsightRetention.MONTHS_12,
          },
        });
      }).toThrow(/`performanceInsightRetention` for each instance must be the same as the one at cluster level, got `instanceProps`: 372, cluster: 731/);
    });

    test('throws if explicit default performanceInsightRetention on instanceProps conflicts with cluster level parameter', () => {
      expect(() => {
        new DatabaseCluster(stack, 'Database', {
          engine: DatabaseClusterEngine.AURORA,
          performanceInsightRetention: PerformanceInsightRetention.LONG_TERM,
          instanceProps: {
            vpc,
            enablePerformanceInsights: true, // default period is set by the construct if the `enablePerformanceInsights` is enabled
          },
        });
      }).toThrow(/`performanceInsightRetention` for each instance must be the same as the one at cluster level, got `instanceProps`: 7, cluster: 731/);
    });

    test('throws if performanceInsightRetention on instanceProps conflicts with cluster level parameter as explicit default value', () => {
      expect(() => {
        new DatabaseCluster(stack, 'Database', {
          engine: DatabaseClusterEngine.AURORA,
          enablePerformanceInsights: true, // default period is set by the construct if the `enablePerformanceInsights` is enabled
          instanceProps: {
            vpc,
            performanceInsightRetention: PerformanceInsightRetention.MONTHS_12,
          },
        });
      }).toThrow(/`performanceInsightRetention` for each instance must be the same as the one at cluster level, got `instanceProps`: 372, cluster: 7/);
    });

    test('throws if performanceInsightEncryptionKey on instanceProps conflicts with cluster level parameter as token', () => {
      expect(() => {
        new DatabaseCluster(stack, 'Database', {
          engine: DatabaseClusterEngine.AURORA,
          performanceInsightEncryptionKey: new kms.Key(stack, 'Key1'),
          instanceProps: {
            vpc,
            performanceInsightEncryptionKey: new kms.Key(stack, 'Key2'),
          },
        });
      }).toThrow(/`performanceInsightEncryptionKey` for each instance must be the same as the one at cluster level/);
    });

    test('throws if performanceInsightEncryptionKey on instanceProps conflicts with cluster level parameter as non-token', () => {
      const importedKey1 = kms.Key.fromKeyArn(stack, 'Key1', 'arn:aws:kms:us-east-1:123456789012:key/1');
      const importedKey2 = kms.Key.fromKeyArn(stack, 'Key2', 'arn:aws:kms:us-east-1:123456789012:key/2');

      expect(() => {
        new DatabaseCluster(stack, 'Database', {
          engine: DatabaseClusterEngine.AURORA,
          performanceInsightEncryptionKey: importedKey1,
          instanceProps: {
            vpc,
            performanceInsightEncryptionKey: importedKey2,
          },
        });
      }).toThrow(/`performanceInsightEncryptionKey` for each instance must be the same as the one at cluster level, got `instanceProps`: 'arn:aws:kms:us-east-1:123456789012:key\/2', cluster: 'arn:aws:kms:us-east-1:123456789012:key\/1'/);
    });

    test.each([
      [
        undefined, PerformanceInsightRetention.LONG_TERM, undefined, // cluster props
        undefined, PerformanceInsightRetention.LONG_TERM, undefined, // instance props
      ],
      [
        undefined, PerformanceInsightRetention.DEFAULT, undefined, // cluster props
        true, undefined, undefined, // instance props
      ],
      [
        true, undefined, undefined, // cluster props
        undefined, PerformanceInsightRetention.DEFAULT, undefined, // instance props
      ],
      [
        true, undefined, key, // cluster props
        undefined, PerformanceInsightRetention.DEFAULT, key, // instance props
      ],
      [
        true, undefined, importedKey, // cluster props
        undefined, PerformanceInsightRetention.DEFAULT, importedKey, // instance props
      ],
    ])('does not throw if clusterPerformanceInsightsEnabled is \'%s\', clusterPerformanceInsightRetention is \'%s\', clusterPerformanceInsightEncryptionKey is \'%s\', instancePerformanceInsightsEnabled is \'%s\', instancePerformanceInsightRetention is \'%s\' and instancePerformanceInsightEncryptionKey is \'%s\', ', (
      clusterPerformanceInsightsEnabled?: boolean,
      clusterPerformanceInsightRetention?: PerformanceInsightRetention,
      clusterPerformanceInsightEncryptionKey?: kms.IKey,
      instancePerformanceInsightsEnabled?: boolean,
      instancePerformanceInsightRetention?: PerformanceInsightRetention,
      instancePerformanceInsightEncryptionKey?: kms.IKey,
    ) => {
      expect(() => {
        new DatabaseCluster(stack, 'Database', {
          engine: DatabaseClusterEngine.AURORA,
          enablePerformanceInsights: clusterPerformanceInsightsEnabled,
          performanceInsightRetention: clusterPerformanceInsightRetention, // default period is set if the `enablePerformanceInsights` is enabled, even if unspecified.
          performanceInsightEncryptionKey: clusterPerformanceInsightEncryptionKey,
          instanceProps: {
            vpc,
            enablePerformanceInsights: instancePerformanceInsightsEnabled,
            performanceInsightRetention: instancePerformanceInsightRetention, // default period is set if the `enablePerformanceInsights` is enabled, even if unspecified.
            performanceInsightEncryptionKey: instancePerformanceInsightEncryptionKey,
          },
        });
      }).not.toThrow();
    });
  });

  describe('performance insights for instances', () => {
    test('cluster with all performance insights properties', () => {
      // GIVEN
      const stack = testStack();
      const vpc = new ec2.Vpc(stack, 'VPC');

      // WHEN
      new DatabaseCluster(stack, 'Database', {
        engine: DatabaseClusterEngine.AURORA_MYSQL,
        credentials: {
          username: 'admin',
        },
        instanceProps: {
          vpc,
          enablePerformanceInsights: true,
          performanceInsightRetention: PerformanceInsightRetention.LONG_TERM,
          performanceInsightEncryptionKey: new kms.Key(stack, 'Key'),
        },
      });

      Template.fromStack(stack).hasResourceProperties('AWS::RDS::DBInstance', {
        EnablePerformanceInsights: true,
        PerformanceInsightsRetentionPeriod: 731,
        PerformanceInsightsKMSKeyId: { 'Fn::GetAtt': ['Key961B73FD', 'Arn'] },
      });
    });

    test('setting performance insights fields enables performance insights', () => {
      // GIVEN
      const stack = testStack();
      const vpc = new ec2.Vpc(stack, 'VPC');

      // WHEN
      new DatabaseCluster(stack, 'Database', {
        engine: DatabaseClusterEngine.AURORA_MYSQL,
        credentials: {
          username: 'admin',
        },
        instanceProps: {
          vpc,
          performanceInsightRetention: PerformanceInsightRetention.LONG_TERM,
        },
      });

      Template.fromStack(stack).hasResourceProperties('AWS::RDS::DBInstance', {
        EnablePerformanceInsights: true,
        PerformanceInsightsRetentionPeriod: 731,
      });
    });

    test('throws if performance insights fields are set but performance insights is disabled', () => {
      // GIVEN
      const stack = testStack();
      const vpc = new ec2.Vpc(stack, 'VPC');

      expect(() => {
        new DatabaseCluster(stack, 'Database', {
          engine: DatabaseClusterEngine.AURORA_MYSQL,
          credentials: {
            username: 'admin',
          },
          instanceProps: {
            vpc,
            enablePerformanceInsights: false,
            performanceInsightRetention: PerformanceInsightRetention.DEFAULT,
          },
        });
      }).toThrow(/`enablePerformanceInsights` disabled, but `performanceInsightRetention` or `performanceInsightEncryptionKey` was set/);
    });
  });

  test('cluster with disable automatic upgrade of minor version', () => {
    // GIVEN
    const stack = testStack();
    const vpc = new ec2.Vpc(stack, 'VPC');

    // WHEN
    new DatabaseCluster(stack, 'Database', {
      engine: DatabaseClusterEngine.AURORA_MYSQL,
      instanceProps: {
        autoMinorVersionUpgrade: false,
        vpc,
      },
    });

    Template.fromStack(stack).hasResourceProperties('AWS::RDS::DBInstance', {
      AutoMinorVersionUpgrade: false,
    });
  });

  test('cluster with allow upgrade of major version', () => {
    // GIVEN
    const stack = testStack();
    const vpc = new ec2.Vpc(stack, 'VPC');

    // WHEN
    new DatabaseCluster(stack, 'Database', {
      engine: DatabaseClusterEngine.AURORA_MYSQL,
      instanceProps: {
        allowMajorVersionUpgrade: true,
        vpc,
      },
    });

    Template.fromStack(stack).hasResourceProperties('AWS::RDS::DBInstance', {
      AllowMajorVersionUpgrade: true,
    });
  });

  test('cluster with disallow remove backups', () => {
    // GIVEN
    const stack = testStack();
    const vpc = new ec2.Vpc(stack, 'VPC');

    // WHEN
    new DatabaseCluster(stack, 'Database', {
      engine: DatabaseClusterEngine.AURORA_MYSQL,
      instanceProps: {
        deleteAutomatedBackups: false,
        vpc,
      },
    });

    Template.fromStack(stack).hasResourceProperties('AWS::RDS::DBInstance', {
      DeleteAutomatedBackups: false,
    });
  });

  test('create a cluster using a specific version of MySQL', () => {
    // GIVEN
    const stack = testStack();
    const vpc = new ec2.Vpc(stack, 'VPC');

    // WHEN
    new DatabaseCluster(stack, 'Database', {
      engine: DatabaseClusterEngine.auroraMysql({
        version: AuroraMysqlEngineVersion.VER_2_04_4,
      }),
      credentials: {
        username: 'admin',
      },
      instanceProps: {
        instanceType: ec2.InstanceType.of(ec2.InstanceClass.BURSTABLE2, ec2.InstanceSize.SMALL),
        vpc,
      },
    });

    // THEN
    Template.fromStack(stack).hasResourceProperties('AWS::RDS::DBCluster', {
      Engine: 'aurora-mysql',
      EngineVersion: '5.7.mysql_aurora.2.04.4',
    });
  });

  test('create a cluster using a specific version of Postgresql', () => {
    // GIVEN
    const stack = testStack();
    const vpc = new ec2.Vpc(stack, 'VPC');

    // WHEN
    new DatabaseCluster(stack, 'Database', {
      engine: DatabaseClusterEngine.auroraPostgres({
        version: AuroraPostgresEngineVersion.VER_10_7,
      }),
      credentials: {
        username: 'admin',
      },
      instanceProps: {
        instanceType: ec2.InstanceType.of(ec2.InstanceClass.BURSTABLE2, ec2.InstanceSize.SMALL),
        vpc,
      },
    });

    // THEN
    Template.fromStack(stack).hasResourceProperties('AWS::RDS::DBCluster', {
      Engine: 'aurora-postgresql',
      EngineVersion: '10.7',
    });
  });

  test('cluster exposes different read and write endpoints', () => {
    // GIVEN
    const stack = testStack();
    const vpc = new ec2.Vpc(stack, 'VPC');

    // WHEN
    const cluster = new DatabaseCluster(stack, 'Database', {
      engine: DatabaseClusterEngine.AURORA_MYSQL,
      credentials: {
        username: 'admin',
      },
      instanceProps: {
        instanceType: ec2.InstanceType.of(ec2.InstanceClass.BURSTABLE2, ec2.InstanceSize.SMALL),
        vpc,
      },
    });

    // THEN
    expect(stack.resolve(cluster.clusterEndpoint)).not.toEqual(stack.resolve(cluster.clusterReadEndpoint));
  });

  test('imported cluster with imported security group honors allowAllOutbound', () => {
    // GIVEN
    const stack = testStack();

    const cluster = DatabaseCluster.fromDatabaseClusterAttributes(stack, 'Database', {
      clusterEndpointAddress: 'addr',
      clusterIdentifier: 'identifier',
      instanceEndpointAddresses: ['addr'],
      instanceIdentifiers: ['identifier'],
      port: 3306,
      readerEndpointAddress: 'reader-address',
      securityGroups: [ec2.SecurityGroup.fromSecurityGroupId(stack, 'SG', 'sg-123456789', {
        allowAllOutbound: false,
      })],
    });

    // WHEN
    cluster.connections.allowToAnyIpv4(ec2.Port.tcp(443));

    // THEN
    Template.fromStack(stack).hasResourceProperties('AWS::EC2::SecurityGroupEgress', {
      GroupId: 'sg-123456789',
    });
  });

  test('can import a cluster with minimal attributes', () => {
    const stack = testStack();

    const cluster = DatabaseCluster.fromDatabaseClusterAttributes(stack, 'Database', {
      clusterIdentifier: 'identifier',
    });

    expect(cluster.clusterIdentifier).toEqual('identifier');
  });

  test('minimal imported cluster throws on accessing attributes for unprovided parameters', () => {
    const stack = testStack();

    const cluster = DatabaseCluster.fromDatabaseClusterAttributes(stack, 'Database', {
      clusterIdentifier: 'identifier',
    });

    expect(() => cluster.clusterResourceIdentifier).toThrow(/Cannot access `clusterResourceIdentifier` of an imported cluster/);
    expect(() => cluster.clusterEndpoint).toThrow(/Cannot access `clusterEndpoint` of an imported cluster/);
    expect(() => cluster.clusterReadEndpoint).toThrow(/Cannot access `clusterReadEndpoint` of an imported cluster/);
    expect(() => cluster.instanceIdentifiers).toThrow(/Cannot access `instanceIdentifiers` of an imported cluster/);
    expect(() => cluster.instanceEndpoints).toThrow(/Cannot access `instanceEndpoints` of an imported cluster/);
  });

  test('imported cluster can access properties if attributes are provided', () => {
    const stack = testStack();

    const cluster = DatabaseCluster.fromDatabaseClusterAttributes(stack, 'Database', {
      clusterEndpointAddress: 'addr',
      clusterIdentifier: 'identifier',
      clusterResourceIdentifier: 'identifier',
      instanceEndpointAddresses: ['instance-addr'],
      instanceIdentifiers: ['identifier'],
      port: 3306,
      readerEndpointAddress: 'reader-address',
      securityGroups: [ec2.SecurityGroup.fromSecurityGroupId(stack, 'SG', 'sg-123456789', {
        allowAllOutbound: false,
      })],
    });

    expect(cluster.clusterResourceIdentifier).toEqual('identifier');
    expect(cluster.clusterEndpoint.socketAddress).toEqual('addr:3306');
    expect(cluster.clusterReadEndpoint.socketAddress).toEqual('reader-address:3306');
    expect(cluster.instanceIdentifiers).toEqual(['identifier']);
    expect(cluster.instanceEndpoints.map(endpoint => endpoint.socketAddress)).toEqual(['instance-addr:3306']);
  });

  test('cluster supports metrics', () => {
    const stack = testStack();
    const vpc = new ec2.Vpc(stack, 'VPC');

    const cluster = new DatabaseCluster(stack, 'Database', {
      engine: DatabaseClusterEngine.auroraMysql({ version: AuroraMysqlEngineVersion.VER_3_07_1 }),
      credentials: {
        username: 'admin',
        password: cdk.SecretValue.unsafePlainText('tooshort'),
      },
      instanceProps: {
        vpc,
      },
    });

    expect(stack.resolve(cluster.metricCPUUtilization())).toEqual({
      dimensions: { DBClusterIdentifier: { Ref: 'DatabaseB269D8BB' } },
      namespace: 'AWS/RDS',
      metricName: 'CPUUtilization',
      period: cdk.Duration.minutes(5),
      statistic: 'Average',
      account: '12345',
      region: 'us-test-1',
    });
  });

  describe('enhanced monitoring', () => {
    test('cluster with enabled monitoring (legacy)', () => {
      // GIVEN
      const stack = testStack();
      const vpc = new ec2.Vpc(stack, 'VPC');

      // WHEN
      new DatabaseCluster(stack, 'Database', {
        engine: DatabaseClusterEngine.AURORA_MYSQL,
        instances: 1,
        credentials: {
          username: 'admin',
        },
        instanceProps: {
          instanceType: ec2.InstanceType.of(ec2.InstanceClass.BURSTABLE2, ec2.InstanceSize.SMALL),
          vpc,
        },
        monitoringInterval: cdk.Duration.minutes(1),
      });

      // THEN
      Template.fromStack(stack).hasResourceProperties('AWS::RDS::DBInstance', {
        MonitoringInterval: 60,
        MonitoringRoleArn: {
          'Fn::GetAtt': ['DatabaseMonitoringRole576991DA', 'Arn'],
        },
      });

      Template.fromStack(stack).hasResourceProperties('AWS::IAM::Role', {
        AssumeRolePolicyDocument: {
          Statement: [
            {
              Action: 'sts:AssumeRole',
              Effect: 'Allow',
              Principal: {
                Service: 'monitoring.rds.amazonaws.com',
              },
            },
          ],
          Version: '2012-10-17',
        },
        ManagedPolicyArns: [
          {
            'Fn::Join': [
              '',
              [
                'arn:',
                {
                  Ref: 'AWS::Partition',
                },
                ':iam::aws:policy/service-role/AmazonRDSEnhancedMonitoringRole',
              ],
            ],
          },
        ],
      });
    });

    test('cluster with enabled monitoring should create default role with new api', () => {
      // GIVEN
      const stack = testStack();
      const vpc = new ec2.Vpc(stack, 'VPC');

      // WHEN
      new DatabaseCluster(stack, 'Database', {
        engine: DatabaseClusterEngine.AURORA_MYSQL,
        vpc,
        writer: ClusterInstance.serverlessV2('writer'),
        iamAuthentication: true,
        monitoringInterval: cdk.Duration.minutes(1),
      });

      // THEN
      Template.fromStack(stack).hasResourceProperties('AWS::RDS::DBInstance', {
        MonitoringInterval: 60,
        MonitoringRoleArn: {
          'Fn::GetAtt': ['DatabaseMonitoringRole576991DA', 'Arn'],
        },
      });

      Template.fromStack(stack).hasResourceProperties('AWS::IAM::Role', {
        AssumeRolePolicyDocument: {
          Statement: [
            {
              Action: 'sts:AssumeRole',
              Effect: 'Allow',
              Principal: {
                Service: 'monitoring.rds.amazonaws.com',
              },
            },
          ],
          Version: '2012-10-17',
        },
        ManagedPolicyArns: [
          {
            'Fn::Join': [
              '',
              [
                'arn:',
                {
                  Ref: 'AWS::Partition',
                },
                ':iam::aws:policy/service-role/AmazonRDSEnhancedMonitoringRole',
              ],
            ],
          },
        ],
      });
    });

    test('create a cluster with imported monitoring role', () => {
      // GIVEN
      const stack = testStack();
      const vpc = new ec2.Vpc(stack, 'VPC');

      const monitoringRole = new Role(stack, 'MonitoringRole', {
        assumedBy: new ServicePrincipal('monitoring.rds.amazonaws.com'),
        managedPolicies: [
          ManagedPolicy.fromAwsManagedPolicyName('service-role/AmazonRDSEnhancedMonitoringRole'),
        ],
      });

      // WHEN
      new DatabaseCluster(stack, 'Database', {
        engine: DatabaseClusterEngine.AURORA_MYSQL,
        instances: 1,
        credentials: {
          username: 'admin',
        },
        instanceProps: {
          instanceType: ec2.InstanceType.of(ec2.InstanceClass.BURSTABLE2, ec2.InstanceSize.SMALL),
          vpc,
        },
        monitoringInterval: cdk.Duration.minutes(1),
        monitoringRole,
      });

      // THEN
      Template.fromStack(stack).hasResourceProperties('AWS::RDS::DBInstance', {
        MonitoringInterval: 60,
        MonitoringRoleArn: {
          'Fn::GetAtt': ['MonitoringRole90457BF9', 'Arn'],
        },
      });
    });

    test('enable enhanced monitoring at the cluster level', () => {
      // GIVEN
      const stack = testStack();
      const vpc = new ec2.Vpc(stack, 'VPC');

      // WHEN
      new DatabaseCluster(stack, 'Database', {
        engine: DatabaseClusterEngine.auroraMysql({ version: AuroraMysqlEngineVersion.VER_3_07_1 }),
        credentials: {
          username: 'admin',
          password: cdk.SecretValue.unsafePlainText('tooshort'),
        },
        vpc,
        writer: ClusterInstance.serverlessV2('writer'),
        monitoringInterval: cdk.Duration.minutes(1),
        enableClusterLevelEnhancedMonitoring: true,
      });

      // THEN
      Template.fromStack(stack).hasResourceProperties('AWS::RDS::DBCluster', {
        MonitoringInterval: 60,
        MonitoringRoleArn: {
          'Fn::GetAtt': ['DatabaseMonitoringRole576991DA', 'Arn'],
        },
      });

      Template.fromStack(stack).hasResourceProperties('AWS::IAM::Role', {
        AssumeRolePolicyDocument: {
          Statement: [
            {
              Action: 'sts:AssumeRole',
              Effect: 'Allow',
              Principal: {
                Service: 'monitoring.rds.amazonaws.com',
              },
            },
          ],
          Version: '2012-10-17',
        },
        ManagedPolicyArns: [
          {
            'Fn::Join': [
              '',
              [
                'arn:',
                {
                  Ref: 'AWS::Partition',
                },
                ':iam::aws:policy/service-role/AmazonRDSEnhancedMonitoringRole',
              ],
            ],
          },
        ],
      });
    });

    test('enable enhanced monitoring at the cluster level (legacy)', () => {
      // GIVEN
      const stack = testStack();
      const vpc = new ec2.Vpc(stack, 'VPC');

      // WHEN
      new DatabaseCluster(stack, 'Database', {
        engine: DatabaseClusterEngine.AURORA_MYSQL,
        instances: 1,
        credentials: {
          username: 'admin',
        },
        instanceProps: {
          instanceType: ec2.InstanceType.of(ec2.InstanceClass.BURSTABLE2, ec2.InstanceSize.SMALL),
          vpc,
        },
        monitoringInterval: cdk.Duration.minutes(1),
        enableClusterLevelEnhancedMonitoring: true,
      });

      // THEN
      Template.fromStack(stack).hasResourceProperties('AWS::RDS::DBCluster', {
        MonitoringInterval: 60,
        MonitoringRoleArn: {
          'Fn::GetAtt': ['DatabaseMonitoringRole576991DA', 'Arn'],
        },
      });

      Template.fromStack(stack).hasResourceProperties('AWS::IAM::Role', {
        AssumeRolePolicyDocument: {
          Statement: [
            {
              Action: 'sts:AssumeRole',
              Effect: 'Allow',
              Principal: {
                Service: 'monitoring.rds.amazonaws.com',
              },
            },
          ],
          Version: '2012-10-17',
        },
        ManagedPolicyArns: [
          {
            'Fn::Join': [
              '',
              [
                'arn:',
                {
                  Ref: 'AWS::Partition',
                },
                ':iam::aws:policy/service-role/AmazonRDSEnhancedMonitoringRole',
              ],
            ],
          },
        ],
      });
    });

    test('throw error for not setting monitoring interval when enabling enhanced monitoring at the cluster level', () => {
      // GIVEN
      const stack = testStack();
      const vpc = new ec2.Vpc(stack, 'VPC');

      expect(() => {
        new DatabaseCluster(stack, 'Database', {
          engine: DatabaseClusterEngine.auroraMysql({ version: AuroraMysqlEngineVersion.VER_3_07_1 }),
          credentials: {
            username: 'admin',
            password: cdk.SecretValue.unsafePlainText('tooshort'),
          },
          vpc,
          writer: ClusterInstance.serverlessV2('writer'),
          enableClusterLevelEnhancedMonitoring: true,
        });
      }).toThrow('`monitoringInterval` must be set when `enableClusterLevelEnhancedMonitoring` is true.');
    });

    test.each([
      cdk.Duration.seconds(2),
      cdk.Duration.minutes(2),
    ])('throw error for invalid monitoring interval %s', (monitoringInterval) => {
      // GIVEN
      const stack = testStack();
      const vpc = new ec2.Vpc(stack, 'VPC');

      expect(() => {
        new DatabaseCluster(stack, 'Database', {
          engine: DatabaseClusterEngine.auroraMysql({ version: AuroraMysqlEngineVersion.VER_3_07_1 }),
          credentials: {
            username: 'admin',
            password: cdk.SecretValue.unsafePlainText('tooshort'),
          },
          vpc,
          writer: ClusterInstance.serverlessV2('writer'),
          monitoringInterval,
        });
      }).toThrow(`'monitoringInterval' must be one of 0, 1, 5, 10, 15, 30, or 60 seconds, got: ${monitoringInterval.toSeconds()} seconds.`);
    });
  });

  test('addRotationSingleUser()', () => {
    // GIVEN
    const stack = new cdk.Stack();
    const vpc = new ec2.Vpc(stack, 'VPC');
    const cluster = new DatabaseCluster(stack, 'Database', {
      engine: DatabaseClusterEngine.AURORA_MYSQL,
      instanceProps: {
        instanceType: ec2.InstanceType.of(ec2.InstanceClass.BURSTABLE2, ec2.InstanceSize.SMALL),
        vpc,
      },
    });

    // WHEN
    cluster.addRotationSingleUser();

    Template.fromStack(stack).hasResourceProperties('AWS::SecretsManager::RotationSchedule', {
      SecretId: {
        Ref: 'DatabaseSecretAttachmentE5D1B020',
      },
      RotationLambdaARN: {
        'Fn::GetAtt': [
          'DatabaseRotationSingleUser65F55654',
          'Outputs.RotationLambdaARN',
        ],
      },
      RotationRules: {
        ScheduleExpression: 'rate(30 days)',
      },
    });
  });

  test('addRotationMultiUser()', () => {
    // GIVEN
    const stack = new cdk.Stack();
    const vpc = new ec2.Vpc(stack, 'VPC');
    const cluster = new DatabaseCluster(stack, 'Database', {
      engine: DatabaseClusterEngine.AURORA_MYSQL,
      instanceProps: {
        instanceType: ec2.InstanceType.of(ec2.InstanceClass.BURSTABLE2, ec2.InstanceSize.SMALL),
        vpc,
      },
    });

    const userSecret = new DatabaseSecret(stack, 'UserSecret', { username: 'user' });
    cluster.addRotationMultiUser('user', { secret: userSecret.attach(cluster) });

    Template.fromStack(stack).hasResourceProperties('AWS::SecretsManager::RotationSchedule', {
      SecretId: {
        Ref: 'UserSecretAttachment16ACBE6D',
      },
      RotationLambdaARN: {
        'Fn::GetAtt': [
          'DatabaseuserECD1FB0C',
          'Outputs.RotationLambdaARN',
        ],
      },
      RotationRules: {
        ScheduleExpression: 'rate(30 days)',
      },
    });

    Template.fromStack(stack).hasResourceProperties('AWS::Serverless::Application', {
      Parameters: {
        masterSecretArn: {
          Ref: 'DatabaseSecretAttachmentE5D1B020',
        },
      },
    });
  });

  test('addRotationSingleUser() with custom automaticallyAfter, excludeCharacters, vpcSubnets and securityGroup', () => {
    // GIVEN
    const stack = new cdk.Stack();
    const vpcWithIsolated = ec2.Vpc.fromVpcAttributes(stack, 'Vpc', {
      vpcId: 'vpc-id',
      availabilityZones: ['az1'],
      publicSubnetIds: ['public-subnet-id-1', 'public-subnet-id-2'],
      publicSubnetNames: ['public-subnet-name-1', 'public-subnet-name-2'],
      privateSubnetIds: ['private-subnet-id-1', 'private-subnet-id-2'],
      privateSubnetNames: ['private-subnet-name-1', 'private-subnet-name-2'],
      isolatedSubnetIds: ['isolated-subnet-id-1', 'isolated-subnet-id-2'],
      isolatedSubnetNames: ['isolated-subnet-name-1', 'isolated-subnet-name-2'],
    });
    const securityGroup = new ec2.SecurityGroup(stack, 'SecurityGroup', {
      vpc: vpcWithIsolated,
    });

    // WHEN
    // DB in isolated subnet (no internet connectivity)
    const cluster = new DatabaseCluster(stack, 'Database', {
      engine: DatabaseClusterEngine.AURORA_MYSQL,
      instanceProps: {
        instanceType: ec2.InstanceType.of(ec2.InstanceClass.BURSTABLE2, ec2.InstanceSize.SMALL),
        vpc: vpcWithIsolated,
        vpcSubnets: { subnetType: ec2.SubnetType.PRIVATE_ISOLATED },
      },
    });

    // Rotation in private subnet (internet via NAT)
    cluster.addRotationSingleUser({
      automaticallyAfter: cdk.Duration.days(15),
      excludeCharacters: '°_@',
      vpcSubnets: { subnetType: ec2.SubnetType.PRIVATE_WITH_EGRESS },
      securityGroup,
    });

    // THEN
    Template.fromStack(stack).hasResourceProperties('AWS::SecretsManager::RotationSchedule', {
      RotationRules: {
        ScheduleExpression: 'rate(15 days)',
      },
    });

    Template.fromStack(stack).hasResourceProperties('AWS::Serverless::Application', {
      Parameters: {
        endpoint: {
          'Fn::Join': ['', [
            'https://secretsmanager.',
            { Ref: 'AWS::Region' },
            '.',
            { Ref: 'AWS::URLSuffix' },
          ]],
        },
        vpcSubnetIds: 'private-subnet-id-1,private-subnet-id-2',
        excludeCharacters: '°_@',
        vpcSecurityGroupIds: {
          'Fn::GetAtt': [
            stack.getLogicalId(securityGroup.node.defaultChild as ec2.CfnSecurityGroup),
            'GroupId',
          ],
        },
      },
    });
  });

  test('addRotationMultiUser() with custom automaticallyAfter, excludeCharacters, vpcSubnets and securityGroup', () => {
    // GIVEN
    const stack = new cdk.Stack();
    const vpcWithIsolated = ec2.Vpc.fromVpcAttributes(stack, 'Vpc', {
      vpcId: 'vpc-id',
      availabilityZones: ['az1'],
      publicSubnetIds: ['public-subnet-id-1', 'public-subnet-id-2'],
      publicSubnetNames: ['public-subnet-name-1', 'public-subnet-name-2'],
      privateSubnetIds: ['private-subnet-id-1', 'private-subnet-id-2'],
      privateSubnetNames: ['private-subnet-name-1', 'private-subnet-name-2'],
      isolatedSubnetIds: ['isolated-subnet-id-1', 'isolated-subnet-id-2'],
      isolatedSubnetNames: ['isolated-subnet-name-1', 'isolated-subnet-name-2'],
    });
    const securityGroup = new ec2.SecurityGroup(stack, 'SecurityGroup', {
      vpc: vpcWithIsolated,
    });
    const userSecret = new DatabaseSecret(stack, 'UserSecret', { username: 'user' });

    // WHEN
    // DB in isolated subnet (no internet connectivity)
    const cluster = new DatabaseCluster(stack, 'Database', {
      engine: DatabaseClusterEngine.AURORA_MYSQL,
      instanceProps: {
        instanceType: ec2.InstanceType.of(ec2.InstanceClass.BURSTABLE2, ec2.InstanceSize.SMALL),
        vpc: vpcWithIsolated,
        vpcSubnets: { subnetType: ec2.SubnetType.PRIVATE_ISOLATED },
      },
    });

    // Rotation in private subnet (internet via NAT)
    cluster.addRotationMultiUser('user', {
      secret: userSecret.attach(cluster),
      automaticallyAfter: cdk.Duration.days(15),
      excludeCharacters: '°_@',
      vpcSubnets: { subnetType: ec2.SubnetType.PRIVATE_WITH_EGRESS },
      securityGroup,
    });

    // THEN
    Template.fromStack(stack).hasResourceProperties('AWS::SecretsManager::RotationSchedule', {
      RotationRules: {
        ScheduleExpression: 'rate(15 days)',
      },
    });

    Template.fromStack(stack).hasResourceProperties('AWS::Serverless::Application', {
      Parameters: {
        endpoint: {
          'Fn::Join': ['', [
            'https://secretsmanager.',
            { Ref: 'AWS::Region' },
            '.',
            { Ref: 'AWS::URLSuffix' },
          ]],
        },
        vpcSubnetIds: 'private-subnet-id-1,private-subnet-id-2',
        excludeCharacters: '°_@',
        vpcSecurityGroupIds: {
          'Fn::GetAtt': [
            stack.getLogicalId(securityGroup.node.defaultChild as ec2.CfnSecurityGroup),
            'GroupId',
          ],
        },
      },
    });
  });

  test('addRotationSingleUser() with VPC interface endpoint', () => {
    // GIVEN
    const stack = new cdk.Stack();
    const vpcIsolatedOnly = new ec2.Vpc(stack, 'Vpc', { natGateways: 0 });

    const endpoint = new ec2.InterfaceVpcEndpoint(stack, 'Endpoint', {
      service: ec2.InterfaceVpcEndpointAwsService.SECRETS_MANAGER,
      vpc: vpcIsolatedOnly,
      subnets: { subnetType: ec2.SubnetType.PRIVATE_ISOLATED },
    });

    // DB in isolated subnet (no internet connectivity)
    const cluster = new DatabaseCluster(stack, 'Database', {
      engine: DatabaseClusterEngine.AURORA_MYSQL,
      instanceProps: {
        instanceType: ec2.InstanceType.of(ec2.InstanceClass.BURSTABLE2, ec2.InstanceSize.SMALL),
        vpc: vpcIsolatedOnly,
        vpcSubnets: { subnetType: ec2.SubnetType.PRIVATE_ISOLATED },
      },
    });

    // Rotation in isolated subnet with access to Secrets Manager API via endpoint
    cluster.addRotationSingleUser({ endpoint });

    Template.fromStack(stack).hasResourceProperties('AWS::Serverless::Application', {
      Parameters: {
        endpoint: {
          'Fn::Join': ['', [
            'https://',
            { Ref: 'EndpointEEF1FD8F' },
            '.secretsmanager.',
            { Ref: 'AWS::Region' },
            '.',
            { Ref: 'AWS::URLSuffix' },
          ]],
        },
        functionName: 'DatabaseRotationSingleUser458A45BE',
        vpcSubnetIds: {
          'Fn::Join': ['', [
            { Ref: 'VpcIsolatedSubnet1SubnetE48C5737' },
            ',',
            { Ref: 'VpcIsolatedSubnet2Subnet16364B91' },
          ]],
        },
        vpcSecurityGroupIds: {
          'Fn::GetAtt': [
            'DatabaseRotationSingleUserSecurityGroupAC6E0E73',
            'GroupId',
          ],
        },
        excludeCharacters: " %+~`#$&*()|[]{}:;<>?!'/@\"\\",
      },
    });
  });

  test('addRotationSingleUser() without immediate rotation', () => {
    // GIVEN
    const stack = new cdk.Stack();
    const vpc = new ec2.Vpc(stack, 'VPC');
    const cluster = new DatabaseCluster(stack, 'Database', {
      engine: DatabaseClusterEngine.AURORA_MYSQL,
      writer: ClusterInstance.serverlessV2('writer'),
      vpc,
    });

    // WHEN
    cluster.addRotationSingleUser({ rotateImmediatelyOnUpdate: false });

    // THEN
    Template.fromStack(stack).hasResourceProperties('AWS::SecretsManager::RotationSchedule', {
      SecretId: {
        Ref: 'DatabaseSecretAttachmentE5D1B020',
      },
      RotationLambdaARN: {
        'Fn::GetAtt': [
          'DatabaseRotationSingleUser65F55654',
          'Outputs.RotationLambdaARN',
        ],
      },
      RotationRules: {
        ScheduleExpression: 'rate(30 days)',
      },
      RotateImmediatelyOnUpdate: false,
    });
  });

  test('addRotationMultiUser() without immediate rotation', () => {
    // GIVEN
    const stack = new cdk.Stack();
    const vpc = new ec2.Vpc(stack, 'VPC');
    const cluster = new DatabaseCluster(stack, 'Database', {
      engine: DatabaseClusterEngine.AURORA_MYSQL,
      writer: ClusterInstance.serverlessV2('writer'),
      vpc,
    });
    const userSecret = new DatabaseSecret(stack, 'UserSecret', { username: 'user' });

    // WHEN
    cluster.addRotationMultiUser('user', {
      secret: userSecret.attach(cluster),
      rotateImmediatelyOnUpdate: false,
    });

    // THEN
    Template.fromStack(stack).hasResourceProperties('AWS::SecretsManager::RotationSchedule', {
      SecretId: {
        Ref: 'UserSecretAttachment16ACBE6D',
      },
      RotationLambdaARN: {
        'Fn::GetAtt': [
          'DatabaseuserECD1FB0C',
          'Outputs.RotationLambdaARN',
        ],
      },
      RotationRules: {
        ScheduleExpression: 'rate(30 days)',
      },
      RotateImmediatelyOnUpdate: false,
    });
  });

  test('throws when trying to add rotation to a cluster without secret', () => {
    // GIVEN
    const stack = new cdk.Stack();
    const vpc = new ec2.Vpc(stack, 'VPC');

    // WHEN
    const cluster = new DatabaseCluster(stack, 'Database', {
      engine: DatabaseClusterEngine.AURORA_MYSQL,
      credentials: {
        username: 'admin',
        password: cdk.SecretValue.unsafePlainText('tooshort'),
      },
      instanceProps: {
        instanceType: ec2.InstanceType.of(ec2.InstanceClass.BURSTABLE2, ec2.InstanceSize.SMALL),
        vpc,
      },
    });

    // THEN
    expect(() => cluster.addRotationSingleUser()).toThrow(/without a secret/);
  });

  test('throws when trying to add single user rotation multiple times', () => {
    // GIVEN
    const stack = new cdk.Stack();
    const vpc = new ec2.Vpc(stack, 'VPC');
    const cluster = new DatabaseCluster(stack, 'Database', {
      engine: DatabaseClusterEngine.AURORA_MYSQL,
      credentials: { username: 'admin' },
      instanceProps: {
        instanceType: ec2.InstanceType.of(ec2.InstanceClass.BURSTABLE2, ec2.InstanceSize.SMALL),
        vpc,
      },
    });

    // WHEN
    cluster.addRotationSingleUser();

    // THEN
    expect(() => cluster.addRotationSingleUser()).toThrow(/A single user rotation was already added to this cluster/);
  });

  test('create a cluster with s3 import role', () => {
    // GIVEN
    const stack = testStack();
    const vpc = new ec2.Vpc(stack, 'VPC');

    const associatedRole = new Role(stack, 'AssociatedRole', {
      assumedBy: new ServicePrincipal('rds.amazonaws.com'),
    });

    // WHEN
    new DatabaseCluster(stack, 'Database', {
      engine: DatabaseClusterEngine.AURORA_MYSQL,
      instances: 1,
      credentials: {
        username: 'admin',
      },
      instanceProps: {
        instanceType: ec2.InstanceType.of(ec2.InstanceClass.BURSTABLE2, ec2.InstanceSize.SMALL),
        vpc,
      },
      s3ImportRole: associatedRole,
    });

    // THEN
    Template.fromStack(stack).hasResourceProperties('AWS::RDS::DBCluster', {
      AssociatedRoles: [{
        RoleArn: {
          'Fn::GetAtt': [
            'AssociatedRole824CFCD3',
            'Arn',
          ],
        },
      }],
    });

    Template.fromStack(stack).hasResourceProperties('AWS::RDS::DBClusterParameterGroup', {
      Family: 'aurora-mysql5.7',
      Parameters: {
        aurora_load_from_s3_role: {
          'Fn::GetAtt': [
            'AssociatedRole824CFCD3',
            'Arn',
          ],
        },
      },
    });
  });

  test('create a cluster with s3 import buckets', () => {
    // GIVEN
    const stack = testStack();
    const vpc = new ec2.Vpc(stack, 'VPC');

    const bucket = new s3.Bucket(stack, 'Bucket');

    // WHEN
    new DatabaseCluster(stack, 'Database', {
      engine: DatabaseClusterEngine.AURORA_MYSQL,
      instances: 1,
      credentials: {
        username: 'admin',
      },
      instanceProps: {
        instanceType: ec2.InstanceType.of(ec2.InstanceClass.BURSTABLE2, ec2.InstanceSize.SMALL),
        vpc,
      },
      s3ImportBuckets: [bucket],
    });

    // THEN
    Template.fromStack(stack).hasResourceProperties('AWS::RDS::DBCluster', {
      AssociatedRoles: [{
        RoleArn: {
          'Fn::GetAtt': [
            'DatabaseS3ImportRole377BC9C0',
            'Arn',
          ],
        },
      }],
    });

    Template.fromStack(stack).hasResourceProperties('AWS::RDS::DBClusterParameterGroup', {
      Family: 'aurora-mysql5.7',
      Parameters: {
        aurora_load_from_s3_role: {
          'Fn::GetAtt': [
            'DatabaseS3ImportRole377BC9C0',
            'Arn',
          ],
        },
      },
    });

    Template.fromStack(stack).hasResourceProperties('AWS::IAM::Policy', {
      PolicyDocument: {
        Statement: [
          {
            Action: [
              's3:GetObject*',
              's3:GetBucket*',
              's3:List*',
            ],
            Effect: 'Allow',
            Resource: [
              {
                'Fn::GetAtt': [
                  'Bucket83908E77',
                  'Arn',
                ],
              },
              {
                'Fn::Join': [
                  '',
                  [
                    {
                      'Fn::GetAtt': [
                        'Bucket83908E77',
                        'Arn',
                      ],
                    },
                    '/*',
                  ],
                ],
              },
            ],
          },
        ],
        Version: '2012-10-17',
      },
    });
  });

  test('cluster with s3 import bucket adds supported feature name to IAM role', () => {
    // GIVEN
    const stack = testStack();
    const vpc = new ec2.Vpc(stack, 'VPC');

    const bucket = new s3.Bucket(stack, 'Bucket');

    // WHEN
    new DatabaseCluster(stack, 'Database', {
      engine: DatabaseClusterEngine.auroraPostgres({
        version: AuroraPostgresEngineVersion.VER_10_12,
      }),
      instances: 1,
      credentials: {
        username: 'admin',
      },
      instanceProps: {
        instanceType: ec2.InstanceType.of(ec2.InstanceClass.BURSTABLE2, ec2.InstanceSize.SMALL),
        vpc,
      },
      s3ImportBuckets: [bucket],
    });

    // THEN
    Template.fromStack(stack).hasResourceProperties('AWS::RDS::DBCluster', {
      AssociatedRoles: [{
        RoleArn: {
          'Fn::GetAtt': [
            'DatabaseS3ImportRole377BC9C0',
            'Arn',
          ],
        },
        FeatureName: 's3Import',
      }],
    });
  });

  test('throws when s3 import bucket or s3 export bucket is supplied for a Postgres version that does not support it', () => {
    // GIVEN
    const stack = testStack();
    const vpc = new ec2.Vpc(stack, 'VPC');

    const bucket = new s3.Bucket(stack, 'Bucket');

    // WHEN / THEN
    expect(() => {
      new DatabaseCluster(stack, 'Database', {
        engine: DatabaseClusterEngine.auroraPostgres({
          version: AuroraPostgresEngineVersion.VER_10_4,
        }),
        instances: 1,
        credentials: {
          username: 'admin',
        },
        instanceProps: {
          instanceType: ec2.InstanceType.of(ec2.InstanceClass.BURSTABLE2, ec2.InstanceSize.SMALL),
          vpc,
        },
        s3ImportBuckets: [bucket],
      });
    }).toThrow(/s3Import is not supported for Postgres version: 10.4. Use a version that supports the s3Import feature./);

    expect(() => {
      new DatabaseCluster(stack, 'AnotherDatabase', {
        engine: DatabaseClusterEngine.auroraPostgres({
          version: AuroraPostgresEngineVersion.VER_10_4,
        }),
        instances: 1,
        credentials: {
          username: 'admin',
        },
        instanceProps: {
          instanceType: ec2.InstanceType.of(ec2.InstanceClass.BURSTABLE2, ec2.InstanceSize.SMALL),
          vpc,
        },
        s3ExportBuckets: [bucket],
      });
    }).toThrow(/s3Export is not supported for Postgres version: 10.4. Use a version that supports the s3Export feature./);
  });

  test('cluster with s3 export bucket adds supported feature name to IAM role', () => {
    // GIVEN
    const stack = testStack();
    const vpc = new ec2.Vpc(stack, 'VPC');

    const bucket = new s3.Bucket(stack, 'Bucket');

    // WHEN
    new DatabaseCluster(stack, 'Database', {
      engine: DatabaseClusterEngine.auroraPostgres({
        version: AuroraPostgresEngineVersion.VER_10_12,
      }),
      instances: 1,
      credentials: {
        username: 'admin',
      },
      instanceProps: {
        instanceType: ec2.InstanceType.of(ec2.InstanceClass.BURSTABLE2, ec2.InstanceSize.SMALL),
        vpc,
      },
      s3ExportBuckets: [bucket],
    });

    // THEN
    Template.fromStack(stack).hasResourceProperties('AWS::RDS::DBCluster', {
      AssociatedRoles: [{
        RoleArn: {
          'Fn::GetAtt': [
            'DatabaseS3ExportRole9E328562',
            'Arn',
          ],
        },
        FeatureName: 's3Export',
      }],
    });
  });

  test('create a cluster with s3 export role', () => {
    // GIVEN
    const stack = testStack();
    const vpc = new ec2.Vpc(stack, 'VPC');

    const associatedRole = new Role(stack, 'AssociatedRole', {
      assumedBy: new ServicePrincipal('rds.amazonaws.com'),
    });

    // WHEN
    new DatabaseCluster(stack, 'Database', {
      engine: DatabaseClusterEngine.AURORA_MYSQL,
      instances: 1,
      credentials: {
        username: 'admin',
      },
      instanceProps: {
        instanceType: ec2.InstanceType.of(ec2.InstanceClass.BURSTABLE2, ec2.InstanceSize.SMALL),
        vpc,
      },
      s3ExportRole: associatedRole,
    });

    // THEN
    Template.fromStack(stack).hasResourceProperties('AWS::RDS::DBCluster', {
      AssociatedRoles: [{
        RoleArn: {
          'Fn::GetAtt': [
            'AssociatedRole824CFCD3',
            'Arn',
          ],
        },
      }],
    });

    Template.fromStack(stack).hasResourceProperties('AWS::RDS::DBClusterParameterGroup', {
      Family: 'aurora-mysql5.7',
      Parameters: {
        aurora_select_into_s3_role: {
          'Fn::GetAtt': [
            'AssociatedRole824CFCD3',
            'Arn',
          ],
        },
      },
    });
  });

  test('create a cluster with s3 export buckets', () => {
    // GIVEN
    const stack = testStack();
    const vpc = new ec2.Vpc(stack, 'VPC');

    const bucket = new s3.Bucket(stack, 'Bucket');

    // WHEN
    new DatabaseCluster(stack, 'Database', {
      engine: DatabaseClusterEngine.AURORA_MYSQL,
      instances: 1,
      credentials: {
        username: 'admin',
      },
      instanceProps: {
        instanceType: ec2.InstanceType.of(ec2.InstanceClass.BURSTABLE2, ec2.InstanceSize.SMALL),
        vpc,
      },
      s3ExportBuckets: [bucket],
    });

    // THEN
    Template.fromStack(stack).hasResourceProperties('AWS::RDS::DBCluster', {
      AssociatedRoles: [{
        RoleArn: {
          'Fn::GetAtt': [
            'DatabaseS3ExportRole9E328562',
            'Arn',
          ],
        },
      }],
    });

    Template.fromStack(stack).hasResourceProperties('AWS::RDS::DBClusterParameterGroup', {
      Family: 'aurora-mysql5.7',
      Parameters: {
        aurora_select_into_s3_role: {
          'Fn::GetAtt': [
            'DatabaseS3ExportRole9E328562',
            'Arn',
          ],
        },
      },
    });

    Template.fromStack(stack).hasResourceProperties('AWS::IAM::Policy', {
      PolicyDocument: {
        Statement: [
          {
            Action: [
              's3:GetObject*',
              's3:GetBucket*',
              's3:List*',
              's3:DeleteObject*',
              's3:PutObject',
              's3:PutObjectLegalHold',
              's3:PutObjectRetention',
              's3:PutObjectTagging',
              's3:PutObjectVersionTagging',
              's3:Abort*',
            ],
            Effect: 'Allow',
            Resource: [
              {
                'Fn::GetAtt': [
                  'Bucket83908E77',
                  'Arn',
                ],
              },
              {
                'Fn::Join': [
                  '',
                  [
                    {
                      'Fn::GetAtt': [
                        'Bucket83908E77',
                        'Arn',
                      ],
                    },
                    '/*',
                  ],
                ],
              },
            ],
          },
        ],
        Version: '2012-10-17',
      },
    });
  });

  test('create a cluster with s3 import and export buckets', () => {
    // GIVEN
    const stack = testStack();
    const vpc = new ec2.Vpc(stack, 'VPC');

    const importBucket = new s3.Bucket(stack, 'ImportBucket');
    const exportBucket = new s3.Bucket(stack, 'ExportBucket');

    // WHEN
    new DatabaseCluster(stack, 'Database', {
      engine: DatabaseClusterEngine.AURORA_MYSQL,
      instances: 1,
      credentials: {
        username: 'admin',
      },
      instanceProps: {
        instanceType: ec2.InstanceType.of(ec2.InstanceClass.BURSTABLE2, ec2.InstanceSize.SMALL),
        vpc,
      },
      s3ImportBuckets: [importBucket],
      s3ExportBuckets: [exportBucket],
    });

    // THEN
    Template.fromStack(stack).hasResourceProperties('AWS::RDS::DBCluster', {
      AssociatedRoles: [{
        RoleArn: {
          'Fn::GetAtt': [
            'DatabaseS3ImportRole377BC9C0',
            'Arn',
          ],
        },
      },
      {
        RoleArn: {
          'Fn::GetAtt': [
            'DatabaseS3ExportRole9E328562',
            'Arn',
          ],
        },
      }],
    });

    Template.fromStack(stack).hasResourceProperties('AWS::RDS::DBClusterParameterGroup', {
      Family: 'aurora-mysql5.7',
      Parameters: {
        aurora_load_from_s3_role: {
          'Fn::GetAtt': [
            'DatabaseS3ImportRole377BC9C0',
            'Arn',
          ],
        },
        aurora_select_into_s3_role: {
          'Fn::GetAtt': [
            'DatabaseS3ExportRole9E328562',
            'Arn',
          ],
        },
      },
    });
  });

  test('create a cluster with s3 import and export buckets and custom parameter group', () => {
    // GIVEN
    const stack = testStack();
    const vpc = new ec2.Vpc(stack, 'VPC');

    const parameterGroup = new ParameterGroup(stack, 'ParameterGroup', {
      engine: DatabaseClusterEngine.AURORA_MYSQL,
      parameters: {
        key: 'value',
      },
    });

    const importBucket = new s3.Bucket(stack, 'ImportBucket');
    const exportBucket = new s3.Bucket(stack, 'ExportBucket');

    // WHEN
    new DatabaseCluster(stack, 'Database', {
      engine: DatabaseClusterEngine.AURORA_MYSQL,
      instances: 1,
      credentials: {
        username: 'admin',
      },
      instanceProps: {
        instanceType: ec2.InstanceType.of(ec2.InstanceClass.BURSTABLE2, ec2.InstanceSize.SMALL),
        vpc,
      },
      parameterGroup,
      s3ImportBuckets: [importBucket],
      s3ExportBuckets: [exportBucket],
    });

    // THEN
    Template.fromStack(stack).hasResourceProperties('AWS::RDS::DBCluster', {
      AssociatedRoles: [{
        RoleArn: {
          'Fn::GetAtt': [
            'DatabaseS3ImportRole377BC9C0',
            'Arn',
          ],
        },
      },
      {
        RoleArn: {
          'Fn::GetAtt': [
            'DatabaseS3ExportRole9E328562',
            'Arn',
          ],
        },
      }],
    });

    Template.fromStack(stack).hasResourceProperties('AWS::RDS::DBClusterParameterGroup', {
      Family: 'aurora-mysql5.7',
      Parameters: {
        key: 'value',
        aurora_load_from_s3_role: {
          'Fn::GetAtt': [
            'DatabaseS3ImportRole377BC9C0',
            'Arn',
          ],
        },
        aurora_select_into_s3_role: {
          'Fn::GetAtt': [
            'DatabaseS3ExportRole9E328562',
            'Arn',
          ],
        },
      },
    });
  });

  test('PostgreSQL cluster with s3 export buckets does not generate custom parameter group and specifies the correct port', () => {
    // GIVEN
    const stack = testStack();
    const vpc = new ec2.Vpc(stack, 'VPC');

    const bucket = new s3.Bucket(stack, 'Bucket');

    // WHEN
    new DatabaseCluster(stack, 'Database', {
      engine: DatabaseClusterEngine.auroraPostgres({
        version: AuroraPostgresEngineVersion.VER_11_6,
      }),
      instances: 1,
      credentials: {
        username: 'admin',
      },
      instanceProps: {
        instanceType: ec2.InstanceType.of(ec2.InstanceClass.BURSTABLE2, ec2.InstanceSize.SMALL),
        vpc,
      },
      s3ExportBuckets: [bucket],
    });

    // THEN
    Template.fromStack(stack).hasResourceProperties('AWS::RDS::DBCluster', {
      AssociatedRoles: [{
        RoleArn: {
          'Fn::GetAtt': [
            'DatabaseS3ExportRole9E328562',
            'Arn',
          ],
        },
      }],
      DBClusterParameterGroupName: 'default.aurora-postgresql11',
      Port: 5432,
    });

    Template.fromStack(stack).resourceCountIs('AWS::RDS::DBClusterParameterGroup', 0);
  });

  test('unversioned PostgreSQL cluster can be used with s3 import and s3 export buckets', () => {
    // GIVEN
    const stack = testStack();
    const vpc = new ec2.Vpc(stack, 'VPC');

    const bucket = new s3.Bucket(stack, 'Bucket');

    // WHEN
    new DatabaseCluster(stack, 'Database', {
      engine: DatabaseClusterEngine.AURORA_POSTGRESQL,
      instances: 1,
      credentials: {
        username: 'admin',
      },
      instanceProps: {
        instanceType: ec2.InstanceType.of(ec2.InstanceClass.BURSTABLE2, ec2.InstanceSize.SMALL),
        vpc,
      },
      parameterGroup: ParameterGroup.fromParameterGroupName(stack, 'ParameterGroup', 'default.aurora-postgresql11'),
      s3ImportBuckets: [bucket],
      s3ExportBuckets: [bucket],
    });

    // THEN
    Template.fromStack(stack).hasResourceProperties('AWS::RDS::DBCluster', {
      AssociatedRoles: [
        {
          FeatureName: 's3Import',
          RoleArn: {
            'Fn::GetAtt': [
              'DatabaseS3ImportRole377BC9C0',
              'Arn',
            ],
          },
        },
        {
          FeatureName: 's3Export',
          RoleArn: {
            'Fn::GetAtt': [
              'DatabaseS3ExportRole9E328562',
              'Arn',
            ],
          },
        },
      ],
    });
  });

  test("Aurora PostgreSQL cluster uses a different default master username than 'admin', which is a reserved word", () => {
    // GIVEN
    const stack = testStack();
    const vpc = new ec2.Vpc(stack, 'VPC');

    // WHEN
    new DatabaseCluster(stack, 'Database', {
      engine: DatabaseClusterEngine.auroraPostgres({
        version: AuroraPostgresEngineVersion.VER_9_6_12,
      }),
      instanceProps: { vpc },
    });

    // THEN
    Template.fromStack(stack).hasResourceProperties('AWS::SecretsManager::Secret', {
      GenerateSecretString: {
        SecretStringTemplate: '{"username":"postgres"}',
      },
    });
  });

  test('MySQL cluster without S3 exports or imports references the correct default ParameterGroup', () => {
    // GIVEN
    const stack = testStack();
    const vpc = new ec2.Vpc(stack, 'VPC');

    // WHEN
    new DatabaseCluster(stack, 'Database', {
      engine: DatabaseClusterEngine.AURORA_MYSQL,
      instances: 1,
      credentials: {
        username: 'admin',
      },
      instanceProps: {
        instanceType: ec2.InstanceType.of(ec2.InstanceClass.BURSTABLE2, ec2.InstanceSize.SMALL),
        vpc,
      },
    });

    // THEN
    Template.fromStack(stack).hasResourceProperties('AWS::RDS::DBCluster', {
      DBClusterParameterGroupName: 'default.aurora-mysql5.7',
    });

    Template.fromStack(stack).resourceCountIs('AWS::RDS::DBClusterParameterGroup', 0);
  });

  test('MySQL cluster in version 8.0 uses aws_default_s3_role as a Parameter for S3 import/export, instead of aurora_load/select_from_s3_role', () => {
    // GIVEN
    const stack = testStack();
    const vpc = new ec2.Vpc(stack, 'VPC');

    // WHEN
    new DatabaseCluster(stack, 'Database', {
      instanceProps: { vpc },
      engine: DatabaseClusterEngine.auroraMysql({ version: AuroraMysqlEngineVersion.VER_3_01_0 }),
      s3ImportBuckets: [new s3.Bucket(stack, 'ImportBucket')],
      s3ExportBuckets: [new s3.Bucket(stack, 'ExportBucket')],
    });

    const assert = Template.fromStack(stack);
    assert.hasResourceProperties('AWS::RDS::DBClusterParameterGroup', {
      Family: 'aurora-mysql8.0',
      Parameters: {
        aws_default_s3_role: {
          'Fn::GetAtt': ['DatabaseS3ImportRole377BC9C0', 'Arn'],
        },
        aurora_load_from_s3_role: Match.absent(),
        aurora_select_into_s3_role: Match.absent(),
      },
    });
    assert.resourceCountIs('AWS::IAM::Role', 1);
  });

  test('throws when s3ExportRole and s3ExportBuckets properties are both specified', () => {
    // GIVEN
    const stack = testStack();
    const vpc = new ec2.Vpc(stack, 'VPC');

    const exportRole = new Role(stack, 'ExportRole', {
      assumedBy: new ServicePrincipal('rds.amazonaws.com'),
    });
    const exportBucket = new s3.Bucket(stack, 'ExportBucket');

    // THEN
    expect(() => new DatabaseCluster(stack, 'Database', {
      engine: DatabaseClusterEngine.AURORA_MYSQL,
      instances: 1,
      credentials: {
        username: 'admin',
      },
      instanceProps: {
        instanceType: ec2.InstanceType.of(ec2.InstanceClass.BURSTABLE2, ec2.InstanceSize.SMALL),
        vpc,
      },
      s3ExportRole: exportRole,
      s3ExportBuckets: [exportBucket],
    })).toThrow();
  });

  test('throws when s3ImportRole and s3ImportBuckets properties are both specified', () => {
    // GIVEN
    const stack = testStack();
    const vpc = new ec2.Vpc(stack, 'VPC');

    const importRole = new Role(stack, 'ImportRole', {
      assumedBy: new ServicePrincipal('rds.amazonaws.com'),
    });
    const importBucket = new s3.Bucket(stack, 'ImportBucket');

    // THEN
    expect(() => new DatabaseCluster(stack, 'Database', {
      engine: DatabaseClusterEngine.AURORA_MYSQL,
      instances: 1,
      credentials: {
        username: 'admin',
      },
      instanceProps: {
        instanceType: ec2.InstanceType.of(ec2.InstanceClass.BURSTABLE2, ec2.InstanceSize.SMALL),
        vpc,
      },
      s3ImportRole: importRole,
      s3ImportBuckets: [importBucket],
    })).toThrow();
  });

  test('can set CloudWatch log exports', () => {
    // GIVEN
    const stack = testStack();
    const vpc = new ec2.Vpc(stack, 'VPC');

    // WHEN
    new DatabaseCluster(stack, 'Database', {
      engine: DatabaseClusterEngine.AURORA_MYSQL,
      credentials: {
        username: 'admin',
        password: cdk.SecretValue.unsafePlainText('tooshort'),
      },
      instanceProps: {
        instanceType: ec2.InstanceType.of(ec2.InstanceClass.BURSTABLE2, ec2.InstanceSize.SMALL),
        vpc,
      },
      cloudwatchLogsExports: ['error', 'general', 'slowquery', 'audit'],
    });

    // THEN
    Template.fromStack(stack).hasResourceProperties('AWS::RDS::DBCluster', {
      EnableCloudwatchLogsExports: ['error', 'general', 'slowquery', 'audit'],
    });
  });

  test('can set CloudWatch log retention', () => {
    // GIVEN
    const stack = testStack();
    const vpc = new ec2.Vpc(stack, 'VPC');

    // WHEN
    const cluster = new DatabaseCluster(stack, 'Database', {
      engine: DatabaseClusterEngine.AURORA_MYSQL,
      credentials: {
        username: 'admin',
        password: cdk.SecretValue.unsafePlainText('tooshort'),
      },
      instanceProps: {
        instanceType: ec2.InstanceType.of(ec2.InstanceClass.BURSTABLE2, ec2.InstanceSize.SMALL),
        vpc,
      },
      cloudwatchLogsExports: ['error', 'general'],
      cloudwatchLogsRetention: logs.RetentionDays.THREE_MONTHS,
    });

    // THEN
    Template.fromStack(stack).hasResourceProperties('Custom::LogRetention', {
      ServiceToken: {
        'Fn::GetAtt': [
          'LogRetentionaae0aa3c5b4d4f87b02d85b201efdd8aFD4BFC8A',
          'Arn',
        ],
      },
      LogGroupName: { 'Fn::Join': ['', ['/aws/rds/cluster/', { Ref: 'DatabaseB269D8BB' }, '/error']] },
      RetentionInDays: 90,
    });
    Template.fromStack(stack).hasResourceProperties('Custom::LogRetention', {
      ServiceToken: {
        'Fn::GetAtt': [
          'LogRetentionaae0aa3c5b4d4f87b02d85b201efdd8aFD4BFC8A',
          'Arn',
        ],
      },
      LogGroupName: { 'Fn::Join': ['', ['/aws/rds/cluster/', { Ref: 'DatabaseB269D8BB' }, '/general']] },
      RetentionInDays: 90,
    });
    expect(Object.keys(cluster.cloudwatchLogGroups).length).toEqual(2);
    expect(cluster.cloudwatchLogGroups.error.logGroupName).toEqual(`/aws/rds/cluster/${cluster.clusterIdentifier}/error`);
    expect(cluster.cloudwatchLogGroups.general.logGroupName).toEqual(`/aws/rds/cluster/${cluster.clusterIdentifier}/general`);
  });

  test('throws if given unsupported CloudWatch log exports', () => {
    // GIVEN
    const stack = testStack();
    const vpc = new ec2.Vpc(stack, 'VPC');

    expect(() => {
      new DatabaseCluster(stack, 'Database', {
        engine: DatabaseClusterEngine.AURORA_MYSQL,
        credentials: {
          username: 'admin',
          password: cdk.SecretValue.unsafePlainText('tooshort'),
        },
        instanceProps: {
          instanceType: ec2.InstanceType.of(ec2.InstanceClass.BURSTABLE2, ec2.InstanceSize.SMALL),
          vpc,
        },
        cloudwatchLogsExports: ['error', 'general', 'slowquery', 'audit', 'thislogdoesnotexist', 'neitherdoesthisone'],
      });
    }).toThrow(/Unsupported logs for the current engine type: thislogdoesnotexist,neitherdoesthisone/);
  });

  test('can set deletion protection', () => {
    // GIVEN
    const stack = testStack();
    const vpc = new ec2.Vpc(stack, 'VPC');

    // WHEN
    new DatabaseCluster(stack, 'Database', {
      engine: DatabaseClusterEngine.AURORA_MYSQL,
      credentials: {
        username: 'admin',
        password: cdk.SecretValue.unsafePlainText('tooshort'),
      },
      instanceProps: {
        instanceType: ec2.InstanceType.of(ec2.InstanceClass.BURSTABLE2, ec2.InstanceSize.SMALL),
        vpc,
      },
      deletionProtection: true,
    });

    // THEN
    Template.fromStack(stack).hasResourceProperties('AWS::RDS::DBCluster', {
      DeletionProtection: true,
    });
  });

  test('does not throw (but adds a node error) if a (dummy) VPC does not have sufficient subnets', () => {
    // GIVEN
    const app = new cdk.App();
    const stack = testStack(app, 'TestStack');
    const vpc = ec2.Vpc.fromLookup(stack, 'VPC', { isDefault: true });

    // WHEN
    new DatabaseCluster(stack, 'Database', {
      engine: DatabaseClusterEngine.AURORA_MYSQL,
      instances: 1,
      credentials: {
        username: 'admin',
      },
      instanceProps: {
        instanceType: ec2.InstanceType.of(ec2.InstanceClass.BURSTABLE2, ec2.InstanceSize.SMALL),
        vpc,
        vpcSubnets: {
          subnetName: 'DefinitelyDoesNotExist',
        },
      },
    });

    // THEN
    const art = app.synth().getStackArtifact('TestStack');
    const meta = art.findMetadataByType('aws:cdk:error');
    expect(meta[0].data).toEqual('Cluster requires at least 2 subnets, got 0');
  });

  test('create a cluster from a snapshot', () => {
    const stack = testStack();
    const vpc = new ec2.Vpc(stack, 'VPC');

    // WHEN
    const cluster = new DatabaseClusterFromSnapshot(stack, 'Database', {
      engine: DatabaseClusterEngine.auroraMysql({ version: AuroraMysqlEngineVersion.VER_3_07_1 }),
      instanceProps: {
        vpc,
      },
      snapshotIdentifier: 'mySnapshot',
      iamAuthentication: true,
    });

    // THEN
    Template.fromStack(stack).hasResource('AWS::RDS::DBCluster', {
      Properties: {
        Engine: 'aurora-mysql',
        EngineVersion: '8.0.mysql_aurora.3.07.1',
        DBSubnetGroupName: { Ref: 'DatabaseSubnets56F17B9A' },
        VpcSecurityGroupIds: [{ 'Fn::GetAtt': ['DatabaseSecurityGroup5C91FDCB', 'GroupId'] }],
        SnapshotIdentifier: 'mySnapshot',
        EnableIAMDatabaseAuthentication: true,
        CopyTagsToSnapshot: true,
      },
      DeletionPolicy: 'Snapshot',
      UpdateReplacePolicy: 'Snapshot',
    });

    Template.fromStack(stack).resourceCountIs('AWS::RDS::DBInstance', 2);

    expect(stack.resolve(cluster.clusterResourceIdentifier)).toEqual({ 'Fn::GetAtt': ['DatabaseB269D8BB', 'DBClusterResourceId'] });
    expect(cluster.instanceIdentifiers).toHaveLength(2);
    expect(stack.resolve(cluster.instanceIdentifiers[0])).toEqual({
      Ref: 'DatabaseInstance1844F58FD',
    });

    expect(cluster.instanceEndpoints).toHaveLength(2);
    expect(stack.resolve(cluster.instanceEndpoints[0])).toEqual({
      hostname: {
        'Fn::GetAtt': ['DatabaseInstance1844F58FD', 'Endpoint.Address'],
      },
      port: {
        'Fn::GetAtt': ['DatabaseB269D8BB', 'Endpoint.Port'],
      },
      socketAddress: {
        'Fn::Join': ['', [
          { 'Fn::GetAtt': ['DatabaseInstance1844F58FD', 'Endpoint.Address'] },
          ':',
          { 'Fn::GetAtt': ['DatabaseB269D8BB', 'Endpoint.Port'] },
        ]],
      },
    });

    Annotations.fromStack(stack).hasWarning('/Default/Database', Match.stringLikeRegexp('Generated credentials will not be applied to cluster'));
  });

  test('can generate a new snapshot password', () => {
    const stack = testStack();
    const vpc = new ec2.Vpc(stack, 'VPC');

    new DatabaseClusterFromSnapshot(stack, 'Database', {
      engine: DatabaseClusterEngine.auroraMysql({ version: AuroraMysqlEngineVersion.VER_3_07_1 }),
      instanceProps: {
        vpc,
      },
      snapshotIdentifier: 'mySnapshot',
      snapshotCredentials: SnapshotCredentials.fromGeneratedSecret('admin', {
        excludeCharacters: '"@/\\',
      }),
    });

    Template.fromStack(stack).hasResourceProperties('AWS::RDS::DBCluster', {
      MasterUsername: Match.absent(),
      MasterUserPassword: {
        'Fn::Join': ['', [
          '{{resolve:secretsmanager:',
          { Ref: 'DatabaseSnapshotSecret2B5748BB8ee0a797cad8a68dbeb85f8698cdb5bb' },
          ':SecretString:password::}}',
        ]],
      },
    });
    Template.fromStack(stack).hasResourceProperties('AWS::SecretsManager::Secret', {
      Description: {
        'Fn::Join': ['', ['Generated by the CDK for stack: ', { Ref: 'AWS::StackName' }]],
      },
      GenerateSecretString: {
        ExcludeCharacters: '\"@/\\',
        GenerateStringKey: 'password',
        PasswordLength: 30,
        SecretStringTemplate: '{"username":"admin"}',
      },
    });
  });

  test('fromGeneratedSecret with replica regions', () => {
    const stack = testStack();
    const vpc = new ec2.Vpc(stack, 'VPC');

    new DatabaseClusterFromSnapshot(stack, 'Database', {
      engine: DatabaseClusterEngine.auroraMysql({ version: AuroraMysqlEngineVersion.VER_3_07_1 }),
      instanceProps: {
        vpc,
      },
      snapshotIdentifier: 'mySnapshot',
      snapshotCredentials: SnapshotCredentials.fromGeneratedSecret('admin', {
        replicaRegions: [{ region: 'eu-west-1' }],
      }),
    });

    Template.fromStack(stack).hasResourceProperties('AWS::SecretsManager::Secret', {
      ReplicaRegions: [
        {
          Region: 'eu-west-1',
        },
      ],
    });
  });

  test('throws if generating a new password without a username', () => {
    const stack = testStack();
    const vpc = new ec2.Vpc(stack, 'VPC');

    expect(() => new DatabaseClusterFromSnapshot(stack, 'Database', {
      engine: DatabaseClusterEngine.auroraMysql({ version: AuroraMysqlEngineVersion.VER_3_07_1 }),
      instanceProps: {
        vpc,
      },
      snapshotIdentifier: 'mySnapshot',
      snapshotCredentials: { generatePassword: true },
    })).toThrow(/`snapshotCredentials` `username` must be specified when `generatePassword` is set to true/);
  });

  test('can set a new snapshot password from an existing Secret', () => {
    const stack = testStack();
    const vpc = new ec2.Vpc(stack, 'VPC');

    const secret = new DatabaseSecret(stack, 'DBSecret', {
      username: 'admin',
      encryptionKey: new kms.Key(stack, 'PasswordKey'),
    });
    new DatabaseClusterFromSnapshot(stack, 'Database', {
      engine: DatabaseClusterEngine.auroraMysql({ version: AuroraMysqlEngineVersion.VER_3_07_1 }),
      instanceProps: {
        vpc,
      },
      snapshotIdentifier: 'mySnapshot',
      snapshotCredentials: SnapshotCredentials.fromSecret(secret),
    });

    Template.fromStack(stack).hasResourceProperties('AWS::RDS::DBCluster', {
      MasterUsername: Match.absent(),
      MasterUserPassword: {
        'Fn::Join': ['', ['{{resolve:secretsmanager:', { Ref: 'DBSecretD58955BC' }, ':SecretString:password::}}']],
      },
    });
  });

  test('secret from deprecated credentials is created with feature flag unset', () => {
    // GIVEN
    const stack = testStack();
    stack.node.setContext(RDS_PREVENT_RENDERING_DEPRECATED_CREDENTIALS, false);

    const vpc = new ec2.Vpc(stack, 'VPC');

    const secret = new DatabaseSecret(stack, 'DBSecret', {
      username: 'admin',
      encryptionKey: new kms.Key(stack, 'PasswordKey'),
    });

    // WHEN
    new DatabaseClusterFromSnapshot(stack, 'Database', {
      engine: DatabaseClusterEngine.AURORA_MYSQL,
      snapshotIdentifier: 'mySnapshot',
      snapshotCredentials: SnapshotCredentials.fromSecret(secret),
      writer: ClusterInstance.serverlessV2('writer'),
      vpc,
    });

    // THEN
    Template.fromStack(stack).resourceCountIs('AWS::SecretsManager::Secret', 2);
  });

  test('secret from deprecated credentials is not created with feature flag set', () => {
    // GIVEN
    const stack = testStack();
    stack.node.setContext(RDS_PREVENT_RENDERING_DEPRECATED_CREDENTIALS, true);

    const vpc = new ec2.Vpc(stack, 'VPC');

    const secret = new DatabaseSecret(stack, 'DBSecret', {
      username: 'admin',
      encryptionKey: new kms.Key(stack, 'PasswordKey'),
    });

    // WHEN
    new DatabaseClusterFromSnapshot(stack, 'Database', {
      engine: DatabaseClusterEngine.AURORA_MYSQL,
      snapshotIdentifier: 'mySnapshot',
      snapshotCredentials: SnapshotCredentials.fromSecret(secret),
      writer: ClusterInstance.serverlessV2('writer'),
      vpc,
    });

    // THEN
    Template.fromStack(stack).resourceCountIs('AWS::SecretsManager::Secret', 1);
  });

  test('create a cluster from a snapshot with encrypted storage', () => {
    const stack = testStack();
    const vpc = new ec2.Vpc(stack, 'VPC');

    // WHEN
    new DatabaseClusterFromSnapshot(stack, 'Database', {
      engine: DatabaseClusterEngine.auroraMysql({ version: AuroraMysqlEngineVersion.VER_3_07_1 }),
      instanceProps: {
        vpc,
      },
      snapshotIdentifier: 'mySnapshot',
      storageEncryptionKey: kms.Key.fromKeyArn(stack, 'Key', 'arn:aws:kms:us-east-1:456:key/my-key'),
    });

    // THEN
    Template.fromStack(stack).hasResourceProperties('AWS::RDS::DBCluster', {
      KmsKeyId: 'arn:aws:kms:us-east-1:456:key/my-key',
      StorageEncrypted: true,
    });
  });

  test('create a cluster from a snapshot with single user secret rotation', () => {
    // GIVEN
    const stack = testStack();
    const vpc = new ec2.Vpc(stack, 'VPC');

    const cluster = new DatabaseClusterFromSnapshot(stack, 'Database', {
      engine: DatabaseClusterEngine.auroraMysql({ version: AuroraMysqlEngineVersion.VER_3_07_1 }),
      instanceProps: {
        vpc,
      },
      snapshotIdentifier: 'mySnapshot',
    });

    // WHEN
    cluster.addRotationSingleUser();

    // THEN
    Template.fromStack(stack).hasResourceProperties('AWS::SecretsManager::RotationSchedule', {
      RotationRules: {
        ScheduleExpression: 'rate(30 days)',
      },
    });
  });

  test('throws when trying to add single user rotation multiple times on cluster from snapshot', () => {
    // GIVEN
    const stack = testStack();
    const vpc = new ec2.Vpc(stack, 'VPC');

    const cluster = new DatabaseClusterFromSnapshot(stack, 'Database', {
      engine: DatabaseClusterEngine.auroraMysql({ version: AuroraMysqlEngineVersion.VER_3_07_1 }),
      instanceProps: {
        vpc,
      },
      snapshotIdentifier: 'mySnapshot',
    });

    // WHEN
    cluster.addRotationSingleUser();

    // THEN
    expect(() => cluster.addRotationSingleUser()).toThrow(/A single user rotation was already added to this cluster/);
  });

  test('create a cluster from a snapshot with multi user secret rotation', () => {
    // GIVEN
    const stack = testStack();
    const vpc = new ec2.Vpc(stack, 'VPC');

    const cluster = new DatabaseClusterFromSnapshot(stack, 'Database', {
      engine: DatabaseClusterEngine.auroraMysql({ version: AuroraMysqlEngineVersion.VER_3_07_1 }),
      instanceProps: {
        vpc,
      },
      snapshotIdentifier: 'mySnapshot',
    });

    // WHEN
    const userSecret = new DatabaseSecret(stack, 'UserSecret', { username: 'user' });
    cluster.addRotationMultiUser('user', { secret: userSecret.attach(cluster) });

    // THEN
    Template.fromStack(stack).hasResourceProperties('AWS::SecretsManager::RotationSchedule', {
      SecretId: {
        Ref: 'UserSecretAttachment16ACBE6D',
      },
      RotationLambdaARN: {
        'Fn::GetAtt': [
          'DatabaseuserECD1FB0C',
          'Outputs.RotationLambdaARN',
        ],
      },
      RotationRules: {
        ScheduleExpression: 'rate(30 days)',
      },
    });

    Template.fromStack(stack).hasResourceProperties('AWS::Serverless::Application', {
      Parameters: {
        masterSecretArn: {
          Ref: 'DatabaseSecretAttachmentE5D1B020',
        },
      },
    });
  });

  test('reuse an existing subnet group', () => {
    // GIVEN
    const stack = testStack();
    const vpc = new ec2.Vpc(stack, 'VPC');

    // WHEN
    new DatabaseCluster(stack, 'Database', {
      engine: DatabaseClusterEngine.auroraMysql({ version: AuroraMysqlEngineVersion.VER_3_07_1 }),
      credentials: {
        username: 'admin',
      },
      instanceProps: {
        vpc,
      },
      subnetGroup: SubnetGroup.fromSubnetGroupName(stack, 'SubnetGroup', 'my-subnet-group'),
    });

    // THEN
    Template.fromStack(stack).hasResourceProperties('AWS::RDS::DBCluster', {
      DBSubnetGroupName: 'my-subnet-group',
    });
    Template.fromStack(stack).resourceCountIs('AWS::RDS::DBSubnetGroup', 0);
  });

  test('defaultChild returns the DB Cluster', () => {
    // GIVEN
    const stack = testStack();
    const vpc = new ec2.Vpc(stack, 'VPC');

    // WHEN
    const cluster = new DatabaseCluster(stack, 'Database', {
      engine: DatabaseClusterEngine.auroraMysql({ version: AuroraMysqlEngineVersion.VER_3_07_1 }),
      credentials: {
        username: 'admin',
      },
      instanceProps: {
        vpc,
      },
    });

    // THEN
    expect(cluster.node.defaultChild instanceof CfnDBCluster).toBeTruthy();
  });

  test('fromGeneratedSecret', () => {
    // GIVEN
    const stack = testStack();
    const vpc = new ec2.Vpc(stack, 'VPC');

    // WHEN
    new DatabaseCluster(stack, 'Database', {
      engine: DatabaseClusterEngine.auroraMysql({ version: AuroraMysqlEngineVersion.VER_3_07_1 }),
      credentials: Credentials.fromGeneratedSecret('admin'),
      instanceProps: {
        vpc,
      },
    });

    // THEN
    Template.fromStack(stack).hasResourceProperties('AWS::RDS::DBCluster', {
      MasterUsername: 'admin', // username is a string
      MasterUserPassword: {
        'Fn::Join': [
          '',
          [
            '{{resolve:secretsmanager:',
            {
              Ref: 'DatabaseSecretC9203AE33fdaad7efa858a3daf9490cf0a702aeb', // logical id is a hash
            },
            ':SecretString:password::}}',
          ],
        ],
      },
    });
  });

  test('fromGeneratedSecret with replica regions', () => {
    // GIVEN
    const stack = testStack();
    const vpc = new ec2.Vpc(stack, 'VPC');

    // WHEN
    new DatabaseCluster(stack, 'Database', {
      engine: DatabaseClusterEngine.auroraMysql({ version: AuroraMysqlEngineVersion.VER_3_07_1 }),
      credentials: Credentials.fromGeneratedSecret('admin', {
        replicaRegions: [{ region: 'eu-west-1' }],
      }),
      instanceProps: {
        vpc,
      },
    });

    // THEN
    Template.fromStack(stack).hasResourceProperties('AWS::SecretsManager::Secret', {
      ReplicaRegions: [
        {
          Region: 'eu-west-1',
        },
      ],
    });
  });

  test('can set custom name to database secret by fromSecret', () => {
    // GIVEN
    const stack = testStack();
    const vpc = new ec2.Vpc(stack, 'VPC');
    const secretName = 'custom-secret-name';
    const secret = new DatabaseSecret(stack, 'Secret', {
      username: 'admin',
      secretName,
    } );

    // WHEN
    new DatabaseCluster(stack, 'Database', {
      engine: DatabaseClusterEngine.auroraMysql({ version: AuroraMysqlEngineVersion.VER_3_07_1 }),
      credentials: Credentials.fromSecret(secret),
      instanceProps: {
        vpc,
      },
    });

    // THEN
    Template.fromStack(stack).hasResourceProperties('AWS::SecretsManager::Secret', {
      Name: secretName,
    });
  });

  test('can set custom name to database secret by fromGeneratedSecret', () => {
    // GIVEN
    const stack = testStack();
    const vpc = new ec2.Vpc(stack, 'VPC');
    const secretName = 'custom-secret-name';

    // WHEN
    new DatabaseCluster(stack, 'Database', {
      engine: DatabaseClusterEngine.auroraMysql({ version: AuroraMysqlEngineVersion.VER_3_07_1 }),
      credentials: Credentials.fromGeneratedSecret('admin', { secretName }),
      instanceProps: {
        vpc,
      },
    });

    // THEN
    Template.fromStack(stack).hasResourceProperties('AWS::SecretsManager::Secret', {
      Name: secretName,
    });
  });

  test('can set public accessibility for database cluster with instances in private subnet', () => {
    // GIVEN
    const stack = testStack();
    const vpc = new ec2.Vpc(stack, 'VPC');

    // WHEN
    new DatabaseCluster(stack, 'Database', {
      engine: DatabaseClusterEngine.AURORA_MYSQL,
      instanceProps: {
        vpc,
        vpcSubnets: {
          subnetType: ec2.SubnetType.PRIVATE_WITH_EGRESS,
        },
        publiclyAccessible: true,
      },
    });
    // THEN
    Template.fromStack(stack).hasResourceProperties('AWS::RDS::DBInstance', {
      Engine: 'aurora-mysql',
      PubliclyAccessible: true,
    });
  });

  test('can set public accessibility for database cluster with instances in public subnet', () => {
    // GIVEN
    const stack = testStack();
    const vpc = new ec2.Vpc(stack, 'VPC');

    // WHEN
    new DatabaseCluster(stack, 'Database', {
      engine: DatabaseClusterEngine.AURORA_MYSQL,
      instanceProps: {
        vpc,
        vpcSubnets: {
          subnetType: ec2.SubnetType.PUBLIC,
        },
        publiclyAccessible: false,
      },
    });
    // THEN
    Template.fromStack(stack).hasResourceProperties('AWS::RDS::DBInstance', {
      Engine: 'aurora-mysql',
      PubliclyAccessible: false,
    });
  });

  test('database cluster instances in public subnet should by default have publiclyAccessible set to true', () => {
    // GIVEN
    const stack = testStack();
    const vpc = new ec2.Vpc(stack, 'VPC');

    // WHEN
    new DatabaseCluster(stack, 'Database', {
      engine: DatabaseClusterEngine.AURORA_MYSQL,
      instanceProps: {
        vpc,
        vpcSubnets: {
          subnetType: ec2.SubnetType.PUBLIC,
        },
      },
    });
    // THEN
    Template.fromStack(stack).hasResourceProperties('AWS::RDS::DBInstance', {
      Engine: 'aurora-mysql',
      PubliclyAccessible: true,
    });
  });

  test('providing a writer to the cluster in a public subnet should by default have publiclyAccessible set to true', () => {
    // GIVEN
    const stack = testStack();
    const vpc = new ec2.Vpc(stack, 'VPC');

    // WHEN
    new DatabaseCluster(stack, 'Database', {
      engine: DatabaseClusterEngine.AURORA_MYSQL,
      writer: ClusterInstance.serverlessV2('writer'),
      vpc,
      vpcSubnets: {
        subnetType: ec2.SubnetType.PUBLIC,
      },
    });

    // THEN
    Template.fromStack(stack).hasResourceProperties('AWS::RDS::DBInstance', {
      Engine: 'aurora-mysql',
      PubliclyAccessible: true,
    });
  });

  test('providing a writer to the cluster in a public subnet should use writer provided publiclyAccessible as true', () => {
    // GIVEN
    const stack = testStack();
    const vpc = new ec2.Vpc(stack, 'VPC');

    // WHEN
    new DatabaseCluster(stack, 'Database', {
      engine: DatabaseClusterEngine.AURORA_MYSQL,
      writer: ClusterInstance.serverlessV2('writer', {
        publiclyAccessible: true,
      }),
      vpc,
      vpcSubnets: {
        subnetType: ec2.SubnetType.PUBLIC,
      },
    });

    // THEN
    Template.fromStack(stack).hasResourceProperties('AWS::RDS::DBInstance', {
      Engine: 'aurora-mysql',
      PubliclyAccessible: true,
    });
  });

  test('providing a writer to the cluster in a public subnet should use writer provided publiclyAccessible as false', () => {
    // GIVEN
    const stack = testStack();
    const vpc = new ec2.Vpc(stack, 'VPC');

    // WHEN
    new DatabaseCluster(stack, 'Database', {
      engine: DatabaseClusterEngine.AURORA_MYSQL,
      writer: ClusterInstance.serverlessV2('writer', {
        publiclyAccessible: false,
      }),
      vpc,
      vpcSubnets: {
        subnetType: ec2.SubnetType.PUBLIC,
      },
    });

    // THEN
    Template.fromStack(stack).hasResourceProperties('AWS::RDS::DBInstance', {
      Engine: 'aurora-mysql',
      PubliclyAccessible: false,
    });
  });

  test('changes the case of the cluster identifier', () => {
    // GIVEN
    const stack = testStack();
    const vpc = new ec2.Vpc(stack, 'VPC');

    // WHEN
    const clusterIdentifier = 'TestClusterIdentifier';
    new DatabaseCluster(stack, 'Database', {
      engine: DatabaseClusterEngine.AURORA_MYSQL,
      instanceProps: { vpc },
      clusterIdentifier,
    });

    // THEN
    Template.fromStack(stack).hasResourceProperties('AWS::RDS::DBCluster', {
      DBClusterIdentifier: clusterIdentifier.toLowerCase(),
    });
  });

  test('does not changes the case of the cluster identifier if the lowercaseDbIdentifier feature flag is disabled', () => {
    // GIVEN
    const app = new cdk.App({ context: { '@aws-cdk/aws-rds:lowercaseDbIdentifier': false } });
    const stack = testStack(app);
    const vpc = new ec2.Vpc(stack, 'VPC');

    // WHEN
    const clusterIdentifier = 'TestClusterIdentifier';
    new DatabaseCluster(stack, 'Database', {
      engine: DatabaseClusterEngine.AURORA_MYSQL,
      instanceProps: { vpc },
      clusterIdentifier,
    });

    // THEN
    Template.fromStack(stack).hasResourceProperties('AWS::RDS::DBCluster', {
      DBClusterIdentifier: clusterIdentifier,
    });
  });

  test('cluster with copyTagsToSnapshot default', () => {
    // GIVEN
    const stack = testStack();
    const vpc = new ec2.Vpc(stack, 'VPC');

    // WHEN
    new DatabaseCluster(stack, 'Database', {
      engine: DatabaseClusterEngine.AURORA_MYSQL,
      instanceProps: {
        vpc,
      },
    });

    // THEN
    Template.fromStack(stack).hasResourceProperties('AWS::RDS::DBCluster', {
      CopyTagsToSnapshot: true,
    });
  });

  test('cluster with copyTagsToSnapshot disabled', () => {
    // GIVEN
    const stack = testStack();
    const vpc = new ec2.Vpc(stack, 'VPC');

    // WHEN
    new DatabaseCluster(stack, 'Database', {
      engine: DatabaseClusterEngine.AURORA_MYSQL,
      instanceProps: {
        vpc,
      },
      copyTagsToSnapshot: false,
    });

    // THEN
    Template.fromStack(stack).hasResourceProperties('AWS::RDS::DBCluster', {
      CopyTagsToSnapshot: false,
    });
  });

  test('cluster with copyTagsToSnapshot enabled', () => {
    // GIVEN
    const stack = testStack();
    const vpc = new ec2.Vpc(stack, 'VPC');

    // WHEN
    new DatabaseCluster(stack, 'Database', {
      engine: DatabaseClusterEngine.AURORA_MYSQL,
      copyTagsToSnapshot: true,
      instanceProps: {
        vpc,
      },
    });

    // THEN
    Template.fromStack(stack).hasResourceProperties('AWS::RDS::DBCluster', {
      CopyTagsToSnapshot: true,
    });
  });

  test('cluster has BacktrackWindow in seconds', () => {
    // GIVEN
    const stack = testStack();
    const vpc = new ec2.Vpc(stack, 'VPC');

    // WHEN
    new DatabaseCluster(stack, 'Database', {
      engine: DatabaseClusterEngine.AURORA_MYSQL,
      instanceProps: {
        vpc,
      },
      backtrackWindow: cdk.Duration.days(1),
    });

    // THEN
    Template.fromStack(stack).hasResourceProperties('AWS::RDS::DBCluster', {
      BacktrackWindow: 24 * 60 * 60,
    });
  });

  test('DB instances should not have engine version set when part of a cluster', () => {
    // GIVEN
    const stack = testStack();
    const vpc = new ec2.Vpc(stack, 'VPC');

    // WHEN
    new DatabaseCluster(stack, 'Database', {
      engine: DatabaseClusterEngine.auroraPostgres({ version: AuroraPostgresEngineVersion.VER_14_3 }),
      instanceProps: { vpc },
    });

    Template.fromStack(stack).hasResourceProperties('AWS::RDS::DBInstance', {
      EngineVersion: Match.absent(),
    });
  });

  test('grantConnect', () => {
    // GIVEN
    const stack = testStack();
    const vpc = new ec2.Vpc(stack, 'VPC');
    const role = new Role(stack, 'Role', {
      assumedBy: new ServicePrincipal('service.amazonaws.com'),
    });

    // WHEN
    const cluster = new DatabaseCluster(stack, 'Database', {
      engine: DatabaseClusterEngine.auroraPostgres({ version: AuroraPostgresEngineVersion.VER_14_3 }),
      instanceProps: { vpc },
    });
    cluster.grantConnect(role, 'someUser');

    // THEN
    Template.fromStack(stack).hasResourceProperties('AWS::IAM::Policy', {
      Roles: [{ Ref: 'Role1ABCC5F0' }],
      PolicyDocument: {
        Statement: [{
          Action: 'rds-db:connect',
          Effect: 'Allow',
          Resource: {
            'Fn::Join': [
              '',
              [
                'arn:',
                {
                  Ref: 'AWS::Partition',
                },
                ':rds-db:us-test-1:12345:dbuser:',
                {
                  'Fn::GetAtt': [
                    'DatabaseB269D8BB',
                    'DBClusterResourceId',
                  ],
                },
                '/someUser',
              ],
            ],
          },
        }],
      },
    });
  });

  test('setup kerberos authentication with domainRole', () => {
    // GIVEN
    const stack = testStack();
    const vpc = new ec2.Vpc(stack, 'VPC');

    const role = new iam.Role(stack, 'Role', {
      roleName: 'directoryServiceRoleName',
      assumedBy: new iam.CompositePrincipal(
        new iam.ServicePrincipal('rds.amazonaws.com'),
        new iam.ServicePrincipal('directoryservice.rds.amazonaws.com'),
      ),
      managedPolicies: [
        iam.ManagedPolicy.fromAwsManagedPolicyName('service-role/AmazonRDSDirectoryServiceAccess'),
      ],
    });

    // WHEN
    new DatabaseCluster(stack, 'Database', {
      engine: DatabaseClusterEngine.auroraPostgres({ version: AuroraPostgresEngineVersion.VER_14_3 }),
      instanceProps: { vpc },
      domain: 'domain.com',
      domainRole: role,
    });

    // THEN
    Template.fromStack(stack).hasResourceProperties('AWS::RDS::DBCluster', {
      DBClusterParameterGroupName: 'default.aurora-postgresql14',
      Domain: 'domain.com',
      DomainIAMRoleName: { Ref: 'Role1ABCC5F0' },
    });
  });

  test('setup kerberos authentication without domainRole', () => {
    // GIVEN
    const stack = testStack();
    const vpc = new ec2.Vpc(stack, 'VPC');

    // WHEN
    new DatabaseCluster(stack, 'Database', {
      engine: DatabaseClusterEngine.auroraPostgres({ version: AuroraPostgresEngineVersion.VER_14_3 }),
      instanceProps: { vpc },
      domain: 'domain.com',
    });

    // THEN
    Template.fromStack(stack).hasResourceProperties('AWS::RDS::DBCluster', {
      DBClusterParameterGroupName: 'default.aurora-postgresql14',
      Domain: 'domain.com',
      DomainIAMRoleName: {
        Ref: 'DatabaseRDSClusterDirectoryServiceRole6E1B0FFE',
      },
    });
    Template.fromStack(stack).hasResourceProperties('AWS::IAM::Role', {
      AssumeRolePolicyDocument: {
        Statement: [{
          Action: 'sts:AssumeRole',
          Effect: 'Allow',
          Principal: {
            Service: 'rds.amazonaws.com',
          },
        }, {
          Action: 'sts:AssumeRole',
          Effect: 'Allow',
          Principal: {
            Service: 'directoryservice.rds.amazonaws.com',
          },
        }],
        Version: '2012-10-17',
      },
      ManagedPolicyArns: [
        {
          'Fn::Join': ['', ['arn:', { Ref: 'AWS::Partition' }, ':iam::aws:policy/service-role/AmazonRDSDirectoryServiceAccess']],
        },
      ],
    });
  });

  test('clusterArn property', () => {
    // GIVEN
    const stack = testStack();
    const vpc = ec2.Vpc.fromLookup(stack, 'VPC', { isDefault: true });
    const cluster = new DatabaseCluster(stack, 'Database', {
      engine: DatabaseClusterEngine.auroraPostgres({ version: AuroraPostgresEngineVersion.VER_14_3 }),
      instanceProps: { vpc },
    });
    const exportName = 'DbCluterArn';

    // WHEN
    new cdk.CfnOutput(stack, exportName, {
      exportName,
      value: cluster.clusterArn,
    });

    // THEN
    expect(
      stack.resolve(cluster.clusterArn),
    ).toEqual({
      'Fn::Join': [
        '',
        [
          'arn:',
          { Ref: 'AWS::Partition' },
          ':rds:us-test-1:12345:cluster:',
          { Ref: 'DatabaseB269D8BB' },
        ],
      ],
    });
  });

  describe('data api', () => {
    test('enable data api by `enableDataApi` props', () => {
      // GIVEN
      const stack = testStack();
      const vpc = new ec2.Vpc(stack, 'VPC');

      // WHEN
      new DatabaseCluster(stack, 'Database', {
        engine: DatabaseClusterEngine.auroraPostgres({ version: AuroraPostgresEngineVersion.VER_14_3 }),
        enableDataApi: true,
        vpc,
        writer: ClusterInstance.serverlessV2('writer'),
      });

      // THEN
      Template.fromStack(stack).hasResourceProperties('AWS::RDS::DBCluster', {
        EnableHttpEndpoint: true,
      });
    });

    test('enable data api by calling `grantDataApiAccess()`', () => {
      // GIVEN
      const stack = testStack();
      const vpc = new ec2.Vpc(stack, 'VPC');
      const role = new iam.Role(stack, 'Role', {
        assumedBy: new iam.ServicePrincipal('lambda.amazonaws.com'),
      });

      // WHEN
      const cluster = new DatabaseCluster(stack, 'Database', {
        engine: DatabaseClusterEngine.auroraPostgres({ version: AuroraPostgresEngineVersion.VER_14_3 }),
        vpc,
        writer: ClusterInstance.serverlessV2('writer'),
      });
      cluster.grantDataApiAccess(role);

      // THEN
      Template.fromStack(stack).hasResourceProperties('AWS::RDS::DBCluster', {
        EnableHttpEndpoint: true,
      });
      Template.fromStack(stack).hasResourceProperties('AWS::IAM::Policy', {
        PolicyDocument: {
          Statement: [
            {
              Action: [
                'rds-data:BatchExecuteStatement',
                'rds-data:BeginTransaction',
                'rds-data:CommitTransaction',
                'rds-data:ExecuteStatement',
                'rds-data:RollbackTransaction',
              ],
              Effect: 'Allow',
              Resource: {
                'Fn::Join': [
                  '',
                  [
                    'arn:',
                    { Ref: 'AWS::Partition' },
                    ':rds:us-test-1:12345:cluster:',
                    { Ref: 'DatabaseB269D8BB' },
                  ],
                ],
              },
            },
            {
              Action: [
                'secretsmanager:GetSecretValue',
                'secretsmanager:DescribeSecret',
              ],
              Effect: 'Allow',
              Resource: {
                Ref: 'DatabaseSecretAttachmentE5D1B020',
              },
            },
          ],
        },
      });
    });

    test('can grant DataApi access to an imported cluster with data api enabled', () => {
      // GIVEN
      const stack = testStack();
      const role = new iam.Role(stack, 'Role', {
        assumedBy: new iam.ServicePrincipal('lambda.amazonaws.com'),
      });
      const secret = new Secret(stack, 'Secret');

      // WHEN
      const importedCluster = DatabaseCluster.fromDatabaseClusterAttributes(stack, 'ImportedCluster', {
        clusterIdentifier: 'clusterIdentifier',
        secret,
        dataApiEnabled: true,
      });
      importedCluster.grantDataApiAccess(role);

      // THEN
      Template.fromStack(stack).hasResourceProperties('AWS::IAM::Policy', {
        PolicyDocument: {
          Statement: [
            {
              Action: [
                'rds-data:BatchExecuteStatement',
                'rds-data:BeginTransaction',
                'rds-data:CommitTransaction',
                'rds-data:ExecuteStatement',
                'rds-data:RollbackTransaction',
              ],
              Effect: 'Allow',
              Resource: {
                'Fn::Join': [
                  '',
                  [
                    'arn:',
                    { Ref: 'AWS::Partition' },
                    ':rds:us-test-1:12345:cluster:clusterIdentifier',
                  ],
                ],
              },
            },
            {
              Action: [
                'secretsmanager:GetSecretValue',
                'secretsmanager:DescribeSecret',
              ],
              Effect: 'Allow',
              Resource: {
                Ref: 'SecretA720EF05',
              },
            },
          ],
        },
      });
    });

    test('throw error for calling `grantDataApiAccess()` with `enableDataApi` props set to false', () => {
      // GIVEN
      const stack = testStack();
      const vpc = new ec2.Vpc(stack, 'VPC');
      const role = new iam.Role(stack, 'Role', {
        assumedBy: new iam.ServicePrincipal('lambda.amazonaws.com'),
      });

      // WHEN
      const cluster = new DatabaseCluster(stack, 'Database', {
        engine: DatabaseClusterEngine.auroraPostgres({ version: AuroraPostgresEngineVersion.VER_14_3 }),
        enableDataApi: false,
        vpc,
        writer: ClusterInstance.serverlessV2('writer'),
      });

      // THEN
      expect(() => cluster.grantDataApiAccess(role)).toThrow('Cannot grant Data API access when the Data API is disabled');
    });
  });
});

test.each([
  [cdk.RemovalPolicy.RETAIN, 'Retain', 'Retain', 'Retain'],
  [cdk.RemovalPolicy.SNAPSHOT, 'Snapshot', 'Delete', Match.absent()],
  [cdk.RemovalPolicy.DESTROY, 'Delete', 'Delete', Match.absent()],
])('if Cluster RemovalPolicy is \'%s\', the DBCluster has DeletionPolicy \'%s\', the DBInstance has \'%s\' and the DBSubnetGroup has \'%s\'', (clusterRemovalPolicy, clusterValue, instanceValue, subnetValue) => {
  const stack = new cdk.Stack();

  // WHEN
  new DatabaseCluster(stack, 'Cluster', {
    credentials: { username: 'admin' },
    engine: DatabaseClusterEngine.AURORA_MYSQL,
    instanceProps: {
      instanceType: ec2.InstanceType.of(ec2.InstanceClass.M5, ec2.InstanceSize.LARGE),
      vpc: new ec2.Vpc(stack, 'Vpc'),
    },
    removalPolicy: clusterRemovalPolicy,
  });

  // THEN
  Template.fromStack(stack).hasResource('AWS::RDS::DBCluster', {
    DeletionPolicy: clusterValue,
    UpdateReplacePolicy: clusterValue,
  });

  Template.fromStack(stack).hasResource('AWS::RDS::DBInstance', {
    DeletionPolicy: instanceValue,
    UpdateReplacePolicy: instanceValue,
  });

  Template.fromStack(stack).hasResource('AWS::RDS::DBSubnetGroup', {
    DeletionPolicy: subnetValue,
  });
});

test.each([
  [cdk.RemovalPolicy.RETAIN, 'Retain', 'Retain', 'Retain'],
  [cdk.RemovalPolicy.SNAPSHOT, 'Snapshot', 'Delete', Match.absent()],
  [cdk.RemovalPolicy.DESTROY, 'Delete', 'Delete', Match.absent()],
])('if Cluster RemovalPolicy is \'%s\', the DBCluster has DeletionPolicy \'%s\', the DBInstance has \'%s\' and the DBSubnetGroup has \'%s\'', (clusterRemovalPolicy, clusterValue, instanceValue, subnetValue) => {
  const stack = new cdk.Stack();

  // WHEN
  new DatabaseCluster(stack, 'Cluster', {
    credentials: { username: 'admin' },
    engine: DatabaseClusterEngine.AURORA_MYSQL,
    instanceProps: {
      instanceType: ec2.InstanceType.of(ec2.InstanceClass.M5, ec2.InstanceSize.LARGE),
      vpc: new ec2.Vpc(stack, 'Vpc'),
    },
    removalPolicy: clusterRemovalPolicy,
  });

  // THEN
  Template.fromStack(stack).hasResource('AWS::RDS::DBCluster', {
    DeletionPolicy: clusterValue,
    UpdateReplacePolicy: clusterValue,
  });

  Template.fromStack(stack).hasResource('AWS::RDS::DBInstance', {
    DeletionPolicy: instanceValue,
    UpdateReplacePolicy: instanceValue,
  });

  Template.fromStack(stack).hasResource('AWS::RDS::DBSubnetGroup', {
    DeletionPolicy: subnetValue,
    UpdateReplacePolicy: subnetValue,
  });
});

function testStack(app?: cdk.App, stackId?: string) {
  const stack = new cdk.Stack(app, stackId, { env: { account: '12345', region: 'us-test-1' } });
  stack.node.setContext('availability-zones:12345:us-test-1', ['us-test-1a', 'us-test-1b']);
  return stack;
}<|MERGE_RESOLUTION|>--- conflicted
+++ resolved
@@ -114,18 +114,10 @@
     });
 
     test.each([
-<<<<<<< HEAD
       [0.5, 300, /serverlessV2MaxCapacity must be >= 1 & <= 256/],
       [0.5, 0, /serverlessV2MaxCapacity must be >= 1 & <= 256/],
-      [0, 1, /serverlessV2MinCapacity must be >= 0.5 & <= 256/],
-      [300, 1, /serverlessV2MinCapacity must be >= 0.5 & <= 256/],
-=======
-      [0.5, 300, /serverlessV2MaxCapacity must be >= 0.5 & <= 256/],
-      [0.5, 0, /serverlessV2MaxCapacity must be >= 0.5 & <= 256/],
       [-1, 1, /serverlessV2MinCapacity must be >= 0 & <= 256/],
       [300, 1, /serverlessV2MinCapacity must be >= 0 & <= 256/],
-      [0.5, 0.5, /If serverlessV2MinCapacity === 0.5 then serverlessV2MaxCapacity must be >=1/],
->>>>>>> af5345e9
       [10.1, 12, /serverlessV2MinCapacity & serverlessV2MaxCapacity must be in 0.5 step increments/],
       [12, 12.1, /serverlessV2MinCapacity & serverlessV2MaxCapacity must be in 0.5 step increments/],
       [5, 1, /serverlessV2MaxCapacity must be greater than serverlessV2MinCapacity/],
