--- conflicted
+++ resolved
@@ -591,16 +591,12 @@
   public static readonly VER_3_04_0 = AuroraMysqlEngineVersion.builtIn_8_0('3.04.0');
   /** Version "8.0.mysql_aurora.3.04.1". */
   public static readonly VER_3_04_1 = AuroraMysqlEngineVersion.builtIn_8_0('3.04.1');
-<<<<<<< HEAD
   /** Version "8.0.mysql_aurora.3.04.2". */
   public static readonly VER_3_04_2 = AuroraMysqlEngineVersion.builtIn_8_0('3.04.2');
-  /** Version "8.0.mysql_aurora.3.05.0". */
-=======
   /**
    * Version "8.0.mysql_aurora.3.05.0"
    * @deprecated Aurora MySQL 8.0.mysql_aurora.3.05.0 is no longer supported by Amazon RDS.
    */
->>>>>>> a2e8dc5e
   public static readonly VER_3_05_0 = AuroraMysqlEngineVersion.builtIn_8_0('3.05.0');
   /**
    * Version "8.0.mysql_aurora.3.05.1"
