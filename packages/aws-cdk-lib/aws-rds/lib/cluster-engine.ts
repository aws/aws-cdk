--- conflicted
+++ resolved
@@ -682,13 +682,9 @@
   /** Version "8.0.mysql_aurora.3.08.1". */
   public static readonly VER_3_08_1 = AuroraMysqlEngineVersion.builtIn_8_0('3.08.1', { serverlessV2AutoPause: true });
   /** Version "8.0.mysql_aurora.3.08.2". */
-<<<<<<< HEAD
   public static readonly VER_3_08_2 = AuroraMysqlEngineVersion.builtIn_8_0('3.08.2', { serverlessV2AutoPause: true });
-=======
-  public static readonly VER_3_08_2 = AuroraMysqlEngineVersion.builtIn_8_0('3.08.2');
   /** Version "8.0.mysql_aurora.3.09.0". */
   public static readonly VER_3_09_0 = AuroraMysqlEngineVersion.builtIn_8_0('3.09.0');
->>>>>>> 484719eb
 
   /**
    * Create a new AuroraMysqlEngineVersion with an arbitrary version.
