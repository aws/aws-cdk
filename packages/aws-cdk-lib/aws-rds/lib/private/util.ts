import { Construct, type IConstruct } from 'constructs';
import * as ec2 from '../../../aws-ec2';
import * as iam from '../../../aws-iam';
import * as kms from '../../../aws-kms';
import * as s3 from '../../../aws-s3';
<<<<<<< HEAD
import { FeatureFlags, RemovalPolicy } from '../../../core';
import * as cxapi from '../../../cx-api';
=======
import { RemovalPolicy } from '../../../core';
import { ValidationError } from '../../../core/lib/errors';
>>>>>>> 6b9e47a1
import { DatabaseSecret } from '../database-secret';
import { IEngine } from '../engine';
import { CommonRotationUserOptions, Credentials, SnapshotCredentials } from '../props';

/**
 * The default set of characters we exclude from generated passwords for database users.
 * It's a combination of characters that have a tendency to cause problems in shell scripts,
 * some engine-specific characters (for example, Oracle doesn't like '@' in its passwords),
 * and some that trip up other services, like DMS.
 *
 * This constant is private to the RDS module.
 */
export const DEFAULT_PASSWORD_EXCLUDE_CHARS = " %+~`#$&*()|[]{}:;<>?!'/@\"\\";

/** Common base of `DatabaseInstanceProps` and `DatabaseClusterBaseProps` that has only the S3 props */
export interface DatabaseS3ImportExportProps {
  readonly s3ImportRole?: iam.IRole;
  readonly s3ImportBuckets?: s3.IBucket[];
  readonly s3ExportRole?: iam.IRole;
  readonly s3ExportBuckets?: s3.IBucket[];
}

/**
 * Validates the S3 import/export props and returns the import/export roles, if any.
 * If `combineRoles` is true, will reuse the import role for export (or vice versa) if possible.
 *
 * Notably, `combineRoles` is set to true for instances, but false for clusters.
 * This is because the `combineRoles` functionality is most applicable to instances and didn't exist
 * for the initial clusters implementation. To maintain backwards compatibility, it is set to false for clusters.
 */
export function setupS3ImportExport(
  scope: Construct,
  props: DatabaseS3ImportExportProps,
  combineRoles: boolean): { s3ImportRole?: iam.IRole; s3ExportRole?: iam.IRole } {
  let s3ImportRole = props.s3ImportRole;
  let s3ExportRole = props.s3ExportRole;

  if (props.s3ImportBuckets && props.s3ImportBuckets.length > 0) {
    if (props.s3ImportRole) {
      throw new ValidationError('Only one of s3ImportRole or s3ImportBuckets must be specified, not both.', scope);
    }

    s3ImportRole = (combineRoles && s3ExportRole) ? s3ExportRole : new iam.Role(scope, 'S3ImportRole', {
      assumedBy: new iam.ServicePrincipal('rds.amazonaws.com'),
    });
    for (const bucket of props.s3ImportBuckets) {
      bucket.grantRead(s3ImportRole);
    }
  }

  if (props.s3ExportBuckets && props.s3ExportBuckets.length > 0) {
    if (props.s3ExportRole) {
      throw new ValidationError('Only one of s3ExportRole or s3ExportBuckets must be specified, not both.', scope);
    }

    s3ExportRole = (combineRoles && s3ImportRole) ? s3ImportRole : new iam.Role(scope, 'S3ExportRole', {
      assumedBy: new iam.ServicePrincipal('rds.amazonaws.com'),
    });
    for (const bucket of props.s3ExportBuckets) {
      bucket.grantReadWrite(s3ExportRole);
    }
  }

  return { s3ImportRole, s3ExportRole };
}

export function engineDescription(engine: IEngine) {
  return engine.engineType + (engine.engineVersion?.fullVersion ? `-${engine.engineVersion.fullVersion}` : '');
}

/**
 * By default, deletion protection is disabled.
 * Enable if explicitly provided or if the RemovalPolicy has been set to RETAIN
 */
export function defaultDeletionProtection(deletionProtection?: boolean, removalPolicy?: RemovalPolicy): boolean | undefined {
  return deletionProtection ?? (removalPolicy === RemovalPolicy.RETAIN ? true : undefined);
}

/**
 * Renders the credentials for an instance or cluster
 */
export function renderCredentials(scope: Construct, engine: IEngine, credentials?: Credentials): Credentials {
  let renderedCredentials = credentials ?? Credentials.fromUsername(engine.defaultUsername ?? 'admin'); // For backwards compatibilty

  if (!renderedCredentials.secret && !renderedCredentials.password) {
    renderedCredentials = Credentials.fromSecret(
      new DatabaseSecret(scope, 'Secret', {
        username: renderedCredentials.username,
        secretName: renderedCredentials.secretName,
        encryptionKey: renderedCredentials.encryptionKey,
        excludeCharacters: renderedCredentials.excludeCharacters,
        // if username must be referenced as a string we can safely replace the
        // secret when customization options are changed without risking a replacement
        replaceOnPasswordCriteriaChanges: credentials?.usernameAsString,
        replicaRegions: renderedCredentials.replicaRegions,
      }),
      // pass username if it must be referenced as a string
      credentials?.usernameAsString ? renderedCredentials.username : undefined,
    );
  }

  return renderedCredentials;
}

/**
 * Renders the credentials for an instance or cluster using provided snapshot credentials
 */
export function renderSnapshotCredentials(scope: Construct, credentials?: SnapshotCredentials) {
  let renderedCredentials = credentials;

  let secret = renderedCredentials?.secret;
  if (!secret && renderedCredentials?.generatePassword) {
    if (!renderedCredentials.username) {
      throw new ValidationError('`snapshotCredentials` `username` must be specified when `generatePassword` is set to true', scope);
    }

    renderedCredentials = SnapshotCredentials.fromSecret(
      new DatabaseSecret(scope, 'SnapshotSecret', {
        username: renderedCredentials.username,
        encryptionKey: renderedCredentials.encryptionKey,
        excludeCharacters: renderedCredentials.excludeCharacters,
        replaceOnPasswordCriteriaChanges: renderedCredentials.replaceOnPasswordCriteriaChanges,
        replicaRegions: renderedCredentials.replicaRegions,
      }),
    );
  }

  return renderedCredentials;
}

/**
 * The RemovalPolicy that should be applied to a "helper" resource, if the base resource has the given removal policy
 *
 * - For Clusters, this determines the RemovalPolicy for Instances/SubnetGroups.
 * - For Instances, this determines the RemovalPolicy for SubnetGroups.
 *
 * If the basePolicy is:
 *
 *  DESTROY or SNAPSHOT -> DESTROY (snapshot is good enough to recreate)
 *  RETAIN              -> RETAIN  (anything else will lose data or fail to deploy)
 *  (undefined)         -> DESTROY (base policy is assumed to be SNAPSHOT)
 */
export function helperRemovalPolicy(basePolicy?: RemovalPolicy): RemovalPolicy {
  return basePolicy === RemovalPolicy.RETAIN
    ? RemovalPolicy.RETAIN
    : RemovalPolicy.DESTROY;
}

/**
 * Return a given value unless it's the same as another value
 */
export function renderUnless<A>(value: A, suppressValue: A): A | undefined {
  return value === suppressValue ? undefined : value;
}

/**
 * Applies defaults for rotation options
 */
export function applyDefaultRotationOptions(options: CommonRotationUserOptions, defaultvpcSubnets?: ec2.SubnetSelection): CommonRotationUserOptions {
  return {
    excludeCharacters: DEFAULT_PASSWORD_EXCLUDE_CHARS,
    vpcSubnets: defaultvpcSubnets,
    ...options,
  };
}

/**
 * Determines the value of the `storageEncrypted` property for a cluster or instance.
 */
export function getStorageEncryptedProperty(
  scope: IConstruct,
  storageEncrypted?: boolean,
  storageEncryptedLegacyDefaultValue?: boolean,
  storageEncryptionKey?: kms.IKey,
): boolean | undefined {
  const featureFlagEnabled = FeatureFlags.of(scope).isEnabled(cxapi.RDS_ENABLE_ENCRYPTION_AT_REST_BY_DEFAULT);

  // Retain the legacy behavior if the feature flag is not enabled
  if (!featureFlagEnabled) {
    return storageEncryptionKey ? true : storageEncrypted;
  }

  // If a KMS key is provided, enable encryption at rest
  if (storageEncryptionKey) {
    return true;
  }

  if (storageEncryptedLegacyDefaultValue) {
    if (storageEncrypted) {
      throw new Error('Cannot set `storageEncrypted` to `true` when `storageEncryptedLegacyDefaultValue` is `true`.');
    }

    return undefined;
  }

  // Otherwise, default to the explicitly provided value or `true` if no value was provided
  return storageEncrypted ?? true;
}<|MERGE_RESOLUTION|>--- conflicted
+++ resolved
@@ -3,13 +3,9 @@
 import * as iam from '../../../aws-iam';
 import * as kms from '../../../aws-kms';
 import * as s3 from '../../../aws-s3';
-<<<<<<< HEAD
 import { FeatureFlags, RemovalPolicy } from '../../../core';
 import * as cxapi from '../../../cx-api';
-=======
-import { RemovalPolicy } from '../../../core';
 import { ValidationError } from '../../../core/lib/errors';
->>>>>>> 6b9e47a1
 import { DatabaseSecret } from '../database-secret';
 import { IEngine } from '../engine';
 import { CommonRotationUserOptions, Credentials, SnapshotCredentials } from '../props';
