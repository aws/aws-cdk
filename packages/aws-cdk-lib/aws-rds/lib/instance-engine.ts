import { Construct } from 'constructs';
import { IEngine } from './engine';
import { EngineVersion } from './engine-version';
import { IOptionGroup, OptionGroup } from './option-group';
import * as iam from '../../aws-iam';
import * as secretsmanager from '../../aws-secretsmanager';

/**
 * The options passed to `IInstanceEngine.bind`.
 */
export interface InstanceEngineBindOptions {
  /**
   * The Active Directory directory ID to create the DB instance in.
   *
   * @default - none (it's an optional field)
   */
  readonly domain?: string;

  /**
   * The timezone of the database, set by the customer.
   *
   * @default - none (it's an optional field)
   */
  readonly timezone?: string;

  /**
   * The role used for S3 importing.
   *
   * @default - none
   */
  readonly s3ImportRole?: iam.IRole;

  /**
   * The role used for S3 exporting.
   *
   * @default - none
   */
  readonly s3ExportRole?: iam.IRole;

  /**
   * The option group of the database
   *
   * @default - none
   */
  readonly optionGroup?: IOptionGroup;
}

/**
 * The type returned from the `IInstanceEngine.bind` method.
 */
export interface InstanceEngineConfig {
  /**
   * Features supported by the database engine.
   *
   * @see https://docs.aws.amazon.com/AmazonRDS/latest/APIReference/API_DBEngineVersion.html
   *
   * @default - no features
   */
  readonly features?: InstanceEngineFeatures;

  /**
   * Option group of the database.
   *
   * @default - none
   */
  readonly optionGroup?: IOptionGroup;
}

/**
 * Represents Database Engine features
 */
export interface InstanceEngineFeatures {
  /**
   * Feature name for the DB instance that the IAM role to access the S3 bucket for import
   * is to be associated with.
   *
   * @default - no s3Import feature name
   */
  readonly s3Import?: string;

  /**
   * Feature name for the DB instance that the IAM role to export to S3 bucket is to be
   * associated with.
   *
   * @default - no s3Export feature name
   */
  readonly s3Export?: string;
}

/**
 * Interface representing a database instance (as opposed to cluster) engine.
 */
export interface IInstanceEngine extends IEngine {
  /** The application used by this engine to perform rotation for a single-user scenario. */
  readonly singleUserRotationApplication: secretsmanager.SecretRotationApplication;

  /** The application used by this engine to perform rotation for a multi-user scenario. */
  readonly multiUserRotationApplication: secretsmanager.SecretRotationApplication;

  /**
   * Whether this engine supports automatic backups of a read replica instance.
   *
   * @default false
   */
  readonly supportsReadReplicaBackups?: boolean;

  /**
   * Method called when the engine is used to create a new instance.
   */
  bindToInstance(scope: Construct, options: InstanceEngineBindOptions): InstanceEngineConfig;
}

interface InstanceEngineBaseProps {
  readonly engineType: string;
  readonly singleUserRotationApplication: secretsmanager.SecretRotationApplication;
  readonly multiUserRotationApplication: secretsmanager.SecretRotationApplication;
  readonly version?: EngineVersion;
  readonly parameterGroupFamily?: string;
  readonly engineFamily?: string;
  readonly features?: InstanceEngineFeatures;
}

abstract class InstanceEngineBase implements IInstanceEngine {
  public readonly engineType: string;
  public readonly engineVersion?: EngineVersion;
  public readonly parameterGroupFamily?: string;
  public readonly singleUserRotationApplication: secretsmanager.SecretRotationApplication;
  public readonly multiUserRotationApplication: secretsmanager.SecretRotationApplication;
  public readonly engineFamily?: string;
  public readonly supportsReadReplicaBackups?: boolean;

  private readonly features?: InstanceEngineFeatures;

  constructor(props: InstanceEngineBaseProps) {
    this.engineType = props.engineType;
    this.features = props.features;
    this.singleUserRotationApplication = props.singleUserRotationApplication;
    this.multiUserRotationApplication = props.multiUserRotationApplication;
    this.engineVersion = props.version;
    this.parameterGroupFamily = props.parameterGroupFamily ??
      (this.engineVersion ? `${this.engineType}${this.engineVersion.majorVersion}` : undefined);
    this.engineFamily = props.engineFamily;
  }

  public bindToInstance(_scope: Construct, options: InstanceEngineBindOptions): InstanceEngineConfig {
    if (options.timezone && !this.supportsTimezone) {
      throw new Error(`timezone property can not be configured for ${this.engineType}`);
    }
    return {
      features: this.features,
      optionGroup: options.optionGroup,
    };
  }

  /** Defines whether this Instance Engine can support timezone properties. */
  protected get supportsTimezone() { return false; }
}

/**
 * The versions for the MariaDB instance engines
 * (those returned by `DatabaseInstanceEngine.mariaDb`).
 */
export class MariaDbEngineVersion {
  /**
   * Version "10.0" (only a major version, without a specific minor version).
   * @deprecated MariaDB 10.0 is no longer supported by Amazon RDS.
  */
  public static readonly VER_10_0 = MariaDbEngineVersion.of('10.0', '10.0');
  /**
   * Version "10.0.17".
   * @deprecated MariaDB 10.0 is no longer supported by Amazon RDS.
  */
  public static readonly VER_10_0_17 = MariaDbEngineVersion.of('10.0.17', '10.0');
  /**
   * Version "10.0.24".
   * @deprecated MariaDB 10.0 is no longer supported by Amazon RDS.
  */
  public static readonly VER_10_0_24 = MariaDbEngineVersion.of('10.0.24', '10.0');
  /**
   * Version "10.0.28".
   * @deprecated MariaDB 10.0 is no longer supported by Amazon RDS.
  */
  public static readonly VER_10_0_28 = MariaDbEngineVersion.of('10.0.28', '10.0');
  /**
   * Version "10.0.31".
   * @deprecated MariaDB 10.0 is no longer supported by Amazon RDS.
  */
  public static readonly VER_10_0_31 = MariaDbEngineVersion.of('10.0.31', '10.0');
  /**
   * Version "10.0.32".
   * @deprecated MariaDB 10.0 is no longer supported by Amazon RDS.
  */
  public static readonly VER_10_0_32 = MariaDbEngineVersion.of('10.0.32', '10.0');
  /**
   * Version "10.0.34".
   * @deprecated MariaDB 10.0 is no longer supported by Amazon RDS.
  */
  public static readonly VER_10_0_34 = MariaDbEngineVersion.of('10.0.34', '10.0');
  /**
   * Version "10.0.35".
   * @deprecated MariaDB 10.0 is no longer supported by Amazon RDS.
  */
  public static readonly VER_10_0_35 = MariaDbEngineVersion.of('10.0.35', '10.0');

  /**
   * Version "10.1" (only a major version, without a specific minor version).
   * @deprecated MariaDB 10.1 is no longer supported by Amazon RDS.
  */
  public static readonly VER_10_1 = MariaDbEngineVersion.of('10.1', '10.1');
  /**
   * Version "10.1.14".
   * @deprecated MariaDB 10.1 is no longer supported by Amazon RDS.
  */
  public static readonly VER_10_1_14 = MariaDbEngineVersion.of('10.1.14', '10.1');
  /**
   * Version "10.1.19".
   * @deprecated MariaDB 10.1 is no longer supported by Amazon RDS.
  */
  public static readonly VER_10_1_19 = MariaDbEngineVersion.of('10.1.19', '10.1');
  /**
   * Version "10.1.23".
   * @deprecated MariaDB 10.1 is no longer supported by Amazon RDS.
  */
  public static readonly VER_10_1_23 = MariaDbEngineVersion.of('10.1.23', '10.1');
  /**
   * Version "10.1.26".
   * @deprecated MariaDB 10.1 is no longer supported by Amazon RDS.
  */
  public static readonly VER_10_1_26 = MariaDbEngineVersion.of('10.1.26', '10.1');
  /**
   * Version "10.1.31".
   * @deprecated MariaDB 10.1 is no longer supported by Amazon RDS.
  */
  public static readonly VER_10_1_31 = MariaDbEngineVersion.of('10.1.31', '10.1');
  /**
   * Version "10.1.34".
   * @deprecated MariaDB 10.1 is no longer supported by Amazon RDS.
  */
  public static readonly VER_10_1_34 = MariaDbEngineVersion.of('10.1.34', '10.1');

  /**
   * Version "10.2" (only a major version, without a specific minor version)
   * @deprecated MariaDB 10.2 is no longer supported by Amazon RDS.
   */
  public static readonly VER_10_2 = MariaDbEngineVersion.of('10.2', '10.2');
  /**
   * Version "10.2.11".
   * @deprecated MariaDB 10.2 is no longer supported by Amazon RDS.
  */
  public static readonly VER_10_2_11 = MariaDbEngineVersion.of('10.2.11', '10.2');
  /**
   * Version "10.2.12".
   * @deprecated MariaDB 10.2 is no longer supported by Amazon RDS.
   */
  public static readonly VER_10_2_12 = MariaDbEngineVersion.of('10.2.12', '10.2');
  /**
   * Version "10.2.15".
   * @deprecated MariaDB 10.2 is no longer supported by Amazon RDS.
   */
  public static readonly VER_10_2_15 = MariaDbEngineVersion.of('10.2.15', '10.2');
  /**
   * Version "10.2.21".
   * @deprecated MariaDB 10.2 is no longer supported by Amazon RDS.
  */
  public static readonly VER_10_2_21 = MariaDbEngineVersion.of('10.2.21', '10.2');
  /**
   * Version "10.2.32".
   * @deprecated MariaDB 10.2 is no longer supported by Amazon RDS.
  */
  public static readonly VER_10_2_32 = MariaDbEngineVersion.of('10.2.32', '10.2');
  /**
   * Version "10.2.37".
   * @deprecated MariaDB 10.2 is no longer supported by Amazon RDS.
  */
  public static readonly VER_10_2_37 = MariaDbEngineVersion.of('10.2.37', '10.2');
  /**
   * Version "10.2.39".
   * @deprecated MariaDB 10.2 is no longer supported by Amazon RDS.
   */
  public static readonly VER_10_2_39 = MariaDbEngineVersion.of('10.2.39', '10.2');
  /**
   * Version "10.2.40".
   * @deprecated MariaDB 10.2 is no longer supported by Amazon RDS.
   */
  public static readonly VER_10_2_40 = MariaDbEngineVersion.of('10.2.40', '10.2');
  /**
   * Version "10.2.41".
   * @deprecated MariaDB 10.2 is no longer supported by Amazon RDS.
   */
  public static readonly VER_10_2_41 = MariaDbEngineVersion.of('10.2.41', '10.2');

  /** Version "10.3" (only a major version, without a specific minor version). */
  public static readonly VER_10_3 = MariaDbEngineVersion.of('10.3', '10.3');
  /** Version "10.3.8". */
  public static readonly VER_10_3_8 = MariaDbEngineVersion.of('10.3.8', '10.3');
  /** Version "10.3.13". */
  public static readonly VER_10_3_13 = MariaDbEngineVersion.of('10.3.13', '10.3');
  /** Version "10.3.20". */
  public static readonly VER_10_3_20 = MariaDbEngineVersion.of('10.3.20', '10.3');
  /** Version "10.3.23". */
  public static readonly VER_10_3_23 = MariaDbEngineVersion.of('10.3.23', '10.3');
  /** Version "10.3.28". */
  public static readonly VER_10_3_28 = MariaDbEngineVersion.of('10.3.28', '10.3');
  /** Version "10.3.31". */
  public static readonly VER_10_3_31 = MariaDbEngineVersion.of('10.3.31', '10.3');
  /** Version "10.3.32". */
  public static readonly VER_10_3_32 = MariaDbEngineVersion.of('10.3.32', '10.3');
  /** Version "10.3.34". */
  public static readonly VER_10_3_34 = MariaDbEngineVersion.of('10.3.34', '10.3');
  /** Version "10.3.35". */
  public static readonly VER_10_3_35 = MariaDbEngineVersion.of('10.3.35', '10.3');
  /** Version "10.3.36". */
  public static readonly VER_10_3_36 = MariaDbEngineVersion.of('10.3.36', '10.3');
  /** Version "10.3.37". */
  public static readonly VER_10_3_37 = MariaDbEngineVersion.of('10.3.37', '10.3');
  /** Version "10.3.38". */
  public static readonly VER_10_3_38 = MariaDbEngineVersion.of('10.3.38', '10.3');
  /** Version "10.3.39". */
  public static readonly VER_10_3_39 = MariaDbEngineVersion.of('10.3.39', '10.3');

  /** Version "10.4" (only a major version, without a specific minor version). */
  public static readonly VER_10_4 = MariaDbEngineVersion.of('10.4', '10.4');
  /** Version "10.4.8". */
  public static readonly VER_10_4_8 = MariaDbEngineVersion.of('10.4.8', '10.4');
  /** Version "10.4.13". */
  public static readonly VER_10_4_13 = MariaDbEngineVersion.of('10.4.13', '10.4');
  /** Version "10.4.18". */
  public static readonly VER_10_4_18 = MariaDbEngineVersion.of('10.4.18', '10.4');
  /** Version "10.4.21". */
  public static readonly VER_10_4_21 = MariaDbEngineVersion.of('10.4.21', '10.4');
  /** Version "10.4.22". */
  public static readonly VER_10_4_22 = MariaDbEngineVersion.of('10.4.22', '10.4');
  /** Version "10.4.24". */
  public static readonly VER_10_4_24 = MariaDbEngineVersion.of('10.4.24', '10.4');
  /** Version "10.4.25". */
  public static readonly VER_10_4_25 = MariaDbEngineVersion.of('10.4.25', '10.4');
  /** Version "10.4.26". */
  public static readonly VER_10_4_26 = MariaDbEngineVersion.of('10.4.26', '10.4');
  /** Version "10.4.27". */
  public static readonly VER_10_4_27 = MariaDbEngineVersion.of('10.4.27', '10.4')
  /** Version "10.4.28". */
  public static readonly VER_10_4_28 = MariaDbEngineVersion.of('10.4.28', '10.4')
  /** Version "10.4.29". */
  public static readonly VER_10_4_29 = MariaDbEngineVersion.of('10.4.29', '10.4')
  /** Version "10.4.30". */
  public static readonly VER_10_4_30 = MariaDbEngineVersion.of('10.4.30', '10.4')
  /** Version "10.4.31". */
  public static readonly VER_10_4_31 = MariaDbEngineVersion.of('10.4.31', '10.4')
  /** Version "10.4.32". */
  public static readonly VER_10_4_32 = MariaDbEngineVersion.of('10.4.32', '10.4')

  /** Version "10.5" (only a major version, without a specific minor version). */
  public static readonly VER_10_5 = MariaDbEngineVersion.of('10.5', '10.5');
  /** Version "10.5.8". */
  public static readonly VER_10_5_8 = MariaDbEngineVersion.of('10.5.8', '10.5');
  /** Version "10.5.9". */
  public static readonly VER_10_5_9 = MariaDbEngineVersion.of('10.5.9', '10.5');
  /** Version "10.5.12". */
  public static readonly VER_10_5_12 = MariaDbEngineVersion.of('10.5.12', '10.5');
  /** Version "10.5.13". */
  public static readonly VER_10_5_13 = MariaDbEngineVersion.of('10.5.13', '10.5');
  /** Version "10.5.15". */
  public static readonly VER_10_5_15 = MariaDbEngineVersion.of('10.5.15', '10.5');
  /** Version "10.5.16". */
  public static readonly VER_10_5_16 = MariaDbEngineVersion.of('10.5.16', '10.5');
  /** Version "10.5.17". */
  public static readonly VER_10_5_17 = MariaDbEngineVersion.of('10.5.17', '10.5');
  /** Version "10.5.18". */
  public static readonly VER_10_5_18 = MariaDbEngineVersion.of('10.5.18', '10.5');
  /** Version "10.5.19". */
  public static readonly VER_10_5_19 = MariaDbEngineVersion.of('10.5.19', '10.5');
  /** Version "10.5.20". */
  public static readonly VER_10_5_20 = MariaDbEngineVersion.of('10.5.20', '10.5');
  /** Version "10.5.21". */
  public static readonly VER_10_5_21 = MariaDbEngineVersion.of('10.5.21', '10.5');
  /** Version "10.5.22". */
  public static readonly VER_10_5_22 = MariaDbEngineVersion.of('10.5.22', '10.5');
  /** Version "10.5.23". */
  public static readonly VER_10_5_23 = MariaDbEngineVersion.of('10.5.23', '10.5');

  /** Version "10.6" (only a major version, without a specific minor version). */
  public static readonly VER_10_6 = MariaDbEngineVersion.of('10.6', '10.6');
  /** Version "10.6.5". */
  public static readonly VER_10_6_5 = MariaDbEngineVersion.of('10.6.5', '10.6');
  /** Version "10.6.7". */
  public static readonly VER_10_6_7 = MariaDbEngineVersion.of('10.6.7', '10.6');
  /** Version "10.6.8". */
  public static readonly VER_10_6_8 = MariaDbEngineVersion.of('10.6.8', '10.6');
  /** Version "10.6.10". */
  public static readonly VER_10_6_10 = MariaDbEngineVersion.of('10.6.10', '10.6');
  /** Version "10.6.11". */
  public static readonly VER_10_6_11 = MariaDbEngineVersion.of('10.6.11', '10.6');
  /** Version "10.6.12". */
  public static readonly VER_10_6_12 = MariaDbEngineVersion.of('10.6.12', '10.6');
  /** Version "10.6.13". */
  public static readonly VER_10_6_13 = MariaDbEngineVersion.of('10.6.13', '10.6');
  /** Version "10.6.14". */
  public static readonly VER_10_6_14 = MariaDbEngineVersion.of('10.6.14', '10.6');
  /** Version "10.6.15". */
  public static readonly VER_10_6_15 = MariaDbEngineVersion.of('10.6.15', '10.6');
  /** Version "10.6.16". */
  public static readonly VER_10_6_16 = MariaDbEngineVersion.of('10.6.16', '10.6');

  /** Version "10.11" (only a major version, without a specific minor version). */
  public static readonly VER_10_11 = MariaDbEngineVersion.of('10.11', '10.11');
  /** Version "10.11.4". */
  public static readonly VER_10_11_4 = MariaDbEngineVersion.of('10.11.4', '10.11');
  /** Version "10.11.5". */
  public static readonly VER_10_11_5 = MariaDbEngineVersion.of('10.11.5', '10.11');
  /** Version "10.11.6". */
  public static readonly VER_10_11_6 = MariaDbEngineVersion.of('10.11.6', '10.11');

  /**
   * Create a new MariaDbEngineVersion with an arbitrary version.
   *
   * @param mariaDbFullVersion the full version string,
   *   for example "10.5.28"
   * @param mariaDbMajorVersion the major version of the engine,
   *   for example "10.5"
   */
  public static of(mariaDbFullVersion: string, mariaDbMajorVersion: string): MariaDbEngineVersion {
    return new MariaDbEngineVersion(mariaDbFullVersion, mariaDbMajorVersion);
  }

  /** The full version string, for example, "10.5.28". */
  public readonly mariaDbFullVersion: string;
  /** The major version of the engine, for example, "10.5". */
  public readonly mariaDbMajorVersion: string;

  private constructor(mariaDbFullVersion: string, mariaDbMajorVersion: string) {
    this.mariaDbFullVersion = mariaDbFullVersion;
    this.mariaDbMajorVersion = mariaDbMajorVersion;
  }
}

/**
 * Properties for MariaDB instance engines.
 * Used in `DatabaseInstanceEngine.mariaDb`.
 */
export interface MariaDbInstanceEngineProps {
  /** The exact version of the engine to use. */
  readonly version: MariaDbEngineVersion;
}

class MariaDbInstanceEngine extends InstanceEngineBase {
  public readonly supportsReadReplicaBackups = true;

  constructor(version?: MariaDbEngineVersion) {
    super({
      engineType: 'mariadb',
      singleUserRotationApplication: secretsmanager.SecretRotationApplication.MARIADB_ROTATION_SINGLE_USER,
      multiUserRotationApplication: secretsmanager.SecretRotationApplication.MARIADB_ROTATION_MULTI_USER,
      version: version
        ? {
          fullVersion: version.mariaDbFullVersion,
          majorVersion: version.mariaDbMajorVersion,
        }
        : undefined,
    });
  }

  public bindToInstance(scope: Construct, options: InstanceEngineBindOptions): InstanceEngineConfig {
    if (options.domain) {
      throw new Error(`domain property cannot be configured for ${this.engineType}`);
    }
    return super.bindToInstance(scope, options);
  }
}

/**
 * The versions for the MySQL instance engines
 * (those returned by `DatabaseInstanceEngine.mysql`).
 */
export class MysqlEngineVersion {
  /**
   * Version "5.5" (only a major version, without a specific minor version).
   * @deprecated MySQL 5.5 is no longer supported by Amazon RDS.
  */
  public static readonly VER_5_5 = MysqlEngineVersion.of('5.5', '5.5');
  /**
   * Version "5.5.46".
   * @deprecated MySQL 5.5 is no longer supported by Amazon RDS.
  */
  public static readonly VER_5_5_46 = MysqlEngineVersion.of('5.5.46', '5.5');
  /**
   * Version "5.5.53".
   * @deprecated MySQL 5.5 is no longer supported by Amazon RDS.
  */
  public static readonly VER_5_5_53 = MysqlEngineVersion.of('5.5.53', '5.5');
  /**
   * Version "5.5.57".
   * @deprecated MySQL 5.5 is no longer supported by Amazon RDS.
  */
  public static readonly VER_5_5_57 = MysqlEngineVersion.of('5.5.57', '5.5');
  /**
   * Version "5.5.59".
   * @deprecated MySQL 5.5 is no longer supported by Amazon RDS.
  */
  public static readonly VER_5_5_59 = MysqlEngineVersion.of('5.5.59', '5.5');
  /**
   * Version "5.5.61".
   * @deprecated MySQL 5.5 is no longer supported by Amazon RDS.
  */
  public static readonly VER_5_5_61 = MysqlEngineVersion.of('5.5.61', '5.5');

  /**
   * Version "5.6" (only a major version, without a specific minor version).
   * @deprecated MySQL 5.6 is no longer supported by Amazon RDS.
  */
  public static readonly VER_5_6 = MysqlEngineVersion.of('5.6', '5.6');
  /**
   * Version "5.6.34".
   * @deprecated MySQL 5.6 is no longer supported by Amazon RDS.
  */
  public static readonly VER_5_6_34 = MysqlEngineVersion.of('5.6.34', '5.6');
  /**
   * Version "5.6.35".
   * @deprecated MySQL 5.6 is no longer supported by Amazon RDS.
  */
  public static readonly VER_5_6_35 = MysqlEngineVersion.of('5.6.35', '5.6');
  /**
   * Version "5.6.37".
   * @deprecated MySQL 5.6 is no longer supported by Amazon RDS.
  */
  public static readonly VER_5_6_37 = MysqlEngineVersion.of('5.6.37', '5.6');
  /**
   * Version "5.6.39".
   * @deprecated MySQL 5.6 is no longer supported by Amazon RDS.
  */
  public static readonly VER_5_6_39 = MysqlEngineVersion.of('5.6.39', '5.6');
  /**
   * Version "5.6.40".
   * @deprecated MySQL 5.6 is no longer supported by Amazon RDS.
  */
  public static readonly VER_5_6_40 = MysqlEngineVersion.of('5.6.40', '5.6');
  /**
   * Version "5.6.41".
   * @deprecated MySQL 5.6 is no longer supported by Amazon RDS.
  */
  public static readonly VER_5_6_41 = MysqlEngineVersion.of('5.6.41', '5.6');
  /**
   * Version "5.6.43".
   * @deprecated MySQL 5.6 is no longer supported by Amazon RDS.
  */
  public static readonly VER_5_6_43 = MysqlEngineVersion.of('5.6.43', '5.6');
  /**
   * Version "5.6.44".
   * @deprecated MySQL 5.6 is no longer supported by Amazon RDS.
  */
  public static readonly VER_5_6_44 = MysqlEngineVersion.of('5.6.44', '5.6');
  /**
   * Version "5.6.46".
   * @deprecated MySQL 5.6 is no longer supported by Amazon RDS.
  */
  public static readonly VER_5_6_46 = MysqlEngineVersion.of('5.6.46', '5.6');
  /**
   * Version "5.6.48".
   * @deprecated MySQL 5.6 is no longer supported by Amazon RDS.
  */
  public static readonly VER_5_6_48 = MysqlEngineVersion.of('5.6.48', '5.6');
  /**
   * Version "5.6.49".
   * @deprecated MySQL 5.6 is no longer supported by Amazon RDS.
  */
  public static readonly VER_5_6_49 = MysqlEngineVersion.of('5.6.49', '5.6');
  /**
   * Version "5.6.51".
   * @deprecated MySQL 5.6 is no longer supported by Amazon RDS.
  */
  public static readonly VER_5_6_51 = MysqlEngineVersion.of('5.6.51', '5.6');

  /** Version "5.7" (only a major version, without a specific minor version). */
  public static readonly VER_5_7 = MysqlEngineVersion.of('5.7', '5.7');
  /** Version "5.7.16". */
  public static readonly VER_5_7_16 = MysqlEngineVersion.of('5.7.16', '5.7');
  /** Version "5.7.17". */
  public static readonly VER_5_7_17 = MysqlEngineVersion.of('5.7.17', '5.7');
  /** Version "5.7.19". */
  public static readonly VER_5_7_19 = MysqlEngineVersion.of('5.7.19', '5.7');
  /** Version "5.7.21". */
  public static readonly VER_5_7_21 = MysqlEngineVersion.of('5.7.21', '5.7');
  /** Version "5.7.22". */
  public static readonly VER_5_7_22 = MysqlEngineVersion.of('5.7.22', '5.7');
  /** Version "5.7.23". */
  public static readonly VER_5_7_23 = MysqlEngineVersion.of('5.7.23', '5.7');
  /** Version "5.7.24". */
  public static readonly VER_5_7_24 = MysqlEngineVersion.of('5.7.24', '5.7');
  /** Version "5.7.25". */
  public static readonly VER_5_7_25 = MysqlEngineVersion.of('5.7.25', '5.7');
  /** Version "5.7.26". */
  public static readonly VER_5_7_26 = MysqlEngineVersion.of('5.7.26', '5.7');
  /** Version "5.7.28". */
  public static readonly VER_5_7_28 = MysqlEngineVersion.of('5.7.28', '5.7');
  /** Version "5.7.30". */
  public static readonly VER_5_7_30 = MysqlEngineVersion.of('5.7.30', '5.7');
  /** Version "5.7.31". */
  public static readonly VER_5_7_31 = MysqlEngineVersion.of('5.7.31', '5.7');
  /** Version "5.7.33". */
  public static readonly VER_5_7_33 = MysqlEngineVersion.of('5.7.33', '5.7');
  /** Version "5.7.34". */
  public static readonly VER_5_7_34 = MysqlEngineVersion.of('5.7.34', '5.7');
  /** Version "5.7.35". */
  public static readonly VER_5_7_35 = MysqlEngineVersion.of('5.7.35', '5.7');
  /** Version "5.7.36". */
  public static readonly VER_5_7_36 = MysqlEngineVersion.of('5.7.36', '5.7');
  /** Version "5.7.37". */
  public static readonly VER_5_7_37 = MysqlEngineVersion.of('5.7.37', '5.7');
  /** Version "5.7.38". */
  public static readonly VER_5_7_38 = MysqlEngineVersion.of('5.7.38', '5.7');
  /** Version "5.7.39". */
  public static readonly VER_5_7_39 = MysqlEngineVersion.of('5.7.39', '5.7');
  /** Version "5.7.40". */
  public static readonly VER_5_7_40 = MysqlEngineVersion.of('5.7.40', '5.7');
  /** Version "5.7.41". */
  public static readonly VER_5_7_41 = MysqlEngineVersion.of('5.7.41', '5.7');
  /** Version "5.7.42". */
  public static readonly VER_5_7_42 = MysqlEngineVersion.of('5.7.42', '5.7');
  /** Version "5.7.43". */
  public static readonly VER_5_7_43 = MysqlEngineVersion.of('5.7.43', '5.7');
  /** Version "5.7.44". */
  public static readonly VER_5_7_44 = MysqlEngineVersion.of('5.7.44', '5.7');

  /** Version "8.0" (only a major version, without a specific minor version). */
  public static readonly VER_8_0 = MysqlEngineVersion.of('8.0', '8.0');
  /** Version "8.0.11". */
  public static readonly VER_8_0_11 = MysqlEngineVersion.of('8.0.11', '8.0');
  /** Version "8.0.13". */
  public static readonly VER_8_0_13 = MysqlEngineVersion.of('8.0.13', '8.0');
  /** Version "8.0.15". */
  public static readonly VER_8_0_15 = MysqlEngineVersion.of('8.0.15', '8.0');
  /** Version "8.0.16". */
  public static readonly VER_8_0_16 = MysqlEngineVersion.of('8.0.16', '8.0');
  /** Version "8.0.17". */
  public static readonly VER_8_0_17 = MysqlEngineVersion.of('8.0.17', '8.0');
  /** Version "8.0.19". */
  public static readonly VER_8_0_19 = MysqlEngineVersion.of('8.0.19', '8.0');
  /** Version "8.0.20 ". */
  public static readonly VER_8_0_20 = MysqlEngineVersion.of('8.0.20', '8.0');
  /** Version "8.0.21 ". */
  public static readonly VER_8_0_21 = MysqlEngineVersion.of('8.0.21', '8.0');
  /** Version "8.0.23". */
  public static readonly VER_8_0_23 = MysqlEngineVersion.of('8.0.23', '8.0');
  /** Version "8.0.25". */
  public static readonly VER_8_0_25 = MysqlEngineVersion.of('8.0.25', '8.0');
  /** Version "8.0.26". */
  public static readonly VER_8_0_26 = MysqlEngineVersion.of('8.0.26', '8.0');
  /** Version "8.0.27". */
  public static readonly VER_8_0_27 = MysqlEngineVersion.of('8.0.27', '8.0');
  /** Version "8.0.28". */
  public static readonly VER_8_0_28 = MysqlEngineVersion.of('8.0.28', '8.0');
  /** Version "8.0.30". */
  public static readonly VER_8_0_30 = MysqlEngineVersion.of('8.0.30', '8.0');
  /** Version "8.0.31". */
  public static readonly VER_8_0_31 = MysqlEngineVersion.of('8.0.31', '8.0');
  /** Version "8.0.32". */
  public static readonly VER_8_0_32 = MysqlEngineVersion.of('8.0.32', '8.0');
  /** Version "8.0.33". */
  public static readonly VER_8_0_33 = MysqlEngineVersion.of('8.0.33', '8.0');
  /** Version "8.0.34". */
  public static readonly VER_8_0_34 = MysqlEngineVersion.of('8.0.34', '8.0');
  /** Version "8.0.35". */
  public static readonly VER_8_0_35 = MysqlEngineVersion.of('8.0.35', '8.0');

  /**
   * Create a new MysqlEngineVersion with an arbitrary version.
   *
   * @param mysqlFullVersion the full version string,
   *   for example "8.1.43"
   * @param mysqlMajorVersion the major version of the engine,
   *   for example "8.1"
   */
  public static of(mysqlFullVersion: string, mysqlMajorVersion: string): MysqlEngineVersion {
    return new MysqlEngineVersion(mysqlFullVersion, mysqlMajorVersion);
  }

  /** The full version string, for example, "10.5.28". */
  public readonly mysqlFullVersion: string;
  /** The major version of the engine, for example, "10.5". */
  public readonly mysqlMajorVersion: string;

  private constructor(mysqlFullVersion: string, mysqlMajorVersion: string) {
    this.mysqlFullVersion = mysqlFullVersion;
    this.mysqlMajorVersion = mysqlMajorVersion;
  }
}

/**
 * Properties for MySQL instance engines.
 * Used in `DatabaseInstanceEngine.mysql`.
 */
export interface MySqlInstanceEngineProps {
  /** The exact version of the engine to use. */
  readonly version: MysqlEngineVersion;
}

class MySqlInstanceEngine extends InstanceEngineBase {
  public readonly supportsReadReplicaBackups = true;

  constructor(version?: MysqlEngineVersion) {
    super({
      engineType: 'mysql',
      singleUserRotationApplication: secretsmanager.SecretRotationApplication.MYSQL_ROTATION_SINGLE_USER,
      multiUserRotationApplication: secretsmanager.SecretRotationApplication.MYSQL_ROTATION_MULTI_USER,
      version: version
        ? {
          fullVersion: version.mysqlFullVersion,
          majorVersion: version.mysqlMajorVersion,
        }
        : undefined,
      engineFamily: 'MYSQL',
    });
  }
}

/**
 * Features supported by the Postgres database engine
 */
export interface PostgresEngineFeatures {
  /**
   * Whether this version of the Postgres engine supports the S3 data import feature.
   *
   * @default false
   */
  readonly s3Import?: boolean;

  /**
   * Whether this version of the Postgres engine supports the S3 data export feature.
   *
   * @default false
   */
  readonly s3Export?: boolean;
}

/**
 * The versions for the PostgreSQL instance engines
 * (those returned by `DatabaseInstanceEngine.postgres`).
 */
export class PostgresEngineVersion {
  /**
   * Version "9.5" (only a major version, without a specific minor version).
   * @deprecated PostgreSQL 9.5 is no longer supported by Amazon RDS.
  */
  public static readonly VER_9_5 = PostgresEngineVersion.of('9.5', '9.5');
  /**
   * Version "9.5.2".
   * @deprecated PostgreSQL 9.5 is no longer supported by Amazon RDS.
  */
  public static readonly VER_9_5_2 = PostgresEngineVersion.of('9.5.2', '9.5');
  /**
   * Version "9.5.4".
   * @deprecated PostgreSQL 9.5 is no longer supported by Amazon RDS.
  */
  public static readonly VER_9_5_4 = PostgresEngineVersion.of('9.5.4', '9.5');
  /**
   * Version "9.5.6".
   * @deprecated PostgreSQL 9.5 is no longer supported by Amazon RDS.
  */
  public static readonly VER_9_5_6 = PostgresEngineVersion.of('9.5.6', '9.5');
  /**
   * Version "9.5.7".
   * @deprecated PostgreSQL 9.5 is no longer supported by Amazon RDS.
  */
  public static readonly VER_9_5_7 = PostgresEngineVersion.of('9.5.7', '9.5');
  /**
   * Version "9.5.9".
   * @deprecated PostgreSQL 9.5 is no longer supported by Amazon RDS.
  */
  public static readonly VER_9_5_9 = PostgresEngineVersion.of('9.5.9', '9.5');
  /**
   * Version "9.5.10".
   * @deprecated PostgreSQL 9.5 is no longer supported by Amazon RDS.
  */
  public static readonly VER_9_5_10 = PostgresEngineVersion.of('9.5.10', '9.5');
  /**
   * Version "9.5.12".
   * @deprecated PostgreSQL 9.5 is no longer supported by Amazon RDS.
  */
  public static readonly VER_9_5_12 = PostgresEngineVersion.of('9.5.12', '9.5');
  /**
   * Version "9.5.13".
   * @deprecated PostgreSQL 9.5 is no longer supported by Amazon RDS.
  */
  public static readonly VER_9_5_13 = PostgresEngineVersion.of('9.5.13', '9.5');
  /**
   * Version "9.5.14".
   * @deprecated PostgreSQL 9.5 is no longer supported by Amazon RDS.
  */
  public static readonly VER_9_5_14 = PostgresEngineVersion.of('9.5.14', '9.5');
  /**
   * Version "9.5.15".
   * @deprecated PostgreSQL 9.5 is no longer supported by Amazon RDS.
  */
  public static readonly VER_9_5_15 = PostgresEngineVersion.of('9.5.15', '9.5');
  /**
   * Version "9.5.16".
   * @deprecated PostgreSQL 9.5 is no longer supported by Amazon RDS.
  */
  public static readonly VER_9_5_16 = PostgresEngineVersion.of('9.5.16', '9.5');
  /**
   * Version "9.5.18".
   * @deprecated PostgreSQL 9.5 is no longer supported by Amazon RDS.
  */
  public static readonly VER_9_5_18 = PostgresEngineVersion.of('9.5.18', '9.5');
  /**
   * Version "9.5.19".
   * @deprecated PostgreSQL 9.5 is no longer supported by Amazon RDS.
  */
  public static readonly VER_9_5_19 = PostgresEngineVersion.of('9.5.19', '9.5');
  /**
   * Version "9.5.20".
   * @deprecated PostgreSQL 9.5 is no longer supported by Amazon RDS.
  */
  public static readonly VER_9_5_20 = PostgresEngineVersion.of('9.5.20', '9.5');
  /**
   * Version "9.5.21".
   * @deprecated PostgreSQL 9.5 is no longer supported by Amazon RDS.
  */
  public static readonly VER_9_5_21 = PostgresEngineVersion.of('9.5.21', '9.5');
  /**
   * Version "9.5.22".
   * @deprecated PostgreSQL 9.5 is no longer supported by Amazon RDS.
  */
  public static readonly VER_9_5_22 = PostgresEngineVersion.of('9.5.22', '9.5');
  /**
   * Version "9.5.23".
   * @deprecated PostgreSQL 9.5 is no longer supported by Amazon RDS.
  */
  public static readonly VER_9_5_23 = PostgresEngineVersion.of('9.5.23', '9.5');
  /**
   * Version "9.5.24".
   * @deprecated PostgreSQL 9.5 is no longer supported by Amazon RDS.
  */
  public static readonly VER_9_5_24 = PostgresEngineVersion.of('9.5.24', '9.5');
  /**
   * Version "9.5.25".
   * @deprecated PostgreSQL 9.5 is no longer supported by Amazon RDS.
  */
  public static readonly VER_9_5_25 = PostgresEngineVersion.of('9.5.25', '9.5');

  /**
   * Version "9.6" (only a major version, without a specific minor version).
   * @deprecated PostgreSQL 9.6 is no longer supported by Amazon RDS.
  */
  public static readonly VER_9_6 = PostgresEngineVersion.of('9.6', '9.6');
  /**
   * Version "9.6.1".
   * @deprecated PostgreSQL 9.6 is no longer supported by Amazon RDS.
  */
  public static readonly VER_9_6_1 = PostgresEngineVersion.of('9.6.1', '9.6');
  /**
   * Version "9.6.2".
   * @deprecated PostgreSQL 9.6 is no longer supported by Amazon RDS.
  */
  public static readonly VER_9_6_2 = PostgresEngineVersion.of('9.6.2', '9.6');
  /**
   * Version "9.6.3".
   * @deprecated PostgreSQL 9.6 is no longer supported by Amazon RDS.
  */
  public static readonly VER_9_6_3 = PostgresEngineVersion.of('9.6.3', '9.6');
  /**
   * Version "9.6.5".
   * @deprecated PostgreSQL 9.6 is no longer supported by Amazon RDS.
  */
  public static readonly VER_9_6_5 = PostgresEngineVersion.of('9.6.5', '9.6');
  /**
   * Version "9.6.6".
   * @deprecated PostgreSQL 9.6 is no longer supported by Amazon RDS.
  */
  public static readonly VER_9_6_6 = PostgresEngineVersion.of('9.6.6', '9.6');
  /**
   * Version "9.6.8".
   * @deprecated PostgreSQL 9.6 is no longer supported by Amazon RDS.
  */
  public static readonly VER_9_6_8 = PostgresEngineVersion.of('9.6.8', '9.6');
  /**
   * Version "9.6.9".
   * @deprecated PostgreSQL 9.6 is no longer supported by Amazon RDS.
  */
  public static readonly VER_9_6_9 = PostgresEngineVersion.of('9.6.9', '9.6');
  /**
   * Version "9.6.10".
   * @deprecated PostgreSQL 9.6 is no longer supported by Amazon RDS.
  */
  public static readonly VER_9_6_10 = PostgresEngineVersion.of('9.6.10', '9.6');
  /**
   * Version "9.6.11".
   * @deprecated PostgreSQL 9.6 is no longer supported by Amazon RDS.
  */
  public static readonly VER_9_6_11 = PostgresEngineVersion.of('9.6.11', '9.6');
  /**
   * Version "9.6.12".
   * @deprecated PostgreSQL 9.6 is no longer supported by Amazon RDS.
  */
  public static readonly VER_9_6_12 = PostgresEngineVersion.of('9.6.12', '9.6');
  /**
   * Version "9.6.14".
   * @deprecated PostgreSQL 9.6 is no longer supported by Amazon RDS.
  */
  public static readonly VER_9_6_14 = PostgresEngineVersion.of('9.6.14', '9.6');
  /**
   * Version "9.6.15".
   * @deprecated PostgreSQL 9.6 is no longer supported by Amazon RDS.
  */
  public static readonly VER_9_6_15 = PostgresEngineVersion.of('9.6.15', '9.6');
  /**
   * Version "9.6.16".
   * @deprecated PostgreSQL 9.6 is no longer supported by Amazon RDS.
  */
  public static readonly VER_9_6_16 = PostgresEngineVersion.of('9.6.16', '9.6');
  /**
   * Version "9.6.17".
   * @deprecated PostgreSQL 9.6 is no longer supported by Amazon RDS.
  */
  public static readonly VER_9_6_17 = PostgresEngineVersion.of('9.6.17', '9.6');
  /**
   * Version "9.6.18".
   * @deprecated PostgreSQL 9.6 is no longer supported by Amazon RDS.
  */
  public static readonly VER_9_6_18 = PostgresEngineVersion.of('9.6.18', '9.6');
  /**
   * Version "9.6.19".
   * @deprecated PostgreSQL 9.6 is no longer supported by Amazon RDS.
  */
  public static readonly VER_9_6_19 = PostgresEngineVersion.of('9.6.19', '9.6');
  /**
   * Version "9.6.20".
   * @deprecated PostgreSQL 9.6 is no longer supported by Amazon RDS.
  */
  public static readonly VER_9_6_20 = PostgresEngineVersion.of('9.6.20', '9.6');
  /**
   * Version "9.6.21".
   * @deprecated PostgreSQL 9.6 is no longer supported by Amazon RDS.
  */
  public static readonly VER_9_6_21 = PostgresEngineVersion.of('9.6.21', '9.6');
  /**
   * Version "9.6.22".
   * @deprecated PostgreSQL 9.6 is no longer supported by Amazon RDS.
  */
  public static readonly VER_9_6_22 = PostgresEngineVersion.of('9.6.22', '9.6');
  /**
   * Version "9.6.23".
   * @deprecated PostgreSQL 9.6 is no longer supported by Amazon RDS.
  */
  public static readonly VER_9_6_23 = PostgresEngineVersion.of('9.6.23', '9.6');
  /**
   * Version "9.6.24".
   * @deprecated PostgreSQL 9.6 is no longer supported by Amazon RDS.
  */
  public static readonly VER_9_6_24 = PostgresEngineVersion.of('9.6.24', '9.6');

  /**
   * Version "10" (only a major version, without a specific minor version).
   * @deprecated PostgreSQL 10 is no longer supported by Amazon RDS.
  */
  public static readonly VER_10 = PostgresEngineVersion.of('10', '10');
  /**
   * Version "10.1".
   * @deprecated PostgreSQL 10 is no longer supported by Amazon RDS.
  */
  public static readonly VER_10_1 = PostgresEngineVersion.of('10.1', '10');
  /**
   * Version "10.3".
   * @deprecated PostgreSQL 10.3 is no longer supported by Amazon RDS.
  */
  public static readonly VER_10_3 = PostgresEngineVersion.of('10.3', '10');
  /**
   * Version "10.4".
   * @deprecated PostgreSQL 10.4 is no longer supported by Amazon RDS.
  */
  public static readonly VER_10_4 = PostgresEngineVersion.of('10.4', '10');
  /**
   * Version "10.5".
   * @deprecated PostgreSQL 10.5 is no longer supported by Amazon RDS.
  */
  public static readonly VER_10_5 = PostgresEngineVersion.of('10.5', '10');
  /**
   * Version "10.6".
   * @deprecated PostgreSQL 10.6 is no longer supported by Amazon RDS.
  */
  public static readonly VER_10_6 = PostgresEngineVersion.of('10.6', '10');
  /**
   * Version "10.7".
   * @deprecated PostgreSQL 10.7 is no longer supported by Amazon RDS.
  */
  public static readonly VER_10_7 = PostgresEngineVersion.of('10.7', '10', { s3Import: true });
  /**
   * Version "10.9".
   * @deprecated PostgreSQL 10.9 is no longer supported by Amazon RDS.
  */
  public static readonly VER_10_9 = PostgresEngineVersion.of('10.9', '10', { s3Import: true });
  /**
   * Version "10.10".
   * @deprecated PostgreSQL 10.10 is no longer supported by Amazon RDS.
  */
  public static readonly VER_10_10 = PostgresEngineVersion.of('10.10', '10', { s3Import: true });
  /**
   * Version "10.11".
   * @deprecated PostgreSQL 10.11 is no longer supported by Amazon RDS.
  */
  public static readonly VER_10_11 = PostgresEngineVersion.of('10.11', '10', { s3Import: true });
  /**
   * Version "10.12".
   * @deprecated PostgreSQL 10.12 is no longer supported by Amazon RDS.
  */
  public static readonly VER_10_12 = PostgresEngineVersion.of('10.12', '10', { s3Import: true });
  /**
   * Version "10.13".
   * @deprecated PostgreSQL 10.13 is no longer supported by Amazon RDS.
  */
  public static readonly VER_10_13 = PostgresEngineVersion.of('10.13', '10', { s3Import: true });
  /**
   * Version "10.14".
   * @deprecated PostgreSQL 10.14 is no longer supported by Amazon RDS.
  */
  public static readonly VER_10_14 = PostgresEngineVersion.of('10.14', '10', { s3Import: true, s3Export: true });
  /**
   * Version "10.15".
   * @deprecated PostgreSQL 10.15 is no longer supported by Amazon RDS.
  */
  public static readonly VER_10_15 = PostgresEngineVersion.of('10.15', '10', { s3Import: true, s3Export: true });
  /**
   * Version "10.16".
   * @deprecated PostgreSQL 10.16 is no longer supported by Amazon RDS.
  */
  public static readonly VER_10_16 = PostgresEngineVersion.of('10.16', '10', { s3Import: true, s3Export: true });
  /**
   * Version "10.17".
   * @deprecated PostgreSQL 10.17 is no longer supported by Amazon RDS.
  */
  public static readonly VER_10_17 = PostgresEngineVersion.of('10.17', '10', { s3Import: true, s3Export: true });
  /**
   * Version "10.18".
   * @deprecated PostgreSQL 10.18 is no longer supported by Amazon RDS.
  */
  public static readonly VER_10_18 = PostgresEngineVersion.of('10.18', '10', { s3Import: true, s3Export: true });
  /**
   * Version "10.19".
   * @deprecated PostgreSQL 10.19 is no longer supported by Amazon RDS.
  */
  public static readonly VER_10_19 = PostgresEngineVersion.of('10.19', '10', { s3Import: true, s3Export: true });
  /**
   * Version "10.20".
   * @deprecated PostgreSQL 10.20 is no longer supported by Amazon RDS.
  */
  public static readonly VER_10_20 = PostgresEngineVersion.of('10.20', '10', { s3Import: true, s3Export: true });
  /**
   * Version "10.21".
   * @deprecated PostgreSQL 10.21 is no longer supported by Amazon RDS.
  */
  public static readonly VER_10_21 = PostgresEngineVersion.of('10.21', '10', { s3Import: true, s3Export: true });
  /**
   * Version "10.22".
   * @deprecated PostgreSQL 10.22 is no longer supported by Amazon RDS.
  */
  public static readonly VER_10_22 = PostgresEngineVersion.of('10.22', '10', { s3Import: true, s3Export: true });
  /**
   * Version "10.23".
   * @deprecated PostgreSQL 10.23 is no longer supported by Amazon RDS.
  */
  public static readonly VER_10_23 = PostgresEngineVersion.of('10.23', '10', { s3Import: true, s3Export: true });

  /** Version "11" (only a major version, without a specific minor version). */
  public static readonly VER_11 = PostgresEngineVersion.of('11', '11', { s3Import: true });
  /**
   * Version "11.1".
   * @deprecated PostgreSQL 11.1 is no longer supported by Amazon RDS.
  */
  public static readonly VER_11_1 = PostgresEngineVersion.of('11.1', '11', { s3Import: true });
  /**
   * Version "11.2".
   * @deprecated PostgreSQL 11.2 is no longer supported by Amazon RDS.
  */
  public static readonly VER_11_2 = PostgresEngineVersion.of('11.2', '11', { s3Import: true });
  /**
   * Version "11.4".
   * @deprecated PostgreSQL 11.4 is no longer supported by Amazon RDS.
  */
  public static readonly VER_11_4 = PostgresEngineVersion.of('11.4', '11', { s3Import: true });
  /**
   * Version "11.5".
   * @deprecated PostgreSQL 11.5 is no longer supported by Amazon RDS.
  */
  public static readonly VER_11_5 = PostgresEngineVersion.of('11.5', '11', { s3Import: true });
  /**
   * Version "11.6".
   * @deprecated PostgreSQL 11.6 is no longer supported by Amazon RDS.
  */
  public static readonly VER_11_6 = PostgresEngineVersion.of('11.6', '11', { s3Import: true });
  /**
   * Version "11.7".
   * @deprecated PostgreSQL 11.7 is no longer supported by Amazon RDS.
  */
  public static readonly VER_11_7 = PostgresEngineVersion.of('11.7', '11', { s3Import: true });
  /**
   * Version "11.8".
   * @deprecated PostgreSQL 11.8 is no longer supported by Amazon RDS.
  */
  public static readonly VER_11_8 = PostgresEngineVersion.of('11.8', '11', { s3Import: true });
  /**
   * Version "11.9".
   * @deprecated PostgreSQL 11.9 is no longer supported by Amazon RDS.
  */
  public static readonly VER_11_9 = PostgresEngineVersion.of('11.9', '11', { s3Import: true, s3Export: true });
  /**
   * Version "11.10"
   * @deprecated PostgreSQL 11.10 is no longer supported by Amazon RDS.
   */
  public static readonly VER_11_10 = PostgresEngineVersion.of('11.10', '11', { s3Import: true, s3Export: true });
  /**
   * Version "11.11"
   * @deprecated PostgreSQL 11.11 is no longer supported by Amazon RDS.
   */
  public static readonly VER_11_11 = PostgresEngineVersion.of('11.11', '11', { s3Import: true, s3Export: true });
  /**
   * Version "11.12"
   * @deprecated PostgreSQL 11.12 is no longer supported by Amazon RDS.
   */
  public static readonly VER_11_12 = PostgresEngineVersion.of('11.12', '11', { s3Import: true, s3Export: true });
  /**
   * Version "11.13"
   * @deprecated PostgreSQL 11.13 is no longer supported by Amazon RDS.
   */
  public static readonly VER_11_13 = PostgresEngineVersion.of('11.13', '11', { s3Import: true, s3Export: true });
  /**
   * Version "11.14"
   * @deprecated PostgreSQL 11.14 is no longer supported by Amazon RDS.
   */
  public static readonly VER_11_14 = PostgresEngineVersion.of('11.14', '11', { s3Import: true, s3Export: true });
  /**
   * Version "11.15"
   * @deprecated PostgreSQL 11.15 is no longer supported by Amazon RDS.
   */
  public static readonly VER_11_15 = PostgresEngineVersion.of('11.15', '11', { s3Import: true, s3Export: true });
  /** Version "11.16". */
  public static readonly VER_11_16 = PostgresEngineVersion.of('11.16', '11', { s3Import: true, s3Export: true });
  /** Version "11.17". */
  public static readonly VER_11_17 = PostgresEngineVersion.of('11.17', '11', { s3Import: true, s3Export: true });
  /** Version "11.18". */
  public static readonly VER_11_18 = PostgresEngineVersion.of('11.18', '11', { s3Import: true, s3Export: true });
  /** Version "11.19". */
  public static readonly VER_11_19 = PostgresEngineVersion.of('11.19', '11', { s3Import: true, s3Export: true });
  /** Version "11.20". */
  public static readonly VER_11_20 = PostgresEngineVersion.of('11.20', '11', { s3Import: true, s3Export: true });
  /** Version "11.21". */
  public static readonly VER_11_21 = PostgresEngineVersion.of('11.21', '11', { s3Import: true, s3Export: true });
  /** Version "11.22". */
  public static readonly VER_11_22 = PostgresEngineVersion.of('11.22', '11', { s3Import: true, s3Export: true });

  /** Version "12" (only a major version, without a specific minor version). */
  public static readonly VER_12 = PostgresEngineVersion.of('12', '12', { s3Import: true });
  /**
   * Version "12.2".
   * @deprecated PostgreSQL 12.2 is no longer supported by Amazon RDS.
  */
  public static readonly VER_12_2 = PostgresEngineVersion.of('12.2', '12', { s3Import: true });
  /**
   * Version "12.3".
   * @deprecated PostgreSQL 12.3 is no longer supported by Amazon RDS.
  */
  public static readonly VER_12_3 = PostgresEngineVersion.of('12.3', '12', { s3Import: true });
  /**
   * Version "12.4".
   * @deprecated PostgreSQL 12.4 is no longer supported by Amazon RDS.
  */
  public static readonly VER_12_4 = PostgresEngineVersion.of('12.4', '12', { s3Import: true, s3Export: true });
  /**
   * Version "12.5".
   * @deprecated PostgreSQL 12.5 is no longer supported by Amazon RDS.
  */
  public static readonly VER_12_5 = PostgresEngineVersion.of('12.5', '12', { s3Import: true, s3Export: true });
  /**
   * Version "12.6".
   * @deprecated PostgreSQL 12.6 is no longer supported by Amazon RDS.
  */
  public static readonly VER_12_6 = PostgresEngineVersion.of('12.6', '12', { s3Import: true, s3Export: true });
  /**
   * Version "12.7".
   * @deprecated PostgreSQL 12.7 is no longer supported by Amazon RDS.
  */
  public static readonly VER_12_7 = PostgresEngineVersion.of('12.7', '12', { s3Import: true, s3Export: true });
  /**
   * Version "12.8".
   * @deprecated PostgreSQL 12.8 is no longer supported by Amazon RDS.
  */
  public static readonly VER_12_8 = PostgresEngineVersion.of('12.8', '12', { s3Import: true, s3Export: true });
  /**
   * Version "12.9".
   * @deprecated PostgreSQL 12.9 is no longer supported by Amazon RDS.
  */
  public static readonly VER_12_9 = PostgresEngineVersion.of('12.9', '12', { s3Import: true, s3Export: true });
  /**
   * Version "12.10"
   * @deprecated PostgreSQL 12.10 is no longer supported by Amazon RDS.
   */
  public static readonly VER_12_10 = PostgresEngineVersion.of('12.10', '12', { s3Import: true, s3Export: true });
  /** Version "12.11". */
  public static readonly VER_12_11 = PostgresEngineVersion.of('12.11', '12', { s3Import: true, s3Export: true });
  /** Version "12.12". */
  public static readonly VER_12_12 = PostgresEngineVersion.of('12.12', '12', { s3Import: true, s3Export: true });
  /** Version "12.13". */
  public static readonly VER_12_13 = PostgresEngineVersion.of('12.13', '12', { s3Import: true, s3Export: true });
  /** Version "12.14". */
  public static readonly VER_12_14 = PostgresEngineVersion.of('12.14', '12', { s3Import: true, s3Export: true });
  /** Version "12.15". */
  public static readonly VER_12_15 = PostgresEngineVersion.of('12.15', '12', { s3Import: true, s3Export: true });
  /** Version "12.16". */
  public static readonly VER_12_16 = PostgresEngineVersion.of('12.16', '12', { s3Import: true, s3Export: true });
  /** Version "12.17". */
  public static readonly VER_12_17 = PostgresEngineVersion.of('12.17', '12', { s3Import: true, s3Export: true });

  /** Version "13" (only a major version, without a specific minor version). */
  public static readonly VER_13 = PostgresEngineVersion.of('13', '13', { s3Import: true, s3Export: true });
  /**
   * Version "13.1".
   * @deprecated PostgreSQL 13.1 is no longer supported by Amazon RDS.
  */
  public static readonly VER_13_1 = PostgresEngineVersion.of('13.1', '13', { s3Import: true, s3Export: true });
  /**
   * Version "13.2".
   * @deprecated PostgreSQL 13.2 is no longer supported by Amazon RDS.
  */
  public static readonly VER_13_2 = PostgresEngineVersion.of('13.2', '13', { s3Import: true, s3Export: true });
  /**
   * Version "13.3".
   * @deprecated PostgreSQL 13.3 is no longer supported by Amazon RDS.
  */
  public static readonly VER_13_3 = PostgresEngineVersion.of('13.3', '13', { s3Import: true, s3Export: true });
  /**
   * Version "13.4".
   * @deprecated PostgreSQL 13.4 is no longer supported by Amazon RDS.
  */
  public static readonly VER_13_4 = PostgresEngineVersion.of('13.4', '13', { s3Import: true, s3Export: true });
  /**
   * Version "13.5".
   * @deprecated PostgreSQL 13.5 is no longer supported by Amazon RDS.
  */
  public static readonly VER_13_5 = PostgresEngineVersion.of('13.5', '13', { s3Import: true, s3Export: true });
  /**
   * Version "13.6".
   * @deprecated PostgreSQL 13.6 is no longer supported by Amazon RDS.
  */
  public static readonly VER_13_6 = PostgresEngineVersion.of('13.6', '13', { s3Import: true, s3Export: true });
  /** Version "13.7". */
  public static readonly VER_13_7 = PostgresEngineVersion.of('13.7', '13', { s3Import: true, s3Export: true });
  /** Version "13.8". */
  public static readonly VER_13_8 = PostgresEngineVersion.of('13.8', '13', { s3Import: true, s3Export: true });
  /** Version "13.9". */
  public static readonly VER_13_9 = PostgresEngineVersion.of('13.9', '13', { s3Import: true, s3Export: true });
  /** Version "13.10". */
  public static readonly VER_13_10 = PostgresEngineVersion.of('13.10', '13', { s3Import: true, s3Export: true });
  /** Version "13.11". */
  public static readonly VER_13_11 = PostgresEngineVersion.of('13.11', '13', { s3Import: true, s3Export: true });
  /** Version "13.12". */
  public static readonly VER_13_12 = PostgresEngineVersion.of('13.12', '13', { s3Import: true, s3Export: true });
  /** Version "13.13". */
  public static readonly VER_13_13 = PostgresEngineVersion.of('13.13', '13', { s3Import: true, s3Export: true });

  /** Version "14" (only a major version, without a specific minor version). */
  public static readonly VER_14 = PostgresEngineVersion.of('14', '14', { s3Import: true, s3Export: true });
  /**
   * Version "14.1".
   * @deprecated PostgreSQL 14.1 is no longer supported by Amazon RDS.
  */
  public static readonly VER_14_1 = PostgresEngineVersion.of('14.1', '14', { s3Import: true, s3Export: true });
  /**
   * Version "14.2".
   * @deprecated PostgreSQL 14.2 is no longer supported by Amazon RDS.
  */
  public static readonly VER_14_2 = PostgresEngineVersion.of('14.2', '14', { s3Import: true, s3Export: true });
  /** Version "14.3". */
  public static readonly VER_14_3 = PostgresEngineVersion.of('14.3', '14', { s3Import: true, s3Export: true });
  /** Version "14.4". */
  public static readonly VER_14_4 = PostgresEngineVersion.of('14.4', '14', { s3Import: true, s3Export: true });
  /** Version "14.5". */
  public static readonly VER_14_5 = PostgresEngineVersion.of('14.5', '14', { s3Import: true, s3Export: true });
  /** Version "14.6". */
  public static readonly VER_14_6 = PostgresEngineVersion.of('14.6', '14', { s3Import: true, s3Export: true });
  /** Version "14.7". */
  public static readonly VER_14_7 = PostgresEngineVersion.of('14.7', '14', { s3Import: true, s3Export: true });
  /** Version "14.8". */
  public static readonly VER_14_8 = PostgresEngineVersion.of('14.8', '14', { s3Import: true, s3Export: true });
  /** Version "14.9". */
  public static readonly VER_14_9 = PostgresEngineVersion.of('14.9', '14', { s3Import: true, s3Export: true });
  /** Version "14.10". */
  public static readonly VER_14_10 = PostgresEngineVersion.of('14.10', '14', { s3Import: true, s3Export: true });

  /** Version "15" (only a major version, without a specific minor version). */
  public static readonly VER_15 = PostgresEngineVersion.of('15', '15', { s3Import: true, s3Export: true });
  /** Version "15.2". */
  public static readonly VER_15_2 = PostgresEngineVersion.of('15.2', '15', { s3Import: true, s3Export: true });
  /** Version "15.3". */
  public static readonly VER_15_3 = PostgresEngineVersion.of('15.3', '15', { s3Import: true, s3Export: true });
  /** Version "15.4". */
  public static readonly VER_15_4 = PostgresEngineVersion.of('15.4', '15', { s3Import: true, s3Export: true });
  /** Version "15.5". */
  public static readonly VER_15_5 = PostgresEngineVersion.of('15.5', '15', { s3Import: true, s3Export: true });

  /** Version "16" (only a major version, without a specific minor version). */
  public static readonly VER_16 = PostgresEngineVersion.of('16', '16', { s3Import: true, s3Export: true });
  /** Version "16.1". */
  public static readonly VER_16_1 = PostgresEngineVersion.of('16.1', '16', { s3Import: true, s3Export: true });

  /**
   * Create a new PostgresEngineVersion with an arbitrary version.
   *
   * @param postgresFullVersion the full version string,
   *   for example "13.11"
   * @param postgresMajorVersion the major version of the engine,
   *   for example "13"
   */
  public static of(postgresFullVersion: string, postgresMajorVersion: string, postgresFeatures?: PostgresEngineFeatures): PostgresEngineVersion {
    return new PostgresEngineVersion(postgresFullVersion, postgresMajorVersion, postgresFeatures);
  }

  /** The full version string, for example, "13.11". */
  public readonly postgresFullVersion: string;
  /** The major version of the engine, for example, "13". */
  public readonly postgresMajorVersion: string;

  /**
   * The supported features for the DB engine
   * @internal
   */
  public readonly _features: InstanceEngineFeatures;

  private constructor(postgresFullVersion: string, postgresMajorVersion: string, postgresFeatures?: PostgresEngineFeatures) {
    this.postgresFullVersion = postgresFullVersion;
    this.postgresMajorVersion = postgresMajorVersion;
    this._features = {
      s3Import: postgresFeatures?.s3Import ? 's3Import' : undefined,
      s3Export: postgresFeatures?.s3Export ? 's3Export' : undefined,
    };
  }
}

/**
 * Properties for PostgreSQL instance engines.
 * Used in `DatabaseInstanceEngine.postgres`.
 */
export interface PostgresInstanceEngineProps {
  /** The exact version of the engine to use. */
  readonly version: PostgresEngineVersion;
}

/**
 * The instance engine for PostgreSQL.
 */
class PostgresInstanceEngine extends InstanceEngineBase {
  public readonly defaultUsername = 'postgres';

  constructor(version?: PostgresEngineVersion) {
    super({
      engineType: 'postgres',
      singleUserRotationApplication: secretsmanager.SecretRotationApplication.POSTGRES_ROTATION_SINGLE_USER,
      multiUserRotationApplication: secretsmanager.SecretRotationApplication.POSTGRES_ROTATION_MULTI_USER,
      version: version
        ? {
          fullVersion: version.postgresFullVersion,
          majorVersion: version.postgresMajorVersion,
        }
        : undefined,
      features: version ? version?._features : { s3Import: 's3Import' },
      engineFamily: 'POSTGRESQL',
    });
  }
}

/**
 * The versions for the legacy Oracle instance engines
 * (those returned by `DatabaseInstanceEngine.oracleSe`
 * and `DatabaseInstanceEngine.oracleSe1`).
 * Note: RDS will stop allowing creating new databases with this version in August 2020.
 *
 * @deprecated instances can no longer be created with these engine versions. See https://forums.aws.amazon.com/ann.jspa?annID=7341
 */
export class OracleLegacyEngineVersion {
  /** Version "11.2" (only a major version, without a specific minor version). */
  public static readonly VER_11_2 = OracleLegacyEngineVersion.of('11.2', '11.2');
  /** Version "11.2.0.2.v2". */
  public static readonly VER_11_2_0_2_V2 = OracleLegacyEngineVersion.of('11.2.0.2.v2', '11.2');
  /** Version "11.2.0.4.v1". */
  public static readonly VER_11_2_0_4_V1 = OracleLegacyEngineVersion.of('11.2.0.4.v1', '11.2');
  /** Version "11.2.0.4.v3". */
  public static readonly VER_11_2_0_4_V3 = OracleLegacyEngineVersion.of('11.2.0.4.v3', '11.2');
  /** Version "11.2.0.4.v4". */
  public static readonly VER_11_2_0_4_V4 = OracleLegacyEngineVersion.of('11.2.0.4.v4', '11.2');
  /** Version "11.2.0.4.v5". */
  public static readonly VER_11_2_0_4_V5 = OracleLegacyEngineVersion.of('11.2.0.4.v5', '11.2');
  /** Version "11.2.0.4.v6". */
  public static readonly VER_11_2_0_4_V6 = OracleLegacyEngineVersion.of('11.2.0.4.v6', '11.2');
  /** Version "11.2.0.4.v7". */
  public static readonly VER_11_2_0_4_V7 = OracleLegacyEngineVersion.of('11.2.0.4.v7', '11.2');
  /** Version "11.2.0.4.v8". */
  public static readonly VER_11_2_0_4_V8 = OracleLegacyEngineVersion.of('11.2.0.4.v8', '11.2');
  /** Version "11.2.0.4.v9". */
  public static readonly VER_11_2_0_4_V9 = OracleLegacyEngineVersion.of('11.2.0.4.v9', '11.2');
  /** Version "11.2.0.4.v10". */
  public static readonly VER_11_2_0_4_V10 = OracleLegacyEngineVersion.of('11.2.0.4.v10', '11.2');
  /** Version "11.2.0.4.v11". */
  public static readonly VER_11_2_0_4_V11 = OracleLegacyEngineVersion.of('11.2.0.4.v11', '11.2');
  /** Version "11.2.0.4.v12". */
  public static readonly VER_11_2_0_4_V12 = OracleLegacyEngineVersion.of('11.2.0.4.v12', '11.2');
  /** Version "11.2.0.4.v13". */
  public static readonly VER_11_2_0_4_V13 = OracleLegacyEngineVersion.of('11.2.0.4.v13', '11.2');
  /** Version "11.2.0.4.v14". */
  public static readonly VER_11_2_0_4_V14 = OracleLegacyEngineVersion.of('11.2.0.4.v14', '11.2');
  /** Version "11.2.0.4.v15". */
  public static readonly VER_11_2_0_4_V15 = OracleLegacyEngineVersion.of('11.2.0.4.v15', '11.2');
  /** Version "11.2.0.4.v16". */
  public static readonly VER_11_2_0_4_V16 = OracleLegacyEngineVersion.of('11.2.0.4.v16', '11.2');
  /** Version "11.2.0.4.v17". */
  public static readonly VER_11_2_0_4_V17 = OracleLegacyEngineVersion.of('11.2.0.4.v17', '11.2');
  /** Version "11.2.0.4.v18". */
  public static readonly VER_11_2_0_4_V18 = OracleLegacyEngineVersion.of('11.2.0.4.v18', '11.2');
  /** Version "11.2.0.4.v19". */
  public static readonly VER_11_2_0_4_V19 = OracleLegacyEngineVersion.of('11.2.0.4.v19', '11.2');
  /** Version "11.2.0.4.v20". */
  public static readonly VER_11_2_0_4_V20 = OracleLegacyEngineVersion.of('11.2.0.4.v20', '11.2');
  /** Version "11.2.0.4.v21". */
  public static readonly VER_11_2_0_4_V21 = OracleLegacyEngineVersion.of('11.2.0.4.v21', '11.2');
  /** Version "11.2.0.4.v22". */
  public static readonly VER_11_2_0_4_V22 = OracleLegacyEngineVersion.of('11.2.0.4.v22', '11.2');
  /** Version "11.2.0.4.v23". */
  public static readonly VER_11_2_0_4_V23 = OracleLegacyEngineVersion.of('11.2.0.4.v23', '11.2');
  /** Version "11.2.0.4.v24". */
  public static readonly VER_11_2_0_4_V24 = OracleLegacyEngineVersion.of('11.2.0.4.v24', '11.2');
  /** Version "11.2.0.4.v25". */
  public static readonly VER_11_2_0_4_V25 = OracleLegacyEngineVersion.of('11.2.0.4.v25', '11.2');

  private static of(oracleLegacyFullVersion: string, oracleLegacyMajorVersion: string): OracleLegacyEngineVersion {
    return new OracleLegacyEngineVersion(oracleLegacyFullVersion, oracleLegacyMajorVersion);
  }

  /** The full version string, for example, "11.2.0.4.v24". */
  public readonly oracleLegacyFullVersion: string;
  /** The major version of the engine, for example, "11.2". */
  public readonly oracleLegacyMajorVersion: string;

  private constructor(oracleLegacyFullVersion: string, oracleLegacyMajorVersion: string) {
    this.oracleLegacyFullVersion = oracleLegacyFullVersion;
    this.oracleLegacyMajorVersion = oracleLegacyMajorVersion;
  }
}

/**
 * The versions for the Oracle instance engines.
 * Those returned by the following list.
 * - `DatabaseInstanceEngine.oracleSe2`
 * - `DatabaseInstanceEngine.oracleSe2Cdb`
 * - `DatabaseInstanceEngine.oracleEe`
 * - `DatabaseInstanceEngine.oracleEeCdb`.
 */
export class OracleEngineVersion {
  /** Version "12.1" (only a major version, without a specific minor version). */
  public static readonly VER_12_1 = OracleEngineVersion.of('12.1', '12.1');
  /** Version "12.1.0.2.v1". */
  public static readonly VER_12_1_0_2_V1 = OracleEngineVersion.of('12.1.0.2.v1', '12.1');
  /** Version "12.1.0.2.v2". */
  public static readonly VER_12_1_0_2_V2 = OracleEngineVersion.of('12.1.0.2.v2', '12.1');
  /** Version "12.1.0.2.v3". */
  public static readonly VER_12_1_0_2_V3 = OracleEngineVersion.of('12.1.0.2.v3', '12.1');
  /** Version "12.1.0.2.v4". */
  public static readonly VER_12_1_0_2_V4 = OracleEngineVersion.of('12.1.0.2.v4', '12.1');
  /** Version "12.1.0.2.v5". */
  public static readonly VER_12_1_0_2_V5 = OracleEngineVersion.of('12.1.0.2.v5', '12.1');
  /** Version "12.1.0.2.v6". */
  public static readonly VER_12_1_0_2_V6 = OracleEngineVersion.of('12.1.0.2.v6', '12.1');
  /** Version "12.1.0.2.v7". */
  public static readonly VER_12_1_0_2_V7 = OracleEngineVersion.of('12.1.0.2.v7', '12.1');
  /** Version "12.1.0.2.v8". */
  public static readonly VER_12_1_0_2_V8 = OracleEngineVersion.of('12.1.0.2.v8', '12.1');
  /** Version "12.1.0.2.v9". */
  public static readonly VER_12_1_0_2_V9 = OracleEngineVersion.of('12.1.0.2.v9', '12.1');
  /** Version "12.1.0.2.v10". */
  public static readonly VER_12_1_0_2_V10 = OracleEngineVersion.of('12.1.0.2.v10', '12.1');
  /** Version "12.1.0.2.v11". */
  public static readonly VER_12_1_0_2_V11 = OracleEngineVersion.of('12.1.0.2.v11', '12.1');
  /** Version "12.1.0.2.v12". */
  public static readonly VER_12_1_0_2_V12 = OracleEngineVersion.of('12.1.0.2.v12', '12.1');
  /** Version "12.1.0.2.v13". */
  public static readonly VER_12_1_0_2_V13 = OracleEngineVersion.of('12.1.0.2.v13', '12.1');
  /** Version "12.1.0.2.v14". */
  public static readonly VER_12_1_0_2_V14 = OracleEngineVersion.of('12.1.0.2.v14', '12.1');
  /** Version "12.1.0.2.v15". */
  public static readonly VER_12_1_0_2_V15 = OracleEngineVersion.of('12.1.0.2.v15', '12.1');
  /** Version "12.1.0.2.v16". */
  public static readonly VER_12_1_0_2_V16 = OracleEngineVersion.of('12.1.0.2.v16', '12.1');
  /** Version "12.1.0.2.v17". */
  public static readonly VER_12_1_0_2_V17 = OracleEngineVersion.of('12.1.0.2.v17', '12.1');
  /** Version "12.1.0.2.v18". */
  public static readonly VER_12_1_0_2_V18 = OracleEngineVersion.of('12.1.0.2.v18', '12.1');
  /** Version "12.1.0.2.v19". */
  public static readonly VER_12_1_0_2_V19 = OracleEngineVersion.of('12.1.0.2.v19', '12.1');
  /** Version "12.1.0.2.v20". */
  public static readonly VER_12_1_0_2_V20 = OracleEngineVersion.of('12.1.0.2.v20', '12.1');
  /** Version "12.1.0.2.v21". */
  public static readonly VER_12_1_0_2_V21 = OracleEngineVersion.of('12.1.0.2.v21', '12.1');
  /** Version "12.1.0.2.v22". */
  public static readonly VER_12_1_0_2_V22 = OracleEngineVersion.of('12.1.0.2.v22', '12.1');
  /** Version "12.1.0.2.v23". */
  public static readonly VER_12_1_0_2_V23 = OracleEngineVersion.of('12.1.0.2.v23', '12.1');
  /** Version "12.1.0.2.v24". */
  public static readonly VER_12_1_0_2_V24 = OracleEngineVersion.of('12.1.0.2.v24', '12.1');
  /** Version "12.1.0.2.v25". */
  public static readonly VER_12_1_0_2_V25 = OracleEngineVersion.of('12.1.0.2.v25', '12.1');
  /** Version "12.1.0.2.v26". */
  public static readonly VER_12_1_0_2_V26 = OracleEngineVersion.of('12.1.0.2.v26', '12.1');
  /** Version "12.1.0.2.v27". */
  public static readonly VER_12_1_0_2_V27 = OracleEngineVersion.of('12.1.0.2.v27', '12.1');
  /** Version "12.1.0.2.v28". */
  public static readonly VER_12_1_0_2_V28 = OracleEngineVersion.of('12.1.0.2.v28', '12.1');
  /** Version "12.1.0.2.v29". */
  public static readonly VER_12_1_0_2_V29 = OracleEngineVersion.of('12.1.0.2.v29', '12.1');

  /** Version "12.2" (only a major version, without a specific minor version). */
  public static readonly VER_12_2 = OracleEngineVersion.of('12.2', '12.2');
  /** Version "12.2.0.1.ru-2018-10.rur-2018-10.r1". */
  public static readonly VER_12_2_0_1_2018_10_R1 = OracleEngineVersion.of('12.2.0.1.ru-2018-10.rur-2018-10.r1', '12.2');
  /** Version "12.2.0.1.ru-2019-01.rur-2019-01.r1". */
  public static readonly VER_12_2_0_1_2019_01_R1 = OracleEngineVersion.of('12.2.0.1.ru-2019-01.rur-2019-01.r1', '12.2');
  /** Version "12.2.0.1.ru-2019-04.rur-2019-04.r1". */
  public static readonly VER_12_2_0_1_2019_04_R1 = OracleEngineVersion.of('12.2.0.1.ru-2019-04.rur-2019-04.r1', '12.2');
  /** Version "12.2.0.1.ru-2019-07.rur-2019-07.r1". */
  public static readonly VER_12_2_0_1_2019_07_R1 = OracleEngineVersion.of('12.2.0.1.ru-2019-07.rur-2019-07.r1', '12.2');
  /** Version "12.2.0.1.ru-2019-10.rur-2019-10.r1". */
  public static readonly VER_12_2_0_1_2019_10_R1 = OracleEngineVersion.of('12.2.0.1.ru-2019-10.rur-2019-10.r1', '12.2');
  /** Version "12.2.0.1.ru-2020-01.rur-2020-01.r1". */
  public static readonly VER_12_2_0_1_2020_01_R1 = OracleEngineVersion.of('12.2.0.1.ru-2020-01.rur-2020-01.r1', '12.2');
  /** Version "12.2.0.1.ru-2020-04.rur-2020-04.r1". */
  public static readonly VER_12_2_0_1_2020_04_R1 = OracleEngineVersion.of('12.2.0.1.ru-2020-04.rur-2020-04.r1', '12.2');
  /** Version "12.2.0.1.ru-2020-07.rur-2020-07.r1". */
  public static readonly VER_12_2_0_1_2020_07_R1 = OracleEngineVersion.of('12.2.0.1.ru-2020-07.rur-2020-07.r1', '12.2');
  /** Version "12.2.0.1.ru-2021-10.rur-2020-10.r1". */
  public static readonly VER_12_2_0_1_2020_10_R1 = OracleEngineVersion.of('12.2.0.1.ru-2020-10.rur-2020-10.r1', '12.2');
  /** Version "12.2.0.1.ru-2021-01.rur-2021-01.r1". */
  public static readonly VER_12_2_0_1_2021_01_R1 = OracleEngineVersion.of('12.2.0.1.ru-2021-01.rur-2021-01.r1', '12.2');
  /** Version "12.2.0.1.ru-2021-04.rur-2021-04.r1". */
  public static readonly VER_12_2_0_1_2021_04_R1 = OracleEngineVersion.of('12.2.0.1.ru-2021-04.rur-2021-04.r1', '12.2');
  /** Version "12.2.0.1.ru-2021-07.rur-2021-07.r1". */
  public static readonly VER_12_2_0_1_2021_07_R1 = OracleEngineVersion.of('12.2.0.1.ru-2021-07.rur-2021-07.r1', '12.2');
  /** Version "12.2.0.1.ru-2021-10.rur-2021-10.r1". */
  public static readonly VER_12_2_0_1_2021_10_R1 = OracleEngineVersion.of('12.2.0.1.ru-2021-10.rur-2021-10.r1', '12.2');
  /** Version "12.2.0.1.ru-2022-01.rur-2022-01.r1". */
  public static readonly VER_12_2_0_1_2022_01_R1 = OracleEngineVersion.of('12.2.0.1.ru-2022-01.rur-2022-01.r1', '12.2');

  /** Version "18" (only a major version, without a specific minor version). */
  public static readonly VER_18 = OracleEngineVersion.of('18', '18');
  /** Version "18.0.0.0.ru-2019-07.rur-2019-07.r1". */
  public static readonly VER_18_0_0_0_2019_07_R1 = OracleEngineVersion.of('18.0.0.0.ru-2019-07.rur-2019-07.r1', '18');
  /** Version "18.0.0.0.ru-2019-10.rur-2019-10.r1". */
  public static readonly VER_18_0_0_0_2019_10_R1 = OracleEngineVersion.of('18.0.0.0.ru-2019-10.rur-2019-10.r1', '18');
  /** Version "18.0.0.0.ru-2020-01.rur-2020-01.r1". */
  public static readonly VER_18_0_0_0_2020_01_R1 = OracleEngineVersion.of('18.0.0.0.ru-2020-01.rur-2020-01.r1', '18');
  /** Version "18.0.0.0.ru-2020-04.rur-2020-04.r1". */
  public static readonly VER_18_0_0_0_2020_04_R1 = OracleEngineVersion.of('18.0.0.0.ru-2020-04.rur-2020-04.r1', '18');
  /** Version "18.0.0.0.ru-2020-07.rur-2020-07.r1". */
  public static readonly VER_18_0_0_0_2020_07_R1 = OracleEngineVersion.of('18.0.0.0.ru-2020-07.rur-2020-07.r1', '18');
  /** Version "18.0.0.0.ru-2020-10.rur-2020-10.r1". */
  public static readonly VER_18_0_0_0_2020_10_R1 = OracleEngineVersion.of('18.0.0.0.ru-2020-10.rur-2020-10.r1', '18');
  /** Version "18.0.0.0.ru-2021-01.rur-2021-01.r1". */
  public static readonly VER_18_0_0_0_2021_01_R1 = OracleEngineVersion.of('18.0.0.0.ru-2021-01.rur-2021-01.r1', '18');
  /** Version "18.0.0.0.ru-2021-04.rur-2021-04.r1". */
  public static readonly VER_18_0_0_0_2021_04_R1 = OracleEngineVersion.of('18.0.0.0.ru-2021-04.rur-2021-04.r1', '18');

  /** Version "19" (only a major version, without a specific minor version). */
  public static readonly VER_19 = OracleEngineVersion.of('19', '19');
  /** Version "19.0.0.0.ru-2019-07.rur-2019-07.r1". */
  public static readonly VER_19_0_0_0_2019_07_R1 = OracleEngineVersion.of('19.0.0.0.ru-2019-07.rur-2019-07.r1', '19');
  /** Version "19.0.0.0.ru-2019-10.rur-2019-10.r1". */
  public static readonly VER_19_0_0_0_2019_10_R1 = OracleEngineVersion.of('19.0.0.0.ru-2019-10.rur-2019-10.r1', '19');
  /** Version "19.0.0.0.ru-2020-01.rur-2020-01.r1". */
  public static readonly VER_19_0_0_0_2020_01_R1 = OracleEngineVersion.of('19.0.0.0.ru-2020-01.rur-2020-01.r1', '19');
  /** Version "19.0.0.0.ru-2020-04.rur-2020-04.r1". */
  public static readonly VER_19_0_0_0_2020_04_R1 = OracleEngineVersion.of('19.0.0.0.ru-2020-04.rur-2020-04.r1', '19');
  /** Version "19.0.0.0.ru-2020-07.rur-2020-07.r1". */
  public static readonly VER_19_0_0_0_2020_07_R1 = OracleEngineVersion.of('19.0.0.0.ru-2020-07.rur-2020-07.r1', '19');
  /** Version "19.0.0.0.ru-2020-07.rur-2020-10.r1". */
  public static readonly VER_19_0_0_0_2020_10_R1 = OracleEngineVersion.of('19.0.0.0.ru-2020-10.rur-2020-10.r1', '19');
  /** Version "19.0.0.0.ru-2021-01.rur-2021-01.r1". */
  public static readonly VER_19_0_0_0_2021_01_R1 = OracleEngineVersion.of('19.0.0.0.ru-2021-01.rur-2021-01.r1', '19');
  /** Version "19.0.0.0.ru-2021-01.rur-2021-01.r2". */
  public static readonly VER_19_0_0_0_2021_01_R2 = OracleEngineVersion.of('19.0.0.0.ru-2021-01.rur-2021-01.r2', '19');
  /** Version "19.0.0.0.ru-2021-01.rur-2021-04.r1". */
  public static readonly VER_19_0_0_0_2021_04_R1 = OracleEngineVersion.of('19.0.0.0.ru-2021-04.rur-2021-04.r1', '19');
  /** Version "19.0.0.0.ru-2021-07.rur-2021-07.r1". */
  public static readonly VER_19_0_0_0_2021_07_R1 = OracleEngineVersion.of('19.0.0.0.ru-2021-07.rur-2021-07.r1', '19');
  /** Version "19.0.0.0.ru-2021-10.rur-2021-10.r1". */
  public static readonly VER_19_0_0_0_2021_10_R1 = OracleEngineVersion.of('19.0.0.0.ru-2021-10.rur-2021-10.r1', '19');
  /** Version "19.0.0.0.ru-2022-01.rur-2022-01.r1". */
  public static readonly VER_19_0_0_0_2022_01_R1 = OracleEngineVersion.of('19.0.0.0.ru-2022-01.rur-2022-01.r1', '19');
  /** Version "19.0.0.0.ru-2022-04.rur-2022-04.r1". */
  public static readonly VER_19_0_0_0_2022_04_R1 = OracleEngineVersion.of('19.0.0.0.ru-2022-04.rur-2022-04.r1', '19');
  /** Version "19.0.0.0.ru-2022-07.rur-2022-07.r1". */
  public static readonly VER_19_0_0_0_2022_07_R1 = OracleEngineVersion.of('19.0.0.0.ru-2022-07.rur-2022-07.r1', '19');
  /** Version "19.0.0.0.ru-2022-10.rur-2022-10.r1". */
  public static readonly VER_19_0_0_0_2022_10_R1 = OracleEngineVersion.of('19.0.0.0.ru-2022-10.rur-2022-10.r1', '19');
  /** Version "19.0.0.0.ru-2023-01.rur-2023-01.r1". */
  public static readonly VER_19_0_0_0_2023_01_R1 = OracleEngineVersion.of('19.0.0.0.ru-2023-01.rur-2023-01.r1', '19');
  /** Version "19.0.0.0.ru-2023-04.rur-2023-04.r1". */
  public static readonly VER_19_0_0_0_2023_04_R1 = OracleEngineVersion.of('19.0.0.0.ru-2023-04.rur-2023-04.r1', '19');
  /** Version "19.0.0.0.ru-2023-07.rur-2023-07.r1"  */
  public static readonly VER_19_0_0_0_2023_07_R1 = OracleEngineVersion.of('19.0.0.0.ru-2023-07.rur-2023-07.r1', '19');
  /** Version "19.0.0.0.ru-2023-10.rur-2023-10.r1"  */
  public static readonly VER_19_0_0_0_2023_10_R1 = OracleEngineVersion.of('19.0.0.0.ru-2023-10.rur-2023-10.r1', '19');

  /** Version "21" (only a major version, without a specific minor version). */
  public static readonly VER_21 = OracleEngineVersion.of('21', '21');
  /** Version "21.0.0.0.ru-2022-01.rur-2022-01.r1". */
  public static readonly VER_21_0_0_0_2022_01_R1 = OracleEngineVersion.of('21.0.0.0.ru-2022-01.rur-2022-01.r1', '21');
  /** Version "21.0.0.0.ru-2022-04.rur-2022-04.r1". */
  public static readonly VER_21_0_0_0_2022_04_R1 = OracleEngineVersion.of('21.0.0.0.ru-2022-04.rur-2022-04.r1', '21');
  /** Version "21.0.0.0.ru-2022-07.rur-2022-07.r1". */
  public static readonly VER_21_0_0_0_2022_07_R1 = OracleEngineVersion.of('21.0.0.0.ru-2022-07.rur-2022-07.r1', '21');
  /** Version "21.0.0.0.ru-2022-10.rur-2022-10.r1". */
  public static readonly VER_21_0_0_0_2022_10_R1 = OracleEngineVersion.of('21.0.0.0.ru-2022-10.rur-2022-10.r1', '21');
  /** Version "21.0.0.0.ru-2023-01.rur-2023-01.r1". */
  public static readonly VER_21_0_0_0_2023_01_R1 = OracleEngineVersion.of('21.0.0.0.ru-2023-01.rur-2023-01.r1', '21');
  /** Version "21.0.0.0.ru-2023-04.rur-2023-04.r1". */
  public static readonly VER_21_0_0_0_2023_04_R1 = OracleEngineVersion.of('21.0.0.0.ru-2023-04.rur-2023-04.r1', '21');
  /** Version "21.0.0.0.ru-2023-07.rur-2023-07.r1". */
  public static readonly VER_21_0_0_0_2023_07_R1 = OracleEngineVersion.of('21.0.0.0.ru-2023-07.rur-2023-07.r1', '21');
  /** Version "21.0.0.0.ru-2023-10.rur-2023-10.r1". */
  public static readonly VER_21_0_0_0_2023_10_R1 = OracleEngineVersion.of('21.0.0.0.ru-2023-10.rur-2023-10.r1', '21');

  /**
   * Creates a new OracleEngineVersion with an arbitrary version.
   *
   * @param oracleFullVersion the full version string,
   *   for example "19.0.0.0.ru-2019-10.rur-2019-10.r1"
   * @param oracleMajorVersion the major version of the engine,
   *   for example "19"
   */
  public static of(oracleFullVersion: string, oracleMajorVersion: string): OracleEngineVersion {
    return new OracleEngineVersion(oracleFullVersion, oracleMajorVersion);
  }

  /** The full version string, for example, "19.0.0.0.ru-2019-10.rur-2019-10.r1". */
  public readonly oracleFullVersion: string;
  /** The major version of the engine, for example, "19". */
  public readonly oracleMajorVersion: string;

  private constructor(oracleFullVersion: string, oracleMajorVersion: string) {
    this.oracleFullVersion = oracleFullVersion;
    this.oracleMajorVersion = oracleMajorVersion;
  }
}

interface OracleInstanceEngineBaseProps {
  readonly engineType: string;
  readonly version?: EngineVersion;
}

abstract class OracleInstanceEngineBase extends InstanceEngineBase {
  constructor(props: OracleInstanceEngineBaseProps) {
    super({
      ...props,
      singleUserRotationApplication: secretsmanager.SecretRotationApplication.ORACLE_ROTATION_SINGLE_USER,
      multiUserRotationApplication: secretsmanager.SecretRotationApplication.ORACLE_ROTATION_MULTI_USER,
      parameterGroupFamily: props.version ? `${props.engineType}-${props.version.majorVersion}` : undefined,
      features: {
        s3Import: 'S3_INTEGRATION',
        s3Export: 'S3_INTEGRATION',
      },
    });
  }

  public bindToInstance(scope: Construct, options: InstanceEngineBindOptions): InstanceEngineConfig {
    const config = super.bindToInstance(scope, options);

    let optionGroup = options.optionGroup;
    if (options.s3ImportRole || options.s3ExportRole) {
      if (!optionGroup) {
        optionGroup = new OptionGroup(scope, 'InstanceOptionGroup', {
          engine: this,
          configurations: [],
        });
      }
      // https://docs.aws.amazon.com/AmazonRDS/latest/UserGuide/oracle-s3-integration.html
      optionGroup.addConfiguration({
        name: 'S3_INTEGRATION',
        version: '1.0',
      });
    }

    return {
      ...config,
      optionGroup,
    };
  }
}

interface OracleInstanceEngineProps {
  /** The exact version of the engine to use. */
  readonly version: OracleEngineVersion;
}

/**
 * Properties for Oracle Standard Edition instance engines.
 * Used in `DatabaseInstanceEngine.oracleSe`.
 *
 * @deprecated instances can no longer be created with this engine. See https://forums.aws.amazon.com/ann.jspa?annID=7341
 */
export interface OracleSeInstanceEngineProps {
  /** The exact version of the engine to use. */
  readonly version: OracleLegacyEngineVersion;
}

/** @deprecated instances can no longer be created with this engine. See https://forums.aws.amazon.com/ann.jspa?annID=7341 */
class OracleSeInstanceEngine extends OracleInstanceEngineBase {
  constructor(version?: OracleLegacyEngineVersion) {
    super({
      engineType: 'oracle-se',
      version: version
        ? {
          fullVersion: version.oracleLegacyFullVersion,
          majorVersion: version.oracleLegacyMajorVersion,
        }
        : {
          majorVersion: '11.2',
        },
    });
  }
}

/**
 * Properties for Oracle Standard Edition 1 instance engines.
 * Used in `DatabaseInstanceEngine.oracleSe1`.
 *
 * @deprecated instances can no longer be created with this engine. See https://forums.aws.amazon.com/ann.jspa?annID=7341
 */
export interface OracleSe1InstanceEngineProps {
  /** The exact version of the engine to use. */
  readonly version: OracleLegacyEngineVersion;
}

/** @deprecated instances can no longer be created with this engine. See https://forums.aws.amazon.com/ann.jspa?annID=7341 */
class OracleSe1InstanceEngine extends OracleInstanceEngineBase {
  constructor(version?: OracleLegacyEngineVersion) {
    super({
      engineType: 'oracle-se1',
      version: version
        ? {
          fullVersion: version.oracleLegacyFullVersion,
          majorVersion: version.oracleLegacyMajorVersion,
        }
        : {
          majorVersion: '11.2',
        },
    });
  }
}

/**
 * Properties for Oracle Standard Edition 2 instance engines.
 * Used in `DatabaseInstanceEngine.oracleSe2`.
 */
export interface OracleSe2InstanceEngineProps extends OracleInstanceEngineProps {
}

class OracleSe2InstanceEngine extends OracleInstanceEngineBase {
  constructor(version?: OracleEngineVersion) {
    super({
      engineType: 'oracle-se2',
      version: version
        ? {
          fullVersion: version.oracleFullVersion,
          majorVersion: version.oracleMajorVersion,
        }
        : undefined,
    });
  }
}

/**
 * Properties for Oracle Standard Edition 2 (CDB) instance engines.
 * Used in `DatabaseInstanceEngine.oracleSe2Cdb`.
 */
export interface OracleSe2CdbInstanceEngineProps extends OracleInstanceEngineProps {
}

class OracleSe2CdbInstanceEngine extends OracleInstanceEngineBase {
  constructor(version?: OracleEngineVersion) {
    super({
      engineType: 'oracle-se2-cdb',
      version: version
        ? {
          fullVersion: version.oracleFullVersion,
          majorVersion: version.oracleMajorVersion,
        }
        : undefined,
    });
  }
}

/**
 * Properties for Oracle Enterprise Edition instance engines.
 * Used in `DatabaseInstanceEngine.oracleEe`.
 */
export interface OracleEeInstanceEngineProps extends OracleInstanceEngineProps {
}

class OracleEeInstanceEngine extends OracleInstanceEngineBase {
  constructor(version?: OracleEngineVersion) {
    super({
      engineType: 'oracle-ee',
      version: version
        ? {
          fullVersion: version.oracleFullVersion,
          majorVersion: version.oracleMajorVersion,
        }
        : undefined,
    });
  }
}

/**
 * Properties for Oracle Enterprise Edition (CDB) instance engines.
 * Used in `DatabaseInstanceEngine.oracleEeCdb`.
 */
export interface OracleEeCdbInstanceEngineProps extends OracleInstanceEngineProps {
}

class OracleEeCdbInstanceEngine extends OracleInstanceEngineBase {
  constructor(version?: OracleEngineVersion) {
    super({
      engineType: 'oracle-ee-cdb',
      version: version
        ? {
          fullVersion: version.oracleFullVersion,
          majorVersion: version.oracleMajorVersion,
        }
        : undefined,
    });
  }
}

/**
 * The versions for the SQL Server instance engines
 * (those returned by `DatabaseInstanceEngine.sqlServerSe`,
 * `DatabaseInstanceEngine.sqlServerEx`, `DatabaseInstanceEngine.sqlServerWeb`
 * and `DatabaseInstanceEngine.sqlServerEe`).
 */
export class SqlServerEngineVersion {
  /** Version "11.00" (only a major version, without a specific minor version). */
  public static readonly VER_11 = SqlServerEngineVersion.of('11.00', '11.00');
  /** Version "11.00.5058.0.v1". */
  public static readonly VER_11_00_5058_0_V1 = SqlServerEngineVersion.of('11.00.5058.0.v1', '11.00');
  /** Version "11.00.6020.0.v1". */
  public static readonly VER_11_00_6020_0_V1 = SqlServerEngineVersion.of('11.00.6020.0.v1', '11.00');
  /** Version "11.00.6594.0.v1". */
  public static readonly VER_11_00_6594_0_V1 = SqlServerEngineVersion.of('11.00.6594.0.v1', '11.00');
  /** Version "11.00.7462.6.v1". */
  public static readonly VER_11_00_7462_6_V1 = SqlServerEngineVersion.of('11.00.7462.6.v1', '11.00');
  /** Version "11.00.7493.4.v1". */
  public static readonly VER_11_00_7493_4_V1 = SqlServerEngineVersion.of('11.00.7493.4.v1', '11.00');

  /** Version "12.00" (only a major version, without a specific minor version). */
  public static readonly VER_12 = SqlServerEngineVersion.of('12.00', '12.00');
  /** Version "12.00.5000.0.v1". */
  public static readonly VER_12_00_5000_0_V1 = SqlServerEngineVersion.of('12.00.5000.0.v1', '12.00');
  /** Version "12.00.5546.0.v1". */
  public static readonly VER_12_00_5546_0_V1 = SqlServerEngineVersion.of('12.00.5546.0.v1', '12.00');
  /** Version "12.00.5571.0.v1". */
  public static readonly VER_12_00_5571_0_V1 = SqlServerEngineVersion.of('12.00.5571.0.v1', '12.00');
  /** Version "12.00.6293.0.v1". */
  public static readonly VER_12_00_6293_0_V1 = SqlServerEngineVersion.of('12.00.6293.0.v1', '12.00');
  /** Version "12.00.6329.1.v1". */
  public static readonly VER_12_00_6329_1_V1 = SqlServerEngineVersion.of('12.00.6329.1.v1', '12.00');
  /** Version "12.00.6433.1.v1". */
  public static readonly VER_12_00_6433_1_V1 = SqlServerEngineVersion.of('12.00.6433.1.v1', '12.00');
  /** Version "12.00.6439.10.v1". */
  public static readonly VER_12_00_6439_10_V1 = SqlServerEngineVersion.of('12.00.6439.10.v1', '12.00');
  /** Version "12.00.6444.4.v1". */
  public static readonly VER_12_00_6444_4_V1 = SqlServerEngineVersion.of('12.00.6444.4.v1', '12.00');
  /** Version "12.00.6449.1.v1". */
  public static readonly VER_12_00_6449_1_V1 = SqlServerEngineVersion.of('12.00.6449.1.v1', '12.00');

  /** Version "13.00" (only a major version, without a specific minor version). */
  public static readonly VER_13 = SqlServerEngineVersion.of('13.00', '13.00');
  /** Version "13.00.2164.0.v1". */
  public static readonly VER_13_00_2164_0_V1 = SqlServerEngineVersion.of('13.00.2164.0.v1', '13.00');
  /** Version "13.00.4422.0.v1". */
  public static readonly VER_13_00_4422_0_V1 = SqlServerEngineVersion.of('13.00.4422.0.v1', '13.00');
  /** Version "13.00.4451.0.v1". */
  public static readonly VER_13_00_4451_0_V1 = SqlServerEngineVersion.of('13.00.4451.0.v1', '13.00');
  /** Version "13.00.4466.4.v1". */
  public static readonly VER_13_00_4466_4_V1 = SqlServerEngineVersion.of('13.00.4466.4.v1', '13.00');
  /** Version "13.00.4522.0.v1". */
  public static readonly VER_13_00_4522_0_V1 = SqlServerEngineVersion.of('13.00.4522.0.v1', '13.00');
  /** Version "13.00.5216.0.v1". */
  public static readonly VER_13_00_5216_0_V1 = SqlServerEngineVersion.of('13.00.5216.0.v1', '13.00');
  /** Version "13.00.5292.0.v1". */
  public static readonly VER_13_00_5292_0_V1 = SqlServerEngineVersion.of('13.00.5292.0.v1', '13.00');
  /** Version "13.00.5366.0.v1". */
  public static readonly VER_13_00_5366_0_V1 = SqlServerEngineVersion.of('13.00.5366.0.v1', '13.00');
  /** Version "13.00.5426.0.v1". */
  public static readonly VER_13_00_5426_0_V1 = SqlServerEngineVersion.of('13.00.5426.0.v1', '13.00');
  /** Version "13.00.5598.27.v1". */
  public static readonly VER_13_00_5598_27_V1 = SqlServerEngineVersion.of('13.00.5598.27.v1', '13.00');
  /** Version "13.00.5820.21.v1". */
  public static readonly VER_13_00_5820_21_V1 = SqlServerEngineVersion.of('13.00.5820.21.v1', '13.00');
  /** Version "13.00.5850.14.v1". */
  public static readonly VER_13_00_5850_14_V1 = SqlServerEngineVersion.of('13.00.5850.14.v1', '13.00');
  /** Version "13.00.5882.1.v1". */
  public static readonly VER_13_00_5882_1_V1 = SqlServerEngineVersion.of('13.00.5882.1.v1', '13.00');
  /** Version "13.00.6300.2.v1". */
  public static readonly VER_13_00_6300_2_V1 = SqlServerEngineVersion.of('13.00.6300.2.v1', '13.00');
  /** Version "13.00.6419.1.v1". */
  public static readonly VER_13_00_6419_1_V1 = SqlServerEngineVersion.of('13.00.6419.1.v1', '13.00');
  /** Version "13.00.6430.49.v1". */
  public static readonly VER_13_00_6430_49_V1 = SqlServerEngineVersion.of('13.00.6430.49.v1', '13.00');
  /** Version "13.00.6435.1.v1". */
  public static readonly VER_13_00_6435_1_V1 = SqlServerEngineVersion.of('13.00.6435.1.v1', '13.00');

  /** Version "14.00" (only a major version, without a specific minor version). */
  public static readonly VER_14 = SqlServerEngineVersion.of('14.00', '14.00');
  /** Version "14.00.1000.169.v1". */
  public static readonly VER_14_00_1000_169_V1 = SqlServerEngineVersion.of('14.00.1000.169.v1', '14.00');
  /** Version "14.00.3015.40.v1". */
  public static readonly VER_14_00_3015_40_V1 = SqlServerEngineVersion.of('14.00.3015.40.v1', '14.00');
  /** Version "14.00.3035.2.v1". */
  public static readonly VER_14_00_3035_2_V1 = SqlServerEngineVersion.of('14.00.3035.2.v1', '14.00');
  /** Version "14.00.3049.1.v1". */
  public static readonly VER_14_00_3049_1_V1 = SqlServerEngineVersion.of('14.00.3049.1.v1', '14.00');
  /**
   * Version "14.00.3192.2.v1".
   * @deprecated SQL Server version 14.00.3192.2.v1 reached end of life
  */
  public static readonly VER_14_00_3192_2_V1 = SqlServerEngineVersion.of('14.00.3192.2.v1', '14.00');
  /** Version "14.00.3223.3.v1". */
  public static readonly VER_14_00_3223_3_V1 = SqlServerEngineVersion.of('14.00.3223.3.v1', '14.00');
  /** Version "14.00.3281.6.v1". */
  public static readonly VER_14_00_3281_6_V1 = SqlServerEngineVersion.of('14.00.3281.6.v1', '14.00');
  /** Version "14.00.3294.2.v1". */
  public static readonly VER_14_00_3294_2_V1 = SqlServerEngineVersion.of('14.00.3294.2.v1', '14.00');
  /** Version "14.00.3356.20.v1". */
  public static readonly VER_14_00_3356_20_V1 = SqlServerEngineVersion.of('14.00.3356.20.v1', '14.00');
  /** Version "14.00.3381.3.v1". */
  public static readonly VER_14_00_3381_3_V1 = SqlServerEngineVersion.of('14.00.3381.3.v1', '14.00');
  /** Version "14.00.3401.7.v1". */
  public static readonly VER_14_00_3401_7_V1 = SqlServerEngineVersion.of('14.00.3401.7.v1', '14.00');
  /** Version "14.00.3421.10.v1". */
  public static readonly VER_14_00_3421_10_V1 = SqlServerEngineVersion.of('14.00.3421.10.v1', '14.00');
  /** Version "14.00.3451.2.v1". */
  public static readonly VER_14_00_3451_2_V1 = SqlServerEngineVersion.of('14.00.3451.2.v1', '14.00');
  /** Version "14.00.3460.9.v1". */
  public static readonly VER_14_00_3460_9_V1 = SqlServerEngineVersion.of('14.00.3460.9.v1', '14.00');
  /** Version "14.00.3465.1.v1". */
  public static readonly VER_14_00_3465_1_V1 = SqlServerEngineVersion.of('14.00.3465.1.v1', '14.00');

  /** Version "15.00" (only a major version, without a specific minor version). */
  public static readonly VER_15 = SqlServerEngineVersion.of('15.00', '15.00');
  /** Version "15.00.4043.16.v1". */
  public static readonly VER_15_00_4043_16_V1 = SqlServerEngineVersion.of('15.00.4043.16.v1', '15.00');
  /**
   * Version "15.00.4043.23.v1".
   * @deprecated This version is erroneous. You might be looking for `SqlServerEngineVersion.VER_15_00_4073_23_V1`, instead.
   */
  public static readonly VER_15_00_4043_23_V1 = SqlServerEngineVersion.of('15.00.4043.23.v1', '15.00');
  /** Version "15.00.4073.23.v1". */
  public static readonly VER_15_00_4073_23_V1 = SqlServerEngineVersion.of('15.00.4073.23.v1', '15.00');
  /** Version "15.00.4153.1.v1". */
  public static readonly VER_15_00_4153_1_V1 = SqlServerEngineVersion.of('15.00.4153.1.v1', '15.00');
  /** Version "15.00.4198.2.v1". */
  public static readonly VER_15_00_4198_2_V1 = SqlServerEngineVersion.of('15.00.4198.2.v1', '15.00');
  /** Version "15.00.4236.7.v1". */
  public static readonly VER_15_00_4236_7_V1 = SqlServerEngineVersion.of('15.00.4236.7.v1', '15.00');
  /** Version "15.00.4312.2.v1". */
  public static readonly VER_15_00_4312_2_V1 = SqlServerEngineVersion.of('15.00.4312.2.v1', '15.00');
  /** Version "15.00.4316.3.v1". */
  public static readonly VER_15_00_4316_3_V1 = SqlServerEngineVersion.of('15.00.4316.3.v1', '15.00');
  /** Version "15.00.4322.2.v1". */
  public static readonly VER_15_00_4322_2_V1 = SqlServerEngineVersion.of('15.00.4322.2.v1', '15.00');
  /** Version "15.00.4335.1.v1". */
  public static readonly VER_15_00_4335_1_V1 = SqlServerEngineVersion.of('15.00.4335.1.v1', '15.00');
<<<<<<< HEAD

  /** Version "16.00" (only a major version, without a specific minor version). */
  public static readonly VER_16 = SqlServerEngineVersion.of('16.00', '16.00');
=======
  /** Version "15.00.4345.5.v1". */
  public static readonly VER_15_00_4345_5_V1 = SqlServerEngineVersion.of('15.00.4345.5.v1', '15.00');
>>>>>>> 3656a4c0
  /** Version "16.00.4085.2.v1". */
  public static readonly VER_16_00_4085_2_V1 = SqlServerEngineVersion.of('16.00.4085.2.v1', '16.00');
  /** Version "16.00.4095.4.v1". */
  public static readonly VER_16_00_4095_4_V1 = SqlServerEngineVersion.of('16.00.4095.4.v1', '16.00');

  /**
   * Create a new SqlServerEngineVersion with an arbitrary version.
   *
   * @param sqlServerFullVersion the full version string,
   *   for example "15.00.3049.1.v1"
   * @param sqlServerMajorVersion the major version of the engine,
   *   for example "15.00"
   */
  public static of(sqlServerFullVersion: string, sqlServerMajorVersion: string): SqlServerEngineVersion {
    return new SqlServerEngineVersion(sqlServerFullVersion, sqlServerMajorVersion);
  }

  /** The full version string, for example, "15.00.3049.1.v1". */
  public readonly sqlServerFullVersion: string;
  /** The major version of the engine, for example, "15.00". */
  public readonly sqlServerMajorVersion: string;

  private constructor(sqlServerFullVersion: string, sqlServerMajorVersion: string) {
    this.sqlServerFullVersion = sqlServerFullVersion;
    this.sqlServerMajorVersion = sqlServerMajorVersion;
  }
}

interface SqlServerInstanceEngineProps {
  /** The exact version of the engine to use. */
  readonly version: SqlServerEngineVersion;
}

interface SqlServerInstanceEngineBaseProps {
  readonly engineType: string;
  readonly version?: SqlServerEngineVersion;
}

abstract class SqlServerInstanceEngineBase extends InstanceEngineBase {
  constructor(props: SqlServerInstanceEngineBaseProps) {
    super({
      ...props,
      singleUserRotationApplication: secretsmanager.SecretRotationApplication.SQLSERVER_ROTATION_SINGLE_USER,
      multiUserRotationApplication: secretsmanager.SecretRotationApplication.SQLSERVER_ROTATION_MULTI_USER,
      version: props.version
        ? {
          fullVersion: props.version.sqlServerFullVersion,
          majorVersion: props.version.sqlServerMajorVersion,
        }
        : undefined,
      parameterGroupFamily: props.version
        // for some reason, even though SQL Server major versions usually end in '.00',
        // the ParameterGroup family has to end in '.0'
        ? `${props.engineType}-${props.version.sqlServerMajorVersion.endsWith('.00')
          ? props.version.sqlServerMajorVersion.slice(0, -1)
          : props.version.sqlServerMajorVersion}`
        : undefined,
      features: {
        s3Import: 'S3_INTEGRATION',
        s3Export: 'S3_INTEGRATION',
      },
      engineFamily: 'SQLSERVER',
    });
  }

  public bindToInstance(scope: Construct, options: InstanceEngineBindOptions): InstanceEngineConfig {
    const config = super.bindToInstance(scope, options);

    let optionGroup = options.optionGroup;
    const s3Role = options.s3ImportRole ?? options.s3ExportRole;
    if (s3Role) {
      if (options.s3ImportRole && options.s3ExportRole && options.s3ImportRole !== options.s3ExportRole) {
        throw new Error('S3 import and export roles must be the same for SQL Server engines');
      }

      if (!optionGroup) {
        optionGroup = new OptionGroup(scope, 'InstanceOptionGroup', {
          engine: this,
          configurations: [],
        });
      }
      // https://docs.aws.amazon.com/AmazonRDS/latest/UserGuide/Appendix.SQLServer.Options.BackupRestore.html
      optionGroup.addConfiguration({
        name: 'SQLSERVER_BACKUP_RESTORE',
        settings: { IAM_ROLE_ARN: s3Role.roleArn },
      });
    }

    return {
      ...config,
      optionGroup,
    };
  }

  protected get supportsTimezone() { return true; }
}

/**
 * Properties for SQL Server Standard Edition instance engines.
 * Used in `DatabaseInstanceEngine.sqlServerSe`.
 */
export interface SqlServerSeInstanceEngineProps extends SqlServerInstanceEngineProps {
}

class SqlServerSeInstanceEngine extends SqlServerInstanceEngineBase {
  constructor(version?: SqlServerEngineVersion) {
    super({
      engineType: 'sqlserver-se',
      version,
    });
  }
}

/**
 * Properties for SQL Server Express Edition instance engines.
 * Used in `DatabaseInstanceEngine.sqlServerEx`.
 */
export interface SqlServerExInstanceEngineProps extends SqlServerInstanceEngineProps {
}

class SqlServerExInstanceEngine extends SqlServerInstanceEngineBase {
  constructor(version?: SqlServerEngineVersion) {
    super({
      engineType: 'sqlserver-ex',
      version,
    });
  }
}

/**
 * Properties for SQL Server Web Edition instance engines.
 * Used in `DatabaseInstanceEngine.sqlServerWeb`.
 */
export interface SqlServerWebInstanceEngineProps extends SqlServerInstanceEngineProps {
}

class SqlServerWebInstanceEngine extends SqlServerInstanceEngineBase {
  constructor(version?: SqlServerEngineVersion) {
    super({
      engineType: 'sqlserver-web',
      version,
    });
  }
}

/**
 * Properties for SQL Server Enterprise Edition instance engines.
 * Used in `DatabaseInstanceEngine.sqlServerEe`.
 */
export interface SqlServerEeInstanceEngineProps extends SqlServerInstanceEngineProps {
}

class SqlServerEeInstanceEngine extends SqlServerInstanceEngineBase {
  constructor(version?: SqlServerEngineVersion) {
    super({
      engineType: 'sqlserver-ee',
      version,
    });
  }
}

/**
 * A database instance engine. Provides mapping to DatabaseEngine used for
 * secret rotation.
 */
export class DatabaseInstanceEngine {
  /**
   * The unversioned 'mariadb' instance engine.
   *
   * NOTE: using unversioned engines is an availability risk.
   *   We recommend using versioned engines created using the `mariaDb()` method
   */
  public static readonly MARIADB: IInstanceEngine = new MariaDbInstanceEngine();

  /**
   * The unversioned 'mysql' instance engine.
   *
   * NOTE: using unversioned engines is an availability risk.
   *   We recommend using versioned engines created using the `mysql()` method
   */
  public static readonly MYSQL: IInstanceEngine = new MySqlInstanceEngine();

  /**
   * The unversioned 'oracle-ee' instance engine.
   *
   * NOTE: using unversioned engines is an availability risk.
   *   We recommend using versioned engines created using the `oracleEe()` method
   */
  public static readonly ORACLE_EE: IInstanceEngine = new OracleEeInstanceEngine();

  /**
   * The unversioned 'oracle-ee-cdb' instance engine.
   *
   * NOTE: using unversioned engines is an availability risk.
   *   We recommend using versioned engines created using the `oracleEeCdb()` method
   */
  public static readonly ORACLE_EE_CDB: IInstanceEngine = new OracleEeCdbInstanceEngine();

  /**
   * The unversioned 'oracle-se2' instance engine.
   *
   * NOTE: using unversioned engines is an availability risk.
   *   We recommend using versioned engines created using the `oracleSe2()` method
   */
  public static readonly ORACLE_SE2: IInstanceEngine = new OracleSe2InstanceEngine();

  /**
   * The unversioned 'oracle-se2-cdb' instance engine.
   *
   * NOTE: using unversioned engines is an availability risk.
   *   We recommend using versioned engines created using the `oracleSe2Cdb()` method
   */
  public static readonly ORACLE_SE2_CDB: IInstanceEngine = new OracleSe2CdbInstanceEngine();

  /**
   * The unversioned 'oracle-se1' instance engine.
   *
   * @deprecated instances can no longer be created with this engine. See https://forums.aws.amazon.com/ann.jspa?annID=7341
   */
  public static readonly ORACLE_SE1: IInstanceEngine = new OracleSe1InstanceEngine();

  /**
   * The unversioned 'oracle-se' instance engine.
   *
   * @deprecated instances can no longer be created with this engine. See https://forums.aws.amazon.com/ann.jspa?annID=7341
   */
  public static readonly ORACLE_SE: IInstanceEngine = new OracleSeInstanceEngine();

  /**
   * The unversioned 'postgres' instance engine.
   *
   * NOTE: using unversioned engines is an availability risk.
   *   We recommend using versioned engines created using the `postgres()` method
   */
  public static readonly POSTGRES: IInstanceEngine = new PostgresInstanceEngine();

  /**
   * The unversioned 'sqlserver-ee' instance engine.
   *
   * NOTE: using unversioned engines is an availability risk.
   *   We recommend using versioned engines created using the `sqlServerEe()` method
   */
  public static readonly SQL_SERVER_EE: IInstanceEngine = new SqlServerEeInstanceEngine();

  /**
   * The unversioned 'sqlserver-se' instance engine.
   *
   * NOTE: using unversioned engines is an availability risk.
   *   We recommend using versioned engines created using the `sqlServerSe()` method
   */
  public static readonly SQL_SERVER_SE: IInstanceEngine = new SqlServerSeInstanceEngine();

  /**
   * The unversioned 'sqlserver-ex' instance engine.
   *
   * NOTE: using unversioned engines is an availability risk.
   *   We recommend using versioned engines created using the `sqlServerEx()` method
   */
  public static readonly SQL_SERVER_EX: IInstanceEngine = new SqlServerExInstanceEngine();

  /**
   * The unversioned 'sqlserver-web' instance engine.
   *
   * NOTE: using unversioned engines is an availability risk.
   *   We recommend using versioned engines created using the `sqlServerWeb()` method
   */
  public static readonly SQL_SERVER_WEB: IInstanceEngine = new SqlServerWebInstanceEngine();

  /** Creates a new MariaDB instance engine. */
  public static mariaDb(props: MariaDbInstanceEngineProps): IInstanceEngine {
    return new MariaDbInstanceEngine(props.version);
  }

  /** Creates a new MySQL instance engine. */
  public static mysql(props: MySqlInstanceEngineProps): IInstanceEngine {
    return new MySqlInstanceEngine(props.version);
  }

  /** Creates a new PostgreSQL instance engine. */
  public static postgres(props: PostgresInstanceEngineProps): IInstanceEngine {
    return new PostgresInstanceEngine(props.version);
  }

  /**
   * Creates a new Oracle Standard Edition instance engine.
   * @deprecated instances can no longer be created with this engine. See https://forums.aws.amazon.com/ann.jspa?annID=7341
   */
  public static oracleSe(props: OracleSeInstanceEngineProps): IInstanceEngine {
    return new OracleSeInstanceEngine(props.version);
  }

  /**
   * Creates a new Oracle Standard Edition 1 instance engine.
   * @deprecated instances can no longer be created with this engine. See https://forums.aws.amazon.com/ann.jspa?annID=7341
   */
  public static oracleSe1(props: OracleSe1InstanceEngineProps): IInstanceEngine {
    return new OracleSe1InstanceEngine(props.version);
  }

  /** Creates a new Oracle Standard Edition 2 instance engine. */
  public static oracleSe2(props: OracleSe2InstanceEngineProps): IInstanceEngine {
    return new OracleSe2InstanceEngine(props.version);
  }

  /** Creates a new Oracle Standard Edition 2 (CDB) instance engine. */
  public static oracleSe2Cdb(props: OracleSe2CdbInstanceEngineProps): IInstanceEngine {
    return new OracleSe2CdbInstanceEngine(props.version);
  }

  /** Creates a new Oracle Enterprise Edition instance engine. */
  public static oracleEe(props: OracleEeInstanceEngineProps): IInstanceEngine {
    return new OracleEeInstanceEngine(props.version);
  }

  /** Creates a new Oracle Enterprise Edition (CDB) instance engine. */
  public static oracleEeCdb(props: OracleEeCdbInstanceEngineProps): IInstanceEngine {
    return new OracleEeCdbInstanceEngine(props.version);
  }

  /** Creates a new SQL Server Standard Edition instance engine. */
  public static sqlServerSe(props: SqlServerSeInstanceEngineProps): IInstanceEngine {
    return new SqlServerSeInstanceEngine(props.version);
  }

  /** Creates a new SQL Server Express Edition instance engine. */
  public static sqlServerEx(props: SqlServerExInstanceEngineProps): IInstanceEngine {
    return new SqlServerExInstanceEngine(props.version);
  }

  /** Creates a new SQL Server Web Edition instance engine. */
  public static sqlServerWeb(props: SqlServerWebInstanceEngineProps): IInstanceEngine {
    return new SqlServerWebInstanceEngine(props.version);
  }

  /** Creates a new SQL Server Enterprise Edition instance engine. */
  public static sqlServerEe(props: SqlServerEeInstanceEngineProps): IInstanceEngine {
    return new SqlServerEeInstanceEngine(props.version);
  }
}<|MERGE_RESOLUTION|>--- conflicted
+++ resolved
@@ -1973,14 +1973,11 @@
   public static readonly VER_15_00_4322_2_V1 = SqlServerEngineVersion.of('15.00.4322.2.v1', '15.00');
   /** Version "15.00.4335.1.v1". */
   public static readonly VER_15_00_4335_1_V1 = SqlServerEngineVersion.of('15.00.4335.1.v1', '15.00');
-<<<<<<< HEAD
+  /** Version "15.00.4345.5.v1". */
+  public static readonly VER_15_00_4345_5_V1 = SqlServerEngineVersion.of('15.00.4345.5.v1', '15.00');
 
   /** Version "16.00" (only a major version, without a specific minor version). */
   public static readonly VER_16 = SqlServerEngineVersion.of('16.00', '16.00');
-=======
-  /** Version "15.00.4345.5.v1". */
-  public static readonly VER_15_00_4345_5_V1 = SqlServerEngineVersion.of('15.00.4345.5.v1', '15.00');
->>>>>>> 3656a4c0
   /** Version "16.00.4085.2.v1". */
   public static readonly VER_16_00_4085_2_V1 = SqlServerEngineVersion.of('16.00.4085.2.v1', '16.00');
   /** Version "16.00.4095.4.v1". */
