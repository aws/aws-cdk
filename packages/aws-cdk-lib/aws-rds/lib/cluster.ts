--- conflicted
+++ resolved
@@ -600,7 +600,6 @@
       deletionProtection: defaultDeletionProtection(props.deletionProtection, props.removalPolicy),
       enableIamDatabaseAuthentication: props.iamAuthentication,
       networkType: props.networkType,
-<<<<<<< HEAD
       serverlessV2ScalingConfiguration: Lazy.any({
         produce: () => {
           if (this.hasServerlessInstance) {
@@ -612,9 +611,7 @@
           return undefined;
         },
       }),
-=======
       storageType: props.storageType?.toString(),
->>>>>>> 98fd69ac
       // Admin
       backtrackWindow: props.backtrackWindow?.toSeconds(),
       backupRetentionPeriod: props.backup?.retention?.toDays(),
