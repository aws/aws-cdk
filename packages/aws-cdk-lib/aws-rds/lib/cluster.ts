import { Construct } from 'constructs';
import { IAuroraClusterInstance, IClusterInstance, InstanceType } from './aurora-cluster-instance';
import { IClusterEngine } from './cluster-engine';
import { DatabaseClusterAttributes, IDatabaseCluster } from './cluster-ref';
import { Endpoint } from './endpoint';
import { NetworkType } from './instance';
import { IParameterGroup, ParameterGroup } from './parameter-group';
import { DATA_API_ACTIONS } from './perms';
import { applyDefaultRotationOptions, defaultDeletionProtection, renderCredentials, setupS3ImportExport, helperRemovalPolicy, renderUnless, renderSnapshotCredentials } from './private/util';
import { BackupProps, Credentials, InstanceProps, PerformanceInsightRetention, RotationSingleUserOptions, RotationMultiUserOptions, SnapshotCredentials } from './props';
import { DatabaseProxy, DatabaseProxyOptions, ProxyTarget } from './proxy';
import { CfnDBCluster, CfnDBClusterProps, CfnDBInstance } from './rds.generated';
import { ISubnetGroup, SubnetGroup } from './subnet-group';
import { validateDatabaseClusterProps } from './validate-database-cluster-props';
import * as cloudwatch from '../../aws-cloudwatch';
import * as ec2 from '../../aws-ec2';
import * as iam from '../../aws-iam';
import { IRole, ManagedPolicy, Role, ServicePrincipal } from '../../aws-iam';
import * as kms from '../../aws-kms';
import * as logs from '../../aws-logs';
import * as s3 from '../../aws-s3';
import * as secretsmanager from '../../aws-secretsmanager';
import { Annotations, ArnFormat, Duration, FeatureFlags, Lazy, RemovalPolicy, Resource, Stack, Token, TokenComparison } from '../../core';
import { ValidationError } from '../../core/lib/errors';
import { addConstructMetadata } from '../../core/lib/metadata-resource';
import * as cxapi from '../../cx-api';

/**
 * Common properties for a new database cluster or cluster from snapshot.
 */
interface DatabaseClusterBaseProps {
  /**
   * What kind of database to start
   */
  readonly engine: IClusterEngine;

  /**
   * How many replicas/instances to create
   *
   * Has to be at least 1.
   *
   * @default 2
   * @deprecated - use writer and readers instead
   */
  readonly instances?: number;

  /**
   * Settings for the individual instances that are launched
   *
   * @deprecated - use writer and readers instead
   */
  readonly instanceProps?: InstanceProps;

  /**
   * The instance to use for the cluster writer
   *
   * @default - required if instanceProps is not provided
   */
  readonly writer?: IClusterInstance;

  /**
   * A list of instances to create as cluster reader instances
   *
   * @default - no readers are created. The cluster will have a single writer/reader
   */
  readonly readers?: IClusterInstance[];

  /**
   * The maximum number of Aurora capacity units (ACUs) for a DB instance in an Aurora Serverless v2 cluster.
   * You can specify ACU values in half-step increments, such as 40, 40.5, 41, and so on.
   * The largest value that you can use is 256.
   *
   * The maximum capacity must be higher than 0.5 ACUs.
   * @see https://docs.aws.amazon.com/AmazonRDS/latest/AuroraUserGuide/aurora-serverless-v2.setting-capacity.html#aurora-serverless-v2.max_capacity_considerations
   *
   * @default 2
   */
  readonly serverlessV2MaxCapacity?: number;

  /**
   * The minimum number of Aurora capacity units (ACUs) for a DB instance in an Aurora Serverless v2 cluster.
   * You can specify ACU values in half-step increments, such as 8, 8.5, 9, and so on.
   * The smallest value that you can use is 0.
   *
   * For Aurora versions that support the Aurora Serverless v2 auto-pause feature, the smallest value that you can use is 0.
   * For versions that don't support Aurora Serverless v2 auto-pause, the smallest value that you can use is 0.5.
   *
   * @see https://docs.aws.amazon.com/AmazonRDS/latest/AuroraUserGuide/aurora-serverless-v2.setting-capacity.html#aurora-serverless-v2.min_capacity_considerations
   *
   * @default 0.5
   */
  readonly serverlessV2MinCapacity?: number;

  /**
   * What subnets to run the RDS instances in.
   *
   * Must be at least 2 subnets in two different AZs.
   */
  readonly vpc?: ec2.IVpc;

  /**
   * Where to place the instances within the VPC
   *
   * @default - the Vpc default strategy if not specified.
   */
  readonly vpcSubnets?: ec2.SubnetSelection;

  /**
   * Security group.
   *
   * @default - a new security group is created.
   */
  readonly securityGroups?: ec2.ISecurityGroup[];

  /**
   * The ordering of updates for instances
   *
   * @default InstanceUpdateBehaviour.BULK
   */
  readonly instanceUpdateBehaviour?: InstanceUpdateBehaviour;

  /**
   * The number of seconds to set a cluster's target backtrack window to.
   * This feature is only supported by the Aurora MySQL database engine and
   * cannot be enabled on existing clusters.
   *
   * @see https://docs.aws.amazon.com/AmazonRDS/latest/AuroraUserGuide/AuroraMySQL.Managing.Backtrack.html
   * @default 0 seconds (no backtrack)
   */
  readonly backtrackWindow?: Duration;

  /**
   * Backup settings
   *
   * @default - Backup retention period for automated backups is 1 day.
   * Backup preferred window is set to a 30-minute window selected at random from an
   * 8-hour block of time for each AWS Region, occurring on a random day of the week.
   * @see https://docs.aws.amazon.com/AmazonRDS/latest/UserGuide/USER_WorkingWithAutomatedBackups.html#USER_WorkingWithAutomatedBackups.BackupWindow
   */
  readonly backup?: BackupProps;

  /**
   * What port to listen on
   *
   * @default - The default for the engine is used.
   */
  readonly port?: number;

  /**
   * An optional identifier for the cluster
   *
   * @default - A name is automatically generated.
   */
  readonly clusterIdentifier?: string;

  /**
   * Base identifier for instances
   *
   * Every replica is named by appending the replica number to this string, 1-based.
   *
   * @default - clusterIdentifier is used with the word "Instance" appended.
   * If clusterIdentifier is not provided, the identifier is automatically generated.
   */
  readonly instanceIdentifierBase?: string;

  /**
   * Name of a database which is automatically created inside the cluster
   *
   * @default - Database is not created in cluster.
   */
  readonly defaultDatabaseName?: string;

  /**
   * Indicates whether the DB cluster should have deletion protection enabled.
   *
   * @default - true if `removalPolicy` is RETAIN, `undefined` otherwise, which will not enable deletion protection.
   * To disable deletion protection after it has been enabled, you must explicitly set this value to `false`.
   */
  readonly deletionProtection?: boolean;

  /**
   * A preferred maintenance window day/time range. Should be specified as a range ddd:hh24:mi-ddd:hh24:mi (24H Clock UTC).
   *
   * Example: 'Sun:23:45-Mon:00:15'
   *
   * @default - 30-minute window selected at random from an 8-hour block of time for
   * each AWS Region, occurring on a random day of the week.
   * @see https://docs.aws.amazon.com/AmazonRDS/latest/AuroraUserGuide/USER_UpgradeDBInstance.Maintenance.html#Concepts.DBMaintenance
   */
  readonly preferredMaintenanceWindow?: string;

  /**
   * Additional parameters to pass to the database engine
   *
   * @default - No parameter group.
   */
  readonly parameterGroup?: IParameterGroup;

  /**
   * The parameters in the DBClusterParameterGroup to create automatically
   *
   * You can only specify parameterGroup or parameters but not both.
   * You need to use a versioned engine to auto-generate a DBClusterParameterGroup.
   *
   * @default - None
   */
  readonly parameters?: { [key: string]: string };

  /**
   * The removal policy to apply when the cluster and its instances are removed
   * from the stack or replaced during an update.
   *
   * @default - RemovalPolicy.SNAPSHOT (remove the cluster and instances, but retain a snapshot of the data)
   */
  readonly removalPolicy?: RemovalPolicy;

  /**
   * The list of log types that need to be enabled for exporting to
   * CloudWatch Logs.
   *
   * @default - no log exports
   */
  readonly cloudwatchLogsExports?: string[];

  /**
   * The number of days log events are kept in CloudWatch Logs. When updating
   * this property, unsetting it doesn't remove the log retention policy. To
   * remove the retention policy, set the value to `Infinity`.
   *
   * @default - logs never expire
   */
  readonly cloudwatchLogsRetention?: logs.RetentionDays;

  /**
   * The IAM role for the Lambda function associated with the custom resource
   * that sets the retention policy.
   *
   * @default - a new role is created.
   */
  readonly cloudwatchLogsRetentionRole?: IRole;

  /**
   * The interval between points when Amazon RDS collects enhanced monitoring metrics.
   *
   * If you enable `enableClusterLevelEnhancedMonitoring`, this property is applied to the cluster,
   * otherwise it is applied to the instances.
   *
   * @default - no enhanced monitoring
   */
  readonly monitoringInterval?: Duration;

  /**
   * Role that will be used to manage DB monitoring.
   *
   * If you enable `enableClusterLevelEnhancedMonitoring`, this property is applied to the cluster,
   * otherwise it is applied to the instances.
   *
   * @default - A role is automatically created for you
   */
  readonly monitoringRole?: IRole;

  /**
   * Whether to enable enhanced monitoring at the cluster level.
   *
   * If set to true, `monitoringInterval` and `monitoringRole` are applied to not the instances, but the cluster.
   * `monitoringInterval` is required to be set if `enableClusterLevelEnhancedMonitoring` is set to true.
   *
   * @default - When the `monitoringInterval` is set, enhanced monitoring is enabled for each instance.
   */
  readonly enableClusterLevelEnhancedMonitoring?: boolean;

  /**
   * Role that will be associated with this DB cluster to enable S3 import.
   * This feature is only supported by the Aurora database engine.
   *
   * This property must not be used if `s3ImportBuckets` is used.
   * To use this property with Aurora PostgreSQL, it must be configured with the S3 import feature enabled when creating the DatabaseClusterEngine
   * For MySQL:
   * @see https://docs.aws.amazon.com/AmazonRDS/latest/AuroraUserGuide/AuroraMySQL.Integrating.LoadFromS3.html
   *
   * For PostgreSQL:
   * @see https://docs.aws.amazon.com/AmazonRDS/latest/AuroraUserGuide/AuroraPostgreSQL.Migrating.html
   *
   * @default - New role is created if `s3ImportBuckets` is set, no role is defined otherwise
   */
  readonly s3ImportRole?: IRole;

  /**
   * S3 buckets that you want to load data from. This feature is only supported by the Aurora database engine.
   *
   * This property must not be used if `s3ImportRole` is used.
   *
   * For MySQL:
   * @see https://docs.aws.amazon.com/AmazonRDS/latest/AuroraUserGuide/AuroraMySQL.Integrating.LoadFromS3.html
   *
   * For PostgreSQL:
   * @see https://docs.aws.amazon.com/AmazonRDS/latest/AuroraUserGuide/AuroraPostgreSQL.Migrating.html
   *
   * @default - None
   */
  readonly s3ImportBuckets?: s3.IBucket[];

  /**
   * Role that will be associated with this DB cluster to enable S3 export.
   * This feature is only supported by the Aurora database engine.
   *
   * This property must not be used if `s3ExportBuckets` is used.
   * To use this property with Aurora PostgreSQL, it must be configured with the S3 export feature enabled when creating the DatabaseClusterEngine
   * For MySQL:
   * @see https://docs.aws.amazon.com/AmazonRDS/latest/AuroraUserGuide/AuroraMySQL.Integrating.SaveIntoS3.html
   *
   * For PostgreSQL:
   * @see https://docs.aws.amazon.com/AmazonRDS/latest/AuroraUserGuide/postgresql-s3-export.html
   *
   * @default - New role is created if `s3ExportBuckets` is set, no role is defined otherwise
   */
  readonly s3ExportRole?: IRole;

  /**
   * S3 buckets that you want to load data into. This feature is only supported by the Aurora database engine.
   *
   * This property must not be used if `s3ExportRole` is used.
   *
   * For MySQL:
   * @see https://docs.aws.amazon.com/AmazonRDS/latest/AuroraUserGuide/AuroraMySQL.Integrating.SaveIntoS3.html
   *
   * For PostgreSQL:
   * @see https://docs.aws.amazon.com/AmazonRDS/latest/AuroraUserGuide/postgresql-s3-export.html
   *
   * @default - None
   */
  readonly s3ExportBuckets?: s3.IBucket[];

  /**
   * Existing subnet group for the cluster.
   *
   * @default - a new subnet group will be created.
   */
  readonly subnetGroup?: ISubnetGroup;

  /**
   * Whether to enable mapping of AWS Identity and Access Management (IAM) accounts
   * to database accounts.
   *
   * @default false
   */
  readonly iamAuthentication?: boolean;

  /**
   * Whether to enable storage encryption.
   *
   * @default - true if storageEncryptionKey is provided, false otherwise
   */
  readonly storageEncrypted?: boolean;

  /**
   * The KMS key for storage encryption.
   * If specified, `storageEncrypted` will be set to `true`.
   *
   * @default - if storageEncrypted is true then the default master key, no key otherwise
   */
  readonly storageEncryptionKey?: kms.IKey;

  /**
   * The storage type to be associated with the DB cluster.
   *
   * @default - DBClusterStorageType.AURORA_IOPT1
   */
  readonly storageType?: DBClusterStorageType;

  /**
   * Whether to copy tags to the snapshot when a snapshot is created.
   *
   * @default - true
   */
  readonly copyTagsToSnapshot?: boolean;

  /**
   * The network type of the DB instance.
   *
   * @default - IPV4
   */
  readonly networkType?: NetworkType;

  /**
   * Directory ID for associating the DB cluster with a specific Active Directory.
   *
   * Necessary for enabling Kerberos authentication. If specified, the DB cluster joins the given Active Directory, enabling Kerberos authentication.
   * If not specified, the DB cluster will not be associated with any Active Directory, and Kerberos authentication will not be enabled.
   *
   * @default - DB cluster is not associated with an Active Directory; Kerberos authentication is not enabled.
   */
  readonly domain?: string;

  /**
   * The IAM role to be used when making API calls to the Directory Service. The role needs the AWS-managed policy
   * `AmazonRDSDirectoryServiceAccess` or equivalent.
   *
   * @default - If `DatabaseClusterBaseProps.domain` is specified, a role with the `AmazonRDSDirectoryServiceAccess` policy is automatically created.
   */
  readonly domainRole?: iam.IRole;

  /**
   * Whether to enable the Data API for the cluster.
   *
   * @default - false
   */
  readonly enableDataApi?: boolean;

  /**
   * Whether read replicas can forward write operations to the writer DB instance in the DB cluster.
   *
   * This setting can only be enabled for Aurora MySQL 3.04 or higher, and for Aurora PostgreSQL 16.4
   * or higher (for version 16), 15.8 or higher (for version 15), and 14.13 or higher (for version 14).
   *
   * @see https://docs.aws.amazon.com/AmazonRDS/latest/AuroraUserGuide/aurora-mysql-write-forwarding.html
   * @see https://docs.aws.amazon.com/AmazonRDS/latest/AuroraUserGuide/aurora-postgresql-write-forwarding.html
   *
   * @default false
   */
  readonly enableLocalWriteForwarding?: boolean;

  /**
   * Whether to enable Performance Insights for the DB cluster.
   *
   * @default - false, unless `performanceInsightRetention` or `performanceInsightEncryptionKey` is set,
   * or `databaseInsightsMode` is set to `DatabaseInsightsMode.ADVANCED`.
   */
  readonly enablePerformanceInsights?: boolean;

  /**
   * The amount of time, in days, to retain Performance Insights data.
   *
   * If you set `databaseInsightsMode` to `DatabaseInsightsMode.ADVANCED`, you must set this property to `PerformanceInsightRetention.MONTHS_15`.
   *
   * @default - 7
   */
  readonly performanceInsightRetention?: PerformanceInsightRetention;

  /**
   * The AWS KMS key for encryption of Performance Insights data.
   *
   * @default - default master key
   */
  readonly performanceInsightEncryptionKey?: kms.IKey;

  /**
   * The database insights mode.
   *
   * @default - DatabaseInsightsMode.STANDARD when performance insights are enabled and Amazon Aurora engine is used, otherwise not set.
   */
  readonly databaseInsightsMode?: DatabaseInsightsMode;

  /**
   * Specifies whether minor engine upgrades are applied automatically to the DB cluster during the maintenance window.
   *
   * @default true
   */
  readonly autoMinorVersionUpgrade?: boolean;

  /**
   * Specifies the scalability mode of the Aurora DB cluster.
   *
   * Set LIMITLESS if you want to use a limitless database; otherwise, set it to STANDARD.
   *
   * @default ClusterScalabilityType.STANDARD
   */
  readonly clusterScalabilityType?: ClusterScalabilityType;

  /**
   * [Misspelled] Specifies the scalability mode of the Aurora DB cluster.
   *
   * Set LIMITLESS if you want to use a limitless database; otherwise, set it to STANDARD.
   *
   * @default ClusterScailabilityType.STANDARD
   * @deprecated Use clusterScalabilityType instead. This will be removed in the next major version.
   */
  readonly clusterScailabilityType?: ClusterScailabilityType;
}

/**
 * The storage type to be associated with the DB cluster.
 */
export enum DBClusterStorageType {
  /**
   * Storage type for Aurora DB standard clusters.
   */
  AURORA = 'aurora',

  /**
   * Storage type for Aurora DB I/O-Optimized clusters.
   */
  AURORA_IOPT1 = 'aurora-iopt1',
}

/**
 * The orchestration of updates of multiple instances
 */
export enum InstanceUpdateBehaviour {
  /**
   * In a bulk update, all instances of the cluster are updated at the same time.
   * This results in a faster update procedure.
   * During the update, however, all instances might be unavailable at the same time and thus a downtime might occur.
   */
  BULK = 'BULK',

  /**
   * In a rolling update, one instance after another is updated.
   * This results in at most one instance being unavailable during the update.
   * If your cluster consists of more than 1 instance, the downtime periods are limited to the time a primary switch needs.
   */
  ROLLING = 'ROLLING',
}

/**
 * The scalability mode of the Aurora DB cluster.
 */
export enum ClusterScalabilityType {
  /**
   * The cluster uses normal DB instance creation.
   */
  STANDARD = 'standard',

  /**
   * The cluster operates as an Aurora Limitless Database,
   * allowing you to create a DB shard group for horizontal scaling (sharding) capabilities.
   *
   * @see https://docs.aws.amazon.com/AmazonRDS/latest/AuroraUserGuide/limitless.html
   */
  LIMITLESS = 'limitless',
}

/**
 * The scalability mode of the Aurora DB cluster.
 * @deprecated Use ClusterScalabilityType instead. This will be removed in the next major version.
 */
export enum ClusterScailabilityType {
  /**
   * The cluster uses normal DB instance creation.
   */
  STANDARD = 'standard',

  /**
   * The cluster operates as an Aurora Limitless Database,
   * allowing you to create a DB shard group for horizontal scaling (sharding) capabilities.
   *
   * @see https://docs.aws.amazon.com/AmazonRDS/latest/AuroraUserGuide/limitless.html
   */
  LIMITLESS = 'limitless',
}

/**
 * The database insights mode of the Aurora DB cluster.
 */
export enum DatabaseInsightsMode {
  /**
   * Standard mode.
   */
  STANDARD = 'standard',

  /**
   * Advanced mode.
   */
  ADVANCED = 'advanced',
}

/**
 * A new or imported clustered database.
 */
export abstract class DatabaseClusterBase extends Resource implements IDatabaseCluster {
  // only required because of JSII bug: https://github.com/aws/jsii/issues/2040
  public abstract readonly engine?: IClusterEngine;

  /**
   * Identifier of the cluster
   */
  public abstract readonly clusterIdentifier: string;

  /**
   * The immutable identifier for the cluster; for example: cluster-ABCD1234EFGH5678IJKL90MNOP.
   *
   * This AWS Region-unique identifier is used in things like IAM authentication policies.
   */
  public abstract readonly clusterResourceIdentifier: string;

  /**
   * Identifiers of the replicas
   */
  public abstract readonly instanceIdentifiers: string[];

  /**
   * The endpoint to use for read/write operations
   */
  public abstract readonly clusterEndpoint: Endpoint;

  /**
   * Endpoint to use for load-balanced read-only operations.
   */
  public abstract readonly clusterReadEndpoint: Endpoint;

  /**
   * Endpoints which address each individual replica.
   */
  public abstract readonly instanceEndpoints: Endpoint[];

  /**
   * Access to the network connections
   */
  public abstract readonly connections: ec2.Connections;

  /**
   * The secret attached to this cluster
   */
  public abstract readonly secret?: secretsmanager.ISecret

  protected abstract enableDataApi?: boolean;

  /**
   * The ARN of the cluster
   */
  public get clusterArn(): string {
    return Stack.of(this).formatArn({
      service: 'rds',
      resource: 'cluster',
      arnFormat: ArnFormat.COLON_RESOURCE_NAME,
      resourceName: this.clusterIdentifier,
    });
  }

  /**
   * Add a new db proxy to this cluster.
   */
  public addProxy(id: string, options: DatabaseProxyOptions): DatabaseProxy {
    return new DatabaseProxy(this, id, {
      proxyTarget: ProxyTarget.fromCluster(this),
      ...options,
    });
  }

  /**
   * Renders the secret attachment target specifications.
   */
  public asSecretAttachmentTarget(): secretsmanager.SecretAttachmentTargetProps {
    return {
      targetId: this.clusterIdentifier,
      targetType: secretsmanager.AttachmentTargetType.RDS_DB_CLUSTER,
    };
  }

  public grantConnect(grantee: iam.IGrantable, dbUser: string): iam.Grant {
    return iam.Grant.addToPrincipal({
      actions: ['rds-db:connect'],
      grantee,
      resourceArns: [Stack.of(this).formatArn({
        service: 'rds-db',
        resource: 'dbuser',
        resourceName: `${this.clusterResourceIdentifier}/${dbUser}`,
        arnFormat: ArnFormat.COLON_RESOURCE_NAME,
      })],
    });
  }

  /**
   * Grant the given identity to access the Data API.
   */
  public grantDataApiAccess(grantee: iam.IGrantable): iam.Grant {
    if (this.enableDataApi === false) {
      throw new ValidationError('Cannot grant Data API access when the Data API is disabled', this);
    }

    this.enableDataApi = true;
    const ret = iam.Grant.addToPrincipal({
      grantee,
      actions: DATA_API_ACTIONS,
      resourceArns: [this.clusterArn],
      scope: this,
    });
    this.secret?.grantRead(grantee);
    return ret;
  }
}

/**
 * Abstract base for ``DatabaseCluster`` and ``DatabaseClusterFromSnapshot``
 */
abstract class DatabaseClusterNew extends DatabaseClusterBase {
  /**
   * The engine for this Cluster.
   * Never undefined.
   */
  public readonly engine?: IClusterEngine;

  protected readonly newCfnProps: CfnDBClusterProps;
  protected readonly securityGroups: ec2.ISecurityGroup[];
  protected readonly subnetGroup: ISubnetGroup;

  private readonly domainId?: string;
  private readonly domainRole?: iam.IRole;

  /**
   * Secret in SecretsManager to store the database cluster user credentials.
   */
  public abstract readonly secret?: secretsmanager.ISecret;

  /**
   * The VPC network to place the cluster in.
   */
  public readonly vpc: ec2.IVpc;

  /**
   * The cluster's subnets.
   */
  public readonly vpcSubnets?: ec2.SubnetSelection;

  /**
   * The log group is created when `cloudwatchLogsExports` is set.
   *
   * Each export value will create a separate log group.
   */
  public readonly cloudwatchLogGroups: {[engine: string]: logs.ILogGroup};

  /**
   * Application for single user rotation of the master password to this cluster.
   */
  public readonly singleUserRotationApplication: secretsmanager.SecretRotationApplication;

  /**
   * Application for multi user rotation to this cluster.
   */
  public readonly multiUserRotationApplication: secretsmanager.SecretRotationApplication;

  /**
   * Whether Performance Insights is enabled at cluster level.
   */
  public readonly performanceInsightsEnabled: boolean;

  /**
   * The amount of time, in days, to retain Performance Insights data.
   */
  public readonly performanceInsightRetention?: PerformanceInsightRetention;

  /**
   * The AWS KMS key for encryption of Performance Insights data.
   */
  public readonly performanceInsightEncryptionKey?: kms.IKey;

  /**
   * The database insights mode.
   */
  public readonly databaseInsightsMode?: DatabaseInsightsMode;

  /**
   * The IAM role for the enhanced monitoring.
   */
  public readonly monitoringRole?: iam.IRole;

  protected readonly serverlessV2MinCapacity: number;
  protected readonly serverlessV2MaxCapacity: number;

  protected hasServerlessInstance?: boolean;
  protected enableDataApi?: boolean;

  constructor(scope: Construct, id: string, props: DatabaseClusterBaseProps) {
    super(scope, id);

    if (props.clusterScalabilityType !== undefined && props.clusterScailabilityType !== undefined) {
      throw new ValidationError('You cannot specify both clusterScalabilityType and clusterScailabilityType (deprecated). Use clusterScalabilityType.', this);
    }

    if ((props.vpc && props.instanceProps?.vpc) || (!props.vpc && !props.instanceProps?.vpc)) {
      throw new ValidationError('Provide either vpc or instanceProps.vpc, but not both', this);
    }
    if ((props.vpcSubnets && props.instanceProps?.vpcSubnets)) {
      throw new ValidationError('Provide either vpcSubnets or instanceProps.vpcSubnets, but not both', this);
    }
    this.vpc = props.instanceProps?.vpc ?? props.vpc!;
    this.vpcSubnets = props.instanceProps?.vpcSubnets ?? props.vpcSubnets;

    this.cloudwatchLogGroups = {};

    this.singleUserRotationApplication = props.engine.singleUserRotationApplication;
    this.multiUserRotationApplication = props.engine.multiUserRotationApplication;

    this.serverlessV2MaxCapacity = props.serverlessV2MaxCapacity ?? 2;
    this.serverlessV2MinCapacity = props.serverlessV2MinCapacity ?? 0.5;
    this.validateServerlessScalingConfig();

    this.enableDataApi = props.enableDataApi;

    const { subnetIds } = this.vpc.selectSubnets(this.vpcSubnets);

    // Cannot test whether the subnets are in different AZs, but at least we can test the amount.
    if (subnetIds.length < 2) {
      Annotations.of(this).addError(`Cluster requires at least 2 subnets, got ${subnetIds.length}`);
    }

    this.subnetGroup = props.subnetGroup ?? new SubnetGroup(this, 'Subnets', {
      description: `Subnets for ${id} database`,
      vpc: this.vpc,
      vpcSubnets: this.vpcSubnets,
      removalPolicy: renderUnless(helperRemovalPolicy(props.removalPolicy), RemovalPolicy.DESTROY),
    });

    this.securityGroups = props.instanceProps?.securityGroups ?? props.securityGroups ?? [
      new ec2.SecurityGroup(this, 'SecurityGroup', {
        description: 'RDS security group',
        vpc: this.vpc,
      }),
    ];

    const combineRoles = props.engine.combineImportAndExportRoles ?? false;
    let { s3ImportRole, s3ExportRole } = setupS3ImportExport(this, props, combineRoles);

    if (props.parameterGroup && props.parameters) {
      throw new ValidationError('You cannot specify both parameterGroup and parameters', this);
    }
    const parameterGroup = props.parameterGroup ?? (
      props.parameters
        ? new ParameterGroup(this, 'ParameterGroup', {
          engine: props.engine,
          parameters: props.parameters,
        })
        : undefined
    );
    // bind the engine to the Cluster
    const clusterEngineBindConfig = props.engine.bindToCluster(this, {
      s3ImportRole,
      s3ExportRole,
      parameterGroup,
    });

    const clusterAssociatedRoles: CfnDBCluster.DBClusterRoleProperty[] = [];
    if (s3ImportRole) {
      clusterAssociatedRoles.push({ roleArn: s3ImportRole.roleArn, featureName: clusterEngineBindConfig.features?.s3Import });
    }
    if (s3ExportRole &&
        // only add the second associated Role if it's different than the first
        // (duplicates in the associated Roles array are not allowed by the RDS service)
        (s3ExportRole !== s3ImportRole ||
        clusterEngineBindConfig.features?.s3Import !== clusterEngineBindConfig.features?.s3Export)) {
      clusterAssociatedRoles.push({ roleArn: s3ExportRole.roleArn, featureName: clusterEngineBindConfig.features?.s3Export });
    }

    const clusterParameterGroup = props.parameterGroup ?? clusterEngineBindConfig.parameterGroup;
    const clusterParameterGroupConfig = clusterParameterGroup?.bindToCluster({});
    this.engine = props.engine;

    const clusterIdentifier = FeatureFlags.of(this).isEnabled(cxapi.RDS_LOWERCASE_DB_IDENTIFIER) && !Token.isUnresolved(props.clusterIdentifier)
      ? props.clusterIdentifier?.toLowerCase()
      : props.clusterIdentifier;

    if (props.domain) {
      this.domainId = props.domain;
      this.domainRole = props.domainRole ?? new iam.Role(this, 'RDSClusterDirectoryServiceRole', {
        assumedBy: new iam.CompositePrincipal(
          new iam.ServicePrincipal('rds.amazonaws.com'),
          new iam.ServicePrincipal('directoryservice.rds.amazonaws.com'),
        ),
        managedPolicies: [
          iam.ManagedPolicy.fromAwsManagedPolicyName('service-role/AmazonRDSDirectoryServiceAccess'),
        ],
      });
    }

    validateDatabaseClusterProps(this, props);

    const enablePerformanceInsights = props.enablePerformanceInsights
<<<<<<< HEAD
      || props.performanceInsightRetention !== undefined
      || props.performanceInsightEncryptionKey !== undefined
      || props.databaseInsightsMode === DatabaseInsightsMode.ADVANCED;
    if (enablePerformanceInsights && props.enablePerformanceInsights === false) {
      throw new Error('`enablePerformanceInsights` disabled, but `performanceInsightRetention` or `performanceInsightEncryptionKey` was set, or `databaseInsightsMode` was set to \'${DatabaseInsightsMode.ADVANCED}\'');
    }
    if (props.databaseInsightsMode === DatabaseInsightsMode.ADVANCED && props.performanceInsightRetention !== PerformanceInsightRetention.MONTHS_15) {
      throw new Error('`performanceInsightRetention` must be set to \'${PerformanceInsightRetention.MONTHS_15}\' when `databaseInsightsMode` is set to \'${DatabaseInsightsMode.ADVANCED}\'');
    }

    // Database Insights is not supported for non-Aurora engines
    if (props.databaseInsightsMode && !props.engine.engineType.startsWith('aurora')) {
      throw new Error('Database Insights is only supported for Aurora engines');
    }

    if (props.clusterScalabilityType === ClusterScalabilityType.LIMITLESS || props.clusterScailabilityType === ClusterScailabilityType.LIMITLESS) {
      if (!props.enablePerformanceInsights) {
        throw new Error('Performance Insights must be enabled for Aurora Limitless Database.');
      }
      if (!props.performanceInsightRetention || props.performanceInsightRetention < PerformanceInsightRetention.MONTHS_1) {
        throw new Error('Performance Insights retention period must be set at least 31 days for Aurora Limitless Database.');
      }
      if (!props.monitoringInterval || !props.enableClusterLevelEnhancedMonitoring) {
        throw new Error('Cluster level enhanced monitoring must be set for Aurora Limitless Database. Please set \'monitoringInterval\' and enable \'enableClusterLevelEnhancedMonitoring\'.');
      }
      if (props.writer || props.readers) {
        throw new Error('Aurora Limitless Database does not support readers or writer instances.');
      }
      if (!props.engine.engineVersion?.fullVersion?.endsWith('limitless')) {
        throw new Error(`Aurora Limitless Database requires an engine version that supports it, got ${props.engine.engineVersion?.fullVersion}`);
      }
      if (props.storageType !== DBClusterStorageType.AURORA_IOPT1) {
        throw new Error(`Aurora Limitless Database requires I/O optimized storage type, got: ${props.storageType}`);
      }
      if (props.cloudwatchLogsExports === undefined || props.cloudwatchLogsExports.length === 0) {
        throw new Error('Aurora Limitless Database requires CloudWatch Logs exports to be set.');
      }
    }

=======
      || props.performanceInsightRetention !== undefined || props.performanceInsightEncryptionKey !== undefined;
>>>>>>> bc82f57d
    this.performanceInsightsEnabled = enablePerformanceInsights;
    this.performanceInsightRetention = enablePerformanceInsights
      ? (props.performanceInsightRetention || PerformanceInsightRetention.DEFAULT)
      : undefined;
    this.performanceInsightEncryptionKey = props.performanceInsightEncryptionKey;
    this.databaseInsightsMode = props.databaseInsightsMode;

    // configure enhanced monitoring role for the cluster or instance
    this.monitoringRole = props.monitoringRole;
    if (!props.monitoringRole && props.monitoringInterval && props.monitoringInterval.toSeconds()) {
      this.monitoringRole = new Role(this, 'MonitoringRole', {
        assumedBy: new ServicePrincipal('monitoring.rds.amazonaws.com'),
        managedPolicies: [
          ManagedPolicy.fromAwsManagedPolicyName('service-role/AmazonRDSEnhancedMonitoringRole'),
        ],
      });
    }

    if (props.enableClusterLevelEnhancedMonitoring && !props.monitoringInterval) {
      throw new ValidationError('`monitoringInterval` must be set when `enableClusterLevelEnhancedMonitoring` is true.', this);
    }
    if (props.monitoringInterval && [0, 1, 5, 10, 15, 30, 60].indexOf(props.monitoringInterval.toSeconds()) === -1) {
      throw new ValidationError(`'monitoringInterval' must be one of 0, 1, 5, 10, 15, 30, or 60 seconds, got: ${props.monitoringInterval.toSeconds()} seconds.`, this);
    }

    this.newCfnProps = {
      // Basic
      engine: props.engine.engineType,
      engineVersion: props.engine.engineVersion?.fullVersion,
      dbClusterIdentifier: clusterIdentifier,
      dbSubnetGroupName: this.subnetGroup.subnetGroupName,
      vpcSecurityGroupIds: this.securityGroups.map(sg => sg.securityGroupId),
      port: props.port ?? clusterEngineBindConfig.port,
      dbClusterParameterGroupName: clusterParameterGroupConfig?.parameterGroupName,
      associatedRoles: clusterAssociatedRoles.length > 0 ? clusterAssociatedRoles : undefined,
      deletionProtection: defaultDeletionProtection(props.deletionProtection, props.removalPolicy),
      enableIamDatabaseAuthentication: props.iamAuthentication,
      enableHttpEndpoint: Lazy.any({ produce: () => this.enableDataApi }),
      networkType: props.networkType,
      serverlessV2ScalingConfiguration: Lazy.any({
        produce: () => {
          if (this.hasServerlessInstance) {
            return {
              minCapacity: this.serverlessV2MinCapacity,
              maxCapacity: this.serverlessV2MaxCapacity,
            };
          }
          return undefined;
        },
      }),
      storageType: props.storageType?.toString(),
      enableLocalWriteForwarding: props.enableLocalWriteForwarding,
      clusterScalabilityType: props.clusterScalabilityType ?? props.clusterScailabilityType,
      // Admin
      backtrackWindow: props.backtrackWindow?.toSeconds(),
      backupRetentionPeriod: props.backup?.retention?.toDays(),
      preferredBackupWindow: props.backup?.preferredWindow,
      preferredMaintenanceWindow: props.preferredMaintenanceWindow,
      databaseName: props.defaultDatabaseName,
      enableCloudwatchLogsExports: props.cloudwatchLogsExports,
      // Encryption
      kmsKeyId: props.storageEncryptionKey?.keyArn,
      storageEncrypted: props.storageEncryptionKey ? true : props.storageEncrypted,
      // Tags
      copyTagsToSnapshot: props.copyTagsToSnapshot ?? true,
      domain: this.domainId,
      domainIamRoleName: this.domainRole?.roleName,
      performanceInsightsEnabled: this.performanceInsightsEnabled || props.enablePerformanceInsights, // fall back to undefined if not set
      performanceInsightsKmsKeyId: this.performanceInsightEncryptionKey?.keyArn,
      performanceInsightsRetentionPeriod: this.performanceInsightRetention,
      databaseInsightsMode: this.databaseInsightsMode,
      autoMinorVersionUpgrade: props.autoMinorVersionUpgrade,
      monitoringInterval: props.enableClusterLevelEnhancedMonitoring ? props.monitoringInterval?.toSeconds() : undefined,
      monitoringRoleArn: props.enableClusterLevelEnhancedMonitoring ? this.monitoringRole?.roleArn : undefined,
    };
  }

  /**
   * Create cluster instances
   *
   * @internal
   */
  protected _createInstances(props: DatabaseClusterProps): InstanceConfig {
    const instanceEndpoints: Endpoint[] = [];
    const instanceIdentifiers: string[] = [];
    const readers: IAuroraClusterInstance[] = [];

    // need to create the writer first since writer is determined by what instance is first
    const writer = props.writer!.bind(this, this, {
      // When `enableClusterLevelEnhancedMonitoring` is enabled,
      // both `monitoringInterval` and `monitoringRole` are set at cluster level so no need to re-set it in instance level.
      monitoringInterval: props.enableClusterLevelEnhancedMonitoring ? undefined : props.monitoringInterval,
      monitoringRole: props.enableClusterLevelEnhancedMonitoring ? undefined : this.monitoringRole,
      removalPolicy: props.removalPolicy ?? RemovalPolicy.SNAPSHOT,
      subnetGroup: this.subnetGroup,
      promotionTier: 0, // override the promotion tier so that writers are always 0
    });
    instanceIdentifiers.push(writer.instanceIdentifier);
    instanceEndpoints.push(new Endpoint(writer.dbInstanceEndpointAddress, this.clusterEndpoint.port));

    (props.readers ?? []).forEach(instance => {
      const clusterInstance = instance.bind(this, this, {
      // When `enableClusterLevelEnhancedMonitoring` is enabled,
      // both `monitoringInterval` and `monitoringRole` are set at cluster level so no need to re-set it in instance level.
        monitoringInterval: props.enableClusterLevelEnhancedMonitoring ? undefined : props.monitoringInterval,
        monitoringRole: props.enableClusterLevelEnhancedMonitoring ? undefined : this.monitoringRole,
        removalPolicy: props.removalPolicy ?? RemovalPolicy.SNAPSHOT,
        subnetGroup: this.subnetGroup,
      });
      readers.push(clusterInstance);
      // this makes sure the readers would always be created after the writer
      clusterInstance.node.addDependency(writer);

      if (clusterInstance.tier < 2) {
        this.validateReaderInstance(writer, clusterInstance);
      }
      instanceEndpoints.push(new Endpoint(clusterInstance.dbInstanceEndpointAddress, this.clusterEndpoint.port));
      instanceIdentifiers.push(clusterInstance.instanceIdentifier);
    });
    this.validateClusterInstances(writer, readers);

    return {
      instanceEndpoints,
      instanceIdentifiers,
    };
  }

  /**
   * Perform validations on the cluster instances
   */
  private validateClusterInstances(writer: IAuroraClusterInstance, readers: IAuroraClusterInstance[]): void {
    if (writer.type === InstanceType.SERVERLESS_V2) {
      this.hasServerlessInstance = true;
    }
    validatePerformanceInsightsSettings(this, {
      nodeId: writer.node.id,
      performanceInsightsEnabled: writer.performanceInsightsEnabled,
      performanceInsightRetention: writer.performanceInsightRetention,
      performanceInsightEncryptionKey: writer.performanceInsightEncryptionKey,
    });

    if (readers.length > 0) {
      const sortedReaders = readers.sort((a, b) => a.tier - b.tier);
      const highestTierReaders: IAuroraClusterInstance[] = [];
      const highestTier = sortedReaders[0].tier;
      let hasProvisionedReader = false;
      let noFailoverTierInstances = true;
      let serverlessInHighestTier = false;
      let hasServerlessReader = false;
      const someProvisionedReadersDontMatchWriter: IAuroraClusterInstance[] = [];
      for (const reader of sortedReaders) {
        if (reader.type === InstanceType.SERVERLESS_V2) {
          hasServerlessReader = true;
          this.hasServerlessInstance = true;
        } else {
          hasProvisionedReader = true;
          if (reader.instanceSize !== writer.instanceSize) {
            someProvisionedReadersDontMatchWriter.push(reader);
          }
        }
        if (reader.tier === highestTier) {
          if (reader.type === InstanceType.SERVERLESS_V2) {
            serverlessInHighestTier = true;
          }
          highestTierReaders.push(reader);
        }
        if (reader.tier <= 1) {
          noFailoverTierInstances = false;
        }
        validatePerformanceInsightsSettings(this, {
          nodeId: reader.node.id,
          performanceInsightsEnabled: reader.performanceInsightsEnabled,
          performanceInsightRetention: reader.performanceInsightRetention,
          performanceInsightEncryptionKey: reader.performanceInsightEncryptionKey,
        });
      }

      const hasOnlyServerlessReaders = hasServerlessReader && !hasProvisionedReader;
      if (hasOnlyServerlessReaders) {
        if (noFailoverTierInstances) {
          Annotations.of(this).addWarningV2(
            '@aws-cdk/aws-rds:noFailoverServerlessReaders',
            `Cluster ${this.node.id} only has serverless readers and no reader is in promotion tier 0-1.`+
            'Serverless readers in promotion tiers >= 2 will NOT scale with the writer, which can lead to '+
            'availability issues if a failover event occurs. It is recommended that at least one reader '+
            'has `scaleWithWriter` set to true',
          );
        }
      } else {
        if (serverlessInHighestTier && highestTier > 1) {
          Annotations.of(this).addWarningV2(
            '@aws-cdk/aws-rds:serverlessInHighestTier2-15',
            `There are serverlessV2 readers in tier ${highestTier}. Since there are no instances in a higher tier, `+
            'any instance in this tier is a failover target. Since this tier is > 1 the serverless reader will not scale '+
            'with the writer which could lead to availability issues during failover.',
          );
        }
        if (someProvisionedReadersDontMatchWriter.length > 0 && writer.type === InstanceType.PROVISIONED) {
          Annotations.of(this).addWarningV2(
            '@aws-cdk/aws-rds:provisionedReadersDontMatchWriter',
            `There are provisioned readers in the highest promotion tier ${highestTier} that do not have the same `+
            'InstanceSize as the writer. Any of these instances could be chosen as the new writer in the event '+
            'of a failover.\n'+
            `Writer InstanceSize: ${writer.instanceSize}\n`+
            `Reader InstanceSizes: ${someProvisionedReadersDontMatchWriter.map(reader => reader.instanceSize).join(', ')}`,
          );
        }
      }
    }
  }

  /**
   * Perform validations on the reader instance
   */
  private validateReaderInstance(writer: IAuroraClusterInstance, reader: IAuroraClusterInstance): void {
    if (writer.type === InstanceType.PROVISIONED) {
      if (reader.type === InstanceType.SERVERLESS_V2) {
        if (!instanceSizeSupportedByServerlessV2(writer.instanceSize!, this.serverlessV2MaxCapacity)) {
          Annotations.of(this).addWarningV2('@aws-cdk/aws-rds:serverlessInstanceCantScaleWithWriter',
            'For high availability any serverless instances in promotion tiers 0-1 '+
            'should be able to scale to match the provisioned instance capacity.\n'+
            `Serverless instance ${reader.node.id} is in promotion tier ${reader.tier},\n`+
            `But can not scale to match the provisioned writer instance (${writer.instanceSize})`,
          );
        }
      }
    }
  }

  /**
   * As a cluster-level metric, it represents the average of the ServerlessDatabaseCapacity
   * values of all the Aurora Serverless v2 DB instances in the cluster.
   */
  public metricServerlessDatabaseCapacity(props?: cloudwatch.MetricOptions) {
    return this.metric('ServerlessDatabaseCapacity', { statistic: 'Average', ...props });
  }

  /**
   * This value is represented as a percentage. It's calculated as the value of the
   * ServerlessDatabaseCapacity metric divided by the maximum ACU value of the DB cluster.
   *
   * If this metric approaches a value of 100.0, the DB instance has scaled up as high as it can.
   * Consider increasing the maximum ACU setting for the cluster.
   */
  public metricACUUtilization(props?: cloudwatch.MetricOptions) {
    return this.metric('ACUUtilization', { statistic: 'Average', ...props });
  }

  private validateServerlessScalingConfig(): void {
    if (this.serverlessV2MaxCapacity > 256 || this.serverlessV2MaxCapacity < 1) {
      throw new ValidationError('serverlessV2MaxCapacity must be >= 1 & <= 256', this);
    }

    if (this.serverlessV2MinCapacity > 256 || this.serverlessV2MinCapacity < 0) {
      throw new ValidationError('serverlessV2MinCapacity must be >= 0 & <= 256', this);
    }

    if (this.serverlessV2MaxCapacity < this.serverlessV2MinCapacity) {
      throw new ValidationError('serverlessV2MaxCapacity must be greater than serverlessV2MinCapacity', this);
    }

    const regexp = new RegExp(/^[0-9]+\.?5?$/);
    if (!regexp.test(this.serverlessV2MaxCapacity.toString()) || !regexp.test(this.serverlessV2MinCapacity.toString())) {
      throw new ValidationError('serverlessV2MinCapacity & serverlessV2MaxCapacity must be in 0.5 step increments, received '+
      `min: ${this.serverlessV2MaxCapacity}, max: ${this.serverlessV2MaxCapacity}`, this);
    }
  }

  /**
   * Adds the single user rotation of the master password to this cluster.
   * See [Single user rotation strategy](https://docs.aws.amazon.com/secretsmanager/latest/userguide/rotating-secrets_strategies.html#rotating-secrets-one-user-one-password)
   */
  public addRotationSingleUser(options: RotationSingleUserOptions = {}): secretsmanager.SecretRotation {
    if (!this.secret) {
      throw new ValidationError('Cannot add a single user rotation for a cluster without a secret.', this);
    }

    const id = 'RotationSingleUser';
    const existing = this.node.tryFindChild(id);
    if (existing) {
      throw new ValidationError('A single user rotation was already added to this cluster.', this);
    }

    return new secretsmanager.SecretRotation(this, id, {
      ...applyDefaultRotationOptions(options, this.vpcSubnets),
      secret: this.secret,
      application: this.singleUserRotationApplication,
      vpc: this.vpc,
      target: this,
    });
  }

  /**
   * Adds the multi user rotation to this cluster.
   * See [Alternating users rotation strategy](https://docs.aws.amazon.com/secretsmanager/latest/userguide/rotating-secrets_strategies.html#rotating-secrets-two-users)
   */
  public addRotationMultiUser(id: string, options: RotationMultiUserOptions): secretsmanager.SecretRotation {
    if (!this.secret) {
      throw new ValidationError('Cannot add a multi user rotation for a cluster without a secret.', this);
    }

    return new secretsmanager.SecretRotation(this, id, {
      ...applyDefaultRotationOptions(options, this.vpcSubnets),
      secret: options.secret,
      masterSecret: this.secret,
      application: this.multiUserRotationApplication,
      vpc: this.vpc,
      target: this,
    });
  }
}

/**
 * Represents an imported database cluster.
 */
class ImportedDatabaseCluster extends DatabaseClusterBase implements IDatabaseCluster {
  public readonly clusterIdentifier: string;
  public readonly connections: ec2.Connections;
  public readonly engine?: IClusterEngine;
  public readonly secret?: secretsmanager.ISecret;

  private readonly _clusterResourceIdentifier?: string;
  private readonly _clusterEndpoint?: Endpoint;
  private readonly _clusterReadEndpoint?: Endpoint;
  private readonly _instanceIdentifiers?: string[];
  private readonly _instanceEndpoints?: Endpoint[];

  protected readonly enableDataApi: boolean;

  constructor(scope: Construct, id: string, attrs: DatabaseClusterAttributes) {
    super(scope, id);
    // Enhanced CDK Analytics Telemetry
    addConstructMetadata(this, attrs);

    this.clusterIdentifier = attrs.clusterIdentifier;
    this._clusterResourceIdentifier = attrs.clusterResourceIdentifier;

    const defaultPort = attrs.port ? ec2.Port.tcp(attrs.port) : undefined;
    this.connections = new ec2.Connections({
      securityGroups: attrs.securityGroups,
      defaultPort,
    });
    this.engine = attrs.engine;
    this.secret = attrs.secret;

    this.enableDataApi = attrs.dataApiEnabled ?? false;

    this._clusterEndpoint = (attrs.clusterEndpointAddress && attrs.port) ? new Endpoint(attrs.clusterEndpointAddress, attrs.port) : undefined;
    this._clusterReadEndpoint = (attrs.readerEndpointAddress && attrs.port) ? new Endpoint(attrs.readerEndpointAddress, attrs.port) : undefined;
    this._instanceIdentifiers = attrs.instanceIdentifiers;
    this._instanceEndpoints = (attrs.instanceEndpointAddresses && attrs.port)
      ? attrs.instanceEndpointAddresses.map(addr => new Endpoint(addr, attrs.port!))
      : undefined;
  }

  public get clusterResourceIdentifier() {
    if (!this._clusterResourceIdentifier) {
      throw new ValidationError('Cannot access `clusterResourceIdentifier` of an imported cluster without a clusterResourceIdentifier', this);
    }
    return this._clusterResourceIdentifier;
  }

  public get clusterEndpoint() {
    if (!this._clusterEndpoint) {
      throw new ValidationError('Cannot access `clusterEndpoint` of an imported cluster without an endpoint address and port', this);
    }
    return this._clusterEndpoint;
  }

  public get clusterReadEndpoint() {
    if (!this._clusterReadEndpoint) {
      throw new ValidationError('Cannot access `clusterReadEndpoint` of an imported cluster without a readerEndpointAddress and port', this);
    }
    return this._clusterReadEndpoint;
  }

  public get instanceIdentifiers() {
    if (!this._instanceIdentifiers) {
      throw new ValidationError('Cannot access `instanceIdentifiers` of an imported cluster without provided instanceIdentifiers', this);
    }
    return this._instanceIdentifiers;
  }

  public get instanceEndpoints() {
    if (!this._instanceEndpoints) {
      throw new ValidationError('Cannot access `instanceEndpoints` of an imported cluster without instanceEndpointAddresses and port', this);
    }
    return this._instanceEndpoints;
  }
}

/**
 * Properties for a new database cluster
 */
export interface DatabaseClusterProps extends DatabaseClusterBaseProps {
  /**
   * Credentials for the administrative user
   *
   * @default - A username of 'admin' (or 'postgres' for PostgreSQL) and SecretsManager-generated password
   */
  readonly credentials?: Credentials;
}

/**
 * Create a clustered database with a given number of instances.
 *
 * @resource AWS::RDS::DBCluster
 */
export class DatabaseCluster extends DatabaseClusterNew {
  /**
   * Import an existing DatabaseCluster from properties
   */
  public static fromDatabaseClusterAttributes(scope: Construct, id: string, attrs: DatabaseClusterAttributes): IDatabaseCluster {
    return new ImportedDatabaseCluster(scope, id, attrs);
  }

  public readonly clusterIdentifier: string;
  public readonly clusterResourceIdentifier: string;
  public readonly clusterEndpoint: Endpoint;
  public readonly clusterReadEndpoint: Endpoint;
  public readonly connections: ec2.Connections;
  public readonly instanceIdentifiers: string[];
  public readonly instanceEndpoints: Endpoint[];

  /**
   * The secret attached to this cluster
   */
  public readonly secret?: secretsmanager.ISecret;

  constructor(scope: Construct, id: string, props: DatabaseClusterProps) {
    super(scope, id, props);
    // Enhanced CDK Analytics Telemetry
    addConstructMetadata(this, props);

    const credentials = renderCredentials(this, props.engine, props.credentials);
    const secret = credentials.secret;

    const cluster = new CfnDBCluster(this, 'Resource', {
      ...this.newCfnProps,
      // Admin
      masterUsername: credentials.username,
      masterUserPassword: credentials.password?.unsafeUnwrap(),
    });

    this.clusterIdentifier = cluster.ref;
    this.clusterResourceIdentifier = cluster.attrDbClusterResourceId;

    if (secret) {
      this.secret = secret.attach(this);
    }

    // create a number token that represents the port of the cluster
    const portAttribute = Token.asNumber(cluster.attrEndpointPort);
    this.clusterEndpoint = new Endpoint(cluster.attrEndpointAddress, portAttribute);
    this.clusterReadEndpoint = new Endpoint(cluster.attrReadEndpointAddress, portAttribute);
    this.connections = new ec2.Connections({
      securityGroups: this.securityGroups,
      defaultPort: ec2.Port.tcp(this.clusterEndpoint.port),
    });

    cluster.applyRemovalPolicy(props.removalPolicy ?? RemovalPolicy.SNAPSHOT);

    setLogRetention(this, props);

    // create the instances for only standard aurora clusters
    if (props.clusterScalabilityType !== ClusterScalabilityType.LIMITLESS && props.clusterScailabilityType !== ClusterScailabilityType.LIMITLESS) {
      if ((props.writer || props.readers) && (props.instances || props.instanceProps)) {
        throw new ValidationError('Cannot provide writer or readers if instances or instanceProps are provided', this);
      }

      if (!props.instanceProps && !props.writer) {
        throw new ValidationError('writer must be provided', this);
      }

      const createdInstances = props.writer ? this._createInstances(props) : legacyCreateInstances(this, props, this.subnetGroup);
      this.instanceIdentifiers = createdInstances.instanceIdentifiers;
      this.instanceEndpoints = createdInstances.instanceEndpoints;
    } else {
      // Limitless database does not have instances,
      // but an empty array will be assigned to avoid destructive changes.
      this.instanceIdentifiers = [];
      this.instanceEndpoints = [];
    }
  }
}

/**
 * Mapping of instance type to memory setting on the xlarge size
 * The memory is predictable based on the xlarge size. For example
 * if m5.xlarge has 16GB memory then
 *   - m5.2xlarge will have 32 (16*2)
 *   - m5.4xlarge will have 62 (16*4)
 *   - m5.24xlarge will have 384 (16*24)
 */
const INSTANCE_TYPE_XLARGE_MEMORY_MAPPING: { [instanceType: string]: number } = {
  m5: 16,
  m5d: 16,
  m6g: 16,
  t4g: 16,
  t3: 16,
  m4: 16,
  r6g: 32,
  r5: 32,
  r5b: 32,
  r5d: 32,
  r4: 30.5,
  x2g: 64,
  x1e: 122,
  x1: 61,
  z1d: 32,
};

/**
 * This validates that the instance size falls within the maximum configured serverless capacity.
 *
 * @param instanceSize the instance size of the provisioned writer, e.g. r5.xlarge
 * @param serverlessV2MaxCapacity the maxCapacity configured on the cluster
 * @returns true if the instance size is supported by serverless v2 instances
 */
function instanceSizeSupportedByServerlessV2(instanceSize: string, serverlessV2MaxCapacity: number): boolean {
  const serverlessMaxMem = serverlessV2MaxCapacity*2;
  // i.e. r5.xlarge
  const sizeParts = instanceSize.split('.');
  if (sizeParts.length === 2) {
    const type = sizeParts[0];
    const size = sizeParts[1];
    const xlargeMem = INSTANCE_TYPE_XLARGE_MEMORY_MAPPING[type];
    if (size.endsWith('xlarge')) {
      const instanceMem = size === 'xlarge'
        ? xlargeMem
        : Number(size.slice(0, -6))*xlargeMem;
      if (instanceMem > serverlessMaxMem) {
        return false;
      }
    // smaller than xlarge
    } else {
      return true;
    }
  } else {
    // some weird non-standard instance types
    // not sure how to add automation around this so for now
    // just handling as one offs
    const unSupportedSizes = [
      'db.r5.2xlarge.tpc2.mem8x',
      'db.r5.4xlarge.tpc2.mem3x',
      'db.r5.4xlarge.tpc2.mem4x',
      'db.r5.6xlarge.tpc2.mem4x',
      'db.r5.8xlarge.tpc2.mem3x',
      'db.r5.12xlarge.tpc2.mem2x',
    ];
    if (unSupportedSizes.includes(instanceSize)) {
      return false;
    }
  }
  return true;
}

/**
 * Properties for ``DatabaseClusterFromSnapshot``
 */
export interface DatabaseClusterFromSnapshotProps extends DatabaseClusterBaseProps {
  /**
   * The identifier for the DB instance snapshot or DB cluster snapshot to restore from.
   * You can use either the name or the Amazon Resource Name (ARN) to specify a DB cluster snapshot.
   * However, you can use only the ARN to specify a DB instance snapshot.
   */
  readonly snapshotIdentifier: string;

  /**
   * Credentials for the administrative user
   *
   * Note - using this prop only works with `Credentials.fromPassword()` with the
   * username of the snapshot, `Credentials.fromUsername()` with the username and
   * password of the snapshot or `Credentials.fromSecret()` with a secret containing
   * the username and password of the snapshot.
   *
   * @default - A username of 'admin' (or 'postgres' for PostgreSQL) and SecretsManager-generated password
   * that **will not be applied** to the cluster, use `snapshotCredentials` for the correct behavior.
   *
   * @deprecated use `snapshotCredentials` which allows to generate a new password
   */
  readonly credentials?: Credentials;

  /**
   * Master user credentials.
   *
   * Note - It is not possible to change the master username for a snapshot;
   * however, it is possible to provide (or generate) a new password.
   *
   * @default - The existing username and password from the snapshot will be used.
   */
  readonly snapshotCredentials?: SnapshotCredentials;
}

/**
 * A database cluster restored from a snapshot.
 *
 * @resource AWS::RDS::DBCluster
 */
export class DatabaseClusterFromSnapshot extends DatabaseClusterNew {
  public readonly clusterIdentifier: string;
  public readonly clusterResourceIdentifier: string;
  public readonly clusterEndpoint: Endpoint;
  public readonly clusterReadEndpoint: Endpoint;
  public readonly connections: ec2.Connections;
  public readonly instanceIdentifiers: string[];
  public readonly instanceEndpoints: Endpoint[];

  /**
   * The secret attached to this cluster
   */
  public readonly secret?: secretsmanager.ISecret;

  constructor(scope: Construct, id: string, props: DatabaseClusterFromSnapshotProps) {
    super(scope, id, props);
    // Enhanced CDK Analytics Telemetry
    addConstructMetadata(this, props);

    if (props.credentials && !props.credentials.password && !props.credentials.secret) {
      Annotations.of(this).addWarningV2('@aws-cdk/aws-rds:useSnapshotCredentials', 'Use `snapshotCredentials` to modify password of a cluster created from a snapshot.');
    }
    if (!props.credentials && !props.snapshotCredentials) {
      Annotations.of(this).addWarningV2('@aws-cdk/aws-rds:generatedCredsNotApplied', 'Generated credentials will not be applied to cluster. Use `snapshotCredentials` instead. `addRotationSingleUser()` and `addRotationMultiUser()` cannot be used on this cluster.');
    }

    const deprecatedCredentials = !FeatureFlags.of(this).isEnabled(cxapi.RDS_PREVENT_RENDERING_DEPRECATED_CREDENTIALS)
      ? renderCredentials(this, props.engine, props.credentials)
      : undefined;

    const credentials = renderSnapshotCredentials(this, props.snapshotCredentials);

    const cluster = new CfnDBCluster(this, 'Resource', {
      ...this.newCfnProps,
      snapshotIdentifier: props.snapshotIdentifier,
      masterUserPassword: credentials?.secret?.secretValueFromJson('password')?.unsafeUnwrap() ?? credentials?.password?.unsafeUnwrap(), // Safe usage
    });

    this.clusterIdentifier = cluster.ref;
    this.clusterResourceIdentifier = cluster.attrDbClusterResourceId;

    if (credentials?.secret) {
      this.secret = credentials.secret.attach(this);
    }

    if (deprecatedCredentials?.secret) {
      const deprecatedSecret = deprecatedCredentials.secret.attach(this);
      if (!this.secret) {
        this.secret = deprecatedSecret;
      }
    }

    // create a number token that represents the port of the cluster
    const portAttribute = Token.asNumber(cluster.attrEndpointPort);
    this.clusterEndpoint = new Endpoint(cluster.attrEndpointAddress, portAttribute);
    this.clusterReadEndpoint = new Endpoint(cluster.attrReadEndpointAddress, portAttribute);
    this.connections = new ec2.Connections({
      securityGroups: this.securityGroups,
      defaultPort: ec2.Port.tcp(this.clusterEndpoint.port),
    });

    cluster.applyRemovalPolicy(props.removalPolicy ?? RemovalPolicy.SNAPSHOT);

    setLogRetention(this, props);
    if ((props.writer || props.readers) && (props.instances || props.instanceProps)) {
      throw new ValidationError('Cannot provide clusterInstances if instances or instanceProps are provided', this);
    }
    const createdInstances = props.writer ? this._createInstances(props) : legacyCreateInstances(this, props, this.subnetGroup);
    this.instanceIdentifiers = createdInstances.instanceIdentifiers;
    this.instanceEndpoints = createdInstances.instanceEndpoints;
  }
}

/**
 * Sets up CloudWatch log retention if configured.
 * A function rather than protected member to prevent exposing ``DatabaseClusterBaseProps``.
 */
function setLogRetention(cluster: DatabaseClusterNew, props: DatabaseClusterBaseProps) {
  if (props.cloudwatchLogsExports) {
    const unsupportedLogTypes = props.cloudwatchLogsExports.filter(logType => !props.engine.supportedLogTypes.includes(logType));
    if (unsupportedLogTypes.length > 0) {
      throw new ValidationError(`Unsupported logs for the current engine type: ${unsupportedLogTypes.join(',')}`, cluster);
    }

    if (props.cloudwatchLogsRetention) {
      for (const log of props.cloudwatchLogsExports) {
        const logGroupName = `/aws/rds/cluster/${cluster.clusterIdentifier}/${log}`;
        new logs.LogRetention(cluster, `LogRetention${log}`, {
          logGroupName,
          retention: props.cloudwatchLogsRetention,
          role: props.cloudwatchLogsRetentionRole,
        });
        cluster.cloudwatchLogGroups[log] = logs.LogGroup.fromLogGroupName(cluster, `LogGroup${cluster.clusterIdentifier}${log}`, logGroupName);
      }
    }
  }
}

/** Output from the createInstances method; used to set instance identifiers and endpoints */
interface InstanceConfig {
  readonly instanceIdentifiers: string[];
  readonly instanceEndpoints: Endpoint[];
}

/**
 * Creates the instances for the cluster.
 * A function rather than a protected method on ``DatabaseClusterNew`` to avoid exposing
 * ``DatabaseClusterNew`` and ``DatabaseClusterBaseProps`` in the API.
 */
function legacyCreateInstances(cluster: DatabaseClusterNew, props: DatabaseClusterBaseProps, subnetGroup: ISubnetGroup): InstanceConfig {
  const instanceCount = props.instances != null ? props.instances : 2;
  const instanceUpdateBehaviour = props.instanceUpdateBehaviour ?? InstanceUpdateBehaviour.BULK;
  if (Token.isUnresolved(instanceCount)) {
    throw new ValidationError('The number of instances an RDS Cluster consists of cannot be provided as a deploy-time only value!', cluster);
  }
  if (instanceCount < 1) {
    throw new ValidationError('At least one instance is required', cluster);
  }

  const instanceIdentifiers: string[] = [];
  const instanceEndpoints: Endpoint[] = [];
  const portAttribute = cluster.clusterEndpoint.port;
  const instanceProps = props.instanceProps!;

  // Get the actual subnet objects so we can depend on internet connectivity.
  const internetConnected = instanceProps.vpc.selectSubnets(instanceProps.vpcSubnets).internetConnectivityEstablished;

  const enablePerformanceInsights = instanceProps.enablePerformanceInsights
    || instanceProps.performanceInsightRetention !== undefined || instanceProps.performanceInsightEncryptionKey !== undefined;
  if (enablePerformanceInsights && instanceProps.enablePerformanceInsights === false) {
    throw new ValidationError('`enablePerformanceInsights` disabled, but `performanceInsightRetention` or `performanceInsightEncryptionKey` was set', cluster);
  }
  const performanceInsightRetention = enablePerformanceInsights
    ? (instanceProps.performanceInsightRetention || PerformanceInsightRetention.DEFAULT)
    : undefined;
  validatePerformanceInsightsSettings(
    cluster,
    {
      performanceInsightsEnabled: enablePerformanceInsights,
      performanceInsightRetention,
      performanceInsightEncryptionKey: instanceProps.performanceInsightEncryptionKey,
    },
  );

  const instanceType = instanceProps.instanceType ?? ec2.InstanceType.of(ec2.InstanceClass.T3, ec2.InstanceSize.MEDIUM);

  if (instanceProps.parameterGroup && instanceProps.parameters) {
    throw new ValidationError('You cannot specify both parameterGroup and parameters', cluster);
  }

  const instanceParameterGroup = instanceProps.parameterGroup ?? (
    instanceProps.parameters
      ? new ParameterGroup(cluster, 'InstanceParameterGroup', {
        engine: props.engine,
        parameters: instanceProps.parameters,
      })
      : undefined
  );
  const instanceParameterGroupConfig = instanceParameterGroup?.bindToInstance({});

  const instances: CfnDBInstance[] = [];

  for (let i = 0; i < instanceCount; i++) {
    const instanceIndex = i + 1;
    const instanceIdentifier = props.instanceIdentifierBase != null ? `${props.instanceIdentifierBase}${instanceIndex}` :
      props.clusterIdentifier != null ? `${props.clusterIdentifier}instance${instanceIndex}` :
        undefined;

    const instance = new CfnDBInstance(cluster, `Instance${instanceIndex}`, {
      // Link to cluster
      engine: props.engine.engineType,
      dbClusterIdentifier: cluster.clusterIdentifier,
      dbInstanceIdentifier: instanceIdentifier,
      // Instance properties
      dbInstanceClass: databaseInstanceType(instanceType),
      publiclyAccessible: instanceProps.publiclyAccessible ??
        (instanceProps.vpcSubnets && instanceProps.vpcSubnets.subnetType === ec2.SubnetType.PUBLIC),
      enablePerformanceInsights: enablePerformanceInsights || instanceProps.enablePerformanceInsights, // fall back to undefined if not set
      performanceInsightsKmsKeyId: instanceProps.performanceInsightEncryptionKey?.keyArn,
      performanceInsightsRetentionPeriod: performanceInsightRetention,
      // This is already set on the Cluster. Unclear to me whether it should be repeated or not. Better yes.
      dbSubnetGroupName: subnetGroup.subnetGroupName,
      dbParameterGroupName: instanceParameterGroupConfig?.parameterGroupName,
      // When `enableClusterLevelEnhancedMonitoring` is enabled,
      // both `monitoringInterval` and `monitoringRole` are set at cluster level so no need to re-set it in instance level.
      monitoringInterval: props.enableClusterLevelEnhancedMonitoring ? undefined : props.monitoringInterval?.toSeconds(),
      monitoringRoleArn: props.enableClusterLevelEnhancedMonitoring ? undefined : cluster.monitoringRole?.roleArn,
      autoMinorVersionUpgrade: instanceProps.autoMinorVersionUpgrade,
      allowMajorVersionUpgrade: instanceProps.allowMajorVersionUpgrade,
      deleteAutomatedBackups: instanceProps.deleteAutomatedBackups,
      preferredMaintenanceWindow: instanceProps.preferredMaintenanceWindow,
    });

    // For instances that are part of a cluster:
    //
    //  Cluster DESTROY or SNAPSHOT -> DESTROY (snapshot is good enough to recreate)
    //  Cluster RETAIN              -> RETAIN (otherwise cluster state will disappear)
    instance.applyRemovalPolicy(helperRemovalPolicy(props.removalPolicy));

    // We must have a dependency on the NAT gateway provider here to create
    // things in the right order.
    instance.node.addDependency(internetConnected);

    instanceIdentifiers.push(instance.ref);
    instanceEndpoints.push(new Endpoint(instance.attrEndpointAddress, portAttribute));
    instances.push(instance);
  }

  // Adding dependencies here to ensure that the instances are updated one after the other.
  if (instanceUpdateBehaviour === InstanceUpdateBehaviour.ROLLING) {
    for (let i = 1; i < instanceCount; i++) {
      instances[i].node.addDependency(instances[i-1]);
    }
  }

  return { instanceEndpoints, instanceIdentifiers };
}

/**
 * Turn a regular instance type into a database instance type
 */
function databaseInstanceType(instanceType: ec2.InstanceType) {
  return 'db.' + instanceType.toString();
}

/**
 * Validate Performance Insights settings
 */
function validatePerformanceInsightsSettings(
  cluster: DatabaseClusterNew,
  instance: {
    nodeId?: string;
    performanceInsightsEnabled?: boolean;
    performanceInsightRetention?: PerformanceInsightRetention;
    performanceInsightEncryptionKey?: kms.IKey;
  },
): void {
  const target = instance.nodeId ? `instance \'${instance.nodeId}\'` : '`instanceProps`';

  // If Performance Insights is enabled on the cluster, the one for each instance will be enabled as well.
  if (cluster.performanceInsightsEnabled && instance.performanceInsightsEnabled === false) {
    Annotations.of(cluster).addWarningV2(
      '@aws-cdk/aws-rds:instancePerformanceInsightsOverridden',
      `Performance Insights is enabled on cluster '${cluster.node.id}' at cluster level, but disabled for ${target}. `+
      'However, Performance Insights for this instance will also be automatically enabled if enabled at cluster level.',
    );
  }

  // If `performanceInsightRetention` is enabled on the cluster, the same parameter for each instance must be
  // undefined or the same as the value at cluster level.
  if (
    cluster.performanceInsightRetention &&
    instance.performanceInsightRetention &&
    instance.performanceInsightRetention !== cluster.performanceInsightRetention
  ) {
    throw new ValidationError(`\`performanceInsightRetention\` for each instance must be the same as the one at cluster level, got ${target}: ${instance.performanceInsightRetention}, cluster: ${cluster.performanceInsightRetention}`, cluster);
  }

  // If `performanceInsightEncryptionKey` is enabled on the cluster, the same parameter for each instance must be
  // undefined or the same as the value at cluster level.
  if (cluster.performanceInsightEncryptionKey && instance.performanceInsightEncryptionKey) {
    const clusterKeyArn = cluster.performanceInsightEncryptionKey.keyArn;
    const instanceKeyArn = instance.performanceInsightEncryptionKey.keyArn;
    const compared = Token.compareStrings(clusterKeyArn, instanceKeyArn);

    if (compared === TokenComparison.DIFFERENT) {
      throw new ValidationError(`\`performanceInsightEncryptionKey\` for each instance must be the same as the one at cluster level, got ${target}: '${instance.performanceInsightEncryptionKey.keyArn}', cluster: '${cluster.performanceInsightEncryptionKey.keyArn}'`, cluster);
    }
    // Even if both of cluster and instance keys are unresolved, check if they are the same token.
    if (compared === TokenComparison.BOTH_UNRESOLVED && clusterKeyArn !== instanceKeyArn) {
      throw new ValidationError('`performanceInsightEncryptionKey` for each instance must be the same as the one at cluster level', cluster);
    }
  }
}<|MERGE_RESOLUTION|>--- conflicted
+++ resolved
@@ -865,49 +865,9 @@
     validateDatabaseClusterProps(this, props);
 
     const enablePerformanceInsights = props.enablePerformanceInsights
-<<<<<<< HEAD
       || props.performanceInsightRetention !== undefined
       || props.performanceInsightEncryptionKey !== undefined
       || props.databaseInsightsMode === DatabaseInsightsMode.ADVANCED;
-    if (enablePerformanceInsights && props.enablePerformanceInsights === false) {
-      throw new Error('`enablePerformanceInsights` disabled, but `performanceInsightRetention` or `performanceInsightEncryptionKey` was set, or `databaseInsightsMode` was set to \'${DatabaseInsightsMode.ADVANCED}\'');
-    }
-    if (props.databaseInsightsMode === DatabaseInsightsMode.ADVANCED && props.performanceInsightRetention !== PerformanceInsightRetention.MONTHS_15) {
-      throw new Error('`performanceInsightRetention` must be set to \'${PerformanceInsightRetention.MONTHS_15}\' when `databaseInsightsMode` is set to \'${DatabaseInsightsMode.ADVANCED}\'');
-    }
-
-    // Database Insights is not supported for non-Aurora engines
-    if (props.databaseInsightsMode && !props.engine.engineType.startsWith('aurora')) {
-      throw new Error('Database Insights is only supported for Aurora engines');
-    }
-
-    if (props.clusterScalabilityType === ClusterScalabilityType.LIMITLESS || props.clusterScailabilityType === ClusterScailabilityType.LIMITLESS) {
-      if (!props.enablePerformanceInsights) {
-        throw new Error('Performance Insights must be enabled for Aurora Limitless Database.');
-      }
-      if (!props.performanceInsightRetention || props.performanceInsightRetention < PerformanceInsightRetention.MONTHS_1) {
-        throw new Error('Performance Insights retention period must be set at least 31 days for Aurora Limitless Database.');
-      }
-      if (!props.monitoringInterval || !props.enableClusterLevelEnhancedMonitoring) {
-        throw new Error('Cluster level enhanced monitoring must be set for Aurora Limitless Database. Please set \'monitoringInterval\' and enable \'enableClusterLevelEnhancedMonitoring\'.');
-      }
-      if (props.writer || props.readers) {
-        throw new Error('Aurora Limitless Database does not support readers or writer instances.');
-      }
-      if (!props.engine.engineVersion?.fullVersion?.endsWith('limitless')) {
-        throw new Error(`Aurora Limitless Database requires an engine version that supports it, got ${props.engine.engineVersion?.fullVersion}`);
-      }
-      if (props.storageType !== DBClusterStorageType.AURORA_IOPT1) {
-        throw new Error(`Aurora Limitless Database requires I/O optimized storage type, got: ${props.storageType}`);
-      }
-      if (props.cloudwatchLogsExports === undefined || props.cloudwatchLogsExports.length === 0) {
-        throw new Error('Aurora Limitless Database requires CloudWatch Logs exports to be set.');
-      }
-    }
-
-=======
-      || props.performanceInsightRetention !== undefined || props.performanceInsightEncryptionKey !== undefined;
->>>>>>> bc82f57d
     this.performanceInsightsEnabled = enablePerformanceInsights;
     this.performanceInsightRetention = enablePerformanceInsights
       ? (props.performanceInsightRetention || PerformanceInsightRetention.DEFAULT)
