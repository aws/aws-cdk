import { Construct } from 'constructs';
import { IAuroraClusterInstance, IClusterInstance, InstanceType } from './aurora-cluster-instance';
import { ClusterEngineConfig, IClusterEngine } from './cluster-engine';
import { DatabaseClusterAttributes, IDatabaseCluster } from './cluster-ref';
import { DatabaseInsightsMode } from './database-insights-mode';
import { Endpoint } from './endpoint';
import { NetworkType } from './instance';
import { IParameterGroup, ParameterGroup } from './parameter-group';
import { DATA_API_ACTIONS } from './perms';
import { applyDefaultRotationOptions, defaultDeletionProtection, renderCredentials, setupS3ImportExport, helperRemovalPolicy, renderUnless, renderSnapshotCredentials } from './private/util';
import { BackupProps, Credentials, InstanceProps, PerformanceInsightRetention, RotationSingleUserOptions, RotationMultiUserOptions, SnapshotCredentials, EngineLifecycleSupport } from './props';
import { DatabaseProxy, DatabaseProxyOptions, ProxyTarget } from './proxy';
import { CfnDBCluster, CfnDBClusterProps, CfnDBInstance } from './rds.generated';
import { ISubnetGroup, SubnetGroup } from './subnet-group';
import { validateDatabaseClusterProps } from './validate-database-insights';
import * as cloudwatch from '../../aws-cloudwatch';
import * as ec2 from '../../aws-ec2';
import * as iam from '../../aws-iam';
import { IRole, ManagedPolicy, Role, ServicePrincipal } from '../../aws-iam';
import * as kms from '../../aws-kms';
import * as logs from '../../aws-logs';
import * as s3 from '../../aws-s3';
import * as secretsmanager from '../../aws-secretsmanager';
import * as cxschema from '../../cloud-assembly-schema';
import { Annotations, ArnFormat, ContextProvider, Duration, FeatureFlags, Lazy, RemovalPolicy, Resource, Stack, Token, TokenComparison } from '../../core';
import { UnscopedValidationError, ValidationError } from '../../core/lib/errors';
import { addConstructMetadata } from '../../core/lib/metadata-resource';
import { propertyInjectable } from '../../core/lib/prop-injectable';
import * as cxapi from '../../cx-api';

/**
 * Common properties for a new database cluster or cluster from snapshot.
 */
interface DatabaseClusterBaseProps {
  /**
   * What kind of database to start
   */
  readonly engine: IClusterEngine;

  /**
   * How many replicas/instances to create
   *
   * Has to be at least 1.
   *
   * @default 2
   * @deprecated - use writer and readers instead
   */
  readonly instances?: number;

  /**
   * Settings for the individual instances that are launched
   *
   * @deprecated - use writer and readers instead
   */
  readonly instanceProps?: InstanceProps;

  /**
   * The instance to use for the cluster writer
   *
   * @default - required if instanceProps is not provided
   */
  readonly writer?: IClusterInstance;

  /**
   * A list of instances to create as cluster reader instances
   *
   * @default - no readers are created. The cluster will have a single writer/reader
   */
  readonly readers?: IClusterInstance[];

  /**
   * The maximum number of Aurora capacity units (ACUs) for a DB instance in an Aurora Serverless v2 cluster.
   * You can specify ACU values in half-step increments, such as 40, 40.5, 41, and so on.
   * The largest value that you can use is 256.
   *
   * The maximum capacity must be higher than 0.5 ACUs.
   * @see https://docs.aws.amazon.com/AmazonRDS/latest/AuroraUserGuide/aurora-serverless-v2.setting-capacity.html#aurora-serverless-v2.max_capacity_considerations
   *
   * @default 2
   */
  readonly serverlessV2MaxCapacity?: number;

  /**
   * The minimum number of Aurora capacity units (ACUs) for a DB instance in an Aurora Serverless v2 cluster.
   * You can specify ACU values in half-step increments, such as 8, 8.5, 9, and so on.
   * The smallest value that you can use is 0.
   *
   * For Aurora versions that support the Aurora Serverless v2 auto-pause feature, the smallest value that you can use is 0.
   * For versions that don't support Aurora Serverless v2 auto-pause, the smallest value that you can use is 0.5.
   *
   * @see https://docs.aws.amazon.com/AmazonRDS/latest/AuroraUserGuide/aurora-serverless-v2.setting-capacity.html#aurora-serverless-v2.min_capacity_considerations
   *
   * @default 0.5
   */
  readonly serverlessV2MinCapacity?: number;

  /**
   * Specifies the duration an Aurora Serverless v2 DB instance must be idle before Aurora attempts to automatically pause it.
   *
   * The duration must be between 300 seconds (5 minutes) and 86,400 seconds (24 hours).
   *
   * @see https://docs.aws.amazon.com/AmazonRDS/latest/AuroraUserGuide/aurora-serverless-v2-auto-pause.html
   *
   * @default - The default is 300 seconds (5 minutes).
   */
  readonly serverlessV2AutoPauseDuration?: Duration;

  /**
   * What subnets to run the RDS instances in.
   *
   * Must be at least 2 subnets in two different AZs.
   */
  readonly vpc?: ec2.IVpc;

  /**
   * Where to place the instances within the VPC
   *
   * @default - the Vpc default strategy if not specified.
   */
  readonly vpcSubnets?: ec2.SubnetSelection;

  /**
   * Security group.
   *
   * @default - a new security group is created.
   */
  readonly securityGroups?: ec2.ISecurityGroup[];

  /**
   * The ordering of updates for instances
   *
   * @default InstanceUpdateBehaviour.BULK
   */
  readonly instanceUpdateBehaviour?: InstanceUpdateBehaviour;

  /**
   * The number of seconds to set a cluster's target backtrack window to.
   * This feature is only supported by the Aurora MySQL database engine and
   * cannot be enabled on existing clusters.
   *
   * @see https://docs.aws.amazon.com/AmazonRDS/latest/AuroraUserGuide/AuroraMySQL.Managing.Backtrack.html
   * @default 0 seconds (no backtrack)
   */
  readonly backtrackWindow?: Duration;

  /**
   * Backup settings
   *
   * @default - Backup retention period for automated backups is 1 day.
   * Backup preferred window is set to a 30-minute window selected at random from an
   * 8-hour block of time for each AWS Region, occurring on a random day of the week.
   * @see https://docs.aws.amazon.com/AmazonRDS/latest/UserGuide/USER_WorkingWithAutomatedBackups.html#USER_WorkingWithAutomatedBackups.BackupWindow
   */
  readonly backup?: BackupProps;

  /**
   * What port to listen on
   *
   * @default - The default for the engine is used.
   */
  readonly port?: number;

  /**
   * An optional identifier for the cluster
   *
   * @default - A name is automatically generated.
   */
  readonly clusterIdentifier?: string;

  /**
   * Base identifier for instances
   *
   * Every replica is named by appending the replica number to this string, 1-based.
   *
   * @default - clusterIdentifier is used with the word "Instance" appended.
   * If clusterIdentifier is not provided, the identifier is automatically generated.
   */
  readonly instanceIdentifierBase?: string;

  /**
   * Name of a database which is automatically created inside the cluster
   *
   * @default - Database is not created in cluster.
   */
  readonly defaultDatabaseName?: string;

  /**
   * Indicates whether the DB cluster should have deletion protection enabled.
   *
   * @default - true if `removalPolicy` is RETAIN, `undefined` otherwise, which will not enable deletion protection.
   * To disable deletion protection after it has been enabled, you must explicitly set this value to `false`.
   */
  readonly deletionProtection?: boolean;

  /**
   * A preferred maintenance window day/time range. Should be specified as a range ddd:hh24:mi-ddd:hh24:mi (24H Clock UTC).
   *
   * Example: 'Sun:23:45-Mon:00:15'
   *
   * @default - 30-minute window selected at random from an 8-hour block of time for
   * each AWS Region, occurring on a random day of the week.
   * @see https://docs.aws.amazon.com/AmazonRDS/latest/AuroraUserGuide/USER_UpgradeDBInstance.Maintenance.html#Concepts.DBMaintenance
   */
  readonly preferredMaintenanceWindow?: string;

  /**
   * Additional parameters to pass to the database engine
   *
   * @default - No parameter group.
   */
  readonly parameterGroup?: IParameterGroup;

  /**
   * The parameters in the DBClusterParameterGroup to create automatically
   *
   * You can only specify parameterGroup or parameters but not both.
   * You need to use a versioned engine to auto-generate a DBClusterParameterGroup.
   *
   * @default - None
   */
  readonly parameters?: { [key: string]: string };

  /**
   * The removal policy to apply when the cluster and its instances are removed
   * from the stack or replaced during an update.
   *
   * @default - RemovalPolicy.SNAPSHOT (remove the cluster and instances, but retain a snapshot of the data)
   */
  readonly removalPolicy?: RemovalPolicy;

  /**
   * The list of log types that need to be enabled for exporting to
   * CloudWatch Logs.
   *
   * @default - no log exports
   */
  readonly cloudwatchLogsExports?: string[];

  /**
   * The number of days log events are kept in CloudWatch Logs. When updating
   * this property, unsetting it doesn't remove the log retention policy. To
   * remove the retention policy, set the value to `Infinity`.
   *
   * @default - logs never expire
   */
  readonly cloudwatchLogsRetention?: logs.RetentionDays;

  /**
   * The IAM role for the Lambda function associated with the custom resource
   * that sets the retention policy.
   *
   * @default - a new role is created.
   */
  readonly cloudwatchLogsRetentionRole?: IRole;

  /**
   * The interval between points when Amazon RDS collects enhanced monitoring metrics.
   *
   * If you enable `enableClusterLevelEnhancedMonitoring`, this property is applied to the cluster,
   * otherwise it is applied to the instances.
   *
   * @default - no enhanced monitoring
   */
  readonly monitoringInterval?: Duration;

  /**
   * Role that will be used to manage DB monitoring.
   *
   * If you enable `enableClusterLevelEnhancedMonitoring`, this property is applied to the cluster,
   * otherwise it is applied to the instances.
   *
   * @default - A role is automatically created for you
   */
  readonly monitoringRole?: IRole;

  /**
   * Whether to enable enhanced monitoring at the cluster level.
   *
   * If set to true, `monitoringInterval` and `monitoringRole` are applied to not the instances, but the cluster.
   * `monitoringInterval` is required to be set if `enableClusterLevelEnhancedMonitoring` is set to true.
   *
   * @default - When the `monitoringInterval` is set, enhanced monitoring is enabled for each instance.
   */
  readonly enableClusterLevelEnhancedMonitoring?: boolean;

  /**
   * Role that will be associated with this DB cluster to enable S3 import.
   * This feature is only supported by the Aurora database engine.
   *
   * This property must not be used if `s3ImportBuckets` is used.
   * To use this property with Aurora PostgreSQL, it must be configured with the S3 import feature enabled when creating the DatabaseClusterEngine
   * For MySQL:
   * @see https://docs.aws.amazon.com/AmazonRDS/latest/AuroraUserGuide/AuroraMySQL.Integrating.LoadFromS3.html
   *
   * For PostgreSQL:
   * @see https://docs.aws.amazon.com/AmazonRDS/latest/AuroraUserGuide/AuroraPostgreSQL.Migrating.html
   *
   * @default - New role is created if `s3ImportBuckets` is set, no role is defined otherwise
   */
  readonly s3ImportRole?: IRole;

  /**
   * S3 buckets that you want to load data from. This feature is only supported by the Aurora database engine.
   *
   * This property must not be used if `s3ImportRole` is used.
   *
   * For MySQL:
   * @see https://docs.aws.amazon.com/AmazonRDS/latest/AuroraUserGuide/AuroraMySQL.Integrating.LoadFromS3.html
   *
   * For PostgreSQL:
   * @see https://docs.aws.amazon.com/AmazonRDS/latest/AuroraUserGuide/AuroraPostgreSQL.Migrating.html
   *
   * @default - None
   */
  readonly s3ImportBuckets?: s3.IBucket[];

  /**
   * Role that will be associated with this DB cluster to enable S3 export.
   * This feature is only supported by the Aurora database engine.
   *
   * This property must not be used if `s3ExportBuckets` is used.
   * To use this property with Aurora PostgreSQL, it must be configured with the S3 export feature enabled when creating the DatabaseClusterEngine
   * For MySQL:
   * @see https://docs.aws.amazon.com/AmazonRDS/latest/AuroraUserGuide/AuroraMySQL.Integrating.SaveIntoS3.html
   *
   * For PostgreSQL:
   * @see https://docs.aws.amazon.com/AmazonRDS/latest/AuroraUserGuide/postgresql-s3-export.html
   *
   * @default - New role is created if `s3ExportBuckets` is set, no role is defined otherwise
   */
  readonly s3ExportRole?: IRole;

  /**
   * S3 buckets that you want to load data into. This feature is only supported by the Aurora database engine.
   *
   * This property must not be used if `s3ExportRole` is used.
   *
   * For MySQL:
   * @see https://docs.aws.amazon.com/AmazonRDS/latest/AuroraUserGuide/AuroraMySQL.Integrating.SaveIntoS3.html
   *
   * For PostgreSQL:
   * @see https://docs.aws.amazon.com/AmazonRDS/latest/AuroraUserGuide/postgresql-s3-export.html
   *
   * @default - None
   */
  readonly s3ExportBuckets?: s3.IBucket[];

  /**
   * Existing subnet group for the cluster.
   *
   * @default - a new subnet group will be created.
   */
  readonly subnetGroup?: ISubnetGroup;

  /**
   * Whether to enable mapping of AWS Identity and Access Management (IAM) accounts
   * to database accounts.
   *
   * @default false
   */
  readonly iamAuthentication?: boolean;

  /**
   * Whether to enable storage encryption.
   *
   * @default - true if storageEncryptionKey is provided, false otherwise
   */
  readonly storageEncrypted?: boolean;

  /**
   * The KMS key for storage encryption.
   * If specified, `storageEncrypted` will be set to `true`.
   *
   * @default - if storageEncrypted is true then the default master key, no key otherwise
   */
  readonly storageEncryptionKey?: kms.IKey;

  /**
   * The storage type to be associated with the DB cluster.
   *
   * @default - DBClusterStorageType.AURORA
   */
  readonly storageType?: DBClusterStorageType;

  /**
   * Whether to copy tags to the snapshot when a snapshot is created.
   *
   * @default - true
   */
  readonly copyTagsToSnapshot?: boolean;

  /**
   * The network type of the DB instance.
   *
   * @default - IPV4
   */
  readonly networkType?: NetworkType;

  /**
   * Directory ID for associating the DB cluster with a specific Active Directory.
   *
   * Necessary for enabling Kerberos authentication. If specified, the DB cluster joins the given Active Directory, enabling Kerberos authentication.
   * If not specified, the DB cluster will not be associated with any Active Directory, and Kerberos authentication will not be enabled.
   *
   * @default - DB cluster is not associated with an Active Directory; Kerberos authentication is not enabled.
   */
  readonly domain?: string;

  /**
   * The IAM role to be used when making API calls to the Directory Service. The role needs the AWS-managed policy
   * `AmazonRDSDirectoryServiceAccess` or equivalent.
   *
   * @default - If `DatabaseClusterBaseProps.domain` is specified, a role with the `AmazonRDSDirectoryServiceAccess` policy is automatically created.
   */
  readonly domainRole?: iam.IRole;

  /**
   * Whether to enable the Data API for the cluster.
   *
   * @default - false
   */
  readonly enableDataApi?: boolean;

  /**
   * Whether read replicas can forward write operations to the writer DB instance in the DB cluster.
   *
   * This setting can only be enabled for Aurora MySQL 3.04 or higher, and for Aurora PostgreSQL 16.4
   * or higher (for version 16), 15.8 or higher (for version 15), and 14.13 or higher (for version 14).
   *
   * @see https://docs.aws.amazon.com/AmazonRDS/latest/AuroraUserGuide/aurora-mysql-write-forwarding.html
   * @see https://docs.aws.amazon.com/AmazonRDS/latest/AuroraUserGuide/aurora-postgresql-write-forwarding.html
   *
   * @default false
   */
  readonly enableLocalWriteForwarding?: boolean;

  /**
   * Whether to enable Performance Insights for the DB cluster.
   *
   * @default - false, unless `performanceInsightRetention` or `performanceInsightEncryptionKey` is set,
   * or `databaseInsightsMode` is set to `DatabaseInsightsMode.ADVANCED`.
   */
  readonly enablePerformanceInsights?: boolean;

  /**
   * The amount of time, in days, to retain Performance Insights data.
   *
   * If you set `databaseInsightsMode` to `DatabaseInsightsMode.ADVANCED`, you must set this property to `PerformanceInsightRetention.MONTHS_15`.
   *
   * @default - 7
   */
  readonly performanceInsightRetention?: PerformanceInsightRetention;

  /**
   * The AWS KMS key for encryption of Performance Insights data.
   *
   * @default - default master key
   */
  readonly performanceInsightEncryptionKey?: kms.IKey;

  /**
   * The database insights mode.
   *
   * @default - DatabaseInsightsMode.STANDARD when performance insights are enabled and Amazon Aurora engine is used, otherwise not set.
   */
  readonly databaseInsightsMode?: DatabaseInsightsMode;

  /**
   * Specifies whether minor engine upgrades are applied automatically to the DB cluster during the maintenance window.
   *
   * @default true
   */
  readonly autoMinorVersionUpgrade?: boolean;

  /**
   * Specifies the scalability mode of the Aurora DB cluster.
   *
   * Set LIMITLESS if you want to use a limitless database; otherwise, set it to STANDARD.
   *
   * @default ClusterScalabilityType.STANDARD
   */
  readonly clusterScalabilityType?: ClusterScalabilityType;

  /**
   * [Misspelled] Specifies the scalability mode of the Aurora DB cluster.
   *
   * Set LIMITLESS if you want to use a limitless database; otherwise, set it to STANDARD.
   *
   * @default ClusterScailabilityType.STANDARD
   * @deprecated Use clusterScalabilityType instead. This will be removed in the next major version.
   */
  readonly clusterScailabilityType?: ClusterScailabilityType;

  /**
   * The life cycle type for this DB cluster.
   *
   * @see https://docs.aws.amazon.com/AmazonRDS/latest/AuroraUserGuide/extended-support.html
   * @see https://docs.aws.amazon.com/AmazonRDS/latest/UserGuide/extended-support.html
   *
   * @default undefined - AWS RDS default setting is `EngineLifecycleSupport.OPEN_SOURCE_RDS_EXTENDED_SUPPORT`
   */
  readonly engineLifecycleSupport?: EngineLifecycleSupport;
}

/**
 * The storage type to be associated with the DB cluster.
 */
export enum DBClusterStorageType {
  /**
   * Storage type for Aurora DB standard clusters.
   */
  AURORA = 'aurora',

  /**
   * Storage type for Aurora DB I/O-Optimized clusters.
   */
  AURORA_IOPT1 = 'aurora-iopt1',
}

/**
 * The orchestration of updates of multiple instances
 */
export enum InstanceUpdateBehaviour {
  /**
   * In a bulk update, all instances of the cluster are updated at the same time.
   * This results in a faster update procedure.
   * During the update, however, all instances might be unavailable at the same time and thus a downtime might occur.
   */
  BULK = 'BULK',

  /**
   * In a rolling update, one instance after another is updated.
   * This results in at most one instance being unavailable during the update.
   * If your cluster consists of more than 1 instance, the downtime periods are limited to the time a primary switch needs.
   */
  ROLLING = 'ROLLING',
}

/**
 * The scalability mode of the Aurora DB cluster.
 */
export enum ClusterScalabilityType {
  /**
   * The cluster uses normal DB instance creation.
   */
  STANDARD = 'standard',

  /**
   * The cluster operates as an Aurora Limitless Database,
   * allowing you to create a DB shard group for horizontal scaling (sharding) capabilities.
   *
   * @see https://docs.aws.amazon.com/AmazonRDS/latest/AuroraUserGuide/limitless.html
   */
  LIMITLESS = 'limitless',
}

/**
 * The scalability mode of the Aurora DB cluster.
 * @deprecated Use ClusterScalabilityType instead. This will be removed in the next major version.
 */
export enum ClusterScailabilityType {
  /**
   * The cluster uses normal DB instance creation.
   */
  STANDARD = 'standard',

  /**
   * The cluster operates as an Aurora Limitless Database,
   * allowing you to create a DB shard group for horizontal scaling (sharding) capabilities.
   *
   * @see https://docs.aws.amazon.com/AmazonRDS/latest/AuroraUserGuide/limitless.html
   */
  LIMITLESS = 'limitless',
}

/**
<<<<<<< HEAD
=======
 * The database insights mode of the Aurora DB cluster.
 */
export enum DatabaseInsightsMode {
  /**
   * Standard mode.
   */
  STANDARD = 'standard',

  /**
   * Advanced mode.
   */
  ADVANCED = 'advanced',
}

/**
 * Properties for looking up an existing DatabaseCluster.
 */
export interface DatabaseClusterLookupOptions {
  /**
   * The cluster identifier of the DatabaseCluster
   */
  readonly clusterIdentifier: string;
}

/**
>>>>>>> e400228e
 * A new or imported clustered database.
 */
export abstract class DatabaseClusterBase extends Resource implements IDatabaseCluster {
  // only required because of JSII bug: https://github.com/aws/jsii/issues/2040
  public abstract readonly engine?: IClusterEngine;

  /**
   * Identifier of the cluster
   */
  public abstract readonly clusterIdentifier: string;

  /**
   * The immutable identifier for the cluster; for example: cluster-ABCD1234EFGH5678IJKL90MNOP.
   *
   * This AWS Region-unique identifier is used in things like IAM authentication policies.
   */
  public abstract readonly clusterResourceIdentifier: string;

  /**
   * Identifiers of the replicas
   */
  public abstract readonly instanceIdentifiers: string[];

  /**
   * The endpoint to use for read/write operations
   */
  public abstract readonly clusterEndpoint: Endpoint;

  /**
   * Endpoint to use for load-balanced read-only operations.
   */
  public abstract readonly clusterReadEndpoint: Endpoint;

  /**
   * Endpoints which address each individual replica.
   */
  public abstract readonly instanceEndpoints: Endpoint[];

  /**
   * Access to the network connections
   */
  public abstract readonly connections: ec2.Connections;

  /**
   * The secret attached to this cluster
   */
  public abstract readonly secret?: secretsmanager.ISecret

  protected abstract enableDataApi?: boolean;

  /**
   * The ARN of the cluster
   */
  public get clusterArn(): string {
    return Stack.of(this).formatArn({
      service: 'rds',
      resource: 'cluster',
      arnFormat: ArnFormat.COLON_RESOURCE_NAME,
      resourceName: this.clusterIdentifier,
    });
  }

  /**
   * Add a new db proxy to this cluster.
   */
  public addProxy(id: string, options: DatabaseProxyOptions): DatabaseProxy {
    return new DatabaseProxy(this, id, {
      proxyTarget: ProxyTarget.fromCluster(this),
      ...options,
    });
  }

  /**
   * Renders the secret attachment target specifications.
   */
  public asSecretAttachmentTarget(): secretsmanager.SecretAttachmentTargetProps {
    return {
      targetId: this.clusterIdentifier,
      targetType: secretsmanager.AttachmentTargetType.RDS_DB_CLUSTER,
    };
  }

  public grantConnect(grantee: iam.IGrantable, dbUser: string): iam.Grant {
    return iam.Grant.addToPrincipal({
      actions: ['rds-db:connect'],
      grantee,
      resourceArns: [Stack.of(this).formatArn({
        service: 'rds-db',
        resource: 'dbuser',
        resourceName: `${this.clusterResourceIdentifier}/${dbUser}`,
        arnFormat: ArnFormat.COLON_RESOURCE_NAME,
      })],
    });
  }

  /**
   * Grant the given identity to access the Data API.
   */
  public grantDataApiAccess(grantee: iam.IGrantable): iam.Grant {
    if (this.enableDataApi === false) {
      throw new ValidationError('Cannot grant Data API access when the Data API is disabled', this);
    }

    this.enableDataApi = true;
    const ret = iam.Grant.addToPrincipal({
      grantee,
      actions: DATA_API_ACTIONS,
      resourceArns: [this.clusterArn],
      scope: this,
    });
    this.secret?.grantRead(grantee);
    return ret;
  }
}

/**
 * Abstract base for ``DatabaseCluster`` and ``DatabaseClusterFromSnapshot``
 */
abstract class DatabaseClusterNew extends DatabaseClusterBase {
  /**
   * The engine for this Cluster.
   * Never undefined.
   */
  public readonly engine?: IClusterEngine;

  protected readonly newCfnProps: CfnDBClusterProps;
  protected readonly securityGroups: ec2.ISecurityGroup[];
  protected readonly subnetGroup: ISubnetGroup;

  private readonly domainId?: string;
  private readonly domainRole?: iam.IRole;

  /**
   * Secret in SecretsManager to store the database cluster user credentials.
   */
  public abstract readonly secret?: secretsmanager.ISecret;

  /**
   * The VPC network to place the cluster in.
   */
  public readonly vpc: ec2.IVpc;

  /**
   * The cluster's subnets.
   */
  public readonly vpcSubnets?: ec2.SubnetSelection;

  /**
   * The log group is created when `cloudwatchLogsExports` is set.
   *
   * Each export value will create a separate log group.
   */
  public readonly cloudwatchLogGroups: {[engine: string]: logs.ILogGroup};

  /**
   * Application for single user rotation of the master password to this cluster.
   */
  public readonly singleUserRotationApplication: secretsmanager.SecretRotationApplication;

  /**
   * Application for multi user rotation to this cluster.
   */
  public readonly multiUserRotationApplication: secretsmanager.SecretRotationApplication;

  /**
   * Whether Performance Insights is enabled at cluster level.
   */
  public readonly performanceInsightsEnabled: boolean;

  /**
   * The amount of time, in days, to retain Performance Insights data.
   */
  public readonly performanceInsightRetention?: PerformanceInsightRetention;

  /**
   * The AWS KMS key for encryption of Performance Insights data.
   */
  public readonly performanceInsightEncryptionKey?: kms.IKey;

  /**
   * The database insights mode.
   */
  public readonly databaseInsightsMode?: DatabaseInsightsMode;

  /**
   * The IAM role for the enhanced monitoring.
   */
  public readonly monitoringRole?: iam.IRole;

  protected readonly serverlessV2MinCapacity: number;
  protected readonly serverlessV2MaxCapacity: number;
  protected readonly serverlessV2AutoPauseDuration?: Duration;

  protected hasServerlessInstance?: boolean;
  protected enableDataApi?: boolean;

  constructor(scope: Construct, id: string, props: DatabaseClusterBaseProps) {
    super(scope, id);

    if (props.clusterScalabilityType !== undefined && props.clusterScailabilityType !== undefined) {
      throw new ValidationError('You cannot specify both clusterScalabilityType and clusterScailabilityType (deprecated). Use clusterScalabilityType.', this);
    }

    if ((props.vpc && props.instanceProps?.vpc) || (!props.vpc && !props.instanceProps?.vpc)) {
      throw new ValidationError('Provide either vpc or instanceProps.vpc, but not both', this);
    }
    if ((props.vpcSubnets && props.instanceProps?.vpcSubnets)) {
      throw new ValidationError('Provide either vpcSubnets or instanceProps.vpcSubnets, but not both', this);
    }
    this.vpc = props.instanceProps?.vpc ?? props.vpc!;
    this.vpcSubnets = props.instanceProps?.vpcSubnets ?? props.vpcSubnets;

    this.cloudwatchLogGroups = {};

    this.singleUserRotationApplication = props.engine.singleUserRotationApplication;
    this.multiUserRotationApplication = props.engine.multiUserRotationApplication;

    this.serverlessV2MaxCapacity = props.serverlessV2MaxCapacity ?? 2;
    this.serverlessV2MinCapacity = props.serverlessV2MinCapacity ?? 0.5;
    this.serverlessV2AutoPauseDuration = props.serverlessV2AutoPauseDuration;

    this.enableDataApi = props.enableDataApi;

    const { subnetIds } = this.vpc.selectSubnets(this.vpcSubnets);

    // Cannot test whether the subnets are in different AZs, but at least we can test the amount.
    if (subnetIds.length < 2) {
      Annotations.of(this).addError(`Cluster requires at least 2 subnets, got ${subnetIds.length}`);
    }

    this.subnetGroup = props.subnetGroup ?? new SubnetGroup(this, 'Subnets', {
      description: `Subnets for ${id} database`,
      vpc: this.vpc,
      vpcSubnets: this.vpcSubnets,
      removalPolicy: renderUnless(helperRemovalPolicy(props.removalPolicy), RemovalPolicy.DESTROY),
    });

    this.securityGroups = props.instanceProps?.securityGroups ?? props.securityGroups ?? [
      new ec2.SecurityGroup(this, 'SecurityGroup', {
        description: 'RDS security group',
        vpc: this.vpc,
      }),
    ];

    const combineRoles = props.engine.combineImportAndExportRoles ?? false;
    let { s3ImportRole, s3ExportRole } = setupS3ImportExport(this, props, combineRoles);

    if (props.parameterGroup && props.parameters) {
      throw new ValidationError('You cannot specify both parameterGroup and parameters', this);
    }
    const parameterGroup = props.parameterGroup ?? (
      props.parameters
        ? new ParameterGroup(this, 'ParameterGroup', {
          engine: props.engine,
          parameters: props.parameters,
        })
        : undefined
    );
    // bind the engine to the Cluster
    const clusterEngineBindConfig = props.engine.bindToCluster(this, {
      s3ImportRole,
      s3ExportRole,
      parameterGroup,
    });

    const clusterAssociatedRoles: CfnDBCluster.DBClusterRoleProperty[] = [];
    if (s3ImportRole) {
      clusterAssociatedRoles.push({ roleArn: s3ImportRole.roleArn, featureName: clusterEngineBindConfig.features?.s3Import });
    }
    if (s3ExportRole &&
        // only add the second associated Role if it's different than the first
        // (duplicates in the associated Roles array are not allowed by the RDS service)
        (s3ExportRole !== s3ImportRole ||
        clusterEngineBindConfig.features?.s3Import !== clusterEngineBindConfig.features?.s3Export)) {
      clusterAssociatedRoles.push({ roleArn: s3ExportRole.roleArn, featureName: clusterEngineBindConfig.features?.s3Export });
    }

    const clusterParameterGroup = props.parameterGroup ?? clusterEngineBindConfig.parameterGroup;
    const clusterParameterGroupConfig = clusterParameterGroup?.bindToCluster({});
    this.engine = props.engine;

    const clusterIdentifier = FeatureFlags.of(this).isEnabled(cxapi.RDS_LOWERCASE_DB_IDENTIFIER) && !Token.isUnresolved(props.clusterIdentifier)
      ? props.clusterIdentifier?.toLowerCase()
      : props.clusterIdentifier;

    if (props.domain) {
      this.domainId = props.domain;
      this.domainRole = props.domainRole ?? new iam.Role(this, 'RDSClusterDirectoryServiceRole', {
        assumedBy: new iam.CompositePrincipal(
          new iam.ServicePrincipal('rds.amazonaws.com'),
          new iam.ServicePrincipal('directoryservice.rds.amazonaws.com'),
        ),
        managedPolicies: [
          iam.ManagedPolicy.fromAwsManagedPolicyName('service-role/AmazonRDSDirectoryServiceAccess'),
        ],
      });
    }

    validateDatabaseClusterProps(this, props);
    this.validateServerlessScalingConfig(clusterEngineBindConfig);

    const enablePerformanceInsights = props.enablePerformanceInsights
      || props.performanceInsightRetention !== undefined
      || props.performanceInsightEncryptionKey !== undefined
      || props.databaseInsightsMode === DatabaseInsightsMode.ADVANCED;
    this.performanceInsightsEnabled = enablePerformanceInsights;
    this.performanceInsightRetention = enablePerformanceInsights
      ? (props.performanceInsightRetention || PerformanceInsightRetention.DEFAULT)
      : undefined;
    this.performanceInsightEncryptionKey = props.performanceInsightEncryptionKey;
    this.databaseInsightsMode = props.databaseInsightsMode;

    // configure enhanced monitoring role for the cluster or instance
    this.monitoringRole = props.monitoringRole;
    if (!props.monitoringRole && props.monitoringInterval && props.monitoringInterval.toSeconds()) {
      this.monitoringRole = new Role(this, 'MonitoringRole', {
        assumedBy: new ServicePrincipal('monitoring.rds.amazonaws.com'),
        managedPolicies: [
          ManagedPolicy.fromAwsManagedPolicyName('service-role/AmazonRDSEnhancedMonitoringRole'),
        ],
      });
    }

    if (props.enableClusterLevelEnhancedMonitoring && !props.monitoringInterval) {
      throw new ValidationError('`monitoringInterval` must be set when `enableClusterLevelEnhancedMonitoring` is true.', this);
    }
    if (
      props.monitoringInterval && !props.monitoringInterval.isUnresolved() &&
      [0, 1, 5, 10, 15, 30, 60].indexOf(props.monitoringInterval.toSeconds()) === -1
    ) {
      throw new ValidationError(`'monitoringInterval' must be one of 0, 1, 5, 10, 15, 30, or 60 seconds, got: ${props.monitoringInterval.toSeconds()} seconds.`, this);
    }

    this.newCfnProps = {
      // Basic
      engine: props.engine.engineType,
      engineVersion: props.engine.engineVersion?.fullVersion,
      dbClusterIdentifier: clusterIdentifier,
      dbSubnetGroupName: this.subnetGroup.subnetGroupName,
      vpcSecurityGroupIds: this.securityGroups.map(sg => sg.securityGroupId),
      port: props.port ?? clusterEngineBindConfig.port,
      dbClusterParameterGroupName: clusterParameterGroupConfig?.parameterGroupName,
      associatedRoles: clusterAssociatedRoles.length > 0 ? clusterAssociatedRoles : undefined,
      deletionProtection: defaultDeletionProtection(props.deletionProtection, props.removalPolicy),
      enableIamDatabaseAuthentication: props.iamAuthentication,
      enableHttpEndpoint: Lazy.any({ produce: () => this.enableDataApi }),
      networkType: props.networkType,
      serverlessV2ScalingConfiguration: Lazy.any({
        produce: () => {
          if (this.hasServerlessInstance) {
            return {
              minCapacity: this.serverlessV2MinCapacity,
              maxCapacity: this.serverlessV2MaxCapacity,
              secondsUntilAutoPause: this.serverlessV2AutoPauseDuration?.toSeconds(),
            } satisfies CfnDBCluster.ServerlessV2ScalingConfigurationProperty;
          }
          return undefined;
        },
      }),
      storageType: props.storageType?.toString(),
      enableLocalWriteForwarding: props.enableLocalWriteForwarding,
      clusterScalabilityType: props.clusterScalabilityType ?? props.clusterScailabilityType,
      // Admin
      backtrackWindow: props.backtrackWindow?.toSeconds(),
      backupRetentionPeriod: props.backup?.retention?.toDays(),
      preferredBackupWindow: props.backup?.preferredWindow,
      preferredMaintenanceWindow: props.preferredMaintenanceWindow,
      databaseName: props.defaultDatabaseName,
      enableCloudwatchLogsExports: props.cloudwatchLogsExports,
      // Encryption
      kmsKeyId: props.storageEncryptionKey?.keyArn,
      storageEncrypted: props.storageEncryptionKey ? true : props.storageEncrypted,
      // Tags
      copyTagsToSnapshot: props.copyTagsToSnapshot ?? true,
      domain: this.domainId,
      domainIamRoleName: this.domainRole?.roleName,
      performanceInsightsEnabled: this.performanceInsightsEnabled || props.enablePerformanceInsights, // fall back to undefined if not set
      performanceInsightsKmsKeyId: this.performanceInsightEncryptionKey?.keyArn,
      performanceInsightsRetentionPeriod: this.performanceInsightRetention,
      databaseInsightsMode: this.databaseInsightsMode,
      autoMinorVersionUpgrade: props.autoMinorVersionUpgrade,
      monitoringInterval: props.enableClusterLevelEnhancedMonitoring ? props.monitoringInterval?.toSeconds() : undefined,
      monitoringRoleArn: props.enableClusterLevelEnhancedMonitoring ? this.monitoringRole?.roleArn : undefined,
      engineLifecycleSupport: props.engineLifecycleSupport,
    };
  }

  /**
   * Create cluster instances
   *
   * @internal
   */
  protected _createInstances(props: DatabaseClusterProps): InstanceConfig {
    const instanceEndpoints: Endpoint[] = [];
    const instanceIdentifiers: string[] = [];
    const readers: IAuroraClusterInstance[] = [];

    // need to create the writer first since writer is determined by what instance is first
    const writer = props.writer!.bind(this, this, {
      // When `enableClusterLevelEnhancedMonitoring` is enabled,
      // both `monitoringInterval` and `monitoringRole` are set at cluster level so no need to re-set it in instance level.
      monitoringInterval: props.enableClusterLevelEnhancedMonitoring ? undefined : props.monitoringInterval,
      monitoringRole: props.enableClusterLevelEnhancedMonitoring ? undefined : this.monitoringRole,
      removalPolicy: props.removalPolicy ?? RemovalPolicy.SNAPSHOT,
      subnetGroup: this.subnetGroup,
      promotionTier: 0, // override the promotion tier so that writers are always 0
    });
    instanceIdentifiers.push(writer.instanceIdentifier);
    instanceEndpoints.push(new Endpoint(writer.dbInstanceEndpointAddress, this.clusterEndpoint.port));

    (props.readers ?? []).forEach(instance => {
      const clusterInstance = instance.bind(this, this, {
      // When `enableClusterLevelEnhancedMonitoring` is enabled,
      // both `monitoringInterval` and `monitoringRole` are set at cluster level so no need to re-set it in instance level.
        monitoringInterval: props.enableClusterLevelEnhancedMonitoring ? undefined : props.monitoringInterval,
        monitoringRole: props.enableClusterLevelEnhancedMonitoring ? undefined : this.monitoringRole,
        removalPolicy: props.removalPolicy ?? RemovalPolicy.SNAPSHOT,
        subnetGroup: this.subnetGroup,
      });
      readers.push(clusterInstance);
      // this makes sure the readers would always be created after the writer
      clusterInstance.node.addDependency(writer);

      if (clusterInstance.tier < 2) {
        this.validateReaderInstance(writer, clusterInstance);
      }
      instanceEndpoints.push(new Endpoint(clusterInstance.dbInstanceEndpointAddress, this.clusterEndpoint.port));
      instanceIdentifiers.push(clusterInstance.instanceIdentifier);
    });
    this.validateClusterInstances(writer, readers);

    return {
      instanceEndpoints,
      instanceIdentifiers,
    };
  }

  /**
   * Perform validations on the cluster instances
   */
  private validateClusterInstances(writer: IAuroraClusterInstance, readers: IAuroraClusterInstance[]): void {
    if (writer.type === InstanceType.SERVERLESS_V2) {
      this.hasServerlessInstance = true;
    }
    validatePerformanceInsightsSettings(this, {
      nodeId: writer.node.id,
      performanceInsightsEnabled: writer.performanceInsightsEnabled,
      performanceInsightRetention: writer.performanceInsightRetention,
      performanceInsightEncryptionKey: writer.performanceInsightEncryptionKey,
    });

    if (readers.length > 0) {
      const sortedReaders = readers.sort((a, b) => a.tier - b.tier);
      const highestTierReaders: IAuroraClusterInstance[] = [];
      const highestTier = sortedReaders[0].tier;
      let hasProvisionedReader = false;
      let noFailoverTierInstances = true;
      let serverlessInHighestTier = false;
      let hasServerlessReader = false;
      const someProvisionedReadersDontMatchWriter: IAuroraClusterInstance[] = [];
      for (const reader of sortedReaders) {
        if (reader.type === InstanceType.SERVERLESS_V2) {
          hasServerlessReader = true;
          this.hasServerlessInstance = true;
        } else {
          hasProvisionedReader = true;
          if (reader.instanceSize !== writer.instanceSize) {
            someProvisionedReadersDontMatchWriter.push(reader);
          }
        }
        if (reader.tier === highestTier) {
          if (reader.type === InstanceType.SERVERLESS_V2) {
            serverlessInHighestTier = true;
          }
          highestTierReaders.push(reader);
        }
        if (reader.tier <= 1) {
          noFailoverTierInstances = false;
        }
        validatePerformanceInsightsSettings(this, {
          nodeId: reader.node.id,
          performanceInsightsEnabled: reader.performanceInsightsEnabled,
          performanceInsightRetention: reader.performanceInsightRetention,
          performanceInsightEncryptionKey: reader.performanceInsightEncryptionKey,
        });
      }

      const hasOnlyServerlessReaders = hasServerlessReader && !hasProvisionedReader;
      if (hasOnlyServerlessReaders) {
        if (noFailoverTierInstances) {
          Annotations.of(this).addWarningV2(
            '@aws-cdk/aws-rds:noFailoverServerlessReaders',
            `Cluster ${this.node.id} only has serverless readers and no reader is in promotion tier 0-1.`+
            'Serverless readers in promotion tiers >= 2 will NOT scale with the writer, which can lead to '+
            'availability issues if a failover event occurs. It is recommended that at least one reader '+
            'has `scaleWithWriter` set to true',
          );
        }
      } else {
        if (serverlessInHighestTier && highestTier > 1) {
          Annotations.of(this).addWarningV2(
            '@aws-cdk/aws-rds:serverlessInHighestTier2-15',
            `There are serverlessV2 readers in tier ${highestTier}. Since there are no instances in a higher tier, `+
            'any instance in this tier is a failover target. Since this tier is > 1 the serverless reader will not scale '+
            'with the writer which could lead to availability issues during failover.',
          );
        }
        if (someProvisionedReadersDontMatchWriter.length > 0 && writer.type === InstanceType.PROVISIONED) {
          Annotations.of(this).addWarningV2(
            '@aws-cdk/aws-rds:provisionedReadersDontMatchWriter',
            `There are provisioned readers in the highest promotion tier ${highestTier} that do not have the same `+
            'InstanceSize as the writer. Any of these instances could be chosen as the new writer in the event '+
            'of a failover.\n'+
            `Writer InstanceSize: ${writer.instanceSize}\n`+
            `Reader InstanceSizes: ${someProvisionedReadersDontMatchWriter.map(reader => reader.instanceSize).join(', ')}`,
          );
        }
      }
    }
  }

  /**
   * Perform validations on the reader instance
   */
  private validateReaderInstance(writer: IAuroraClusterInstance, reader: IAuroraClusterInstance): void {
    if (writer.type === InstanceType.PROVISIONED) {
      if (reader.type === InstanceType.SERVERLESS_V2) {
        if (!instanceSizeSupportedByServerlessV2(writer.instanceSize!, this.serverlessV2MaxCapacity)) {
          Annotations.of(this).addWarningV2('@aws-cdk/aws-rds:serverlessInstanceCantScaleWithWriter',
            'For high availability any serverless instances in promotion tiers 0-1 '+
            'should be able to scale to match the provisioned instance capacity.\n'+
            `Serverless instance ${reader.node.id} is in promotion tier ${reader.tier},\n`+
            `But can not scale to match the provisioned writer instance (${writer.instanceSize})`,
          );
        }
      }
    }
  }

  /**
   * As a cluster-level metric, it represents the average of the ServerlessDatabaseCapacity
   * values of all the Aurora Serverless v2 DB instances in the cluster.
   */
  public metricServerlessDatabaseCapacity(props?: cloudwatch.MetricOptions) {
    return this.metric('ServerlessDatabaseCapacity', { statistic: 'Average', ...props });
  }

  /**
   * This value is represented as a percentage. It's calculated as the value of the
   * ServerlessDatabaseCapacity metric divided by the maximum ACU value of the DB cluster.
   *
   * If this metric approaches a value of 100.0, the DB instance has scaled up as high as it can.
   * Consider increasing the maximum ACU setting for the cluster.
   */
  public metricACUUtilization(props?: cloudwatch.MetricOptions) {
    return this.metric('ACUUtilization', { statistic: 'Average', ...props });
  }

  private validateServerlessScalingConfig(config: ClusterEngineConfig): void {
    if (this.serverlessV2MaxCapacity > 256 || this.serverlessV2MaxCapacity < 1) {
      throw new ValidationError('serverlessV2MaxCapacity must be >= 1 & <= 256', this);
    }

    if (this.serverlessV2MinCapacity > 256 || this.serverlessV2MinCapacity < 0) {
      throw new ValidationError('serverlessV2MinCapacity must be >= 0 & <= 256', this);
    }

    if (this.serverlessV2MaxCapacity < this.serverlessV2MinCapacity) {
      throw new ValidationError('serverlessV2MaxCapacity must be greater than serverlessV2MinCapacity', this);
    }

    const regexp = new RegExp(/^[0-9]+\.?5?$/);
    if (!regexp.test(this.serverlessV2MaxCapacity.toString()) || !regexp.test(this.serverlessV2MinCapacity.toString())) {
      throw new ValidationError('serverlessV2MinCapacity & serverlessV2MaxCapacity must be in 0.5 step increments, received '+
      `min: ${this.serverlessV2MaxCapacity}, max: ${this.serverlessV2MaxCapacity}`, this);
    }

    if (this.serverlessV2AutoPauseDuration) {
      if (!config.features?.serverlessV2AutoPauseSupported) {
        throw new ValidationError(`serverlessV2 auto-pause feature is not supported by ${this.engine?.engineType} ${this.engine?.engineVersion?.fullVersion}.`, this);
      }
      if (
        !this.serverlessV2AutoPauseDuration.isUnresolved() &&
        (this.serverlessV2AutoPauseDuration.toSeconds() < 300 || this.serverlessV2AutoPauseDuration.toSeconds() > 86400)
      ) {
        throw new ValidationError(`serverlessV2AutoPause must be between 300 seconds (5 minutes) and 86,400 seconds (24 hours), received ${this.serverlessV2AutoPauseDuration.toSeconds()} seconds`, this);
      }
    }
  }

  /**
   * Adds the single user rotation of the master password to this cluster.
   * See [Single user rotation strategy](https://docs.aws.amazon.com/secretsmanager/latest/userguide/rotating-secrets_strategies.html#rotating-secrets-one-user-one-password)
   */
  public addRotationSingleUser(options: RotationSingleUserOptions = {}): secretsmanager.SecretRotation {
    if (!this.secret) {
      throw new ValidationError('Cannot add a single user rotation for a cluster without a secret.', this);
    }

    const id = 'RotationSingleUser';
    const existing = this.node.tryFindChild(id);
    if (existing) {
      throw new ValidationError('A single user rotation was already added to this cluster.', this);
    }

    return new secretsmanager.SecretRotation(this, id, {
      ...applyDefaultRotationOptions(options, this.vpcSubnets),
      secret: this.secret,
      application: this.singleUserRotationApplication,
      vpc: this.vpc,
      target: this,
    });
  }

  /**
   * Adds the multi user rotation to this cluster.
   * See [Alternating users rotation strategy](https://docs.aws.amazon.com/secretsmanager/latest/userguide/rotating-secrets_strategies.html#rotating-secrets-two-users)
   */
  public addRotationMultiUser(id: string, options: RotationMultiUserOptions): secretsmanager.SecretRotation {
    if (!this.secret) {
      throw new ValidationError('Cannot add a multi user rotation for a cluster without a secret.', this);
    }

    return new secretsmanager.SecretRotation(this, id, {
      ...applyDefaultRotationOptions(options, this.vpcSubnets),
      secret: options.secret,
      masterSecret: this.secret,
      application: this.multiUserRotationApplication,
      vpc: this.vpc,
      target: this,
    });
  }
}

/**
 * Represents an imported database cluster.
 */
@propertyInjectable
class ImportedDatabaseCluster extends DatabaseClusterBase implements IDatabaseCluster {
  /** Uniquely identifies this class. */
  public static readonly PROPERTY_INJECTION_ID: string = 'aws-cdk-lib.aws-rds.ImportedDatabaseCluster';
  public readonly clusterIdentifier: string;
  public readonly connections: ec2.Connections;
  public readonly engine?: IClusterEngine;
  public readonly secret?: secretsmanager.ISecret;

  private readonly _clusterResourceIdentifier?: string;
  private readonly _clusterEndpoint?: Endpoint;
  private readonly _clusterReadEndpoint?: Endpoint;
  private readonly _instanceIdentifiers?: string[];
  private readonly _instanceEndpoints?: Endpoint[];

  protected readonly enableDataApi: boolean;

  constructor(scope: Construct, id: string, attrs: DatabaseClusterAttributes) {
    super(scope, id);
    // Enhanced CDK Analytics Telemetry
    addConstructMetadata(this, attrs);

    this.clusterIdentifier = attrs.clusterIdentifier;
    this._clusterResourceIdentifier = attrs.clusterResourceIdentifier;

    const defaultPort = attrs.port ? ec2.Port.tcp(attrs.port) : undefined;
    this.connections = new ec2.Connections({
      securityGroups: attrs.securityGroups,
      defaultPort,
    });
    this.engine = attrs.engine;
    this.secret = attrs.secret;

    this.enableDataApi = attrs.dataApiEnabled ?? false;

    this._clusterEndpoint = (attrs.clusterEndpointAddress && attrs.port) ? new Endpoint(attrs.clusterEndpointAddress, attrs.port) : undefined;
    this._clusterReadEndpoint = (attrs.readerEndpointAddress && attrs.port) ? new Endpoint(attrs.readerEndpointAddress, attrs.port) : undefined;
    this._instanceIdentifiers = attrs.instanceIdentifiers;
    this._instanceEndpoints = (attrs.instanceEndpointAddresses && attrs.port)
      ? attrs.instanceEndpointAddresses.map(addr => new Endpoint(addr, attrs.port!))
      : undefined;
  }

  public get clusterResourceIdentifier() {
    if (!this._clusterResourceIdentifier) {
      throw new ValidationError('Cannot access `clusterResourceIdentifier` of an imported cluster without a clusterResourceIdentifier', this);
    }
    return this._clusterResourceIdentifier;
  }

  public get clusterEndpoint() {
    if (!this._clusterEndpoint) {
      throw new ValidationError('Cannot access `clusterEndpoint` of an imported cluster without an endpoint address and port', this);
    }
    return this._clusterEndpoint;
  }

  public get clusterReadEndpoint() {
    if (!this._clusterReadEndpoint) {
      throw new ValidationError('Cannot access `clusterReadEndpoint` of an imported cluster without a readerEndpointAddress and port', this);
    }
    return this._clusterReadEndpoint;
  }

  public get instanceIdentifiers() {
    if (!this._instanceIdentifiers) {
      throw new ValidationError('Cannot access `instanceIdentifiers` of an imported cluster without provided instanceIdentifiers', this);
    }
    return this._instanceIdentifiers;
  }

  public get instanceEndpoints() {
    if (!this._instanceEndpoints) {
      throw new ValidationError('Cannot access `instanceEndpoints` of an imported cluster without instanceEndpointAddresses and port', this);
    }
    return this._instanceEndpoints;
  }
}

/**
 * Properties for a new database cluster
 */
export interface DatabaseClusterProps extends DatabaseClusterBaseProps {
  /**
   * Credentials for the administrative user
   *
   * @default - A username of 'admin' (or 'postgres' for PostgreSQL) and SecretsManager-generated password
   */
  readonly credentials?: Credentials;

  /**
   * The Amazon Resource Name (ARN) of the source DB instance or DB cluster if this DB cluster is created as a read replica.
   * Cannot be used with credentials.
   *
   * @default - This DB Cluster is not a read replica
   */
  readonly replicationSourceIdentifier?: string;
}

/**
 * Create a clustered database with a given number of instances.
 *
 * @resource AWS::RDS::DBCluster
 */
@propertyInjectable
export class DatabaseCluster extends DatabaseClusterNew {
  /**
   * Uniquely identifies this class.
   */
  public static readonly PROPERTY_INJECTION_ID: string = 'aws-cdk-lib.aws-rds.DatabaseCluster';

  /**
   * Lookup an existing DatabaseCluster using clusterIdentifier.
   */
  public static fromLookup(scope: Construct, id: string, options: DatabaseClusterLookupOptions): IDatabaseCluster {
    if (Token.isUnresolved(options.clusterIdentifier)) {
      throw new UnscopedValidationError('Cannot look up a cluster with a tokenized cluster identifier.');
    }
    const response: {[key: string]: any}[] = ContextProvider.getValue(scope, {
      provider: cxschema.ContextProvider.CC_API_PROVIDER,
      props: {
        typeName: 'AWS::RDS::DBCluster',
        exactIdentifier: options.clusterIdentifier,
        propertiesToReturn: [
          'DBClusterArn',
          'Endpoint.Address',
          'Endpoint.Port',
          'ReadEndpoint.Address',
          'DBClusterResourceId',
          'VpcSecurityGroupIds',
          'EnableHttpEndpoint',
        ],
      } as cxschema.CcApiContextQuery,
      dummyValue: [
        {
          'Identifier': 'TEST',
          'DBClusterArn': 'TESTARN',
          'Endpoint.Address': 'TESTADDRESS',
          'Endpoint.Port': '5432',
          'ReadEndpoint.Address': 'TESTREADERADDRESS',
          'DBClusterResourceId': 'TESTID',
          'VpcSecurityGroupIds': [],
          'EnableHttpEndpoint': true,
        },
      ],
    }).value;

    // getValue returns a list of result objects. We are expecting 1 result or Error.
    const cluster = response[0];

    // Get ISecurityGroup from securityGroupId
    let securityGroups: ec2.ISecurityGroup[] = [];
    const dbsg: string[] = cluster.VpcSecurityGroupIds;
    if (dbsg) {
      securityGroups = dbsg.map((securityGroupId) => {
        return ec2.SecurityGroup.fromSecurityGroupId(
          scope,
          `LSG-${securityGroupId}`,
          securityGroupId,
        );
      });
    }

    return this.fromDatabaseClusterAttributes(scope, id, {
      clusterIdentifier: options.clusterIdentifier,
      clusterEndpointAddress: cluster['Endpoint.Address'],
      readerEndpointAddress: cluster['ReadEndpoint.Address'],
      port: Number(cluster['Endpoint.Port']),
      clusterResourceIdentifier: cluster.DBClusterResourceId,
      securityGroups: securityGroups,
      dataApiEnabled: cluster.EnableHttpEndpoint,
    });
  }

  /**
   * Import an existing DatabaseCluster from properties
   */
  public static fromDatabaseClusterAttributes(scope: Construct, id: string, attrs: DatabaseClusterAttributes): IDatabaseCluster {
    return new ImportedDatabaseCluster(scope, id, attrs);
  }

  public readonly clusterIdentifier: string;
  public readonly clusterResourceIdentifier: string;
  public readonly clusterEndpoint: Endpoint;
  public readonly clusterReadEndpoint: Endpoint;
  public readonly connections: ec2.Connections;
  public readonly instanceIdentifiers: string[];
  public readonly instanceEndpoints: Endpoint[];

  /**
   * The secret attached to this cluster
   */
  public readonly secret?: secretsmanager.ISecret;

  constructor(scope: Construct, id: string, props: DatabaseClusterProps) {
    super(scope, id, props);
    // Enhanced CDK Analytics Telemetry
    addConstructMetadata(this, props);

    const credentials = renderCredentials(this, props.engine, props.credentials);
    const secret = credentials.secret;

    const canHaveCredentials = props.replicationSourceIdentifier == undefined;

    const cluster = new CfnDBCluster(this, 'Resource', {
      ...this.newCfnProps,
      // Admin
      masterUsername: canHaveCredentials ? credentials.username : undefined,
      masterUserPassword: canHaveCredentials ? credentials.password?.unsafeUnwrap() : undefined,
      replicationSourceIdentifier: props.replicationSourceIdentifier,
    });

    this.clusterIdentifier = cluster.ref;
    this.clusterResourceIdentifier = cluster.attrDbClusterResourceId;

    if (secret) {
      this.secret = secret.attach(this);
    }

    // create a number token that represents the port of the cluster
    const portAttribute = Token.asNumber(cluster.attrEndpointPort);
    this.clusterEndpoint = new Endpoint(cluster.attrEndpointAddress, portAttribute);
    this.clusterReadEndpoint = new Endpoint(cluster.attrReadEndpointAddress, portAttribute);
    this.connections = new ec2.Connections({
      securityGroups: this.securityGroups,
      defaultPort: ec2.Port.tcp(this.clusterEndpoint.port),
    });

    cluster.applyRemovalPolicy(props.removalPolicy ?? RemovalPolicy.SNAPSHOT);

    setLogRetention(this, props);

    // create the instances for only standard aurora clusters
    if (props.clusterScalabilityType !== ClusterScalabilityType.LIMITLESS && props.clusterScailabilityType !== ClusterScailabilityType.LIMITLESS) {
      if ((props.writer || props.readers) && (props.instances || props.instanceProps)) {
        throw new ValidationError('Cannot provide writer or readers if instances or instanceProps are provided', this);
      }

      if (!props.instanceProps && !props.writer) {
        throw new ValidationError('writer must be provided', this);
      }

      const createdInstances = props.writer ? this._createInstances(props) : legacyCreateInstances(this, props, this.subnetGroup);
      this.instanceIdentifiers = createdInstances.instanceIdentifiers;
      this.instanceEndpoints = createdInstances.instanceEndpoints;
    } else {
      // Limitless database does not have instances,
      // but an empty array will be assigned to avoid destructive changes.
      this.instanceIdentifiers = [];
      this.instanceEndpoints = [];
    }
  }
}

/**
 * Mapping of instance type to memory setting on the xlarge size
 * The memory is predictable based on the xlarge size. For example
 * if m5.xlarge has 16GB memory then
 *   - m5.2xlarge will have 32 (16*2)
 *   - m5.4xlarge will have 62 (16*4)
 *   - m5.24xlarge will have 384 (16*24)
 */
const INSTANCE_TYPE_XLARGE_MEMORY_MAPPING: { [instanceType: string]: number } = {
  m5: 16,
  m5d: 16,
  m6g: 16,
  t4g: 16,
  t3: 16,
  m4: 16,
  r6g: 32,
  r5: 32,
  r5b: 32,
  r5d: 32,
  r4: 30.5,
  x2g: 64,
  x1e: 122,
  x1: 61,
  z1d: 32,
};

/**
 * This validates that the instance size falls within the maximum configured serverless capacity.
 *
 * @param instanceSize the instance size of the provisioned writer, e.g. r5.xlarge
 * @param serverlessV2MaxCapacity the maxCapacity configured on the cluster
 * @returns true if the instance size is supported by serverless v2 instances
 */
function instanceSizeSupportedByServerlessV2(instanceSize: string, serverlessV2MaxCapacity: number): boolean {
  const serverlessMaxMem = serverlessV2MaxCapacity*2;
  // i.e. r5.xlarge
  const sizeParts = instanceSize.split('.');
  if (sizeParts.length === 2) {
    const type = sizeParts[0];
    const size = sizeParts[1];
    const xlargeMem = INSTANCE_TYPE_XLARGE_MEMORY_MAPPING[type];
    if (size.endsWith('xlarge')) {
      const instanceMem = size === 'xlarge'
        ? xlargeMem
        : Number(size.slice(0, -6))*xlargeMem;
      if (instanceMem > serverlessMaxMem) {
        return false;
      }
    // smaller than xlarge
    } else {
      return true;
    }
  } else {
    // some weird non-standard instance types
    // not sure how to add automation around this so for now
    // just handling as one offs
    const unSupportedSizes = [
      'db.r5.2xlarge.tpc2.mem8x',
      'db.r5.4xlarge.tpc2.mem3x',
      'db.r5.4xlarge.tpc2.mem4x',
      'db.r5.6xlarge.tpc2.mem4x',
      'db.r5.8xlarge.tpc2.mem3x',
      'db.r5.12xlarge.tpc2.mem2x',
    ];
    if (unSupportedSizes.includes(instanceSize)) {
      return false;
    }
  }
  return true;
}

/**
 * Properties for ``DatabaseClusterFromSnapshot``
 */
export interface DatabaseClusterFromSnapshotProps extends DatabaseClusterBaseProps {
  /**
   * The identifier for the DB instance snapshot or DB cluster snapshot to restore from.
   * You can use either the name or the Amazon Resource Name (ARN) to specify a DB cluster snapshot.
   * However, you can use only the ARN to specify a DB instance snapshot.
   */
  readonly snapshotIdentifier: string;

  /**
   * Credentials for the administrative user
   *
   * Note - using this prop only works with `Credentials.fromPassword()` with the
   * username of the snapshot, `Credentials.fromUsername()` with the username and
   * password of the snapshot or `Credentials.fromSecret()` with a secret containing
   * the username and password of the snapshot.
   *
   * @default - A username of 'admin' (or 'postgres' for PostgreSQL) and SecretsManager-generated password
   * that **will not be applied** to the cluster, use `snapshotCredentials` for the correct behavior.
   *
   * @deprecated use `snapshotCredentials` which allows to generate a new password
   */
  readonly credentials?: Credentials;

  /**
   * Master user credentials.
   *
   * Note - It is not possible to change the master username for a snapshot;
   * however, it is possible to provide (or generate) a new password.
   *
   * @default - The existing username and password from the snapshot will be used.
   */
  readonly snapshotCredentials?: SnapshotCredentials;
}

/**
 * A database cluster restored from a snapshot.
 *
 * @resource AWS::RDS::DBCluster
 */
@propertyInjectable
export class DatabaseClusterFromSnapshot extends DatabaseClusterNew {
  /**
   * Uniquely identifies this class.
   */
  public static readonly PROPERTY_INJECTION_ID: string = 'aws-cdk-lib.aws-rds.DatabaseClusterFromSnapshot';

  public readonly clusterIdentifier: string;
  public readonly clusterResourceIdentifier: string;
  public readonly clusterEndpoint: Endpoint;
  public readonly clusterReadEndpoint: Endpoint;
  public readonly connections: ec2.Connections;
  public readonly instanceIdentifiers: string[];
  public readonly instanceEndpoints: Endpoint[];

  /**
   * The secret attached to this cluster
   */
  public readonly secret?: secretsmanager.ISecret;

  constructor(scope: Construct, id: string, props: DatabaseClusterFromSnapshotProps) {
    super(scope, id, props);
    // Enhanced CDK Analytics Telemetry
    addConstructMetadata(this, props);

    if (props.credentials && !props.credentials.password && !props.credentials.secret) {
      Annotations.of(this).addWarningV2('@aws-cdk/aws-rds:useSnapshotCredentials', 'Use `snapshotCredentials` to modify password of a cluster created from a snapshot.');
    }
    if (!props.credentials && !props.snapshotCredentials) {
      Annotations.of(this).addWarningV2('@aws-cdk/aws-rds:generatedCredsNotApplied', 'Generated credentials will not be applied to cluster. Use `snapshotCredentials` instead. `addRotationSingleUser()` and `addRotationMultiUser()` cannot be used on this cluster.');
    }

    const deprecatedCredentials = !FeatureFlags.of(this).isEnabled(cxapi.RDS_PREVENT_RENDERING_DEPRECATED_CREDENTIALS)
      ? renderCredentials(this, props.engine, props.credentials)
      : undefined;

    const credentials = renderSnapshotCredentials(this, props.snapshotCredentials);

    const cluster = new CfnDBCluster(this, 'Resource', {
      ...this.newCfnProps,
      snapshotIdentifier: props.snapshotIdentifier,
      masterUserPassword: credentials?.secret?.secretValueFromJson('password')?.unsafeUnwrap() ?? credentials?.password?.unsafeUnwrap(), // Safe usage
    });

    this.clusterIdentifier = cluster.ref;
    this.clusterResourceIdentifier = cluster.attrDbClusterResourceId;

    if (credentials?.secret) {
      this.secret = credentials.secret.attach(this);
    }

    if (deprecatedCredentials?.secret) {
      const deprecatedSecret = deprecatedCredentials.secret.attach(this);
      if (!this.secret) {
        this.secret = deprecatedSecret;
      }
    }

    // create a number token that represents the port of the cluster
    const portAttribute = Token.asNumber(cluster.attrEndpointPort);
    this.clusterEndpoint = new Endpoint(cluster.attrEndpointAddress, portAttribute);
    this.clusterReadEndpoint = new Endpoint(cluster.attrReadEndpointAddress, portAttribute);
    this.connections = new ec2.Connections({
      securityGroups: this.securityGroups,
      defaultPort: ec2.Port.tcp(this.clusterEndpoint.port),
    });

    cluster.applyRemovalPolicy(props.removalPolicy ?? RemovalPolicy.SNAPSHOT);

    setLogRetention(this, props);
    if ((props.writer || props.readers) && (props.instances || props.instanceProps)) {
      throw new ValidationError('Cannot provide clusterInstances if instances or instanceProps are provided', this);
    }
    const createdInstances = props.writer ? this._createInstances(props) : legacyCreateInstances(this, props, this.subnetGroup);
    this.instanceIdentifiers = createdInstances.instanceIdentifiers;
    this.instanceEndpoints = createdInstances.instanceEndpoints;
  }
}

/**
 * Sets up CloudWatch log retention if configured.
 * A function rather than protected member to prevent exposing ``DatabaseClusterBaseProps``.
 */
function setLogRetention(cluster: DatabaseClusterNew, props: DatabaseClusterBaseProps) {
  if (props.cloudwatchLogsExports) {
    const unsupportedLogTypes = props.cloudwatchLogsExports.filter(logType => !props.engine.supportedLogTypes.includes(logType));
    if (unsupportedLogTypes.length > 0) {
      throw new ValidationError(`Unsupported logs for the current engine type: ${unsupportedLogTypes.join(',')}`, cluster);
    }

    if (props.cloudwatchLogsRetention) {
      for (const log of props.cloudwatchLogsExports) {
        const logGroupName = `/aws/rds/cluster/${cluster.clusterIdentifier}/${log}`;
        new logs.LogRetention(cluster, `LogRetention${log}`, {
          logGroupName,
          retention: props.cloudwatchLogsRetention,
          role: props.cloudwatchLogsRetentionRole,
        });
        cluster.cloudwatchLogGroups[log] = logs.LogGroup.fromLogGroupName(cluster, `LogGroup${cluster.clusterIdentifier}${log}`, logGroupName);
      }
    }
  }
}

/** Output from the createInstances method; used to set instance identifiers and endpoints */
interface InstanceConfig {
  readonly instanceIdentifiers: string[];
  readonly instanceEndpoints: Endpoint[];
}

/**
 * Creates the instances for the cluster.
 * A function rather than a protected method on ``DatabaseClusterNew`` to avoid exposing
 * ``DatabaseClusterNew`` and ``DatabaseClusterBaseProps`` in the API.
 */
function legacyCreateInstances(cluster: DatabaseClusterNew, props: DatabaseClusterBaseProps, subnetGroup: ISubnetGroup): InstanceConfig {
  const instanceCount = props.instances != null ? props.instances : 2;
  const instanceUpdateBehaviour = props.instanceUpdateBehaviour ?? InstanceUpdateBehaviour.BULK;
  if (Token.isUnresolved(instanceCount)) {
    throw new ValidationError('The number of instances an RDS Cluster consists of cannot be provided as a deploy-time only value!', cluster);
  }
  if (instanceCount < 1) {
    throw new ValidationError('At least one instance is required', cluster);
  }

  const instanceIdentifiers: string[] = [];
  const instanceEndpoints: Endpoint[] = [];
  const portAttribute = cluster.clusterEndpoint.port;
  const instanceProps = props.instanceProps!;

  // Get the actual subnet objects so we can depend on internet connectivity.
  const internetConnected = instanceProps.vpc.selectSubnets(instanceProps.vpcSubnets).internetConnectivityEstablished;

  const enablePerformanceInsights = instanceProps.enablePerformanceInsights
    || instanceProps.performanceInsightRetention !== undefined || instanceProps.performanceInsightEncryptionKey !== undefined;
  if (enablePerformanceInsights && instanceProps.enablePerformanceInsights === false) {
    throw new ValidationError('`enablePerformanceInsights` disabled, but `performanceInsightRetention` or `performanceInsightEncryptionKey` was set', cluster);
  }
  const performanceInsightRetention = enablePerformanceInsights
    ? (instanceProps.performanceInsightRetention || PerformanceInsightRetention.DEFAULT)
    : undefined;
  validatePerformanceInsightsSettings(
    cluster,
    {
      performanceInsightsEnabled: enablePerformanceInsights,
      performanceInsightRetention,
      performanceInsightEncryptionKey: instanceProps.performanceInsightEncryptionKey,
    },
  );

  const instanceType = instanceProps.instanceType ?? ec2.InstanceType.of(ec2.InstanceClass.T3, ec2.InstanceSize.MEDIUM);

  if (instanceProps.parameterGroup && instanceProps.parameters) {
    throw new ValidationError('You cannot specify both parameterGroup and parameters', cluster);
  }

  const instanceParameterGroup = instanceProps.parameterGroup ?? (
    instanceProps.parameters
      ? new ParameterGroup(cluster, 'InstanceParameterGroup', {
        engine: props.engine,
        parameters: instanceProps.parameters,
      })
      : undefined
  );
  const instanceParameterGroupConfig = instanceParameterGroup?.bindToInstance({});

  const instances: CfnDBInstance[] = [];

  for (let i = 0; i < instanceCount; i++) {
    const instanceIndex = i + 1;
    const instanceIdentifier = props.instanceIdentifierBase != null ? `${props.instanceIdentifierBase}${instanceIndex}` :
      props.clusterIdentifier != null ? `${props.clusterIdentifier}instance${instanceIndex}` :
        undefined;

    const instance = new CfnDBInstance(cluster, `Instance${instanceIndex}`, {
      // Link to cluster
      engine: props.engine.engineType,
      dbClusterIdentifier: cluster.clusterIdentifier,
      dbInstanceIdentifier: instanceIdentifier,
      // Instance properties
      dbInstanceClass: databaseInstanceType(instanceType),
      publiclyAccessible: instanceProps.publiclyAccessible ??
        (instanceProps.vpcSubnets && instanceProps.vpcSubnets.subnetType === ec2.SubnetType.PUBLIC),
      enablePerformanceInsights: enablePerformanceInsights || instanceProps.enablePerformanceInsights, // fall back to undefined if not set
      performanceInsightsKmsKeyId: instanceProps.performanceInsightEncryptionKey?.keyArn,
      performanceInsightsRetentionPeriod: performanceInsightRetention,
      // This is already set on the Cluster. Unclear to me whether it should be repeated or not. Better yes.
      dbSubnetGroupName: subnetGroup.subnetGroupName,
      dbParameterGroupName: instanceParameterGroupConfig?.parameterGroupName,
      // When `enableClusterLevelEnhancedMonitoring` is enabled,
      // both `monitoringInterval` and `monitoringRole` are set at cluster level so no need to re-set it in instance level.
      monitoringInterval: props.enableClusterLevelEnhancedMonitoring ? undefined : props.monitoringInterval?.toSeconds(),
      monitoringRoleArn: props.enableClusterLevelEnhancedMonitoring ? undefined : cluster.monitoringRole?.roleArn,
      autoMinorVersionUpgrade: instanceProps.autoMinorVersionUpgrade,
      allowMajorVersionUpgrade: instanceProps.allowMajorVersionUpgrade,
      deleteAutomatedBackups: instanceProps.deleteAutomatedBackups,
      preferredMaintenanceWindow: instanceProps.preferredMaintenanceWindow,
    });

    // For instances that are part of a cluster:
    //
    //  Cluster DESTROY or SNAPSHOT -> DESTROY (snapshot is good enough to recreate)
    //  Cluster RETAIN              -> RETAIN (otherwise cluster state will disappear)
    instance.applyRemovalPolicy(helperRemovalPolicy(props.removalPolicy));

    // We must have a dependency on the NAT gateway provider here to create
    // things in the right order.
    instance.node.addDependency(internetConnected);

    instanceIdentifiers.push(instance.ref);
    instanceEndpoints.push(new Endpoint(instance.attrEndpointAddress, portAttribute));
    instances.push(instance);
  }

  // Adding dependencies here to ensure that the instances are updated one after the other.
  if (instanceUpdateBehaviour === InstanceUpdateBehaviour.ROLLING) {
    for (let i = 1; i < instanceCount; i++) {
      instances[i].node.addDependency(instances[i-1]);
    }
  }

  return { instanceEndpoints, instanceIdentifiers };
}

/**
 * Turn a regular instance type into a database instance type
 */
function databaseInstanceType(instanceType: ec2.InstanceType) {
  return 'db.' + instanceType.toString();
}

/**
 * Validate Performance Insights settings
 */
function validatePerformanceInsightsSettings(
  cluster: DatabaseClusterNew,
  instance: {
    nodeId?: string;
    performanceInsightsEnabled?: boolean;
    performanceInsightRetention?: PerformanceInsightRetention;
    performanceInsightEncryptionKey?: kms.IKey;
  },
): void {
  const target = instance.nodeId ? `instance \'${instance.nodeId}\'` : '`instanceProps`';

  // If Performance Insights is enabled on the cluster, the one for each instance will be enabled as well.
  if (cluster.performanceInsightsEnabled && instance.performanceInsightsEnabled === false) {
    Annotations.of(cluster).addWarningV2(
      '@aws-cdk/aws-rds:instancePerformanceInsightsOverridden',
      `Performance Insights is enabled on cluster '${cluster.node.id}' at cluster level, but disabled for ${target}. `+
      'However, Performance Insights for this instance will also be automatically enabled if enabled at cluster level.',
    );
  }

  // If `performanceInsightRetention` is enabled on the cluster, the same parameter for each instance must be
  // undefined or the same as the value at cluster level.
  if (
    cluster.performanceInsightRetention &&
    instance.performanceInsightRetention &&
    instance.performanceInsightRetention !== cluster.performanceInsightRetention
  ) {
    throw new ValidationError(`\`performanceInsightRetention\` for each instance must be the same as the one at cluster level, got ${target}: ${instance.performanceInsightRetention}, cluster: ${cluster.performanceInsightRetention}`, cluster);
  }

  // If `performanceInsightEncryptionKey` is enabled on the cluster, the same parameter for each instance must be
  // undefined or the same as the value at cluster level.
  if (cluster.performanceInsightEncryptionKey && instance.performanceInsightEncryptionKey) {
    const clusterKeyArn = cluster.performanceInsightEncryptionKey.keyArn;
    const instanceKeyArn = instance.performanceInsightEncryptionKey.keyArn;
    const compared = Token.compareStrings(clusterKeyArn, instanceKeyArn);

    if (compared === TokenComparison.DIFFERENT) {
      throw new ValidationError(`\`performanceInsightEncryptionKey\` for each instance must be the same as the one at cluster level, got ${target}: '${instance.performanceInsightEncryptionKey.keyArn}', cluster: '${cluster.performanceInsightEncryptionKey.keyArn}'`, cluster);
    }
    // Even if both of cluster and instance keys are unresolved, check if they are the same token.
    if (compared === TokenComparison.BOTH_UNRESOLVED && clusterKeyArn !== instanceKeyArn) {
      throw new ValidationError('`performanceInsightEncryptionKey` for each instance must be the same as the one at cluster level', cluster);
    }
  }
}<|MERGE_RESOLUTION|>--- conflicted
+++ resolved
@@ -574,8 +574,6 @@
 }
 
 /**
-<<<<<<< HEAD
-=======
  * The database insights mode of the Aurora DB cluster.
  */
 export enum DatabaseInsightsMode {
@@ -601,7 +599,6 @@
 }
 
 /**
->>>>>>> e400228e
  * A new or imported clustered database.
  */
 export abstract class DatabaseClusterBase extends Resource implements IDatabaseCluster {
