import { Construct } from 'constructs';
import { IAuroraClusterInstance, IClusterInstance, InstanceType } from './aurora-cluster-instance';
import { IClusterEngine } from './cluster-engine';
import { DatabaseClusterAttributes, IDatabaseCluster } from './cluster-ref';
import { Endpoint } from './endpoint';
import { NetworkType } from './instance';
import { IParameterGroup, ParameterGroup } from './parameter-group';
import { DATA_API_ACTIONS } from './perms';
import { applyDefaultRotationOptions, defaultDeletionProtection, renderCredentials, setupS3ImportExport, helperRemovalPolicy, renderUnless, renderSnapshotCredentials } from './private/util';
import { BackupProps, Credentials, InstanceProps, PerformanceInsightRetention, RotationSingleUserOptions, RotationMultiUserOptions, SnapshotCredentials } from './props';
import { DatabaseProxy, DatabaseProxyOptions, ProxyTarget } from './proxy';
import { CfnDBCluster, CfnDBClusterProps, CfnDBInstance } from './rds.generated';
import { ISubnetGroup, SubnetGroup } from './subnet-group';
import { validateDatabaseClusterProps } from './validate-database-cluster-props';
import * as cloudwatch from '../../aws-cloudwatch';
import * as ec2 from '../../aws-ec2';
import * as iam from '../../aws-iam';
import { IRole, ManagedPolicy, Role, ServicePrincipal } from '../../aws-iam';
import * as kms from '../../aws-kms';
import * as logs from '../../aws-logs';
import * as s3 from '../../aws-s3';
import * as secretsmanager from '../../aws-secretsmanager';
import { Annotations, ArnFormat, Duration, FeatureFlags, Lazy, RemovalPolicy, Resource, Stack, Token, TokenComparison } from '../../core';
import { ValidationError } from '../../core/lib/errors';
import * as cxapi from '../../cx-api';

/**
 * Common properties for a new database cluster or cluster from snapshot.
 */
interface DatabaseClusterBaseProps {
  /**
   * What kind of database to start
   */
  readonly engine: IClusterEngine;

  /**
   * How many replicas/instances to create
   *
   * Has to be at least 1.
   *
   * @default 2
   * @deprecated - use writer and readers instead
   */
  readonly instances?: number;

  /**
   * Settings for the individual instances that are launched
   *
   * @deprecated - use writer and readers instead
   */
  readonly instanceProps?: InstanceProps;

  /**
   * The instance to use for the cluster writer
   *
   * @default - required if instanceProps is not provided
   */
  readonly writer?: IClusterInstance;

  /**
   * A list of instances to create as cluster reader instances
   *
   * @default - no readers are created. The cluster will have a single writer/reader
   */
  readonly readers?: IClusterInstance[];

  /**
   * The maximum number of Aurora capacity units (ACUs) for a DB instance in an Aurora Serverless v2 cluster.
   * You can specify ACU values in half-step increments, such as 40, 40.5, 41, and so on.
   * The largest value that you can use is 256.
   *
   * The maximum capacity must be higher than 0.5 ACUs.
   * @see https://docs.aws.amazon.com/AmazonRDS/latest/AuroraUserGuide/aurora-serverless-v2.setting-capacity.html#aurora-serverless-v2.max_capacity_considerations
   *
   * @default 2
   */
  readonly serverlessV2MaxCapacity?: number;

  /**
   * The minimum number of Aurora capacity units (ACUs) for a DB instance in an Aurora Serverless v2 cluster.
   * You can specify ACU values in half-step increments, such as 8, 8.5, 9, and so on.
   * The smallest value that you can use is 0.
   *
   * For Aurora versions that support the Aurora Serverless v2 auto-pause feature, the smallest value that you can use is 0.
   * For versions that don't support Aurora Serverless v2 auto-pause, the smallest value that you can use is 0.5.
   *
   * @see https://docs.aws.amazon.com/AmazonRDS/latest/AuroraUserGuide/aurora-serverless-v2.setting-capacity.html#aurora-serverless-v2.min_capacity_considerations
   *
   * @default 0.5
   */
  readonly serverlessV2MinCapacity?: number;

  /**
   *
   * The number of seconds an Aurora Serverless v2 DB instance must be idle before Aurora attempts to automatically pause it.
   *
   * Specify a value between 300 seconds (five minutes) and 86,400 seconds (one day). The default is 300 seconds.
   *
   * @see https://docs.aws.amazon.com/AmazonRDS/latest/AuroraUserGuide/aurora-serverless-v2-auto-pause.html
   *
   * @default 300
   */
  readonly serverlessV2SecondsUntilAutoPause?: number;

  /**
   * What subnets to run the RDS instances in.
   *
   * Must be at least 2 subnets in two different AZs.
   */
  readonly vpc?: ec2.IVpc;

  /**
   * Where to place the instances within the VPC
   *
   * @default - the Vpc default strategy if not specified.
   */
  readonly vpcSubnets?: ec2.SubnetSelection;

  /**
   * Security group.
   *
   * @default - a new security group is created.
   */
  readonly securityGroups?: ec2.ISecurityGroup[];

  /**
   * The ordering of updates for instances
   *
   * @default InstanceUpdateBehaviour.BULK
   */
  readonly instanceUpdateBehaviour?: InstanceUpdateBehaviour;

  /**
   * The number of seconds to set a cluster's target backtrack window to.
   * This feature is only supported by the Aurora MySQL database engine and
   * cannot be enabled on existing clusters.
   *
   * @see https://docs.aws.amazon.com/AmazonRDS/latest/AuroraUserGuide/AuroraMySQL.Managing.Backtrack.html
   * @default 0 seconds (no backtrack)
   */
  readonly backtrackWindow?: Duration;

  /**
   * Backup settings
   *
   * @default - Backup retention period for automated backups is 1 day.
   * Backup preferred window is set to a 30-minute window selected at random from an
   * 8-hour block of time for each AWS Region, occurring on a random day of the week.
   * @see https://docs.aws.amazon.com/AmazonRDS/latest/UserGuide/USER_WorkingWithAutomatedBackups.html#USER_WorkingWithAutomatedBackups.BackupWindow
   */
  readonly backup?: BackupProps;

  /**
   * What port to listen on
   *
   * @default - The default for the engine is used.
   */
  readonly port?: number;

  /**
   * An optional identifier for the cluster
   *
   * @default - A name is automatically generated.
   */
  readonly clusterIdentifier?: string;

  /**
   * Base identifier for instances
   *
   * Every replica is named by appending the replica number to this string, 1-based.
   *
   * @default - clusterIdentifier is used with the word "Instance" appended.
   * If clusterIdentifier is not provided, the identifier is automatically generated.
   */
  readonly instanceIdentifierBase?: string;

  /**
   * Name of a database which is automatically created inside the cluster
   *
   * @default - Database is not created in cluster.
   */
  readonly defaultDatabaseName?: string;

  /**
   * Indicates whether the DB cluster should have deletion protection enabled.
   *
   * @default - true if `removalPolicy` is RETAIN, `undefined` otherwise, which will not enable deletion protection.
   * To disable deletion protection after it has been enabled, you must explicitly set this value to `false`.
   */
  readonly deletionProtection?: boolean;

  /**
   * A preferred maintenance window day/time range. Should be specified as a range ddd:hh24:mi-ddd:hh24:mi (24H Clock UTC).
   *
   * Example: 'Sun:23:45-Mon:00:15'
   *
   * @default - 30-minute window selected at random from an 8-hour block of time for
   * each AWS Region, occurring on a random day of the week.
   * @see https://docs.aws.amazon.com/AmazonRDS/latest/AuroraUserGuide/USER_UpgradeDBInstance.Maintenance.html#Concepts.DBMaintenance
   */
  readonly preferredMaintenanceWindow?: string;

  /**
   * Additional parameters to pass to the database engine
   *
   * @default - No parameter group.
   */
  readonly parameterGroup?: IParameterGroup;

  /**
   * The parameters in the DBClusterParameterGroup to create automatically
   *
   * You can only specify parameterGroup or parameters but not both.
   * You need to use a versioned engine to auto-generate a DBClusterParameterGroup.
   *
   * @default - None
   */
  readonly parameters?: { [key: string]: string };

  /**
   * The removal policy to apply when the cluster and its instances are removed
   * from the stack or replaced during an update.
   *
   * @default - RemovalPolicy.SNAPSHOT (remove the cluster and instances, but retain a snapshot of the data)
   */
  readonly removalPolicy?: RemovalPolicy;

  /**
   * The list of log types that need to be enabled for exporting to
   * CloudWatch Logs.
   *
   * @default - no log exports
   */
  readonly cloudwatchLogsExports?: string[];

  /**
   * The number of days log events are kept in CloudWatch Logs. When updating
   * this property, unsetting it doesn't remove the log retention policy. To
   * remove the retention policy, set the value to `Infinity`.
   *
   * @default - logs never expire
   */
  readonly cloudwatchLogsRetention?: logs.RetentionDays;

  /**
   * The IAM role for the Lambda function associated with the custom resource
   * that sets the retention policy.
   *
   * @default - a new role is created.
   */
  readonly cloudwatchLogsRetentionRole?: IRole;

  /**
   * The interval between points when Amazon RDS collects enhanced monitoring metrics.
   *
   * If you enable `enableClusterLevelEnhancedMonitoring`, this property is applied to the cluster,
   * otherwise it is applied to the instances.
   *
   * @default - no enhanced monitoring
   */
  readonly monitoringInterval?: Duration;

  /**
   * Role that will be used to manage DB monitoring.
   *
   * If you enable `enableClusterLevelEnhancedMonitoring`, this property is applied to the cluster,
   * otherwise it is applied to the instances.
   *
   * @default - A role is automatically created for you
   */
  readonly monitoringRole?: IRole;

  /**
   * Whether to enable enhanced monitoring at the cluster level.
   *
   * If set to true, `monitoringInterval` and `monitoringRole` are applied to not the instances, but the cluster.
   * `monitoringInterval` is required to be set if `enableClusterLevelEnhancedMonitoring` is set to true.
   *
   * @default - When the `monitoringInterval` is set, enhanced monitoring is enabled for each instance.
   */
  readonly enableClusterLevelEnhancedMonitoring?: boolean;

  /**
   * Role that will be associated with this DB cluster to enable S3 import.
   * This feature is only supported by the Aurora database engine.
   *
   * This property must not be used if `s3ImportBuckets` is used.
   * To use this property with Aurora PostgreSQL, it must be configured with the S3 import feature enabled when creating the DatabaseClusterEngine
   * For MySQL:
   * @see https://docs.aws.amazon.com/AmazonRDS/latest/AuroraUserGuide/AuroraMySQL.Integrating.LoadFromS3.html
   *
   * For PostgreSQL:
   * @see https://docs.aws.amazon.com/AmazonRDS/latest/AuroraUserGuide/AuroraPostgreSQL.Migrating.html
   *
   * @default - New role is created if `s3ImportBuckets` is set, no role is defined otherwise
   */
  readonly s3ImportRole?: IRole;

  /**
   * S3 buckets that you want to load data from. This feature is only supported by the Aurora database engine.
   *
   * This property must not be used if `s3ImportRole` is used.
   *
   * For MySQL:
   * @see https://docs.aws.amazon.com/AmazonRDS/latest/AuroraUserGuide/AuroraMySQL.Integrating.LoadFromS3.html
   *
   * For PostgreSQL:
   * @see https://docs.aws.amazon.com/AmazonRDS/latest/AuroraUserGuide/AuroraPostgreSQL.Migrating.html
   *
   * @default - None
   */
  readonly s3ImportBuckets?: s3.IBucket[];

  /**
   * Role that will be associated with this DB cluster to enable S3 export.
   * This feature is only supported by the Aurora database engine.
   *
   * This property must not be used if `s3ExportBuckets` is used.
   * To use this property with Aurora PostgreSQL, it must be configured with the S3 export feature enabled when creating the DatabaseClusterEngine
   * For MySQL:
   * @see https://docs.aws.amazon.com/AmazonRDS/latest/AuroraUserGuide/AuroraMySQL.Integrating.SaveIntoS3.html
   *
   * For PostgreSQL:
   * @see https://docs.aws.amazon.com/AmazonRDS/latest/AuroraUserGuide/postgresql-s3-export.html
   *
   * @default - New role is created if `s3ExportBuckets` is set, no role is defined otherwise
   */
  readonly s3ExportRole?: IRole;

  /**
   * S3 buckets that you want to load data into. This feature is only supported by the Aurora database engine.
   *
   * This property must not be used if `s3ExportRole` is used.
   *
   * For MySQL:
   * @see https://docs.aws.amazon.com/AmazonRDS/latest/AuroraUserGuide/AuroraMySQL.Integrating.SaveIntoS3.html
   *
   * For PostgreSQL:
   * @see https://docs.aws.amazon.com/AmazonRDS/latest/AuroraUserGuide/postgresql-s3-export.html
   *
   * @default - None
   */
  readonly s3ExportBuckets?: s3.IBucket[];

  /**
   * Existing subnet group for the cluster.
   *
   * @default - a new subnet group will be created.
   */
  readonly subnetGroup?: ISubnetGroup;

  /**
   * Whether to enable mapping of AWS Identity and Access Management (IAM) accounts
   * to database accounts.
   *
   * @default false
   */
  readonly iamAuthentication?: boolean;

  /**
   * Whether to enable storage encryption.
   *
   * @default - true if storageEncryptionKey is provided, false otherwise
   */
  readonly storageEncrypted?: boolean;

  /**
   * The KMS key for storage encryption.
   * If specified, `storageEncrypted` will be set to `true`.
   *
   * @default - if storageEncrypted is true then the default master key, no key otherwise
   */
  readonly storageEncryptionKey?: kms.IKey;

  /**
   * The storage type to be associated with the DB cluster.
   *
   * @default - DBClusterStorageType.AURORA_IOPT1
   */
  readonly storageType?: DBClusterStorageType;

  /**
   * Whether to copy tags to the snapshot when a snapshot is created.
   *
   * @default - true
   */
  readonly copyTagsToSnapshot?: boolean;

  /**
   * The network type of the DB instance.
   *
   * @default - IPV4
   */
  readonly networkType?: NetworkType;

  /**
  * Directory ID for associating the DB cluster with a specific Active Directory.
  *
  * Necessary for enabling Kerberos authentication. If specified, the DB cluster joins the given Active Directory, enabling Kerberos authentication.
  * If not specified, the DB cluster will not be associated with any Active Directory, and Kerberos authentication will not be enabled.
  *
  * @default - DB cluster is not associated with an Active Directory; Kerberos authentication is not enabled.
  */
  readonly domain?: string;

  /**
   * The IAM role to be used when making API calls to the Directory Service. The role needs the AWS-managed policy
   * `AmazonRDSDirectoryServiceAccess` or equivalent.
   *
   * @default - If `DatabaseClusterBaseProps.domain` is specified, a role with the `AmazonRDSDirectoryServiceAccess` policy is automatically created.
   */
  readonly domainRole?: iam.IRole;

  /**
   * Whether to enable the Data API for the cluster.
   *
   * @default - false
   */
  readonly enableDataApi?: boolean;

  /**
   * Whether read replicas can forward write operations to the writer DB instance in the DB cluster.
   *
   * This setting can only be enabled for Aurora MySQL 3.04 or higher, and for Aurora PostgreSQL 16.4
   * or higher (for version 16), 15.8 or higher (for version 15), and 14.13 or higher (for version 14).
   *
   * @see https://docs.aws.amazon.com/AmazonRDS/latest/AuroraUserGuide/aurora-mysql-write-forwarding.html
   * @see https://docs.aws.amazon.com/AmazonRDS/latest/AuroraUserGuide/aurora-postgresql-write-forwarding.html
   *
   * @default false
   */
  readonly enableLocalWriteForwarding?: boolean;

  /**
   * Whether to enable Performance Insights for the DB cluster.
   *
   * @default - false, unless `performanceInsightRetention` or `performanceInsightEncryptionKey` is set.
   */
  readonly enablePerformanceInsights?: boolean;

  /**
   * The amount of time, in days, to retain Performance Insights data.
   *
   * @default 7
   */
  readonly performanceInsightRetention?: PerformanceInsightRetention;

  /**
   * The AWS KMS key for encryption of Performance Insights data.
   *
   * @default - default master key
   */
  readonly performanceInsightEncryptionKey?: kms.IKey;

  /**
   * Specifies whether minor engine upgrades are applied automatically to the DB cluster during the maintenance window.
   *
   * @default true
   */
  readonly autoMinorVersionUpgrade?: boolean;

  /**
   * Specifies the scalability mode of the Aurora DB cluster.
   *
   * Set LIMITLESS if you want to use a limitless database; otherwise, set it to STANDARD.
   *
   * @default ClusterScalabilityType.STANDARD
   */
  readonly clusterScalabilityType?: ClusterScalabilityType;

  /**
   * [Misspelled] Specifies the scalability mode of the Aurora DB cluster.
   *
   * Set LIMITLESS if you want to use a limitless database; otherwise, set it to STANDARD.
   *
   * @default ClusterScailabilityType.STANDARD
   * @deprecated Use clusterScalabilityType instead. This will be removed in the next major version.
   */
  readonly clusterScailabilityType?: ClusterScailabilityType;
}

/**
 * The storage type to be associated with the DB cluster.
 */
export enum DBClusterStorageType {
  /**
   * Storage type for Aurora DB standard clusters.
   */
  AURORA = 'aurora',

  /**
   * Storage type for Aurora DB I/O-Optimized clusters.
   */
  AURORA_IOPT1 = 'aurora-iopt1',
}

/**
 * The orchestration of updates of multiple instances
 */
export enum InstanceUpdateBehaviour {
  /**
   * In a bulk update, all instances of the cluster are updated at the same time.
   * This results in a faster update procedure.
   * During the update, however, all instances might be unavailable at the same time and thus a downtime might occur.
   */
  BULK = 'BULK',

  /**
   * In a rolling update, one instance after another is updated.
   * This results in at most one instance being unavailable during the update.
   * If your cluster consists of more than 1 instance, the downtime periods are limited to the time a primary switch needs.
   */
  ROLLING = 'ROLLING',
}

/**
 * The scalability mode of the Aurora DB cluster.
 */
export enum ClusterScalabilityType {
  /**
   * The cluster uses normal DB instance creation.
   */
  STANDARD = 'standard',

  /**
   * The cluster operates as an Aurora Limitless Database,
   * allowing you to create a DB shard group for horizontal scaling (sharding) capabilities.
   *
   * @see https://docs.aws.amazon.com/AmazonRDS/latest/AuroraUserGuide/limitless.html
   */
  LIMITLESS = 'limitless',
}

/**
 * The scalability mode of the Aurora DB cluster.
 * @deprecated Use ClusterScalabilityType instead. This will be removed in the next major version.
 */
export enum ClusterScailabilityType {
  /**
   * The cluster uses normal DB instance creation.
   */
  STANDARD = 'standard',

  /**
   * The cluster operates as an Aurora Limitless Database,
   * allowing you to create a DB shard group for horizontal scaling (sharding) capabilities.
   *
   * @see https://docs.aws.amazon.com/AmazonRDS/latest/AuroraUserGuide/limitless.html
   */
  LIMITLESS = 'limitless',
}

/**
 * A new or imported clustered database.
 */
export abstract class DatabaseClusterBase extends Resource implements IDatabaseCluster {
  // only required because of JSII bug: https://github.com/aws/jsii/issues/2040
  public abstract readonly engine?: IClusterEngine;

  /**
   * Identifier of the cluster
   */
  public abstract readonly clusterIdentifier: string;

  /**
   * The immutable identifier for the cluster; for example: cluster-ABCD1234EFGH5678IJKL90MNOP.
   *
   * This AWS Region-unique identifier is used in things like IAM authentication policies.
   */
  public abstract readonly clusterResourceIdentifier: string;

  /**
   * Identifiers of the replicas
   */
  public abstract readonly instanceIdentifiers: string[];

  /**
   * The endpoint to use for read/write operations
   */
  public abstract readonly clusterEndpoint: Endpoint;

  /**
   * Endpoint to use for load-balanced read-only operations.
   */
  public abstract readonly clusterReadEndpoint: Endpoint;

  /**
   * Endpoints which address each individual replica.
   */
  public abstract readonly instanceEndpoints: Endpoint[];

  /**
   * Access to the network connections
   */
  public abstract readonly connections: ec2.Connections;

  /**
   * The secret attached to this cluster
   */
  public abstract readonly secret?: secretsmanager.ISecret

  protected abstract enableDataApi?: boolean;

  /**
   * The ARN of the cluster
   */
  public get clusterArn(): string {
    return Stack.of(this).formatArn({
      service: 'rds',
      resource: 'cluster',
      arnFormat: ArnFormat.COLON_RESOURCE_NAME,
      resourceName: this.clusterIdentifier,
    });
  }

  /**
   * Add a new db proxy to this cluster.
   */
  public addProxy(id: string, options: DatabaseProxyOptions): DatabaseProxy {
    return new DatabaseProxy(this, id, {
      proxyTarget: ProxyTarget.fromCluster(this),
      ...options,
    });
  }

  /**
   * Renders the secret attachment target specifications.
   */
  public asSecretAttachmentTarget(): secretsmanager.SecretAttachmentTargetProps {
    return {
      targetId: this.clusterIdentifier,
      targetType: secretsmanager.AttachmentTargetType.RDS_DB_CLUSTER,
    };
  }

  public grantConnect(grantee: iam.IGrantable, dbUser: string): iam.Grant {
    return iam.Grant.addToPrincipal({
      actions: ['rds-db:connect'],
      grantee,
      resourceArns: [Stack.of(this).formatArn({
        service: 'rds-db',
        resource: 'dbuser',
        resourceName: `${this.clusterResourceIdentifier}/${dbUser}`,
        arnFormat: ArnFormat.COLON_RESOURCE_NAME,
      })],
    });
  }

  /**
   * Grant the given identity to access the Data API.
   */
  public grantDataApiAccess(grantee: iam.IGrantable): iam.Grant {
    if (this.enableDataApi === false) {
      throw new ValidationError('Cannot grant Data API access when the Data API is disabled', this);
    }

    this.enableDataApi = true;
    const ret = iam.Grant.addToPrincipal({
      grantee,
      actions: DATA_API_ACTIONS,
      resourceArns: [this.clusterArn],
      scope: this,
    });
    this.secret?.grantRead(grantee);
    return ret;
  }
}

/**
 * Abstract base for ``DatabaseCluster`` and ``DatabaseClusterFromSnapshot``
 */
abstract class DatabaseClusterNew extends DatabaseClusterBase {
  /**
   * The engine for this Cluster.
   * Never undefined.
   */
  public readonly engine?: IClusterEngine;

  protected readonly newCfnProps: CfnDBClusterProps;
  protected readonly securityGroups: ec2.ISecurityGroup[];
  protected readonly subnetGroup: ISubnetGroup;

  private readonly domainId?: string;
  private readonly domainRole?: iam.IRole;

  /**
   * Secret in SecretsManager to store the database cluster user credentials.
   */
  public abstract readonly secret?: secretsmanager.ISecret;

  /**
   * The VPC network to place the cluster in.
   */
  public readonly vpc: ec2.IVpc;

  /**
   * The cluster's subnets.
   */
  public readonly vpcSubnets?: ec2.SubnetSelection;

  /**
   * The log group is created when `cloudwatchLogsExports` is set.
   *
   * Each export value will create a separate log group.
   */
  public readonly cloudwatchLogGroups: {[engine: string]: logs.ILogGroup};

  /**
   * Application for single user rotation of the master password to this cluster.
   */
  public readonly singleUserRotationApplication: secretsmanager.SecretRotationApplication;

  /**
   * Application for multi user rotation to this cluster.
   */
  public readonly multiUserRotationApplication: secretsmanager.SecretRotationApplication;

  /**
   * Whether Performance Insights is enabled at cluster level.
   */
  public readonly performanceInsightsEnabled: boolean;

  /**
   * The amount of time, in days, to retain Performance Insights data.
   */
  public readonly performanceInsightRetention?: PerformanceInsightRetention;

  /**
   * The AWS KMS key for encryption of Performance Insights data.
   */
  public readonly performanceInsightEncryptionKey?: kms.IKey;

  /**
   * The IAM role for the enhanced monitoring.
   */
  public readonly monitoringRole?: iam.IRole;

  protected readonly serverlessV2MinCapacity: number;
  protected readonly serverlessV2MaxCapacity: number;
  protected readonly serverlessV2SecondsUntilAutoPause: number;

  protected hasServerlessInstance?: boolean;
  protected enableDataApi?: boolean;

  constructor(scope: Construct, id: string, props: DatabaseClusterBaseProps) {
    super(scope, id);

    if (props.clusterScalabilityType !== undefined && props.clusterScailabilityType !== undefined) {
      throw new ValidationError('You cannot specify both clusterScalabilityType and clusterScailabilityType (deprecated). Use clusterScalabilityType.', this);
    }

    if ((props.vpc && props.instanceProps?.vpc) || (!props.vpc && !props.instanceProps?.vpc)) {
      throw new ValidationError('Provide either vpc or instanceProps.vpc, but not both', this);
    }
    if ((props.vpcSubnets && props.instanceProps?.vpcSubnets)) {
      throw new ValidationError('Provide either vpcSubnets or instanceProps.vpcSubnets, but not both', this);
    }
    this.vpc = props.instanceProps?.vpc ?? props.vpc!;
    this.vpcSubnets = props.instanceProps?.vpcSubnets ?? props.vpcSubnets;

    this.cloudwatchLogGroups = {};

    this.singleUserRotationApplication = props.engine.singleUserRotationApplication;
    this.multiUserRotationApplication = props.engine.multiUserRotationApplication;

    this.serverlessV2MaxCapacity = props.serverlessV2MaxCapacity ?? 2;
    this.serverlessV2MinCapacity = props.serverlessV2MinCapacity ?? 0.5;
    this.serverlessV2SecondsUntilAutoPause = props.serverlessV2SecondsUntilAutoPause ?? 300;
    this.validateServerlessScalingConfig();

    this.enableDataApi = props.enableDataApi;

    const { subnetIds } = this.vpc.selectSubnets(this.vpcSubnets);

    // Cannot test whether the subnets are in different AZs, but at least we can test the amount.
    if (subnetIds.length < 2) {
      Annotations.of(this).addError(`Cluster requires at least 2 subnets, got ${subnetIds.length}`);
    }

    this.subnetGroup = props.subnetGroup ?? new SubnetGroup(this, 'Subnets', {
      description: `Subnets for ${id} database`,
      vpc: this.vpc,
      vpcSubnets: this.vpcSubnets,
      removalPolicy: renderUnless(helperRemovalPolicy(props.removalPolicy), RemovalPolicy.DESTROY),
    });

    this.securityGroups = props.instanceProps?.securityGroups ?? props.securityGroups ?? [
      new ec2.SecurityGroup(this, 'SecurityGroup', {
        description: 'RDS security group',
        vpc: this.vpc,
      }),
    ];

    const combineRoles = props.engine.combineImportAndExportRoles ?? false;
    let { s3ImportRole, s3ExportRole } = setupS3ImportExport(this, props, combineRoles);

    if (props.parameterGroup && props.parameters) {
      throw new ValidationError('You cannot specify both parameterGroup and parameters', this);
    }
    const parameterGroup = props.parameterGroup ?? (
      props.parameters
        ? new ParameterGroup(this, 'ParameterGroup', {
          engine: props.engine,
          parameters: props.parameters,
        })
        : undefined
    );
    // bind the engine to the Cluster
    const clusterEngineBindConfig = props.engine.bindToCluster(this, {
      s3ImportRole,
      s3ExportRole,
      parameterGroup,
    });

    const clusterAssociatedRoles: CfnDBCluster.DBClusterRoleProperty[] = [];
    if (s3ImportRole) {
      clusterAssociatedRoles.push({ roleArn: s3ImportRole.roleArn, featureName: clusterEngineBindConfig.features?.s3Import });
    }
    if (s3ExportRole &&
        // only add the second associated Role if it's different than the first
        // (duplicates in the associated Roles array are not allowed by the RDS service)
        (s3ExportRole !== s3ImportRole ||
        clusterEngineBindConfig.features?.s3Import !== clusterEngineBindConfig.features?.s3Export)) {
      clusterAssociatedRoles.push({ roleArn: s3ExportRole.roleArn, featureName: clusterEngineBindConfig.features?.s3Export });
    }

    const clusterParameterGroup = props.parameterGroup ?? clusterEngineBindConfig.parameterGroup;
    const clusterParameterGroupConfig = clusterParameterGroup?.bindToCluster({});
    this.engine = props.engine;

    const clusterIdentifier = FeatureFlags.of(this).isEnabled(cxapi.RDS_LOWERCASE_DB_IDENTIFIER) && !Token.isUnresolved(props.clusterIdentifier)
      ? props.clusterIdentifier?.toLowerCase()
      : props.clusterIdentifier;

    if (props.domain) {
      this.domainId = props.domain;
      this.domainRole = props.domainRole ?? new iam.Role(this, 'RDSClusterDirectoryServiceRole', {
        assumedBy: new iam.CompositePrincipal(
          new iam.ServicePrincipal('rds.amazonaws.com'),
          new iam.ServicePrincipal('directoryservice.rds.amazonaws.com'),
        ),
        managedPolicies: [
          iam.ManagedPolicy.fromAwsManagedPolicyName('service-role/AmazonRDSDirectoryServiceAccess'),
        ],
      });
    }

    validateDatabaseClusterProps(this, props);

    const enablePerformanceInsights = props.enablePerformanceInsights
      || props.performanceInsightRetention !== undefined || props.performanceInsightEncryptionKey !== undefined;
    this.performanceInsightsEnabled = enablePerformanceInsights;
    this.performanceInsightRetention = enablePerformanceInsights
      ? (props.performanceInsightRetention || PerformanceInsightRetention.DEFAULT)
      : undefined;
    this.performanceInsightEncryptionKey = props.performanceInsightEncryptionKey;

    // configure enhanced monitoring role for the cluster or instance
    this.monitoringRole = props.monitoringRole;
    if (!props.monitoringRole && props.monitoringInterval && props.monitoringInterval.toSeconds()) {
      this.monitoringRole = new Role(this, 'MonitoringRole', {
        assumedBy: new ServicePrincipal('monitoring.rds.amazonaws.com'),
        managedPolicies: [
          ManagedPolicy.fromAwsManagedPolicyName('service-role/AmazonRDSEnhancedMonitoringRole'),
        ],
      });
    }

    if (props.enableClusterLevelEnhancedMonitoring && !props.monitoringInterval) {
      throw new ValidationError('`monitoringInterval` must be set when `enableClusterLevelEnhancedMonitoring` is true.', this);
    }
    if (props.monitoringInterval && [0, 1, 5, 10, 15, 30, 60].indexOf(props.monitoringInterval.toSeconds()) === -1) {
      throw new ValidationError(`'monitoringInterval' must be one of 0, 1, 5, 10, 15, 30, or 60 seconds, got: ${props.monitoringInterval.toSeconds()} seconds.`, this);
    }

    this.newCfnProps = {
      // Basic
      engine: props.engine.engineType,
      engineVersion: props.engine.engineVersion?.fullVersion,
      dbClusterIdentifier: clusterIdentifier,
      dbSubnetGroupName: this.subnetGroup.subnetGroupName,
      vpcSecurityGroupIds: this.securityGroups.map(sg => sg.securityGroupId),
      port: props.port ?? clusterEngineBindConfig.port,
      dbClusterParameterGroupName: clusterParameterGroupConfig?.parameterGroupName,
      associatedRoles: clusterAssociatedRoles.length > 0 ? clusterAssociatedRoles : undefined,
      deletionProtection: defaultDeletionProtection(props.deletionProtection, props.removalPolicy),
      enableIamDatabaseAuthentication: props.iamAuthentication,
      enableHttpEndpoint: Lazy.any({ produce: () => this.enableDataApi }),
      networkType: props.networkType,
      serverlessV2ScalingConfiguration: Lazy.any({
        produce: () => {
          if (this.hasServerlessInstance) {
            return {
              minCapacity: this.serverlessV2MinCapacity,
              maxCapacity: this.serverlessV2MaxCapacity,
              secondsUntilAutoPause: this.serverlessV2SecondsUntilAutoPause,
            };
          }
          return undefined;
        },
      }),
      storageType: props.storageType?.toString(),
      enableLocalWriteForwarding: props.enableLocalWriteForwarding,
      clusterScalabilityType: props.clusterScalabilityType ?? props.clusterScailabilityType,
      // Admin
      backtrackWindow: props.backtrackWindow?.toSeconds(),
      backupRetentionPeriod: props.backup?.retention?.toDays(),
      preferredBackupWindow: props.backup?.preferredWindow,
      preferredMaintenanceWindow: props.preferredMaintenanceWindow,
      databaseName: props.defaultDatabaseName,
      enableCloudwatchLogsExports: props.cloudwatchLogsExports,
      // Encryption
      kmsKeyId: props.storageEncryptionKey?.keyArn,
      storageEncrypted: props.storageEncryptionKey ? true : props.storageEncrypted,
      // Tags
      copyTagsToSnapshot: props.copyTagsToSnapshot ?? true,
      domain: this.domainId,
      domainIamRoleName: this.domainRole?.roleName,
      performanceInsightsEnabled: this.performanceInsightsEnabled || props.enablePerformanceInsights, // fall back to undefined if not set
      performanceInsightsKmsKeyId: this.performanceInsightEncryptionKey?.keyArn,
      performanceInsightsRetentionPeriod: this.performanceInsightRetention,
      autoMinorVersionUpgrade: props.autoMinorVersionUpgrade,
      monitoringInterval: props.enableClusterLevelEnhancedMonitoring ? props.monitoringInterval?.toSeconds() : undefined,
      monitoringRoleArn: props.enableClusterLevelEnhancedMonitoring ? this.monitoringRole?.roleArn : undefined,
    };
  }

  /**
   * Create cluster instances
   *
   * @internal
   */
  protected _createInstances(props: DatabaseClusterProps): InstanceConfig {
    const instanceEndpoints: Endpoint[] = [];
    const instanceIdentifiers: string[] = [];
    const readers: IAuroraClusterInstance[] = [];

    // need to create the writer first since writer is determined by what instance is first
    const writer = props.writer!.bind(this, this, {
      // When `enableClusterLevelEnhancedMonitoring` is enabled,
      // both `monitoringInterval` and `monitoringRole` are set at cluster level so no need to re-set it in instance level.
      monitoringInterval: props.enableClusterLevelEnhancedMonitoring ? undefined : props.monitoringInterval,
      monitoringRole: props.enableClusterLevelEnhancedMonitoring ? undefined : this.monitoringRole,
      removalPolicy: props.removalPolicy ?? RemovalPolicy.SNAPSHOT,
      subnetGroup: this.subnetGroup,
      promotionTier: 0, // override the promotion tier so that writers are always 0
    });
    instanceIdentifiers.push(writer.instanceIdentifier);
    instanceEndpoints.push(new Endpoint(writer.dbInstanceEndpointAddress, this.clusterEndpoint.port));

    (props.readers ?? []).forEach(instance => {
      const clusterInstance = instance.bind(this, this, {
      // When `enableClusterLevelEnhancedMonitoring` is enabled,
      // both `monitoringInterval` and `monitoringRole` are set at cluster level so no need to re-set it in instance level.
        monitoringInterval: props.enableClusterLevelEnhancedMonitoring ? undefined : props.monitoringInterval,
        monitoringRole: props.enableClusterLevelEnhancedMonitoring ? undefined : this.monitoringRole,
        removalPolicy: props.removalPolicy ?? RemovalPolicy.SNAPSHOT,
        subnetGroup: this.subnetGroup,
      });
      readers.push(clusterInstance);
      // this makes sure the readers would always be created after the writer
      clusterInstance.node.addDependency(writer);

      if (clusterInstance.tier < 2) {
        this.validateReaderInstance(writer, clusterInstance);
      }
      instanceEndpoints.push(new Endpoint(clusterInstance.dbInstanceEndpointAddress, this.clusterEndpoint.port));
      instanceIdentifiers.push(clusterInstance.instanceIdentifier);
    });
    this.validateClusterInstances(writer, readers);

    return {
      instanceEndpoints,
      instanceIdentifiers,
    };
  }

  /**
   * Perform validations on the cluster instances
   */
  private validateClusterInstances(writer: IAuroraClusterInstance, readers: IAuroraClusterInstance[]): void {
    if (writer.type === InstanceType.SERVERLESS_V2) {
      this.hasServerlessInstance = true;
    }
    validatePerformanceInsightsSettings(this, {
      nodeId: writer.node.id,
      performanceInsightsEnabled: writer.performanceInsightsEnabled,
      performanceInsightRetention: writer.performanceInsightRetention,
      performanceInsightEncryptionKey: writer.performanceInsightEncryptionKey,
    });

    if (readers.length > 0) {
      const sortedReaders = readers.sort((a, b) => a.tier - b.tier);
      const highestTierReaders: IAuroraClusterInstance[] = [];
      const highestTier = sortedReaders[0].tier;
      let hasProvisionedReader = false;
      let noFailoverTierInstances = true;
      let serverlessInHighestTier = false;
      let hasServerlessReader = false;
      const someProvisionedReadersDontMatchWriter: IAuroraClusterInstance[] = [];
      for (const reader of sortedReaders) {
        if (reader.type === InstanceType.SERVERLESS_V2) {
          hasServerlessReader = true;
          this.hasServerlessInstance = true;
        } else {
          hasProvisionedReader = true;
          if (reader.instanceSize !== writer.instanceSize) {
            someProvisionedReadersDontMatchWriter.push(reader);
          }
        }
        if (reader.tier === highestTier) {
          if (reader.type === InstanceType.SERVERLESS_V2) {
            serverlessInHighestTier = true;
          }
          highestTierReaders.push(reader);
        }
        if (reader.tier <= 1) {
          noFailoverTierInstances = false;
        }
        validatePerformanceInsightsSettings(this, {
          nodeId: reader.node.id,
          performanceInsightsEnabled: reader.performanceInsightsEnabled,
          performanceInsightRetention: reader.performanceInsightRetention,
          performanceInsightEncryptionKey: reader.performanceInsightEncryptionKey,
        });
      }

      const hasOnlyServerlessReaders = hasServerlessReader && !hasProvisionedReader;
      if (hasOnlyServerlessReaders) {
        if (noFailoverTierInstances) {
          Annotations.of(this).addWarningV2(
            '@aws-cdk/aws-rds:noFailoverServerlessReaders',
            `Cluster ${this.node.id} only has serverless readers and no reader is in promotion tier 0-1.`+
            'Serverless readers in promotion tiers >= 2 will NOT scale with the writer, which can lead to '+
            'availability issues if a failover event occurs. It is recommended that at least one reader '+
            'has `scaleWithWriter` set to true',
          );

        }
      } else {
        if (serverlessInHighestTier && highestTier > 1) {
          Annotations.of(this).addWarningV2(
            '@aws-cdk/aws-rds:serverlessInHighestTier2-15',
            `There are serverlessV2 readers in tier ${highestTier}. Since there are no instances in a higher tier, `+
            'any instance in this tier is a failover target. Since this tier is > 1 the serverless reader will not scale '+
            'with the writer which could lead to availability issues during failover.',
          );
        }
        if (someProvisionedReadersDontMatchWriter.length > 0 && writer.type === InstanceType.PROVISIONED) {
          Annotations.of(this).addWarningV2(
            '@aws-cdk/aws-rds:provisionedReadersDontMatchWriter',
            `There are provisioned readers in the highest promotion tier ${highestTier} that do not have the same `+
            'InstanceSize as the writer. Any of these instances could be chosen as the new writer in the event '+
            'of a failover.\n'+
            `Writer InstanceSize: ${writer.instanceSize}\n`+
            `Reader InstanceSizes: ${someProvisionedReadersDontMatchWriter.map(reader => reader.instanceSize).join(', ')}`,
          );
        }
      }
    }
  }

  /**
   * Perform validations on the reader instance
   */
  private validateReaderInstance(writer: IAuroraClusterInstance, reader: IAuroraClusterInstance): void {
    if (writer.type === InstanceType.PROVISIONED) {
      if (reader.type === InstanceType.SERVERLESS_V2) {
        if (!instanceSizeSupportedByServerlessV2(writer.instanceSize!, this.serverlessV2MaxCapacity)) {
          Annotations.of(this).addWarningV2('@aws-cdk/aws-rds:serverlessInstanceCantScaleWithWriter',
            'For high availability any serverless instances in promotion tiers 0-1 '+
            'should be able to scale to match the provisioned instance capacity.\n'+
            `Serverless instance ${reader.node.id} is in promotion tier ${reader.tier},\n`+
            `But can not scale to match the provisioned writer instance (${writer.instanceSize})`,
          );
        }
      }
    }
  }

  /**
   * As a cluster-level metric, it represents the average of the ServerlessDatabaseCapacity
   * values of all the Aurora Serverless v2 DB instances in the cluster.
   */
  public metricServerlessDatabaseCapacity(props?: cloudwatch.MetricOptions) {
    return this.metric('ServerlessDatabaseCapacity', { statistic: 'Average', ...props });
  }

  /**
   * This value is represented as a percentage. It's calculated as the value of the
   * ServerlessDatabaseCapacity metric divided by the maximum ACU value of the DB cluster.
   *
   * If this metric approaches a value of 100.0, the DB instance has scaled up as high as it can.
   * Consider increasing the maximum ACU setting for the cluster.
   */
  public metricACUUtilization(props?: cloudwatch.MetricOptions) {
    return this.metric('ACUUtilization', { statistic: 'Average', ...props });
  }

  private validateServerlessScalingConfig(): void {
    if (this.serverlessV2MaxCapacity > 256 || this.serverlessV2MaxCapacity < 1) {
      throw new ValidationError('serverlessV2MaxCapacity must be >= 1 & <= 256', this);
    }

    if (this.serverlessV2MinCapacity > 256 || this.serverlessV2MinCapacity < 0) {
      throw new ValidationError('serverlessV2MinCapacity must be >= 0 & <= 256', this);
    }

    if (this.serverlessV2MaxCapacity < this.serverlessV2MinCapacity) {
      throw new ValidationError('serverlessV2MaxCapacity must be greater than serverlessV2MinCapacity', this);
    }

    const regexp = new RegExp(/^[0-9]+\.?5?$/);
    if (!regexp.test(this.serverlessV2MaxCapacity.toString()) || !regexp.test(this.serverlessV2MinCapacity.toString())) {
<<<<<<< HEAD
      throw new Error('serverlessV2MinCapacity & serverlessV2MaxCapacity must be in 0.5 step increments, received '+
        `min: ${this.serverlessV2MaxCapacity}, max: ${this.serverlessV2MaxCapacity}`);
    }
=======
      throw new ValidationError('serverlessV2MinCapacity & serverlessV2MaxCapacity must be in 0.5 step increments, received '+
      `min: ${this.serverlessV2MaxCapacity}, max: ${this.serverlessV2MaxCapacity}`, this);
>>>>>>> dd34d2e3

    if (this.serverlessV2SecondsUntilAutoPause > 86400 || this.serverlessV2SecondsUntilAutoPause < 300) {
      throw new Error('serverlessV2SecondsUntilAutoPause must be >= 300 & <= 86400');
    }
  }

  /**
   * Adds the single user rotation of the master password to this cluster.
   * See [Single user rotation strategy](https://docs.aws.amazon.com/secretsmanager/latest/userguide/rotating-secrets_strategies.html#rotating-secrets-one-user-one-password)
   */
  public addRotationSingleUser(options: RotationSingleUserOptions = {}): secretsmanager.SecretRotation {
    if (!this.secret) {
      throw new ValidationError('Cannot add a single user rotation for a cluster without a secret.', this);
    }

    const id = 'RotationSingleUser';
    const existing = this.node.tryFindChild(id);
    if (existing) {
      throw new ValidationError('A single user rotation was already added to this cluster.', this);
    }

    return new secretsmanager.SecretRotation(this, id, {
      ...applyDefaultRotationOptions(options, this.vpcSubnets),
      secret: this.secret,
      application: this.singleUserRotationApplication,
      vpc: this.vpc,
      target: this,
    });
  }

  /**
   * Adds the multi user rotation to this cluster.
   * See [Alternating users rotation strategy](https://docs.aws.amazon.com/secretsmanager/latest/userguide/rotating-secrets_strategies.html#rotating-secrets-two-users)
   */
  public addRotationMultiUser(id: string, options: RotationMultiUserOptions): secretsmanager.SecretRotation {
    if (!this.secret) {
      throw new ValidationError('Cannot add a multi user rotation for a cluster without a secret.', this);
    }

    return new secretsmanager.SecretRotation(this, id, {
      ...applyDefaultRotationOptions(options, this.vpcSubnets),
      secret: options.secret,
      masterSecret: this.secret,
      application: this.multiUserRotationApplication,
      vpc: this.vpc,
      target: this,
    });
  }
}

/**
 * Represents an imported database cluster.
 */
class ImportedDatabaseCluster extends DatabaseClusterBase implements IDatabaseCluster {
  public readonly clusterIdentifier: string;
  public readonly connections: ec2.Connections;
  public readonly engine?: IClusterEngine;
  public readonly secret?: secretsmanager.ISecret;

  private readonly _clusterResourceIdentifier?: string;
  private readonly _clusterEndpoint?: Endpoint;
  private readonly _clusterReadEndpoint?: Endpoint;
  private readonly _instanceIdentifiers?: string[];
  private readonly _instanceEndpoints?: Endpoint[];

  protected readonly enableDataApi: boolean;

  constructor(scope: Construct, id: string, attrs: DatabaseClusterAttributes) {
    super(scope, id);

    this.clusterIdentifier = attrs.clusterIdentifier;
    this._clusterResourceIdentifier = attrs.clusterResourceIdentifier;

    const defaultPort = attrs.port ? ec2.Port.tcp(attrs.port) : undefined;
    this.connections = new ec2.Connections({
      securityGroups: attrs.securityGroups,
      defaultPort,
    });
    this.engine = attrs.engine;
    this.secret = attrs.secret;

    this.enableDataApi = attrs.dataApiEnabled ?? false;

    this._clusterEndpoint = (attrs.clusterEndpointAddress && attrs.port) ? new Endpoint(attrs.clusterEndpointAddress, attrs.port) : undefined;
    this._clusterReadEndpoint = (attrs.readerEndpointAddress && attrs.port) ? new Endpoint(attrs.readerEndpointAddress, attrs.port) : undefined;
    this._instanceIdentifiers = attrs.instanceIdentifiers;
    this._instanceEndpoints = (attrs.instanceEndpointAddresses && attrs.port)
      ? attrs.instanceEndpointAddresses.map(addr => new Endpoint(addr, attrs.port!))
      : undefined;
  }

  public get clusterResourceIdentifier() {
    if (!this._clusterResourceIdentifier) {
      throw new ValidationError('Cannot access `clusterResourceIdentifier` of an imported cluster without a clusterResourceIdentifier', this);
    }
    return this._clusterResourceIdentifier;
  }

  public get clusterEndpoint() {
    if (!this._clusterEndpoint) {
      throw new ValidationError('Cannot access `clusterEndpoint` of an imported cluster without an endpoint address and port', this);
    }
    return this._clusterEndpoint;
  }

  public get clusterReadEndpoint() {
    if (!this._clusterReadEndpoint) {
      throw new ValidationError('Cannot access `clusterReadEndpoint` of an imported cluster without a readerEndpointAddress and port', this);
    }
    return this._clusterReadEndpoint;
  }

  public get instanceIdentifiers() {
    if (!this._instanceIdentifiers) {
      throw new ValidationError('Cannot access `instanceIdentifiers` of an imported cluster without provided instanceIdentifiers', this);
    }
    return this._instanceIdentifiers;
  }

  public get instanceEndpoints() {
    if (!this._instanceEndpoints) {
      throw new ValidationError('Cannot access `instanceEndpoints` of an imported cluster without instanceEndpointAddresses and port', this);
    }
    return this._instanceEndpoints;
  }
}

/**
 * Properties for a new database cluster
 */
export interface DatabaseClusterProps extends DatabaseClusterBaseProps {
  /**
   * Credentials for the administrative user
   *
   * @default - A username of 'admin' (or 'postgres' for PostgreSQL) and SecretsManager-generated password
   */
  readonly credentials?: Credentials;
}

/**
 * Create a clustered database with a given number of instances.
 *
 * @resource AWS::RDS::DBCluster
 */
export class DatabaseCluster extends DatabaseClusterNew {
  /**
   * Import an existing DatabaseCluster from properties
   */
  public static fromDatabaseClusterAttributes(scope: Construct, id: string, attrs: DatabaseClusterAttributes): IDatabaseCluster {
    return new ImportedDatabaseCluster(scope, id, attrs);
  }

  public readonly clusterIdentifier: string;
  public readonly clusterResourceIdentifier: string;
  public readonly clusterEndpoint: Endpoint;
  public readonly clusterReadEndpoint: Endpoint;
  public readonly connections: ec2.Connections;
  public readonly instanceIdentifiers: string[];
  public readonly instanceEndpoints: Endpoint[];

  /**
   * The secret attached to this cluster
   */
  public readonly secret?: secretsmanager.ISecret;

  constructor(scope: Construct, id: string, props: DatabaseClusterProps) {
    super(scope, id, props);

    const credentials = renderCredentials(this, props.engine, props.credentials);
    const secret = credentials.secret;

    const cluster = new CfnDBCluster(this, 'Resource', {
      ...this.newCfnProps,
      // Admin
      masterUsername: credentials.username,
      masterUserPassword: credentials.password?.unsafeUnwrap(),
    });

    this.clusterIdentifier = cluster.ref;
    this.clusterResourceIdentifier = cluster.attrDbClusterResourceId;

    if (secret) {
      this.secret = secret.attach(this);
    }

    // create a number token that represents the port of the cluster
    const portAttribute = Token.asNumber(cluster.attrEndpointPort);
    this.clusterEndpoint = new Endpoint(cluster.attrEndpointAddress, portAttribute);
    this.clusterReadEndpoint = new Endpoint(cluster.attrReadEndpointAddress, portAttribute);
    this.connections = new ec2.Connections({
      securityGroups: this.securityGroups,
      defaultPort: ec2.Port.tcp(this.clusterEndpoint.port),
    });

    cluster.applyRemovalPolicy(props.removalPolicy ?? RemovalPolicy.SNAPSHOT);

    setLogRetention(this, props);

    // create the instances for only standard aurora clusters
    if (props.clusterScalabilityType !== ClusterScalabilityType.LIMITLESS && props.clusterScailabilityType !== ClusterScailabilityType.LIMITLESS) {
      if ((props.writer || props.readers) && (props.instances || props.instanceProps)) {
        throw new ValidationError('Cannot provide writer or readers if instances or instanceProps are provided', this);
      }

      if (!props.instanceProps && !props.writer) {
        throw new ValidationError('writer must be provided', this);
      }

      const createdInstances = props.writer ? this._createInstances(props) : legacyCreateInstances(this, props, this.subnetGroup);
      this.instanceIdentifiers = createdInstances.instanceIdentifiers;
      this.instanceEndpoints = createdInstances.instanceEndpoints;
    } else {
      // Limitless database does not have instances,
      // but an empty array will be assigned to avoid destructive changes.
      this.instanceIdentifiers = [];
      this.instanceEndpoints = [];
    }
  }
}

/**
 * Mapping of instance type to memory setting on the xlarge size
 * The memory is predictable based on the xlarge size. For example
 * if m5.xlarge has 16GB memory then
 *   - m5.2xlarge will have 32 (16*2)
 *   - m5.4xlarge will have 62 (16*4)
 *   - m5.24xlarge will have 384 (16*24)
 */
const INSTANCE_TYPE_XLARGE_MEMORY_MAPPING: { [instanceType: string]: number } = {
  m5: 16,
  m5d: 16,
  m6g: 16,
  t4g: 16,
  t3: 16,
  m4: 16,
  r6g: 32,
  r5: 32,
  r5b: 32,
  r5d: 32,
  r4: 30.5,
  x2g: 64,
  x1e: 122,
  x1: 61,
  z1d: 32,
};

/**
 * This validates that the instance size falls within the maximum configured serverless capacity.
 *
 * @param instanceSize the instance size of the provisioned writer, e.g. r5.xlarge
 * @param serverlessV2MaxCapacity the maxCapacity configured on the cluster
 * @returns true if the instance size is supported by serverless v2 instances
 */
function instanceSizeSupportedByServerlessV2(instanceSize: string, serverlessV2MaxCapacity: number): boolean {

  const serverlessMaxMem = serverlessV2MaxCapacity*2;
  // i.e. r5.xlarge
  const sizeParts = instanceSize.split('.');
  if (sizeParts.length === 2) {
    const type = sizeParts[0];
    const size = sizeParts[1];
    const xlargeMem = INSTANCE_TYPE_XLARGE_MEMORY_MAPPING[type];
    if (size.endsWith('xlarge')) {
      const instanceMem = size === 'xlarge'
        ? xlargeMem
        : Number(size.slice(0, -6))*xlargeMem;
      if (instanceMem > serverlessMaxMem) {
        return false;
      }
    // smaller than xlarge
    } else {
      return true;
    }
  } else {
    // some weird non-standard instance types
    // not sure how to add automation around this so for now
    // just handling as one offs
    const unSupportedSizes = [
      'db.r5.2xlarge.tpc2.mem8x',
      'db.r5.4xlarge.tpc2.mem3x',
      'db.r5.4xlarge.tpc2.mem4x',
      'db.r5.6xlarge.tpc2.mem4x',
      'db.r5.8xlarge.tpc2.mem3x',
      'db.r5.12xlarge.tpc2.mem2x',
    ];
    if (unSupportedSizes.includes(instanceSize)) {
      return false;
    }
  }
  return true;
}

/**
 * Properties for ``DatabaseClusterFromSnapshot``
 */
export interface DatabaseClusterFromSnapshotProps extends DatabaseClusterBaseProps {
  /**
   * The identifier for the DB instance snapshot or DB cluster snapshot to restore from.
   * You can use either the name or the Amazon Resource Name (ARN) to specify a DB cluster snapshot.
   * However, you can use only the ARN to specify a DB instance snapshot.
   */
  readonly snapshotIdentifier: string;

  /**
   * Credentials for the administrative user
   *
   * Note - using this prop only works with `Credentials.fromPassword()` with the
   * username of the snapshot, `Credentials.fromUsername()` with the username and
   * password of the snapshot or `Credentials.fromSecret()` with a secret containing
   * the username and password of the snapshot.
   *
   * @default - A username of 'admin' (or 'postgres' for PostgreSQL) and SecretsManager-generated password
   * that **will not be applied** to the cluster, use `snapshotCredentials` for the correct behavior.
   *
   * @deprecated use `snapshotCredentials` which allows to generate a new password
   */
  readonly credentials?: Credentials;

  /**
   * Master user credentials.
   *
   * Note - It is not possible to change the master username for a snapshot;
   * however, it is possible to provide (or generate) a new password.
   *
   * @default - The existing username and password from the snapshot will be used.
   */
  readonly snapshotCredentials?: SnapshotCredentials;
}

/**
 * A database cluster restored from a snapshot.
 *
 * @resource AWS::RDS::DBCluster
 */
export class DatabaseClusterFromSnapshot extends DatabaseClusterNew {
  public readonly clusterIdentifier: string;
  public readonly clusterResourceIdentifier: string;
  public readonly clusterEndpoint: Endpoint;
  public readonly clusterReadEndpoint: Endpoint;
  public readonly connections: ec2.Connections;
  public readonly instanceIdentifiers: string[];
  public readonly instanceEndpoints: Endpoint[];

  /**
   * The secret attached to this cluster
   */
  public readonly secret?: secretsmanager.ISecret;

  constructor(scope: Construct, id: string, props: DatabaseClusterFromSnapshotProps) {
    super(scope, id, props);

    if (props.credentials && !props.credentials.password && !props.credentials.secret) {
      Annotations.of(this).addWarningV2('@aws-cdk/aws-rds:useSnapshotCredentials', 'Use `snapshotCredentials` to modify password of a cluster created from a snapshot.');
    }
    if (!props.credentials && !props.snapshotCredentials) {
      Annotations.of(this).addWarningV2('@aws-cdk/aws-rds:generatedCredsNotApplied', 'Generated credentials will not be applied to cluster. Use `snapshotCredentials` instead. `addRotationSingleUser()` and `addRotationMultiUser()` cannot be used on this cluster.');
    }

    const deprecatedCredentials = !FeatureFlags.of(this).isEnabled(cxapi.RDS_PREVENT_RENDERING_DEPRECATED_CREDENTIALS)
      ? renderCredentials(this, props.engine, props.credentials)
      : undefined;

    const credentials = renderSnapshotCredentials(this, props.snapshotCredentials);

    const cluster = new CfnDBCluster(this, 'Resource', {
      ...this.newCfnProps,
      snapshotIdentifier: props.snapshotIdentifier,
      masterUserPassword: credentials?.secret?.secretValueFromJson('password')?.unsafeUnwrap() ?? credentials?.password?.unsafeUnwrap(), // Safe usage
    });

    this.clusterIdentifier = cluster.ref;
    this.clusterResourceIdentifier = cluster.attrDbClusterResourceId;

    if (credentials?.secret) {
      this.secret = credentials.secret.attach(this);
    }

    if (deprecatedCredentials?.secret) {
      const deprecatedSecret = deprecatedCredentials.secret.attach(this);
      if (!this.secret) {
        this.secret = deprecatedSecret;
      }
    }

    // create a number token that represents the port of the cluster
    const portAttribute = Token.asNumber(cluster.attrEndpointPort);
    this.clusterEndpoint = new Endpoint(cluster.attrEndpointAddress, portAttribute);
    this.clusterReadEndpoint = new Endpoint(cluster.attrReadEndpointAddress, portAttribute);
    this.connections = new ec2.Connections({
      securityGroups: this.securityGroups,
      defaultPort: ec2.Port.tcp(this.clusterEndpoint.port),
    });

    cluster.applyRemovalPolicy(props.removalPolicy ?? RemovalPolicy.SNAPSHOT);

    setLogRetention(this, props);
    if ((props.writer || props.readers) && (props.instances || props.instanceProps)) {
      throw new ValidationError('Cannot provide clusterInstances if instances or instanceProps are provided', this);
    }
    const createdInstances = props.writer ? this._createInstances(props) : legacyCreateInstances(this, props, this.subnetGroup);
    this.instanceIdentifiers = createdInstances.instanceIdentifiers;
    this.instanceEndpoints = createdInstances.instanceEndpoints;
  }
}

/**
 * Sets up CloudWatch log retention if configured.
 * A function rather than protected member to prevent exposing ``DatabaseClusterBaseProps``.
 */
function setLogRetention(cluster: DatabaseClusterNew, props: DatabaseClusterBaseProps) {
  if (props.cloudwatchLogsExports) {
    const unsupportedLogTypes = props.cloudwatchLogsExports.filter(logType => !props.engine.supportedLogTypes.includes(logType));
    if (unsupportedLogTypes.length > 0) {
      throw new ValidationError(`Unsupported logs for the current engine type: ${unsupportedLogTypes.join(',')}`, cluster);
    }

    if (props.cloudwatchLogsRetention) {
      for (const log of props.cloudwatchLogsExports) {
        const logGroupName = `/aws/rds/cluster/${cluster.clusterIdentifier}/${log}`;
        new logs.LogRetention(cluster, `LogRetention${log}`, {
          logGroupName,
          retention: props.cloudwatchLogsRetention,
          role: props.cloudwatchLogsRetentionRole,
        });
        cluster.cloudwatchLogGroups[log] = logs.LogGroup.fromLogGroupName(cluster, `LogGroup${cluster.clusterIdentifier}${log}`, logGroupName);
      }
    }
  }
}

/** Output from the createInstances method; used to set instance identifiers and endpoints */
interface InstanceConfig {
  readonly instanceIdentifiers: string[];
  readonly instanceEndpoints: Endpoint[];
}

/**
 * Creates the instances for the cluster.
 * A function rather than a protected method on ``DatabaseClusterNew`` to avoid exposing
 * ``DatabaseClusterNew`` and ``DatabaseClusterBaseProps`` in the API.
 */
function legacyCreateInstances(cluster: DatabaseClusterNew, props: DatabaseClusterBaseProps, subnetGroup: ISubnetGroup): InstanceConfig {
  const instanceCount = props.instances != null ? props.instances : 2;
  const instanceUpdateBehaviour = props.instanceUpdateBehaviour ?? InstanceUpdateBehaviour.BULK;
  if (Token.isUnresolved(instanceCount)) {
    throw new ValidationError('The number of instances an RDS Cluster consists of cannot be provided as a deploy-time only value!', cluster);
  }
  if (instanceCount < 1) {
    throw new ValidationError('At least one instance is required', cluster);
  }

  const instanceIdentifiers: string[] = [];
  const instanceEndpoints: Endpoint[] = [];
  const portAttribute = cluster.clusterEndpoint.port;
  const instanceProps = props.instanceProps!;

  // Get the actual subnet objects so we can depend on internet connectivity.
  const internetConnected = instanceProps.vpc.selectSubnets(instanceProps.vpcSubnets).internetConnectivityEstablished;

  const enablePerformanceInsights = instanceProps.enablePerformanceInsights
    || instanceProps.performanceInsightRetention !== undefined || instanceProps.performanceInsightEncryptionKey !== undefined;
  if (enablePerformanceInsights && instanceProps.enablePerformanceInsights === false) {
    throw new ValidationError('`enablePerformanceInsights` disabled, but `performanceInsightRetention` or `performanceInsightEncryptionKey` was set', cluster);
  }
  const performanceInsightRetention = enablePerformanceInsights
    ? (instanceProps.performanceInsightRetention || PerformanceInsightRetention.DEFAULT)
    : undefined;
  validatePerformanceInsightsSettings(
    cluster,
    {
      performanceInsightsEnabled: enablePerformanceInsights,
      performanceInsightRetention,
      performanceInsightEncryptionKey: instanceProps.performanceInsightEncryptionKey,
    },
  );

  const instanceType = instanceProps.instanceType ?? ec2.InstanceType.of(ec2.InstanceClass.T3, ec2.InstanceSize.MEDIUM);

  if (instanceProps.parameterGroup && instanceProps.parameters) {
    throw new ValidationError('You cannot specify both parameterGroup and parameters', cluster);
  }

  const instanceParameterGroup = instanceProps.parameterGroup ?? (
    instanceProps.parameters
      ? new ParameterGroup(cluster, 'InstanceParameterGroup', {
        engine: props.engine,
        parameters: instanceProps.parameters,
      })
      : undefined
  );
  const instanceParameterGroupConfig = instanceParameterGroup?.bindToInstance({});

  const instances: CfnDBInstance[] = [];

  for (let i = 0; i < instanceCount; i++) {
    const instanceIndex = i + 1;
    const instanceIdentifier = props.instanceIdentifierBase != null ? `${props.instanceIdentifierBase}${instanceIndex}` :
      props.clusterIdentifier != null ? `${props.clusterIdentifier}instance${instanceIndex}` :
        undefined;

    const instance = new CfnDBInstance(cluster, `Instance${instanceIndex}`, {
      // Link to cluster
      engine: props.engine.engineType,
      dbClusterIdentifier: cluster.clusterIdentifier,
      dbInstanceIdentifier: instanceIdentifier,
      // Instance properties
      dbInstanceClass: databaseInstanceType(instanceType),
      publiclyAccessible: instanceProps.publiclyAccessible ??
        (instanceProps.vpcSubnets && instanceProps.vpcSubnets.subnetType === ec2.SubnetType.PUBLIC),
      enablePerformanceInsights: enablePerformanceInsights || instanceProps.enablePerformanceInsights, // fall back to undefined if not set
      performanceInsightsKmsKeyId: instanceProps.performanceInsightEncryptionKey?.keyArn,
      performanceInsightsRetentionPeriod: performanceInsightRetention,
      // This is already set on the Cluster. Unclear to me whether it should be repeated or not. Better yes.
      dbSubnetGroupName: subnetGroup.subnetGroupName,
      dbParameterGroupName: instanceParameterGroupConfig?.parameterGroupName,
      // When `enableClusterLevelEnhancedMonitoring` is enabled,
      // both `monitoringInterval` and `monitoringRole` are set at cluster level so no need to re-set it in instance level.
      monitoringInterval: props.enableClusterLevelEnhancedMonitoring ? undefined : props.monitoringInterval?.toSeconds(),
      monitoringRoleArn: props.enableClusterLevelEnhancedMonitoring ? undefined : cluster.monitoringRole?.roleArn,
      autoMinorVersionUpgrade: instanceProps.autoMinorVersionUpgrade,
      allowMajorVersionUpgrade: instanceProps.allowMajorVersionUpgrade,
      deleteAutomatedBackups: instanceProps.deleteAutomatedBackups,
      preferredMaintenanceWindow: instanceProps.preferredMaintenanceWindow,
    });

    // For instances that are part of a cluster:
    //
    //  Cluster DESTROY or SNAPSHOT -> DESTROY (snapshot is good enough to recreate)
    //  Cluster RETAIN              -> RETAIN (otherwise cluster state will disappear)
    instance.applyRemovalPolicy(helperRemovalPolicy(props.removalPolicy));

    // We must have a dependency on the NAT gateway provider here to create
    // things in the right order.
    instance.node.addDependency(internetConnected);

    instanceIdentifiers.push(instance.ref);
    instanceEndpoints.push(new Endpoint(instance.attrEndpointAddress, portAttribute));
    instances.push(instance);
  }

  // Adding dependencies here to ensure that the instances are updated one after the other.
  if (instanceUpdateBehaviour === InstanceUpdateBehaviour.ROLLING) {
    for (let i = 1; i < instanceCount; i++) {
      instances[i].node.addDependency(instances[i-1]);
    }
  }

  return { instanceEndpoints, instanceIdentifiers };
}

/**
 * Turn a regular instance type into a database instance type
 */
function databaseInstanceType(instanceType: ec2.InstanceType) {
  return 'db.' + instanceType.toString();
}

/**
 * Validate Performance Insights settings
 */
function validatePerformanceInsightsSettings(
  cluster: DatabaseClusterNew,
  instance: {
    nodeId?: string;
    performanceInsightsEnabled?: boolean;
    performanceInsightRetention?: PerformanceInsightRetention;
    performanceInsightEncryptionKey?: kms.IKey;
  },
): void {
  const target = instance.nodeId ? `instance \'${instance.nodeId}\'` : '`instanceProps`';

  // If Performance Insights is enabled on the cluster, the one for each instance will be enabled as well.
  if (cluster.performanceInsightsEnabled && instance.performanceInsightsEnabled === false) {
    Annotations.of(cluster).addWarningV2(
      '@aws-cdk/aws-rds:instancePerformanceInsightsOverridden',
      `Performance Insights is enabled on cluster '${cluster.node.id}' at cluster level, but disabled for ${target}. `+
      'However, Performance Insights for this instance will also be automatically enabled if enabled at cluster level.',
    );
  }

  // If `performanceInsightRetention` is enabled on the cluster, the same parameter for each instance must be
  // undefined or the same as the value at cluster level.
  if (
    cluster.performanceInsightRetention &&
    instance.performanceInsightRetention &&
    instance.performanceInsightRetention !== cluster.performanceInsightRetention
  ) {
    throw new ValidationError(`\`performanceInsightRetention\` for each instance must be the same as the one at cluster level, got ${target}: ${instance.performanceInsightRetention}, cluster: ${cluster.performanceInsightRetention}`, cluster);
  }

  // If `performanceInsightEncryptionKey` is enabled on the cluster, the same parameter for each instance must be
  // undefined or the same as the value at cluster level.
  if (cluster.performanceInsightEncryptionKey && instance.performanceInsightEncryptionKey) {
    const clusterKeyArn = cluster.performanceInsightEncryptionKey.keyArn;
    const instanceKeyArn = instance.performanceInsightEncryptionKey.keyArn;
    const compared = Token.compareStrings(clusterKeyArn, instanceKeyArn);

    if (compared === TokenComparison.DIFFERENT) {
      throw new ValidationError(`\`performanceInsightEncryptionKey\` for each instance must be the same as the one at cluster level, got ${target}: '${instance.performanceInsightEncryptionKey.keyArn}', cluster: '${cluster.performanceInsightEncryptionKey.keyArn}'`, cluster);
    }
    // Even if both of cluster and instance keys are unresolved, check if they are the same token.
    if (compared === TokenComparison.BOTH_UNRESOLVED && clusterKeyArn !== instanceKeyArn) {
      throw new ValidationError('`performanceInsightEncryptionKey` for each instance must be the same as the one at cluster level', cluster);
    }
  }
}<|MERGE_RESOLUTION|>--- conflicted
+++ resolved
@@ -1112,17 +1112,12 @@
 
     const regexp = new RegExp(/^[0-9]+\.?5?$/);
     if (!regexp.test(this.serverlessV2MaxCapacity.toString()) || !regexp.test(this.serverlessV2MinCapacity.toString())) {
-<<<<<<< HEAD
-      throw new Error('serverlessV2MinCapacity & serverlessV2MaxCapacity must be in 0.5 step increments, received '+
-        `min: ${this.serverlessV2MaxCapacity}, max: ${this.serverlessV2MaxCapacity}`);
-    }
-=======
       throw new ValidationError('serverlessV2MinCapacity & serverlessV2MaxCapacity must be in 0.5 step increments, received '+
       `min: ${this.serverlessV2MaxCapacity}, max: ${this.serverlessV2MaxCapacity}`, this);
->>>>>>> dd34d2e3
+    }
 
     if (this.serverlessV2SecondsUntilAutoPause > 86400 || this.serverlessV2SecondsUntilAutoPause < 300) {
-      throw new Error('serverlessV2SecondsUntilAutoPause must be >= 300 & <= 86400');
+      throw new ValidationError('serverlessV2SecondsUntilAutoPause must be >= 300 & <= 86400', this);
     }
   }
 
