import { Construct } from 'constructs';
import { IAuroraClusterInstance, IClusterInstance, InstanceType } from './aurora-cluster-instance';
import { IClusterEngine } from './cluster-engine';
import { DatabaseClusterAttributes, IDatabaseCluster } from './cluster-ref';
import { Endpoint } from './endpoint';
import { NetworkType } from './instance';
import { IParameterGroup, ParameterGroup } from './parameter-group';
import { DATA_API_ACTIONS } from './perms';
import { applyDefaultRotationOptions, defaultDeletionProtection, renderCredentials, setupS3ImportExport, helperRemovalPolicy, renderUnless, renderSnapshotCredentials } from './private/util';
import { BackupProps, Credentials, InstanceProps, PerformanceInsightRetention, RotationSingleUserOptions, RotationMultiUserOptions, SnapshotCredentials } from './props';
import { DatabaseProxy, DatabaseProxyOptions, ProxyTarget } from './proxy';
import { CfnDBCluster, CfnDBClusterProps, CfnDBInstance } from './rds.generated';
import { ISubnetGroup, SubnetGroup } from './subnet-group';
import { validateDatabaseClusterProps } from './validate-database-cluster-props';
import * as cloudwatch from '../../aws-cloudwatch';
import * as ec2 from '../../aws-ec2';
import * as iam from '../../aws-iam';
import { IRole, ManagedPolicy, Role, ServicePrincipal } from '../../aws-iam';
import * as kms from '../../aws-kms';
import * as logs from '../../aws-logs';
import * as s3 from '../../aws-s3';
import * as secretsmanager from '../../aws-secretsmanager';
import { Annotations, ArnFormat, Duration, FeatureFlags, Lazy, RemovalPolicy, Resource, Stack, Token, TokenComparison } from '../../core';
import { ValidationError } from '../../core/lib/errors';
import { addConstructMetadata } from '../../core/lib/metadata-resource';
import * as cxapi from '../../cx-api';

/**
 * Common properties for a new database cluster or cluster from snapshot.
 */
interface DatabaseClusterBaseProps {
  /**
   * What kind of database to start
   */
  readonly engine: IClusterEngine;

  /**
   * How many replicas/instances to create
   *
   * Has to be at least 1.
   *
   * @default 2
   * @deprecated - use writer and readers instead
   */
  readonly instances?: number;

  /**
   * Settings for the individual instances that are launched
   *
   * @deprecated - use writer and readers instead
   */
  readonly instanceProps?: InstanceProps;

  /**
   * The instance to use for the cluster writer
   *
   * @default - required if instanceProps is not provided
   */
  readonly writer?: IClusterInstance;

  /**
   * A list of instances to create as cluster reader instances
   *
   * @default - no readers are created. The cluster will have a single writer/reader
   */
  readonly readers?: IClusterInstance[];

  /**
   * The maximum number of Aurora capacity units (ACUs) for a DB instance in an Aurora Serverless v2 cluster.
   * You can specify ACU values in half-step increments, such as 40, 40.5, 41, and so on.
   * The largest value that you can use is 256.
   *
   * The maximum capacity must be higher than 0.5 ACUs.
   * @see https://docs.aws.amazon.com/AmazonRDS/latest/AuroraUserGuide/aurora-serverless-v2.setting-capacity.html#aurora-serverless-v2.max_capacity_considerations
   *
   * @default 2
   */
  readonly serverlessV2MaxCapacity?: number;

  /**
   * The minimum number of Aurora capacity units (ACUs) for a DB instance in an Aurora Serverless v2 cluster.
   * You can specify ACU values in half-step increments, such as 8, 8.5, 9, and so on.
   * The smallest value that you can use is 0.
   *
   * For Aurora versions that support the Aurora Serverless v2 auto-pause feature, the smallest value that you can use is 0.
   * For versions that don't support Aurora Serverless v2 auto-pause, the smallest value that you can use is 0.5.
   *
   * @see https://docs.aws.amazon.com/AmazonRDS/latest/AuroraUserGuide/aurora-serverless-v2.setting-capacity.html#aurora-serverless-v2.min_capacity_considerations
   *
   * @default 0.5
   */
  readonly serverlessV2MinCapacity?: number;

  /**
   * The number of seconds until a serverless cluster is paused.
   *
   * This setting specifies the duration of inactivity in seconds after which the serverless cluster will be paused.
   * The value must be between 300 (5 minutes) and 86400 (24 hours).
   *
   * @default undefined - RDS default setting is 300 seconds (five minutes).
   * @see https://docs.aws.amazon.com/AmazonRDS/latest/AuroraUserGuide/aurora-serverless-v2-auto-pause.html
   */
  readonly secondsUntilAutoPause?: Duration;

  /**
   * What subnets to run the RDS instances in.
   *
   * Must be at least 2 subnets in two different AZs.
   */
  readonly vpc?: ec2.IVpc;

  /**
   * Where to place the instances within the VPC
   *
   * @default - the Vpc default strategy if not specified.
   */
  readonly vpcSubnets?: ec2.SubnetSelection;

  /**
   * Security group.
   *
   * @default - a new security group is created.
   */
  readonly securityGroups?: ec2.ISecurityGroup[];

  /**
   * The ordering of updates for instances
   *
   * @default InstanceUpdateBehaviour.BULK
   */
  readonly instanceUpdateBehaviour?: InstanceUpdateBehaviour;

  /**
   * The number of seconds to set a cluster's target backtrack window to.
   * This feature is only supported by the Aurora MySQL database engine and
   * cannot be enabled on existing clusters.
   *
   * @see https://docs.aws.amazon.com/AmazonRDS/latest/AuroraUserGuide/AuroraMySQL.Managing.Backtrack.html
   * @default 0 seconds (no backtrack)
   */
  readonly backtrackWindow?: Duration;

  /**
   * Backup settings
   *
   * @default - Backup retention period for automated backups is 1 day.
   * Backup preferred window is set to a 30-minute window selected at random from an
   * 8-hour block of time for each AWS Region, occurring on a random day of the week.
   * @see https://docs.aws.amazon.com/AmazonRDS/latest/UserGuide/USER_WorkingWithAutomatedBackups.html#USER_WorkingWithAutomatedBackups.BackupWindow
   */
  readonly backup?: BackupProps;

  /**
   * What port to listen on
   *
   * @default - The default for the engine is used.
   */
  readonly port?: number;

  /**
   * An optional identifier for the cluster
   *
   * @default - A name is automatically generated.
   */
  readonly clusterIdentifier?: string;

  /**
   * Base identifier for instances
   *
   * Every replica is named by appending the replica number to this string, 1-based.
   *
   * @default - clusterIdentifier is used with the word "Instance" appended.
   * If clusterIdentifier is not provided, the identifier is automatically generated.
   */
  readonly instanceIdentifierBase?: string;

  /**
   * Name of a database which is automatically created inside the cluster
   *
   * @default - Database is not created in cluster.
   */
  readonly defaultDatabaseName?: string;

  /**
   * Indicates whether the DB cluster should have deletion protection enabled.
   *
   * @default - true if `removalPolicy` is RETAIN, `undefined` otherwise, which will not enable deletion protection.
   * To disable deletion protection after it has been enabled, you must explicitly set this value to `false`.
   */
  readonly deletionProtection?: boolean;

  /**
   * A preferred maintenance window day/time range. Should be specified as a range ddd:hh24:mi-ddd:hh24:mi (24H Clock UTC).
   *
   * Example: 'Sun:23:45-Mon:00:15'
   *
   * @default - 30-minute window selected at random from an 8-hour block of time for
   * each AWS Region, occurring on a random day of the week.
   * @see https://docs.aws.amazon.com/AmazonRDS/latest/AuroraUserGuide/USER_UpgradeDBInstance.Maintenance.html#Concepts.DBMaintenance
   */
  readonly preferredMaintenanceWindow?: string;

  /**
   * Additional parameters to pass to the database engine
   *
   * @default - No parameter group.
   */
  readonly parameterGroup?: IParameterGroup;

  /**
   * The parameters in the DBClusterParameterGroup to create automatically
   *
   * You can only specify parameterGroup or parameters but not both.
   * You need to use a versioned engine to auto-generate a DBClusterParameterGroup.
   *
   * @default - None
   */
  readonly parameters?: { [key: string]: string };

  /**
   * The removal policy to apply when the cluster and its instances are removed
   * from the stack or replaced during an update.
   *
   * @default - RemovalPolicy.SNAPSHOT (remove the cluster and instances, but retain a snapshot of the data)
   */
  readonly removalPolicy?: RemovalPolicy;

  /**
   * The list of log types that need to be enabled for exporting to
   * CloudWatch Logs.
   *
   * @default - no log exports
   */
  readonly cloudwatchLogsExports?: string[];

  /**
   * The number of days log events are kept in CloudWatch Logs. When updating
   * this property, unsetting it doesn't remove the log retention policy. To
   * remove the retention policy, set the value to `Infinity`.
   *
   * @default - logs never expire
   */
  readonly cloudwatchLogsRetention?: logs.RetentionDays;

  /**
   * The IAM role for the Lambda function associated with the custom resource
   * that sets the retention policy.
   *
   * @default - a new role is created.
   */
  readonly cloudwatchLogsRetentionRole?: IRole;

  /**
   * The interval between points when Amazon RDS collects enhanced monitoring metrics.
   *
   * If you enable `enableClusterLevelEnhancedMonitoring`, this property is applied to the cluster,
   * otherwise it is applied to the instances.
   *
   * @default - no enhanced monitoring
   */
  readonly monitoringInterval?: Duration;

  /**
   * Role that will be used to manage DB monitoring.
   *
   * If you enable `enableClusterLevelEnhancedMonitoring`, this property is applied to the cluster,
   * otherwise it is applied to the instances.
   *
   * @default - A role is automatically created for you
   */
  readonly monitoringRole?: IRole;

  /**
   * Whether to enable enhanced monitoring at the cluster level.
   *
   * If set to true, `monitoringInterval` and `monitoringRole` are applied to not the instances, but the cluster.
   * `monitoringInterval` is required to be set if `enableClusterLevelEnhancedMonitoring` is set to true.
   *
   * @default - When the `monitoringInterval` is set, enhanced monitoring is enabled for each instance.
   */
  readonly enableClusterLevelEnhancedMonitoring?: boolean;

  /**
   * Role that will be associated with this DB cluster to enable S3 import.
   * This feature is only supported by the Aurora database engine.
   *
   * This property must not be used if `s3ImportBuckets` is used.
   * To use this property with Aurora PostgreSQL, it must be configured with the S3 import feature enabled when creating the DatabaseClusterEngine
   * For MySQL:
   * @see https://docs.aws.amazon.com/AmazonRDS/latest/AuroraUserGuide/AuroraMySQL.Integrating.LoadFromS3.html
   *
   * For PostgreSQL:
   * @see https://docs.aws.amazon.com/AmazonRDS/latest/AuroraUserGuide/AuroraPostgreSQL.Migrating.html
   *
   * @default - New role is created if `s3ImportBuckets` is set, no role is defined otherwise
   */
  readonly s3ImportRole?: IRole;

  /**
   * S3 buckets that you want to load data from. This feature is only supported by the Aurora database engine.
   *
   * This property must not be used if `s3ImportRole` is used.
   *
   * For MySQL:
   * @see https://docs.aws.amazon.com/AmazonRDS/latest/AuroraUserGuide/AuroraMySQL.Integrating.LoadFromS3.html
   *
   * For PostgreSQL:
   * @see https://docs.aws.amazon.com/AmazonRDS/latest/AuroraUserGuide/AuroraPostgreSQL.Migrating.html
   *
   * @default - None
   */
  readonly s3ImportBuckets?: s3.IBucket[];

  /**
   * Role that will be associated with this DB cluster to enable S3 export.
   * This feature is only supported by the Aurora database engine.
   *
   * This property must not be used if `s3ExportBuckets` is used.
   * To use this property with Aurora PostgreSQL, it must be configured with the S3 export feature enabled when creating the DatabaseClusterEngine
   * For MySQL:
   * @see https://docs.aws.amazon.com/AmazonRDS/latest/AuroraUserGuide/AuroraMySQL.Integrating.SaveIntoS3.html
   *
   * For PostgreSQL:
   * @see https://docs.aws.amazon.com/AmazonRDS/latest/AuroraUserGuide/postgresql-s3-export.html
   *
   * @default - New role is created if `s3ExportBuckets` is set, no role is defined otherwise
   */
  readonly s3ExportRole?: IRole;

  /**
   * S3 buckets that you want to load data into. This feature is only supported by the Aurora database engine.
   *
   * This property must not be used if `s3ExportRole` is used.
   *
   * For MySQL:
   * @see https://docs.aws.amazon.com/AmazonRDS/latest/AuroraUserGuide/AuroraMySQL.Integrating.SaveIntoS3.html
   *
   * For PostgreSQL:
   * @see https://docs.aws.amazon.com/AmazonRDS/latest/AuroraUserGuide/postgresql-s3-export.html
   *
   * @default - None
   */
  readonly s3ExportBuckets?: s3.IBucket[];

  /**
   * Existing subnet group for the cluster.
   *
   * @default - a new subnet group will be created.
   */
  readonly subnetGroup?: ISubnetGroup;

  /**
   * Whether to enable mapping of AWS Identity and Access Management (IAM) accounts
   * to database accounts.
   *
   * @default false
   */
  readonly iamAuthentication?: boolean;

  /**
   * Whether to enable storage encryption.
   *
   * @default - true if storageEncryptionKey is provided, false otherwise
   */
  readonly storageEncrypted?: boolean;

  /**
   * The KMS key for storage encryption.
   * If specified, `storageEncrypted` will be set to `true`.
   *
   * @default - if storageEncrypted is true then the default master key, no key otherwise
   */
  readonly storageEncryptionKey?: kms.IKey;

  /**
   * The storage type to be associated with the DB cluster.
   *
   * @default - DBClusterStorageType.AURORA_IOPT1
   */
  readonly storageType?: DBClusterStorageType;

  /**
   * Whether to copy tags to the snapshot when a snapshot is created.
   *
   * @default - true
   */
  readonly copyTagsToSnapshot?: boolean;

  /**
   * The network type of the DB instance.
   *
   * @default - IPV4
   */
  readonly networkType?: NetworkType;

  /**
   * Directory ID for associating the DB cluster with a specific Active Directory.
   *
   * Necessary for enabling Kerberos authentication. If specified, the DB cluster joins the given Active Directory, enabling Kerberos authentication.
   * If not specified, the DB cluster will not be associated with any Active Directory, and Kerberos authentication will not be enabled.
   *
   * @default - DB cluster is not associated with an Active Directory; Kerberos authentication is not enabled.
   */
  readonly domain?: string;

  /**
   * The IAM role to be used when making API calls to the Directory Service. The role needs the AWS-managed policy
   * `AmazonRDSDirectoryServiceAccess` or equivalent.
   *
   * @default - If `DatabaseClusterBaseProps.domain` is specified, a role with the `AmazonRDSDirectoryServiceAccess` policy is automatically created.
   */
  readonly domainRole?: iam.IRole;

  /**
   * Whether to enable the Data API for the cluster.
   *
   * @default - false
   */
  readonly enableDataApi?: boolean;

  /**
   * Whether read replicas can forward write operations to the writer DB instance in the DB cluster.
   *
   * This setting can only be enabled for Aurora MySQL 3.04 or higher, and for Aurora PostgreSQL 16.4
   * or higher (for version 16), 15.8 or higher (for version 15), and 14.13 or higher (for version 14).
   *
   * @see https://docs.aws.amazon.com/AmazonRDS/latest/AuroraUserGuide/aurora-mysql-write-forwarding.html
   * @see https://docs.aws.amazon.com/AmazonRDS/latest/AuroraUserGuide/aurora-postgresql-write-forwarding.html
   *
   * @default false
   */
  readonly enableLocalWriteForwarding?: boolean;

  /**
   * Whether to enable Performance Insights for the DB cluster.
   *
   * @default - false, unless `performanceInsightRetention` or `performanceInsightEncryptionKey` is set,
   * or `databaseInsightsMode` is set to `DatabaseInsightsMode.ADVANCED`.
   */
  readonly enablePerformanceInsights?: boolean;

  /**
   * The amount of time, in days, to retain Performance Insights data.
   *
   * If you set `databaseInsightsMode` to `DatabaseInsightsMode.ADVANCED`, you must set this property to `PerformanceInsightRetention.MONTHS_15`.
   *
   * @default - 7
   */
  readonly performanceInsightRetention?: PerformanceInsightRetention;

  /**
   * The AWS KMS key for encryption of Performance Insights data.
   *
   * @default - default master key
   */
  readonly performanceInsightEncryptionKey?: kms.IKey;

  /**
   * The database insights mode.
   *
   * @default - DatabaseInsightsMode.STANDARD when performance insights are enabled and Amazon Aurora engine is used, otherwise not set.
   */
  readonly databaseInsightsMode?: DatabaseInsightsMode;

  /**
   * Specifies whether minor engine upgrades are applied automatically to the DB cluster during the maintenance window.
   *
   * @default true
   */
  readonly autoMinorVersionUpgrade?: boolean;

  /**
   * Specifies the scalability mode of the Aurora DB cluster.
   *
   * Set LIMITLESS if you want to use a limitless database; otherwise, set it to STANDARD.
   *
   * @default ClusterScalabilityType.STANDARD
   */
  readonly clusterScalabilityType?: ClusterScalabilityType;

  /**
   * [Misspelled] Specifies the scalability mode of the Aurora DB cluster.
   *
   * Set LIMITLESS if you want to use a limitless database; otherwise, set it to STANDARD.
   *
   * @default ClusterScailabilityType.STANDARD
   * @deprecated Use clusterScalabilityType instead. This will be removed in the next major version.
   */
  readonly clusterScailabilityType?: ClusterScailabilityType;
}

/**
 * The storage type to be associated with the DB cluster.
 */
export enum DBClusterStorageType {
  /**
   * Storage type for Aurora DB standard clusters.
   */
  AURORA = 'aurora',

  /**
   * Storage type for Aurora DB I/O-Optimized clusters.
   */
  AURORA_IOPT1 = 'aurora-iopt1',
}

/**
 * The orchestration of updates of multiple instances
 */
export enum InstanceUpdateBehaviour {
  /**
   * In a bulk update, all instances of the cluster are updated at the same time.
   * This results in a faster update procedure.
   * During the update, however, all instances might be unavailable at the same time and thus a downtime might occur.
   */
  BULK = 'BULK',

  /**
   * In a rolling update, one instance after another is updated.
   * This results in at most one instance being unavailable during the update.
   * If your cluster consists of more than 1 instance, the downtime periods are limited to the time a primary switch needs.
   */
  ROLLING = 'ROLLING',
}

/**
 * The scalability mode of the Aurora DB cluster.
 */
export enum ClusterScalabilityType {
  /**
   * The cluster uses normal DB instance creation.
   */
  STANDARD = 'standard',

  /**
   * The cluster operates as an Aurora Limitless Database,
   * allowing you to create a DB shard group for horizontal scaling (sharding) capabilities.
   *
   * @see https://docs.aws.amazon.com/AmazonRDS/latest/AuroraUserGuide/limitless.html
   */
  LIMITLESS = 'limitless',
}

/**
 * The scalability mode of the Aurora DB cluster.
 * @deprecated Use ClusterScalabilityType instead. This will be removed in the next major version.
 */
export enum ClusterScailabilityType {
  /**
   * The cluster uses normal DB instance creation.
   */
  STANDARD = 'standard',

  /**
   * The cluster operates as an Aurora Limitless Database,
   * allowing you to create a DB shard group for horizontal scaling (sharding) capabilities.
   *
   * @see https://docs.aws.amazon.com/AmazonRDS/latest/AuroraUserGuide/limitless.html
   */
  LIMITLESS = 'limitless',
}

/**
 * The database insights mode of the Aurora DB cluster.
 */
export enum DatabaseInsightsMode {
  /**
   * Standard mode.
   */
  STANDARD = 'standard',

  /**
   * Advanced mode.
   */
  ADVANCED = 'advanced',
}

/**
 * A new or imported clustered database.
 */
export abstract class DatabaseClusterBase extends Resource implements IDatabaseCluster {
  // only required because of JSII bug: https://github.com/aws/jsii/issues/2040
  public abstract readonly engine?: IClusterEngine;

  /**
   * Identifier of the cluster
   */
  public abstract readonly clusterIdentifier: string;

  /**
   * The immutable identifier for the cluster; for example: cluster-ABCD1234EFGH5678IJKL90MNOP.
   *
   * This AWS Region-unique identifier is used in things like IAM authentication policies.
   */
  public abstract readonly clusterResourceIdentifier: string;

  /**
   * Identifiers of the replicas
   */
  public abstract readonly instanceIdentifiers: string[];

  /**
   * The endpoint to use for read/write operations
   */
  public abstract readonly clusterEndpoint: Endpoint;

  /**
   * Endpoint to use for load-balanced read-only operations.
   */
  public abstract readonly clusterReadEndpoint: Endpoint;

  /**
   * Endpoints which address each individual replica.
   */
  public abstract readonly instanceEndpoints: Endpoint[];

  /**
   * Access to the network connections
   */
  public abstract readonly connections: ec2.Connections;

  /**
   * The secret attached to this cluster
   */
  public abstract readonly secret?: secretsmanager.ISecret

  protected abstract enableDataApi?: boolean;

  /**
   * The ARN of the cluster
   */
  public get clusterArn(): string {
    return Stack.of(this).formatArn({
      service: 'rds',
      resource: 'cluster',
      arnFormat: ArnFormat.COLON_RESOURCE_NAME,
      resourceName: this.clusterIdentifier,
    });
  }

  /**
   * Add a new db proxy to this cluster.
   */
  public addProxy(id: string, options: DatabaseProxyOptions): DatabaseProxy {
    return new DatabaseProxy(this, id, {
      proxyTarget: ProxyTarget.fromCluster(this),
      ...options,
    });
  }

  /**
   * Renders the secret attachment target specifications.
   */
  public asSecretAttachmentTarget(): secretsmanager.SecretAttachmentTargetProps {
    return {
      targetId: this.clusterIdentifier,
      targetType: secretsmanager.AttachmentTargetType.RDS_DB_CLUSTER,
    };
  }

  public grantConnect(grantee: iam.IGrantable, dbUser: string): iam.Grant {
    return iam.Grant.addToPrincipal({
      actions: ['rds-db:connect'],
      grantee,
      resourceArns: [Stack.of(this).formatArn({
        service: 'rds-db',
        resource: 'dbuser',
        resourceName: `${this.clusterResourceIdentifier}/${dbUser}`,
        arnFormat: ArnFormat.COLON_RESOURCE_NAME,
      })],
    });
  }

  /**
   * Grant the given identity to access the Data API.
   */
  public grantDataApiAccess(grantee: iam.IGrantable): iam.Grant {
    if (this.enableDataApi === false) {
      throw new ValidationError('Cannot grant Data API access when the Data API is disabled', this);
    }

    this.enableDataApi = true;
    const ret = iam.Grant.addToPrincipal({
      grantee,
      actions: DATA_API_ACTIONS,
      resourceArns: [this.clusterArn],
      scope: this,
    });
    this.secret?.grantRead(grantee);
    return ret;
  }
}

/**
 * Abstract base for ``DatabaseCluster`` and ``DatabaseClusterFromSnapshot``
 */
abstract class DatabaseClusterNew extends DatabaseClusterBase {
  /**
   * The engine for this Cluster.
   * Never undefined.
   */
  public readonly engine?: IClusterEngine;

  protected readonly newCfnProps: CfnDBClusterProps;
  protected readonly securityGroups: ec2.ISecurityGroup[];
  protected readonly subnetGroup: ISubnetGroup;

  private readonly domainId?: string;
  private readonly domainRole?: iam.IRole;

  /**
   * Secret in SecretsManager to store the database cluster user credentials.
   */
  public abstract readonly secret?: secretsmanager.ISecret;

  /**
   * The VPC network to place the cluster in.
   */
  public readonly vpc: ec2.IVpc;

  /**
   * The cluster's subnets.
   */
  public readonly vpcSubnets?: ec2.SubnetSelection;

  /**
   * The log group is created when `cloudwatchLogsExports` is set.
   *
   * Each export value will create a separate log group.
   */
  public readonly cloudwatchLogGroups: {[engine: string]: logs.ILogGroup};

  /**
   * Application for single user rotation of the master password to this cluster.
   */
  public readonly singleUserRotationApplication: secretsmanager.SecretRotationApplication;

  /**
   * Application for multi user rotation to this cluster.
   */
  public readonly multiUserRotationApplication: secretsmanager.SecretRotationApplication;

  /**
   * Whether Performance Insights is enabled at cluster level.
   */
  public readonly performanceInsightsEnabled: boolean;

  /**
   * The amount of time, in days, to retain Performance Insights data.
   */
  public readonly performanceInsightRetention?: PerformanceInsightRetention;

  /**
   * The AWS KMS key for encryption of Performance Insights data.
   */
  public readonly performanceInsightEncryptionKey?: kms.IKey;

  /**
   * The database insights mode.
   */
  public readonly databaseInsightsMode?: DatabaseInsightsMode;

  /**
   * The IAM role for the enhanced monitoring.
   */
  public readonly monitoringRole?: iam.IRole;

  protected readonly serverlessV2MinCapacity: number;
  protected readonly serverlessV2MaxCapacity: number;
  /**
   * The number of seconds until a serverless cluster is paused.
   */
  protected readonly secondsUntilAutoPause?: number;

  protected hasServerlessInstance?: boolean;
  protected enableDataApi?: boolean;

  constructor(scope: Construct, id: string, props: DatabaseClusterBaseProps) {
    super(scope, id);

    if (props.clusterScalabilityType !== undefined && props.clusterScailabilityType !== undefined) {
      throw new ValidationError('You cannot specify both clusterScalabilityType and clusterScailabilityType (deprecated). Use clusterScalabilityType.', this);
    }

    if ((props.vpc && props.instanceProps?.vpc) || (!props.vpc && !props.instanceProps?.vpc)) {
      throw new ValidationError('Provide either vpc or instanceProps.vpc, but not both', this);
    }
    if ((props.vpcSubnets && props.instanceProps?.vpcSubnets)) {
      throw new ValidationError('Provide either vpcSubnets or instanceProps.vpcSubnets, but not both', this);
    }
    this.vpc = props.instanceProps?.vpc ?? props.vpc!;
    this.vpcSubnets = props.instanceProps?.vpcSubnets ?? props.vpcSubnets;

    this.cloudwatchLogGroups = {};

    this.singleUserRotationApplication = props.engine.singleUserRotationApplication;
    this.multiUserRotationApplication = props.engine.multiUserRotationApplication;

    this.serverlessV2MaxCapacity = props.serverlessV2MaxCapacity ?? 2;
    this.serverlessV2MinCapacity = props.serverlessV2MinCapacity ?? 0.5;
    this.secondsUntilAutoPause = props.secondsUntilAutoPause?.toSeconds();

    this.validateServerlessScalingConfig();

    this.enableDataApi = props.enableDataApi;

    const { subnetIds } = this.vpc.selectSubnets(this.vpcSubnets);

    // Cannot test whether the subnets are in different AZs, but at least we can test the amount.
    if (subnetIds.length < 2) {
      Annotations.of(this).addError(`Cluster requires at least 2 subnets, got ${subnetIds.length}`);
    }

    this.subnetGroup = props.subnetGroup ?? new SubnetGroup(this, 'Subnets', {
      description: `Subnets for ${id} database`,
      vpc: this.vpc,
      vpcSubnets: this.vpcSubnets,
      removalPolicy: renderUnless(helperRemovalPolicy(props.removalPolicy), RemovalPolicy.DESTROY),
    });

    this.securityGroups = props.instanceProps?.securityGroups ?? props.securityGroups ?? [
      new ec2.SecurityGroup(this, 'SecurityGroup', {
        description: 'RDS security group',
        vpc: this.vpc,
      }),
    ];

    const combineRoles = props.engine.combineImportAndExportRoles ?? false;
    let { s3ImportRole, s3ExportRole } = setupS3ImportExport(this, props, combineRoles);

    if (props.parameterGroup && props.parameters) {
      throw new ValidationError('You cannot specify both parameterGroup and parameters', this);
    }
    const parameterGroup = props.parameterGroup ?? (
      props.parameters
        ? new ParameterGroup(this, 'ParameterGroup', {
          engine: props.engine,
          parameters: props.parameters,
        })
        : undefined
    );
    // bind the engine to the Cluster
    const clusterEngineBindConfig = props.engine.bindToCluster(this, {
      s3ImportRole,
      s3ExportRole,
      parameterGroup,
    });

    const clusterAssociatedRoles: CfnDBCluster.DBClusterRoleProperty[] = [];
    if (s3ImportRole) {
      clusterAssociatedRoles.push({ roleArn: s3ImportRole.roleArn, featureName: clusterEngineBindConfig.features?.s3Import });
    }
    if (s3ExportRole &&
        // only add the second associated Role if it's different than the first
        // (duplicates in the associated Roles array are not allowed by the RDS service)
        (s3ExportRole !== s3ImportRole ||
        clusterEngineBindConfig.features?.s3Import !== clusterEngineBindConfig.features?.s3Export)) {
      clusterAssociatedRoles.push({ roleArn: s3ExportRole.roleArn, featureName: clusterEngineBindConfig.features?.s3Export });
    }

    const clusterParameterGroup = props.parameterGroup ?? clusterEngineBindConfig.parameterGroup;
    const clusterParameterGroupConfig = clusterParameterGroup?.bindToCluster({});
    this.engine = props.engine;

    const clusterIdentifier = FeatureFlags.of(this).isEnabled(cxapi.RDS_LOWERCASE_DB_IDENTIFIER) && !Token.isUnresolved(props.clusterIdentifier)
      ? props.clusterIdentifier?.toLowerCase()
      : props.clusterIdentifier;

    if (props.domain) {
      this.domainId = props.domain;
      this.domainRole = props.domainRole ?? new iam.Role(this, 'RDSClusterDirectoryServiceRole', {
        assumedBy: new iam.CompositePrincipal(
          new iam.ServicePrincipal('rds.amazonaws.com'),
          new iam.ServicePrincipal('directoryservice.rds.amazonaws.com'),
        ),
        managedPolicies: [
          iam.ManagedPolicy.fromAwsManagedPolicyName('service-role/AmazonRDSDirectoryServiceAccess'),
        ],
      });
    }

    validateDatabaseClusterProps(this, props);

    const enablePerformanceInsights = props.enablePerformanceInsights
      || props.performanceInsightRetention !== undefined
      || props.performanceInsightEncryptionKey !== undefined
      || props.databaseInsightsMode === DatabaseInsightsMode.ADVANCED;
    this.performanceInsightsEnabled = enablePerformanceInsights;
    this.performanceInsightRetention = enablePerformanceInsights
      ? (props.performanceInsightRetention || PerformanceInsightRetention.DEFAULT)
      : undefined;
    this.performanceInsightEncryptionKey = props.performanceInsightEncryptionKey;
    this.databaseInsightsMode = props.databaseInsightsMode;

    // configure enhanced monitoring role for the cluster or instance
    this.monitoringRole = props.monitoringRole;
    if (!props.monitoringRole && props.monitoringInterval && props.monitoringInterval.toSeconds()) {
      this.monitoringRole = new Role(this, 'MonitoringRole', {
        assumedBy: new ServicePrincipal('monitoring.rds.amazonaws.com'),
        managedPolicies: [
          ManagedPolicy.fromAwsManagedPolicyName('service-role/AmazonRDSEnhancedMonitoringRole'),
        ],
      });
    }

    if (props.enableClusterLevelEnhancedMonitoring && !props.monitoringInterval) {
      throw new ValidationError('`monitoringInterval` must be set when `enableClusterLevelEnhancedMonitoring` is true.', this);
    }
    if (props.monitoringInterval && [0, 1, 5, 10, 15, 30, 60].indexOf(props.monitoringInterval.toSeconds()) === -1) {
      throw new ValidationError(`'monitoringInterval' must be one of 0, 1, 5, 10, 15, 30, or 60 seconds, got: ${props.monitoringInterval.toSeconds()} seconds.`, this);
    }

    this.newCfnProps = {
      // Basic
      engine: props.engine.engineType,
      engineVersion: props.engine.engineVersion?.fullVersion,
      dbClusterIdentifier: clusterIdentifier,
      dbSubnetGroupName: this.subnetGroup.subnetGroupName,
      vpcSecurityGroupIds: this.securityGroups.map(sg => sg.securityGroupId),
      port: props.port ?? clusterEngineBindConfig.port,
      dbClusterParameterGroupName: clusterParameterGroupConfig?.parameterGroupName,
      associatedRoles: clusterAssociatedRoles.length > 0 ? clusterAssociatedRoles : undefined,
      deletionProtection: defaultDeletionProtection(props.deletionProtection, props.removalPolicy),
      enableIamDatabaseAuthentication: props.iamAuthentication,
      enableHttpEndpoint: Lazy.any({ produce: () => this.enableDataApi }),
      networkType: props.networkType,
      serverlessV2ScalingConfiguration: Lazy.any({
        produce: () => {
          if (this.hasServerlessInstance) {
            return {
              minCapacity: this.serverlessV2MinCapacity,
              maxCapacity: this.serverlessV2MaxCapacity,
              secondsUntilAutoPause: this.secondsUntilAutoPause,
            };
          }
          return undefined;
        },
      }),
      storageType: props.storageType?.toString(),
      enableLocalWriteForwarding: props.enableLocalWriteForwarding,
      clusterScalabilityType: props.clusterScalabilityType ?? props.clusterScailabilityType,
      // Admin
      backtrackWindow: props.backtrackWindow?.toSeconds(),
      backupRetentionPeriod: props.backup?.retention?.toDays(),
      preferredBackupWindow: props.backup?.preferredWindow,
      preferredMaintenanceWindow: props.preferredMaintenanceWindow,
      databaseName: props.defaultDatabaseName,
      enableCloudwatchLogsExports: props.cloudwatchLogsExports,
      // Encryption
      kmsKeyId: props.storageEncryptionKey?.keyArn,
      storageEncrypted: props.storageEncryptionKey ? true : props.storageEncrypted,
      // Tags
      copyTagsToSnapshot: props.copyTagsToSnapshot ?? true,
      domain: this.domainId,
      domainIamRoleName: this.domainRole?.roleName,
      performanceInsightsEnabled: this.performanceInsightsEnabled || props.enablePerformanceInsights, // fall back to undefined if not set
      performanceInsightsKmsKeyId: this.performanceInsightEncryptionKey?.keyArn,
      performanceInsightsRetentionPeriod: this.performanceInsightRetention,
      databaseInsightsMode: this.databaseInsightsMode,
      autoMinorVersionUpgrade: props.autoMinorVersionUpgrade,
      monitoringInterval: props.enableClusterLevelEnhancedMonitoring ? props.monitoringInterval?.toSeconds() : undefined,
      monitoringRoleArn: props.enableClusterLevelEnhancedMonitoring ? this.monitoringRole?.roleArn : undefined,
    };
  }

  /**
   * Create cluster instances
   *
   * @internal
   */
  protected _createInstances(props: DatabaseClusterProps): InstanceConfig {
    const instanceEndpoints: Endpoint[] = [];
    const instanceIdentifiers: string[] = [];
    const readers: IAuroraClusterInstance[] = [];

    // need to create the writer first since writer is determined by what instance is first
    const writer = props.writer!.bind(this, this, {
      // When `enableClusterLevelEnhancedMonitoring` is enabled,
      // both `monitoringInterval` and `monitoringRole` are set at cluster level so no need to re-set it in instance level.
      monitoringInterval: props.enableClusterLevelEnhancedMonitoring ? undefined : props.monitoringInterval,
      monitoringRole: props.enableClusterLevelEnhancedMonitoring ? undefined : this.monitoringRole,
      removalPolicy: props.removalPolicy ?? RemovalPolicy.SNAPSHOT,
      subnetGroup: this.subnetGroup,
      promotionTier: 0, // override the promotion tier so that writers are always 0
    });
    instanceIdentifiers.push(writer.instanceIdentifier);
    instanceEndpoints.push(new Endpoint(writer.dbInstanceEndpointAddress, this.clusterEndpoint.port));

    (props.readers ?? []).forEach(instance => {
      const clusterInstance = instance.bind(this, this, {
      // When `enableClusterLevelEnhancedMonitoring` is enabled,
      // both `monitoringInterval` and `monitoringRole` are set at cluster level so no need to re-set it in instance level.
        monitoringInterval: props.enableClusterLevelEnhancedMonitoring ? undefined : props.monitoringInterval,
        monitoringRole: props.enableClusterLevelEnhancedMonitoring ? undefined : this.monitoringRole,
        removalPolicy: props.removalPolicy ?? RemovalPolicy.SNAPSHOT,
        subnetGroup: this.subnetGroup,
      });
      readers.push(clusterInstance);
      // this makes sure the readers would always be created after the writer
      clusterInstance.node.addDependency(writer);

      if (clusterInstance.tier < 2) {
        this.validateReaderInstance(writer, clusterInstance);
      }
      instanceEndpoints.push(new Endpoint(clusterInstance.dbInstanceEndpointAddress, this.clusterEndpoint.port));
      instanceIdentifiers.push(clusterInstance.instanceIdentifier);
    });
    this.validateClusterInstances(writer, readers);

    return {
      instanceEndpoints,
      instanceIdentifiers,
    };
  }

  /**
   * Perform validations on the cluster instances
   */
  private validateClusterInstances(writer: IAuroraClusterInstance, readers: IAuroraClusterInstance[]): void {
    if (writer.type === InstanceType.SERVERLESS_V2) {
      this.hasServerlessInstance = true;
    }
    validatePerformanceInsightsSettings(this, {
      nodeId: writer.node.id,
      performanceInsightsEnabled: writer.performanceInsightsEnabled,
      performanceInsightRetention: writer.performanceInsightRetention,
      performanceInsightEncryptionKey: writer.performanceInsightEncryptionKey,
    });

    if (readers.length > 0) {
      const sortedReaders = readers.sort((a, b) => a.tier - b.tier);
      const highestTierReaders: IAuroraClusterInstance[] = [];
      const highestTier = sortedReaders[0].tier;
      let hasProvisionedReader = false;
      let noFailoverTierInstances = true;
      let serverlessInHighestTier = false;
      let hasServerlessReader = false;
      const someProvisionedReadersDontMatchWriter: IAuroraClusterInstance[] = [];
      for (const reader of sortedReaders) {
        if (reader.type === InstanceType.SERVERLESS_V2) {
          hasServerlessReader = true;
          this.hasServerlessInstance = true;
        } else {
          hasProvisionedReader = true;
          if (reader.instanceSize !== writer.instanceSize) {
            someProvisionedReadersDontMatchWriter.push(reader);
          }
        }
        if (reader.tier === highestTier) {
          if (reader.type === InstanceType.SERVERLESS_V2) {
            serverlessInHighestTier = true;
          }
          highestTierReaders.push(reader);
        }
        if (reader.tier <= 1) {
          noFailoverTierInstances = false;
        }
        validatePerformanceInsightsSettings(this, {
          nodeId: reader.node.id,
          performanceInsightsEnabled: reader.performanceInsightsEnabled,
          performanceInsightRetention: reader.performanceInsightRetention,
          performanceInsightEncryptionKey: reader.performanceInsightEncryptionKey,
        });
      }

      const hasOnlyServerlessReaders = hasServerlessReader && !hasProvisionedReader;
      if (hasOnlyServerlessReaders) {
        if (noFailoverTierInstances) {
          Annotations.of(this).addWarningV2(
            '@aws-cdk/aws-rds:noFailoverServerlessReaders',
            `Cluster ${this.node.id} only has serverless readers and no reader is in promotion tier 0-1.`+
            'Serverless readers in promotion tiers >= 2 will NOT scale with the writer, which can lead to '+
            'availability issues if a failover event occurs. It is recommended that at least one reader '+
            'has `scaleWithWriter` set to true',
          );
        }
      } else {
        if (serverlessInHighestTier && highestTier > 1) {
          Annotations.of(this).addWarningV2(
            '@aws-cdk/aws-rds:serverlessInHighestTier2-15',
            `There are serverlessV2 readers in tier ${highestTier}. Since there are no instances in a higher tier, `+
            'any instance in this tier is a failover target. Since this tier is > 1 the serverless reader will not scale '+
            'with the writer which could lead to availability issues during failover.',
          );
        }
        if (someProvisionedReadersDontMatchWriter.length > 0 && writer.type === InstanceType.PROVISIONED) {
          Annotations.of(this).addWarningV2(
            '@aws-cdk/aws-rds:provisionedReadersDontMatchWriter',
            `There are provisioned readers in the highest promotion tier ${highestTier} that do not have the same `+
            'InstanceSize as the writer. Any of these instances could be chosen as the new writer in the event '+
            'of a failover.\n'+
            `Writer InstanceSize: ${writer.instanceSize}\n`+
            `Reader InstanceSizes: ${someProvisionedReadersDontMatchWriter.map(reader => reader.instanceSize).join(', ')}`,
          );
        }
      }
    }
  }

  /**
   * Perform validations on the reader instance
   */
  private validateReaderInstance(writer: IAuroraClusterInstance, reader: IAuroraClusterInstance): void {
    if (writer.type === InstanceType.PROVISIONED) {
      if (reader.type === InstanceType.SERVERLESS_V2) {
        if (!instanceSizeSupportedByServerlessV2(writer.instanceSize!, this.serverlessV2MaxCapacity)) {
          Annotations.of(this).addWarningV2('@aws-cdk/aws-rds:serverlessInstanceCantScaleWithWriter',
            'For high availability any serverless instances in promotion tiers 0-1 '+
            'should be able to scale to match the provisioned instance capacity.\n'+
            `Serverless instance ${reader.node.id} is in promotion tier ${reader.tier},\n`+
            `But can not scale to match the provisioned writer instance (${writer.instanceSize})`,
          );
        }
      }
    }
  }

  /**
   * As a cluster-level metric, it represents the average of the ServerlessDatabaseCapacity
   * values of all the Aurora Serverless v2 DB instances in the cluster.
   */
  public metricServerlessDatabaseCapacity(props?: cloudwatch.MetricOptions) {
    return this.metric('ServerlessDatabaseCapacity', { statistic: 'Average', ...props });
  }

  /**
   * This value is represented as a percentage. It's calculated as the value of the
   * ServerlessDatabaseCapacity metric divided by the maximum ACU value of the DB cluster.
   *
   * If this metric approaches a value of 100.0, the DB instance has scaled up as high as it can.
   * Consider increasing the maximum ACU setting for the cluster.
   */
  public metricACUUtilization(props?: cloudwatch.MetricOptions) {
    return this.metric('ACUUtilization', { statistic: 'Average', ...props });
  }

  private validateServerlessScalingConfig(): void {
    if (this.serverlessV2MaxCapacity > 256 || this.serverlessV2MaxCapacity < 1) {
      throw new ValidationError('serverlessV2MaxCapacity must be >= 1 & <= 256', this);
    }

    if (this.serverlessV2MinCapacity > 256 || this.serverlessV2MinCapacity < 0) {
      throw new ValidationError('serverlessV2MinCapacity must be >= 0 & <= 256', this);
    }

    if (this.serverlessV2MaxCapacity < this.serverlessV2MinCapacity) {
      throw new ValidationError('serverlessV2MaxCapacity must be greater than serverlessV2MinCapacity', this);
    }

    const regexp = new RegExp(/^[0-9]+\.?5?$/);
    if (!regexp.test(this.serverlessV2MaxCapacity.toString()) || !regexp.test(this.serverlessV2MinCapacity.toString())) {
      throw new ValidationError('serverlessV2MinCapacity & serverlessV2MaxCapacity must be in 0.5 step increments, received '+
      `min: ${this.serverlessV2MaxCapacity}, max: ${this.serverlessV2MaxCapacity}`, this);
<<<<<<< HEAD
    }

    const autoPauseSeconds = this.secondsUntilAutoPause;
    if (autoPauseSeconds < 300 || autoPauseSeconds > 86400) {
      throw new ValidationError(`secondsUntilAutoPause must be >= 300 & <= 86400, received ${autoPauseSeconds}!`, this);
=======
>>>>>>> c3bd4d9c
    }

  }

  /**
   * Adds the single user rotation of the master password to this cluster.
   * See [Single user rotation strategy](https://docs.aws.amazon.com/secretsmanager/latest/userguide/rotating-secrets_strategies.html#rotating-secrets-one-user-one-password)
   */
  public addRotationSingleUser(options: RotationSingleUserOptions = {}): secretsmanager.SecretRotation {
    if (!this.secret) {
      throw new ValidationError('Cannot add a single user rotation for a cluster without a secret.', this);
    }

    const id = 'RotationSingleUser';
    const existing = this.node.tryFindChild(id);
    if (existing) {
      throw new ValidationError('A single user rotation was already added to this cluster.', this);
    }

    return new secretsmanager.SecretRotation(this, id, {
      ...applyDefaultRotationOptions(options, this.vpcSubnets),
      secret: this.secret,
      application: this.singleUserRotationApplication,
      vpc: this.vpc,
      target: this,
    });
  }

  /**
   * Adds the multi user rotation to this cluster.
   * See [Alternating users rotation strategy](https://docs.aws.amazon.com/secretsmanager/latest/userguide/rotating-secrets_strategies.html#rotating-secrets-two-users)
   */
  public addRotationMultiUser(id: string, options: RotationMultiUserOptions): secretsmanager.SecretRotation {
    if (!this.secret) {
      throw new ValidationError('Cannot add a multi user rotation for a cluster without a secret.', this);
    }

    return new secretsmanager.SecretRotation(this, id, {
      ...applyDefaultRotationOptions(options, this.vpcSubnets),
      secret: options.secret,
      masterSecret: this.secret,
      application: this.multiUserRotationApplication,
      vpc: this.vpc,
      target: this,
    });
  }
}

/**
 * Represents an imported database cluster.
 */
class ImportedDatabaseCluster extends DatabaseClusterBase implements IDatabaseCluster {
  public readonly clusterIdentifier: string;
  public readonly connections: ec2.Connections;
  public readonly engine?: IClusterEngine;
  public readonly secret?: secretsmanager.ISecret;

  private readonly _clusterResourceIdentifier?: string;
  private readonly _clusterEndpoint?: Endpoint;
  private readonly _clusterReadEndpoint?: Endpoint;
  private readonly _instanceIdentifiers?: string[];
  private readonly _instanceEndpoints?: Endpoint[];

  protected readonly enableDataApi: boolean;

  constructor(scope: Construct, id: string, attrs: DatabaseClusterAttributes) {
    super(scope, id);
    // Enhanced CDK Analytics Telemetry
    addConstructMetadata(this, attrs);

    this.clusterIdentifier = attrs.clusterIdentifier;
    this._clusterResourceIdentifier = attrs.clusterResourceIdentifier;

    const defaultPort = attrs.port ? ec2.Port.tcp(attrs.port) : undefined;
    this.connections = new ec2.Connections({
      securityGroups: attrs.securityGroups,
      defaultPort,
    });
    this.engine = attrs.engine;
    this.secret = attrs.secret;

    this.enableDataApi = attrs.dataApiEnabled ?? false;

    this._clusterEndpoint = (attrs.clusterEndpointAddress && attrs.port) ? new Endpoint(attrs.clusterEndpointAddress, attrs.port) : undefined;
    this._clusterReadEndpoint = (attrs.readerEndpointAddress && attrs.port) ? new Endpoint(attrs.readerEndpointAddress, attrs.port) : undefined;
    this._instanceIdentifiers = attrs.instanceIdentifiers;
    this._instanceEndpoints = (attrs.instanceEndpointAddresses && attrs.port)
      ? attrs.instanceEndpointAddresses.map(addr => new Endpoint(addr, attrs.port!))
      : undefined;
  }

  public get clusterResourceIdentifier() {
    if (!this._clusterResourceIdentifier) {
      throw new ValidationError('Cannot access `clusterResourceIdentifier` of an imported cluster without a clusterResourceIdentifier', this);
    }
    return this._clusterResourceIdentifier;
  }

  public get clusterEndpoint() {
    if (!this._clusterEndpoint) {
      throw new ValidationError('Cannot access `clusterEndpoint` of an imported cluster without an endpoint address and port', this);
    }
    return this._clusterEndpoint;
  }

  public get clusterReadEndpoint() {
    if (!this._clusterReadEndpoint) {
      throw new ValidationError('Cannot access `clusterReadEndpoint` of an imported cluster without a readerEndpointAddress and port', this);
    }
    return this._clusterReadEndpoint;
  }

  public get instanceIdentifiers() {
    if (!this._instanceIdentifiers) {
      throw new ValidationError('Cannot access `instanceIdentifiers` of an imported cluster without provided instanceIdentifiers', this);
    }
    return this._instanceIdentifiers;
  }

  public get instanceEndpoints() {
    if (!this._instanceEndpoints) {
      throw new ValidationError('Cannot access `instanceEndpoints` of an imported cluster without instanceEndpointAddresses and port', this);
    }
    return this._instanceEndpoints;
  }
}

/**
 * Properties for a new database cluster
 */
export interface DatabaseClusterProps extends DatabaseClusterBaseProps {
  /**
   * Credentials for the administrative user
   *
   * @default - A username of 'admin' (or 'postgres' for PostgreSQL) and SecretsManager-generated password
   */
  readonly credentials?: Credentials;
}

/**
 * Create a clustered database with a given number of instances.
 *
 * @resource AWS::RDS::DBCluster
 */
export class DatabaseCluster extends DatabaseClusterNew {
  /**
   * Import an existing DatabaseCluster from properties
   */
  public static fromDatabaseClusterAttributes(scope: Construct, id: string, attrs: DatabaseClusterAttributes): IDatabaseCluster {
    return new ImportedDatabaseCluster(scope, id, attrs);
  }

  public readonly clusterIdentifier: string;
  public readonly clusterResourceIdentifier: string;
  public readonly clusterEndpoint: Endpoint;
  public readonly clusterReadEndpoint: Endpoint;
  public readonly connections: ec2.Connections;
  public readonly instanceIdentifiers: string[];
  public readonly instanceEndpoints: Endpoint[];

  /**
   * The secret attached to this cluster
   */
  public readonly secret?: secretsmanager.ISecret;

  constructor(scope: Construct, id: string, props: DatabaseClusterProps) {
    super(scope, id, props);
    // Enhanced CDK Analytics Telemetry
    addConstructMetadata(this, props);

    const credentials = renderCredentials(this, props.engine, props.credentials);
    const secret = credentials.secret;

    const cluster = new CfnDBCluster(this, 'Resource', {
      ...this.newCfnProps,
      // Admin
      masterUsername: credentials.username,
      masterUserPassword: credentials.password?.unsafeUnwrap(),
    });

    this.clusterIdentifier = cluster.ref;
    this.clusterResourceIdentifier = cluster.attrDbClusterResourceId;

    if (secret) {
      this.secret = secret.attach(this);
    }

    // create a number token that represents the port of the cluster
    const portAttribute = Token.asNumber(cluster.attrEndpointPort);
    this.clusterEndpoint = new Endpoint(cluster.attrEndpointAddress, portAttribute);
    this.clusterReadEndpoint = new Endpoint(cluster.attrReadEndpointAddress, portAttribute);
    this.connections = new ec2.Connections({
      securityGroups: this.securityGroups,
      defaultPort: ec2.Port.tcp(this.clusterEndpoint.port),
    });

    cluster.applyRemovalPolicy(props.removalPolicy ?? RemovalPolicy.SNAPSHOT);

    setLogRetention(this, props);

    // create the instances for only standard aurora clusters
    if (props.clusterScalabilityType !== ClusterScalabilityType.LIMITLESS && props.clusterScailabilityType !== ClusterScailabilityType.LIMITLESS) {
      if ((props.writer || props.readers) && (props.instances || props.instanceProps)) {
        throw new ValidationError('Cannot provide writer or readers if instances or instanceProps are provided', this);
      }

      if (!props.instanceProps && !props.writer) {
        throw new ValidationError('writer must be provided', this);
      }

      const createdInstances = props.writer ? this._createInstances(props) : legacyCreateInstances(this, props, this.subnetGroup);
      this.instanceIdentifiers = createdInstances.instanceIdentifiers;
      this.instanceEndpoints = createdInstances.instanceEndpoints;
    } else {
      // Limitless database does not have instances,
      // but an empty array will be assigned to avoid destructive changes.
      this.instanceIdentifiers = [];
      this.instanceEndpoints = [];
    }
  }
}

/**
 * Mapping of instance type to memory setting on the xlarge size
 * The memory is predictable based on the xlarge size. For example
 * if m5.xlarge has 16GB memory then
 *   - m5.2xlarge will have 32 (16*2)
 *   - m5.4xlarge will have 62 (16*4)
 *   - m5.24xlarge will have 384 (16*24)
 */
const INSTANCE_TYPE_XLARGE_MEMORY_MAPPING: { [instanceType: string]: number } = {
  m5: 16,
  m5d: 16,
  m6g: 16,
  t4g: 16,
  t3: 16,
  m4: 16,
  r6g: 32,
  r5: 32,
  r5b: 32,
  r5d: 32,
  r4: 30.5,
  x2g: 64,
  x1e: 122,
  x1: 61,
  z1d: 32,
};

/**
 * This validates that the instance size falls within the maximum configured serverless capacity.
 *
 * @param instanceSize the instance size of the provisioned writer, e.g. r5.xlarge
 * @param serverlessV2MaxCapacity the maxCapacity configured on the cluster
 * @returns true if the instance size is supported by serverless v2 instances
 */
function instanceSizeSupportedByServerlessV2(instanceSize: string, serverlessV2MaxCapacity: number): boolean {
  const serverlessMaxMem = serverlessV2MaxCapacity*2;
  // i.e. r5.xlarge
  const sizeParts = instanceSize.split('.');
  if (sizeParts.length === 2) {
    const type = sizeParts[0];
    const size = sizeParts[1];
    const xlargeMem = INSTANCE_TYPE_XLARGE_MEMORY_MAPPING[type];
    if (size.endsWith('xlarge')) {
      const instanceMem = size === 'xlarge'
        ? xlargeMem
        : Number(size.slice(0, -6))*xlargeMem;
      if (instanceMem > serverlessMaxMem) {
        return false;
      }
    // smaller than xlarge
    } else {
      return true;
    }
  } else {
    // some weird non-standard instance types
    // not sure how to add automation around this so for now
    // just handling as one offs
    const unSupportedSizes = [
      'db.r5.2xlarge.tpc2.mem8x',
      'db.r5.4xlarge.tpc2.mem3x',
      'db.r5.4xlarge.tpc2.mem4x',
      'db.r5.6xlarge.tpc2.mem4x',
      'db.r5.8xlarge.tpc2.mem3x',
      'db.r5.12xlarge.tpc2.mem2x',
    ];
    if (unSupportedSizes.includes(instanceSize)) {
      return false;
    }
  }
  return true;
}

/**
 * Properties for ``DatabaseClusterFromSnapshot``
 */
export interface DatabaseClusterFromSnapshotProps extends DatabaseClusterBaseProps {
  /**
   * The identifier for the DB instance snapshot or DB cluster snapshot to restore from.
   * You can use either the name or the Amazon Resource Name (ARN) to specify a DB cluster snapshot.
   * However, you can use only the ARN to specify a DB instance snapshot.
   */
  readonly snapshotIdentifier: string;

  /**
   * Credentials for the administrative user
   *
   * Note - using this prop only works with `Credentials.fromPassword()` with the
   * username of the snapshot, `Credentials.fromUsername()` with the username and
   * password of the snapshot or `Credentials.fromSecret()` with a secret containing
   * the username and password of the snapshot.
   *
   * @default - A username of 'admin' (or 'postgres' for PostgreSQL) and SecretsManager-generated password
   * that **will not be applied** to the cluster, use `snapshotCredentials` for the correct behavior.
   *
   * @deprecated use `snapshotCredentials` which allows to generate a new password
   */
  readonly credentials?: Credentials;

  /**
   * Master user credentials.
   *
   * Note - It is not possible to change the master username for a snapshot;
   * however, it is possible to provide (or generate) a new password.
   *
   * @default - The existing username and password from the snapshot will be used.
   */
  readonly snapshotCredentials?: SnapshotCredentials;
}

/**
 * A database cluster restored from a snapshot.
 *
 * @resource AWS::RDS::DBCluster
 */
export class DatabaseClusterFromSnapshot extends DatabaseClusterNew {
  public readonly clusterIdentifier: string;
  public readonly clusterResourceIdentifier: string;
  public readonly clusterEndpoint: Endpoint;
  public readonly clusterReadEndpoint: Endpoint;
  public readonly connections: ec2.Connections;
  public readonly instanceIdentifiers: string[];
  public readonly instanceEndpoints: Endpoint[];

  /**
   * The secret attached to this cluster
   */
  public readonly secret?: secretsmanager.ISecret;

  constructor(scope: Construct, id: string, props: DatabaseClusterFromSnapshotProps) {
    super(scope, id, props);
    // Enhanced CDK Analytics Telemetry
    addConstructMetadata(this, props);

    if (props.credentials && !props.credentials.password && !props.credentials.secret) {
      Annotations.of(this).addWarningV2('@aws-cdk/aws-rds:useSnapshotCredentials', 'Use `snapshotCredentials` to modify password of a cluster created from a snapshot.');
    }
    if (!props.credentials && !props.snapshotCredentials) {
      Annotations.of(this).addWarningV2('@aws-cdk/aws-rds:generatedCredsNotApplied', 'Generated credentials will not be applied to cluster. Use `snapshotCredentials` instead. `addRotationSingleUser()` and `addRotationMultiUser()` cannot be used on this cluster.');
    }

    const deprecatedCredentials = !FeatureFlags.of(this).isEnabled(cxapi.RDS_PREVENT_RENDERING_DEPRECATED_CREDENTIALS)
      ? renderCredentials(this, props.engine, props.credentials)
      : undefined;

    const credentials = renderSnapshotCredentials(this, props.snapshotCredentials);

    const cluster = new CfnDBCluster(this, 'Resource', {
      ...this.newCfnProps,
      snapshotIdentifier: props.snapshotIdentifier,
      masterUserPassword: credentials?.secret?.secretValueFromJson('password')?.unsafeUnwrap() ?? credentials?.password?.unsafeUnwrap(), // Safe usage
    });

    this.clusterIdentifier = cluster.ref;
    this.clusterResourceIdentifier = cluster.attrDbClusterResourceId;

    if (credentials?.secret) {
      this.secret = credentials.secret.attach(this);
    }

    if (deprecatedCredentials?.secret) {
      const deprecatedSecret = deprecatedCredentials.secret.attach(this);
      if (!this.secret) {
        this.secret = deprecatedSecret;
      }
    }

    // create a number token that represents the port of the cluster
    const portAttribute = Token.asNumber(cluster.attrEndpointPort);
    this.clusterEndpoint = new Endpoint(cluster.attrEndpointAddress, portAttribute);
    this.clusterReadEndpoint = new Endpoint(cluster.attrReadEndpointAddress, portAttribute);
    this.connections = new ec2.Connections({
      securityGroups: this.securityGroups,
      defaultPort: ec2.Port.tcp(this.clusterEndpoint.port),
    });

    cluster.applyRemovalPolicy(props.removalPolicy ?? RemovalPolicy.SNAPSHOT);

    setLogRetention(this, props);
    if ((props.writer || props.readers) && (props.instances || props.instanceProps)) {
      throw new ValidationError('Cannot provide clusterInstances if instances or instanceProps are provided', this);
    }
    const createdInstances = props.writer ? this._createInstances(props) : legacyCreateInstances(this, props, this.subnetGroup);
    this.instanceIdentifiers = createdInstances.instanceIdentifiers;
    this.instanceEndpoints = createdInstances.instanceEndpoints;
  }
}

/**
 * Sets up CloudWatch log retention if configured.
 * A function rather than protected member to prevent exposing ``DatabaseClusterBaseProps``.
 */
function setLogRetention(cluster: DatabaseClusterNew, props: DatabaseClusterBaseProps) {
  if (props.cloudwatchLogsExports) {
    const unsupportedLogTypes = props.cloudwatchLogsExports.filter(logType => !props.engine.supportedLogTypes.includes(logType));
    if (unsupportedLogTypes.length > 0) {
      throw new ValidationError(`Unsupported logs for the current engine type: ${unsupportedLogTypes.join(',')}`, cluster);
    }

    if (props.cloudwatchLogsRetention) {
      for (const log of props.cloudwatchLogsExports) {
        const logGroupName = `/aws/rds/cluster/${cluster.clusterIdentifier}/${log}`;
        new logs.LogRetention(cluster, `LogRetention${log}`, {
          logGroupName,
          retention: props.cloudwatchLogsRetention,
          role: props.cloudwatchLogsRetentionRole,
        });
        cluster.cloudwatchLogGroups[log] = logs.LogGroup.fromLogGroupName(cluster, `LogGroup${cluster.clusterIdentifier}${log}`, logGroupName);
      }
    }
  }
}

/** Output from the createInstances method; used to set instance identifiers and endpoints */
interface InstanceConfig {
  readonly instanceIdentifiers: string[];
  readonly instanceEndpoints: Endpoint[];
}

/**
 * Creates the instances for the cluster.
 * A function rather than a protected method on ``DatabaseClusterNew`` to avoid exposing
 * ``DatabaseClusterNew`` and ``DatabaseClusterBaseProps`` in the API.
 */
function legacyCreateInstances(cluster: DatabaseClusterNew, props: DatabaseClusterBaseProps, subnetGroup: ISubnetGroup): InstanceConfig {
  const instanceCount = props.instances != null ? props.instances : 2;
  const instanceUpdateBehaviour = props.instanceUpdateBehaviour ?? InstanceUpdateBehaviour.BULK;
  if (Token.isUnresolved(instanceCount)) {
    throw new ValidationError('The number of instances an RDS Cluster consists of cannot be provided as a deploy-time only value!', cluster);
  }
  if (instanceCount < 1) {
    throw new ValidationError('At least one instance is required', cluster);
  }

  const instanceIdentifiers: string[] = [];
  const instanceEndpoints: Endpoint[] = [];
  const portAttribute = cluster.clusterEndpoint.port;
  const instanceProps = props.instanceProps!;

  // Get the actual subnet objects so we can depend on internet connectivity.
  const internetConnected = instanceProps.vpc.selectSubnets(instanceProps.vpcSubnets).internetConnectivityEstablished;

  const enablePerformanceInsights = instanceProps.enablePerformanceInsights
    || instanceProps.performanceInsightRetention !== undefined || instanceProps.performanceInsightEncryptionKey !== undefined;
  if (enablePerformanceInsights && instanceProps.enablePerformanceInsights === false) {
    throw new ValidationError('`enablePerformanceInsights` disabled, but `performanceInsightRetention` or `performanceInsightEncryptionKey` was set', cluster);
  }
  const performanceInsightRetention = enablePerformanceInsights
    ? (instanceProps.performanceInsightRetention || PerformanceInsightRetention.DEFAULT)
    : undefined;
  validatePerformanceInsightsSettings(
    cluster,
    {
      performanceInsightsEnabled: enablePerformanceInsights,
      performanceInsightRetention,
      performanceInsightEncryptionKey: instanceProps.performanceInsightEncryptionKey,
    },
  );

  const instanceType = instanceProps.instanceType ?? ec2.InstanceType.of(ec2.InstanceClass.T3, ec2.InstanceSize.MEDIUM);

  if (instanceProps.parameterGroup && instanceProps.parameters) {
    throw new ValidationError('You cannot specify both parameterGroup and parameters', cluster);
  }

  const instanceParameterGroup = instanceProps.parameterGroup ?? (
    instanceProps.parameters
      ? new ParameterGroup(cluster, 'InstanceParameterGroup', {
        engine: props.engine,
        parameters: instanceProps.parameters,
      })
      : undefined
  );
  const instanceParameterGroupConfig = instanceParameterGroup?.bindToInstance({});

  const instances: CfnDBInstance[] = [];

  for (let i = 0; i < instanceCount; i++) {
    const instanceIndex = i + 1;
    const instanceIdentifier = props.instanceIdentifierBase != null ? `${props.instanceIdentifierBase}${instanceIndex}` :
      props.clusterIdentifier != null ? `${props.clusterIdentifier}instance${instanceIndex}` :
        undefined;

    const instance = new CfnDBInstance(cluster, `Instance${instanceIndex}`, {
      // Link to cluster
      engine: props.engine.engineType,
      dbClusterIdentifier: cluster.clusterIdentifier,
      dbInstanceIdentifier: instanceIdentifier,
      // Instance properties
      dbInstanceClass: databaseInstanceType(instanceType),
      publiclyAccessible: instanceProps.publiclyAccessible ??
        (instanceProps.vpcSubnets && instanceProps.vpcSubnets.subnetType === ec2.SubnetType.PUBLIC),
      enablePerformanceInsights: enablePerformanceInsights || instanceProps.enablePerformanceInsights, // fall back to undefined if not set
      performanceInsightsKmsKeyId: instanceProps.performanceInsightEncryptionKey?.keyArn,
      performanceInsightsRetentionPeriod: performanceInsightRetention,
      // This is already set on the Cluster. Unclear to me whether it should be repeated or not. Better yes.
      dbSubnetGroupName: subnetGroup.subnetGroupName,
      dbParameterGroupName: instanceParameterGroupConfig?.parameterGroupName,
      // When `enableClusterLevelEnhancedMonitoring` is enabled,
      // both `monitoringInterval` and `monitoringRole` are set at cluster level so no need to re-set it in instance level.
      monitoringInterval: props.enableClusterLevelEnhancedMonitoring ? undefined : props.monitoringInterval?.toSeconds(),
      monitoringRoleArn: props.enableClusterLevelEnhancedMonitoring ? undefined : cluster.monitoringRole?.roleArn,
      autoMinorVersionUpgrade: instanceProps.autoMinorVersionUpgrade,
      allowMajorVersionUpgrade: instanceProps.allowMajorVersionUpgrade,
      deleteAutomatedBackups: instanceProps.deleteAutomatedBackups,
      preferredMaintenanceWindow: instanceProps.preferredMaintenanceWindow,
    });

    // For instances that are part of a cluster:
    //
    //  Cluster DESTROY or SNAPSHOT -> DESTROY (snapshot is good enough to recreate)
    //  Cluster RETAIN              -> RETAIN (otherwise cluster state will disappear)
    instance.applyRemovalPolicy(helperRemovalPolicy(props.removalPolicy));

    // We must have a dependency on the NAT gateway provider here to create
    // things in the right order.
    instance.node.addDependency(internetConnected);

    instanceIdentifiers.push(instance.ref);
    instanceEndpoints.push(new Endpoint(instance.attrEndpointAddress, portAttribute));
    instances.push(instance);
  }

  // Adding dependencies here to ensure that the instances are updated one after the other.
  if (instanceUpdateBehaviour === InstanceUpdateBehaviour.ROLLING) {
    for (let i = 1; i < instanceCount; i++) {
      instances[i].node.addDependency(instances[i-1]);
    }
  }

  return { instanceEndpoints, instanceIdentifiers };
}

/**
 * Turn a regular instance type into a database instance type
 */
function databaseInstanceType(instanceType: ec2.InstanceType) {
  return 'db.' + instanceType.toString();
}

/**
 * Validate Performance Insights settings
 */
function validatePerformanceInsightsSettings(
  cluster: DatabaseClusterNew,
  instance: {
    nodeId?: string;
    performanceInsightsEnabled?: boolean;
    performanceInsightRetention?: PerformanceInsightRetention;
    performanceInsightEncryptionKey?: kms.IKey;
  },
): void {
  const target = instance.nodeId ? `instance \'${instance.nodeId}\'` : '`instanceProps`';

  // If Performance Insights is enabled on the cluster, the one for each instance will be enabled as well.
  if (cluster.performanceInsightsEnabled && instance.performanceInsightsEnabled === false) {
    Annotations.of(cluster).addWarningV2(
      '@aws-cdk/aws-rds:instancePerformanceInsightsOverridden',
      `Performance Insights is enabled on cluster '${cluster.node.id}' at cluster level, but disabled for ${target}. `+
      'However, Performance Insights for this instance will also be automatically enabled if enabled at cluster level.',
    );
  }

  // If `performanceInsightRetention` is enabled on the cluster, the same parameter for each instance must be
  // undefined or the same as the value at cluster level.
  if (
    cluster.performanceInsightRetention &&
    instance.performanceInsightRetention &&
    instance.performanceInsightRetention !== cluster.performanceInsightRetention
  ) {
    throw new ValidationError(`\`performanceInsightRetention\` for each instance must be the same as the one at cluster level, got ${target}: ${instance.performanceInsightRetention}, cluster: ${cluster.performanceInsightRetention}`, cluster);
  }

  // If `performanceInsightEncryptionKey` is enabled on the cluster, the same parameter for each instance must be
  // undefined or the same as the value at cluster level.
  if (cluster.performanceInsightEncryptionKey && instance.performanceInsightEncryptionKey) {
    const clusterKeyArn = cluster.performanceInsightEncryptionKey.keyArn;
    const instanceKeyArn = instance.performanceInsightEncryptionKey.keyArn;
    const compared = Token.compareStrings(clusterKeyArn, instanceKeyArn);

    if (compared === TokenComparison.DIFFERENT) {
      throw new ValidationError(`\`performanceInsightEncryptionKey\` for each instance must be the same as the one at cluster level, got ${target}: '${instance.performanceInsightEncryptionKey.keyArn}', cluster: '${cluster.performanceInsightEncryptionKey.keyArn}'`, cluster);
    }
    // Even if both of cluster and instance keys are unresolved, check if they are the same token.
    if (compared === TokenComparison.BOTH_UNRESOLVED && clusterKeyArn !== instanceKeyArn) {
      throw new ValidationError('`performanceInsightEncryptionKey` for each instance must be the same as the one at cluster level', cluster);
    }
  }
}<|MERGE_RESOLUTION|>--- conflicted
+++ resolved
@@ -1151,14 +1151,11 @@
     if (!regexp.test(this.serverlessV2MaxCapacity.toString()) || !regexp.test(this.serverlessV2MinCapacity.toString())) {
       throw new ValidationError('serverlessV2MinCapacity & serverlessV2MaxCapacity must be in 0.5 step increments, received '+
       `min: ${this.serverlessV2MaxCapacity}, max: ${this.serverlessV2MaxCapacity}`, this);
-<<<<<<< HEAD
     }
 
     const autoPauseSeconds = this.secondsUntilAutoPause;
     if (autoPauseSeconds < 300 || autoPauseSeconds > 86400) {
       throw new ValidationError(`secondsUntilAutoPause must be >= 300 & <= 86400, received ${autoPauseSeconds}!`, this);
-=======
->>>>>>> c3bd4d9c
     }
 
   }
