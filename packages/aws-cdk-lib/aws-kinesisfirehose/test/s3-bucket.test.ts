--- conflicted
+++ resolved
@@ -598,41 +598,18 @@
     });
   });
 
-<<<<<<< HEAD
-  describe('dynamic partitioning', () => {
-    it('configures dynamic partitioning', () => {
-      const destination = new firehose.S3Bucket(bucket, {
-        dynamicPartitioning: { enabled: true },
-=======
   describe('file extension', () => {
     it('sets fileExtension', () => {
       const destination = new firehose.S3Bucket(bucket, {
         role: destinationRole,
         fileExtension: '.json',
->>>>>>> be383a94
-      });
-      new firehose.DeliveryStream(stack, 'DeliveryStream', {
-        destination: destination,
-      });
-
-      Template.fromStack(stack).hasResourceProperties('AWS::KinesisFirehose::DeliveryStream', {
-        ExtendedS3DestinationConfiguration: {
-<<<<<<< HEAD
-          DynamicPartitioningConfiguration: {
-            Enabled: true,
-          },
-          BufferingHints: {
-            SizeInMBs: 128,
-            IntervalInSeconds: 300,
-          },
-        },
-      });
-    });
-
-    it('configures dynamic partitioning with retry options', () => {
-      const destination = new firehose.S3Bucket(bucket, {
-        dynamicPartitioning: { enabled: true, retryDuration: cdk.Duration.minutes(5) },
-=======
+      });
+      new firehose.DeliveryStream(stack, 'DeliveryStream', {
+        destination: destination,
+      });
+
+      Template.fromStack(stack).hasResourceProperties('AWS::KinesisFirehose::DeliveryStream', {
+        ExtendedS3DestinationConfiguration: {
           FileExtension: '.json',
         },
       });
@@ -643,33 +620,13 @@
       const destination = new firehose.S3Bucket(bucket, {
         role: destinationRole,
         fileExtension: fileExtension.valueAsString,
->>>>>>> be383a94
-      });
-      new firehose.DeliveryStream(stack, 'DeliveryStream', {
-        destination: destination,
-      });
-
-      Template.fromStack(stack).hasResourceProperties('AWS::KinesisFirehose::DeliveryStream', {
-        ExtendedS3DestinationConfiguration: {
-<<<<<<< HEAD
-          DynamicPartitioningConfiguration: {
-            Enabled: true,
-            RetryOptions: {
-              DurationInSeconds: 300,
-            },
-          },
-          BufferingHints: {
-            SizeInMBs: 128,
-            IntervalInSeconds: 300,
-          },
-        },
-      });
-    });
-
-    it('validates retryDuration', () => {
-      const destination = new firehose.S3Bucket(bucket, {
-        dynamicPartitioning: { enabled: true, retryDuration: cdk.Duration.minutes(121) },
-=======
+      });
+      new firehose.DeliveryStream(stack, 'DeliveryStream', {
+        destination: destination,
+      });
+
+      Template.fromStack(stack).hasResourceProperties('AWS::KinesisFirehose::DeliveryStream', {
+        ExtendedS3DestinationConfiguration: {
           FileExtension: { Ref: 'FileExtension' },
         },
       });
@@ -679,22 +636,12 @@
       const destination = new firehose.S3Bucket(bucket, {
         role: destinationRole,
         fileExtension: 'json',
->>>>>>> be383a94
       });
 
       expect(() => {
         new firehose.DeliveryStream(stack, 'DeliveryStream', {
           destination: destination,
         });
-<<<<<<< HEAD
-      }).toThrow('Retry duration must be less than 7200 seconds, got 7260 seconds.');
-    });
-
-    it('validates bufferingSize', () => {
-      const destination = new firehose.S3Bucket(bucket, {
-        dynamicPartitioning: { enabled: true },
-        bufferingSize: cdk.Size.mebibytes(63),
-=======
       }).toThrow("fileExtension must start with '.'");
     });
 
@@ -702,14 +649,84 @@
       const destination = new firehose.S3Bucket(bucket, {
         role: destinationRole,
         fileExtension: '.json?',
->>>>>>> be383a94
       });
 
       expect(() => {
         new firehose.DeliveryStream(stack, 'DeliveryStream', {
           destination: destination,
         });
-<<<<<<< HEAD
+      }).toThrow("fileExtension can contain allowed characters: 0-9a-z!-_.*'()");
+    });
+  });
+
+  describe('dynamic partitioning', () => {
+    it('configures dynamic partitioning', () => {
+      const destination = new firehose.S3Bucket(bucket, {
+        dynamicPartitioning: { enabled: true },
+      });
+      new firehose.DeliveryStream(stack, 'DeliveryStream', {
+        destination: destination,
+      });
+
+      Template.fromStack(stack).hasResourceProperties('AWS::KinesisFirehose::DeliveryStream', {
+        ExtendedS3DestinationConfiguration: {
+          DynamicPartitioningConfiguration: {
+            Enabled: true,
+          },
+          BufferingHints: {
+            SizeInMBs: 128,
+            IntervalInSeconds: 300,
+          },
+        },
+      });
+    });
+
+    it('configures dynamic partitioning with retry options', () => {
+      const destination = new firehose.S3Bucket(bucket, {
+        dynamicPartitioning: { enabled: true, retryDuration: cdk.Duration.minutes(5) },
+      });
+      new firehose.DeliveryStream(stack, 'DeliveryStream', {
+        destination: destination,
+      });
+
+      Template.fromStack(stack).hasResourceProperties('AWS::KinesisFirehose::DeliveryStream', {
+        ExtendedS3DestinationConfiguration: {
+          DynamicPartitioningConfiguration: {
+            Enabled: true,
+            RetryOptions: {
+              DurationInSeconds: 300,
+            },
+          },
+          BufferingHints: {
+            SizeInMBs: 128,
+            IntervalInSeconds: 300,
+          },
+        },
+      });
+    });
+
+    it('validates retryDuration', () => {
+      const destination = new firehose.S3Bucket(bucket, {
+        dynamicPartitioning: { enabled: true, retryDuration: cdk.Duration.minutes(121) },
+      });
+
+      expect(() => {
+        new firehose.DeliveryStream(stack, 'DeliveryStream', {
+          destination: destination,
+        });
+      }).toThrow('Retry duration must be less than 7200 seconds, got 7260 seconds.');
+    });
+
+    it('validates bufferingSize', () => {
+      const destination = new firehose.S3Bucket(bucket, {
+        dynamicPartitioning: { enabled: true },
+        bufferingSize: cdk.Size.mebibytes(63),
+      });
+
+      expect(() => {
+        new firehose.DeliveryStream(stack, 'DeliveryStream', {
+          destination: destination,
+        });
       }).toThrow('Buffering size must be at least 64 MiB when Dynamic Partitioning is enabled, got 63 MiB.');
     });
 
@@ -832,9 +849,6 @@
           },
         },
       });
-=======
-      }).toThrow("fileExtension can contain allowed characters: 0-9a-z!-_.*'()");
->>>>>>> be383a94
     });
   });
 });