--- conflicted
+++ resolved
@@ -4,11 +4,7 @@
 import * as iam from '../../aws-iam';
 import * as s3 from '../../aws-s3';
 import { createBackupConfig, createBufferingHints, createEncryptionConfig, createLoggingOptions, createProcessingConfig } from './private/helpers';
-<<<<<<< HEAD
-import { UnscopedValidationError, ValidationError } from '../../core';
-=======
 import { Token, UnscopedValidationError, ValidationError } from '../../core';
->>>>>>> be383a94
 
 /**
  * Props for defining an S3 destination of an Amazon Data Firehose delivery stream.
