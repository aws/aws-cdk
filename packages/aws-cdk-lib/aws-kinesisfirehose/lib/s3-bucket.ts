import { Construct } from 'constructs';
import { BackupMode, CommonDestinationProps, CommonDestinationS3Props } from './common';
import { DestinationBindOptions, DestinationConfig, IDestination } from './destination';
import * as iam from '../../aws-iam';
import * as s3 from '../../aws-s3';
<<<<<<< HEAD
import { createBackupConfig, createBufferingHints, createDynamicPartitioningConfiguration, createEncryptionConfig, createLoggingOptions, createProcessingConfig } from './private/helpers';
import { Duration, ValidationError } from '../../core';
=======
import { createBackupConfig, createBufferingHints, createEncryptionConfig, createLoggingOptions, createProcessingConfig } from './private/helpers';
import { UnscopedValidationError } from '../../core';
>>>>>>> 8b23b5db

/**
 * Props for defining an S3 destination of an Amazon Data Firehose delivery stream.
 */
export interface S3BucketProps extends CommonDestinationS3Props, CommonDestinationProps {
  /**
   * Specify dynamic partitioning.
   * @see https://docs.aws.amazon.com/firehose/latest/dev/dynamic-partitioning.html
   * @default - Dynamic partitioning is disabled.
   */
  readonly dynamicPartitioning?: DynamicPartitioningProps;
}

/**
 * Props for defining dynamic partitioning.
 * @see https://docs.aws.amazon.com/firehose/latest/dev/dynamic-partitioning.html
 */
export interface DynamicPartitioningProps {
  /**
   * Whether to enable the dynamic partitioning.
   *
   * You can enable dynamic partitioning only when you create a new Firehose stream.
   * You cannot enable dynamic partitioning for an existing Firehose stream that does not have dynamic partitioning already enabled.
   *
   * @see https://docs.aws.amazon.com/firehose/latest/dev/dynamic-partitioning-enable.html
   */
  readonly enabled: boolean;

  /**
   * The total amount of time that Data Firehose spends on retries.
   *
   * Minimum: 0 seconds.
   * Maximum: 7200 seconds.
   *
   * @default - 300 seconds
   */
  readonly retryDuration?: Duration;
}

/**
 * An S3 bucket destination for data from an Amazon Data Firehose delivery stream.
 */
export class S3Bucket implements IDestination {
  constructor(private readonly bucket: s3.IBucket, private readonly props: S3BucketProps = {}) {
    if (this.props.s3Backup?.mode === BackupMode.FAILED) {
      throw new UnscopedValidationError('S3 destinations do not support BackupMode.FAILED');
    }
  }

  bind(scope: Construct, _options: DestinationBindOptions): DestinationConfig {
    const role = this.props.role ?? new iam.Role(scope, 'S3 Destination Role', {
      assumedBy: new iam.ServicePrincipal('firehose.amazonaws.com'),
    });

    const bucketGrant = this.bucket.grantReadWrite(role);

    const { loggingOptions, dependables: loggingDependables } = createLoggingOptions(scope, {
      loggingConfig: this.props.loggingConfig,
      role,
      streamId: 'S3Destination',
    }) ?? {};

    const { backupConfig, dependables: backupDependables } = createBackupConfig(scope, role, this.props.s3Backup) ?? {};

    return {
      extendedS3DestinationConfiguration: {
        cloudWatchLoggingOptions: loggingOptions,
        processingConfiguration: createProcessingConfig(scope, role, this.props.processor),
        roleArn: role.roleArn,
        s3BackupConfiguration: backupConfig,
        s3BackupMode: this.getS3BackupMode(),
<<<<<<< HEAD
        bufferingHints: createBufferingHints(scope, this.props.bufferingInterval, this.props.bufferingSize, this.props.dynamicPartitioning?.enabled),
=======
        bufferingHints: createBufferingHints(scope, this.props.bufferingInterval, this.props.bufferingSize),
>>>>>>> 8b23b5db
        bucketArn: this.bucket.bucketArn,
        compressionFormat: this.props.compression?.value,
        encryptionConfiguration: createEncryptionConfig(role, this.props.encryptionKey),
        errorOutputPrefix: this.props.errorOutputPrefix,
        prefix: this.props.dataOutputPrefix,
        customTimeZone: this.props.timeZone?.timezoneName,
        dynamicPartitioningConfiguration: createDynamicPartitioningConfiguration(scope, this.props.dynamicPartitioning),
      },
      dependables: [bucketGrant, ...(loggingDependables ?? []), ...(backupDependables ?? [])],
    };
  }

  private getS3BackupMode(): string | undefined {
    return this.props.s3Backup?.bucket || this.props.s3Backup?.mode === BackupMode.ALL
      ? 'Enabled'
      : undefined;
  }
}<|MERGE_RESOLUTION|>--- conflicted
+++ resolved
@@ -3,13 +3,8 @@
 import { DestinationBindOptions, DestinationConfig, IDestination } from './destination';
 import * as iam from '../../aws-iam';
 import * as s3 from '../../aws-s3';
-<<<<<<< HEAD
 import { createBackupConfig, createBufferingHints, createDynamicPartitioningConfiguration, createEncryptionConfig, createLoggingOptions, createProcessingConfig } from './private/helpers';
-import { Duration, ValidationError } from '../../core';
-=======
-import { createBackupConfig, createBufferingHints, createEncryptionConfig, createLoggingOptions, createProcessingConfig } from './private/helpers';
-import { UnscopedValidationError } from '../../core';
->>>>>>> 8b23b5db
+import { Duration, UnscopedValidationError } from '../../core';
 
 /**
  * Props for defining an S3 destination of an Amazon Data Firehose delivery stream.
@@ -81,11 +76,7 @@
         roleArn: role.roleArn,
         s3BackupConfiguration: backupConfig,
         s3BackupMode: this.getS3BackupMode(),
-<<<<<<< HEAD
         bufferingHints: createBufferingHints(scope, this.props.bufferingInterval, this.props.bufferingSize, this.props.dynamicPartitioning?.enabled),
-=======
-        bufferingHints: createBufferingHints(scope, this.props.bufferingInterval, this.props.bufferingSize),
->>>>>>> 8b23b5db
         bucketArn: this.bucket.bucketArn,
         compressionFormat: this.props.compression?.value,
         encryptionConfiguration: createEncryptionConfig(role, this.props.encryptionKey),
