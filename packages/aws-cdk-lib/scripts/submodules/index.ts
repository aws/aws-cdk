import * as path from 'node:path';
<<<<<<< HEAD
import { createLibraryReadme, ModuleDefinition } from '@aws-cdk/pkglint';
import * as fs from 'fs-extra';
import { ModuleMap, ModuleMapEntry } from '../codegen';

/**
 * Make sure that a number of expected files exist for every service submodule
 *
 * Non-service submodules should not be passed to this function.
 */
export default async function generateServiceSubmoduleFiles(modules: ModuleMap, outPath: string) {
=======
import { createLibraryReadme } from '@aws-cdk/pkglint';
import { topo } from '@aws-cdk/spec2cdk';
import * as fs from 'fs-extra';
import cloudformationInclude from './cloudformation-include';

export default async function submodulesGen(modules: topo.ModuleMap, outPath: string) {
>>>>>>> 667de250
  for (const submodule of Object.values(modules)) {
    const submodulePath = path.join(outPath, submodule.name);
    await ensureSubmodule(submodule, submodulePath);
    await ensureInterfaceSubmoduleJsiiJsonRc(submodule, path.join(outPath, 'interfaces'));
  }
}

async function ensureSubmodule(submodule: topo.ModuleMapEntry, modulePath: string) {
  // README.md
  const readmePath = path.join(modulePath, 'README.md');
  if (!fs.existsSync(readmePath)) {
    await createLibraryReadme(submodule.scopes[0].namespace, readmePath);
  }

  // index.ts
  if (!fs.existsSync(path.join(modulePath, 'index.ts'))) {
    const lines = ['export * from \'./lib\';'];
    await fs.writeFile(path.join(modulePath, 'index.ts'), lines.join('\n') + '\n');
  }

  // lib/index.ts
  const sourcePath = path.join(modulePath, 'lib');
  if (!fs.existsSync(path.join(sourcePath, 'index.ts'))) {
    const lines = submodule.scopes.map(({ namespace }) => `// ${namespace} Cloudformation Resources`);
    lines.push(...submodule.files
      .map((f) => {
        // New codegen uses absolute paths
        if (path.isAbsolute(f)) {
          return path.relative(sourcePath, f);
        }
        // Old codegen uses a filename that's already relative to sourcePath
        return f;
      })
      .map((f) => `export * from './${f.replace('.ts', '')}';`));
    await fs.writeFile(path.join(sourcePath, 'index.ts'), lines.join('\n') + '\n');
  }

  // .jsiirc.json
  // We always re-create this file. Any historic deviations are stored in scopes-map.json
  if (!submodule.definition) {
    throw new Error(
      `Cannot infer path or namespace for submodule named "${submodule.name}". Manually create ${modulePath}/.jsiirc.json file.`,
    );
  }

  const jsiirc = {
    targets: {
      java: {
        package: submodule.definition.javaPackage,
      },
<<<<<<< HEAD
    };
    await fs.writeJson(path.join(modulePath, '.jsiirc.json'), jsiirc, { spaces: 2 });
  }
}

/**
 * Make a jsiirc file for every service-specific interfaces submodule
 *
 * Do that by taking the namespaces of the parent `interfaces` submodule and concatenating the last part
 * of the names corresponding services namespace.
 */
async function ensureInterfaceSubmoduleJsiiJsonRc(submodule: ModuleMapEntry, interfacesModulePath: string) {
  if (!submodule.definition) {
    throw new Error(`Cannot infer path or namespace for submodule named "${submodule.name}".`);
  }

  const interfacesModuleJsiiRcPath = path.join(interfacesModulePath, '.jsiirc.json');
  const interfacesModuleJsiiRc = JSON.parse(await fs.readFile(interfacesModuleJsiiRcPath, 'utf-8'));

  const jsiiRcPath = path.join(interfacesModulePath, 'generated', `${submodule.name}-interfaces.generated.jsiirc.json`);

  const jsiirc = {
    targets: {
      ...combineLanguageNamespace('java', 'package', 'javaPackage'),
      ...combineLanguageNamespace('dotnet', 'namespace', 'dotnetPackage'),
      ...combineLanguageNamespace('python', 'module', 'pythonModuleName'),
      // No Go...
    },
  };
  await fs.writeJson(jsiiRcPath, jsiirc, { spaces: 2 });

  function combineLanguageNamespace(language: string, whatName: string, k: keyof ModuleDefinition) {
    const ns = `${interfacesModuleJsiiRc.targets[language][whatName]}.${lastPart(submodule.definition?.[k] ?? 'undefined')}`;
    if (ns.includes('undefined')) {
      throw new Error(`Could not build child namespace for language ${language} from ${JSON.stringify(interfacesModuleJsiiRc.targets[language])} and ${k} from ${JSON.stringify(submodule.definition)}`);
    }

    return { [language]: { [whatName]: ns } };
  }
}

function lastPart(x: string): string {
  return x.split('.').slice(-1)[0];
=======
      dotnet: {
        namespace: submodule.definition.dotnetPackage,
      },
      python: {
        module: submodule.definition.pythonModuleName,
      },
    },
  };
  await fs.writeJson(path.join(modulePath, '.jsiirc.json'), jsiirc, { spaces: 2 });
>>>>>>> 667de250
}<|MERGE_RESOLUTION|>--- conflicted
+++ resolved
@@ -1,23 +1,14 @@
 import * as path from 'node:path';
-<<<<<<< HEAD
 import { createLibraryReadme, ModuleDefinition } from '@aws-cdk/pkglint';
+import { topo } from '@aws-cdk/spec2cdk';
 import * as fs from 'fs-extra';
-import { ModuleMap, ModuleMapEntry } from '../codegen';
 
 /**
  * Make sure that a number of expected files exist for every service submodule
  *
  * Non-service submodules should not be passed to this function.
  */
-export default async function generateServiceSubmoduleFiles(modules: ModuleMap, outPath: string) {
-=======
-import { createLibraryReadme } from '@aws-cdk/pkglint';
-import { topo } from '@aws-cdk/spec2cdk';
-import * as fs from 'fs-extra';
-import cloudformationInclude from './cloudformation-include';
-
-export default async function submodulesGen(modules: topo.ModuleMap, outPath: string) {
->>>>>>> 667de250
+export default async function generateServiceSubmoduleFiles(modules: topo.ModuleMap, outPath: string) {
   for (const submodule of Object.values(modules)) {
     const submodulePath = path.join(outPath, submodule.name);
     await ensureSubmodule(submodule, submodulePath);
@@ -68,10 +59,15 @@
       java: {
         package: submodule.definition.javaPackage,
       },
-<<<<<<< HEAD
-    };
-    await fs.writeJson(path.join(modulePath, '.jsiirc.json'), jsiirc, { spaces: 2 });
-  }
+      dotnet: {
+        namespace: submodule.definition.dotnetPackage,
+      },
+      python: {
+        module: submodule.definition.pythonModuleName,
+      },
+    },
+  };
+  await fs.writeJson(path.join(modulePath, '.jsiirc.json'), jsiirc, { spaces: 2 });
 }
 
 /**
@@ -80,7 +76,7 @@
  * Do that by taking the namespaces of the parent `interfaces` submodule and concatenating the last part
  * of the names corresponding services namespace.
  */
-async function ensureInterfaceSubmoduleJsiiJsonRc(submodule: ModuleMapEntry, interfacesModulePath: string) {
+async function ensureInterfaceSubmoduleJsiiJsonRc(submodule: topo.ModuleMapEntry, interfacesModulePath: string) {
   if (!submodule.definition) {
     throw new Error(`Cannot infer path or namespace for submodule named "${submodule.name}".`);
   }
@@ -112,15 +108,4 @@
 
 function lastPart(x: string): string {
   return x.split('.').slice(-1)[0];
-=======
-      dotnet: {
-        namespace: submodule.definition.dotnetPackage,
-      },
-      python: {
-        module: submodule.definition.pythonModuleName,
-      },
-    },
-  };
-  await fs.writeJson(path.join(modulePath, '.jsiirc.json'), jsiirc, { spaces: 2 });
->>>>>>> 667de250
 }