import * as path from 'node:path';
import { createLibraryReadme } from '@aws-cdk/pkglint';
<<<<<<< HEAD
import { ModuleMap, ModuleMapEntry } from '@aws-cdk/spec2cdk';
=======
import { topo } from '@aws-cdk/spec2cdk';
>>>>>>> f96e94c5
import * as fs from 'fs-extra';
import cloudformationInclude from './cloudformation-include';

export default async function submodulesGen(modules: topo.ModuleMap, outPath: string) {
  for (const submodule of Object.values(modules)) {
    if (submodule.name === 'core') {
      continue;
    }

    const submodulePath = path.join(outPath, submodule.name);
    await ensureSubmodule(submodule, submodulePath);
  }

  // Do specific code gen for certain submodules
  await cloudformationInclude(modules, outPath);
}

async function ensureSubmodule(submodule: topo.ModuleMapEntry, modulePath: string) {
  // README.md
  const readmePath = path.join(modulePath, 'README.md');
  if (!fs.existsSync(readmePath)) {
    await createLibraryReadme(submodule.scopes[0].namespace, readmePath);
  }

  // index.ts
  if (!fs.existsSync(path.join(modulePath, 'index.ts'))) {
    const lines = ['export * from \'./lib\';'];
    await fs.writeFile(path.join(modulePath, 'index.ts'), lines.join('\n') + '\n');
  }

  // lib/index.ts
  const sourcePath = path.join(modulePath, 'lib');
  if (!fs.existsSync(path.join(sourcePath, 'index.ts'))) {
    const lines = submodule.scopes.map(({ namespace }) => `// ${namespace} Cloudformation Resources`);
    lines.push(...submodule.files
      .map((f) => {
        // New codegen uses absolute paths
        if (path.isAbsolute(f)) {
          return path.relative(sourcePath, f);
        }
        // Old codegen uses a filename that's already relative to sourcePath
        return f;
      })
      .map((f) => `export * from './${f.replace('.ts', '')}';`));
    await fs.writeFile(path.join(sourcePath, 'index.ts'), lines.join('\n') + '\n');
  }

  // .jsiirc.json
  // We always re-create this file. Any historic deviations are stored in scopes-map.json
  if (!submodule.definition) {
    throw new Error(
      `Cannot infer path or namespace for submodule named "${submodule.name}". Manually create ${modulePath}/.jsiirc.json file.`,
    );
  }

  const jsiirc = {
    targets: {
      java: {
        package: submodule.definition.javaPackage,
      },
      dotnet: {
        namespace: submodule.definition.dotnetPackage,
      },
      python: {
        module: submodule.definition.pythonModuleName,
      },
    },
  };
  await fs.writeJson(path.join(modulePath, '.jsiirc.json'), jsiirc, { spaces: 2 });
}<|MERGE_RESOLUTION|>--- conflicted
+++ resolved
@@ -1,14 +1,10 @@
 import * as path from 'node:path';
 import { createLibraryReadme } from '@aws-cdk/pkglint';
-<<<<<<< HEAD
 import { ModuleMap, ModuleMapEntry } from '@aws-cdk/spec2cdk';
-=======
-import { topo } from '@aws-cdk/spec2cdk';
->>>>>>> f96e94c5
 import * as fs from 'fs-extra';
 import cloudformationInclude from './cloudformation-include';
 
-export default async function submodulesGen(modules: topo.ModuleMap, outPath: string) {
+export default async function submodulesGen(modules: ModuleMap, outPath: string) {
   for (const submodule of Object.values(modules)) {
     if (submodule.name === 'core') {
       continue;
@@ -22,7 +18,7 @@
   await cloudformationInclude(modules, outPath);
 }
 
-async function ensureSubmodule(submodule: topo.ModuleMapEntry, modulePath: string) {
+async function ensureSubmodule(submodule: ModuleMapEntry, modulePath: string) {
   // README.md
   const readmePath = path.join(modulePath, 'README.md');
   if (!fs.existsSync(readmePath)) {
