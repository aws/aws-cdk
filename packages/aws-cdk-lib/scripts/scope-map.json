{
<<<<<<< HEAD
  "alexa-ask": [
    {
      "namespace": "Alexa::ASK"
    }
  ],
  "aws-accessanalyzer": [
    {
      "namespace": "AWS::AccessAnalyzer"
    }
  ],
  "aws-acmpca": [
    {
      "namespace": "AWS::ACMPCA"
    }
  ],
  "aws-aiops": [
    {
      "namespace": "AWS::AIOps"
    }
  ],
  "aws-amazonmq": [
    {
      "namespace": "AWS::AmazonMQ"
    }
  ],
  "aws-amplify": [
    {
      "namespace": "AWS::Amplify"
    }
  ],
  "aws-amplifyuibuilder": [
    {
      "namespace": "AWS::AmplifyUIBuilder"
    }
  ],
  "aws-apigateway": [
    {
      "namespace": "AWS::ApiGateway"
    }
  ],
  "aws-apigatewayv2": [
    {
      "namespace": "AWS::ApiGatewayV2"
    }
  ],
  "aws-appconfig": [
    {
      "namespace": "AWS::AppConfig"
    }
  ],
  "aws-appflow": [
    {
      "namespace": "AWS::AppFlow"
    }
  ],
  "aws-appintegrations": [
    {
      "namespace": "AWS::AppIntegrations"
    }
  ],
  "aws-applicationautoscaling": [
    {
      "namespace": "AWS::ApplicationAutoScaling"
    }
  ],
  "aws-applicationinsights": [
    {
      "namespace": "AWS::ApplicationInsights"
    }
  ],
  "aws-applicationsignals": [
    {
      "namespace": "AWS::ApplicationSignals"
    }
  ],
  "aws-appmesh": [
    {
      "namespace": "AWS::AppMesh"
    }
  ],
  "aws-apprunner": [
    {
      "namespace": "AWS::AppRunner"
    }
  ],
  "aws-appstream": [
    {
      "namespace": "AWS::AppStream"
    }
  ],
  "aws-appsync": [
    {
      "namespace": "AWS::AppSync"
    }
  ],
  "aws-apptest": [
    {
      "namespace": "AWS::AppTest"
    }
  ],
  "aws-aps": [
    {
      "namespace": "AWS::APS"
    }
  ],
  "aws-arcregionswitch": [
    {
      "namespace": "AWS::ARCRegionSwitch"
    }
  ],
  "aws-arczonalshift": [
    {
      "namespace": "AWS::ARCZonalShift"
    }
  ],
  "aws-athena": [
    {
      "namespace": "AWS::Athena"
    }
  ],
  "aws-auditmanager": [
    {
      "namespace": "AWS::AuditManager"
    }
  ],
  "aws-autoscaling": [
    {
      "namespace": "AWS::AutoScaling"
    }
  ],
  "aws-autoscalingplans": [
    {
      "namespace": "AWS::AutoScalingPlans"
    }
  ],
  "aws-b2bi": [
    {
      "namespace": "AWS::B2BI"
    }
  ],
  "aws-backup": [
    {
      "namespace": "AWS::Backup"
    }
  ],
  "aws-backupgateway": [
    {
      "namespace": "AWS::BackupGateway"
    }
  ],
  "aws-batch": [
    {
      "namespace": "AWS::Batch"
    }
  ],
  "aws-bcmdataexports": [
    {
      "namespace": "AWS::BCMDataExports"
    }
  ],
  "aws-bedrock": [
    {
      "namespace": "AWS::Bedrock"
    }
  ],
  "aws-bedrockagentcore": [
    {
      "namespace": "AWS::BedrockAgentCore"
    }
  ],
  "aws-billing": [
    {
      "namespace": "AWS::Billing"
    }
  ],
  "aws-billingconductor": [
    {
      "namespace": "AWS::BillingConductor"
    }
  ],
  "aws-budgets": [
    {
      "namespace": "AWS::Budgets"
    }
  ],
  "aws-cassandra": [
    {
      "namespace": "AWS::Cassandra"
    }
  ],
  "aws-ce": [
    {
      "namespace": "AWS::CE"
    }
  ],
  "aws-certificatemanager": [
    {
      "namespace": "AWS::CertificateManager"
    }
  ],
  "aws-chatbot": [
    {
      "namespace": "AWS::Chatbot"
    }
  ],
  "aws-cleanrooms": [
    {
      "namespace": "AWS::CleanRooms"
    }
  ],
  "aws-cleanroomsml": [
    {
      "namespace": "AWS::CleanRoomsML"
    }
  ],
  "aws-cloud9": [
    {
      "namespace": "AWS::Cloud9"
    }
  ],
  "aws-cloudformation": [
    {
      "namespace": "AWS::CloudFormation"
    }
  ],
  "aws-cloudfront": [
    {
      "namespace": "AWS::CloudFront"
    }
  ],
  "aws-cloudtrail": [
    {
      "namespace": "AWS::CloudTrail"
    }
  ],
  "aws-cloudwatch": [
    {
      "namespace": "AWS::CloudWatch"
    }
  ],
  "aws-codeartifact": [
    {
      "namespace": "AWS::CodeArtifact"
    }
  ],
  "aws-codebuild": [
    {
      "namespace": "AWS::CodeBuild"
    }
  ],
  "aws-codecommit": [
    {
      "namespace": "AWS::CodeCommit"
    }
  ],
  "aws-codeconnections": [
    {
      "namespace": "AWS::CodeConnections"
    }
  ],
  "aws-codedeploy": [
    {
      "namespace": "AWS::CodeDeploy"
    }
  ],
  "aws-codeguruprofiler": [
    {
      "namespace": "AWS::CodeGuruProfiler"
    }
  ],
  "aws-codegurureviewer": [
    {
      "namespace": "AWS::CodeGuruReviewer"
    }
  ],
  "aws-codepipeline": [
    {
      "namespace": "AWS::CodePipeline"
    }
  ],
  "aws-codestar": [
    {
      "namespace": "AWS::CodeStar"
    }
  ],
  "aws-codestarconnections": [
    {
      "namespace": "AWS::CodeStarConnections"
    }
  ],
  "aws-codestarnotifications": [
    {
      "namespace": "AWS::CodeStarNotifications"
    }
  ],
  "aws-cognito": [
    {
      "namespace": "AWS::Cognito"
    }
  ],
  "aws-comprehend": [
    {
      "namespace": "AWS::Comprehend"
    }
  ],
  "aws-config": [
    {
      "namespace": "AWS::Config"
    }
  ],
  "aws-connect": [
    {
      "namespace": "AWS::Connect"
    }
  ],
  "aws-connectcampaigns": [
    {
      "namespace": "AWS::ConnectCampaigns"
    }
  ],
  "aws-connectcampaignsv2": [
    {
      "namespace": "AWS::ConnectCampaignsV2"
    }
  ],
  "aws-controltower": [
    {
      "namespace": "AWS::ControlTower"
    }
  ],
  "aws-cur": [
    {
      "namespace": "AWS::CUR"
    }
  ],
  "aws-customerprofiles": [
    {
      "namespace": "AWS::CustomerProfiles"
    }
  ],
  "aws-databrew": [
    {
      "namespace": "AWS::DataBrew"
    }
  ],
  "aws-datapipeline": [
    {
      "namespace": "AWS::DataPipeline"
    }
  ],
  "aws-datasync": [
    {
      "namespace": "AWS::DataSync"
    }
  ],
  "aws-datazone": [
    {
      "namespace": "AWS::DataZone"
    }
  ],
  "aws-dax": [
    {
      "namespace": "AWS::DAX"
    }
  ],
  "aws-deadline": [
    {
      "namespace": "AWS::Deadline"
    }
  ],
  "aws-detective": [
    {
      "namespace": "AWS::Detective"
    }
  ],
  "aws-devicefarm": [
    {
      "namespace": "AWS::DeviceFarm"
    }
  ],
  "aws-devopsguru": [
    {
      "namespace": "AWS::DevOpsGuru"
    }
  ],
  "aws-directoryservice": [
    {
      "namespace": "AWS::DirectoryService"
    }
  ],
  "aws-dlm": [
    {
      "namespace": "AWS::DLM"
    }
  ],
  "aws-dms": [
    {
      "namespace": "AWS::DMS"
    }
  ],
  "aws-docdb": [
    {
      "namespace": "AWS::DocDB"
    }
  ],
  "aws-docdbelastic": [
    {
      "namespace": "AWS::DocDBElastic"
    }
  ],
  "aws-dsql": [
    {
      "namespace": "AWS::DSQL"
    }
  ],
  "aws-dynamodb": [
    {
      "namespace": "AWS::DynamoDB"
    }
  ],
  "aws-ec2": [
    {
      "namespace": "AWS::EC2"
    }
  ],
  "aws-ecr": [
    {
      "namespace": "AWS::ECR"
    }
  ],
  "aws-ecs": [
    {
      "namespace": "AWS::ECS"
    }
  ],
  "aws-efs": [
    {
      "namespace": "AWS::EFS"
    }
  ],
  "aws-eks": [
    {
      "namespace": "AWS::EKS"
    }
  ],
  "aws-elasticache": [
    {
      "namespace": "AWS::ElastiCache"
    }
  ],
  "aws-elasticbeanstalk": [
    {
      "namespace": "AWS::ElasticBeanstalk"
    }
  ],
  "aws-elasticloadbalancing": [
    {
      "namespace": "AWS::ElasticLoadBalancing"
    }
  ],
  "aws-elasticloadbalancingv2": [
    {
      "namespace": "AWS::ElasticLoadBalancingV2"
    }
  ],
  "aws-elasticsearch": [
    {
      "namespace": "AWS::Elasticsearch"
    }
  ],
  "aws-emr": [
    {
      "namespace": "AWS::EMR"
    }
  ],
  "aws-emrcontainers": [
    {
      "namespace": "AWS::EMRContainers"
    }
  ],
  "aws-emrserverless": [
    {
      "namespace": "AWS::EMRServerless"
    }
  ],
  "aws-entityresolution": [
    {
      "namespace": "AWS::EntityResolution"
    }
  ],
  "aws-events": [
    {
      "namespace": "AWS::Events"
    }
  ],
  "aws-eventschemas": [
    {
      "namespace": "AWS::EventSchemas"
    }
  ],
  "aws-evidently": [
    {
      "namespace": "AWS::Evidently"
    }
  ],
  "aws-evs": [
    {
      "namespace": "AWS::EVS"
    }
  ],
  "aws-finspace": [
    {
      "namespace": "AWS::FinSpace"
    }
  ],
  "aws-fis": [
    {
      "namespace": "AWS::FIS"
    }
  ],
  "aws-fms": [
    {
      "namespace": "AWS::FMS"
    }
  ],
  "aws-forecast": [
    {
      "namespace": "AWS::Forecast"
    }
  ],
  "aws-frauddetector": [
    {
      "namespace": "AWS::FraudDetector"
    }
  ],
  "aws-fsx": [
    {
      "namespace": "AWS::FSx"
    }
  ],
  "aws-gamelift": [
    {
      "namespace": "AWS::GameLift"
    }
  ],
  "aws-gameliftstreams": [
    {
      "namespace": "AWS::GameLiftStreams"
    }
  ],
  "aws-globalaccelerator": [
    {
      "namespace": "AWS::GlobalAccelerator"
    }
  ],
  "aws-glue": [
    {
      "namespace": "AWS::Glue"
    }
  ],
  "aws-grafana": [
    {
      "namespace": "AWS::Grafana"
    }
  ],
  "aws-greengrass": [
    {
      "namespace": "AWS::Greengrass"
    }
  ],
  "aws-greengrassv2": [
    {
      "namespace": "AWS::GreengrassV2"
    }
  ],
  "aws-groundstation": [
    {
      "namespace": "AWS::GroundStation"
    }
  ],
  "aws-guardduty": [
    {
      "namespace": "AWS::GuardDuty"
    }
  ],
  "aws-healthimaging": [
    {
      "namespace": "AWS::HealthImaging"
    }
  ],
  "aws-healthlake": [
    {
      "namespace": "AWS::HealthLake"
    }
  ],
  "aws-iam": [
    {
      "namespace": "AWS::IAM"
    }
  ],
  "aws-identitystore": [
    {
      "namespace": "AWS::IdentityStore"
    }
  ],
  "aws-imagebuilder": [
    {
      "namespace": "AWS::ImageBuilder"
    }
  ],
  "aws-inspector": [
    {
      "namespace": "AWS::Inspector"
    }
  ],
  "aws-inspectorv2": [
    {
      "namespace": "AWS::InspectorV2"
    }
  ],
  "aws-internetmonitor": [
    {
      "namespace": "AWS::InternetMonitor"
    }
  ],
  "aws-invoicing": [
    {
      "namespace": "AWS::Invoicing"
    }
  ],
  "aws-iot": [
    {
      "namespace": "AWS::IoT"
    }
  ],
  "aws-iotanalytics": [
    {
      "namespace": "AWS::IoTAnalytics"
    }
  ],
  "aws-iotcoredeviceadvisor": [
    {
      "namespace": "AWS::IoTCoreDeviceAdvisor"
    }
  ],
  "aws-iotevents": [
    {
      "namespace": "AWS::IoTEvents"
    }
  ],
  "aws-iotfleethub": [
    {
      "namespace": "AWS::IoTFleetHub"
    }
  ],
  "aws-iotfleetwise": [
    {
      "namespace": "AWS::IoTFleetWise"
    }
  ],
  "aws-iotsitewise": [
    {
      "namespace": "AWS::IoTSiteWise"
    }
  ],
  "aws-iotthingsgraph": [
    {
      "namespace": "AWS::IoTThingsGraph"
    }
  ],
  "aws-iottwinmaker": [
    {
      "namespace": "AWS::IoTTwinMaker"
    }
  ],
  "aws-iotwireless": [
    {
      "namespace": "AWS::IoTWireless"
    }
  ],
  "aws-ivs": [
    {
      "namespace": "AWS::IVS"
    }
  ],
  "aws-ivschat": [
    {
      "namespace": "AWS::IVSChat"
    }
  ],
  "aws-kafkaconnect": [
    {
      "namespace": "AWS::KafkaConnect"
    }
  ],
  "aws-kendra": [
    {
      "namespace": "AWS::Kendra"
    }
  ],
  "aws-kendraranking": [
    {
      "namespace": "AWS::KendraRanking"
    }
  ],
  "aws-kinesis": [
    {
      "namespace": "AWS::Kinesis"
    }
  ],
  "aws-kinesisanalytics": [
    {
      "namespace": "AWS::KinesisAnalytics"
    },
    {
      "namespace": "AWS::KinesisAnalyticsV2",
      "suffix": "V2",
      "deprecated": "use `aws-kinesisanalyticsv2` instead"
    }
  ],
  "aws-kinesisanalyticsv2": [
    {
      "namespace": "AWS::KinesisAnalyticsV2"
    }
  ],
  "aws-kinesisfirehose": [
    {
      "namespace": "AWS::KinesisFirehose"
    }
  ],
  "aws-kinesisvideo": [
    {
      "namespace": "AWS::KinesisVideo"
    }
  ],
  "aws-kms": [
    {
      "namespace": "AWS::KMS"
    }
  ],
  "aws-lakeformation": [
    {
      "namespace": "AWS::LakeFormation"
    }
  ],
  "aws-lambda": [
    {
      "namespace": "AWS::Lambda"
    }
  ],
  "aws-launchwizard": [
    {
      "namespace": "AWS::LaunchWizard"
    }
  ],
  "aws-lex": [
    {
      "namespace": "AWS::Lex"
    }
  ],
  "aws-licensemanager": [
    {
      "namespace": "AWS::LicenseManager"
    }
  ],
  "aws-lightsail": [
    {
      "namespace": "AWS::Lightsail"
    }
  ],
  "aws-location": [
    {
      "namespace": "AWS::Location"
    }
  ],
  "aws-logs": [
    {
      "namespace": "AWS::Logs"
    }
  ],
  "aws-lookoutequipment": [
    {
      "namespace": "AWS::LookoutEquipment"
    }
  ],
  "aws-lookoutmetrics": [
    {
      "namespace": "AWS::LookoutMetrics"
    }
  ],
  "aws-lookoutvision": [
    {
      "namespace": "AWS::LookoutVision"
    }
  ],
  "aws-m2": [
    {
      "namespace": "AWS::M2"
    }
  ],
  "aws-macie": [
    {
      "namespace": "AWS::Macie"
    }
  ],
  "aws-managedblockchain": [
    {
      "namespace": "AWS::ManagedBlockchain"
    }
  ],
  "aws-mediaconnect": [
    {
      "namespace": "AWS::MediaConnect"
    }
  ],
  "aws-mediaconvert": [
    {
      "namespace": "AWS::MediaConvert"
    }
  ],
  "aws-medialive": [
    {
      "namespace": "AWS::MediaLive"
    }
  ],
  "aws-mediapackage": [
    {
      "namespace": "AWS::MediaPackage"
    }
  ],
  "aws-mediapackagev2": [
    {
      "namespace": "AWS::MediaPackageV2"
    }
  ],
  "aws-mediastore": [
    {
      "namespace": "AWS::MediaStore"
    }
  ],
  "aws-mediatailor": [
    {
      "namespace": "AWS::MediaTailor"
    }
  ],
  "aws-memorydb": [
    {
      "namespace": "AWS::MemoryDB"
    }
  ],
  "aws-mpa": [
    {
      "namespace": "AWS::MPA"
    }
  ],
  "aws-msk": [
    {
      "namespace": "AWS::MSK"
    }
  ],
  "aws-mwaa": [
    {
      "namespace": "AWS::MWAA"
    }
  ],
  "aws-neptune": [
    {
      "namespace": "AWS::Neptune"
    }
  ],
  "aws-neptunegraph": [
    {
      "namespace": "AWS::NeptuneGraph"
    }
  ],
  "aws-networkfirewall": [
    {
      "namespace": "AWS::NetworkFirewall"
    }
  ],
  "aws-networkmanager": [
    {
      "namespace": "AWS::NetworkManager"
    }
  ],
  "aws-nimblestudio": [
    {
      "namespace": "AWS::NimbleStudio"
    }
  ],
  "aws-notifications": [
    {
      "namespace": "AWS::Notifications"
    }
  ],
  "aws-notificationscontacts": [
    {
      "namespace": "AWS::NotificationsContacts"
    }
  ],
  "aws-oam": [
    {
      "namespace": "AWS::Oam"
    }
  ],
  "aws-observabilityadmin": [
    {
      "namespace": "AWS::ObservabilityAdmin"
    }
  ],
  "aws-odb": [
    {
      "namespace": "AWS::ODB"
    }
  ],
  "aws-omics": [
    {
      "namespace": "AWS::Omics"
    }
  ],
  "aws-opensearchserverless": [
    {
      "namespace": "AWS::OpenSearchServerless"
    }
  ],
  "aws-opensearchservice": [
    {
      "namespace": "AWS::OpenSearchService"
    }
  ],
  "aws-opsworks": [
    {
      "namespace": "AWS::OpsWorks"
    }
  ],
  "aws-opsworkscm": [
    {
      "namespace": "AWS::OpsWorksCM"
    }
  ],
  "aws-organizations": [
    {
      "namespace": "AWS::Organizations"
    }
  ],
  "aws-osis": [
    {
      "namespace": "AWS::OSIS"
    }
  ],
  "aws-panorama": [
    {
      "namespace": "AWS::Panorama"
    }
  ],
  "aws-paymentcryptography": [
    {
      "namespace": "AWS::PaymentCryptography"
    }
  ],
  "aws-pcaconnectorad": [
    {
      "namespace": "AWS::PCAConnectorAD"
    }
  ],
  "aws-pcaconnectorscep": [
    {
      "namespace": "AWS::PCAConnectorSCEP"
    }
  ],
  "aws-pcs": [
    {
      "namespace": "AWS::PCS"
    }
  ],
  "aws-personalize": [
    {
      "namespace": "AWS::Personalize"
    }
  ],
  "aws-pinpoint": [
    {
      "namespace": "AWS::Pinpoint"
    }
  ],
  "aws-pinpointemail": [
    {
      "namespace": "AWS::PinpointEmail"
    }
  ],
  "aws-pipes": [
    {
      "namespace": "AWS::Pipes"
    }
  ],
  "aws-proton": [
    {
      "namespace": "AWS::Proton"
    }
  ],
  "aws-qbusiness": [
    {
      "namespace": "AWS::QBusiness"
    }
  ],
  "aws-qldb": [
    {
      "namespace": "AWS::QLDB"
    }
  ],
  "aws-quicksight": [
    {
      "namespace": "AWS::QuickSight"
    }
  ],
  "aws-ram": [
    {
      "namespace": "AWS::RAM"
    }
  ],
  "aws-rbin": [
    {
      "namespace": "AWS::Rbin"
    }
  ],
  "aws-rds": [
    {
      "namespace": "AWS::RDS"
    }
  ],
  "aws-redshift": [
    {
      "namespace": "AWS::Redshift"
    }
  ],
  "aws-redshiftserverless": [
    {
      "namespace": "AWS::RedshiftServerless"
    }
  ],
  "aws-refactorspaces": [
    {
      "namespace": "AWS::RefactorSpaces"
    }
  ],
  "aws-rekognition": [
    {
      "namespace": "AWS::Rekognition"
    }
  ],
  "aws-resiliencehub": [
    {
      "namespace": "AWS::ResilienceHub"
    }
  ],
  "aws-resourceexplorer2": [
    {
      "namespace": "AWS::ResourceExplorer2"
    }
  ],
  "aws-resourcegroups": [
    {
      "namespace": "AWS::ResourceGroups"
    }
  ],
  "aws-robomaker": [
    {
      "namespace": "AWS::RoboMaker"
    }
  ],
  "aws-rolesanywhere": [
    {
      "namespace": "AWS::RolesAnywhere"
    }
  ],
  "aws-route53": [
    {
      "namespace": "AWS::Route53"
    }
  ],
  "aws-route53profiles": [
    {
      "namespace": "AWS::Route53Profiles"
    }
  ],
  "aws-route53recoverycontrol": [
    {
      "namespace": "AWS::Route53RecoveryControl"
    }
  ],
  "aws-route53recoveryreadiness": [
    {
      "namespace": "AWS::Route53RecoveryReadiness"
    }
  ],
  "aws-route53resolver": [
    {
      "namespace": "AWS::Route53Resolver"
    }
  ],
  "aws-rum": [
    {
      "namespace": "AWS::RUM"
    }
  ],
  "aws-s3": [
    {
      "namespace": "AWS::S3"
    }
  ],
  "aws-s3express": [
    {
      "namespace": "AWS::S3Express"
    }
  ],
  "aws-s3objectlambda": [
    {
      "namespace": "AWS::S3ObjectLambda"
    }
  ],
  "aws-s3outposts": [
    {
      "namespace": "AWS::S3Outposts"
    }
  ],
  "aws-s3tables": [
    {
      "namespace": "AWS::S3Tables"
    }
  ],
  "aws-sagemaker": [
    {
      "namespace": "AWS::SageMaker"
    }
  ],
  "aws-sam": [
    {
      "namespace": "AWS::Serverless"
    }
  ],
  "aws-scheduler": [
    {
      "namespace": "AWS::Scheduler"
    }
  ],
  "aws-sdb": [
    {
      "namespace": "AWS::SDB"
    }
  ],
  "aws-secretsmanager": [
    {
      "namespace": "AWS::SecretsManager"
    }
  ],
  "aws-securityhub": [
    {
      "namespace": "AWS::SecurityHub"
    }
  ],
  "aws-securitylake": [
    {
      "namespace": "AWS::SecurityLake"
    }
  ],
  "aws-servicecatalog": [
    {
      "namespace": "AWS::ServiceCatalog"
    }
  ],
  "aws-servicecatalogappregistry": [
    {
      "namespace": "AWS::ServiceCatalogAppRegistry"
    }
  ],
  "aws-servicediscovery": [
    {
      "namespace": "AWS::ServiceDiscovery"
    }
  ],
  "aws-ses": [
    {
      "namespace": "AWS::SES"
    }
  ],
  "aws-shield": [
    {
      "namespace": "AWS::Shield"
    }
  ],
  "aws-signer": [
    {
      "namespace": "AWS::Signer"
    }
  ],
  "aws-simspaceweaver": [
    {
      "namespace": "AWS::SimSpaceWeaver"
    }
  ],
  "aws-smsvoice": [
    {
      "namespace": "AWS::SMSVOICE"
    }
  ],
  "aws-sns": [
    {
      "namespace": "AWS::SNS"
    }
  ],
  "aws-sqs": [
    {
      "namespace": "AWS::SQS"
    }
  ],
  "aws-ssm": [
    {
      "namespace": "AWS::SSM"
    }
  ],
  "aws-ssmcontacts": [
    {
      "namespace": "AWS::SSMContacts"
    }
  ],
  "aws-ssmguiconnect": [
    {
      "namespace": "AWS::SSMGuiConnect"
    }
  ],
  "aws-ssmincidents": [
    {
      "namespace": "AWS::SSMIncidents"
    }
  ],
  "aws-ssmquicksetup": [
    {
      "namespace": "AWS::SSMQuickSetup"
    }
  ],
  "aws-sso": [
    {
      "namespace": "AWS::SSO"
    }
  ],
  "aws-stepfunctions": [
    {
      "namespace": "AWS::StepFunctions"
    }
  ],
  "aws-supportapp": [
    {
      "namespace": "AWS::SupportApp"
    }
  ],
  "aws-synthetics": [
    {
      "namespace": "AWS::Synthetics"
    }
  ],
  "aws-systemsmanagersap": [
    {
      "namespace": "AWS::SystemsManagerSAP"
    }
  ],
  "aws-timestream": [
    {
      "namespace": "AWS::Timestream"
    }
  ],
  "aws-transfer": [
    {
      "namespace": "AWS::Transfer"
    }
  ],
  "aws-verifiedpermissions": [
    {
      "namespace": "AWS::VerifiedPermissions"
    }
  ],
  "aws-voiceid": [
    {
      "namespace": "AWS::VoiceID"
    }
  ],
  "aws-vpclattice": [
    {
      "namespace": "AWS::VpcLattice"
    }
  ],
  "aws-waf": [
    {
      "namespace": "AWS::WAF"
    }
  ],
  "aws-wafregional": [
    {
      "namespace": "AWS::WAFRegional"
    }
  ],
  "aws-wafv2": [
    {
      "namespace": "AWS::WAFv2"
    }
  ],
  "aws-wisdom": [
    {
      "namespace": "AWS::Wisdom"
    }
  ],
  "aws-workspaces": [
    {
      "namespace": "AWS::WorkSpaces"
    }
  ],
  "aws-workspacesinstances": [
    {
      "namespace": "AWS::WorkspacesInstances"
    }
  ],
  "aws-workspacesthinclient": [
    {
      "namespace": "AWS::WorkSpacesThinClient"
    }
  ],
  "aws-workspacesweb": [
    {
      "namespace": "AWS::WorkSpacesWeb"
    }
  ],
  "aws-xray": [
    {
      "namespace": "AWS::XRay"
    }
  ],
  "core": [
    {
      "namespace": "AWS::CloudFormation"
    }
  ],
  "interfaces": []
=======
  "alexa-ask": {
    "scopes": [
      {
        "namespace": "Alexa::ASK"
      }
    ],
    "targets": {
      "dotnet": {
        "namespace": "Amazon.CDK.Alexa.Ask"
      },
      "java": {
        "package": "software.amazon.awscdk.alexa.ask"
      }
    }
  },
  "aws-accessanalyzer": {
    "scopes": [
      {
        "namespace": "AWS::AccessAnalyzer"
      }
    ]
  },
  "aws-acmpca": {
    "scopes": [
      {
        "namespace": "AWS::ACMPCA"
      }
    ]
  },
  "aws-aiops": {
    "scopes": [
      {
        "namespace": "AWS::AIOps"
      }
    ]
  },
  "aws-amazonmq": {
    "scopes": [
      {
        "namespace": "AWS::AmazonMQ"
      }
    ]
  },
  "aws-amplify": {
    "scopes": [
      {
        "namespace": "AWS::Amplify"
      }
    ]
  },
  "aws-amplifyuibuilder": {
    "scopes": [
      {
        "namespace": "AWS::AmplifyUIBuilder"
      }
    ]
  },
  "aws-apigateway": {
    "scopes": [
      {
        "namespace": "AWS::ApiGateway"
      }
    ],
    "targets": {
      "dotnet": {
        "namespace": "Amazon.CDK.AWS.APIGateway"
      }
    }
  },
  "aws-apigatewayv2": {
    "scopes": [
      {
        "namespace": "AWS::ApiGatewayV2"
      }
    ],
    "targets": {
      "dotnet": {
        "namespace": "Amazon.CDK.AWS.Apigatewayv2"
      }
    }
  },
  "aws-appconfig": {
    "scopes": [
      {
        "namespace": "AWS::AppConfig"
      }
    ]
  },
  "aws-appflow": {
    "scopes": [
      {
        "namespace": "AWS::AppFlow"
      }
    ]
  },
  "aws-appintegrations": {
    "scopes": [
      {
        "namespace": "AWS::AppIntegrations"
      }
    ]
  },
  "aws-applicationautoscaling": {
    "scopes": [
      {
        "namespace": "AWS::ApplicationAutoScaling"
      }
    ]
  },
  "aws-applicationinsights": {
    "scopes": [
      {
        "namespace": "AWS::ApplicationInsights"
      }
    ]
  },
  "aws-applicationsignals": {
    "scopes": [
      {
        "namespace": "AWS::ApplicationSignals"
      }
    ]
  },
  "aws-appmesh": {
    "scopes": [
      {
        "namespace": "AWS::AppMesh"
      }
    ]
  },
  "aws-apprunner": {
    "scopes": [
      {
        "namespace": "AWS::AppRunner"
      }
    ]
  },
  "aws-appstream": {
    "scopes": [
      {
        "namespace": "AWS::AppStream"
      }
    ]
  },
  "aws-appsync": {
    "scopes": [
      {
        "namespace": "AWS::AppSync"
      }
    ]
  },
  "aws-apptest": {
    "scopes": [
      {
        "namespace": "AWS::AppTest"
      }
    ]
  },
  "aws-aps": {
    "scopes": [
      {
        "namespace": "AWS::APS"
      }
    ]
  },
  "aws-arcregionswitch": {
    "scopes": [
      {
        "namespace": "AWS::ARCRegionSwitch"
      }
    ]
  },
  "aws-arczonalshift": {
    "scopes": [
      {
        "namespace": "AWS::ARCZonalShift"
      }
    ]
  },
  "aws-athena": {
    "scopes": [
      {
        "namespace": "AWS::Athena"
      }
    ]
  },
  "aws-auditmanager": {
    "scopes": [
      {
        "namespace": "AWS::AuditManager"
      }
    ]
  },
  "aws-autoscaling": {
    "scopes": [
      {
        "namespace": "AWS::AutoScaling"
      }
    ]
  },
  "aws-autoscalingplans": {
    "scopes": [
      {
        "namespace": "AWS::AutoScalingPlans"
      }
    ]
  },
  "aws-b2bi": {
    "scopes": [
      {
        "namespace": "AWS::B2BI"
      }
    ]
  },
  "aws-backup": {
    "scopes": [
      {
        "namespace": "AWS::Backup"
      }
    ]
  },
  "aws-backupgateway": {
    "scopes": [
      {
        "namespace": "AWS::BackupGateway"
      }
    ]
  },
  "aws-batch": {
    "scopes": [
      {
        "namespace": "AWS::Batch"
      }
    ]
  },
  "aws-bcmdataexports": {
    "scopes": [
      {
        "namespace": "AWS::BCMDataExports"
      }
    ]
  },
  "aws-bedrock": {
    "scopes": [
      {
        "namespace": "AWS::Bedrock"
      }
    ]
  },
  "aws-bedrockagentcore": {
    "scopes": [
      {
        "namespace": "AWS::BedrockAgentCore"
      }
    ]
  },
  "aws-billing": {
    "scopes": [
      {
        "namespace": "AWS::Billing"
      }
    ]
  },
  "aws-billingconductor": {
    "scopes": [
      {
        "namespace": "AWS::BillingConductor"
      }
    ]
  },
  "aws-budgets": {
    "scopes": [
      {
        "namespace": "AWS::Budgets"
      }
    ]
  },
  "aws-cassandra": {
    "scopes": [
      {
        "namespace": "AWS::Cassandra"
      }
    ]
  },
  "aws-ce": {
    "scopes": [
      {
        "namespace": "AWS::CE"
      }
    ]
  },
  "aws-certificatemanager": {
    "scopes": [
      {
        "namespace": "AWS::CertificateManager"
      }
    ]
  },
  "aws-chatbot": {
    "scopes": [
      {
        "namespace": "AWS::Chatbot"
      }
    ]
  },
  "aws-cleanrooms": {
    "scopes": [
      {
        "namespace": "AWS::CleanRooms"
      }
    ]
  },
  "aws-cleanroomsml": {
    "scopes": [
      {
        "namespace": "AWS::CleanRoomsML"
      }
    ]
  },
  "aws-cloud9": {
    "scopes": [
      {
        "namespace": "AWS::Cloud9"
      }
    ]
  },
  "aws-cloudformation": {
    "scopes": [
      {
        "namespace": "AWS::CloudFormation"
      }
    ]
  },
  "aws-cloudfront": {
    "scopes": [
      {
        "namespace": "AWS::CloudFront"
      }
    ]
  },
  "aws-cloudtrail": {
    "scopes": [
      {
        "namespace": "AWS::CloudTrail"
      }
    ]
  },
  "aws-cloudwatch": {
    "scopes": [
      {
        "namespace": "AWS::CloudWatch"
      }
    ]
  },
  "aws-codeartifact": {
    "scopes": [
      {
        "namespace": "AWS::CodeArtifact"
      }
    ]
  },
  "aws-codebuild": {
    "scopes": [
      {
        "namespace": "AWS::CodeBuild"
      }
    ]
  },
  "aws-codecommit": {
    "scopes": [
      {
        "namespace": "AWS::CodeCommit"
      }
    ]
  },
  "aws-codeconnections": {
    "scopes": [
      {
        "namespace": "AWS::CodeConnections"
      }
    ]
  },
  "aws-codedeploy": {
    "scopes": [
      {
        "namespace": "AWS::CodeDeploy"
      }
    ]
  },
  "aws-codeguruprofiler": {
    "scopes": [
      {
        "namespace": "AWS::CodeGuruProfiler"
      }
    ]
  },
  "aws-codegurureviewer": {
    "scopes": [
      {
        "namespace": "AWS::CodeGuruReviewer"
      }
    ]
  },
  "aws-codepipeline": {
    "scopes": [
      {
        "namespace": "AWS::CodePipeline"
      }
    ]
  },
  "aws-codestar": {
    "scopes": [
      {
        "namespace": "AWS::CodeStar"
      }
    ],
    "targets": {
      "dotnet": {
        "namespace": "Amazon.CDK.AWS.Codestar"
      }
    }
  },
  "aws-codestarconnections": {
    "scopes": [
      {
        "namespace": "AWS::CodeStarConnections"
      }
    ]
  },
  "aws-codestarnotifications": {
    "scopes": [
      {
        "namespace": "AWS::CodeStarNotifications"
      }
    ]
  },
  "aws-cognito": {
    "scopes": [
      {
        "namespace": "AWS::Cognito"
      }
    ]
  },
  "aws-comprehend": {
    "scopes": [
      {
        "namespace": "AWS::Comprehend"
      }
    ]
  },
  "aws-config": {
    "scopes": [
      {
        "namespace": "AWS::Config"
      }
    ]
  },
  "aws-connect": {
    "scopes": [
      {
        "namespace": "AWS::Connect"
      }
    ]
  },
  "aws-connectcampaigns": {
    "scopes": [
      {
        "namespace": "AWS::ConnectCampaigns"
      }
    ]
  },
  "aws-connectcampaignsv2": {
    "scopes": [
      {
        "namespace": "AWS::ConnectCampaignsV2"
      }
    ]
  },
  "aws-controltower": {
    "scopes": [
      {
        "namespace": "AWS::ControlTower"
      }
    ]
  },
  "aws-cur": {
    "scopes": [
      {
        "namespace": "AWS::CUR"
      }
    ]
  },
  "aws-customerprofiles": {
    "scopes": [
      {
        "namespace": "AWS::CustomerProfiles"
      }
    ]
  },
  "aws-databrew": {
    "scopes": [
      {
        "namespace": "AWS::DataBrew"
      }
    ]
  },
  "aws-datapipeline": {
    "scopes": [
      {
        "namespace": "AWS::DataPipeline"
      }
    ]
  },
  "aws-datasync": {
    "scopes": [
      {
        "namespace": "AWS::DataSync"
      }
    ]
  },
  "aws-datazone": {
    "scopes": [
      {
        "namespace": "AWS::DataZone"
      }
    ]
  },
  "aws-dax": {
    "scopes": [
      {
        "namespace": "AWS::DAX"
      }
    ]
  },
  "aws-deadline": {
    "scopes": [
      {
        "namespace": "AWS::Deadline"
      }
    ]
  },
  "aws-detective": {
    "scopes": [
      {
        "namespace": "AWS::Detective"
      }
    ]
  },
  "aws-devicefarm": {
    "scopes": [
      {
        "namespace": "AWS::DeviceFarm"
      }
    ]
  },
  "aws-devopsguru": {
    "scopes": [
      {
        "namespace": "AWS::DevOpsGuru"
      }
    ]
  },
  "aws-directoryservice": {
    "scopes": [
      {
        "namespace": "AWS::DirectoryService"
      }
    ]
  },
  "aws-dlm": {
    "scopes": [
      {
        "namespace": "AWS::DLM"
      }
    ]
  },
  "aws-dms": {
    "scopes": [
      {
        "namespace": "AWS::DMS"
      }
    ]
  },
  "aws-docdb": {
    "scopes": [
      {
        "namespace": "AWS::DocDB"
      }
    ]
  },
  "aws-docdbelastic": {
    "scopes": [
      {
        "namespace": "AWS::DocDBElastic"
      }
    ]
  },
  "aws-dsql": {
    "scopes": [
      {
        "namespace": "AWS::DSQL"
      }
    ]
  },
  "aws-dynamodb": {
    "scopes": [
      {
        "namespace": "AWS::DynamoDB"
      }
    ]
  },
  "aws-ec2": {
    "scopes": [
      {
        "namespace": "AWS::EC2"
      }
    ]
  },
  "aws-ecr": {
    "scopes": [
      {
        "namespace": "AWS::ECR"
      }
    ]
  },
  "aws-ecs": {
    "scopes": [
      {
        "namespace": "AWS::ECS"
      }
    ]
  },
  "aws-efs": {
    "scopes": [
      {
        "namespace": "AWS::EFS"
      }
    ]
  },
  "aws-eks": {
    "scopes": [
      {
        "namespace": "AWS::EKS"
      }
    ]
  },
  "aws-elasticache": {
    "scopes": [
      {
        "namespace": "AWS::ElastiCache"
      }
    ]
  },
  "aws-elasticbeanstalk": {
    "scopes": [
      {
        "namespace": "AWS::ElasticBeanstalk"
      }
    ]
  },
  "aws-elasticloadbalancing": {
    "scopes": [
      {
        "namespace": "AWS::ElasticLoadBalancing"
      }
    ]
  },
  "aws-elasticloadbalancingv2": {
    "scopes": [
      {
        "namespace": "AWS::ElasticLoadBalancingV2"
      }
    ]
  },
  "aws-elasticsearch": {
    "scopes": [
      {
        "namespace": "AWS::Elasticsearch"
      }
    ]
  },
  "aws-emr": {
    "scopes": [
      {
        "namespace": "AWS::EMR"
      }
    ]
  },
  "aws-emrcontainers": {
    "scopes": [
      {
        "namespace": "AWS::EMRContainers"
      }
    ]
  },
  "aws-emrserverless": {
    "scopes": [
      {
        "namespace": "AWS::EMRServerless"
      }
    ]
  },
  "aws-entityresolution": {
    "scopes": [
      {
        "namespace": "AWS::EntityResolution"
      }
    ]
  },
  "aws-events": {
    "scopes": [
      {
        "namespace": "AWS::Events"
      }
    ]
  },
  "aws-eventschemas": {
    "scopes": [
      {
        "namespace": "AWS::EventSchemas"
      }
    ]
  },
  "aws-evidently": {
    "scopes": [
      {
        "namespace": "AWS::Evidently"
      }
    ]
  },
  "aws-evs": {
    "scopes": [
      {
        "namespace": "AWS::EVS"
      }
    ]
  },
  "aws-finspace": {
    "scopes": [
      {
        "namespace": "AWS::FinSpace"
      }
    ]
  },
  "aws-fis": {
    "scopes": [
      {
        "namespace": "AWS::FIS"
      }
    ]
  },
  "aws-fms": {
    "scopes": [
      {
        "namespace": "AWS::FMS"
      }
    ]
  },
  "aws-forecast": {
    "scopes": [
      {
        "namespace": "AWS::Forecast"
      }
    ]
  },
  "aws-frauddetector": {
    "scopes": [
      {
        "namespace": "AWS::FraudDetector"
      }
    ]
  },
  "aws-fsx": {
    "scopes": [
      {
        "namespace": "AWS::FSx"
      }
    ]
  },
  "aws-gamelift": {
    "scopes": [
      {
        "namespace": "AWS::GameLift"
      }
    ]
  },
  "aws-gameliftstreams": {
    "scopes": [
      {
        "namespace": "AWS::GameLiftStreams"
      }
    ]
  },
  "aws-globalaccelerator": {
    "scopes": [
      {
        "namespace": "AWS::GlobalAccelerator"
      }
    ]
  },
  "aws-glue": {
    "scopes": [
      {
        "namespace": "AWS::Glue"
      }
    ]
  },
  "aws-grafana": {
    "scopes": [
      {
        "namespace": "AWS::Grafana"
      }
    ]
  },
  "aws-greengrass": {
    "scopes": [
      {
        "namespace": "AWS::Greengrass"
      }
    ]
  },
  "aws-greengrassv2": {
    "scopes": [
      {
        "namespace": "AWS::GreengrassV2"
      }
    ]
  },
  "aws-groundstation": {
    "scopes": [
      {
        "namespace": "AWS::GroundStation"
      }
    ]
  },
  "aws-guardduty": {
    "scopes": [
      {
        "namespace": "AWS::GuardDuty"
      }
    ]
  },
  "aws-healthimaging": {
    "scopes": [
      {
        "namespace": "AWS::HealthImaging"
      }
    ]
  },
  "aws-healthlake": {
    "scopes": [
      {
        "namespace": "AWS::HealthLake"
      }
    ]
  },
  "aws-iam": {
    "scopes": [
      {
        "namespace": "AWS::IAM"
      }
    ]
  },
  "aws-identitystore": {
    "scopes": [
      {
        "namespace": "AWS::IdentityStore"
      }
    ]
  },
  "aws-imagebuilder": {
    "scopes": [
      {
        "namespace": "AWS::ImageBuilder"
      }
    ]
  },
  "aws-inspector": {
    "scopes": [
      {
        "namespace": "AWS::Inspector"
      }
    ]
  },
  "aws-inspectorv2": {
    "scopes": [
      {
        "namespace": "AWS::InspectorV2"
      }
    ]
  },
  "aws-internetmonitor": {
    "scopes": [
      {
        "namespace": "AWS::InternetMonitor"
      }
    ]
  },
  "aws-invoicing": {
    "scopes": [
      {
        "namespace": "AWS::Invoicing"
      }
    ]
  },
  "aws-iot": {
    "scopes": [
      {
        "namespace": "AWS::IoT"
      }
    ]
  },
  "aws-iotanalytics": {
    "scopes": [
      {
        "namespace": "AWS::IoTAnalytics"
      }
    ]
  },
  "aws-iotcoredeviceadvisor": {
    "scopes": [
      {
        "namespace": "AWS::IoTCoreDeviceAdvisor"
      }
    ]
  },
  "aws-iotevents": {
    "scopes": [
      {
        "namespace": "AWS::IoTEvents"
      }
    ]
  },
  "aws-iotfleethub": {
    "scopes": [
      {
        "namespace": "AWS::IoTFleetHub"
      }
    ]
  },
  "aws-iotfleetwise": {
    "scopes": [
      {
        "namespace": "AWS::IoTFleetWise"
      }
    ]
  },
  "aws-iotsitewise": {
    "scopes": [
      {
        "namespace": "AWS::IoTSiteWise"
      }
    ]
  },
  "aws-iotthingsgraph": {
    "scopes": [
      {
        "namespace": "AWS::IoTThingsGraph"
      }
    ]
  },
  "aws-iottwinmaker": {
    "scopes": [
      {
        "namespace": "AWS::IoTTwinMaker"
      }
    ]
  },
  "aws-iotwireless": {
    "scopes": [
      {
        "namespace": "AWS::IoTWireless"
      }
    ]
  },
  "aws-ivs": {
    "scopes": [
      {
        "namespace": "AWS::IVS"
      }
    ],
    "targets": {
      "dotnet": {
        "namespace": "Amazon.CDK.AWS.Ivs"
      }
    }
  },
  "aws-ivschat": {
    "scopes": [
      {
        "namespace": "AWS::IVSChat"
      }
    ]
  },
  "aws-kafkaconnect": {
    "scopes": [
      {
        "namespace": "AWS::KafkaConnect"
      }
    ]
  },
  "aws-kendra": {
    "scopes": [
      {
        "namespace": "AWS::Kendra"
      }
    ]
  },
  "aws-kendraranking": {
    "scopes": [
      {
        "namespace": "AWS::KendraRanking"
      }
    ]
  },
  "aws-kinesis": {
    "scopes": [
      {
        "namespace": "AWS::Kinesis"
      }
    ]
  },
  "aws-kinesisanalytics": {
    "scopes": [
      {
        "namespace": "AWS::KinesisAnalytics"
      },
      {
        "namespace": "AWS::KinesisAnalyticsV2",
        "suffix": "V2",
        "deprecated": "use `aws-kinesisanalyticsv2` instead"
      }
    ]
  },
  "aws-kinesisanalyticsv2": {
    "scopes": [
      {
        "namespace": "AWS::KinesisAnalyticsV2"
      }
    ]
  },
  "aws-kinesisfirehose": {
    "scopes": [
      {
        "namespace": "AWS::KinesisFirehose"
      }
    ]
  },
  "aws-kinesisvideo": {
    "scopes": [
      {
        "namespace": "AWS::KinesisVideo"
      }
    ]
  },
  "aws-kms": {
    "scopes": [
      {
        "namespace": "AWS::KMS"
      }
    ]
  },
  "aws-lakeformation": {
    "scopes": [
      {
        "namespace": "AWS::LakeFormation"
      }
    ]
  },
  "aws-lambda": {
    "scopes": [
      {
        "namespace": "AWS::Lambda"
      }
    ]
  },
  "aws-launchwizard": {
    "scopes": [
      {
        "namespace": "AWS::LaunchWizard"
      }
    ]
  },
  "aws-lex": {
    "scopes": [
      {
        "namespace": "AWS::Lex"
      }
    ]
  },
  "aws-licensemanager": {
    "scopes": [
      {
        "namespace": "AWS::LicenseManager"
      }
    ]
  },
  "aws-lightsail": {
    "scopes": [
      {
        "namespace": "AWS::Lightsail"
      }
    ]
  },
  "aws-location": {
    "scopes": [
      {
        "namespace": "AWS::Location"
      }
    ]
  },
  "aws-logs": {
    "scopes": [
      {
        "namespace": "AWS::Logs"
      }
    ]
  },
  "aws-lookoutequipment": {
    "scopes": [
      {
        "namespace": "AWS::LookoutEquipment"
      }
    ]
  },
  "aws-lookoutmetrics": {
    "scopes": [
      {
        "namespace": "AWS::LookoutMetrics"
      }
    ]
  },
  "aws-lookoutvision": {
    "scopes": [
      {
        "namespace": "AWS::LookoutVision"
      }
    ]
  },
  "aws-m2": {
    "scopes": [
      {
        "namespace": "AWS::M2"
      }
    ]
  },
  "aws-macie": {
    "scopes": [
      {
        "namespace": "AWS::Macie"
      }
    ]
  },
  "aws-managedblockchain": {
    "scopes": [
      {
        "namespace": "AWS::ManagedBlockchain"
      }
    ]
  },
  "aws-mediaconnect": {
    "scopes": [
      {
        "namespace": "AWS::MediaConnect"
      }
    ]
  },
  "aws-mediaconvert": {
    "scopes": [
      {
        "namespace": "AWS::MediaConvert"
      }
    ]
  },
  "aws-medialive": {
    "scopes": [
      {
        "namespace": "AWS::MediaLive"
      }
    ]
  },
  "aws-mediapackage": {
    "scopes": [
      {
        "namespace": "AWS::MediaPackage"
      }
    ]
  },
  "aws-mediapackagev2": {
    "scopes": [
      {
        "namespace": "AWS::MediaPackageV2"
      }
    ]
  },
  "aws-mediastore": {
    "scopes": [
      {
        "namespace": "AWS::MediaStore"
      }
    ]
  },
  "aws-mediatailor": {
    "scopes": [
      {
        "namespace": "AWS::MediaTailor"
      }
    ]
  },
  "aws-memorydb": {
    "scopes": [
      {
        "namespace": "AWS::MemoryDB"
      }
    ]
  },
  "aws-mpa": {
    "scopes": [
      {
        "namespace": "AWS::MPA"
      }
    ]
  },
  "aws-msk": {
    "scopes": [
      {
        "namespace": "AWS::MSK"
      }
    ]
  },
  "aws-mwaa": {
    "scopes": [
      {
        "namespace": "AWS::MWAA"
      }
    ]
  },
  "aws-neptune": {
    "scopes": [
      {
        "namespace": "AWS::Neptune"
      }
    ]
  },
  "aws-neptunegraph": {
    "scopes": [
      {
        "namespace": "AWS::NeptuneGraph"
      }
    ]
  },
  "aws-networkfirewall": {
    "scopes": [
      {
        "namespace": "AWS::NetworkFirewall"
      }
    ]
  },
  "aws-networkmanager": {
    "scopes": [
      {
        "namespace": "AWS::NetworkManager"
      }
    ]
  },
  "aws-nimblestudio": {
    "scopes": [
      {
        "namespace": "AWS::NimbleStudio"
      }
    ]
  },
  "aws-notifications": {
    "scopes": [
      {
        "namespace": "AWS::Notifications"
      }
    ]
  },
  "aws-notificationscontacts": {
    "scopes": [
      {
        "namespace": "AWS::NotificationsContacts"
      }
    ]
  },
  "aws-oam": {
    "scopes": [
      {
        "namespace": "AWS::Oam"
      }
    ]
  },
  "aws-observabilityadmin": {
    "scopes": [
      {
        "namespace": "AWS::ObservabilityAdmin"
      }
    ]
  },
  "aws-odb": {
    "scopes": [
      {
        "namespace": "AWS::ODB"
      }
    ]
  },
  "aws-omics": {
    "scopes": [
      {
        "namespace": "AWS::Omics"
      }
    ]
  },
  "aws-opensearchserverless": {
    "scopes": [
      {
        "namespace": "AWS::OpenSearchServerless"
      }
    ]
  },
  "aws-opensearchservice": {
    "scopes": [
      {
        "namespace": "AWS::OpenSearchService"
      }
    ]
  },
  "aws-opsworks": {
    "scopes": [
      {
        "namespace": "AWS::OpsWorks"
      }
    ]
  },
  "aws-opsworkscm": {
    "scopes": [
      {
        "namespace": "AWS::OpsWorksCM"
      }
    ]
  },
  "aws-organizations": {
    "scopes": [
      {
        "namespace": "AWS::Organizations"
      }
    ]
  },
  "aws-osis": {
    "scopes": [
      {
        "namespace": "AWS::OSIS"
      }
    ]
  },
  "aws-panorama": {
    "scopes": [
      {
        "namespace": "AWS::Panorama"
      }
    ]
  },
  "aws-paymentcryptography": {
    "scopes": [
      {
        "namespace": "AWS::PaymentCryptography"
      }
    ]
  },
  "aws-pcaconnectorad": {
    "scopes": [
      {
        "namespace": "AWS::PCAConnectorAD"
      }
    ]
  },
  "aws-pcaconnectorscep": {
    "scopes": [
      {
        "namespace": "AWS::PCAConnectorSCEP"
      }
    ]
  },
  "aws-pcs": {
    "scopes": [
      {
        "namespace": "AWS::PCS"
      }
    ]
  },
  "aws-personalize": {
    "scopes": [
      {
        "namespace": "AWS::Personalize"
      }
    ]
  },
  "aws-pinpoint": {
    "scopes": [
      {
        "namespace": "AWS::Pinpoint"
      }
    ]
  },
  "aws-pinpointemail": {
    "scopes": [
      {
        "namespace": "AWS::PinpointEmail"
      }
    ]
  },
  "aws-pipes": {
    "scopes": [
      {
        "namespace": "AWS::Pipes"
      }
    ]
  },
  "aws-proton": {
    "scopes": [
      {
        "namespace": "AWS::Proton"
      }
    ]
  },
  "aws-qbusiness": {
    "scopes": [
      {
        "namespace": "AWS::QBusiness"
      }
    ]
  },
  "aws-qldb": {
    "scopes": [
      {
        "namespace": "AWS::QLDB"
      }
    ]
  },
  "aws-quicksight": {
    "scopes": [
      {
        "namespace": "AWS::QuickSight"
      }
    ]
  },
  "aws-ram": {
    "scopes": [
      {
        "namespace": "AWS::RAM"
      }
    ]
  },
  "aws-rbin": {
    "scopes": [
      {
        "namespace": "AWS::Rbin"
      }
    ]
  },
  "aws-rds": {
    "scopes": [
      {
        "namespace": "AWS::RDS"
      }
    ]
  },
  "aws-redshift": {
    "scopes": [
      {
        "namespace": "AWS::Redshift"
      }
    ]
  },
  "aws-redshiftserverless": {
    "scopes": [
      {
        "namespace": "AWS::RedshiftServerless"
      }
    ]
  },
  "aws-refactorspaces": {
    "scopes": [
      {
        "namespace": "AWS::RefactorSpaces"
      }
    ]
  },
  "aws-rekognition": {
    "scopes": [
      {
        "namespace": "AWS::Rekognition"
      }
    ]
  },
  "aws-resiliencehub": {
    "scopes": [
      {
        "namespace": "AWS::ResilienceHub"
      }
    ]
  },
  "aws-resourceexplorer2": {
    "scopes": [
      {
        "namespace": "AWS::ResourceExplorer2"
      }
    ]
  },
  "aws-resourcegroups": {
    "scopes": [
      {
        "namespace": "AWS::ResourceGroups"
      }
    ]
  },
  "aws-robomaker": {
    "scopes": [
      {
        "namespace": "AWS::RoboMaker"
      }
    ]
  },
  "aws-rolesanywhere": {
    "scopes": [
      {
        "namespace": "AWS::RolesAnywhere"
      }
    ]
  },
  "aws-route53": {
    "scopes": [
      {
        "namespace": "AWS::Route53"
      }
    ]
  },
  "aws-route53profiles": {
    "scopes": [
      {
        "namespace": "AWS::Route53Profiles"
      }
    ]
  },
  "aws-route53recoverycontrol": {
    "scopes": [
      {
        "namespace": "AWS::Route53RecoveryControl"
      }
    ]
  },
  "aws-route53recoveryreadiness": {
    "scopes": [
      {
        "namespace": "AWS::Route53RecoveryReadiness"
      }
    ]
  },
  "aws-route53resolver": {
    "scopes": [
      {
        "namespace": "AWS::Route53Resolver"
      }
    ]
  },
  "aws-rtbfabric": {
    "scopes": [
      {
        "namespace": "AWS::RTBFabric"
      }
    ]
  },
  "aws-rum": {
    "scopes": [
      {
        "namespace": "AWS::RUM"
      }
    ]
  },
  "aws-s3": {
    "scopes": [
      {
        "namespace": "AWS::S3"
      }
    ]
  },
  "aws-s3express": {
    "scopes": [
      {
        "namespace": "AWS::S3Express"
      }
    ]
  },
  "aws-s3objectlambda": {
    "scopes": [
      {
        "namespace": "AWS::S3ObjectLambda"
      }
    ]
  },
  "aws-s3outposts": {
    "scopes": [
      {
        "namespace": "AWS::S3Outposts"
      }
    ]
  },
  "aws-s3tables": {
    "scopes": [
      {
        "namespace": "AWS::S3Tables"
      }
    ]
  },
  "aws-s3vectors": {
    "scopes": [
      {
        "namespace": "AWS::S3Vectors"
      }
    ]
  },
  "aws-sagemaker": {
    "scopes": [
      {
        "namespace": "AWS::SageMaker"
      }
    ],
    "targets": {
      "dotnet": {
        "namespace": "Amazon.CDK.AWS.Sagemaker"
      }
    }
  },
  "aws-sam": {
    "scopes": [
      {
        "namespace": "AWS::Serverless"
      }
    ]
  },
  "aws-scheduler": {
    "scopes": [
      {
        "namespace": "AWS::Scheduler"
      }
    ]
  },
  "aws-sdb": {
    "scopes": [
      {
        "namespace": "AWS::SDB"
      }
    ]
  },
  "aws-secretsmanager": {
    "scopes": [
      {
        "namespace": "AWS::SecretsManager"
      }
    ]
  },
  "aws-securityhub": {
    "scopes": [
      {
        "namespace": "AWS::SecurityHub"
      }
    ]
  },
  "aws-securitylake": {
    "scopes": [
      {
        "namespace": "AWS::SecurityLake"
      }
    ]
  },
  "aws-servicecatalog": {
    "scopes": [
      {
        "namespace": "AWS::ServiceCatalog"
      }
    ],
    "targets": {
      "dotnet": {
        "namespace": "Amazon.CDK.AWS.Servicecatalog"
      }
    }
  },
  "aws-servicecatalogappregistry": {
    "scopes": [
      {
        "namespace": "AWS::ServiceCatalogAppRegistry"
      }
    ],
    "targets": {
      "dotnet": {
        "namespace": "Amazon.CDK.AWS.Servicecatalogappregistry"
      }
    }
  },
  "aws-servicediscovery": {
    "scopes": [
      {
        "namespace": "AWS::ServiceDiscovery"
      }
    ]
  },
  "aws-ses": {
    "scopes": [
      {
        "namespace": "AWS::SES"
      }
    ]
  },
  "aws-shield": {
    "scopes": [
      {
        "namespace": "AWS::Shield"
      }
    ]
  },
  "aws-signer": {
    "scopes": [
      {
        "namespace": "AWS::Signer"
      }
    ]
  },
  "aws-simspaceweaver": {
    "scopes": [
      {
        "namespace": "AWS::SimSpaceWeaver"
      }
    ]
  },
  "aws-smsvoice": {
    "scopes": [
      {
        "namespace": "AWS::SMSVOICE"
      }
    ]
  },
  "aws-sns": {
    "scopes": [
      {
        "namespace": "AWS::SNS"
      }
    ]
  },
  "aws-sqs": {
    "scopes": [
      {
        "namespace": "AWS::SQS"
      }
    ]
  },
  "aws-ssm": {
    "scopes": [
      {
        "namespace": "AWS::SSM"
      }
    ]
  },
  "aws-ssmcontacts": {
    "scopes": [
      {
        "namespace": "AWS::SSMContacts"
      }
    ]
  },
  "aws-ssmguiconnect": {
    "scopes": [
      {
        "namespace": "AWS::SSMGuiConnect"
      }
    ]
  },
  "aws-ssmincidents": {
    "scopes": [
      {
        "namespace": "AWS::SSMIncidents"
      }
    ]
  },
  "aws-ssmquicksetup": {
    "scopes": [
      {
        "namespace": "AWS::SSMQuickSetup"
      }
    ]
  },
  "aws-sso": {
    "scopes": [
      {
        "namespace": "AWS::SSO"
      }
    ]
  },
  "aws-stepfunctions": {
    "scopes": [
      {
        "namespace": "AWS::StepFunctions"
      }
    ]
  },
  "aws-supportapp": {
    "scopes": [
      {
        "namespace": "AWS::SupportApp"
      }
    ]
  },
  "aws-synthetics": {
    "scopes": [
      {
        "namespace": "AWS::Synthetics"
      }
    ]
  },
  "aws-systemsmanagersap": {
    "scopes": [
      {
        "namespace": "AWS::SystemsManagerSAP"
      }
    ]
  },
  "aws-timestream": {
    "scopes": [
      {
        "namespace": "AWS::Timestream"
      }
    ]
  },
  "aws-transfer": {
    "scopes": [
      {
        "namespace": "AWS::Transfer"
      }
    ]
  },
  "aws-verifiedpermissions": {
    "scopes": [
      {
        "namespace": "AWS::VerifiedPermissions"
      }
    ]
  },
  "aws-voiceid": {
    "scopes": [
      {
        "namespace": "AWS::VoiceID"
      }
    ]
  },
  "aws-vpclattice": {
    "scopes": [
      {
        "namespace": "AWS::VpcLattice"
      }
    ]
  },
  "aws-waf": {
    "scopes": [
      {
        "namespace": "AWS::WAF"
      }
    ]
  },
  "aws-wafregional": {
    "scopes": [
      {
        "namespace": "AWS::WAFRegional"
      }
    ],
    "targets": {
      "java": {
        "package": "software.amazon.awscdk.services.waf.regional"
      }
    }
  },
  "aws-wafv2": {
    "scopes": [
      {
        "namespace": "AWS::WAFv2"
      }
    ]
  },
  "aws-wisdom": {
    "scopes": [
      {
        "namespace": "AWS::Wisdom"
      }
    ]
  },
  "aws-workspaces": {
    "scopes": [
      {
        "namespace": "AWS::WorkSpaces"
      }
    ]
  },
  "aws-workspacesinstances": {
    "scopes": [
      {
        "namespace": "AWS::WorkspacesInstances"
      }
    ]
  },
  "aws-workspacesthinclient": {
    "scopes": [
      {
        "namespace": "AWS::WorkSpacesThinClient"
      }
    ]
  },
  "aws-workspacesweb": {
    "scopes": [
      {
        "namespace": "AWS::WorkSpacesWeb"
      }
    ]
  },
  "aws-xray": {
    "scopes": [
      {
        "namespace": "AWS::XRay"
      }
    ]
  },
  "core": {
    "scopes": [
      {
        "namespace": "AWS::CloudFormation"
      }
    ]
  }
>>>>>>> 667de250
}<|MERGE_RESOLUTION|>--- conflicted
+++ resolved
@@ -1,1347 +1,4 @@
 {
-<<<<<<< HEAD
-  "alexa-ask": [
-    {
-      "namespace": "Alexa::ASK"
-    }
-  ],
-  "aws-accessanalyzer": [
-    {
-      "namespace": "AWS::AccessAnalyzer"
-    }
-  ],
-  "aws-acmpca": [
-    {
-      "namespace": "AWS::ACMPCA"
-    }
-  ],
-  "aws-aiops": [
-    {
-      "namespace": "AWS::AIOps"
-    }
-  ],
-  "aws-amazonmq": [
-    {
-      "namespace": "AWS::AmazonMQ"
-    }
-  ],
-  "aws-amplify": [
-    {
-      "namespace": "AWS::Amplify"
-    }
-  ],
-  "aws-amplifyuibuilder": [
-    {
-      "namespace": "AWS::AmplifyUIBuilder"
-    }
-  ],
-  "aws-apigateway": [
-    {
-      "namespace": "AWS::ApiGateway"
-    }
-  ],
-  "aws-apigatewayv2": [
-    {
-      "namespace": "AWS::ApiGatewayV2"
-    }
-  ],
-  "aws-appconfig": [
-    {
-      "namespace": "AWS::AppConfig"
-    }
-  ],
-  "aws-appflow": [
-    {
-      "namespace": "AWS::AppFlow"
-    }
-  ],
-  "aws-appintegrations": [
-    {
-      "namespace": "AWS::AppIntegrations"
-    }
-  ],
-  "aws-applicationautoscaling": [
-    {
-      "namespace": "AWS::ApplicationAutoScaling"
-    }
-  ],
-  "aws-applicationinsights": [
-    {
-      "namespace": "AWS::ApplicationInsights"
-    }
-  ],
-  "aws-applicationsignals": [
-    {
-      "namespace": "AWS::ApplicationSignals"
-    }
-  ],
-  "aws-appmesh": [
-    {
-      "namespace": "AWS::AppMesh"
-    }
-  ],
-  "aws-apprunner": [
-    {
-      "namespace": "AWS::AppRunner"
-    }
-  ],
-  "aws-appstream": [
-    {
-      "namespace": "AWS::AppStream"
-    }
-  ],
-  "aws-appsync": [
-    {
-      "namespace": "AWS::AppSync"
-    }
-  ],
-  "aws-apptest": [
-    {
-      "namespace": "AWS::AppTest"
-    }
-  ],
-  "aws-aps": [
-    {
-      "namespace": "AWS::APS"
-    }
-  ],
-  "aws-arcregionswitch": [
-    {
-      "namespace": "AWS::ARCRegionSwitch"
-    }
-  ],
-  "aws-arczonalshift": [
-    {
-      "namespace": "AWS::ARCZonalShift"
-    }
-  ],
-  "aws-athena": [
-    {
-      "namespace": "AWS::Athena"
-    }
-  ],
-  "aws-auditmanager": [
-    {
-      "namespace": "AWS::AuditManager"
-    }
-  ],
-  "aws-autoscaling": [
-    {
-      "namespace": "AWS::AutoScaling"
-    }
-  ],
-  "aws-autoscalingplans": [
-    {
-      "namespace": "AWS::AutoScalingPlans"
-    }
-  ],
-  "aws-b2bi": [
-    {
-      "namespace": "AWS::B2BI"
-    }
-  ],
-  "aws-backup": [
-    {
-      "namespace": "AWS::Backup"
-    }
-  ],
-  "aws-backupgateway": [
-    {
-      "namespace": "AWS::BackupGateway"
-    }
-  ],
-  "aws-batch": [
-    {
-      "namespace": "AWS::Batch"
-    }
-  ],
-  "aws-bcmdataexports": [
-    {
-      "namespace": "AWS::BCMDataExports"
-    }
-  ],
-  "aws-bedrock": [
-    {
-      "namespace": "AWS::Bedrock"
-    }
-  ],
-  "aws-bedrockagentcore": [
-    {
-      "namespace": "AWS::BedrockAgentCore"
-    }
-  ],
-  "aws-billing": [
-    {
-      "namespace": "AWS::Billing"
-    }
-  ],
-  "aws-billingconductor": [
-    {
-      "namespace": "AWS::BillingConductor"
-    }
-  ],
-  "aws-budgets": [
-    {
-      "namespace": "AWS::Budgets"
-    }
-  ],
-  "aws-cassandra": [
-    {
-      "namespace": "AWS::Cassandra"
-    }
-  ],
-  "aws-ce": [
-    {
-      "namespace": "AWS::CE"
-    }
-  ],
-  "aws-certificatemanager": [
-    {
-      "namespace": "AWS::CertificateManager"
-    }
-  ],
-  "aws-chatbot": [
-    {
-      "namespace": "AWS::Chatbot"
-    }
-  ],
-  "aws-cleanrooms": [
-    {
-      "namespace": "AWS::CleanRooms"
-    }
-  ],
-  "aws-cleanroomsml": [
-    {
-      "namespace": "AWS::CleanRoomsML"
-    }
-  ],
-  "aws-cloud9": [
-    {
-      "namespace": "AWS::Cloud9"
-    }
-  ],
-  "aws-cloudformation": [
-    {
-      "namespace": "AWS::CloudFormation"
-    }
-  ],
-  "aws-cloudfront": [
-    {
-      "namespace": "AWS::CloudFront"
-    }
-  ],
-  "aws-cloudtrail": [
-    {
-      "namespace": "AWS::CloudTrail"
-    }
-  ],
-  "aws-cloudwatch": [
-    {
-      "namespace": "AWS::CloudWatch"
-    }
-  ],
-  "aws-codeartifact": [
-    {
-      "namespace": "AWS::CodeArtifact"
-    }
-  ],
-  "aws-codebuild": [
-    {
-      "namespace": "AWS::CodeBuild"
-    }
-  ],
-  "aws-codecommit": [
-    {
-      "namespace": "AWS::CodeCommit"
-    }
-  ],
-  "aws-codeconnections": [
-    {
-      "namespace": "AWS::CodeConnections"
-    }
-  ],
-  "aws-codedeploy": [
-    {
-      "namespace": "AWS::CodeDeploy"
-    }
-  ],
-  "aws-codeguruprofiler": [
-    {
-      "namespace": "AWS::CodeGuruProfiler"
-    }
-  ],
-  "aws-codegurureviewer": [
-    {
-      "namespace": "AWS::CodeGuruReviewer"
-    }
-  ],
-  "aws-codepipeline": [
-    {
-      "namespace": "AWS::CodePipeline"
-    }
-  ],
-  "aws-codestar": [
-    {
-      "namespace": "AWS::CodeStar"
-    }
-  ],
-  "aws-codestarconnections": [
-    {
-      "namespace": "AWS::CodeStarConnections"
-    }
-  ],
-  "aws-codestarnotifications": [
-    {
-      "namespace": "AWS::CodeStarNotifications"
-    }
-  ],
-  "aws-cognito": [
-    {
-      "namespace": "AWS::Cognito"
-    }
-  ],
-  "aws-comprehend": [
-    {
-      "namespace": "AWS::Comprehend"
-    }
-  ],
-  "aws-config": [
-    {
-      "namespace": "AWS::Config"
-    }
-  ],
-  "aws-connect": [
-    {
-      "namespace": "AWS::Connect"
-    }
-  ],
-  "aws-connectcampaigns": [
-    {
-      "namespace": "AWS::ConnectCampaigns"
-    }
-  ],
-  "aws-connectcampaignsv2": [
-    {
-      "namespace": "AWS::ConnectCampaignsV2"
-    }
-  ],
-  "aws-controltower": [
-    {
-      "namespace": "AWS::ControlTower"
-    }
-  ],
-  "aws-cur": [
-    {
-      "namespace": "AWS::CUR"
-    }
-  ],
-  "aws-customerprofiles": [
-    {
-      "namespace": "AWS::CustomerProfiles"
-    }
-  ],
-  "aws-databrew": [
-    {
-      "namespace": "AWS::DataBrew"
-    }
-  ],
-  "aws-datapipeline": [
-    {
-      "namespace": "AWS::DataPipeline"
-    }
-  ],
-  "aws-datasync": [
-    {
-      "namespace": "AWS::DataSync"
-    }
-  ],
-  "aws-datazone": [
-    {
-      "namespace": "AWS::DataZone"
-    }
-  ],
-  "aws-dax": [
-    {
-      "namespace": "AWS::DAX"
-    }
-  ],
-  "aws-deadline": [
-    {
-      "namespace": "AWS::Deadline"
-    }
-  ],
-  "aws-detective": [
-    {
-      "namespace": "AWS::Detective"
-    }
-  ],
-  "aws-devicefarm": [
-    {
-      "namespace": "AWS::DeviceFarm"
-    }
-  ],
-  "aws-devopsguru": [
-    {
-      "namespace": "AWS::DevOpsGuru"
-    }
-  ],
-  "aws-directoryservice": [
-    {
-      "namespace": "AWS::DirectoryService"
-    }
-  ],
-  "aws-dlm": [
-    {
-      "namespace": "AWS::DLM"
-    }
-  ],
-  "aws-dms": [
-    {
-      "namespace": "AWS::DMS"
-    }
-  ],
-  "aws-docdb": [
-    {
-      "namespace": "AWS::DocDB"
-    }
-  ],
-  "aws-docdbelastic": [
-    {
-      "namespace": "AWS::DocDBElastic"
-    }
-  ],
-  "aws-dsql": [
-    {
-      "namespace": "AWS::DSQL"
-    }
-  ],
-  "aws-dynamodb": [
-    {
-      "namespace": "AWS::DynamoDB"
-    }
-  ],
-  "aws-ec2": [
-    {
-      "namespace": "AWS::EC2"
-    }
-  ],
-  "aws-ecr": [
-    {
-      "namespace": "AWS::ECR"
-    }
-  ],
-  "aws-ecs": [
-    {
-      "namespace": "AWS::ECS"
-    }
-  ],
-  "aws-efs": [
-    {
-      "namespace": "AWS::EFS"
-    }
-  ],
-  "aws-eks": [
-    {
-      "namespace": "AWS::EKS"
-    }
-  ],
-  "aws-elasticache": [
-    {
-      "namespace": "AWS::ElastiCache"
-    }
-  ],
-  "aws-elasticbeanstalk": [
-    {
-      "namespace": "AWS::ElasticBeanstalk"
-    }
-  ],
-  "aws-elasticloadbalancing": [
-    {
-      "namespace": "AWS::ElasticLoadBalancing"
-    }
-  ],
-  "aws-elasticloadbalancingv2": [
-    {
-      "namespace": "AWS::ElasticLoadBalancingV2"
-    }
-  ],
-  "aws-elasticsearch": [
-    {
-      "namespace": "AWS::Elasticsearch"
-    }
-  ],
-  "aws-emr": [
-    {
-      "namespace": "AWS::EMR"
-    }
-  ],
-  "aws-emrcontainers": [
-    {
-      "namespace": "AWS::EMRContainers"
-    }
-  ],
-  "aws-emrserverless": [
-    {
-      "namespace": "AWS::EMRServerless"
-    }
-  ],
-  "aws-entityresolution": [
-    {
-      "namespace": "AWS::EntityResolution"
-    }
-  ],
-  "aws-events": [
-    {
-      "namespace": "AWS::Events"
-    }
-  ],
-  "aws-eventschemas": [
-    {
-      "namespace": "AWS::EventSchemas"
-    }
-  ],
-  "aws-evidently": [
-    {
-      "namespace": "AWS::Evidently"
-    }
-  ],
-  "aws-evs": [
-    {
-      "namespace": "AWS::EVS"
-    }
-  ],
-  "aws-finspace": [
-    {
-      "namespace": "AWS::FinSpace"
-    }
-  ],
-  "aws-fis": [
-    {
-      "namespace": "AWS::FIS"
-    }
-  ],
-  "aws-fms": [
-    {
-      "namespace": "AWS::FMS"
-    }
-  ],
-  "aws-forecast": [
-    {
-      "namespace": "AWS::Forecast"
-    }
-  ],
-  "aws-frauddetector": [
-    {
-      "namespace": "AWS::FraudDetector"
-    }
-  ],
-  "aws-fsx": [
-    {
-      "namespace": "AWS::FSx"
-    }
-  ],
-  "aws-gamelift": [
-    {
-      "namespace": "AWS::GameLift"
-    }
-  ],
-  "aws-gameliftstreams": [
-    {
-      "namespace": "AWS::GameLiftStreams"
-    }
-  ],
-  "aws-globalaccelerator": [
-    {
-      "namespace": "AWS::GlobalAccelerator"
-    }
-  ],
-  "aws-glue": [
-    {
-      "namespace": "AWS::Glue"
-    }
-  ],
-  "aws-grafana": [
-    {
-      "namespace": "AWS::Grafana"
-    }
-  ],
-  "aws-greengrass": [
-    {
-      "namespace": "AWS::Greengrass"
-    }
-  ],
-  "aws-greengrassv2": [
-    {
-      "namespace": "AWS::GreengrassV2"
-    }
-  ],
-  "aws-groundstation": [
-    {
-      "namespace": "AWS::GroundStation"
-    }
-  ],
-  "aws-guardduty": [
-    {
-      "namespace": "AWS::GuardDuty"
-    }
-  ],
-  "aws-healthimaging": [
-    {
-      "namespace": "AWS::HealthImaging"
-    }
-  ],
-  "aws-healthlake": [
-    {
-      "namespace": "AWS::HealthLake"
-    }
-  ],
-  "aws-iam": [
-    {
-      "namespace": "AWS::IAM"
-    }
-  ],
-  "aws-identitystore": [
-    {
-      "namespace": "AWS::IdentityStore"
-    }
-  ],
-  "aws-imagebuilder": [
-    {
-      "namespace": "AWS::ImageBuilder"
-    }
-  ],
-  "aws-inspector": [
-    {
-      "namespace": "AWS::Inspector"
-    }
-  ],
-  "aws-inspectorv2": [
-    {
-      "namespace": "AWS::InspectorV2"
-    }
-  ],
-  "aws-internetmonitor": [
-    {
-      "namespace": "AWS::InternetMonitor"
-    }
-  ],
-  "aws-invoicing": [
-    {
-      "namespace": "AWS::Invoicing"
-    }
-  ],
-  "aws-iot": [
-    {
-      "namespace": "AWS::IoT"
-    }
-  ],
-  "aws-iotanalytics": [
-    {
-      "namespace": "AWS::IoTAnalytics"
-    }
-  ],
-  "aws-iotcoredeviceadvisor": [
-    {
-      "namespace": "AWS::IoTCoreDeviceAdvisor"
-    }
-  ],
-  "aws-iotevents": [
-    {
-      "namespace": "AWS::IoTEvents"
-    }
-  ],
-  "aws-iotfleethub": [
-    {
-      "namespace": "AWS::IoTFleetHub"
-    }
-  ],
-  "aws-iotfleetwise": [
-    {
-      "namespace": "AWS::IoTFleetWise"
-    }
-  ],
-  "aws-iotsitewise": [
-    {
-      "namespace": "AWS::IoTSiteWise"
-    }
-  ],
-  "aws-iotthingsgraph": [
-    {
-      "namespace": "AWS::IoTThingsGraph"
-    }
-  ],
-  "aws-iottwinmaker": [
-    {
-      "namespace": "AWS::IoTTwinMaker"
-    }
-  ],
-  "aws-iotwireless": [
-    {
-      "namespace": "AWS::IoTWireless"
-    }
-  ],
-  "aws-ivs": [
-    {
-      "namespace": "AWS::IVS"
-    }
-  ],
-  "aws-ivschat": [
-    {
-      "namespace": "AWS::IVSChat"
-    }
-  ],
-  "aws-kafkaconnect": [
-    {
-      "namespace": "AWS::KafkaConnect"
-    }
-  ],
-  "aws-kendra": [
-    {
-      "namespace": "AWS::Kendra"
-    }
-  ],
-  "aws-kendraranking": [
-    {
-      "namespace": "AWS::KendraRanking"
-    }
-  ],
-  "aws-kinesis": [
-    {
-      "namespace": "AWS::Kinesis"
-    }
-  ],
-  "aws-kinesisanalytics": [
-    {
-      "namespace": "AWS::KinesisAnalytics"
-    },
-    {
-      "namespace": "AWS::KinesisAnalyticsV2",
-      "suffix": "V2",
-      "deprecated": "use `aws-kinesisanalyticsv2` instead"
-    }
-  ],
-  "aws-kinesisanalyticsv2": [
-    {
-      "namespace": "AWS::KinesisAnalyticsV2"
-    }
-  ],
-  "aws-kinesisfirehose": [
-    {
-      "namespace": "AWS::KinesisFirehose"
-    }
-  ],
-  "aws-kinesisvideo": [
-    {
-      "namespace": "AWS::KinesisVideo"
-    }
-  ],
-  "aws-kms": [
-    {
-      "namespace": "AWS::KMS"
-    }
-  ],
-  "aws-lakeformation": [
-    {
-      "namespace": "AWS::LakeFormation"
-    }
-  ],
-  "aws-lambda": [
-    {
-      "namespace": "AWS::Lambda"
-    }
-  ],
-  "aws-launchwizard": [
-    {
-      "namespace": "AWS::LaunchWizard"
-    }
-  ],
-  "aws-lex": [
-    {
-      "namespace": "AWS::Lex"
-    }
-  ],
-  "aws-licensemanager": [
-    {
-      "namespace": "AWS::LicenseManager"
-    }
-  ],
-  "aws-lightsail": [
-    {
-      "namespace": "AWS::Lightsail"
-    }
-  ],
-  "aws-location": [
-    {
-      "namespace": "AWS::Location"
-    }
-  ],
-  "aws-logs": [
-    {
-      "namespace": "AWS::Logs"
-    }
-  ],
-  "aws-lookoutequipment": [
-    {
-      "namespace": "AWS::LookoutEquipment"
-    }
-  ],
-  "aws-lookoutmetrics": [
-    {
-      "namespace": "AWS::LookoutMetrics"
-    }
-  ],
-  "aws-lookoutvision": [
-    {
-      "namespace": "AWS::LookoutVision"
-    }
-  ],
-  "aws-m2": [
-    {
-      "namespace": "AWS::M2"
-    }
-  ],
-  "aws-macie": [
-    {
-      "namespace": "AWS::Macie"
-    }
-  ],
-  "aws-managedblockchain": [
-    {
-      "namespace": "AWS::ManagedBlockchain"
-    }
-  ],
-  "aws-mediaconnect": [
-    {
-      "namespace": "AWS::MediaConnect"
-    }
-  ],
-  "aws-mediaconvert": [
-    {
-      "namespace": "AWS::MediaConvert"
-    }
-  ],
-  "aws-medialive": [
-    {
-      "namespace": "AWS::MediaLive"
-    }
-  ],
-  "aws-mediapackage": [
-    {
-      "namespace": "AWS::MediaPackage"
-    }
-  ],
-  "aws-mediapackagev2": [
-    {
-      "namespace": "AWS::MediaPackageV2"
-    }
-  ],
-  "aws-mediastore": [
-    {
-      "namespace": "AWS::MediaStore"
-    }
-  ],
-  "aws-mediatailor": [
-    {
-      "namespace": "AWS::MediaTailor"
-    }
-  ],
-  "aws-memorydb": [
-    {
-      "namespace": "AWS::MemoryDB"
-    }
-  ],
-  "aws-mpa": [
-    {
-      "namespace": "AWS::MPA"
-    }
-  ],
-  "aws-msk": [
-    {
-      "namespace": "AWS::MSK"
-    }
-  ],
-  "aws-mwaa": [
-    {
-      "namespace": "AWS::MWAA"
-    }
-  ],
-  "aws-neptune": [
-    {
-      "namespace": "AWS::Neptune"
-    }
-  ],
-  "aws-neptunegraph": [
-    {
-      "namespace": "AWS::NeptuneGraph"
-    }
-  ],
-  "aws-networkfirewall": [
-    {
-      "namespace": "AWS::NetworkFirewall"
-    }
-  ],
-  "aws-networkmanager": [
-    {
-      "namespace": "AWS::NetworkManager"
-    }
-  ],
-  "aws-nimblestudio": [
-    {
-      "namespace": "AWS::NimbleStudio"
-    }
-  ],
-  "aws-notifications": [
-    {
-      "namespace": "AWS::Notifications"
-    }
-  ],
-  "aws-notificationscontacts": [
-    {
-      "namespace": "AWS::NotificationsContacts"
-    }
-  ],
-  "aws-oam": [
-    {
-      "namespace": "AWS::Oam"
-    }
-  ],
-  "aws-observabilityadmin": [
-    {
-      "namespace": "AWS::ObservabilityAdmin"
-    }
-  ],
-  "aws-odb": [
-    {
-      "namespace": "AWS::ODB"
-    }
-  ],
-  "aws-omics": [
-    {
-      "namespace": "AWS::Omics"
-    }
-  ],
-  "aws-opensearchserverless": [
-    {
-      "namespace": "AWS::OpenSearchServerless"
-    }
-  ],
-  "aws-opensearchservice": [
-    {
-      "namespace": "AWS::OpenSearchService"
-    }
-  ],
-  "aws-opsworks": [
-    {
-      "namespace": "AWS::OpsWorks"
-    }
-  ],
-  "aws-opsworkscm": [
-    {
-      "namespace": "AWS::OpsWorksCM"
-    }
-  ],
-  "aws-organizations": [
-    {
-      "namespace": "AWS::Organizations"
-    }
-  ],
-  "aws-osis": [
-    {
-      "namespace": "AWS::OSIS"
-    }
-  ],
-  "aws-panorama": [
-    {
-      "namespace": "AWS::Panorama"
-    }
-  ],
-  "aws-paymentcryptography": [
-    {
-      "namespace": "AWS::PaymentCryptography"
-    }
-  ],
-  "aws-pcaconnectorad": [
-    {
-      "namespace": "AWS::PCAConnectorAD"
-    }
-  ],
-  "aws-pcaconnectorscep": [
-    {
-      "namespace": "AWS::PCAConnectorSCEP"
-    }
-  ],
-  "aws-pcs": [
-    {
-      "namespace": "AWS::PCS"
-    }
-  ],
-  "aws-personalize": [
-    {
-      "namespace": "AWS::Personalize"
-    }
-  ],
-  "aws-pinpoint": [
-    {
-      "namespace": "AWS::Pinpoint"
-    }
-  ],
-  "aws-pinpointemail": [
-    {
-      "namespace": "AWS::PinpointEmail"
-    }
-  ],
-  "aws-pipes": [
-    {
-      "namespace": "AWS::Pipes"
-    }
-  ],
-  "aws-proton": [
-    {
-      "namespace": "AWS::Proton"
-    }
-  ],
-  "aws-qbusiness": [
-    {
-      "namespace": "AWS::QBusiness"
-    }
-  ],
-  "aws-qldb": [
-    {
-      "namespace": "AWS::QLDB"
-    }
-  ],
-  "aws-quicksight": [
-    {
-      "namespace": "AWS::QuickSight"
-    }
-  ],
-  "aws-ram": [
-    {
-      "namespace": "AWS::RAM"
-    }
-  ],
-  "aws-rbin": [
-    {
-      "namespace": "AWS::Rbin"
-    }
-  ],
-  "aws-rds": [
-    {
-      "namespace": "AWS::RDS"
-    }
-  ],
-  "aws-redshift": [
-    {
-      "namespace": "AWS::Redshift"
-    }
-  ],
-  "aws-redshiftserverless": [
-    {
-      "namespace": "AWS::RedshiftServerless"
-    }
-  ],
-  "aws-refactorspaces": [
-    {
-      "namespace": "AWS::RefactorSpaces"
-    }
-  ],
-  "aws-rekognition": [
-    {
-      "namespace": "AWS::Rekognition"
-    }
-  ],
-  "aws-resiliencehub": [
-    {
-      "namespace": "AWS::ResilienceHub"
-    }
-  ],
-  "aws-resourceexplorer2": [
-    {
-      "namespace": "AWS::ResourceExplorer2"
-    }
-  ],
-  "aws-resourcegroups": [
-    {
-      "namespace": "AWS::ResourceGroups"
-    }
-  ],
-  "aws-robomaker": [
-    {
-      "namespace": "AWS::RoboMaker"
-    }
-  ],
-  "aws-rolesanywhere": [
-    {
-      "namespace": "AWS::RolesAnywhere"
-    }
-  ],
-  "aws-route53": [
-    {
-      "namespace": "AWS::Route53"
-    }
-  ],
-  "aws-route53profiles": [
-    {
-      "namespace": "AWS::Route53Profiles"
-    }
-  ],
-  "aws-route53recoverycontrol": [
-    {
-      "namespace": "AWS::Route53RecoveryControl"
-    }
-  ],
-  "aws-route53recoveryreadiness": [
-    {
-      "namespace": "AWS::Route53RecoveryReadiness"
-    }
-  ],
-  "aws-route53resolver": [
-    {
-      "namespace": "AWS::Route53Resolver"
-    }
-  ],
-  "aws-rum": [
-    {
-      "namespace": "AWS::RUM"
-    }
-  ],
-  "aws-s3": [
-    {
-      "namespace": "AWS::S3"
-    }
-  ],
-  "aws-s3express": [
-    {
-      "namespace": "AWS::S3Express"
-    }
-  ],
-  "aws-s3objectlambda": [
-    {
-      "namespace": "AWS::S3ObjectLambda"
-    }
-  ],
-  "aws-s3outposts": [
-    {
-      "namespace": "AWS::S3Outposts"
-    }
-  ],
-  "aws-s3tables": [
-    {
-      "namespace": "AWS::S3Tables"
-    }
-  ],
-  "aws-sagemaker": [
-    {
-      "namespace": "AWS::SageMaker"
-    }
-  ],
-  "aws-sam": [
-    {
-      "namespace": "AWS::Serverless"
-    }
-  ],
-  "aws-scheduler": [
-    {
-      "namespace": "AWS::Scheduler"
-    }
-  ],
-  "aws-sdb": [
-    {
-      "namespace": "AWS::SDB"
-    }
-  ],
-  "aws-secretsmanager": [
-    {
-      "namespace": "AWS::SecretsManager"
-    }
-  ],
-  "aws-securityhub": [
-    {
-      "namespace": "AWS::SecurityHub"
-    }
-  ],
-  "aws-securitylake": [
-    {
-      "namespace": "AWS::SecurityLake"
-    }
-  ],
-  "aws-servicecatalog": [
-    {
-      "namespace": "AWS::ServiceCatalog"
-    }
-  ],
-  "aws-servicecatalogappregistry": [
-    {
-      "namespace": "AWS::ServiceCatalogAppRegistry"
-    }
-  ],
-  "aws-servicediscovery": [
-    {
-      "namespace": "AWS::ServiceDiscovery"
-    }
-  ],
-  "aws-ses": [
-    {
-      "namespace": "AWS::SES"
-    }
-  ],
-  "aws-shield": [
-    {
-      "namespace": "AWS::Shield"
-    }
-  ],
-  "aws-signer": [
-    {
-      "namespace": "AWS::Signer"
-    }
-  ],
-  "aws-simspaceweaver": [
-    {
-      "namespace": "AWS::SimSpaceWeaver"
-    }
-  ],
-  "aws-smsvoice": [
-    {
-      "namespace": "AWS::SMSVOICE"
-    }
-  ],
-  "aws-sns": [
-    {
-      "namespace": "AWS::SNS"
-    }
-  ],
-  "aws-sqs": [
-    {
-      "namespace": "AWS::SQS"
-    }
-  ],
-  "aws-ssm": [
-    {
-      "namespace": "AWS::SSM"
-    }
-  ],
-  "aws-ssmcontacts": [
-    {
-      "namespace": "AWS::SSMContacts"
-    }
-  ],
-  "aws-ssmguiconnect": [
-    {
-      "namespace": "AWS::SSMGuiConnect"
-    }
-  ],
-  "aws-ssmincidents": [
-    {
-      "namespace": "AWS::SSMIncidents"
-    }
-  ],
-  "aws-ssmquicksetup": [
-    {
-      "namespace": "AWS::SSMQuickSetup"
-    }
-  ],
-  "aws-sso": [
-    {
-      "namespace": "AWS::SSO"
-    }
-  ],
-  "aws-stepfunctions": [
-    {
-      "namespace": "AWS::StepFunctions"
-    }
-  ],
-  "aws-supportapp": [
-    {
-      "namespace": "AWS::SupportApp"
-    }
-  ],
-  "aws-synthetics": [
-    {
-      "namespace": "AWS::Synthetics"
-    }
-  ],
-  "aws-systemsmanagersap": [
-    {
-      "namespace": "AWS::SystemsManagerSAP"
-    }
-  ],
-  "aws-timestream": [
-    {
-      "namespace": "AWS::Timestream"
-    }
-  ],
-  "aws-transfer": [
-    {
-      "namespace": "AWS::Transfer"
-    }
-  ],
-  "aws-verifiedpermissions": [
-    {
-      "namespace": "AWS::VerifiedPermissions"
-    }
-  ],
-  "aws-voiceid": [
-    {
-      "namespace": "AWS::VoiceID"
-    }
-  ],
-  "aws-vpclattice": [
-    {
-      "namespace": "AWS::VpcLattice"
-    }
-  ],
-  "aws-waf": [
-    {
-      "namespace": "AWS::WAF"
-    }
-  ],
-  "aws-wafregional": [
-    {
-      "namespace": "AWS::WAFRegional"
-    }
-  ],
-  "aws-wafv2": [
-    {
-      "namespace": "AWS::WAFv2"
-    }
-  ],
-  "aws-wisdom": [
-    {
-      "namespace": "AWS::Wisdom"
-    }
-  ],
-  "aws-workspaces": [
-    {
-      "namespace": "AWS::WorkSpaces"
-    }
-  ],
-  "aws-workspacesinstances": [
-    {
-      "namespace": "AWS::WorkspacesInstances"
-    }
-  ],
-  "aws-workspacesthinclient": [
-    {
-      "namespace": "AWS::WorkSpacesThinClient"
-    }
-  ],
-  "aws-workspacesweb": [
-    {
-      "namespace": "AWS::WorkSpacesWeb"
-    }
-  ],
-  "aws-xray": [
-    {
-      "namespace": "AWS::XRay"
-    }
-  ],
-  "core": [
-    {
-      "namespace": "AWS::CloudFormation"
-    }
-  ],
-  "interfaces": []
-=======
   "alexa-ask": {
     "scopes": [
       {
@@ -3278,5 +1935,4 @@
       }
     ]
   }
->>>>>>> 667de250
 }