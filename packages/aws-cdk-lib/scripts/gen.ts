import * as path from 'node:path';
import { naming, topo } from '@aws-cdk/spec2cdk';
import { generateAll } from '@aws-cdk/spec2cdk/lib/cfn2ts';
import * as fs from 'fs-extra';
<<<<<<< HEAD
import { generateAll, ModuleMap } from './codegen';
import generateServiceSubmoduleFiles from './submodules';
import writeCloudFormationIncludeMapping from './submodules/cloudformation-include';
=======
import submodulesGen from './submodules';
>>>>>>> 667de250

const awsCdkLibDir = path.join(__dirname, '..');
const pkgJsonPath = path.join(awsCdkLibDir, 'package.json');
const topLevelIndexFilePath = path.join(awsCdkLibDir, 'index.ts');
const scopeMapPath = path.join(__dirname, 'scope-map.json');

const NON_SERVICE_SUBMODULES = ['core', 'interfaces'];

main().catch(e => {
  // eslint-disable-next-line no-console
  console.error(e);
  process.exitCode = 1;
});

async function main() {
  // Generate all L1s based on config in scope-map.json

  const generated = (await generateAll(awsCdkLibDir, {
    skippedServices: [],
    scopeMapPath,
  }));

  await updateExportsAndEntryPoints(generated);
<<<<<<< HEAD
  await writeScopeMap(generated);
  await writeCloudFormationIncludeMapping(generated, awsCdkLibDir);

  for (const nss of NON_SERVICE_SUBMODULES) {
    delete generated[nss];
  }
  await generateServiceSubmoduleFiles(generated, awsCdkLibDir);
}

/**
 * Generates `scope-map.json`, which maps every `aws-cdk-lib` submodule to the AWS service prefix in that submodule
 */
async function writeScopeMap(modules: ModuleMap) {
  const newScopeMap = Object.entries(modules)
    .sort(([modA], [modB]) => modA.localeCompare(modB))
    .reduce((scopeMap, [moduleName, { scopes }]) => {
      return {
        ...scopeMap,
        [moduleName]: scopes,
      };
    }, {});
  await fs.writeJson(scopeMapPath, newScopeMap, { spaces: 2 });
}

/**
 * Make every module in the module map visible
 *
 * Read `index.ts` and `package.json#exports`, and add exports for every
 * submodule that's not in there yet.
 */
async function updateExportsAndEntryPoints(modules: ModuleMap) {
=======
  await topo.writeModuleMap(generated);
  await submodulesGen(generated, awsCdkLibDir);
}

async function updateExportsAndEntryPoints(modules: topo.ModuleMap) {
>>>>>>> 667de250
  const pkgJson = await fs.readJson(pkgJsonPath);

  const indexStatements = new Array<string>();
  if (fs.existsSync(topLevelIndexFilePath)) {
    const indexFile = await fs.readFile(topLevelIndexFilePath);
    indexStatements.push(...indexFile.toString('utf-8').split('\n').filter(Boolean));
  }

  for (const [moduleName, { definition }] of Object.entries(modules)) {
    const moduleConfig = {
      name: definition?.moduleName ?? moduleName,
      submodule: definition?.submoduleName ?? naming.submoduleSymbolFromName(moduleName),
    };

    const exportName = `./${moduleConfig.name}`;
    if (!pkgJson.exports[exportName]) {
      pkgJson.exports[exportName] = `./${moduleConfig.name}/index.js`;
    }

    if (!indexStatements.find(e => e.includes(moduleConfig.name))) {
      indexStatements.push(`export * as ${moduleConfig.submodule} from './${moduleConfig.name}';`);
    }
  }

  // sort exports
  pkgJson.exports = Object.fromEntries(Object.entries(pkgJson.exports).sort(([e1], [e2]) => e1.localeCompare(e2)));

  await fs.writeJson(pkgJsonPath, pkgJson, { spaces: 2 });
  await fs.writeFile(topLevelIndexFilePath, indexStatements.sort((l1, l2) => l1.localeCompare(l2)).join('\n') + '\n');
}<|MERGE_RESOLUTION|>--- conflicted
+++ resolved
@@ -2,13 +2,8 @@
 import { naming, topo } from '@aws-cdk/spec2cdk';
 import { generateAll } from '@aws-cdk/spec2cdk/lib/cfn2ts';
 import * as fs from 'fs-extra';
-<<<<<<< HEAD
-import { generateAll, ModuleMap } from './codegen';
 import generateServiceSubmoduleFiles from './submodules';
 import writeCloudFormationIncludeMapping from './submodules/cloudformation-include';
-=======
-import submodulesGen from './submodules';
->>>>>>> 667de250
 
 const awsCdkLibDir = path.join(__dirname, '..');
 const pkgJsonPath = path.join(awsCdkLibDir, 'package.json');
@@ -32,8 +27,7 @@
   }));
 
   await updateExportsAndEntryPoints(generated);
-<<<<<<< HEAD
-  await writeScopeMap(generated);
+  await topo.writeModuleMap(generated);
   await writeCloudFormationIncludeMapping(generated, awsCdkLibDir);
 
   for (const nss of NON_SERVICE_SUBMODULES) {
@@ -43,34 +37,12 @@
 }
 
 /**
- * Generates `scope-map.json`, which maps every `aws-cdk-lib` submodule to the AWS service prefix in that submodule
- */
-async function writeScopeMap(modules: ModuleMap) {
-  const newScopeMap = Object.entries(modules)
-    .sort(([modA], [modB]) => modA.localeCompare(modB))
-    .reduce((scopeMap, [moduleName, { scopes }]) => {
-      return {
-        ...scopeMap,
-        [moduleName]: scopes,
-      };
-    }, {});
-  await fs.writeJson(scopeMapPath, newScopeMap, { spaces: 2 });
-}
-
-/**
  * Make every module in the module map visible
  *
  * Read `index.ts` and `package.json#exports`, and add exports for every
  * submodule that's not in there yet.
  */
-async function updateExportsAndEntryPoints(modules: ModuleMap) {
-=======
-  await topo.writeModuleMap(generated);
-  await submodulesGen(generated, awsCdkLibDir);
-}
-
 async function updateExportsAndEntryPoints(modules: topo.ModuleMap) {
->>>>>>> 667de250
   const pkgJson = await fs.readJson(pkgJsonPath);
 
   const indexStatements = new Array<string>();
