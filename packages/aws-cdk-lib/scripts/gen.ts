import * as path from 'node:path';
import { naming, generateAll, topo } from '@aws-cdk/spec2cdk';
import * as fs from 'fs-extra';
import generateServiceSubmoduleFiles from './submodules';
import writeCloudFormationIncludeMapping from './submodules/cloudformation-include';

const awsCdkLibDir = path.join(__dirname, '..');
const pkgJsonPath = path.join(awsCdkLibDir, 'package.json');
const topLevelIndexFilePath = path.join(awsCdkLibDir, 'index.ts');
const scopeMapPath = path.join(__dirname, 'scope-map.json');

const NON_SERVICE_SUBMODULES = ['core', 'interfaces'];

main().catch(e => {
  // eslint-disable-next-line no-console
  console.error(e);
  process.exitCode = 1;
});

async function main() {
  // Generate all L1s based on config in scope-map.json

  const generated = (await generateAll(awsCdkLibDir, {
    skippedServices: [],
    scopeMapPath,
  }));

  await updateExportsAndEntryPoints(generated);
<<<<<<< HEAD
  topo.writeModuleMap(generated);
  await submodulesGen(generated, awsCdkLibDir);
=======
  await topo.writeModuleMap(generated);
  await writeCloudFormationIncludeMapping(generated, awsCdkLibDir);

  for (const nss of NON_SERVICE_SUBMODULES) {
    delete generated[nss];
  }
  await generateServiceSubmoduleFiles(generated, awsCdkLibDir);
>>>>>>> 1e4dfe67
}

/**
 * Make every module in the module map visible
 *
 * Read `index.ts` and `package.json#exports`, and add exports for every
 * submodule that's not in there yet.
 */
async function updateExportsAndEntryPoints(modules: topo.ModuleMap) {
  const pkgJson = await fs.readJson(pkgJsonPath);

  const indexStatements = new Array<string>();
  if (fs.existsSync(topLevelIndexFilePath)) {
    const indexFile = await fs.readFile(topLevelIndexFilePath);
    indexStatements.push(...indexFile.toString('utf-8').split('\n').filter(Boolean));
  }

  for (const [moduleName, { definition }] of Object.entries(modules)) {
    const moduleConfig = {
      name: definition?.moduleName ?? moduleName,
      submodule: definition?.submoduleName ?? naming.submoduleSymbolFromName(moduleName),
    };

    const exportName = `./${moduleConfig.name}`;
    if (!pkgJson.exports[exportName]) {
      pkgJson.exports[exportName] = `./${moduleConfig.name}/index.js`;
    }

    if (!indexStatements.find(e => e.includes(moduleConfig.name))) {
      indexStatements.push(`export * as ${moduleConfig.submodule} from './${moduleConfig.name}';`);
    }
  }

  // sort exports
  pkgJson.exports = Object.fromEntries(Object.entries(pkgJson.exports).sort(([e1], [e2]) => e1.localeCompare(e2)));

  await fs.writeJson(pkgJsonPath, pkgJson, { spaces: 2 });
  await fs.writeFile(topLevelIndexFilePath, indexStatements.sort((l1, l2) => l1.localeCompare(l2)).join('\n') + '\n');
}<|MERGE_RESOLUTION|>--- conflicted
+++ resolved
@@ -26,18 +26,13 @@
   }));
 
   await updateExportsAndEntryPoints(generated);
-<<<<<<< HEAD
   topo.writeModuleMap(generated);
-  await submodulesGen(generated, awsCdkLibDir);
-=======
-  await topo.writeModuleMap(generated);
   await writeCloudFormationIncludeMapping(generated, awsCdkLibDir);
 
   for (const nss of NON_SERVICE_SUBMODULES) {
     delete generated[nss];
   }
   await generateServiceSubmoduleFiles(generated, awsCdkLibDir);
->>>>>>> 1e4dfe67
 }
 
 /**
