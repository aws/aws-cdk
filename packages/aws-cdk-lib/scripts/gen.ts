import * as path from 'node:path';
<<<<<<< HEAD
import { legacyGenerateAll, ModuleMap } from '@aws-cdk/spec2cdk';
=======
import { naming, topo } from '@aws-cdk/spec2cdk';
import { generateAll } from '@aws-cdk/spec2cdk/lib/cfn2ts';
>>>>>>> f96e94c5
import * as fs from 'fs-extra';
import submodulesGen from './submodules';

const awsCdkLibDir = path.join(__dirname, '..');
const pkgJsonPath = path.join(awsCdkLibDir, 'package.json');
const topLevelIndexFilePath = path.join(awsCdkLibDir, 'index.ts');
const scopeMapPath = path.join(__dirname, 'scope-map.json');

main().catch(e => {
  // eslint-disable-next-line no-console
  console.error(e);
  process.exitCode = 1;
});

async function main() {
  // Generate all L1s based on config in scope-map.json

  const generated = (await legacyGenerateAll(awsCdkLibDir, {
    coreImport: '../../core',
    cloudwatchImport: '../../aws-cloudwatch',
    skippedServices: [],
    scopeMapPath,
  }));

  await updateExportsAndEntryPoints(generated);
  await topo.writeModuleMap(generated);
  await submodulesGen(generated, awsCdkLibDir);
}

async function updateExportsAndEntryPoints(modules: topo.ModuleMap) {
  const pkgJson = await fs.readJson(pkgJsonPath);

  const indexStatements = new Array<string>();
  if (fs.existsSync(topLevelIndexFilePath)) {
    const indexFile = await fs.readFile(topLevelIndexFilePath);
    indexStatements.push(...indexFile.toString('utf-8').split('\n').filter(Boolean));
  }

  for (const [moduleName, { definition }] of Object.entries(modules)) {
    const moduleConfig = {
      name: definition?.moduleName ?? moduleName,
      submodule: definition?.submoduleName ?? naming.submoduleSymbolFromName(moduleName),
    };

    const exportName = `./${moduleConfig.name}`;
    if (!pkgJson.exports[exportName]) {
      pkgJson.exports[exportName] = `./${moduleConfig.name}/index.js`;
    }

    if (!indexStatements.find(e => e.includes(moduleConfig.name))) {
      indexStatements.push(`export * as ${moduleConfig.submodule} from './${moduleConfig.name}';`);
    }
  }

  // sort exports
  pkgJson.exports = Object.fromEntries(Object.entries(pkgJson.exports).sort(([e1], [e2]) => e1.localeCompare(e2)));

  await fs.writeJson(pkgJsonPath, pkgJson, { spaces: 2 });
  await fs.writeFile(topLevelIndexFilePath, indexStatements.sort((l1, l2) => l1.localeCompare(l2)).join('\n') + '\n');
}<|MERGE_RESOLUTION|>--- conflicted
+++ resolved
@@ -1,10 +1,5 @@
 import * as path from 'node:path';
-<<<<<<< HEAD
 import { legacyGenerateAll, ModuleMap } from '@aws-cdk/spec2cdk';
-=======
-import { naming, topo } from '@aws-cdk/spec2cdk';
-import { generateAll } from '@aws-cdk/spec2cdk/lib/cfn2ts';
->>>>>>> f96e94c5
 import * as fs from 'fs-extra';
 import submodulesGen from './submodules';
 
@@ -30,11 +25,11 @@
   }));
 
   await updateExportsAndEntryPoints(generated);
-  await topo.writeModuleMap(generated);
+  await writeModuleMap(generated);
   await submodulesGen(generated, awsCdkLibDir);
 }
 
-async function updateExportsAndEntryPoints(modules: topo.ModuleMap) {
+async function updateExportsAndEntryPoints(modules: ModuleMap) {
   const pkgJson = await fs.readJson(pkgJsonPath);
 
   const indexStatements = new Array<string>();
