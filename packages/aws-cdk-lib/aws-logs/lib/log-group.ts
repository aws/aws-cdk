--- conflicted
+++ resolved
@@ -11,7 +11,7 @@
 import * as cloudwatch from '../../aws-cloudwatch';
 import * as iam from '../../aws-iam';
 import * as kms from '../../aws-kms';
-import { Annotations, Arn, ArnFormat, RemovalPolicy, Resource, Stack, Token, ValidationError } from '../../core';
+import { Arn, ArnFormat, RemovalPolicy, Resource, Stack, Token, ValidationError } from '../../core';
 import { addConstructMetadata } from '../../core/lib/metadata-resource';
 import { propertyInjectable } from '../../core/lib/prop-injectable';
 
@@ -656,10 +656,6 @@
     }
 
     let logGroupClass = props.logGroupClass;
-<<<<<<< HEAD
-=======
-    const stack = Stack.of(scope);
->>>>>>> b1e4ebf7
 
     const dataProtectionPolicy = props.dataProtectionPolicy?._bind(this);
     const fieldIndexPolicies: any[] = [];
