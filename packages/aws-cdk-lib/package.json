{
  "name": "aws-cdk-lib",
  "version": "0.0.0",
  "description": "Version 2 of the AWS Cloud Development Kit library",
  "main": "index.js",
  "types": "index.d.ts",
  "repository": {
    "type": "git",
    "url": "https://github.com/aws/aws-cdk.git",
    "directory": "packages/aws-cdk-lib"
  },
  "stability": "stable",
  "maturity": "stable",
  "scripts": {
    "gen": "ubergen",
    "build": "cdk-build",
    "lint": "cdk-lint",
    "test": "echo done",
    "package": "cdk-package",
    "pkglint": "pkglint -f",
    "build+test": "yarn build && yarn test",
    "build+test+package": "yarn build+test && yarn package",
    "watch": "cdk-watch",
    "compat": "cdk-compat",
    "rosetta:extract": "yarn --silent jsii-rosetta extract",
    "build+extract": "yarn build && yarn rosetta:extract",
    "build+test+extract": "yarn build+test && yarn rosetta:extract"
  },
  "awslint": {
    "exclude": [
      "*:*"
    ]
  },
  "cdk-build": {
    "eslint": {
      "disable": true
    },
    "stripDeprecated": true,
    "compressAssembly": true,
    "post": [
      "node ./scripts/verify-imports-resolve-same.js",
      "node ./scripts/verify-imports-shielded.js",
      "/bin/bash ./scripts/minify-sources.sh"
    ]
  },
  "cdk-package": {
    "post": "node ./scripts/verify-stripped-exp.js"
  },
  "pkglint": {
    "exclude": [
      "package-info/maturity",
      "jsii/java",
      "jsii/python",
      "jsii/dotnet"
    ],
    "attribution": [
      "kubectl",
      "helm"
    ]
  },
  "jsii": {
    "excludeTypescript": [
      "build-tools/*"
    ],
    "outdir": "dist",
    "targets": {
      "dotnet": {
        "namespace": "Amazon.CDK",
        "packageId": "Amazon.CDK.Lib",
        "iconUrl": "https://raw.githubusercontent.com/aws/aws-cdk/main/logo/default-256-dark.png"
      },
      "java": {
        "package": "software.amazon.awscdk",
        "maven": {
          "groupId": "software.amazon.awscdk",
          "artifactId": "aws-cdk-lib"
        }
      },
      "python": {
        "distName": "aws-cdk-lib",
        "module": "aws_cdk"
      },
      "go": {
        "moduleName": "github.com/aws/aws-cdk-go",
        "packageName": "awscdk"
      }
    },
    "projectReferences": false
  },
  "author": {
    "name": "Amazon Web Services",
    "url": "https://aws.amazon.com",
    "organization": true
  },
  "license": "Apache-2.0",
  "bundledDependencies": [
    "@balena/dockerignore",
    "case",
    "fs-extra",
    "ignore",
    "jsonschema",
    "minimatch",
    "punycode",
    "semver",
    "yaml"
  ],
  "dependencies": {
    "@balena/dockerignore": "^1.0.2",
    "case": "1.6.3",
    "fs-extra": "^9.1.0",
    "ignore": "^5.2.0",
    "jsonschema": "^1.4.1",
    "minimatch": "^3.1.2",
    "punycode": "^2.1.1",
    "semver": "^7.3.8",
    "yaml": "1.10.2",
<<<<<<< HEAD
    "@aws-cdk/asset-node-proxy-agent-v5": "^2.0.2"
=======
    "@aws-cdk/asset-kubectl-v20": "^2.1.0"
>>>>>>> 6c606d0f
  },
  "devDependencies": {
    "@aws-cdk/alexa-ask": "0.0.0",
    "@aws-cdk/app-delivery": "0.0.0",
    "@aws-cdk/assertions": "0.0.0",
    "@aws-cdk/assets": "0.0.0",
    "@aws-cdk/aws-accessanalyzer": "0.0.0",
    "@aws-cdk/aws-acmpca": "0.0.0",
    "@aws-cdk/aws-amazonmq": "0.0.0",
    "@aws-cdk/aws-amplify": "0.0.0",
    "@aws-cdk/aws-amplifyuibuilder": "0.0.0",
    "@aws-cdk/aws-apigateway": "0.0.0",
    "@aws-cdk/aws-apigatewayv2": "0.0.0",
    "@aws-cdk/aws-apigatewayv2-authorizers": "0.0.0",
    "@aws-cdk/aws-apigatewayv2-integrations": "0.0.0",
    "@aws-cdk/aws-appconfig": "0.0.0",
    "@aws-cdk/aws-appflow": "0.0.0",
    "@aws-cdk/aws-appintegrations": "0.0.0",
    "@aws-cdk/aws-applicationautoscaling": "0.0.0",
    "@aws-cdk/aws-applicationinsights": "0.0.0",
    "@aws-cdk/aws-appmesh": "0.0.0",
    "@aws-cdk/aws-apprunner": "0.0.0",
    "@aws-cdk/aws-appstream": "0.0.0",
    "@aws-cdk/aws-appsync": "0.0.0",
    "@aws-cdk/aws-aps": "0.0.0",
    "@aws-cdk/aws-athena": "0.0.0",
    "@aws-cdk/aws-auditmanager": "0.0.0",
    "@aws-cdk/aws-autoscaling": "0.0.0",
    "@aws-cdk/aws-autoscaling-common": "0.0.0",
    "@aws-cdk/aws-autoscaling-hooktargets": "0.0.0",
    "@aws-cdk/aws-autoscalingplans": "0.0.0",
    "@aws-cdk/aws-backup": "0.0.0",
    "@aws-cdk/aws-batch": "0.0.0",
    "@aws-cdk/aws-billingconductor": "0.0.0",
    "@aws-cdk/aws-budgets": "0.0.0",
    "@aws-cdk/aws-cassandra": "0.0.0",
    "@aws-cdk/aws-ce": "0.0.0",
    "@aws-cdk/aws-certificatemanager": "0.0.0",
    "@aws-cdk/aws-chatbot": "0.0.0",
    "@aws-cdk/aws-cloud9": "0.0.0",
    "@aws-cdk/aws-cloudformation": "0.0.0",
    "@aws-cdk/aws-cloudfront": "0.0.0",
    "@aws-cdk/aws-cloudfront-origins": "0.0.0",
    "@aws-cdk/aws-cloudtrail": "0.0.0",
    "@aws-cdk/aws-cloudwatch": "0.0.0",
    "@aws-cdk/aws-cloudwatch-actions": "0.0.0",
    "@aws-cdk/aws-codeartifact": "0.0.0",
    "@aws-cdk/aws-codebuild": "0.0.0",
    "@aws-cdk/aws-codecommit": "0.0.0",
    "@aws-cdk/aws-codedeploy": "0.0.0",
    "@aws-cdk/aws-codeguruprofiler": "0.0.0",
    "@aws-cdk/aws-codegurureviewer": "0.0.0",
    "@aws-cdk/aws-codepipeline": "0.0.0",
    "@aws-cdk/aws-codepipeline-actions": "0.0.0",
    "@aws-cdk/aws-codestar": "0.0.0",
    "@aws-cdk/aws-codestarconnections": "0.0.0",
    "@aws-cdk/aws-codestarnotifications": "0.0.0",
    "@aws-cdk/aws-cognito": "0.0.0",
    "@aws-cdk/aws-cognito-identitypool": "0.0.0",
    "@aws-cdk/aws-config": "0.0.0",
    "@aws-cdk/aws-connect": "0.0.0",
    "@aws-cdk/aws-connectcampaigns": "0.0.0",
    "@aws-cdk/aws-controltower": "0.0.0",
    "@aws-cdk/aws-cur": "0.0.0",
    "@aws-cdk/aws-customerprofiles": "0.0.0",
    "@aws-cdk/aws-databrew": "0.0.0",
    "@aws-cdk/aws-datapipeline": "0.0.0",
    "@aws-cdk/aws-datasync": "0.0.0",
    "@aws-cdk/aws-dax": "0.0.0",
    "@aws-cdk/aws-detective": "0.0.0",
    "@aws-cdk/aws-devopsguru": "0.0.0",
    "@aws-cdk/aws-directoryservice": "0.0.0",
    "@aws-cdk/aws-dlm": "0.0.0",
    "@aws-cdk/aws-dms": "0.0.0",
    "@aws-cdk/aws-docdb": "0.0.0",
    "@aws-cdk/aws-dynamodb": "0.0.0",
    "@aws-cdk/aws-ec2": "0.0.0",
    "@aws-cdk/aws-ecr": "0.0.0",
    "@aws-cdk/aws-ecr-assets": "0.0.0",
    "@aws-cdk/aws-ecs": "0.0.0",
    "@aws-cdk/aws-ecs-patterns": "0.0.0",
    "@aws-cdk/aws-efs": "0.0.0",
    "@aws-cdk/aws-eks": "0.0.0",
    "@aws-cdk/aws-elasticache": "0.0.0",
    "@aws-cdk/aws-elasticbeanstalk": "0.0.0",
    "@aws-cdk/aws-elasticloadbalancing": "0.0.0",
    "@aws-cdk/aws-elasticloadbalancingv2": "0.0.0",
    "@aws-cdk/aws-elasticloadbalancingv2-actions": "0.0.0",
    "@aws-cdk/aws-elasticloadbalancingv2-targets": "0.0.0",
    "@aws-cdk/aws-elasticsearch": "0.0.0",
    "@aws-cdk/aws-emr": "0.0.0",
    "@aws-cdk/aws-emrcontainers": "0.0.0",
    "@aws-cdk/aws-emrserverless": "0.0.0",
    "@aws-cdk/aws-events": "0.0.0",
    "@aws-cdk/aws-events-targets": "0.0.0",
    "@aws-cdk/aws-eventschemas": "0.0.0",
    "@aws-cdk/aws-evidently": "0.0.0",
    "@aws-cdk/aws-finspace": "0.0.0",
    "@aws-cdk/aws-fis": "0.0.0",
    "@aws-cdk/aws-fms": "0.0.0",
    "@aws-cdk/aws-forecast": "0.0.0",
    "@aws-cdk/aws-frauddetector": "0.0.0",
    "@aws-cdk/aws-fsx": "0.0.0",
    "@aws-cdk/aws-gamelift": "0.0.0",
    "@aws-cdk/aws-globalaccelerator": "0.0.0",
    "@aws-cdk/aws-globalaccelerator-endpoints": "0.0.0",
    "@aws-cdk/aws-glue": "0.0.0",
    "@aws-cdk/aws-greengrass": "0.0.0",
    "@aws-cdk/aws-greengrassv2": "0.0.0",
    "@aws-cdk/aws-groundstation": "0.0.0",
    "@aws-cdk/aws-guardduty": "0.0.0",
    "@aws-cdk/aws-healthlake": "0.0.0",
    "@aws-cdk/aws-iam": "0.0.0",
    "@aws-cdk/aws-identitystore": "0.0.0",
    "@aws-cdk/aws-imagebuilder": "0.0.0",
    "@aws-cdk/aws-inspector": "0.0.0",
    "@aws-cdk/aws-inspectorv2": "0.0.0",
    "@aws-cdk/aws-iot": "0.0.0",
    "@aws-cdk/aws-iot-actions": "0.0.0",
    "@aws-cdk/aws-iot1click": "0.0.0",
    "@aws-cdk/aws-iotanalytics": "0.0.0",
    "@aws-cdk/aws-iotcoredeviceadvisor": "0.0.0",
    "@aws-cdk/aws-iotevents": "0.0.0",
    "@aws-cdk/aws-iotevents-actions": "0.0.0",
    "@aws-cdk/aws-iotfleethub": "0.0.0",
    "@aws-cdk/aws-iotfleetwise": "0.0.0",
    "@aws-cdk/aws-iotsitewise": "0.0.0",
    "@aws-cdk/aws-iotthingsgraph": "0.0.0",
    "@aws-cdk/aws-iottwinmaker": "0.0.0",
    "@aws-cdk/aws-iotwireless": "0.0.0",
    "@aws-cdk/aws-ivs": "0.0.0",
    "@aws-cdk/aws-kafkaconnect": "0.0.0",
    "@aws-cdk/aws-kendra": "0.0.0",
    "@aws-cdk/aws-kinesis": "0.0.0",
    "@aws-cdk/aws-kinesisanalytics": "0.0.0",
    "@aws-cdk/aws-kinesisanalytics-flink": "0.0.0",
    "@aws-cdk/aws-kinesisanalyticsv2": "0.0.0",
    "@aws-cdk/aws-kinesisfirehose": "0.0.0",
    "@aws-cdk/aws-kinesisfirehose-destinations": "0.0.0",
    "@aws-cdk/aws-kinesisvideo": "0.0.0",
    "@aws-cdk/aws-kms": "0.0.0",
    "@aws-cdk/aws-lakeformation": "0.0.0",
    "@aws-cdk/aws-lambda": "0.0.0",
    "@aws-cdk/aws-lambda-destinations": "0.0.0",
    "@aws-cdk/aws-lambda-event-sources": "0.0.0",
    "@aws-cdk/aws-lambda-go": "0.0.0",
    "@aws-cdk/aws-lambda-nodejs": "0.0.0",
    "@aws-cdk/aws-lambda-python": "0.0.0",
    "@aws-cdk/aws-lex": "0.0.0",
    "@aws-cdk/aws-licensemanager": "0.0.0",
    "@aws-cdk/aws-lightsail": "0.0.0",
    "@aws-cdk/aws-location": "0.0.0",
    "@aws-cdk/aws-logs": "0.0.0",
    "@aws-cdk/aws-logs-destinations": "0.0.0",
    "@aws-cdk/aws-lookoutequipment": "0.0.0",
    "@aws-cdk/aws-lookoutmetrics": "0.0.0",
    "@aws-cdk/aws-lookoutvision": "0.0.0",
    "@aws-cdk/aws-m2": "0.0.0",
    "@aws-cdk/aws-macie": "0.0.0",
    "@aws-cdk/aws-managedblockchain": "0.0.0",
    "@aws-cdk/aws-mediaconnect": "0.0.0",
    "@aws-cdk/aws-mediaconvert": "0.0.0",
    "@aws-cdk/aws-medialive": "0.0.0",
    "@aws-cdk/aws-mediapackage": "0.0.0",
    "@aws-cdk/aws-mediastore": "0.0.0",
    "@aws-cdk/aws-mediatailor": "0.0.0",
    "@aws-cdk/aws-memorydb": "0.0.0",
    "@aws-cdk/aws-msk": "0.0.0",
    "@aws-cdk/aws-mwaa": "0.0.0",
    "@aws-cdk/aws-neptune": "0.0.0",
    "@aws-cdk/aws-networkfirewall": "0.0.0",
    "@aws-cdk/aws-networkmanager": "0.0.0",
    "@aws-cdk/aws-nimblestudio": "0.0.0",
    "@aws-cdk/aws-opensearchservice": "0.0.0",
    "@aws-cdk/aws-opsworks": "0.0.0",
    "@aws-cdk/aws-opsworkscm": "0.0.0",
    "@aws-cdk/aws-panorama": "0.0.0",
    "@aws-cdk/aws-personalize": "0.0.0",
    "@aws-cdk/aws-pinpoint": "0.0.0",
    "@aws-cdk/aws-pinpointemail": "0.0.0",
    "@aws-cdk/aws-qldb": "0.0.0",
    "@aws-cdk/aws-quicksight": "0.0.0",
    "@aws-cdk/aws-ram": "0.0.0",
    "@aws-cdk/aws-rds": "0.0.0",
    "@aws-cdk/aws-redshift": "0.0.0",
    "@aws-cdk/aws-redshiftserverless": "0.0.0",
    "@aws-cdk/aws-refactorspaces": "0.0.0",
    "@aws-cdk/aws-rekognition": "0.0.0",
    "@aws-cdk/aws-resiliencehub": "0.0.0",
    "@aws-cdk/aws-resourcegroups": "0.0.0",
    "@aws-cdk/aws-robomaker": "0.0.0",
    "@aws-cdk/aws-rolesanywhere": "0.0.0",
    "@aws-cdk/aws-route53": "0.0.0",
    "@aws-cdk/aws-route53-patterns": "0.0.0",
    "@aws-cdk/aws-route53-targets": "0.0.0",
    "@aws-cdk/aws-route53recoverycontrol": "0.0.0",
    "@aws-cdk/aws-route53recoveryreadiness": "0.0.0",
    "@aws-cdk/aws-route53resolver": "0.0.0",
    "@aws-cdk/aws-rum": "0.0.0",
    "@aws-cdk/aws-s3": "0.0.0",
    "@aws-cdk/aws-s3-assets": "0.0.0",
    "@aws-cdk/aws-s3-deployment": "0.0.0",
    "@aws-cdk/aws-s3-notifications": "0.0.0",
    "@aws-cdk/aws-s3objectlambda": "0.0.0",
    "@aws-cdk/aws-s3outposts": "0.0.0",
    "@aws-cdk/aws-sagemaker": "0.0.0",
    "@aws-cdk/aws-sam": "0.0.0",
    "@aws-cdk/aws-sdb": "0.0.0",
    "@aws-cdk/aws-secretsmanager": "0.0.0",
    "@aws-cdk/aws-securityhub": "0.0.0",
    "@aws-cdk/aws-servicecatalog": "0.0.0",
    "@aws-cdk/aws-servicecatalogappregistry": "0.0.0",
    "@aws-cdk/aws-servicediscovery": "0.0.0",
    "@aws-cdk/aws-ses": "0.0.0",
    "@aws-cdk/aws-ses-actions": "0.0.0",
    "@aws-cdk/aws-signer": "0.0.0",
    "@aws-cdk/aws-sns": "0.0.0",
    "@aws-cdk/aws-sns-subscriptions": "0.0.0",
    "@aws-cdk/aws-sqs": "0.0.0",
    "@aws-cdk/aws-ssm": "0.0.0",
    "@aws-cdk/aws-ssmcontacts": "0.0.0",
    "@aws-cdk/aws-ssmincidents": "0.0.0",
    "@aws-cdk/aws-sso": "0.0.0",
    "@aws-cdk/aws-stepfunctions": "0.0.0",
    "@aws-cdk/aws-stepfunctions-tasks": "0.0.0",
    "@aws-cdk/aws-supportapp": "0.0.0",
    "@aws-cdk/aws-synthetics": "0.0.0",
    "@aws-cdk/aws-timestream": "0.0.0",
    "@aws-cdk/aws-transfer": "0.0.0",
    "@aws-cdk/aws-voiceid": "0.0.0",
    "@aws-cdk/aws-waf": "0.0.0",
    "@aws-cdk/aws-wafregional": "0.0.0",
    "@aws-cdk/aws-wafv2": "0.0.0",
    "@aws-cdk/aws-wisdom": "0.0.0",
    "@aws-cdk/aws-workspaces": "0.0.0",
    "@aws-cdk/aws-xray": "0.0.0",
    "@aws-cdk/cdk-build-tools": "0.0.0",
    "@aws-cdk/cloud-assembly-schema": "0.0.0",
    "@aws-cdk/cloudformation-include": "0.0.0",
    "@aws-cdk/core": "0.0.0",
    "@aws-cdk/custom-resources": "0.0.0",
    "@aws-cdk/cx-api": "0.0.0",
    "@aws-cdk/integ-tests": "0.0.0",
    "@aws-cdk/lambda-layer-awscli": "0.0.0",
    "@aws-cdk/lambda-layer-kubectl": "0.0.0",
    "@aws-cdk/lambda-layer-node-proxy-agent": "0.0.0",
    "@aws-cdk/pipelines": "0.0.0",
    "@aws-cdk/pkglint": "0.0.0",
    "@aws-cdk/region-info": "0.0.0",
    "@aws-cdk/triggers": "0.0.0",
    "@aws-cdk/ubergen": "0.0.0",
    "@types/fs-extra": "^8.1.2",
    "@types/node": "^14.18.32",
    "constructs": "^10.0.0",
    "esbuild": "^0.15.12",
    "fs-extra": "^9.1.0",
    "ts-node": "^9.1.1",
    "typescript": "~3.8.3"
  },
  "peerDependencies": {
    "constructs": "^10.0.0"
  },
  "homepage": "https://github.com/aws/aws-cdk",
  "engines": {
    "node": ">= 14.15.0"
  },
  "keywords": [
    "aws",
    "cdk",
    "aws cdk v2"
  ],
  "nozem": false,
  "awscdkio": {
    "announce": false
  },
  "ubergen": {
    "exclude": true,
    "excludeExperimentalModules": true
  },
  "exports": {
    ".": "./index.js",
    "./package.json": "./package.json",
    "./.jsii": "./.jsii",
    "./.warnings.jsii.js": "./.warnings.jsii.js",
    "./alexa-ask": "./alexa-ask/index.js",
    "./assertions/lib/helpers-internal": "./assertions/lib/helpers-internal/index.js",
    "./assertions": "./assertions/index.js",
    "./assets": "./assets/index.js",
    "./aws-accessanalyzer": "./aws-accessanalyzer/index.js",
    "./aws-acmpca": "./aws-acmpca/index.js",
    "./aws-amazonmq": "./aws-amazonmq/index.js",
    "./aws-amplify": "./aws-amplify/index.js",
    "./aws-amplifyuibuilder": "./aws-amplifyuibuilder/index.js",
    "./aws-apigateway": "./aws-apigateway/index.js",
    "./aws-apigatewayv2": "./aws-apigatewayv2/index.js",
    "./aws-appconfig": "./aws-appconfig/index.js",
    "./aws-appflow": "./aws-appflow/index.js",
    "./aws-appintegrations": "./aws-appintegrations/index.js",
    "./aws-applicationautoscaling": "./aws-applicationautoscaling/index.js",
    "./aws-applicationinsights": "./aws-applicationinsights/index.js",
    "./aws-appmesh": "./aws-appmesh/index.js",
    "./aws-apprunner": "./aws-apprunner/index.js",
    "./aws-appstream": "./aws-appstream/index.js",
    "./aws-appsync": "./aws-appsync/index.js",
    "./aws-aps": "./aws-aps/index.js",
    "./aws-athena": "./aws-athena/index.js",
    "./aws-auditmanager": "./aws-auditmanager/index.js",
    "./aws-autoscaling": "./aws-autoscaling/index.js",
    "./aws-autoscaling-common": "./aws-autoscaling-common/index.js",
    "./aws-autoscaling-hooktargets": "./aws-autoscaling-hooktargets/index.js",
    "./aws-autoscalingplans": "./aws-autoscalingplans/index.js",
    "./aws-backup": "./aws-backup/index.js",
    "./aws-batch": "./aws-batch/index.js",
    "./aws-billingconductor": "./aws-billingconductor/index.js",
    "./aws-budgets": "./aws-budgets/index.js",
    "./aws-cassandra": "./aws-cassandra/index.js",
    "./aws-ce": "./aws-ce/index.js",
    "./aws-certificatemanager": "./aws-certificatemanager/index.js",
    "./aws-chatbot": "./aws-chatbot/index.js",
    "./aws-cloud9": "./aws-cloud9/index.js",
    "./aws-cloudformation": "./aws-cloudformation/index.js",
    "./aws-cloudfront": "./aws-cloudfront/index.js",
    "./aws-cloudfront-origins": "./aws-cloudfront-origins/index.js",
    "./aws-cloudtrail": "./aws-cloudtrail/index.js",
    "./aws-cloudwatch": "./aws-cloudwatch/index.js",
    "./aws-cloudwatch-actions": "./aws-cloudwatch-actions/index.js",
    "./aws-codeartifact": "./aws-codeartifact/index.js",
    "./aws-codebuild": "./aws-codebuild/index.js",
    "./aws-codecommit": "./aws-codecommit/index.js",
    "./aws-codedeploy": "./aws-codedeploy/index.js",
    "./aws-codeguruprofiler": "./aws-codeguruprofiler/index.js",
    "./aws-codegurureviewer": "./aws-codegurureviewer/index.js",
    "./aws-codepipeline": "./aws-codepipeline/index.js",
    "./aws-codepipeline-actions": "./aws-codepipeline-actions/index.js",
    "./aws-codestar": "./aws-codestar/index.js",
    "./aws-codestarconnections": "./aws-codestarconnections/index.js",
    "./aws-codestarnotifications": "./aws-codestarnotifications/index.js",
    "./aws-cognito": "./aws-cognito/index.js",
    "./aws-config": "./aws-config/index.js",
    "./aws-connect": "./aws-connect/index.js",
    "./aws-connectcampaigns": "./aws-connectcampaigns/index.js",
    "./aws-controltower": "./aws-controltower/index.js",
    "./aws-cur": "./aws-cur/index.js",
    "./aws-customerprofiles": "./aws-customerprofiles/index.js",
    "./aws-databrew": "./aws-databrew/index.js",
    "./aws-datapipeline": "./aws-datapipeline/index.js",
    "./aws-datasync": "./aws-datasync/index.js",
    "./aws-dax": "./aws-dax/index.js",
    "./aws-detective": "./aws-detective/index.js",
    "./aws-devopsguru": "./aws-devopsguru/index.js",
    "./aws-directoryservice": "./aws-directoryservice/index.js",
    "./aws-dlm": "./aws-dlm/index.js",
    "./aws-dms": "./aws-dms/index.js",
    "./aws-docdb": "./aws-docdb/index.js",
    "./aws-dynamodb": "./aws-dynamodb/index.js",
    "./aws-ec2": "./aws-ec2/index.js",
    "./aws-ecr": "./aws-ecr/index.js",
    "./aws-ecr-assets": "./aws-ecr-assets/index.js",
    "./aws-ecs": "./aws-ecs/index.js",
    "./aws-ecs-patterns": "./aws-ecs-patterns/index.js",
    "./aws-efs": "./aws-efs/index.js",
    "./aws-eks": "./aws-eks/index.js",
    "./aws-elasticache": "./aws-elasticache/index.js",
    "./aws-elasticbeanstalk": "./aws-elasticbeanstalk/index.js",
    "./aws-elasticloadbalancing": "./aws-elasticloadbalancing/index.js",
    "./aws-elasticloadbalancingv2": "./aws-elasticloadbalancingv2/index.js",
    "./aws-elasticloadbalancingv2-actions": "./aws-elasticloadbalancingv2-actions/index.js",
    "./aws-elasticloadbalancingv2-targets": "./aws-elasticloadbalancingv2-targets/index.js",
    "./aws-elasticsearch": "./aws-elasticsearch/index.js",
    "./aws-emr": "./aws-emr/index.js",
    "./aws-emrcontainers": "./aws-emrcontainers/index.js",
    "./aws-emrserverless": "./aws-emrserverless/index.js",
    "./aws-events": "./aws-events/index.js",
    "./aws-events-targets": "./aws-events-targets/index.js",
    "./aws-eventschemas": "./aws-eventschemas/index.js",
    "./aws-evidently": "./aws-evidently/index.js",
    "./aws-finspace": "./aws-finspace/index.js",
    "./aws-fis": "./aws-fis/index.js",
    "./aws-fms": "./aws-fms/index.js",
    "./aws-forecast": "./aws-forecast/index.js",
    "./aws-frauddetector": "./aws-frauddetector/index.js",
    "./aws-fsx": "./aws-fsx/index.js",
    "./aws-gamelift": "./aws-gamelift/index.js",
    "./aws-globalaccelerator": "./aws-globalaccelerator/index.js",
    "./aws-globalaccelerator-endpoints": "./aws-globalaccelerator-endpoints/index.js",
    "./aws-glue": "./aws-glue/index.js",
    "./aws-greengrass": "./aws-greengrass/index.js",
    "./aws-greengrassv2": "./aws-greengrassv2/index.js",
    "./aws-groundstation": "./aws-groundstation/index.js",
    "./aws-guardduty": "./aws-guardduty/index.js",
    "./aws-healthlake": "./aws-healthlake/index.js",
    "./aws-iam": "./aws-iam/index.js",
    "./aws-identitystore": "./aws-identitystore/index.js",
    "./aws-imagebuilder": "./aws-imagebuilder/index.js",
    "./aws-inspector": "./aws-inspector/index.js",
    "./aws-inspectorv2": "./aws-inspectorv2/index.js",
    "./aws-iot": "./aws-iot/index.js",
    "./aws-iot1click": "./aws-iot1click/index.js",
    "./aws-iotanalytics": "./aws-iotanalytics/index.js",
    "./aws-iotcoredeviceadvisor": "./aws-iotcoredeviceadvisor/index.js",
    "./aws-iotevents": "./aws-iotevents/index.js",
    "./aws-iotfleethub": "./aws-iotfleethub/index.js",
    "./aws-iotfleetwise": "./aws-iotfleetwise/index.js",
    "./aws-iotsitewise": "./aws-iotsitewise/index.js",
    "./aws-iotthingsgraph": "./aws-iotthingsgraph/index.js",
    "./aws-iottwinmaker": "./aws-iottwinmaker/index.js",
    "./aws-iotwireless": "./aws-iotwireless/index.js",
    "./aws-ivs": "./aws-ivs/index.js",
    "./aws-kafkaconnect": "./aws-kafkaconnect/index.js",
    "./aws-kendra": "./aws-kendra/index.js",
    "./aws-kinesis": "./aws-kinesis/index.js",
    "./aws-kinesisanalytics": "./aws-kinesisanalytics/index.js",
    "./aws-kinesisanalyticsv2": "./aws-kinesisanalyticsv2/index.js",
    "./aws-kinesisfirehose": "./aws-kinesisfirehose/index.js",
    "./aws-kinesisvideo": "./aws-kinesisvideo/index.js",
    "./aws-kms": "./aws-kms/index.js",
    "./aws-lakeformation": "./aws-lakeformation/index.js",
    "./aws-lambda": "./aws-lambda/index.js",
    "./aws-lambda-destinations": "./aws-lambda-destinations/index.js",
    "./aws-lambda-event-sources": "./aws-lambda-event-sources/index.js",
    "./aws-lambda-nodejs": "./aws-lambda-nodejs/index.js",
    "./aws-lex": "./aws-lex/index.js",
    "./aws-licensemanager": "./aws-licensemanager/index.js",
    "./aws-lightsail": "./aws-lightsail/index.js",
    "./aws-location": "./aws-location/index.js",
    "./aws-logs": "./aws-logs/index.js",
    "./aws-logs-destinations": "./aws-logs-destinations/index.js",
    "./aws-lookoutequipment": "./aws-lookoutequipment/index.js",
    "./aws-lookoutmetrics": "./aws-lookoutmetrics/index.js",
    "./aws-lookoutvision": "./aws-lookoutvision/index.js",
    "./aws-m2": "./aws-m2/index.js",
    "./aws-macie": "./aws-macie/index.js",
    "./aws-managedblockchain": "./aws-managedblockchain/index.js",
    "./aws-mediaconnect": "./aws-mediaconnect/index.js",
    "./aws-mediaconvert": "./aws-mediaconvert/index.js",
    "./aws-medialive": "./aws-medialive/index.js",
    "./aws-mediapackage": "./aws-mediapackage/index.js",
    "./aws-mediastore": "./aws-mediastore/index.js",
    "./aws-mediatailor": "./aws-mediatailor/index.js",
    "./aws-memorydb": "./aws-memorydb/index.js",
    "./aws-msk": "./aws-msk/index.js",
    "./aws-mwaa": "./aws-mwaa/index.js",
    "./aws-neptune": "./aws-neptune/index.js",
    "./aws-networkfirewall": "./aws-networkfirewall/index.js",
    "./aws-networkmanager": "./aws-networkmanager/index.js",
    "./aws-nimblestudio": "./aws-nimblestudio/index.js",
    "./aws-opensearchservice": "./aws-opensearchservice/index.js",
    "./aws-opsworks": "./aws-opsworks/index.js",
    "./aws-opsworkscm": "./aws-opsworkscm/index.js",
    "./aws-panorama": "./aws-panorama/index.js",
    "./aws-personalize": "./aws-personalize/index.js",
    "./aws-pinpoint": "./aws-pinpoint/index.js",
    "./aws-pinpointemail": "./aws-pinpointemail/index.js",
    "./aws-qldb": "./aws-qldb/index.js",
    "./aws-quicksight": "./aws-quicksight/index.js",
    "./aws-ram": "./aws-ram/index.js",
    "./aws-rds": "./aws-rds/index.js",
    "./aws-redshift": "./aws-redshift/index.js",
    "./aws-redshiftserverless": "./aws-redshiftserverless/index.js",
    "./aws-refactorspaces": "./aws-refactorspaces/index.js",
    "./aws-rekognition": "./aws-rekognition/index.js",
    "./aws-resiliencehub": "./aws-resiliencehub/index.js",
    "./aws-resourcegroups": "./aws-resourcegroups/index.js",
    "./aws-robomaker": "./aws-robomaker/index.js",
    "./aws-rolesanywhere": "./aws-rolesanywhere/index.js",
    "./aws-route53": "./aws-route53/index.js",
    "./aws-route53-patterns": "./aws-route53-patterns/index.js",
    "./aws-route53-targets": "./aws-route53-targets/index.js",
    "./aws-route53recoverycontrol": "./aws-route53recoverycontrol/index.js",
    "./aws-route53recoveryreadiness": "./aws-route53recoveryreadiness/index.js",
    "./aws-route53resolver": "./aws-route53resolver/index.js",
    "./aws-rum": "./aws-rum/index.js",
    "./aws-s3": "./aws-s3/index.js",
    "./aws-s3-assets": "./aws-s3-assets/index.js",
    "./aws-s3-deployment": "./aws-s3-deployment/index.js",
    "./aws-s3-notifications": "./aws-s3-notifications/index.js",
    "./aws-s3objectlambda": "./aws-s3objectlambda/index.js",
    "./aws-s3outposts": "./aws-s3outposts/index.js",
    "./aws-sagemaker": "./aws-sagemaker/index.js",
    "./aws-sam": "./aws-sam/index.js",
    "./aws-sdb": "./aws-sdb/index.js",
    "./aws-secretsmanager": "./aws-secretsmanager/index.js",
    "./aws-securityhub": "./aws-securityhub/index.js",
    "./aws-servicecatalog": "./aws-servicecatalog/index.js",
    "./aws-servicecatalogappregistry": "./aws-servicecatalogappregistry/index.js",
    "./aws-servicediscovery": "./aws-servicediscovery/index.js",
    "./aws-ses": "./aws-ses/index.js",
    "./aws-ses-actions": "./aws-ses-actions/index.js",
    "./aws-signer": "./aws-signer/index.js",
    "./aws-sns": "./aws-sns/index.js",
    "./aws-sns-subscriptions": "./aws-sns-subscriptions/index.js",
    "./aws-sqs": "./aws-sqs/index.js",
    "./aws-ssm": "./aws-ssm/index.js",
    "./aws-ssmcontacts": "./aws-ssmcontacts/index.js",
    "./aws-ssmincidents": "./aws-ssmincidents/index.js",
    "./aws-sso": "./aws-sso/index.js",
    "./aws-stepfunctions": "./aws-stepfunctions/index.js",
    "./aws-stepfunctions-tasks": "./aws-stepfunctions-tasks/index.js",
    "./aws-supportapp": "./aws-supportapp/index.js",
    "./aws-synthetics": "./aws-synthetics/index.js",
    "./aws-timestream": "./aws-timestream/index.js",
    "./aws-transfer": "./aws-transfer/index.js",
    "./aws-voiceid": "./aws-voiceid/index.js",
    "./aws-waf": "./aws-waf/index.js",
    "./aws-wafregional": "./aws-wafregional/index.js",
    "./aws-wafv2": "./aws-wafv2/index.js",
    "./aws-wisdom": "./aws-wisdom/index.js",
    "./aws-workspaces": "./aws-workspaces/index.js",
    "./aws-xray": "./aws-xray/index.js",
    "./cloud-assembly-schema": "./cloud-assembly-schema/index.js",
    "./cloudformation-include": "./cloudformation-include/index.js",
    "./core/lib/helpers-internal": "./core/lib/helpers-internal/index.js",
    "./custom-resources": "./custom-resources/index.js",
    "./cx-api": "./cx-api/index.js",
    "./lambda-layer-awscli": "./lambda-layer-awscli/index.js",
    "./lambda-layer-kubectl": "./lambda-layer-kubectl/index.js",
    "./lambda-layer-node-proxy-agent": "./lambda-layer-node-proxy-agent/index.js",
    "./pipelines": "./pipelines/index.js",
    "./pipelines/package.json": "./pipelines/package.json",
    "./pipelines/.jsii": "./pipelines/.jsii",
    "./pipelines/.warnings.jsii.js": "./pipelines/.warnings.jsii.js",
    "./pipelines/lib/helpers-internal": "./pipelines/lib/helpers-internal/index.js",
    "./region-info": "./region-info/index.js",
    "./triggers": "./triggers/index.js"
  },
  "preferredCdkCliVersion": "2",
  "publishConfig": {
    "tag": "latest"
  }
}<|MERGE_RESOLUTION|>--- conflicted
+++ resolved
@@ -114,11 +114,8 @@
     "punycode": "^2.1.1",
     "semver": "^7.3.8",
     "yaml": "1.10.2",
-<<<<<<< HEAD
-    "@aws-cdk/asset-node-proxy-agent-v5": "^2.0.2"
-=======
+    "@aws-cdk/asset-node-proxy-agent-v5": "^2.0.2",
     "@aws-cdk/asset-kubectl-v20": "^2.1.0"
->>>>>>> 6c606d0f
   },
   "devDependencies": {
     "@aws-cdk/alexa-ask": "0.0.0",
