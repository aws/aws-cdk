{
  "name": "aws-cdk-lib",
  "version": "0.0.0",
  "description": "Version 2 of the AWS Cloud Development Kit library",
  "main": "index.js",
  "types": "index.d.ts",
  "repository": {
    "type": "git",
    "url": "https://github.com/aws/aws-cdk.git",
    "directory": "packages/aws-cdk-lib"
  },
  "stability": "stable",
  "maturity": "stable",
  "scripts": {
    "gen": "ts-node -P tsconfig.dev.json scripts/gen.ts",
    "build": "cdk-build",
    "lint": "cdk-lint",
    "test": "jest",
    "package": "cdk-package",
    "pkglint": "pkglint -f",
    "build+test": "yarn build && yarn test",
    "build+test+package": "yarn build+test && yarn package",
    "watch": "cdk-watch",
    "compat": "cdk-compat",
    "update-schema": "bash cloud-assembly-schema/scripts/update-schema.sh",
    "rosetta:extract": "yarn --silent jsii-rosetta extract",
    "build+extract": "yarn build && yarn rosetta:extract",
    "build+test+extract": "yarn build+test && yarn rosetta:extract",
    "on-bump": "ts-node -P tsconfig.dev.json ./cx-api/build-tools/update-vnext.ts && ts-node -P tsconfig.dev.json ./cx-api/build-tools/flag-report"
  },
  "cdk-build": {
    "stripDeprecated": true,
    "compressAssembly": true,
    "pre": [
      "ts-node -P tsconfig.dev.json region-info/build-tools/generate-static-data.ts",
      "(rm -rf core/test/fs/fixtures && cd core/test/fs && tar -xzf fixtures.tar.gz)",
      "(rm -rf assets/test/fs/fixtures && cd assets/test/fs && tar -xzvf fixtures.tar.gz)",
      "./scripts/airlift-custom-resource-handlers.sh"
    ],
    "post": [
      "ts-node ./scripts/verify-imports-resolve-same.ts",
      "ts-node ./scripts/verify-imports-shielded.ts",
      "ts-node ./cx-api/build-tools/flag-report.ts",
      "env QUIET=1 lazify ."
    ]
  },
  "cdk-package": {
    "pre": [
      "/bin/bash ./scripts/minify-sources.sh"
    ]
  },
  "pkglint": {
    "exclude": [
      "package-info/maturity",
      "jsii/java",
      "jsii/python",
      "jsii/dotnet"
    ],
    "attribution": [
      "kubectl",
      "helm"
    ]
  },
  "jsii": {
    "excludeTypescript": [
      "scripts",
      "**/test/**/*.ts",
      "**/*.d.ts"
    ],
    "outdir": "dist",
    "targets": {
      "dotnet": {
        "namespace": "Amazon.CDK",
        "packageId": "Amazon.CDK.Lib",
        "iconUrl": "https://raw.githubusercontent.com/aws/aws-cdk/main/logo/default-256-dark.png"
      },
      "java": {
        "package": "software.amazon.awscdk",
        "maven": {
          "groupId": "software.amazon.awscdk",
          "artifactId": "aws-cdk-lib"
        }
      },
      "python": {
        "distName": "aws-cdk-lib",
        "module": "aws_cdk"
      },
      "go": {
        "moduleName": "github.com/aws/aws-cdk-go",
        "packageName": "awscdk"
      }
    },
    "projectReferences": true,
    "metadata": {
      "jsii": {
        "rosetta": {
          "strict": true
        }
      }
    }
  },
  "author": {
    "name": "Amazon Web Services",
    "url": "https://aws.amazon.com",
    "organization": true
  },
  "license": "Apache-2.0",
  "bundleDependencies": [
    "@balena/dockerignore",
    "case",
    "fs-extra",
    "ignore",
    "jsonschema",
    "minimatch",
    "punycode",
    "semver",
    "table",
    "yaml",
    "mime-types"
  ],
  "dependencies": {
    "@aws-cdk/asset-awscli-v1": "^2.2.208",
    "@aws-cdk/asset-node-proxy-agent-v6": "^2.1.0",
    "@aws-cdk/cloud-assembly-schema": "^39.2.0",
    "@balena/dockerignore": "^1.0.2",
    "case": "1.6.3",
    "fs-extra": "^11.2.0",
    "ignore": "^5.3.2",
    "jsonschema": "^1.4.1",
    "minimatch": "^3.1.2",
    "punycode": "^2.3.1",
    "semver": "^7.6.3",
    "table": "^6.8.2",
    "yaml": "1.10.2",
    "mime-types": "^2.1.35"
  },
  "devDependencies": {
<<<<<<< HEAD
    "@aws-cdk/lambda-layer-kubectl-v31": "^2.0.0",
    "@aws-cdk/aws-service-spec": "^0.1.51",
=======
    "@aws-cdk/aws-service-spec": "^0.1.52",
>>>>>>> 9b178c1d
    "@aws-cdk/cdk-build-tools": "0.0.0",
    "@aws-cdk/custom-resource-handlers": "0.0.0",
    "@aws-cdk/pkglint": "0.0.0",
    "@aws-cdk/aws-custom-resource-sdk-adapter": "0.0.0",
    "@aws-cdk/spec2cdk": "0.0.0",
    "@aws-sdk/client-acm": "3.632.0",
    "@aws-sdk/client-account": "3.632.0",
    "@aws-sdk/client-codepipeline": "3.632.0",
    "@aws-sdk/client-cloudwatch-logs": "3.632.0",
    "@aws-sdk/client-dynamodb": "3.632.0",
    "@aws-sdk/client-ec2": "3.632.0",
    "@aws-sdk/client-ecr": "3.632.0",
    "@aws-sdk/client-eks": "3.632.0",
    "@aws-sdk/client-iam": "3.632.0",
    "@aws-sdk/client-lambda": "3.632.0",
    "@aws-sdk/client-route-53": "3.632.0",
    "@aws-sdk/client-s3": "3.632.0",
    "@aws-sdk/client-sfn": "3.632.0",
    "@aws-sdk/client-ssm": "3.632.0",
    "@aws-sdk/client-sts": "3.632.0",
    "@aws-sdk/credential-providers": "3.632.0",
    "@smithy/node-http-handler": "3.2.5",
    "@smithy/types": "3.6.0",
    "@smithy/util-stream": "3.2.1",
    "@types/aws-lambda": "^8.10.145",
    "@types/jest": "^29.5.14",
    "@types/lodash": "^4.17.12",
    "@types/punycode": "^2.1.4",
    "@types/mime-types": "^2.1.4",
    "@aws-cdk/lazify": "0.0.0",
    "aws-sdk-client-mock": "4.1.0",
    "aws-sdk-client-mock-jest": "4.1.0",
    "cdk8s": "2.69.10",
    "constructs": "^10.0.0",
    "delay": "5.0.0",
    "esbuild": "^0.25.0",
    "fast-check": "^3.22.0",
    "jest": "^29.7.0",
    "jest-each": "^29.7.0",
    "jest-environment-node": "^29.7.0",
    "lambda-tester": "^4.0.1",
    "lodash": "^4.17.21",
    "nock": "^13.5.5",
    "sinon": "^9.2.4",
    "ts-mock-imports": "^1.3.16",
    "ts-node": "^10.9.2",
    "typescript": "~5.5.2",
    "typescript-json-schema": "^0.65.1"
  },
  "peerDependencies": {
    "constructs": "^10.0.0"
  },
  "homepage": "https://github.com/aws/aws-cdk",
  "engines": {
    "node": ">= 14.15.0"
  },
  "keywords": [
    "aws",
    "cdk",
    "aws cdk v2"
  ],
  "nozem": false,
  "awscdkio": {
    "announce": false
  },
  "ubergen": {
    "exclude": true,
    "excludeExperimentalModules": true,
    "libRoot": "/root/remodel/packages/aws-cdk-lib"
  },
  "exports": {
    ".": "./index.js",
    "./.jsii": "./.jsii",
    "./.warnings.jsii.js": "./.warnings.jsii.js",
    "./alexa-ask": "./alexa-ask/index.js",
    "./assertions": "./assertions/index.js",
    "./assertions/lib/helpers-internal": "./assertions/lib/helpers-internal/index.js",
    "./assets": "./assets/index.js",
    "./aws-accessanalyzer": "./aws-accessanalyzer/index.js",
    "./aws-acmpca": "./aws-acmpca/index.js",
    "./aws-amazonmq": "./aws-amazonmq/index.js",
    "./aws-amplify": "./aws-amplify/index.js",
    "./aws-amplifyuibuilder": "./aws-amplifyuibuilder/index.js",
    "./aws-apigateway": "./aws-apigateway/index.js",
    "./aws-apigatewayv2": "./aws-apigatewayv2/index.js",
    "./aws-apigatewayv2-authorizers": "./aws-apigatewayv2-authorizers/index.js",
    "./aws-apigatewayv2-integrations": "./aws-apigatewayv2-integrations/index.js",
    "./aws-appconfig": "./aws-appconfig/index.js",
    "./aws-appflow": "./aws-appflow/index.js",
    "./aws-appintegrations": "./aws-appintegrations/index.js",
    "./aws-applicationautoscaling": "./aws-applicationautoscaling/index.js",
    "./aws-applicationinsights": "./aws-applicationinsights/index.js",
    "./aws-applicationsignals": "./aws-applicationsignals/index.js",
    "./aws-appmesh": "./aws-appmesh/index.js",
    "./aws-apprunner": "./aws-apprunner/index.js",
    "./aws-appstream": "./aws-appstream/index.js",
    "./aws-appsync": "./aws-appsync/index.js",
    "./aws-apptest": "./aws-apptest/index.js",
    "./aws-aps": "./aws-aps/index.js",
    "./aws-arczonalshift": "./aws-arczonalshift/index.js",
    "./aws-athena": "./aws-athena/index.js",
    "./aws-auditmanager": "./aws-auditmanager/index.js",
    "./aws-autoscaling": "./aws-autoscaling/index.js",
    "./aws-autoscaling-common": "./aws-autoscaling-common/index.js",
    "./aws-autoscaling-hooktargets": "./aws-autoscaling-hooktargets/index.js",
    "./aws-autoscalingplans": "./aws-autoscalingplans/index.js",
    "./aws-b2bi": "./aws-b2bi/index.js",
    "./aws-backup": "./aws-backup/index.js",
    "./aws-backupgateway": "./aws-backupgateway/index.js",
    "./aws-batch": "./aws-batch/index.js",
    "./aws-bcmdataexports": "./aws-bcmdataexports/index.js",
    "./aws-bedrock": "./aws-bedrock/index.js",
    "./aws-billingconductor": "./aws-billingconductor/index.js",
    "./aws-budgets": "./aws-budgets/index.js",
    "./aws-cassandra": "./aws-cassandra/index.js",
    "./aws-ce": "./aws-ce/index.js",
    "./aws-certificatemanager": "./aws-certificatemanager/index.js",
    "./aws-chatbot": "./aws-chatbot/index.js",
    "./aws-cleanrooms": "./aws-cleanrooms/index.js",
    "./aws-cleanroomsml": "./aws-cleanroomsml/index.js",
    "./aws-cloud9": "./aws-cloud9/index.js",
    "./aws-cloudformation": "./aws-cloudformation/index.js",
    "./aws-cloudfront": "./aws-cloudfront/index.js",
    "./aws-cloudfront-origins": "./aws-cloudfront-origins/index.js",
    "./aws-cloudtrail": "./aws-cloudtrail/index.js",
    "./aws-cloudwatch": "./aws-cloudwatch/index.js",
    "./aws-cloudwatch-actions": "./aws-cloudwatch-actions/index.js",
    "./aws-codeartifact": "./aws-codeartifact/index.js",
    "./aws-codebuild": "./aws-codebuild/index.js",
    "./aws-codecommit": "./aws-codecommit/index.js",
    "./aws-codeconnections": "./aws-codeconnections/index.js",
    "./aws-codedeploy": "./aws-codedeploy/index.js",
    "./aws-codeguruprofiler": "./aws-codeguruprofiler/index.js",
    "./aws-codegurureviewer": "./aws-codegurureviewer/index.js",
    "./aws-codepipeline": "./aws-codepipeline/index.js",
    "./aws-codepipeline-actions": "./aws-codepipeline-actions/index.js",
    "./aws-codestar": "./aws-codestar/index.js",
    "./aws-codestarconnections": "./aws-codestarconnections/index.js",
    "./aws-codestarnotifications": "./aws-codestarnotifications/index.js",
    "./aws-cognito": "./aws-cognito/index.js",
    "./aws-comprehend": "./aws-comprehend/index.js",
    "./aws-config": "./aws-config/index.js",
    "./aws-connect": "./aws-connect/index.js",
    "./aws-connectcampaigns": "./aws-connectcampaigns/index.js",
    "./aws-connectcampaignsv2": "./aws-connectcampaignsv2/index.js",
    "./aws-controltower": "./aws-controltower/index.js",
    "./aws-cur": "./aws-cur/index.js",
    "./aws-customerprofiles": "./aws-customerprofiles/index.js",
    "./aws-databrew": "./aws-databrew/index.js",
    "./aws-datapipeline": "./aws-datapipeline/index.js",
    "./aws-datasync": "./aws-datasync/index.js",
    "./aws-datazone": "./aws-datazone/index.js",
    "./aws-dax": "./aws-dax/index.js",
    "./aws-deadline": "./aws-deadline/index.js",
    "./aws-detective": "./aws-detective/index.js",
    "./aws-devicefarm": "./aws-devicefarm/index.js",
    "./aws-devopsguru": "./aws-devopsguru/index.js",
    "./aws-directoryservice": "./aws-directoryservice/index.js",
    "./aws-dlm": "./aws-dlm/index.js",
    "./aws-dms": "./aws-dms/index.js",
    "./aws-docdb": "./aws-docdb/index.js",
    "./aws-docdbelastic": "./aws-docdbelastic/index.js",
    "./aws-dynamodb": "./aws-dynamodb/index.js",
    "./aws-ec2": "./aws-ec2/index.js",
    "./aws-ecr": "./aws-ecr/index.js",
    "./aws-ecr-assets": "./aws-ecr-assets/index.js",
    "./aws-ecs": "./aws-ecs/index.js",
    "./aws-ecs-patterns": "./aws-ecs-patterns/index.js",
    "./aws-efs": "./aws-efs/index.js",
    "./aws-eks": "./aws-eks/index.js",
    "./aws-elasticache": "./aws-elasticache/index.js",
    "./aws-elasticbeanstalk": "./aws-elasticbeanstalk/index.js",
    "./aws-elasticloadbalancing": "./aws-elasticloadbalancing/index.js",
    "./aws-elasticloadbalancingv2": "./aws-elasticloadbalancingv2/index.js",
    "./aws-elasticloadbalancingv2-actions": "./aws-elasticloadbalancingv2-actions/index.js",
    "./aws-elasticloadbalancingv2-targets": "./aws-elasticloadbalancingv2-targets/index.js",
    "./aws-elasticsearch": "./aws-elasticsearch/index.js",
    "./aws-emr": "./aws-emr/index.js",
    "./aws-emrcontainers": "./aws-emrcontainers/index.js",
    "./aws-emrserverless": "./aws-emrserverless/index.js",
    "./aws-entityresolution": "./aws-entityresolution/index.js",
    "./aws-events": "./aws-events/index.js",
    "./aws-events-targets": "./aws-events-targets/index.js",
    "./aws-eventschemas": "./aws-eventschemas/index.js",
    "./aws-evidently": "./aws-evidently/index.js",
    "./aws-finspace": "./aws-finspace/index.js",
    "./aws-fis": "./aws-fis/index.js",
    "./aws-fms": "./aws-fms/index.js",
    "./aws-forecast": "./aws-forecast/index.js",
    "./aws-frauddetector": "./aws-frauddetector/index.js",
    "./aws-fsx": "./aws-fsx/index.js",
    "./aws-gamelift": "./aws-gamelift/index.js",
    "./aws-gamelift/lib/gamelift-canned-metrics.generated": "./aws-gamelift/lib/gamelift-canned-metrics.generated.js",
    "./aws-globalaccelerator": "./aws-globalaccelerator/index.js",
    "./aws-globalaccelerator-endpoints": "./aws-globalaccelerator-endpoints/index.js",
    "./aws-glue": "./aws-glue/index.js",
    "./aws-grafana": "./aws-grafana/index.js",
    "./aws-greengrass": "./aws-greengrass/index.js",
    "./aws-greengrassv2": "./aws-greengrassv2/index.js",
    "./aws-groundstation": "./aws-groundstation/index.js",
    "./aws-guardduty": "./aws-guardduty/index.js",
    "./aws-healthimaging": "./aws-healthimaging/index.js",
    "./aws-healthlake": "./aws-healthlake/index.js",
    "./aws-iam": "./aws-iam/index.js",
    "./aws-identitystore": "./aws-identitystore/index.js",
    "./aws-imagebuilder": "./aws-imagebuilder/index.js",
    "./aws-inspector": "./aws-inspector/index.js",
    "./aws-inspectorv2": "./aws-inspectorv2/index.js",
    "./aws-internetmonitor": "./aws-internetmonitor/index.js",
    "./aws-invoicing": "./aws-invoicing/index.js",
    "./aws-iot": "./aws-iot/index.js",
    "./aws-iotanalytics": "./aws-iotanalytics/index.js",
    "./aws-iotcoredeviceadvisor": "./aws-iotcoredeviceadvisor/index.js",
    "./aws-iotevents": "./aws-iotevents/index.js",
    "./aws-iotfleethub": "./aws-iotfleethub/index.js",
    "./aws-iotfleetwise": "./aws-iotfleetwise/index.js",
    "./aws-iotsitewise": "./aws-iotsitewise/index.js",
    "./aws-iotthingsgraph": "./aws-iotthingsgraph/index.js",
    "./aws-iottwinmaker": "./aws-iottwinmaker/index.js",
    "./aws-iotwireless": "./aws-iotwireless/index.js",
    "./aws-ivs": "./aws-ivs/index.js",
    "./aws-ivschat": "./aws-ivschat/index.js",
    "./aws-kafkaconnect": "./aws-kafkaconnect/index.js",
    "./aws-kendra": "./aws-kendra/index.js",
    "./aws-kendraranking": "./aws-kendraranking/index.js",
    "./aws-kinesis": "./aws-kinesis/index.js",
    "./aws-kinesisanalytics": "./aws-kinesisanalytics/index.js",
    "./aws-kinesisanalyticsv2": "./aws-kinesisanalyticsv2/index.js",
    "./aws-kinesisfirehose": "./aws-kinesisfirehose/index.js",
    "./aws-kinesisfirehose/lib/kinesisfirehose-canned-metrics.generated": "./aws-kinesisfirehose/lib/kinesisfirehose-canned-metrics.generated.js",
    "./aws-kinesisvideo": "./aws-kinesisvideo/index.js",
    "./aws-kms": "./aws-kms/index.js",
    "./aws-lakeformation": "./aws-lakeformation/index.js",
    "./aws-lambda": "./aws-lambda/index.js",
    "./aws-lambda-destinations": "./aws-lambda-destinations/index.js",
    "./aws-lambda-event-sources": "./aws-lambda-event-sources/index.js",
    "./aws-lambda-nodejs": "./aws-lambda-nodejs/index.js",
    "./aws-launchwizard": "./aws-launchwizard/index.js",
    "./aws-lex": "./aws-lex/index.js",
    "./aws-licensemanager": "./aws-licensemanager/index.js",
    "./aws-lightsail": "./aws-lightsail/index.js",
    "./aws-location": "./aws-location/index.js",
    "./aws-logs": "./aws-logs/index.js",
    "./aws-logs-destinations": "./aws-logs-destinations/index.js",
    "./aws-lookoutequipment": "./aws-lookoutequipment/index.js",
    "./aws-lookoutmetrics": "./aws-lookoutmetrics/index.js",
    "./aws-lookoutvision": "./aws-lookoutvision/index.js",
    "./aws-m2": "./aws-m2/index.js",
    "./aws-macie": "./aws-macie/index.js",
    "./aws-managedblockchain": "./aws-managedblockchain/index.js",
    "./aws-mediaconnect": "./aws-mediaconnect/index.js",
    "./aws-mediaconvert": "./aws-mediaconvert/index.js",
    "./aws-medialive": "./aws-medialive/index.js",
    "./aws-mediapackage": "./aws-mediapackage/index.js",
    "./aws-mediapackagev2": "./aws-mediapackagev2/index.js",
    "./aws-mediastore": "./aws-mediastore/index.js",
    "./aws-mediatailor": "./aws-mediatailor/index.js",
    "./aws-memorydb": "./aws-memorydb/index.js",
    "./aws-msk": "./aws-msk/index.js",
    "./aws-mwaa": "./aws-mwaa/index.js",
    "./aws-neptune": "./aws-neptune/index.js",
    "./aws-neptunegraph": "./aws-neptunegraph/index.js",
    "./aws-networkfirewall": "./aws-networkfirewall/index.js",
    "./aws-networkmanager": "./aws-networkmanager/index.js",
    "./aws-nimblestudio": "./aws-nimblestudio/index.js",
    "./aws-notifications": "./aws-notifications/index.js",
    "./aws-notificationscontacts": "./aws-notificationscontacts/index.js",
    "./aws-oam": "./aws-oam/index.js",
    "./aws-omics": "./aws-omics/index.js",
    "./aws-opensearchserverless": "./aws-opensearchserverless/index.js",
    "./aws-opensearchservice": "./aws-opensearchservice/index.js",
    "./aws-opsworks": "./aws-opsworks/index.js",
    "./aws-opsworkscm": "./aws-opsworkscm/index.js",
    "./aws-organizations": "./aws-organizations/index.js",
    "./aws-osis": "./aws-osis/index.js",
    "./aws-panorama": "./aws-panorama/index.js",
    "./aws-paymentcryptography": "./aws-paymentcryptography/index.js",
    "./aws-pcaconnectorad": "./aws-pcaconnectorad/index.js",
    "./aws-pcaconnectorscep": "./aws-pcaconnectorscep/index.js",
    "./aws-pcs": "./aws-pcs/index.js",
    "./aws-personalize": "./aws-personalize/index.js",
    "./aws-pinpoint": "./aws-pinpoint/index.js",
    "./aws-pinpointemail": "./aws-pinpointemail/index.js",
    "./aws-pipes": "./aws-pipes/index.js",
    "./aws-proton": "./aws-proton/index.js",
    "./aws-qbusiness": "./aws-qbusiness/index.js",
    "./aws-qldb": "./aws-qldb/index.js",
    "./aws-quicksight": "./aws-quicksight/index.js",
    "./aws-ram": "./aws-ram/index.js",
    "./aws-rbin": "./aws-rbin/index.js",
    "./aws-rds": "./aws-rds/index.js",
    "./aws-redshift": "./aws-redshift/index.js",
    "./aws-redshiftserverless": "./aws-redshiftserverless/index.js",
    "./aws-refactorspaces": "./aws-refactorspaces/index.js",
    "./aws-rekognition": "./aws-rekognition/index.js",
    "./aws-resiliencehub": "./aws-resiliencehub/index.js",
    "./aws-resourceexplorer2": "./aws-resourceexplorer2/index.js",
    "./aws-resourcegroups": "./aws-resourcegroups/index.js",
    "./aws-robomaker": "./aws-robomaker/index.js",
    "./aws-rolesanywhere": "./aws-rolesanywhere/index.js",
    "./aws-route53": "./aws-route53/index.js",
    "./aws-route53-patterns": "./aws-route53-patterns/index.js",
    "./aws-route53-targets": "./aws-route53-targets/index.js",
    "./aws-route53profiles": "./aws-route53profiles/index.js",
    "./aws-route53recoverycontrol": "./aws-route53recoverycontrol/index.js",
    "./aws-route53recoveryreadiness": "./aws-route53recoveryreadiness/index.js",
    "./aws-route53resolver": "./aws-route53resolver/index.js",
    "./aws-rum": "./aws-rum/index.js",
    "./aws-s3": "./aws-s3/index.js",
    "./aws-s3-assets": "./aws-s3-assets/index.js",
    "./aws-s3-deployment": "./aws-s3-deployment/index.js",
    "./aws-s3-notifications": "./aws-s3-notifications/index.js",
    "./aws-s3express": "./aws-s3express/index.js",
    "./aws-s3objectlambda": "./aws-s3objectlambda/index.js",
    "./aws-s3outposts": "./aws-s3outposts/index.js",
    "./aws-s3tables": "./aws-s3tables/index.js",
    "./aws-sagemaker": "./aws-sagemaker/index.js",
    "./aws-sam": "./aws-sam/index.js",
    "./aws-scheduler": "./aws-scheduler/index.js",
    "./aws-sdb": "./aws-sdb/index.js",
    "./aws-secretsmanager": "./aws-secretsmanager/index.js",
    "./aws-securityhub": "./aws-securityhub/index.js",
    "./aws-securitylake": "./aws-securitylake/index.js",
    "./aws-servicecatalog": "./aws-servicecatalog/index.js",
    "./aws-servicecatalogappregistry": "./aws-servicecatalogappregistry/index.js",
    "./aws-servicediscovery": "./aws-servicediscovery/index.js",
    "./aws-ses": "./aws-ses/index.js",
    "./aws-ses-actions": "./aws-ses-actions/index.js",
    "./aws-shield": "./aws-shield/index.js",
    "./aws-signer": "./aws-signer/index.js",
    "./aws-simspaceweaver": "./aws-simspaceweaver/index.js",
    "./aws-sns": "./aws-sns/index.js",
    "./aws-sns-subscriptions": "./aws-sns-subscriptions/index.js",
    "./aws-sqs": "./aws-sqs/index.js",
    "./aws-ssm": "./aws-ssm/index.js",
    "./aws-ssmcontacts": "./aws-ssmcontacts/index.js",
    "./aws-ssmincidents": "./aws-ssmincidents/index.js",
    "./aws-ssmquicksetup": "./aws-ssmquicksetup/index.js",
    "./aws-sso": "./aws-sso/index.js",
    "./aws-stepfunctions": "./aws-stepfunctions/index.js",
    "./aws-stepfunctions-tasks": "./aws-stepfunctions-tasks/index.js",
    "./aws-supportapp": "./aws-supportapp/index.js",
    "./aws-synthetics": "./aws-synthetics/index.js",
    "./aws-synthetics/lib/synthetics-canned-metrics.generated": "./aws-synthetics/lib/synthetics-canned-metrics.generated.js",
    "./aws-systemsmanagersap": "./aws-systemsmanagersap/index.js",
    "./aws-timestream": "./aws-timestream/index.js",
    "./aws-transfer": "./aws-transfer/index.js",
    "./aws-verifiedpermissions": "./aws-verifiedpermissions/index.js",
    "./aws-voiceid": "./aws-voiceid/index.js",
    "./aws-vpclattice": "./aws-vpclattice/index.js",
    "./aws-waf": "./aws-waf/index.js",
    "./aws-wafregional": "./aws-wafregional/index.js",
    "./aws-wafv2": "./aws-wafv2/index.js",
    "./aws-wisdom": "./aws-wisdom/index.js",
    "./aws-workspaces": "./aws-workspaces/index.js",
    "./aws-workspacesthinclient": "./aws-workspacesthinclient/index.js",
    "./aws-workspacesweb": "./aws-workspacesweb/index.js",
    "./aws-xray": "./aws-xray/index.js",
    "./cloud-assembly-schema": "./cloud-assembly-schema/index.js",
    "./cloudformation-include": "./cloudformation-include/index.js",
    "./core": "./core/index.js",
    "./core/lib/helpers-internal": "./core/lib/helpers-internal/index.js",
    "./core/lib/metadata-resource": "./core/lib/metadata-resource.js",
    "./custom-resources": "./custom-resources/index.js",
    "./custom-resources/lib/helpers-internal": "./custom-resources/lib/helpers-internal/index.js",
    "./cx-api": "./cx-api/index.js",
    "./lambda-layer-awscli": "./lambda-layer-awscli/index.js",
    "./lambda-layer-kubectl": "./lambda-layer-kubectl/index.js",
    "./lambda-layer-node-proxy-agent": "./lambda-layer-node-proxy-agent/index.js",
    "./package.json": "./package.json",
    "./pipelines": "./pipelines/index.js",
    "./pipelines/.jsii": "./pipelines/.jsii",
    "./pipelines/.warnings.jsii.js": "./pipelines/.warnings.jsii.js",
    "./pipelines/lib/helpers-internal": "./pipelines/lib/helpers-internal/index.js",
    "./pipelines/package.json": "./pipelines/package.json",
    "./recommended-feature-flags.json": "./recommended-feature-flags.json",
    "./region-info": "./region-info/index.js",
    "./triggers": "./triggers/index.js"
  },
  "preferredCdkCliVersion": "2",
  "publishConfig": {
    "tag": "latest"
  },
  "jsiiRosetta": {
    "exampleDependencies": {
      "@aws-cdk/lambda-layer-kubectl-v32": "^2.0.0",
      "cdk8s-plus-25": "^2.7.0",
      "@aws-cdk/aws-kinesisfirehose-alpha": "*",
      "@aws-cdk/aws-kinesisfirehose-destinations-alpha": "*"
    }
  }
}<|MERGE_RESOLUTION|>--- conflicted
+++ resolved
@@ -135,12 +135,8 @@
     "mime-types": "^2.1.35"
   },
   "devDependencies": {
-<<<<<<< HEAD
     "@aws-cdk/lambda-layer-kubectl-v31": "^2.0.0",
-    "@aws-cdk/aws-service-spec": "^0.1.51",
-=======
     "@aws-cdk/aws-service-spec": "^0.1.52",
->>>>>>> 9b178c1d
     "@aws-cdk/cdk-build-tools": "0.0.0",
     "@aws-cdk/custom-resource-handlers": "0.0.0",
     "@aws-cdk/pkglint": "0.0.0",
