--- conflicted
+++ resolved
@@ -136,11 +136,7 @@
   },
   "devDependencies": {
     "@aws-cdk/lambda-layer-kubectl-v31": "^2.1.0",
-<<<<<<< HEAD
-    "@aws-cdk/aws-service-spec": "^0.1.97",
-=======
     "@aws-cdk/aws-service-spec": "^0.1.99",
->>>>>>> 31bf1bfb
     "@aws-cdk/cdk-build-tools": "0.0.0",
     "@aws-cdk/custom-resource-handlers": "0.0.0",
     "@aws-cdk/pkglint": "0.0.0",
