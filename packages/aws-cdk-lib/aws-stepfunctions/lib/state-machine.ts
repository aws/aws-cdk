--- conflicted
+++ resolved
@@ -3,15 +3,11 @@
 import { StatesMetrics } from './stepfunctions-canned-metrics.generated';
 import { CfnStateMachine } from './stepfunctions.generated';
 import { IChainable } from './types';
-<<<<<<< HEAD
-import { IPrincipal } from '../../aws-iam';
 import * as s3_assets from '../../aws-s3-assets';
-=======
 import * as cloudwatch from '../../aws-cloudwatch';
 import * as iam from '../../aws-iam';
 import * as logs from '../../aws-logs';
 import { Arn, ArnFormat, Duration, IResource, RemovalPolicy, Resource, Stack, Token } from '../../core';
->>>>>>> 5ccc5697
 
 /**
  * Two types of state machines are available in AWS Step Functions: EXPRESS AND STANDARD.
@@ -666,7 +662,7 @@
     return new ChainDefinitionBody(chainable);
   }
 
-  public abstract bind(scope: Construct, sfnPrincipal: IPrincipal, sfnProps: StateMachineProps): DefinitionConfig;
+  public abstract bind(scope: Construct, sfnPrincipal: iam.IPrincipal, sfnProps: StateMachineProps): DefinitionConfig;
 
 }
 
@@ -676,7 +672,7 @@
     super();
   }
 
-  public bind(scope: Construct, _sfnPrincipal: IPrincipal, _sfnProps: StateMachineProps): DefinitionConfig {
+  public bind(scope: Construct, _sfnPrincipal: iam.IPrincipal, _sfnProps: StateMachineProps): DefinitionConfig {
     const asset = new s3_assets.Asset(scope, 'DefinitionBody', {
       path: this.path,
       ...this.options,
@@ -697,7 +693,7 @@
     super();
   }
 
-  public bind(_scope: Construct, _sfnPrincipal: IPrincipal, _sfnProps: StateMachineProps): DefinitionConfig {
+  public bind(_scope: Construct, _sfnPrincipal: iam.IPrincipal, _sfnProps: StateMachineProps): DefinitionConfig {
     return {
       definitionString: this.body,
     };
@@ -710,7 +706,7 @@
     super();
   }
 
-  public bind(scope: Construct, sfnPrincipal: IPrincipal, sfnProps: StateMachineProps): DefinitionConfig {
+  public bind(scope: Construct, sfnPrincipal: iam.IPrincipal, sfnProps: StateMachineProps): DefinitionConfig {
     const graph = new StateGraph(this.chainable.startState, 'State Machine definition');
     graph.timeout = sfnProps.timeout;
     for (const statement of graph.policyStatements) {
