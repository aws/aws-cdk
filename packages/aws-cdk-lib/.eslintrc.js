--- conflicted
+++ resolved
@@ -22,11 +22,8 @@
   'aws-apigatewayv2',
   'aws-apigatewayv2-authorizers',
   'aws-apigatewayv2-integrations',
-<<<<<<< HEAD
+  'aws-applicationautoscaling',
   'aws-appsync',
-=======
-  'aws-applicationautoscaling',
->>>>>>> c8de5bef
   'aws-cognito',
   'aws-elasticloadbalancing',
   'aws-elasticloadbalancingv2',
