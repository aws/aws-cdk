--- conflicted
+++ resolved
@@ -24,7 +24,6 @@
   'aws-elasticloadbalancingv2-targets',    
   'aws-lambda',
   'aws-rds',
-<<<<<<< HEAD
   'aws-s3',
   'aws-sns',
   'aws-sqs',
@@ -35,8 +34,6 @@
   'aws-apigatewayv2',
   'aws-apigatewayv2-authorizers',
   'aws-synthetics',
-=======
->>>>>>> cc1988ac
   'aws-route53',
   'aws-route53-patterns',
   'aws-route53-targets',
