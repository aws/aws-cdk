const baseConfig = require('@aws-cdk/cdk-build-tools/config/eslintrc');
baseConfig.parserOptions.project = __dirname + '/tsconfig.dev.json';
baseConfig.rules['import/no-extraneous-dependencies'] = [
  'error',
  {
    devDependencies: [
      '**/build-tools/**',
      '**/scripts/**',
      '**/test/**',
    ],
    optionalDependencies: false,
    peerDependencies: true,
  }
];


// no-throw-default-error
const enableNoThrowDefaultErrorIn = [
  'aws-lambda',
  'aws-rds',
  'aws-s3',
  'aws-sns',
  'aws-sqs',
  'aws-ssm',
  'aws-ssmcontacts',
  'aws-ssmincidents',
  'aws-ssmquicksetup',
<<<<<<< HEAD
  'aws-apigatewayv2',
=======
  'aws-apigatewayv2-authorizers',
>>>>>>> dd34d2e3
  'aws-synthetics',
  'aws-s3-assets',
  'aws-s3-deployment',
  'aws-s3-notifications',
  'aws-s3express',
  'aws-s3objectlambda',
  'aws-s3outposts',
  'aws-s3tables',
];
baseConfig.overrides.push({
  files: enableNoThrowDefaultErrorIn.map(m => `./${m}/lib/**`),
  rules: { "@cdklabs/no-throw-default-error": ['error'] },
});


module.exports = baseConfig;<|MERGE_RESOLUTION|>--- conflicted
+++ resolved
@@ -25,11 +25,8 @@
   'aws-ssmcontacts',
   'aws-ssmincidents',
   'aws-ssmquicksetup',
-<<<<<<< HEAD
   'aws-apigatewayv2',
-=======
   'aws-apigatewayv2-authorizers',
->>>>>>> dd34d2e3
   'aws-synthetics',
   'aws-s3-assets',
   'aws-s3-deployment',
