--- conflicted
+++ resolved
@@ -17,12 +17,6 @@
 baseConfig.rules['@cdklabs/no-throw-default-error'] = ['error'];
 // not yet supported
 const noThrowDefaultErrorNotYetSupported = [
-<<<<<<< HEAD
-  'aws-elasticsearch',
-=======
-  'aws-ecs-patterns',
-  'aws-ecs',
->>>>>>> bc7c4e80
   'aws-globalaccelerator',
   'aws-globalaccelerator-endpoints',
   'aws-iam',
