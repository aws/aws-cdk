const baseConfig = require('@aws-cdk/cdk-build-tools/config/eslintrc');
baseConfig.parserOptions.project = __dirname + '/tsconfig.dev.json';
baseConfig.rules['import/no-extraneous-dependencies'] = [
  'error',
  {
    devDependencies: [
      '**/build-tools/**',
      '**/scripts/**',
      '**/test/**',
    ],
    optionalDependencies: false,
    peerDependencies: true,
  }
];

// no-throw-default-error
baseConfig.rules['@cdklabs/no-throw-default-error'] = ['error'];
// not yet supported
const noThrowDefaultErrorNotYetSupported = [
<<<<<<< HEAD
  'aws-ecs-patterns',
  'aws-ecs',
=======
  'aws-globalaccelerator',
  'aws-globalaccelerator-endpoints',
>>>>>>> 5cfea397
  'aws-iam',
  'aws-lambda-destinations',
  'aws-lambda-event-sources',
  'aws-lambda-nodejs',
  'aws-secretsmanager',
  'aws-servicecatalog',
  'core',
  'custom-resources',
  'region-info',
];
baseConfig.overrides.push({
  files: [
    "./scripts/**",
    "./*/build-tools/**",
    "./*/test/**",
    ...noThrowDefaultErrorNotYetSupported.map(m => `./${m}/lib/**`)
  ],
  rules: { "@cdklabs/no-throw-default-error": "off" },
});


module.exports = baseConfig;<|MERGE_RESOLUTION|>--- conflicted
+++ resolved
@@ -17,13 +17,6 @@
 baseConfig.rules['@cdklabs/no-throw-default-error'] = ['error'];
 // not yet supported
 const noThrowDefaultErrorNotYetSupported = [
-<<<<<<< HEAD
-  'aws-ecs-patterns',
-  'aws-ecs',
-=======
-  'aws-globalaccelerator',
-  'aws-globalaccelerator-endpoints',
->>>>>>> 5cfea397
   'aws-iam',
   'aws-lambda-destinations',
   'aws-lambda-event-sources',
