const baseConfig = require('@aws-cdk/cdk-build-tools/config/eslintrc');
baseConfig.parserOptions.project = __dirname + '/tsconfig.dev.json';
baseConfig.rules['import/no-extraneous-dependencies'] = [
  'error',
  {
    devDependencies: [
      '**/build-tools/**',
      '**/scripts/**',
      '**/test/**',
    ],
    optionalDependencies: false,
    peerDependencies: true,
  }
];


// no-throw-default-error
const enableNoThrowDefaultErrorIn = [
  'assets',
  'aws-amplify',
  'aws-amplifyuibuilder',
  'aws-apigateway',
  'aws-apigatewayv2',
  'aws-apigatewayv2-authorizers',
  'aws-apigatewayv2-integrations',
  'aws-appconfig',
  'aws-applicationautoscaling',
  'aws-appsync',
  'aws-appmesh',
  'aws-batch',
  'aws-cognito',
  'aws-elasticloadbalancing',
  'aws-elasticloadbalancingv2',
  'aws-elasticloadbalancingv2-actions',
  'aws-elasticloadbalancingv2-targets',
  'aws-lambda',
  'aws-rds',
  'aws-s3',
  'aws-sns',
  'aws-sqs',
  'aws-ssm',
  'aws-ssmcontacts',
  'aws-ssmincidents',
  'aws-ssmquicksetup',
  'aws-synthetics',
  'aws-route53',
  'aws-route53-patterns',
  'aws-route53-targets',
  'aws-route53profiles',
  'aws-route53recoverycontrol',
  'aws-route53recoveryreadiness',
  'aws-route53resolver',
  'aws-sns',
  'aws-sqs',
  'aws-ssm',
  'aws-ssmcontacts',
  'aws-ssmincidents',
  'aws-ssmquicksetup',
  'aws-synthetics',
  'aws-s3',
  'aws-s3-assets',
  'aws-s3-deployment',
  'aws-s3-notifications',
  'aws-s3express',
  'aws-s3objectlambda',
  'aws-s3outposts',
  'aws-s3tables',
<<<<<<< HEAD
  'cx-api',
=======
  'pipelines',
>>>>>>> b91965c2
];
baseConfig.overrides.push({
  files: enableNoThrowDefaultErrorIn.map(m => `./${m}/lib/**`),
  rules: { "@cdklabs/no-throw-default-error": ['error'] },
});


module.exports = baseConfig;<|MERGE_RESOLUTION|>--- conflicted
+++ resolved
@@ -57,6 +57,7 @@
   'aws-ssmincidents',
   'aws-ssmquicksetup',
   'aws-synthetics',
+  'cx-api',
   'aws-s3',
   'aws-s3-assets',
   'aws-s3-deployment',
@@ -65,11 +66,7 @@
   'aws-s3objectlambda',
   'aws-s3outposts',
   'aws-s3tables',
-<<<<<<< HEAD
-  'cx-api',
-=======
   'pipelines',
->>>>>>> b91965c2
 ];
 baseConfig.overrides.push({
   files: enableNoThrowDefaultErrorIn.map(m => `./${m}/lib/**`),
