--- conflicted
+++ resolved
@@ -16,17 +16,14 @@
 
 // no-throw-default-error
 const enableNoThrowDefaultErrorIn = [
+  'aws-amplify',
+  'aws-amplifyuibuilder',  
   'aws-apigatewayv2-authorizers',
-<<<<<<< HEAD
-  'aws-amplify',
-  'aws-amplifyuibuilder',
-=======
   'aws-apigatewayv2-integrations',
   'aws-elasticloadbalancing',
   'aws-elasticloadbalancingv2',
   'aws-elasticloadbalancingv2-actions',
-  'aws-elasticloadbalancingv2-targets',    
->>>>>>> 8b472fc5
+  'aws-elasticloadbalancingv2-targets',
   'aws-lambda',
   'aws-rds',
   'aws-s3',
