const baseConfig = require('@aws-cdk/cdk-build-tools/config/eslintrc');
baseConfig.parserOptions.project = __dirname + '/tsconfig.dev.json';
baseConfig.rules['import/no-extraneous-dependencies'] = [
  'error',
  {
    devDependencies: [
      '**/build-tools/**',
      '**/scripts/**',
      '**/test/**',
    ],
    optionalDependencies: false,
    peerDependencies: true,
  }
];


// no-throw-default-error
const enableNoThrowDefaultErrorIn = [
  'aws-amplify',
  'aws-amplifyuibuilder',
<<<<<<< HEAD
  'aws-apigateway',  
=======
>>>>>>> ecbe1bf8
  'aws-apigatewayv2-authorizers',
  'aws-apigatewayv2-integrations',
  'aws-cognito',
  'aws-elasticloadbalancing',
  'aws-elasticloadbalancingv2',
  'aws-elasticloadbalancingv2-actions',
  'aws-elasticloadbalancingv2-targets',
  'aws-lambda',
  'aws-rds',
  'aws-s3',
  'aws-sns',
  'aws-sqs',
  'aws-ssm',
  'aws-ssmcontacts',
  'aws-ssmincidents',
  'aws-ssmquicksetup',
  'aws-apigatewayv2',
  'aws-apigatewayv2-authorizers',
  'aws-synthetics',
  'aws-route53',
  'aws-route53-patterns',
  'aws-route53-targets',
  'aws-route53profiles',
  'aws-route53recoverycontrol',
  'aws-route53recoveryreadiness',
  'aws-route53resolver',
  'aws-sns',
  'aws-sqs',
  'aws-ssm',
  'aws-ssmcontacts',
  'aws-ssmincidents',
  'aws-ssmquicksetup',
  'aws-synthetics',
  'aws-s3',
  'aws-s3-assets',
  'aws-s3-deployment',
  'aws-s3-notifications',
  'aws-s3express',
  'aws-s3objectlambda',
  'aws-s3outposts',
  'aws-s3tables',
];
baseConfig.overrides.push({
  files: enableNoThrowDefaultErrorIn.map(m => `./${m}/lib/**`),
  rules: { "@cdklabs/no-throw-default-error": ['error'] },
});


module.exports = baseConfig;<|MERGE_RESOLUTION|>--- conflicted
+++ resolved
@@ -18,10 +18,8 @@
 const enableNoThrowDefaultErrorIn = [
   'aws-amplify',
   'aws-amplifyuibuilder',
-<<<<<<< HEAD
-  'aws-apigateway',  
-=======
->>>>>>> ecbe1bf8
+  'aws-apigateway',
+  'aws-apigatewayv2',
   'aws-apigatewayv2-authorizers',
   'aws-apigatewayv2-integrations',
   'aws-cognito',
@@ -38,8 +36,6 @@
   'aws-ssmcontacts',
   'aws-ssmincidents',
   'aws-ssmquicksetup',
-  'aws-apigatewayv2',
-  'aws-apigatewayv2-authorizers',
   'aws-synthetics',
   'aws-route53',
   'aws-route53-patterns',
