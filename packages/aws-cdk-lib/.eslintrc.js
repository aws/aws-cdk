--- conflicted
+++ resolved
@@ -16,6 +16,8 @@
 
 // no-throw-default-error
 const enableNoThrowDefaultErrorIn = [
+  'aws-apigatewayv2-integrations',
+  'aws-apigatewayv2-authorizers',
   'aws-lambda',
   'aws-rds',
   'aws-s3',
@@ -25,11 +27,6 @@
   'aws-ssmcontacts',
   'aws-ssmincidents',
   'aws-ssmquicksetup',
-<<<<<<< HEAD
-  'aws-apigatewayv2-integrations',
-=======
-  'aws-apigatewayv2-authorizers',
->>>>>>> 34ae9977
   'aws-synthetics',
   'aws-s3-assets',
   'aws-s3-deployment',
