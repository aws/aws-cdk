const baseConfig = require('@aws-cdk/cdk-build-tools/config/eslintrc');
baseConfig.parserOptions.project = __dirname + '/tsconfig.dev.json';
baseConfig.rules['import/no-extraneous-dependencies'] = [
  'error',
  {
    devDependencies: [
      '**/build-tools/**',
      '**/scripts/**',
      '**/test/**',
    ],
    optionalDependencies: false,
    peerDependencies: true,
  }
];


// no-throw-default-error
const enableNoThrowDefaultErrorIn = [
  'aws-lambda',
  'aws-rds',
  'aws-s3',
  'aws-sns',
  'aws-sqs',
  'aws-ssm',
  'aws-ssmcontacts',
  'aws-ssmincidents',
  'aws-ssmquicksetup',
<<<<<<< HEAD
  'aws-apigatewayv2-integrations',
=======
  'aws-synthetics',
  'aws-s3-assets',
  'aws-s3-deployment',
  'aws-s3-notifications',
  'aws-s3express',
  'aws-s3objectlambda',
  'aws-s3outposts',
  'aws-s3tables',
>>>>>>> dc0cb8d2
];
baseConfig.overrides.push({
  files: enableNoThrowDefaultErrorIn.map(m => `./${m}/lib/**`),
  rules: { "@cdklabs/no-throw-default-error": ['error'] },
});


module.exports = baseConfig;<|MERGE_RESOLUTION|>--- conflicted
+++ resolved
@@ -25,9 +25,7 @@
   'aws-ssmcontacts',
   'aws-ssmincidents',
   'aws-ssmquicksetup',
-<<<<<<< HEAD
   'aws-apigatewayv2-integrations',
-=======
   'aws-synthetics',
   'aws-s3-assets',
   'aws-s3-deployment',
@@ -36,7 +34,6 @@
   'aws-s3objectlambda',
   'aws-s3outposts',
   'aws-s3tables',
->>>>>>> dc0cb8d2
 ];
 baseConfig.overrides.push({
   files: enableNoThrowDefaultErrorIn.map(m => `./${m}/lib/**`),
