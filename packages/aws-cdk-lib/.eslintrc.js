const baseConfig = require('@aws-cdk/cdk-build-tools/config/eslintrc');
baseConfig.parserOptions.project = __dirname + '/tsconfig.dev.json';
baseConfig.rules['import/no-extraneous-dependencies'] = [
  'error',
  {
    devDependencies: [
      '**/build-tools/**',
      '**/scripts/**',
      '**/test/**',
    ],
    optionalDependencies: false,
    peerDependencies: true,
  }
];


// no-throw-default-error
const enableNoThrowDefaultErrorIn = [
  'assertions',
  'assets',
  'aws-amplify',
  'aws-amplifyuibuilder',
  'aws-apigateway',
  'aws-apigatewayv2',
  'aws-apigatewayv2-authorizers',
  'aws-apigatewayv2-integrations',
  'aws-appconfig',
  'aws-applicationautoscaling',
  'aws-appsync',
  'aws-appmesh',
  'aws-autoscaling',
  'aws-autoscaling-common',  
  'aws-backup',
  'aws-batch',
  'aws-chatbot',
  'aws-certificatemanager',
  'aws-cognito',
  'aws-cloudfront',
  'aws-cloudfront-origins',
<<<<<<< HEAD
  'aws-cloudwatch',
  'aws-cloudwatch-actions',
=======
  'aws-cloudtrail',
>>>>>>> 50b9b6ff
  'aws-elasticloadbalancing',
  'aws-elasticloadbalancingv2',
  'aws-elasticloadbalancingv2-actions',
  'aws-elasticloadbalancingv2-targets',
  'aws-lambda',
  'aws-rds',
  'aws-s3',
  'aws-sns',
  'aws-sqs',
  'aws-ssm',
  'aws-ssmcontacts',
  'aws-ssmincidents',
  'aws-ssmquicksetup',
  'aws-synthetics',
  'aws-route53',
  'aws-route53-patterns',
  'aws-route53-targets',
  'aws-route53profiles',
  'aws-route53recoverycontrol',
  'aws-route53recoveryreadiness',
  'aws-route53resolver',
  'aws-sns',
  'aws-sqs',
  'aws-ssm',
  'aws-ssmcontacts',
  'aws-ssmincidents',
  'aws-ssmquicksetup',
  'aws-synthetics',
  'aws-s3',
  'aws-s3-assets',
  'aws-s3-deployment',
  'aws-s3-notifications',
  'aws-s3express',
  'aws-s3objectlambda',
  'aws-s3outposts',
  'aws-s3tables',
  'cloudformation-include',
  'cx-api',
  'pipelines',
];
baseConfig.overrides.push({
  files: enableNoThrowDefaultErrorIn.map(m => `./${m}/lib/**`),
  rules: { "@cdklabs/no-throw-default-error": ['error'] },
});


module.exports = baseConfig;<|MERGE_RESOLUTION|>--- conflicted
+++ resolved
@@ -37,12 +37,9 @@
   'aws-cognito',
   'aws-cloudfront',
   'aws-cloudfront-origins',
-<<<<<<< HEAD
+  'aws-cloudtrail',
   'aws-cloudwatch',
   'aws-cloudwatch-actions',
-=======
-  'aws-cloudtrail',
->>>>>>> 50b9b6ff
   'aws-elasticloadbalancing',
   'aws-elasticloadbalancingv2',
   'aws-elasticloadbalancingv2-actions',
