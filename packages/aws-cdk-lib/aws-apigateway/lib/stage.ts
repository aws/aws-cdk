--- conflicted
+++ resolved
@@ -2,11 +2,8 @@
 import { AccessLogFormat, IAccessLogDestination } from './access-log';
 import { ApiKey, ApiKeyOptions, IApiKey } from './api-key';
 import { ApiGatewayMetrics } from './apigateway-canned-metrics.generated';
-<<<<<<< HEAD
 import { CfnStage, IStageRef, StageRef } from './apigateway.generated';
-=======
 import { CfnStage, IStageRef, StageReference } from './apigateway.generated';
->>>>>>> 9e82000c
 import { Deployment } from './deployment';
 import { IRestApi, RestApiBase } from './restapi';
 import { parseMethodOptionsPath } from './util';
@@ -362,11 +359,7 @@
     }).attachTo(this);
   }
 
-<<<<<<< HEAD
-  public get stageRef(): StageRef {
-=======
   public get stageRef(): StageReference {
->>>>>>> 9e82000c
     return {
       stageName: this.stageName,
       restApiId: this.restApi.restApiId,
