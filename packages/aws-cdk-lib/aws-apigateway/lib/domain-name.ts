import { Construct } from 'constructs';
<<<<<<< HEAD
import { CfnDomainName, DomainNameRef, IDomainNameRef, IRestApiRef, IStageRef } from './apigateway.generated';
=======
import { CfnDomainName, DomainNameReference, IDomainNameRef } from './apigateway.generated';
>>>>>>> 9e82000c
import { BasePathMapping, BasePathMappingOptions } from './base-path-mapping';
import { EndpointType, IRestApi } from './restapi';
import * as apigwv2 from '../../aws-apigatewayv2';
import * as acm from '../../aws-certificatemanager';
import { IBucket } from '../../aws-s3';
import { Arn, IResource, Names, Resource, Stack, Token } from '../../core';
import { ValidationError } from '../../core/lib/errors';
import { addConstructMetadata, MethodMetadata } from '../../core/lib/metadata-resource';
import { propertyInjectable } from '../../core/lib/prop-injectable';

/**
 * Options for creating an api mapping
 */
export interface ApiMappingOptions {
  /**
   * The api path name that callers of the API must provide in the URL after
   * the domain name (e.g. `example.com/base-path`). If you specify this
   * property, it can't be an empty string.
   *
   * If this is undefined, a mapping will be added for the empty path. Any request
   * that does not match a mapping will get sent to the API that has been mapped
   * to the empty path.
   *
   * @default - map requests from the domain root (e.g. `example.com`).
   */
  readonly basePath?: string;
}

/**
 * The minimum version of the SSL protocol that you want API Gateway to use for HTTPS connections.
 */
export enum SecurityPolicy {
  /** Cipher suite TLS 1.0 */
  TLS_1_0 = 'TLS_1_0',

  /** Cipher suite TLS 1.2 */
  TLS_1_2 = 'TLS_1_2',
}

export interface DomainNameOptions {
  /**
   * The custom domain name for your API. Uppercase letters are not supported.
   */
  readonly domainName: string;

  /**
   * The reference to an AWS-managed certificate for use by the edge-optimized
   * endpoint for the domain name. For "EDGE" domain names, the certificate
   * needs to be in the US East (N. Virginia) region.
   */
  readonly certificate: acm.ICertificate;

  /**
   * The type of endpoint for this DomainName.
   * @default REGIONAL
   */
  readonly endpointType?: EndpointType;

  /**
   * The Transport Layer Security (TLS) version + cipher suite for this domain name.
   * @see https://docs.aws.amazon.com/AWSCloudFormation/latest/UserGuide/aws-resource-apigateway-domainname.html
   * @default SecurityPolicy.TLS_1_2
   */
  readonly securityPolicy?: SecurityPolicy;

  /**
   * The mutual TLS authentication configuration for a custom domain name.
   * @default - mTLS is not configured.
   */
  readonly mtls?: MTLSConfig;

  /**
   * The base path name that callers of the API must provide in the URL after
   * the domain name (e.g. `example.com/base-path`). If you specify this
   * property, it can't be an empty string.
   *
   * @default - map requests from the domain root (e.g. `example.com`).
   */
  readonly basePath?: string;
}

export interface DomainNameProps extends DomainNameOptions {
  /**
   * If specified, all requests to this domain will be mapped to the production
   * deployment of this API. If you wish to map this domain to multiple APIs
   * with different base paths, use `addBasePathMapping` or `addApiMapping`.
   *
   * @default - you will have to call `addBasePathMapping` to map this domain to
   * API endpoints.
   */
  readonly mapping?: IRestApi;
}

export interface IDomainName extends IResource, IDomainNameRef {
  /**
   * The domain name (e.g. `example.com`)
   *
   * @attribute DomainName
   */
  readonly domainName: string;

  /**
   * The Route53 alias target to use in order to connect a record set to this domain through an alias.
   *
   * @attribute DistributionDomainName,RegionalDomainName
   */
  readonly domainNameAliasDomainName: string;

  /**
   * The Route53 hosted zone ID to use in order to connect a record set to this domain through an alias.
   *
   * @attribute DistributionHostedZoneId,RegionalHostedZoneId
   */
  readonly domainNameAliasHostedZoneId: string;
}

@propertyInjectable
export class DomainName extends Resource implements IDomainName {
  /**
   * Uniquely identifies this class.
   */
  public static readonly PROPERTY_INJECTION_ID: string = 'aws-cdk-lib.aws-apigateway.DomainName';

  /**
   * Imports an existing domain name.
   */
  public static fromDomainNameAttributes(scope: Construct, id: string, attrs: DomainNameAttributes): IDomainName {
    class Import extends Resource implements IDomainName {
      public readonly domainName = attrs.domainName;
      public readonly domainNameAliasDomainName = attrs.domainNameAliasTarget;
      public readonly domainNameAliasHostedZoneId = attrs.domainNameAliasHostedZoneId;

      public readonly domainNameRef = {
        domainName: this.domainName,
        domainNameArn: Arn.format({
          service: 'apigateway',
          resource: 'domainnames',
          resourceName: attrs.domainName,
        }, Stack.of(scope)),
      };
    }

    return new Import(scope, id);
  }

  public readonly domainName: string;
<<<<<<< HEAD
  public readonly domainNameRef: DomainNameRef;
=======
  public readonly domainNameRef: DomainNameReference;
>>>>>>> 9e82000c
  public readonly domainNameAliasDomainName: string;
  public readonly domainNameAliasHostedZoneId: string;
  private readonly basePaths = new Set<string | undefined>();
  private readonly securityPolicy?: SecurityPolicy;
  private readonly endpointType: EndpointType;

  constructor(scope: Construct, id: string, props: DomainNameProps) {
    super(scope, id);
    // Enhanced CDK Analytics Telemetry
    addConstructMetadata(this, props);

    this.endpointType = props.endpointType || EndpointType.REGIONAL;
    const edge = this.endpointType === EndpointType.EDGE;
    this.securityPolicy = props.securityPolicy;

    if (!Token.isUnresolved(props.domainName) && /[A-Z]/.test(props.domainName)) {
      throw new ValidationError(`Domain name does not support uppercase letters. Got: ${props.domainName}`, scope);
    }

    const mtlsConfig = this.configureMTLS(props.mtls);
    const resource = new CfnDomainName(this, 'Resource', {
      domainName: props.domainName,
      certificateArn: edge ? props.certificate.certificateArn : undefined,
      regionalCertificateArn: edge ? undefined : props.certificate.certificateArn,
      endpointConfiguration: { types: [this.endpointType] },
      mutualTlsAuthentication: mtlsConfig,
      securityPolicy: props.securityPolicy,
    });

    this.domainName = resource.ref;
    this.domainNameRef = resource.domainNameRef;

    this.domainNameAliasDomainName = edge
      ? resource.attrDistributionDomainName
      : resource.attrRegionalDomainName;

    this.domainNameAliasHostedZoneId = edge
      ? resource.attrDistributionHostedZoneId
      : resource.attrRegionalHostedZoneId;

    const multiLevel = this.validateBasePath(props.basePath);
    if (props.mapping && !multiLevel) {
      this.addBasePathMapping(props.mapping, {
        basePath: props.basePath,
      });
    } else if (props.mapping && multiLevel) {
      this.addApiMapping(props.mapping.deploymentStage, {
        basePath: props.basePath,
      });
    }
  }

  private validateBasePath(path?: string): boolean {
    if (this.isMultiLevel(path)) {
      if (this.endpointType === EndpointType.EDGE) {
        throw new ValidationError('multi-level basePath is only supported when endpointType is EndpointType.REGIONAL', this);
      }
      if (this.securityPolicy && this.securityPolicy !== SecurityPolicy.TLS_1_2) {
        throw new ValidationError('securityPolicy must be set to TLS_1_2 if multi-level basePath is provided', this);
      }
      return true;
    }
    return false;
  }

  private isMultiLevel(path?: string): boolean {
    return (path?.split('/').filter(x => !!x) ?? []).length >= 2;
  }

  /**
   * Maps this domain to an API endpoint.
   *
   * This uses the BasePathMapping from ApiGateway v1 which does not support multi-level paths.
   *
   * If you need to create a mapping for a multi-level path use `addApiMapping` instead.
   *
   * @param targetApi That target API endpoint, requests will be mapped to the deployment stage.
   * @param options Options for mapping to base path with or without a stage
   */
  @MethodMetadata()
  public addBasePathMapping(targetApi: IRestApiRef, options: BasePathMappingOptions = {}): BasePathMapping {
    if (this.basePaths.has(options.basePath)) {
      throw new ValidationError(`DomainName ${this.node.id} already has a mapping for path ${options.basePath}`, this);
    }
    if (this.isMultiLevel(options.basePath)) {
      throw new ValidationError('BasePathMapping does not support multi-level paths. Use "addApiMapping instead.', this);
    }

    this.basePaths.add(options.basePath);
    const basePath = options.basePath || '/';
    const id = `Map:${basePath}=>${Names.nodeUniqueId(targetApi.node)}`;
    return new BasePathMapping(this, id, {
      domainName: this,
      restApi: targetApi,
      ...options,
    });
  }

  /**
   * Maps this domain to an API endpoint.
   *
   * This uses the ApiMapping from ApiGatewayV2 which supports multi-level paths, but
   * also only supports:
   * - SecurityPolicy.TLS_1_2
   * - EndpointType.REGIONAL
   *
   * @param targetStage the target API stage.
   * @param options Options for mapping to a stage
   */
  @MethodMetadata()
  public addApiMapping(targetStage: IStageRef, options: ApiMappingOptions = {}): void {
    if (this.basePaths.has(options.basePath)) {
      throw new ValidationError(`DomainName ${this.node.id} already has a mapping for path ${options.basePath}`, this);
    }
    this.validateBasePath(options.basePath);
    this.basePaths.add(options.basePath);
    const id = `Map:${options.basePath ?? 'none'}=>${Names.nodeUniqueId(targetStage.node)}`;
    new apigwv2.CfnApiMapping(this, id, {
      apiId: targetStage.stageRef.restApiId,
      stage: targetStage.stageRef.stageName,
      domainName: this.domainName,
      apiMappingKey: options.basePath,
    });
  }

  private configureMTLS(mtlsConfig?: MTLSConfig): CfnDomainName.MutualTlsAuthenticationProperty | undefined {
    if (!mtlsConfig) return undefined;
    return {
      truststoreUri: mtlsConfig.bucket.s3UrlForObject(mtlsConfig.key),
      truststoreVersion: mtlsConfig.version,
    };
  }
}

export interface DomainNameAttributes {
  /**
   * The domain name (e.g. `example.com`)
   */
  readonly domainName: string;

  /**
   * The Route53 alias target to use in order to connect a record set to this domain through an alias.
   */
  readonly domainNameAliasTarget: string;

  /**
   * The Route53 hosted zone ID to use in order to connect a record set to this domain through an alias.
   */
  readonly domainNameAliasHostedZoneId: string;
}

/**
 * The mTLS authentication configuration for a custom domain name.
 */
export interface MTLSConfig {
  /**
   * The bucket that the trust store is hosted in.
   */
  readonly bucket: IBucket;

  /**
   * The key in S3 to look at for the trust store.
   */
  readonly key: string;

  /**
   *  The version of the S3 object that contains your truststore.
   *  To specify a version, you must have versioning enabled for the S3 bucket.
   *  @default - latest version
   */
  readonly version?: string;
}<|MERGE_RESOLUTION|>--- conflicted
+++ resolved
@@ -1,9 +1,6 @@
 import { Construct } from 'constructs';
-<<<<<<< HEAD
 import { CfnDomainName, DomainNameRef, IDomainNameRef, IRestApiRef, IStageRef } from './apigateway.generated';
-=======
 import { CfnDomainName, DomainNameReference, IDomainNameRef } from './apigateway.generated';
->>>>>>> 9e82000c
 import { BasePathMapping, BasePathMappingOptions } from './base-path-mapping';
 import { EndpointType, IRestApi } from './restapi';
 import * as apigwv2 from '../../aws-apigatewayv2';
@@ -150,11 +147,7 @@
   }
 
   public readonly domainName: string;
-<<<<<<< HEAD
-  public readonly domainNameRef: DomainNameRef;
-=======
   public readonly domainNameRef: DomainNameReference;
->>>>>>> 9e82000c
   public readonly domainNameAliasDomainName: string;
   public readonly domainNameAliasHostedZoneId: string;
   private readonly basePaths = new Set<string | undefined>();
