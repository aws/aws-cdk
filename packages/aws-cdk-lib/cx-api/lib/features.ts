--- conflicted
+++ resolved
@@ -134,13 +134,9 @@
 export const EVENTBUS_POLICY_SID_REQUIRED = '@aws-cdk/aws-events:requireEventBusPolicySid';
 export const ASPECT_PRIORITIES_MUTATING = '@aws-cdk/core:aspectPrioritiesMutating';
 export const DYNAMODB_TABLE_RETAIN_TABLE_REPLICA = '@aws-cdk/aws-dynamodb:retainTableReplica';
-<<<<<<< HEAD
-export const LOG_USER_POOL_CLIENT_SECRET_VALUE ='@aws-cdk/cognito:logUserPoolClientSecretValue';
-export const S3_BLOCK_PUBLIC_ACCESS_OPTION_AUTO_TRUE = '@aws-cdk/aws-s3:blockPublicAccessOptionAutoTrue';
-=======
 export const LOG_USER_POOL_CLIENT_SECRET_VALUE = '@aws-cdk/cognito:logUserPoolClientSecretValue';
 export const PIPELINE_REDUCE_CROSS_ACCOUNT_ACTION_ROLE_TRUST_SCOPE = '@aws-cdk/pipelines:reduceCrossAccountActionRoleTrustScope';
->>>>>>> 6f0605b5
+export const S3_BLOCK_PUBLIC_ACCESS_OPTION_AUTO_TRUE = '@aws-cdk/aws-s3:blockPublicAccessOptionAutoTrue';
 
 export const FLAGS: Record<string, FlagInfo> = {
   //////////////////////////////////////////////////////////////////////
@@ -1541,19 +1537,6 @@
   },
 
   //////////////////////////////////////////////////////////////////////
-<<<<<<< HEAD
-  [S3_BLOCK_PUBLIC_ACCESS_OPTION_AUTO_TRUE]: {
-    type: FlagType.BugFix,
-    summary: 'When enabled, setting any combination of options for BlockPublicAccess will automatically set true for any options not defined.',
-    detailsMd: `
-      When BlockPublicAccess is not set at all, s3's default behavior will be to set all options to true in aws console. 
-      The previous behavior in cdk before this feature was; if only some of the BlockPublicAccessOptions were set (not all 4), then the ones undefined would default to false.
-      This is counter intuitive to the console behavior where the options would start in true state and a user would uncheck the boxes as needed.
-      The new behavior from this feature will allow a user, for example, to set 1 of the 4 BlockPublicAccessOpsions to false, and on deployment the other 3 will remain true.
-    `,
-    introducedIn: { v2: 'V2NEXT' },
-    recommendedValue: true,
-=======
   [PIPELINE_REDUCE_CROSS_ACCOUNT_ACTION_ROLE_TRUST_SCOPE]: {
     type: FlagType.ApiDefault,
     summary: 'When enabled, scopes down the trust policy for the cross-account action role',
@@ -1568,6 +1551,7 @@
     compatibilityWithOldBehaviorMd: 'Disable the feature flag to add the root account principal back',
   },
 
+  //////////////////////////////////////////////////////////////////////
   [STEPFUNCTIONS_USE_DISTRIBUTED_MAP_RESULT_WRITER_V2]: {
     type: FlagType.ApiDefault,
     summary: 'When enabled, the resultWriterV2 property of DistributedMap will be used insted of resultWriter',
@@ -1578,7 +1562,20 @@
     introducedIn: { v2: '2.188.0' },
     recommendedValue: true,
     compatibilityWithOldBehaviorMd: 'Disable the feature flag and set resultWriter in DistributedMap',
->>>>>>> 6f0605b5
+  },
+
+  //////////////////////////////////////////////////////////////////////
+  [S3_BLOCK_PUBLIC_ACCESS_OPTION_AUTO_TRUE]: {
+    type: FlagType.BugFix,
+    summary: 'When enabled, setting any combination of options for BlockPublicAccess will automatically set true for any options not defined.',
+    detailsMd: `
+      When BlockPublicAccess is not set at all, s3's default behavior will be to set all options to true in aws console. 
+      The previous behavior in cdk before this feature was; if only some of the BlockPublicAccessOptions were set (not all 4), then the ones undefined would default to false.
+      This is counter intuitive to the console behavior where the options would start in true state and a user would uncheck the boxes as needed.
+      The new behavior from this feature will allow a user, for example, to set 1 of the 4 BlockPublicAccessOpsions to false, and on deployment the other 3 will remain true.
+    `,
+    introducedIn: { v2: 'V2NEXT' },
+    recommendedValue: true,
   },
 };
 
