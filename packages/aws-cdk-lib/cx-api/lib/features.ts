import { FlagInfo, FlagType } from './private/flag-modeling';

////////////////////////////////////////////////////////////////////////
//
// This file defines context keys that enable certain features that are
// implemented behind a flag in order to preserve backwards compatibility for
// existing apps. When a new app is initialized through `cdk init`, the CLI will
// automatically add enable these features by adding them to the generated
// `cdk.json` file.
//
////////////////////////////////////////////////////////////////////////
//
//  !!! IMPORTANT !!!
//
//  When you introduce a new flag, set its 'introducedIn.v2' value to the literal string
// 'V2·NEXT', without the dot.
//
//  DO NOT USE A VARIABLE. DO NOT DEFINE A CONSTANT. The actual value will be string-replaced at
//  version bump time.
//
////////////////////////////////////////////////////////////////////////
//
// There are three types of flags: ApiDefault, BugFix, and VisibleContext flags.
//
// - ApiDefault flags: change the behavior or defaults of the construct library.
//   It is still possible to achieve the old behavior via the official API
//   but changes are necessary (e.g. passing a boolean flag).
//
//   Implications for future Major Version:
//   - The recommended value will become the default value.
//   - Flags of this type will be removed (code changes will become mandatory).
//
// - BugFix flags: the old infra we used to generate is no longer recommended.
//   The old behavior cannot be achieved anymore using the official API (only
//   by making sure the feature flag is unset). Mostly used for infra-impacting
//   bugfixes or enhanced security defaults.
//
//   Implications for future Major Version:
//   - The recommended value will become the default value.
//   - Flag will never be removed (no other way to achieve legacy behavior).
//
// - VisibleContext flags: not really a feature flag, but configurable context which is
//   advertised by putting the context in the `cdk.json` file of new projects.
//
// See https://github.com/aws/aws-cdk-rfcs/blob/master/text/0055-feature-flags.md
// --------------------------------------------------------------------------------

export const ENABLE_STACK_NAME_DUPLICATES_CONTEXT = '@aws-cdk/core:enableStackNameDuplicates';
export const ENABLE_DIFF_NO_FAIL_CONTEXT = 'aws-cdk:enableDiffNoFail';
/** @deprecated use `ENABLE_DIFF_NO_FAIL_CONTEXT` */
export const ENABLE_DIFF_NO_FAIL = ENABLE_DIFF_NO_FAIL_CONTEXT;
export const NEW_STYLE_STACK_SYNTHESIS_CONTEXT = '@aws-cdk/core:newStyleStackSynthesis';
export const STACK_RELATIVE_EXPORTS_CONTEXT = '@aws-cdk/core:stackRelativeExports';
export const DOCKER_IGNORE_SUPPORT = '@aws-cdk/aws-ecr-assets:dockerIgnoreSupport';
export const SECRETS_MANAGER_PARSE_OWNED_SECRET_NAME = '@aws-cdk/aws-secretsmanager:parseOwnedSecretName';
export const KMS_DEFAULT_KEY_POLICIES = '@aws-cdk/aws-kms:defaultKeyPolicies';
export const S3_GRANT_WRITE_WITHOUT_ACL = '@aws-cdk/aws-s3:grantWriteWithoutAcl';
export const ECS_REMOVE_DEFAULT_DESIRED_COUNT = '@aws-cdk/aws-ecs-patterns:removeDefaultDesiredCount';
export const RDS_LOWERCASE_DB_IDENTIFIER = '@aws-cdk/aws-rds:lowercaseDbIdentifier';
export const APIGATEWAY_USAGEPLANKEY_ORDERINSENSITIVE_ID = '@aws-cdk/aws-apigateway:usagePlanKeyOrderInsensitiveId';
export const EFS_DEFAULT_ENCRYPTION_AT_REST = '@aws-cdk/aws-efs:defaultEncryptionAtRest';
export const LAMBDA_RECOGNIZE_VERSION_PROPS = '@aws-cdk/aws-lambda:recognizeVersionProps';
export const LAMBDA_RECOGNIZE_LAYER_VERSION = '@aws-cdk/aws-lambda:recognizeLayerVersion';
export const CLOUDFRONT_DEFAULT_SECURITY_POLICY_TLS_V1_2_2021 = '@aws-cdk/aws-cloudfront:defaultSecurityPolicyTLSv1.2_2021';
export const CHECK_SECRET_USAGE = '@aws-cdk/core:checkSecretUsage';
export const TARGET_PARTITIONS = '@aws-cdk/core:target-partitions';
export const ECS_SERVICE_EXTENSIONS_ENABLE_DEFAULT_LOG_DRIVER = '@aws-cdk-containers/ecs-service-extensions:enableDefaultLogDriver';
export const EC2_UNIQUE_IMDSV2_LAUNCH_TEMPLATE_NAME = '@aws-cdk/aws-ec2:uniqueImdsv2TemplateName';
export const ECS_ARN_FORMAT_INCLUDES_CLUSTER_NAME = '@aws-cdk/aws-ecs:arnFormatIncludesClusterName';
export const IAM_MINIMIZE_POLICIES = '@aws-cdk/aws-iam:minimizePolicies';
export const IAM_IMPORTED_ROLE_STACK_SAFE_DEFAULT_POLICY_NAME = '@aws-cdk/aws-iam:importedRoleStackSafeDefaultPolicyName';
export const VALIDATE_SNAPSHOT_REMOVAL_POLICY = '@aws-cdk/core:validateSnapshotRemovalPolicy';
export const CODEPIPELINE_CROSS_ACCOUNT_KEY_ALIAS_STACK_SAFE_RESOURCE_NAME = '@aws-cdk/aws-codepipeline:crossAccountKeyAliasStackSafeResourceName';
export const S3_CREATE_DEFAULT_LOGGING_POLICY = '@aws-cdk/aws-s3:createDefaultLoggingPolicy';
export const SNS_SUBSCRIPTIONS_SQS_DECRYPTION_POLICY = '@aws-cdk/aws-sns-subscriptions:restrictSqsDescryption';
export const APIGATEWAY_DISABLE_CLOUDWATCH_ROLE = '@aws-cdk/aws-apigateway:disableCloudWatchRole';
export const ENABLE_PARTITION_LITERALS = '@aws-cdk/core:enablePartitionLiterals';
export const EVENTS_TARGET_QUEUE_SAME_ACCOUNT = '@aws-cdk/aws-events:eventsTargetQueueSameAccount';
export const ECS_DISABLE_EXPLICIT_DEPLOYMENT_CONTROLLER_FOR_CIRCUIT_BREAKER = '@aws-cdk/aws-ecs:disableExplicitDeploymentControllerForCircuitBreaker';
export const ECS_PATTERNS_SEC_GROUPS_DISABLES_IMPLICIT_OPEN_LISTENER = '@aws-cdk/aws-ecs-patterns:secGroupsDisablesImplicitOpenListener';
export const S3_SERVER_ACCESS_LOGS_USE_BUCKET_POLICY = '@aws-cdk/aws-s3:serverAccessLogsUseBucketPolicy';
export const ROUTE53_PATTERNS_USE_CERTIFICATE = '@aws-cdk/aws-route53-patters:useCertificate';
export const AWS_CUSTOM_RESOURCE_LATEST_SDK_DEFAULT = '@aws-cdk/customresources:installLatestAwsSdkDefault';
export const DATABASE_PROXY_UNIQUE_RESOURCE_NAME = '@aws-cdk/aws-rds:databaseProxyUniqueResourceName';
export const CODEDEPLOY_REMOVE_ALARMS_FROM_DEPLOYMENT_GROUP = '@aws-cdk/aws-codedeploy:removeAlarmsFromDeploymentGroup';
export const APIGATEWAY_AUTHORIZER_CHANGE_DEPLOYMENT_LOGICAL_ID = '@aws-cdk/aws-apigateway:authorizerChangeDeploymentLogicalId';
export const EC2_LAUNCH_TEMPLATE_DEFAULT_USER_DATA = '@aws-cdk/aws-ec2:launchTemplateDefaultUserData';
export const SECRETS_MANAGER_TARGET_ATTACHMENT_RESOURCE_POLICY = '@aws-cdk/aws-secretsmanager:useAttachedSecretResourcePolicyForSecretTargetAttachments';
export const REDSHIFT_COLUMN_ID = '@aws-cdk/aws-redshift:columnId';
export const ENABLE_EMR_SERVICE_POLICY_V2 = '@aws-cdk/aws-stepfunctions-tasks:enableEmrServicePolicyV2';
export const EC2_RESTRICT_DEFAULT_SECURITY_GROUP = '@aws-cdk/aws-ec2:restrictDefaultSecurityGroup';
export const APIGATEWAY_REQUEST_VALIDATOR_UNIQUE_ID = '@aws-cdk/aws-apigateway:requestValidatorUniqueId';
export const INCLUDE_PREFIX_IN_UNIQUE_NAME_GENERATION = '@aws-cdk/core:includePrefixInUniqueNameGeneration';
export const KMS_ALIAS_NAME_REF = '@aws-cdk/aws-kms:aliasNameRef';
export const KMS_APPLY_IMPORTED_ALIAS_PERMISSIONS_TO_PRINCIPAL = '@aws-cdk/aws-kms:applyImportedAliasPermissionsToPrincipal';
export const EFS_DENY_ANONYMOUS_ACCESS = '@aws-cdk/aws-efs:denyAnonymousAccess';
export const EFS_MOUNTTARGET_ORDERINSENSITIVE_LOGICAL_ID = '@aws-cdk/aws-efs:mountTargetOrderInsensitiveLogicalId';
export const AUTOSCALING_GENERATE_LAUNCH_TEMPLATE = '@aws-cdk/aws-autoscaling:generateLaunchTemplateInsteadOfLaunchConfig';
export const ENABLE_OPENSEARCH_MULTIAZ_WITH_STANDBY = '@aws-cdk/aws-opensearchservice:enableOpensearchMultiAzWithStandby';
export const LAMBDA_NODEJS_USE_LATEST_RUNTIME = '@aws-cdk/aws-lambda-nodejs:useLatestRuntimeVersion';
export const RDS_PREVENT_RENDERING_DEPRECATED_CREDENTIALS = '@aws-cdk/aws-rds:preventRenderingDeprecatedCredentials';
export const AURORA_CLUSTER_CHANGE_SCOPE_OF_INSTANCE_PARAMETER_GROUP_WITH_EACH_PARAMETERS = '@aws-cdk/aws-rds:auroraClusterChangeScopeOfInstanceParameterGroupWithEachParameters';
export const APPSYNC_ENABLE_USE_ARN_IDENTIFIER_SOURCE_API_ASSOCIATION = '@aws-cdk/aws-appsync:useArnForSourceApiAssociationIdentifier';
export const CODECOMMIT_SOURCE_ACTION_DEFAULT_BRANCH_NAME = '@aws-cdk/aws-codepipeline-actions:useNewDefaultBranchForCodeCommitSource';
export const LAMBDA_PERMISSION_LOGICAL_ID_FOR_LAMBDA_ACTION = '@aws-cdk/aws-cloudwatch-actions:changeLambdaPermissionLogicalIdForLambdaAction';
export const CODEPIPELINE_CROSS_ACCOUNT_KEYS_DEFAULT_VALUE_TO_FALSE = '@aws-cdk/aws-codepipeline:crossAccountKeysDefaultValueToFalse';
export const CODEPIPELINE_DEFAULT_PIPELINE_TYPE_TO_V2 = '@aws-cdk/aws-codepipeline:defaultPipelineTypeToV2';
export const KMS_REDUCE_CROSS_ACCOUNT_REGION_POLICY_SCOPE = '@aws-cdk/aws-kms:reduceCrossAccountRegionPolicyScope';
export const PIPELINE_REDUCE_ASSET_ROLE_TRUST_SCOPE = '@aws-cdk/pipelines:reduceAssetRoleTrustScope';
export const EKS_NODEGROUP_NAME = '@aws-cdk/aws-eks:nodegroupNameAttribute';
export const ECS_PATTERNS_UNIQUE_TARGET_GROUP_ID = '@aws-cdk/aws-ecs-patterns:uniqueTargetGroupId';
export const EBS_DEFAULT_GP3 = '@aws-cdk/aws-ec2:ebsDefaultGp3Volume';
export const ECS_REMOVE_DEFAULT_DEPLOYMENT_ALARM = '@aws-cdk/aws-ecs:removeDefaultDeploymentAlarm';
export const LOG_API_RESPONSE_DATA_PROPERTY_TRUE_DEFAULT = '@aws-cdk/custom-resources:logApiResponseDataPropertyTrueDefault';
export const S3_KEEP_NOTIFICATION_IN_IMPORTED_BUCKET = '@aws-cdk/aws-s3:keepNotificationInImportedBucket';
export const USE_NEW_S3URI_PARAMETERS_FOR_BEDROCK_INVOKE_MODEL_TASK = '@aws-cdk/aws-stepfunctions-tasks:useNewS3UriParametersForBedrockInvokeModelTask';
export const EXPLICIT_STACK_TAGS = '@aws-cdk/core:explicitStackTags';
export const REDUCE_EC2_FARGATE_CLOUDWATCH_PERMISSIONS = '@aws-cdk/aws-ecs:reduceEc2FargateCloudWatchPermissions';
export const DYNAMODB_TABLEV2_RESOURCE_POLICY_PER_REPLICA = '@aws-cdk/aws-dynamodb:resourcePolicyPerReplica';
export const EC2_SUM_TIMEOUT_ENABLED = '@aws-cdk/aws-ec2:ec2SumTImeoutEnabled';
export const APPSYNC_GRAPHQLAPI_SCOPE_LAMBDA_FUNCTION_PERMISSION = '@aws-cdk/aws-appsync:appSyncGraphQLAPIScopeLambdaPermission';
export const USE_CORRECT_VALUE_FOR_INSTANCE_RESOURCE_ID_PROPERTY = '@aws-cdk/aws-rds:setCorrectValueForDatabaseInstanceReadReplicaInstanceResourceId';
export const CFN_INCLUDE_REJECT_COMPLEX_RESOURCE_UPDATE_CREATE_POLICY_INTRINSICS = '@aws-cdk/core:cfnIncludeRejectComplexResourceUpdateCreatePolicyIntrinsics';
export const LAMBDA_NODEJS_SDK_V3_EXCLUDE_SMITHY_PACKAGES = '@aws-cdk/aws-lambda-nodejs:sdkV3ExcludeSmithyPackages';
export const STEPFUNCTIONS_TASKS_FIX_RUN_ECS_TASK_POLICY = '@aws-cdk/aws-stepfunctions-tasks:fixRunEcsTaskPolicy';
export const STEPFUNCTIONS_USE_DISTRIBUTED_MAP_RESULT_WRITER_V2 = '@aws-cdk/aws-stepfunctions:useDistributedMapResultWriterV2';
export const BASTION_HOST_USE_AMAZON_LINUX_2023_BY_DEFAULT = '@aws-cdk/aws-ec2:bastionHostUseAmazonLinux2023ByDefault';
export const ASPECT_STABILIZATION = '@aws-cdk/core:aspectStabilization';
export const SIGNER_PROFILE_NAME_PASSED_TO_CFN = '@aws-cdk/aws-signer:signingProfileNamePassedToCfn';
export const USER_POOL_DOMAIN_NAME_METHOD_WITHOUT_CUSTOM_RESOURCE = '@aws-cdk/aws-route53-targets:userPoolDomainNameMethodWithoutCustomResource';
export const Enable_IMDS_Blocking_Deprecated_Feature = '@aws-cdk/aws-ecs:enableImdsBlockingDeprecatedFeature';
export const Disable_ECS_IMDS_Blocking = '@aws-cdk/aws-ecs:disableEcsImdsBlocking';
export const ALB_DUALSTACK_WITHOUT_PUBLIC_IPV4_SECURITY_GROUP_RULES_DEFAULT = '@aws-cdk/aws-elasticloadbalancingV2:albDualstackWithoutPublicIpv4SecurityGroupRulesDefault';
export const IAM_OIDC_REJECT_UNAUTHORIZED_CONNECTIONS = '@aws-cdk/aws-iam:oidcRejectUnauthorizedConnections';
export const ENABLE_ADDITIONAL_METADATA_COLLECTION = '@aws-cdk/core:enableAdditionalMetadataCollection';
export const LAMBDA_CREATE_NEW_POLICIES_WITH_ADDTOROLEPOLICY = '@aws-cdk/aws-lambda:createNewPoliciesWithAddToRolePolicy';
export const SET_UNIQUE_REPLICATION_ROLE_NAME = '@aws-cdk/aws-s3:setUniqueReplicationRoleName';
export const PIPELINE_REDUCE_STAGE_ROLE_TRUST_SCOPE = '@aws-cdk/pipelines:reduceStageRoleTrustScope';
export const EVENTBUS_POLICY_SID_REQUIRED = '@aws-cdk/aws-events:requireEventBusPolicySid';
export const ASPECT_PRIORITIES_MUTATING = '@aws-cdk/core:aspectPrioritiesMutating';
export const DYNAMODB_TABLE_RETAIN_TABLE_REPLICA = '@aws-cdk/aws-dynamodb:retainTableReplica';
export const LOG_USER_POOL_CLIENT_SECRET_VALUE = '@aws-cdk/cognito:logUserPoolClientSecretValue';
export const PIPELINE_REDUCE_CROSS_ACCOUNT_ACTION_ROLE_TRUST_SCOPE = '@aws-cdk/pipelines:reduceCrossAccountActionRoleTrustScope';
export const S3_TRUST_KEY_POLICY_FOR_SNS_SUBSCRIPTIONS = '@aws-cdk/s3-notifications:addS3TrustKeyPolicyForSnsSubscriptions';
export const EC2_REQUIRE_PRIVATE_SUBNETS_FOR_EGRESSONLYINTERNETGATEWAY = '@aws-cdk/aws-ec2:requirePrivateSubnetsForEgressOnlyInternetGateway';
export const USE_RESOURCEID_FOR_VPCV2_MIGRATION = '@aws-cdk/aws-ec2-alpha:useResourceIdForVpcV2Migration';
export const S3_PUBLIC_ACCESS_BLOCKED_BY_DEFAULT = '@aws-cdk/aws-s3:publicAccessBlockedByDefault';
export const USE_CDK_MANAGED_LAMBDA_LOGGROUP = '@aws-cdk/aws-lambda:useCdkManagedLogGroup';
export const STEPFUNCTIONS_TASKS_HTTPINVOKE_DYNAMIC_JSONPATH_ENDPOINT = '@aws-cdk/aws-stepfunctions-tasks:httpInvokeDynamicJsonPathEndpoint';

export const FLAGS: Record<string, FlagInfo> = {
  //////////////////////////////////////////////////////////////////////
  [SIGNER_PROFILE_NAME_PASSED_TO_CFN]: {
    type: FlagType.BugFix,
    summary: 'Pass signingProfileName to CfnSigningProfile',
    detailsMd: `
      When enabled, the \`signingProfileName\` property is passed to the L1 \`CfnSigningProfile\` construct,
      which ensures that the AWS Signer profile is created with the specified name.
      
      When disabled, the \`signingProfileName\` is not passed to CloudFormation, maintaining backward
      compatibility with existing deployments where CloudFormation auto-generated profile names.
      
      This feature flag is needed because enabling it can cause existing signing profiles to be
      replaced during deployment if a \`signingProfileName\` was specified but not previously used
      in the CloudFormation template.`,
    introducedIn: { v2: '2.212.0' },
    recommendedValue: true,
    unconfiguredBehavesLike: { v2: false },
  },
  //////////////////////////////////////////////////////////////////////
  [ENABLE_STACK_NAME_DUPLICATES_CONTEXT]: {
    type: FlagType.ApiDefault,
    summary: 'Allow multiple stacks with the same name',
    detailsMd: `
      If this is set, multiple stacks can use the same stack name (e.g. deployed to
      different environments). This means that the name of the synthesized template
      file will be based on the construct path and not on the defined \`stackName\`
      of the stack.`,
    recommendedValue: true,
    introducedIn: { v1: '1.16.0' },
    unconfiguredBehavesLike: { v2: true },
    compatibilityWithOldBehaviorMd: 'Pass stack identifiers to the CLI instead of stack names.',
  },

  //////////////////////////////////////////////////////////////////////
  [ENABLE_DIFF_NO_FAIL_CONTEXT]: {
    type: FlagType.ApiDefault,
    summary: 'Make `cdk diff` not fail when there are differences',
    detailsMd: `
      Determines what status code \`cdk diff\` should return when the specified stack
      differs from the deployed stack or the local CloudFormation template:

      * \`aws-cdk:enableDiffNoFail=true\` => status code == 0
      * \`aws-cdk:enableDiffNoFail=false\` => status code == 1

      You can override this behavior with the --fail flag:

      * \`--fail\` => status code == 1
      * \`--no-fail\` => status code == 0`,
    introducedIn: { v1: '1.19.0' },
    unconfiguredBehavesLike: { v2: true },
    recommendedValue: true,
    compatibilityWithOldBehaviorMd: 'Specify `--fail` to the CLI.',
  },

  //////////////////////////////////////////////////////////////////////
  [NEW_STYLE_STACK_SYNTHESIS_CONTEXT]: {
    type: FlagType.BugFix,
    summary: 'Switch to new stack synthesis method which enables CI/CD',
    detailsMd: `
      If this flag is specified, all \`Stack\`s will use the \`DefaultStackSynthesizer\` by
      default. If it is not set, they will use the \`LegacyStackSynthesizer\`.`,
    introducedIn: { v1: '1.39.0', v2: '2.0.0' },
    unconfiguredBehavesLike: { v2: true },
    recommendedValue: true,
  },

  //////////////////////////////////////////////////////////////////////
  [STACK_RELATIVE_EXPORTS_CONTEXT]: {
    type: FlagType.BugFix,
    summary: 'Name exports based on the construct paths relative to the stack, rather than the global construct path',
    detailsMd: `
      Combined with the stack name this relative construct path is good enough to
      ensure uniqueness, and makes the export names robust against refactoring
      the location of the stack in the construct tree (specifically, moving the Stack
      into a Stage).`,
    introducedIn: { v1: '1.58.0', v2: '2.0.0' },
    unconfiguredBehavesLike: { v2: true },
    recommendedValue: true,
  },

  //////////////////////////////////////////////////////////////////////
  [DOCKER_IGNORE_SUPPORT]: {
    type: FlagType.ApiDefault,
    summary: 'DockerImageAsset properly supports `.dockerignore` files by default',
    detailsMd: `
      If this flag is not set, the default behavior for \`DockerImageAsset\` is to use
      glob semantics for \`.dockerignore\` files. If this flag is set, the default behavior
      is standard Docker ignore semantics.

      This is a feature flag as the old behavior was technically incorrect but
      users may have come to depend on it.`,
    introducedIn: { v1: '1.73.0' },
    unconfiguredBehavesLike: { v2: true },
    recommendedValue: true,
    compatibilityWithOldBehaviorMd: 'Update your `.dockerignore` file to match standard Docker ignore rules, if necessary.',
  },

  //////////////////////////////////////////////////////////////////////
  [SECRETS_MANAGER_PARSE_OWNED_SECRET_NAME]: {
    type: FlagType.ApiDefault,
    summary: 'Fix the referencing of SecretsManager names from ARNs',
    detailsMd: `
      Secret.secretName for an "owned" secret will attempt to parse the secretName from the ARN,
      rather than the default full resource name, which includes the SecretsManager suffix.

      If this flag is not set, Secret.secretName will include the SecretsManager suffix, which cannot be directly
      used by SecretsManager.DescribeSecret, and must be parsed by the user first (e.g., Fn:Join, Fn:Select, Fn:Split).`,
    introducedIn: { v1: '1.77.0' },
    unconfiguredBehavesLike: { v2: true },
    recommendedValue: true,
    compatibilityWithOldBehaviorMd: 'Use `parseArn(secret.secretName).resourceName` to emulate the incorrect old parsing.',
  },

  //////////////////////////////////////////////////////////////////////
  [KMS_DEFAULT_KEY_POLICIES]: {
    type: FlagType.ApiDefault,
    summary: 'Tighten default KMS key policies',
    detailsMd: `
      KMS Keys start with a default key policy that grants the account access to administer the key,
      mirroring the behavior of the KMS SDK/CLI/Console experience. Users may override the default key
      policy by specifying their own.

      If this flag is not set, the default key policy depends on the setting of the \`trustAccountIdentities\`
      flag. If false (the default, for backwards-compatibility reasons), the default key policy somewhat
      resembles the default admin key policy, but with the addition of 'GenerateDataKey' permissions. If
      true, the policy matches what happens when this feature flag is set.

      Additionally, if this flag is not set and the user supplies a custom key policy, this will be appended
      to the key's default policy (rather than replacing it).`,
    introducedIn: { v1: '1.78.0' },
    unconfiguredBehavesLike: { v2: true },
    recommendedValue: true,
    compatibilityWithOldBehaviorMd: 'Pass `trustAccountIdentities: false` to `Key` construct to restore the old behavior.',
  },

  //////////////////////////////////////////////////////////////////////
  [S3_GRANT_WRITE_WITHOUT_ACL]: {
    type: FlagType.ApiDefault,
    summary: 'Remove `PutObjectAcl` from Bucket.grantWrite',
    detailsMd: `
      Change the old 's3:PutObject*' permission to 's3:PutObject' on Bucket,
      as the former includes 's3:PutObjectAcl',
      which could be used to grant read/write object access to IAM principals in other accounts.
      Use a feature flag to make sure existing customers who might be relying
      on the overly-broad permissions are not broken.`,
    introducedIn: { v1: '1.85.0' },
    unconfiguredBehavesLike: { v2: true },
    recommendedValue: true,
    compatibilityWithOldBehaviorMd: 'Call `bucket.grantPutAcl()` in addition to `bucket.grantWrite()` to grant ACL permissions.',
  },

  //////////////////////////////////////////////////////////////////////
  [ECS_REMOVE_DEFAULT_DESIRED_COUNT]: {
    type: FlagType.ApiDefault,
    summary: 'Do not specify a default DesiredCount for ECS services',
    detailsMd: `
      ApplicationLoadBalancedServiceBase, ApplicationMultipleTargetGroupServiceBase,
      NetworkLoadBalancedServiceBase, NetworkMultipleTargetGroupServiceBase, and
      QueueProcessingServiceBase currently determine a default value for the desired count of
      a CfnService if a desiredCount is not provided. The result of this is that on every
      deployment, the service count is reset to the fixed value, even if it was autoscaled.

      If this flag is not set, the default behaviour for CfnService.desiredCount is to set a
      desiredCount of 1, if one is not provided. If true, a default will not be defined for
      CfnService.desiredCount and as such desiredCount will be undefined, if one is not provided.`,
    introducedIn: { v1: '1.92.0' },
    unconfiguredBehavesLike: { v2: true },
    recommendedValue: true,
    compatibilityWithOldBehaviorMd: 'You can pass `desiredCount: 1` explicitly, but you should never need this.',
  },

  [ECS_PATTERNS_SEC_GROUPS_DISABLES_IMPLICIT_OPEN_LISTENER]: {
    type: FlagType.ApiDefault,
    summary: 'Disable implicit openListener when custom security groups are provided',
    detailsMd: `
      ApplicationLoadBalancedServiceBase currently defaults openListener to true, which creates
      security group rules allowing ingress from 0.0.0.0/0. This can be a security risk when
      users provide custom security groups on their load balancer, expecting those to be the
      only ingress rules.

      If this flag is not set, openListener will always default to true for backward compatibility.
      If true, openListener will default to false when custom security groups are detected on the
      load balancer, and true otherwise. Users can still explicitly set openListener: true to
      override this behavior.`,
    introducedIn: { v2: '2.214.0' },
    unconfiguredBehavesLike: { v2: false },
    recommendedValue: true,
    compatibilityWithOldBehaviorMd: 'You can pass `openListener: true` explicitly to maintain the old behavior.',
  },

  //////////////////////////////////////////////////////////////////////
  [RDS_LOWERCASE_DB_IDENTIFIER]: {
    type: FlagType.BugFix,
    summary: 'Force lowercasing of RDS Cluster names in CDK',
    detailsMd: `
      Cluster names must be lowercase, and the service will lowercase the name when the cluster
      is created. However, CDK did not use to know about this, and would use the user-provided name
      referencing the cluster, which would fail if it happened to be mixed-case.

      With this flag, lowercase the name in CDK so we can reference it properly.

      Must be behind a permanent flag because changing a name from mixed case to lowercase between deployments
      would lead CloudFormation to think the name was changed and would trigger a cluster replacement
      (losing data!).`,
    introducedIn: { v1: '1.97.0', v2: '2.0.0' },
    unconfiguredBehavesLike: { v2: true },
    recommendedValue: true,
  },

  //////////////////////////////////////////////////////////////////////
  [APIGATEWAY_USAGEPLANKEY_ORDERINSENSITIVE_ID]: {
    type: FlagType.BugFix,
    summary: 'Allow adding/removing multiple UsagePlanKeys independently',
    detailsMd: `
      The UsagePlanKey resource connects an ApiKey with a UsagePlan. API Gateway does not allow more than one UsagePlanKey
      for any given UsagePlan and ApiKey combination. For this reason, CloudFormation cannot replace this resource without
      either the UsagePlan or ApiKey changing.

      The feature addition to support multiple UsagePlanKey resources - 142bd0e2 - recognized this and attempted to keep
      existing UsagePlanKey logical ids unchanged.
      However, this intentionally caused the logical id of the UsagePlanKey to be sensitive to order. That is, when
      the 'first' UsagePlanKey resource is removed, the logical id of the 'second' assumes what was originally the 'first',
      which again is disallowed.

      In effect, there is no way to get out of this mess in a backwards compatible way, while supporting existing stacks.
      This flag changes the logical id layout of UsagePlanKey to not be sensitive to order.`,
    introducedIn: { v1: '1.98.0', v2: '2.0.0' },
    unconfiguredBehavesLike: { v2: true },
    recommendedValue: true,
  },

  //////////////////////////////////////////////////////////////////////
  [EFS_DEFAULT_ENCRYPTION_AT_REST]: {
    type: FlagType.ApiDefault,
    summary: 'Enable this feature flag to have elastic file systems encrypted at rest by default.',
    detailsMd: `
      Encryption can also be configured explicitly using the \`encrypted\` property.
      `,
    introducedIn: { v1: '1.98.0' },
    unconfiguredBehavesLike: { v2: true },
    recommendedValue: true,
    compatibilityWithOldBehaviorMd: 'Pass the `encrypted: false` property to the `FileSystem` construct to disable encryption.',
  },

  //////////////////////////////////////////////////////////////////////
  [LAMBDA_RECOGNIZE_VERSION_PROPS]: {
    type: FlagType.BugFix,
    summary: 'Enable this feature flag to opt in to the updated logical id calculation for Lambda Version created using the  `fn.currentVersion`.',
    detailsMd: `
      The previous calculation incorrectly considered properties of the \`AWS::Lambda::Function\` resource that did
      not constitute creating a new Version.

      See 'currentVersion' section in the aws-lambda module's README for more details.`,
    introducedIn: { v1: '1.106.0', v2: '2.0.0' },
    unconfiguredBehavesLike: { v2: true },
    recommendedValue: true,
  },

  //////////////////////////////////////////////////////////////////////
  [LAMBDA_RECOGNIZE_LAYER_VERSION]: {
    type: FlagType.BugFix,
    summary: 'Enable this feature flag to opt in to the updated logical id calculation for Lambda Version created using the `fn.currentVersion`.',
    detailsMd: `
      This flag correct incorporates Lambda Layer properties into the Lambda Function Version.

      See 'currentVersion' section in the aws-lambda module's README for more details.`,
    introducedIn: { v1: '1.159.0', v2: '2.27.0' },
    recommendedValue: true,
  },

  //////////////////////////////////////////////////////////////////////
  [CLOUDFRONT_DEFAULT_SECURITY_POLICY_TLS_V1_2_2021]: {
    type: FlagType.BugFix,
    summary: 'Enable this feature flag to have cloudfront distributions use the security policy TLSv1.2_2021 by default.',
    detailsMd: `
      The security policy can also be configured explicitly using the \`minimumProtocolVersion\` property.`,
    introducedIn: { v1: '1.117.0', v2: '2.0.0' },
    unconfiguredBehavesLike: { v2: true },
    recommendedValue: true,
  },

  //////////////////////////////////////////////////////////////////////
  [CHECK_SECRET_USAGE]: {
    type: FlagType.VisibleContext,
    summary: 'Enable this flag to make it impossible to accidentally use SecretValues in unsafe locations',
    detailsMd: `
      With this flag enabled, \`SecretValue\` instances can only be passed to
      constructs that accept \`SecretValue\`s; otherwise, \`unsafeUnwrap()\` must be
      called to use it as a regular string.`,
    introducedIn: { v1: '1.153.0', v2: '2.21.0' },
    recommendedValue: true,
  },

  //////////////////////////////////////////////////////////////////////
  [TARGET_PARTITIONS]: {
    type: FlagType.VisibleContext,
    summary: 'What regions to include in lookup tables of environment agnostic stacks',
    detailsMd: `
      Has no effect on stacks that have a defined region, but will limit the amount
      of unnecessary regions included in stacks without a known region.

      The type of this value should be a list of strings.`,
    introducedIn: { v1: '1.137.0', v2: '2.4.0' },
    recommendedValue: ['aws', 'aws-cn'],
  },

  //////////////////////////////////////////////////////////////////////
  [ECS_SERVICE_EXTENSIONS_ENABLE_DEFAULT_LOG_DRIVER]: {
    type: FlagType.ApiDefault,
    summary: 'ECS extensions will automatically add an `awslogs` driver if no logging is specified',
    detailsMd: `
      Enable this feature flag to configure default logging behavior for the ECS Service Extensions. This will enable the
      \`awslogs\` log driver for the application container of the service to send the container logs to CloudWatch Logs.

      This is a feature flag as the new behavior provides a better default experience for the users.`,
    introducedIn: { v1: '1.140.0', v2: '2.8.0' },
    recommendedValue: true,
    compatibilityWithOldBehaviorMd: 'Specify a log driver explicitly.',
  },

  //////////////////////////////////////////////////////////////////////
  [EC2_UNIQUE_IMDSV2_LAUNCH_TEMPLATE_NAME]: {
    type: FlagType.BugFix,
    summary: 'Enable this feature flag to have Launch Templates generated by the `InstanceRequireImdsv2Aspect` use unique names.',
    detailsMd: `
      Previously, the generated Launch Template names were only unique within a stack because they were based only on the
      \`Instance\` construct ID. If another stack that has an \`Instance\` with the same construct ID is deployed in the same
      account and region, the deployments would always fail as the generated Launch Template names were the same.

      The new implementation addresses this issue by generating the Launch Template name with the \`Names.uniqueId\` method.`,
    introducedIn: { v1: '1.140.0', v2: '2.8.0' },
    recommendedValue: true,
  },

  //////////////////////////////////////////////////////////////////////
  [ECS_ARN_FORMAT_INCLUDES_CLUSTER_NAME]: {
    type: FlagType.BugFix,
    summary: 'ARN format used by ECS. In the new ARN format, the cluster name is part of the resource ID.',
    detailsMd: `
      If this flag is not set, the old ARN format (without cluster name) for ECS is used.
      If this flag is set, the new ARN format (with cluster name) for ECS is used.

      This is a feature flag as the old format is still valid for existing ECS clusters.

      See https://docs.aws.amazon.com/AmazonECS/latest/developerguide/ecs-account-settings.html#ecs-resource-ids
      `,
    introducedIn: { v2: '2.35.0' },
    recommendedValue: true,
  },

  //////////////////////////////////////////////////////////////////////
  [IAM_MINIMIZE_POLICIES]: {
    type: FlagType.VisibleContext,
    summary: 'Minimize IAM policies by combining Statements',
    detailsMd: `
      Minimize IAM policies by combining Principals, Actions and Resources of two
      Statements in the policies, as long as it doesn't change the meaning of the
      policy.`,
    introducedIn: { v1: '1.150.0', v2: '2.18.0' },
    recommendedValue: true,
  },

  //////////////////////////////////////////////////////////////////////
  [VALIDATE_SNAPSHOT_REMOVAL_POLICY]: {
    type: FlagType.ApiDefault,
    summary: 'Error on snapshot removal policies on resources that do not support it.',
    detailsMd: `
      Makes sure we do not allow snapshot removal policy on resources that do not support it.
      If supplied on an unsupported resource, CloudFormation ignores the policy altogether.
      This flag will reduce confusion and unexpected loss of data when erroneously supplying
      the snapshot removal policy.`,
    introducedIn: { v2: '2.28.0' },
    recommendedValue: true,
    compatibilityWithOldBehaviorMd: 'The old behavior was incorrect. Update your source to not specify SNAPSHOT policies on resources that do not support it.',
  },

  //////////////////////////////////////////////////////////////////////
  [CODEPIPELINE_CROSS_ACCOUNT_KEY_ALIAS_STACK_SAFE_RESOURCE_NAME]: {
    type: FlagType.BugFix,
    summary: 'Generate key aliases that include the stack name',
    detailsMd: `
      Enable this feature flag to have CodePipeline generate a unique cross account key alias name using the stack name.

      Previously, when creating multiple pipelines with similar naming conventions and when crossAccountKeys is true,
      the KMS key alias name created for these pipelines may be the same due to how the uniqueId is generated.

      This new implementation creates a stack safe resource name for the alias using the stack name instead of the stack ID.
      `,
    introducedIn: { v2: '2.29.0' },
    recommendedValue: true,
  },

  //////////////////////////////////////////////////////////////////////
  [S3_CREATE_DEFAULT_LOGGING_POLICY]: {
    type: FlagType.BugFix,
    summary: 'Enable this feature flag to create an S3 bucket policy by default in cases where an AWS service would automatically create the Policy if one does not exist.',
    detailsMd: `
      For example, in order to send VPC flow logs to an S3 bucket, there is a specific Bucket Policy
      that needs to be attached to the bucket. If you create the bucket without a policy and then add the
      bucket as the flow log destination, the service will automatically create the bucket policy with the
      necessary permissions. If you were to then try and add your own bucket policy CloudFormation will throw
      and error indicating that a bucket policy already exists.

      In cases where we know what the required policy is we can go ahead and create the policy so we can
      remain in control of it.

      @see https://docs.aws.amazon.com/AmazonCloudWatch/latest/logs/AWS-logs-and-resource-policy.html#AWS-logs-infrastructure-S3
      `,
    introducedIn: { v2: '2.31.0' },
    recommendedValue: true,
  },

  //////////////////////////////////////////////////////////////////////
  [SNS_SUBSCRIPTIONS_SQS_DECRYPTION_POLICY]: {
    type: FlagType.BugFix,
    summary: 'Restrict KMS key policy for encrypted Queues a bit more',
    detailsMd: `
      Enable this feature flag to restrict the decryption of a SQS queue, which is subscribed to a SNS topic, to
      only the topic which it is subscribed to and not the whole SNS service of an account.

      Previously the decryption was only restricted to the SNS service principal. To make the SQS subscription more
      secure, it is a good practice to restrict the decryption further and only allow the connected SNS topic to decryption
      the subscribed queue.`,
    introducedIn: { v2: '2.32.0' },
    recommendedValue: true,
  },

  //////////////////////////////////////////////////////////////////////
  [APIGATEWAY_DISABLE_CLOUDWATCH_ROLE]: {
    type: FlagType.BugFix,
    summary: 'Make default CloudWatch Role behavior safe for multiple API Gateways in one environment',
    detailsMd: `
      Enable this feature flag to change the default behavior for aws-apigateway.RestApi and aws-apigateway.SpecRestApi
      to _not_ create a CloudWatch role and Account. There is only a single ApiGateway account per AWS
      environment which means that each time you create a RestApi in your account the ApiGateway account
      is overwritten. If at some point the newest RestApi is deleted, the ApiGateway Account and CloudWatch
      role will also be deleted, breaking any existing ApiGateways that were depending on them.

      When this flag is enabled you should either create the ApiGateway account and CloudWatch role
      separately _or_ only enable the cloudWatchRole on a single RestApi.
      `,
    introducedIn: { v2: '2.38.0' },
    recommendedValue: true,
  },

  //////////////////////////////////////////////////////////////////////
  [ENABLE_PARTITION_LITERALS]: {
    type: FlagType.BugFix,
    summary: 'Make ARNs concrete if AWS partition is known',
    // eslint-disable-next-line @cdklabs/no-literal-partition
    detailsMd: `
      Enable this feature flag to get partition names as string literals in Stacks with known regions defined in
      their environment, such as "aws" or "aws-cn".  Previously the CloudFormation intrinsic function
      "Ref: AWS::Partition" was used.  For example:

      \`\`\`yaml
      Principal:
        AWS:
          Fn::Join:
            - ""
            - - "arn:"
              - Ref: AWS::Partition
              - :iam::123456789876:root
      \`\`\`

      becomes:

      \`\`\`yaml
      Principal:
        AWS: "arn:aws:iam::123456789876:root"
      \`\`\`

      The intrinsic function will still be used in Stacks where no region is defined or the region's partition
      is unknown.
      `,
    introducedIn: { v2: '2.38.0' },
    recommendedValue: true,
  },

  //////////////////////////////////////////////////////////////////////
  [EVENTS_TARGET_QUEUE_SAME_ACCOUNT]: {
    type: FlagType.BugFix,
    summary: 'Event Rules may only push to encrypted SQS queues in the same account',
    detailsMd: `
      This flag applies to SQS Queues that are used as the target of event Rules. When enabled, only principals
      from the same account as the Rule can send messages. If a queue is unencrypted, this restriction will
      always apply, regardless of the value of this flag.
      `,
    introducedIn: { v2: '2.51.0' },
    recommendedValue: true,
  },

  //////////////////////////////////////////////////////////////////////
  [ECS_DISABLE_EXPLICIT_DEPLOYMENT_CONTROLLER_FOR_CIRCUIT_BREAKER]: {
    type: FlagType.BugFix,
    summary: 'Avoid setting the "ECS" deployment controller when adding a circuit breaker',
    detailsMd: `
      Enable this feature flag to avoid setting the "ECS" deployment controller when adding a circuit breaker to an
      ECS Service, as this will trigger a full replacement which fails to deploy when using set service names.
      This does not change any behaviour as the default deployment controller when it is not defined is ECS.

      This is a feature flag as the new behavior provides a better default experience for the users.
      `,
    introducedIn: { v2: '2.51.0' },
    recommendedValue: true,
  },

  //////////////////////////////////////////////////////////////////////
  [IAM_IMPORTED_ROLE_STACK_SAFE_DEFAULT_POLICY_NAME]: {
    type: FlagType.BugFix,
    summary: 'Enable this feature to by default create default policy names for imported roles that depend on the stack the role is in.',
    detailsMd: `
      Without this, importing the same role in multiple places could lead to the permissions given for one version of the imported role
      to overwrite permissions given to the role at a different place where it was imported. This was due to all imported instances
      of a role using the same default policy name.

      This new implementation creates default policy names based on the constructs node path in their stack.
      `,
    introducedIn: { v2: '2.60.0' },
    recommendedValue: true,
  },

  //////////////////////////////////////////////////////////////////////
  [S3_SERVER_ACCESS_LOGS_USE_BUCKET_POLICY]: {
    type: FlagType.BugFix,
    summary: 'Use S3 Bucket Policy instead of ACLs for Server Access Logging',
    detailsMd: `
      Enable this feature flag to use S3 Bucket Policy for granting permission fo Server Access Logging
      rather than using the canned \`LogDeliveryWrite\` ACL. ACLs do not work when Object Ownership is
      enabled on the bucket.

      This flag uses a Bucket Policy statement to allow Server Access Log delivery, following best
      practices for S3.

      @see https://docs.aws.amazon.com/AmazonS3/latest/userguide/enable-server-access-logging.html
    `,
    introducedIn: { v2: '2.60.0' },
    recommendedValue: true,
  },

  //////////////////////////////////////////////////////////////////////
  [ROUTE53_PATTERNS_USE_CERTIFICATE]: {
    type: FlagType.ApiDefault,
    summary: 'Use the official `Certificate` resource instead of `DnsValidatedCertificate`',
    detailsMd: `
      Enable this feature flag to use the official CloudFormation supported \`Certificate\` resource instead
      of the deprecated \`DnsValidatedCertificate\` construct. If this flag is enabled and you are creating
      the stack in a region other than us-east-1 then you must also set \`crossRegionReferences=true\` on the
      stack.
      `,
    introducedIn: { v2: '2.61.0' },
    recommendedValue: true,
    compatibilityWithOldBehaviorMd: 'Define a `DnsValidatedCertificate` explicitly and pass in the `certificate` property',
  },

  //////////////////////////////////////////////////////////////////////
  [AWS_CUSTOM_RESOURCE_LATEST_SDK_DEFAULT]: {
    type: FlagType.ApiDefault,
    summary: 'Whether to install the latest SDK by default in AwsCustomResource',
    detailsMd: `
      This was originally introduced and enabled by default to not be limited by the SDK version
      that's installed on AWS Lambda. However, it creates issues for Lambdas bound to VPCs that
      do not have internet access, or in environments where 'npmjs.com' is not available.

      The recommended setting is to disable the default installation behavior, and pass the
      flag on a resource-by-resource basis to enable it if necessary.
    `,
    compatibilityWithOldBehaviorMd: 'Set installLatestAwsSdk: true on all resources that need it.',
    introducedIn: { v2: '2.60.0' },
    recommendedValue: false,
  },

  //////////////////////////////////////////////////////////////////////
  [DATABASE_PROXY_UNIQUE_RESOURCE_NAME]: {
    type: FlagType.BugFix,
    summary: 'Use unique resource name for Database Proxy',
    detailsMd: `
      If this flag is not set, the default behavior for \`DatabaseProxy\` is
      to use \`id\` of the constructor for \`dbProxyName\` when it's not specified in the argument.
      In this case, users can't deploy \`DatabaseProxy\`s that have the same \`id\` in the same region.

      If this flag is set, the default behavior is to use unique resource names for each \`DatabaseProxy\`.

      This is a feature flag as the old behavior was technically incorrect, but users may have come to depend on it.
    `,
    introducedIn: { v2: '2.65.0' },
    recommendedValue: true,
  },

  //////////////////////////////////////////////////////////////////////
  [CODEDEPLOY_REMOVE_ALARMS_FROM_DEPLOYMENT_GROUP]: {
    type: FlagType.BugFix,
    summary: 'Remove CloudWatch alarms from deployment group',
    detailsMd: `
      Enable this flag to be able to remove all CloudWatch alarms from a deployment group by removing
      the alarms from the construct. If this flag is not set, removing all alarms from the construct
      will still leave the alarms configured for the deployment group.
    `,
    introducedIn: { v2: '2.65.0' },
    recommendedValue: true,
  },

  //////////////////////////////////////////////////////////////////////
  [APIGATEWAY_AUTHORIZER_CHANGE_DEPLOYMENT_LOGICAL_ID]: {
    type: FlagType.BugFix,
    summary: 'Include authorizer configuration in the calculation of the API deployment logical ID.',
    detailsMd: `
      The logical ID of the AWS::ApiGateway::Deployment resource is calculated by hashing
      the API configuration, including methods, and resources, etc. Enable this feature flag
      to also include the configuration of any authorizer attached to the API in the
      calculation, so any changes made to an authorizer will create a new deployment.
      `,
    introducedIn: { v2: '2.66.0' },
    recommendedValue: true,
  },

  //////////////////////////////////////////////////////////////////////
  [EC2_LAUNCH_TEMPLATE_DEFAULT_USER_DATA]: {
    type: FlagType.BugFix,
    summary: 'Define user data for a launch template by default when a machine image is provided.',
    detailsMd: `
      The ec2.LaunchTemplate construct did not define user data when a machine image is
      provided despite the document. If this is set, a user data is automatically defined
      according to the OS of the machine image.
      `,
    recommendedValue: true,
    introducedIn: { v2: '2.67.0' },
  },

  //////////////////////////////////////////////////////////////////////
  [SECRETS_MANAGER_TARGET_ATTACHMENT_RESOURCE_POLICY]: {
    type: FlagType.BugFix,
    summary: 'SecretTargetAttachments uses the ResourcePolicy of the attached Secret.',
    detailsMd: `
      Enable this feature flag to make SecretTargetAttachments use the ResourcePolicy of the attached Secret.
      SecretTargetAttachments are created to connect a Secret to a target resource.
      In CDK code, they behave like regular Secret and can be used as a stand-in in most situations.
      Previously, adding to the ResourcePolicy of a SecretTargetAttachment did attempt to create a separate ResourcePolicy for the same Secret.
      However Secrets can only have a single ResourcePolicy, causing the CloudFormation deployment to fail.

      When enabling this feature flag for an existing Stack, ResourcePolicies created via a SecretTargetAttachment will need replacement.
      This won't be possible without intervention due to limitation outlined above.
      First remove all permissions granted to the Secret and deploy without the ResourcePolicies.
      Then you can re-add the permissions and deploy again.
      `,
    recommendedValue: true,
    introducedIn: { v2: '2.67.0' },
  },

  //////////////////////////////////////////////////////////////////////
  [REDSHIFT_COLUMN_ID]: {
    type: FlagType.BugFix,
    summary: 'Whether to use an ID to track Redshift column changes',
    detailsMd: `
      Redshift columns are identified by their \`name\`. If a column is renamed, the old column
      will be dropped and a new column will be created. This can cause data loss.

      This flag enables the use of an \`id\` attribute for Redshift columns. If this flag is enabled, the
      internal CDK architecture will track changes of Redshift columns through their \`id\`, rather
      than their \`name\`. This will prevent data loss when columns are renamed.

      **NOTE** - Enabling this flag comes at a **risk**. When enabled, update the \`id\`s of all columns,
      **however** do not change the \`names\`s of the columns. If the \`name\`s of the columns are changed during
      initial deployment, the columns will be dropped and recreated, causing data loss. After the initial deployment
      of the \`id\`s, the \`name\`s of the columns can be changed without data loss.
      `,
    introducedIn: { v2: '2.68.0' },
    recommendedValue: true,
  },

  //////////////////////////////////////////////////////////////////////
  [ENABLE_EMR_SERVICE_POLICY_V2]: {
    type: FlagType.BugFix,
    summary: 'Enable AmazonEMRServicePolicy_v2 managed policies',
    detailsMd: `
      If this flag is not set, the default behavior for \`EmrCreateCluster\` is
      to use \`AmazonElasticMapReduceRole\` managed policies.

      If this flag is set, the default behavior is to use the new \`AmazonEMRServicePolicy_v2\`
      managed policies.

      This is a feature flag as the old behavior will be deprecated, but some resources may require manual
      intervention since they might not have the appropriate tags propagated automatically.
      `,
    introducedIn: { v2: '2.72.0' },
    recommendedValue: true,
  },

  //////////////////////////////////////////////////////////////////////
  [EC2_RESTRICT_DEFAULT_SECURITY_GROUP]: {
    type: FlagType.ApiDefault,
    summary: 'Restrict access to the VPC default security group',
    detailsMd: `
      Enable this feature flag to remove the default ingress/egress rules from the
      VPC default security group.

      When a VPC is created, a default security group is created as well and this cannot
      be deleted. The default security group is created with ingress/egress rules that allow
      _all_ traffic. [AWS Security best practices recommend](https://docs.aws.amazon.com/securityhub/latest/userguide/ec2-controls.html#ec2-2)
      removing these ingress/egress rules in order to restrict access to the default security group.
    `,
    introducedIn: { v2: '2.78.0' },
    recommendedValue: true,
    compatibilityWithOldBehaviorMd: `
      To allow all ingress/egress traffic to the VPC default security group you
      can set the \`restrictDefaultSecurityGroup: false\`.
    `,
  },

  //////////////////////////////////////////////////////////////////////
  [APIGATEWAY_REQUEST_VALIDATOR_UNIQUE_ID]: {
    type: FlagType.BugFix,
    summary: 'Generate a unique id for each RequestValidator added to a method',
    detailsMd: `
      This flag allows multiple RequestValidators to be added to a RestApi when
      providing the \`RequestValidatorOptions\` in the \`addMethod()\` method.

      If the flag is not set then only a single RequestValidator can be added in this way.
      Any additional RequestValidators have to be created directly with \`new RequestValidator\`.
    `,
    introducedIn: { v2: '2.78.0' },
    recommendedValue: true,
  },

  //////////////////////////////////////////////////////////////////////
  [KMS_ALIAS_NAME_REF]: {
    type: FlagType.BugFix,
    summary: 'KMS Alias name and keyArn will have implicit reference to KMS Key',
    detailsMd: `
      This flag allows an implicit dependency to be created between KMS Alias and KMS Key
      when referencing key.aliasName or key.keyArn.

      If the flag is not set then a raw string is passed as the Alias name and no
      implicit dependencies will be set.
    `,
    introducedIn: { v2: '2.83.0' },
    recommendedValue: true,
  },

  //////////////////////////////////////////////////////////////////////
  [KMS_APPLY_IMPORTED_ALIAS_PERMISSIONS_TO_PRINCIPAL]: {
    type: FlagType.BugFix,
    summary: 'Enable grant methods on Aliases imported by name to use kms:ResourceAliases condition',
    detailsMd: `
      This flag enables the grant methods (grant, grantDecrypt, grantEncrypt, etc.) on Aliases imported
      by name to grant permissions based on the 'kms:ResourceAliases' condition rather than no-op grants.
      When disabled, grant calls on imported aliases will be dropped (no-op) to maintain compatibility.
    `,
    introducedIn: { v2: '2.202.0' },
    recommendedValue: true,
    compatibilityWithOldBehaviorMd: 'Remove calls to the grant* methods on the aliases referenced by name',
  },

  //////////////////////////////////////////////////////////////////////
  [AUTOSCALING_GENERATE_LAUNCH_TEMPLATE]: {
    type: FlagType.BugFix,
    summary: 'Generate a launch template when creating an AutoScalingGroup',
    detailsMd: `
      Enable this flag to allow AutoScalingGroups to generate a launch template when being created.
      Launch configurations have been deprecated and cannot be created in AWS Accounts created after
      December 31, 2023. Existing 'AutoScalingGroup' properties used for creating a launch configuration
      will now create an equivalent 'launchTemplate'. Alternatively, users can provide an explicit
      'launchTemplate' or 'mixedInstancesPolicy'. When this flag is enabled a 'launchTemplate' will
      attempt to set user data according to the OS of the machine image if explicit user data is not
      provided.
    `,
    introducedIn: { v2: '2.88.0' },
    compatibilityWithOldBehaviorMd: `
      If backwards compatibility needs to be maintained due to an existing autoscaling group
      using a launch config, set this flag to false.
    `,
    recommendedValue: true,
  },

  //////////////////////////////////////////////////////////////////////
  [INCLUDE_PREFIX_IN_UNIQUE_NAME_GENERATION]: {
    type: FlagType.BugFix,
    summary: 'Include the stack prefix in the stack name generation process',
    detailsMd: `
      This flag prevents the prefix of a stack from making the stack's name longer than the 128 character limit.

      If the flag is set, the prefix is included in the stack name generation process.
      If the flag is not set, then the prefix of the stack is prepended to the generated stack name.

      **NOTE** - Enabling this flag comes at a **risk**. If you have already deployed stacks, changing the status of this
      feature flag can lead to a change in stacks' name. Changing a stack name mean recreating the whole stack, which
      is not viable in some productive setups.
    `,
    introducedIn: { v2: '2.84.0' },
    recommendedValue: true,
  },

  //////////////////////////////////////////////////////////////////////
  [EFS_DENY_ANONYMOUS_ACCESS]: {
    type: FlagType.ApiDefault,
    summary: 'EFS denies anonymous clients accesses',
    detailsMd: `
      This flag adds the file system policy that denies anonymous clients
      access to \`efs.FileSystem\`.

      If this flag is not set, \`efs.FileSystem\` will allow all anonymous clients
      that can access over the network.`,
    introducedIn: { v2: '2.93.0' },
    recommendedValue: true,
    compatibilityWithOldBehaviorMd: 'You can pass `allowAnonymousAccess: true` so allow anonymous clients access.',
  },

  //////////////////////////////////////////////////////////////////////
  [ENABLE_OPENSEARCH_MULTIAZ_WITH_STANDBY]: {
    type: FlagType.ApiDefault,
    summary: 'Enables support for Multi-AZ with Standby deployment for opensearch domains',
    detailsMd: `
      If this is set, an opensearch domain will automatically be created with
      multi-az with standby enabled.
    `,
    introducedIn: { v2: '2.88.0' },
    recommendedValue: true,
    compatibilityWithOldBehaviorMd: 'Pass `capacity.multiAzWithStandbyEnabled: false` to `Domain` construct to restore the old behavior.',
  },

  //////////////////////////////////////////////////////////////////////
  [LAMBDA_NODEJS_USE_LATEST_RUNTIME]: {
    type: FlagType.ApiDefault,
    summary: 'Enables aws-lambda-nodejs.Function to use the latest available NodeJs runtime as the default',
    detailsMd: `
      If this is set, and a \`runtime\` prop is not passed to, Lambda NodeJs
      functions will us the latest version of the runtime provided by the Lambda
      service. Do not use this if you your lambda function is reliant on dependencies
      shipped as part of the runtime environment.
    `,
    introducedIn: { v2: '2.93.0' },
    recommendedValue: true,
    compatibilityWithOldBehaviorMd: 'Pass `runtime: lambda.Runtime.NODEJS_16_X` to `Function` construct to restore the previous behavior.',
  },

  //////////////////////////////////////////////////////////////////////
  [EFS_MOUNTTARGET_ORDERINSENSITIVE_LOGICAL_ID]: {
    type: FlagType.BugFix,
    summary: 'When enabled, mount targets will have a stable logicalId that is linked to the associated subnet.',
    detailsMd: `
      When this feature flag is enabled, each mount target will have a stable
      logicalId that is linked to the associated subnet. If the flag is set to
      false then the logicalIds of the mount targets can change if the number of
      subnets changes.

      Set this flag to false for existing mount targets.
    `,
    introducedIn: { v2: '2.93.0' },
    recommendedValue: true,
  },

  //////////////////////////////////////////////////////////////////////
  [AURORA_CLUSTER_CHANGE_SCOPE_OF_INSTANCE_PARAMETER_GROUP_WITH_EACH_PARAMETERS]: {
    type: FlagType.BugFix,
    summary: 'When enabled, a scope of InstanceParameterGroup for AuroraClusterInstance with each parameters will change.',
    detailsMd: `
      When this feature flag is enabled, a scope of \`InstanceParameterGroup\` for
      \`AuroraClusterInstance\` with each parameters will change to AuroraClusterInstance
      from AuroraCluster.

      If the flag is set to false then it can only make one \`AuroraClusterInstance\`
      with each \`InstanceParameterGroup\` in the AuroraCluster.
    `,
    introducedIn: { v2: '2.97.0' },
    recommendedValue: true,
  },

  //////////////////////////////////////////////////////////////////////
  [APPSYNC_ENABLE_USE_ARN_IDENTIFIER_SOURCE_API_ASSOCIATION]: {
    type: FlagType.BugFix,
    summary: 'When enabled, will always use the arn for identifiers for CfnSourceApiAssociation in the GraphqlApi construct rather than id.',
    detailsMd: `
      When this feature flag is enabled, we use the IGraphqlApi ARN rather than ID when creating or updating CfnSourceApiAssociation in
      the GraphqlApi construct. Using the ARN allows the association to support an association with a source api or merged api in another account.
      Note that for existing source api associations created with this flag disabled, enabling the flag will lead to a resource replacement.
    `,
    introducedIn: { v2: '2.97.0' },
    recommendedValue: true,
  },

  //////////////////////////////////////////////////////////////////////
  [RDS_PREVENT_RENDERING_DEPRECATED_CREDENTIALS]: {
    type: FlagType.BugFix,
    summary: 'When enabled, creating an RDS database cluster from a snapshot will only render credentials for snapshot credentials.',
    detailsMd: `
      The \`credentials\` property on the \`DatabaseClusterFromSnapshotProps\`
      interface was deprecated with the new \`snapshotCredentials\` property being
      recommended. Before deprecating \`credentials\`, a secret would be generated
      while rendering credentials if the \`credentials\` property was undefined or
      if a secret wasn't provided via the \`credentials\` property. This behavior
      is replicated with the new \`snapshotCredentials\` property, but the original
      \`credentials\` secret can still be created resulting in an extra database
      secret.

      Set this flag to prevent rendering deprecated \`credentials\` and creating an
      extra database secret when only using \`snapshotCredentials\` to create an RDS
      database cluster from a snapshot.
    `,
    introducedIn: { v2: '2.98.0' },
    recommendedValue: true,
  },

  //////////////////////////////////////////////////////////////////////
  [CODECOMMIT_SOURCE_ACTION_DEFAULT_BRANCH_NAME]: {
    type: FlagType.BugFix,
    summary: 'When enabled, the CodeCommit source action is using the default branch name \'main\'.',
    detailsMd: `
      When setting up a CodeCommit source action for the source stage of a pipeline, please note that the
      default branch is \'master\'.
      However, with the activation of this feature flag, the default branch is updated to \'main\'.
    `,
    introducedIn: { v2: '2.103.1' },
    recommendedValue: true,
  },

  //////////////////////////////////////////////////////////////////////
  [LAMBDA_PERMISSION_LOGICAL_ID_FOR_LAMBDA_ACTION]: {
    type: FlagType.BugFix,
    summary: 'When enabled, the logical ID of a Lambda permission for a Lambda action includes an alarm ID.',
    detailsMd: `
      When this feature flag is enabled, a logical ID of \`LambdaPermission\` for a
      \`LambdaAction\` will include an alarm ID. Therefore multiple alarms for the same Lambda
      can be created with \`LambdaAction\`.

      If the flag is set to false then it can only make one alarm for the Lambda with
      \`LambdaAction\`.
    `,
    introducedIn: { v2: '2.124.0' },
    recommendedValue: true,
  },

  //////////////////////////////////////////////////////////////////////
  [CODEPIPELINE_CROSS_ACCOUNT_KEYS_DEFAULT_VALUE_TO_FALSE]: {
    type: FlagType.ApiDefault,
    summary: 'Enables Pipeline to set the default value for crossAccountKeys to false.',
    detailsMd: `
      When this feature flag is enabled, and the \`crossAccountKeys\` property is not provided in a \`Pipeline\`
      construct, the construct automatically defaults the value of this property to false.
    `,
    introducedIn: { v2: '2.127.0' },
    recommendedValue: true,
    compatibilityWithOldBehaviorMd: 'Pass `crossAccountKeys: true` to `Pipeline` construct to restore the previous behavior.',
  },

  //////////////////////////////////////////////////////////////////////
  [CODEPIPELINE_DEFAULT_PIPELINE_TYPE_TO_V2]: {
    type: FlagType.ApiDefault,
    summary: 'Enables Pipeline to set the default pipeline type to V2.',
    detailsMd: `
      When this feature flag is enabled, and the \`pipelineType\` property is not provided in a \`Pipeline\`
      construct, the construct automatically defaults the value of this property to \`PipelineType.V2\`.
    `,
    introducedIn: { v2: '2.133.0' },
    recommendedValue: true,
    compatibilityWithOldBehaviorMd: 'Pass `pipelineType: PipelineType.V1` to `Pipeline` construct to restore the previous behavior.',
  },

  //////////////////////////////////////////////////////////////////////
  [KMS_REDUCE_CROSS_ACCOUNT_REGION_POLICY_SCOPE]: {
    type: FlagType.BugFix,
    summary: 'When enabled, IAM Policy created from KMS key grant will reduce the resource scope to this key only.',
    detailsMd: `
      When this feature flag is enabled and calling KMS key grant method, the created IAM policy will reduce the resource scope from
      '*' to this specific granting KMS key.
    `,
    introducedIn: { v2: '2.134.0' },
    recommendedValue: true,
  },

  //////////////////////////////////////////////////////////////////////
  [PIPELINE_REDUCE_ASSET_ROLE_TRUST_SCOPE]: {
    type: FlagType.ApiDefault,
    summary: 'Remove the root account principal from PipelineAssetsFileRole trust policy',
    detailsMd: `
      When this feature flag is enabled, the root account principal will not be added to the trust policy of asset role.
      When this feature flag is disabled, it will keep the root account principal in the trust policy.
    `,
    introducedIn: { v2: '2.141.0' },
    unconfiguredBehavesLike: { v2: true },
    recommendedValue: true,
    compatibilityWithOldBehaviorMd: 'Disable the feature flag to add the root account principal back',
  },

  //////////////////////////////////////////////////////////////////////
  [EKS_NODEGROUP_NAME]: {
    type: FlagType.BugFix,
    summary: 'When enabled, nodegroupName attribute of the provisioned EKS NodeGroup will not have the cluster name prefix.',
    detailsMd: `
      When this feature flag is enabled, the nodegroupName attribute will be exactly the name of the nodegroup without
      any prefix.
    `,
    introducedIn: { v2: '2.139.0' },
    recommendedValue: true,
  },

  //////////////////////////////////////////////////////////////////////
  [EBS_DEFAULT_GP3]: {
    type: FlagType.ApiDefault,
    summary: 'When enabled, the default volume type of the EBS volume will be GP3',
    detailsMd: `
      When this featuer flag is enabled, the default volume type of the EBS volume will be \`EbsDeviceVolumeType.GENERAL_PURPOSE_SSD_GP3\`.
    `,
    introducedIn: { v2: '2.140.0' },
    recommendedValue: true,
    compatibilityWithOldBehaviorMd: 'Pass `volumeType: EbsDeviceVolumeType.GENERAL_PURPOSE_SSD` to `Volume` construct to restore the previous behavior.',
  },

  //////////////////////////////////////////////////////////////////////
  [ECS_REMOVE_DEFAULT_DEPLOYMENT_ALARM]: {
    type: FlagType.ApiDefault,
    summary: 'When enabled, remove default deployment alarm settings',
    detailsMd: `
      When this featuer flag is enabled, remove the default deployment alarm settings when creating a AWS ECS service.
    `,
    introducedIn: { v2: '2.143.0' },
    recommendedValue: true,
    compatibilityWithOldBehaviorMd: 'Set AWS::ECS::Service \'DeploymentAlarms\' manually to restore the previous behavior.',
  },

  //////////////////////////////////////////////////////////////////////
  [LOG_API_RESPONSE_DATA_PROPERTY_TRUE_DEFAULT]: {
    type: FlagType.BugFix,
    summary: 'When enabled, the custom resource used for `AwsCustomResource` will configure the `logApiResponseData` property as true by default',
    detailsMd: `
      This results in 'logApiResponseData' being passed as true to the custom resource provider. This will cause the custom resource handler to receive an 'Update' event. If you don't
      have an SDK call configured for the 'Update' event and you're dependent on specific SDK call response data, you will see this error from CFN:

      CustomResource attribute error: Vendor response doesn't contain <attribute-name> attribute in object. See https://github.com/aws/aws-cdk/issues/29949) for more details.

      Unlike most feature flags, we don't recommend setting this feature flag to true. However, if you're using the 'AwsCustomResource' construct with 'logApiResponseData' as true in
      the event object, then setting this feature flag will keep this behavior. Otherwise, setting this feature flag to false will trigger an 'Update' event by removing the 'logApiResponseData'
      property from the event object.
    `,
    introducedIn: { v2: '2.145.0' },
    recommendedValue: false,
  },

  //////////////////////////////////////////////////////////////////////
  [S3_KEEP_NOTIFICATION_IN_IMPORTED_BUCKET]: {
    type: FlagType.BugFix,
    summary: 'When enabled, Adding notifications to a bucket in the current stack will not remove notification from imported stack.',
    detailsMd: `
      Currently, adding notifications to a bucket where it was created by ourselves will override notification added where it is imported.

      When this feature flag is enabled, adding notifications to a bucket in the current stack will only update notification defined in this stack.
      Other notifications that are not managed by this stack will be kept.
    `,
    introducedIn: { v2: '2.155.0' },
    recommendedValue: false,
  },

  //////////////////////////////////////////////////////////////////////
  [USE_NEW_S3URI_PARAMETERS_FOR_BEDROCK_INVOKE_MODEL_TASK]: {
    type: FlagType.BugFix,
    summary: 'When enabled, use new props for S3 URI field in task definition of state machine for bedrock invoke model.',
    detailsMd: `
    Currently, 'inputPath' and 'outputPath' from the TaskStateBase Props is being used under BedrockInvokeModelProps to define S3URI under 'input' and 'output' fields
    of State Machine Task definition.

    When this feature flag is enabled, specify newly introduced props 's3InputUri' and
    's3OutputUri' to populate S3 uri under input and output fields in state machine task definition for Bedrock invoke model.

    `,
    introducedIn: { v2: '2.156.0' },
    unconfiguredBehavesLike: { v2: true },
    recommendedValue: true,
    compatibilityWithOldBehaviorMd: 'Disable the feature flag to use input and output path fields for s3 URI',
  },

  //////////////////////////////////////////////////////////////////////
  [EXPLICIT_STACK_TAGS]: {
    type: FlagType.ApiDefault,
    summary: 'When enabled, stack tags need to be assigned explicitly on a Stack.',
    detailsMd: `
    Without this feature flag enabled, if tags are added to a Stack using
    \`Tags.of(scope).add(...)\`, they will be added to both the stack and all resources
    in the stack template.

    That leads to the tags being applied twice: once in the template, and once
    again automatically by CloudFormation, which will apply all stack tags to
    all resources in the stack. This leads to loss of control, as the
    \`excludeResourceTypes\` option of the Tags API will not have any effect.

    With this flag enabled, tags added to a stack using \`Tags.of(...)\` are ignored,
    and Stack tags must be configured explicitly on the Stack object.
    `,
    introducedIn: { v2: '2.205.0' },
    recommendedValue: true,
    compatibilityWithOldBehaviorMd: 'Configure stack-level tags using `new Stack(..., { tags: { ... } })`.',
  },
  [Enable_IMDS_Blocking_Deprecated_Feature]: {
    type: FlagType.Temporary,
    summary: 'When set to true along with canContainersAccessInstanceRole=false in ECS cluster, new updated ' +
      'commands will be added to UserData to block container accessing IMDS. ' +
      '**Applicable to Linux only. IMPORTANT: See [details.](#aws-cdkaws-ecsenableImdsBlockingDeprecatedFeature)**',
    detailsMd: `
    In an ECS Cluster with \`MachineImageType.AMAZON_LINUX_2\`, the canContainersAccessInstanceRole=false option attempts to add commands to block containers from
    accessing IMDS. Set this flag to true in order to use new and updated commands. Please note that this
    feature alone with this feature flag will be deprecated by <ins>**end of 2025**</ins> as CDK cannot
    guarantee the correct execution of the feature in all platforms. See [Github discussion](https://github.com/aws/aws-cdk/discussions/32609) for more information.
    It is recommended to follow ECS documentation to block IMDS for your specific platform and cluster configuration.
    `,
    introducedIn: { v2: '2.175.0' },
    recommendedValue: false,
    compatibilityWithOldBehaviorMd: 'Set this flag to false in order to continue using old and outdated commands. ' +
      'However, it is **not** recommended.',
  },

  //////////////////////////////////////////////////////////////////////
  [Disable_ECS_IMDS_Blocking]: {
    type: FlagType.Temporary,
    summary: 'When set to true, CDK synth will throw exception if canContainersAccessInstanceRole is false.' +
      ' **IMPORTANT: See [details.](#aws-cdkaws-ecsdisableEcsImdsBlocking)**',
    detailsMd: `
    In an ECS Cluster with \`MachineImageType.AMAZON_LINUX_2\`, the canContainersAccessInstanceRole=false option attempts to add commands to block containers from
    accessing IMDS. CDK cannot guarantee the correct execution of the feature in all platforms. Setting this feature flag
    to true will ensure CDK does not attempt to implement IMDS blocking. By <ins>**end of 2025**</ins>, CDK will remove the
    IMDS blocking feature. See [Github discussion](https://github.com/aws/aws-cdk/discussions/32609) for more information.

    It is recommended to follow ECS documentation to block IMDS for your specific platform and cluster configuration.
    `,
    introducedIn: { v2: '2.175.0' },
    recommendedValue: true,
    compatibilityWithOldBehaviorMd: 'It is strongly recommended to set this flag to true. However, if necessary, set ' +
      'this flag to false to continue using the old implementation.',
  },

  //////////////////////////////////////////////////////////////////////
  [REDUCE_EC2_FARGATE_CLOUDWATCH_PERMISSIONS]: {
    type: FlagType.BugFix,
    summary: 'When enabled, we will only grant the necessary permissions when users specify cloudwatch log group through logConfiguration',
    detailsMd: `
    Currently, we automatically add a number of cloudwatch permissions to the task role when no cloudwatch log group is
    specified as logConfiguration and it will grant 'Resources': ['*'] to the task role.

    When this feature flag is enabled, we will only grant the necessary permissions when users specify cloudwatch log group.
    `,
    introducedIn: { v2: '2.159.0' },
    recommendedValue: true,
    compatibilityWithOldBehaviorMd: 'Disable the feature flag to continue grant permissions to log group when no log group is specified',
  },

  //////////////////////////////////////////////////////////////////////
  [DYNAMODB_TABLEV2_RESOURCE_POLICY_PER_REPLICA]: {
    type: FlagType.BugFix,
    summary: 'When enabled will allow you to specify a resource policy per replica, and not copy the source table policy to all replicas',
    detailsMd: `
      If this flag is not set, the default behavior for \`TableV2\` is to use a different \`resourcePolicy\` for each replica.

      If this flag is set to false, the behavior is that each replica shares the same \`resourcePolicy\` as the source table.
      This will prevent you from creating a new table which has an additional replica and a resource policy.

      This is a feature flag as the old behavior was technically incorrect but users may have come to depend on it.`,
    introducedIn: { v2: '2.164.0' },
    recommendedValue: true,
  },

  //////////////////////////////////////////////////////////////////////
  [EC2_SUM_TIMEOUT_ENABLED]: {
    type: FlagType.BugFix,
    summary: 'When enabled, initOptions.timeout and resourceSignalTimeout values will be summed together.',
    detailsMd: `
      Currently is both initOptions.timeout and resourceSignalTimeout are both specified in the options for creating an EC2 Instance,
      only the value from 'resourceSignalTimeout' will be used.

      When this feature flag is enabled, if both initOptions.timeout and resourceSignalTimeout are specified, the values will to be summed together.
      `,
    recommendedValue: true,
    introducedIn: { v2: '2.160.0' },
  },

  //////////////////////////////////////////////////////////////////////
  [APPSYNC_GRAPHQLAPI_SCOPE_LAMBDA_FUNCTION_PERMISSION]: {
    type: FlagType.BugFix,
    summary: 'When enabled, a Lambda authorizer Permission created when using GraphqlApi will be properly scoped with a SourceArn.',
    detailsMd: `
        Currently, when using a Lambda authorizer with an AppSync GraphQL API, the AWS CDK automatically generates the necessary AWS::Lambda::Permission
        to allow the AppSync API to invoke the Lambda authorizer. This permission is overly permissive because it lacks a SourceArn, meaning
        it allows invocations from any source.

        When this feature flag is enabled, the AWS::Lambda::Permission will be properly scoped with the SourceArn corresponding to the
        specific AppSync GraphQL API.
        `,
    recommendedValue: true,
    introducedIn: { v2: '2.161.0' },
  },

  //////////////////////////////////////////////////////////////////////
  [USE_CORRECT_VALUE_FOR_INSTANCE_RESOURCE_ID_PROPERTY]: {
    type: FlagType.BugFix,
    summary: 'When enabled, the value of property `instanceResourceId` in construct `DatabaseInstanceReadReplica` will be set to the correct value which is `DbiResourceId` instead of currently `DbInstanceArn`',
    detailsMd: `
      Currently, the value of the property 'instanceResourceId' in construct 'DatabaseInstanceReadReplica' is not correct, and set to 'DbInstanceArn' which is not correct when it is used to create the IAM Policy in the grantConnect method.

      When this feature flag is enabled, the value of that property will be as expected set to 'DbiResourceId' attribute, and that will fix the grantConnect method.
    `,
    introducedIn: { v2: '2.161.0' },
    recommendedValue: true,
    compatibilityWithOldBehaviorMd: 'Disable the feature flag to use `DbInstanceArn` as value for property `instanceResourceId`',
  },

  //////////////////////////////////////////////////////////////////////
  [CFN_INCLUDE_REJECT_COMPLEX_RESOURCE_UPDATE_CREATE_POLICY_INTRINSICS]: {
    type: FlagType.BugFix,
    summary: 'When enabled, CFN templates added with `cfn-include` will error if the template contains Resource Update or Create policies with CFN Intrinsics that include non-primitive values.',
    detailsMd: `
    Without enabling this feature flag, \`cfn-include\` will silently drop resource update or create policies that contain CFN Intrinsics if they include non-primitive values.

    Enabling this feature flag will make \`cfn-include\` throw on these templates, unless you specify the logical ID of the resource in the 'unhydratedResources' property.
    `,
    recommendedValue: true,
    introducedIn: { v2: '2.161.0' },
  },

  //////////////////////////////////////////////////////////////////////
  [LAMBDA_NODEJS_SDK_V3_EXCLUDE_SMITHY_PACKAGES]: {
    type: FlagType.BugFix,
    summary: 'When enabled, both `@aws-sdk` and `@smithy` packages will be excluded from the Lambda Node.js 18.x runtime to prevent version mismatches in bundled applications.',
    detailsMd: `
      Currently, when bundling Lambda functions with the non-latest runtime that supports AWS SDK JavaScript (v3), only the '@aws-sdk/*' packages are excluded by default.
      However, this can cause version mismatches between the '@aws-sdk/*' and '@smithy/*' packages, as they are tightly coupled dependencies in AWS SDK v3.

      When this feature flag is enabled, both '@aws-sdk/*' and '@smithy/*' packages will be excluded during the bundling process. This ensures that no mismatches
      occur between these tightly coupled dependencies when using the AWS SDK v3 in Lambda functions.
    `,
    introducedIn: { v2: '2.161.0' },
    recommendedValue: true,
  },

  //////////////////////////////////////////////////////////////////////
  [STEPFUNCTIONS_TASKS_FIX_RUN_ECS_TASK_POLICY]: {
    type: FlagType.BugFix,
    summary: 'When enabled, the resource of IAM Run Ecs policy generated by SFN EcsRunTask will reference the definition, instead of constructing ARN.',
    detailsMd: `
      Currently, in the IAM Run Ecs policy generated by SFN EcsRunTask(), CDK will construct the ARN with wildcard attached at the end.
      The revision number at the end will be replaced with a wildcard which it shouldn't.

      When this feature flag is enabled, if the task definition is created in the stack, the 'Resource' section will 'Ref' the taskDefinition.
    `,
    introducedIn: { v2: '2.163.0' },
    recommendedValue: true,
  },

  //////////////////////////////////////////////////////////////////////
  [BASTION_HOST_USE_AMAZON_LINUX_2023_BY_DEFAULT]: {
    type: FlagType.ApiDefault,
    summary: 'When enabled, the BastionHost construct will use the latest Amazon Linux 2023 AMI, instead of Amazon Linux 2.',
    detailsMd: `
      Currently, if the machineImage property of the BastionHost construct defaults to using the latest Amazon Linux 2
      AMI. Amazon Linux 2 hits end-of-life in June 2025, so using Amazon Linux 2023 by default is a more future-proof
      and secure option.

      When this feature flag is enabled, if you do not pass the machineImage property to the BastionHost construct,
      the latest Amazon Linux 2023 version will be used instead of Amazon Linux 2.
    `,
    introducedIn: { v2: '2.172.0' },
    recommendedValue: true,
    compatibilityWithOldBehaviorMd: 'Disable the feature flag or explicitly pass an Amazon Linux 2 machine image to the BastionHost construct.',
  },

  //////////////////////////////////////////////////////////////////////
  [ASPECT_STABILIZATION]: {
    type: FlagType.VisibleContext,
    summary: 'When enabled, a stabilization loop will be run when invoking Aspects during synthesis.',
    detailsMd: `
      Currently, when Aspects are invoked in one single pass of the construct tree.
      This means that the Aspects that create other Aspects are not run and Aspects that create new nodes of the tree sometimes do not inherit their parent Aspects.

      When this feature flag is enabled, a stabilization loop is run to recurse the construct tree multiple times when invoking Aspects.
    `,
    unconfiguredBehavesLike: { v2: true },
    introducedIn: { v2: '2.172.0' },
    recommendedValue: true,
  },

  //////////////////////////////////////////////////////////////////////
  [USER_POOL_DOMAIN_NAME_METHOD_WITHOUT_CUSTOM_RESOURCE]: {
    type: FlagType.BugFix,
    summary: 'When enabled, use a new method for DNS Name of user pool domain target without creating a custom resource.',
    detailsMd: `
    When this feature flag is enabled, a new method will be used to get the DNS Name of the user pool domain target. The old method
    creates a custom resource internally, but the new method doesn't need a custom resource.

    If the flag is set to false then a custom resource will be created when using \`UserPoolDomainTarget\`.
    `,
    introducedIn: { v2: '2.174.0' },
    recommendedValue: true,
  },

  //////////////////////////////////////////////////////////////////////
  [ALB_DUALSTACK_WITHOUT_PUBLIC_IPV4_SECURITY_GROUP_RULES_DEFAULT]: {
    type: FlagType.BugFix,
    summary: 'When enabled, the default security group ingress rules will allow IPv6 ingress from anywhere',
    detailsMd: `
      For internet facing ALBs with 'dualstack-without-public-ipv4' IP address type, the default security group rules
      will allow IPv6 ingress from anywhere (::/0). Previously, the default security group rules would only allow IPv4 ingress.

      Using a feature flag to make sure existing customers who might be relying
      on the overly restrictive permissions are not broken.`,
    introducedIn: { v2: '2.176.0' },
    recommendedValue: true,
    compatibilityWithOldBehaviorMd: 'Disable the feature flag to only allow IPv4 ingress in the default security group rules.',
  },

  //////////////////////////////////////////////////////////////////////
  [IAM_OIDC_REJECT_UNAUTHORIZED_CONNECTIONS]: {
    type: FlagType.BugFix,
    summary: 'When enabled, the default behaviour of OIDC provider will reject unauthorized connections',
    detailsMd: `
      When this feature flag is enabled, the default behaviour of OIDC Provider's custom resource handler will
      default to reject unauthorized connections when downloading CA Certificates.

      When this feature flag is disabled, the behaviour will be the same as current and will allow downloading
      thumbprints from unsecure connections.`,
    introducedIn: { v2: '2.177.0' },
    recommendedValue: true,
    compatibilityWithOldBehaviorMd: 'Disable the feature flag to allow unsecure OIDC connection.',
  },

  //////////////////////////////////////////////////////////////////////
  [ENABLE_ADDITIONAL_METADATA_COLLECTION]: {
    type: FlagType.VisibleContext,
    summary: 'When enabled, CDK will expand the scope of usage data collected to better inform CDK development and improve communication for security concerns and emerging issues.',
    detailsMd: `
    When this feature flag is enabled, CDK expands the scope of usage data collection to include the following:
      * L2 construct property keys - Collect which property keys you use from the L2 constructs in your app. This includes property keys nested in dictionary objects.
      * L2 construct property values of BOOL and ENUM types - Collect property key values of only BOOL and ENUM types. All other types, such as string values or construct references will be redacted.
      * L2 construct method usage - Collection method name, parameter keys and parameter values of BOOL and ENUM type.
    `,
    introducedIn: { v2: '2.178.0' },
    recommendedValue: true,
  },

  //////////////////////////////////////////////////////////////////////
  [LAMBDA_CREATE_NEW_POLICIES_WITH_ADDTOROLEPOLICY]: {
    type: FlagType.BugFix,
    summary: '[Deprecated] When enabled, Lambda will create new inline policies with AddToRolePolicy instead of adding to the Default Policy Statement',
    detailsMd: `
      [Deprecated default feature] When this feature flag is enabled, Lambda will create new inline policies with AddToRolePolicy.
      The purpose of this is to prevent lambda from creating a dependency on the Default Policy Statement.
      This solves an issue where a circular dependency could occur if adding lambda to something like a Cognito Trigger, then adding the User Pool to the lambda execution role permissions.
      However in the current implementation, we have removed a dependency of the lambda function on the policy. In addition to this, a Role will be attached to the Policy instead of an inline policy being attached to the role.
      This will create a data race condition in the CloudFormation template because the creation of the Lambda function no longer waits for the policy to be created. Having said that, we are not deprecating the feature (we are defaulting the feature flag to false for new stacks) since this feature can still be used to get around the circular dependency issue (issue-7016) particularly in cases where the lambda resource creation doesnt need to depend on the policy resource creation.
      We recommend to unset the feature flag if already set which will restore the original behavior.
    `,
    introducedIn: { v2: '2.180.0' },
    recommendedValue: false,
  },

  //////////////////////////////////////////////////////////////////////
  [SET_UNIQUE_REPLICATION_ROLE_NAME]: {
    type: FlagType.BugFix,
    summary: 'When enabled, CDK will automatically generate a unique role name that is used for s3 object replication.',
    detailsMd: `
      When performing cross-account S3 replication, we need to explicitly specify a role name for the replication execution role.
      When this feature flag is enabled, a unique role name is specified only when performing cross-account replication.
      When disabled, 'CDKReplicationRole' is always specified.
    `,
    introducedIn: { v2: '2.182.0' },
    recommendedValue: true,
  },

  //////////////////////////////////////////////////////////////////////
  [PIPELINE_REDUCE_STAGE_ROLE_TRUST_SCOPE]: {
    type: FlagType.ApiDefault,
    summary: 'Remove the root account principal from Stage addActions trust policy',
    detailsMd: `
      When this feature flag is enabled, the root account principal will not be added to the trust policy of stage role.
      When this feature flag is disabled, it will keep the root account principal in the trust policy.

      For cross-account cases, when this feature flag is enabled the trust policy will be scoped to the role only.
      If you are providing a custom role, you will need to ensure 'roleName' is specified or set to PhysicalName.GENERATE_IF_NEEDED.
    `,
    introducedIn: { v2: '2.184.0' },
    unconfiguredBehavesLike: { v2: true },
    recommendedValue: true,
    compatibilityWithOldBehaviorMd: 'Disable the feature flag to add the root account principal back',
  },

  //////////////////////////////////////////////////////////////////////
  [EVENTBUS_POLICY_SID_REQUIRED]: {
    type: FlagType.BugFix,
    summary: 'When enabled, grantPutEventsTo() will use resource policies with Statement IDs for service principals.',
    detailsMd: `
      Currently, when granting permissions to service principals using grantPutEventsTo(), the operation silently fails
      because service principals require resource policies with Statement IDs.

      When this flag is enabled:
      - Resource policies will be created with Statement IDs for service principals
      - The operation will succeed as expected

      When this flag is disabled:
      - A warning will be emitted
      - The grant operation will be dropped
      - No permissions will be added

      This fixes the issue where permissions were silently not being added for service principals.
    `,
    introducedIn: { v2: '2.186.0' },
    recommendedValue: true,
  },

  //////////////////////////////////////////////////////////////////////
  [ASPECT_PRIORITIES_MUTATING]: {
    type: FlagType.ApiDefault,
    summary: 'When set to true, Aspects added by the construct library on your behalf will be given a priority of MUTATING.',
    detailsMd: `
      Custom Aspects you add have a priority of DEFAULT (500) if you don't
      assign a more specific priority, which is higher than MUTATING (200). This
      is relevant if a custom Aspect you add and an Aspect added by CDK try to
      configure the same value.

      If this flag is set to false (old behavior), Aspects added by CDK are also
      added with a priority of DEFAULT; because their priorities are equal, the
      Aspects that is closest to the target construct executes last (either
      yours or the Aspect added by the CDK).

      If this flag is set to true (recommended behavior), Aspects added by CDK are added
      with a priority of MUTATING, and custom Aspects you add with DEFAULT
      priority will always execute last and "win" the write. If you need Aspects
      added by CDK to run after yours, your Aspect needs to have a priority of
      MUTATING or lower.

      This setting only applies to Aspects that were already being added for you
      before version 2.172.0. Aspects introduced since that version will always
      be added with a priority of MUTATING, independent of this feature flag.
    `,
    introducedIn: { v2: '2.189.1' },
    recommendedValue: true,
    compatibilityWithOldBehaviorMd: `
      To add mutating Aspects controlling construct values that can be overridden
      by Aspects added by CDK, give them MUTATING priority:

      \`\`\`
      Aspects.of(stack).add(new MyCustomAspect(), {
        priority: AspectPriority.MUTATING,
      });
      \`\`\`
    `,
  },
  [DYNAMODB_TABLE_RETAIN_TABLE_REPLICA]: {
    type: FlagType.BugFix,
    summary: 'When enabled, table replica will be default to the removal policy of source table unless specified otherwise.',
    detailsMd: `
      Currently, table replica will always be deleted when stack deletes regardless of source table's deletion policy.
      When enabled, table replica will be default to the removal policy of source table unless specified otherwise.
    `,
    introducedIn: { v2: '2.187.0' },
    recommendedValue: true,
  },

  //////////////////////////////////////////////////////////////////////
  [LOG_USER_POOL_CLIENT_SECRET_VALUE]: {
    type: FlagType.ApiDefault,
    summary: 'When disabled, the value of the user pool client secret will not be logged in the custom resource lambda function logs.',
    detailsMd: `
      When this feature flag is enabled, the SDK API call response to desribe user pool client values will be logged in the custom
      resource lambda function logs.

      When this feature flag is disabled, the SDK API call response to describe user pool client values will not be logged in the custom
      resource lambda function logs.
    `,
    introducedIn: { v2: '2.187.0' },
    unconfiguredBehavesLike: { v2: false },
    recommendedValue: false,
    compatibilityWithOldBehaviorMd: 'Enable the feature flag to keep the old behavior and log the client secret values',
  },

  //////////////////////////////////////////////////////////////////////
  [PIPELINE_REDUCE_CROSS_ACCOUNT_ACTION_ROLE_TRUST_SCOPE]: {
    type: FlagType.ApiDefault,
    summary: 'When enabled, scopes down the trust policy for the cross-account action role',
    detailsMd: `
        When this feature flag is enabled, the trust policy of the cross-account action role will be scoped to the pipeline role.
        If you are providing a custom role, you will need to ensure 'roleName' is specified or set to PhysicalName.GENERATE_IF_NEEDED.
        When this feature flag is disabled, it will keep the root account principal in the trust policy.
      `,
    introducedIn: { v2: '2.189.0' },
    unconfiguredBehavesLike: { v2: true },
    recommendedValue: true,
    compatibilityWithOldBehaviorMd: 'Disable the feature flag to add the root account principal back',
  },

  //////////////////////////////////////////////////////////////////////
  [STEPFUNCTIONS_USE_DISTRIBUTED_MAP_RESULT_WRITER_V2]: {
    type: FlagType.ApiDefault,
    summary: 'When enabled, the resultWriterV2 property of DistributedMap will be used insted of resultWriter',
    detailsMd: `
      When this feature flag is enabled, the resultWriterV2 property is used instead of resultWriter in DistributedMap class.
      resultWriterV2 uses ResultWriterV2 class in StepFunctions ASL and can have either Bucket/Prefix or WriterConfig or both.
    `,
    introducedIn: { v2: '2.188.0' },
    recommendedValue: true,
    compatibilityWithOldBehaviorMd: 'Disable the feature flag and set resultWriter in DistributedMap',
  },

  //////////////////////////////////////////////////////////////////////
  [S3_TRUST_KEY_POLICY_FOR_SNS_SUBSCRIPTIONS]: {
    type: FlagType.BugFix,
    summary: 'Add an S3 trust policy to a KMS key resource policy for SNS subscriptions.',
    detailsMd: `
      When this feature flag is enabled, a S3 trust policy will be added to the KMS key resource policy for encrypted SNS subscriptions.
          `,
    introducedIn: { v2: '2.195.0' },
    recommendedValue: true,
  },

  //////////////////////////////////////////////////////////////////////
  [EC2_REQUIRE_PRIVATE_SUBNETS_FOR_EGRESSONLYINTERNETGATEWAY]: {
    type: FlagType.BugFix,
    summary: 'When enabled, the EgressOnlyGateway resource is only created if private subnets are defined in the dual-stack VPC.',
    detailsMd: `
      When this feature flag is enabled, EgressOnlyGateway resource will not be created when you create a vpc with only public subnets.
          `,
    introducedIn: { v2: '2.196.0' },
    recommendedValue: true,
  },

  /// ///////////////////////////////////////////////////////////////////
  [USE_RESOURCEID_FOR_VPCV2_MIGRATION]: {
    type: FlagType.ApiDefault,
    summary: 'When enabled, use resource IDs for VPC V2 migration',
    detailsMd: `
        When this feature flag is enabled, the VPC V2 migration will use resource IDs instead of getAtt references
        for migrating resources from VPC V1 to VPC V2. This helps ensure a smoother migration path between
        the two versions.
      `,
    introducedIn: { v2: '2.196.0' },
    recommendedValue: false,
    unconfiguredBehavesLike: { v2: false },
    compatibilityWithOldBehaviorMd: 'Disable the feature flag to use getAtt references for VPC V2 migration',
  },

  //////////////////////////////////////////////////////////////////////
  [S3_PUBLIC_ACCESS_BLOCKED_BY_DEFAULT]: {
    type: FlagType.BugFix,
    summary: 'When enabled, setting any combination of options for BlockPublicAccess will automatically set true for any options not defined.',
    detailsMd: `
      When BlockPublicAccess is not set at all, s3's default behavior will be to set all options to true in aws console.
      The previous behavior in cdk before this feature was; if only some of the BlockPublicAccessOptions were set (not all 4), then the ones undefined would default to false.
      This is counter intuitive to the console behavior where the options would start in true state and a user would uncheck the boxes as needed.
      The new behavior from this feature will allow a user, for example, to set 1 of the 4 BlockPublicAccessOpsions to false, and on deployment the other 3 will remain true.
    `,
    introducedIn: { v2: '2.196.0' },
    recommendedValue: true,
  },

  //////////////////////////////////////////////////////////////////////
  [USE_CDK_MANAGED_LAMBDA_LOGGROUP]: {
    type: FlagType.ApiDefault,
    summary: 'When enabled, CDK creates and manages loggroup for the lambda function',
    detailsMd: `
        When this feature flag is enabled, CDK will create a loggroup for lambda function with default properties
        which supports CDK features Tag propagation, Property Injectors, Aspects
        if the cdk app doesnt pass a 'logRetention' or 'logGroup' explicitly.
        LogGroups created via 'logRetention' do not support Tag propagation, Property Injectors, Aspects.
        LogGroups created via 'logGroup' created in CDK support Tag propagation, Property Injectors, Aspects.

        When this feature flag is disabled, a loggroup is created by Lambda service on first invocation
        of the function (existing behavior).
        LogGroups created in this way do not support Tag propagation, Property Injectors, Aspects.

        DO NOT ENABLE: If you have and existing app defining a lambda function and
        have not supplied a logGroup or logRetention prop and your lambda function has
        executed at least once, the logGroup has been already created with the same name
        so your deployment will start failing.
        Refer aws-lambda/README.md for more details on Customizing Log Group creation.
      `,
    introducedIn: { v2: '2.200.0' },
    unconfiguredBehavesLike: { v2: false },
    recommendedValue: true,
    compatibilityWithOldBehaviorMd: 'Disable the feature flag to let lambda service create logGroup or specify logGroup or logRetention',
  },

  //////////////////////////////////////////////////////////////////////
<<<<<<< HEAD
  [STEPFUNCTIONS_TASKS_HTTPINVOKE_DYNAMIC_JSONPATH_ENDPOINT]: {
    type: FlagType.BugFix,
    summary: 'When enabled, allows using a dynamic apiEndpoint with JSONPath format in HttpInvoke tasks.',
    detailsMd: `
      When this feature flag is enabled, the JSONPath apiEndpoint value will be resolved dynamically at runtime, while slightly increasing the size of the state machine definition.
      When disabled, the JSONPath apiEndpoint property will only support a static string value.
    `,
    introducedIn: { v2: 'V2NEXT' },
    unconfiguredBehavesLike: { v2: true },
=======
  [ECS_PATTERNS_UNIQUE_TARGET_GROUP_ID]: {
    type: FlagType.BugFix,
    summary: 'When enabled, ECS patterns will generate unique target group IDs to prevent conflicts during load balancer replacement',
    detailsMd: `
      When this feature flag is enabled, ECS patterns will generate unique target group IDs that include
      both the load balancer type (public/private) and load balancer name. This prevents CloudFormation
      conflicts when switching between public and private load balancers or when changing load balancer names.

      Without this flag, target groups use generic IDs like 'ECS' which can cause conflicts when the
      underlying load balancer is replaced due to changes in internetFacing or loadBalancerName properties.

      This is a breaking change as it will cause target group replacement when the flag is enabled.
    `,
    introducedIn: { v2: 'V2NEXT' },
>>>>>>> d01a5530
    recommendedValue: true,
  },
};

export const CURRENT_MV = 'v2';

/**
 * The list of future flags that are now expired. This is going to be used to identify
 * and block usages of old feature flags in the new major version of CDK.
 */
export const CURRENT_VERSION_EXPIRED_FLAGS: string[] = Object.entries(FLAGS)
  .filter(([_, flag]) => flag.introducedIn[CURRENT_MV] === undefined)
  .map(([name, _]) => name).sort();

/**
 * Flag values that should apply for new projects
 *
 * This contains flags that satisfy both criteria of:
 *
 * - They are configurable for the current major version line.
 * - The recommended value is different from the unconfigured value (i.e.,
 *   configuring a flag is useful)
 */
export const CURRENTLY_RECOMMENDED_FLAGS = Object.fromEntries(
  Object.entries(FLAGS)
    .filter(([_, flag]) => flag.introducedIn[CURRENT_MV] !== undefined)
    .filter(([_, flag]) => flag.recommendedValue !== flag.unconfiguredBehavesLike?.[CURRENT_MV])
    .map(([name, flag]) => [name, flag.recommendedValue]),
);

/**
 * The default values of each of these flags in the current major version.
 *
 * This is the effective value of the flag, unless it's overridden via
 * context.
 *
 * Adding new flags here is only allowed during the pre-release period of a new
 * major version!
 */
export const CURRENT_VERSION_FLAG_DEFAULTS = Object.fromEntries(Object.entries(FLAGS)
  .filter(([_, flag]) => flag.unconfiguredBehavesLike?.[CURRENT_MV] !== undefined)
  .map(([name, flag]) => [name, flag.unconfiguredBehavesLike?.[CURRENT_MV]]));

export function futureFlagDefault(flag: string): boolean {
  const value = CURRENT_VERSION_FLAG_DEFAULTS[flag] ?? false;
  if (typeof value !== 'boolean') {
    // This should never happen, if this error is thrown it's a bug
    // eslint-disable-next-line @cdklabs/no-throw-default-error
    throw new Error(`futureFlagDefault: default type of flag '${flag}' should be boolean, got '${typeof value}'`);
  }
  return value;
}

// Nobody should have been using any of this, but you never know

/** @deprecated use CURRENT_VERSION_EXPIRED_FLAGS instead */
export const FUTURE_FLAGS_EXPIRED = CURRENT_VERSION_EXPIRED_FLAGS;

/** @deprecated do not use at all! */
export const FUTURE_FLAGS = Object.fromEntries(Object.entries(CURRENTLY_RECOMMENDED_FLAGS)
  .filter(([_, v]) => typeof v === 'boolean'));

/** @deprecated do not use at all! */
export const NEW_PROJECT_DEFAULT_CONTEXT = Object.fromEntries(Object.entries(CURRENTLY_RECOMMENDED_FLAGS)
  .filter(([_, v]) => typeof v !== 'boolean'));<|MERGE_RESOLUTION|>--- conflicted
+++ resolved
@@ -1724,7 +1724,6 @@
   },
 
   //////////////////////////////////////////////////////////////////////
-<<<<<<< HEAD
   [STEPFUNCTIONS_TASKS_HTTPINVOKE_DYNAMIC_JSONPATH_ENDPOINT]: {
     type: FlagType.BugFix,
     summary: 'When enabled, allows using a dynamic apiEndpoint with JSONPath format in HttpInvoke tasks.',
@@ -1734,7 +1733,10 @@
     `,
     introducedIn: { v2: 'V2NEXT' },
     unconfiguredBehavesLike: { v2: true },
-=======
+    recommendedValue: true,
+  },
+
+  //////////////////////////////////////////////////////////////////////
   [ECS_PATTERNS_UNIQUE_TARGET_GROUP_ID]: {
     type: FlagType.BugFix,
     summary: 'When enabled, ECS patterns will generate unique target group IDs to prevent conflicts during load balancer replacement',
@@ -1749,7 +1751,6 @@
       This is a breaking change as it will cause target group replacement when the flag is enabled.
     `,
     introducedIn: { v2: 'V2NEXT' },
->>>>>>> d01a5530
     recommendedValue: true,
   },
 };
