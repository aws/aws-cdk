--- conflicted
+++ resolved
@@ -128,11 +128,8 @@
 export const PIPELINE_REDUCE_STAGE_ROLE_TRUST_SCOPE = '@aws-cdk/pipelines:reduceStageRoleTrustScope';
 export const EVENTBUS_POLICY_SID_REQUIRED = '@aws-cdk/aws-events:requireEventBusPolicySid';
 export const DYNAMODB_TABLE_RETAIN_TABLE_REPLICA = '@aws-cdk/aws-dynamodb:retainTableReplica';
-<<<<<<< HEAD
+export const LOG_USER_POOL_CLIENT_SECRET_VALUE ='@aws-cdk/cognito:logUserPoolClientSecretValue';
 export const S3_TRUST_KEY_POLICY_FOR_SNS_SUBSCRIPTIONS = '@aws-cdk/s3-notifications:addS3TrustKeyPolicyForSnsSubscriptions';
-=======
-export const LOG_USER_POOL_CLIENT_SECRET_VALUE ='@aws-cdk/cognito:logUserPoolClientSecretValue';
->>>>>>> 74cbe275
 
 export const FLAGS: Record<string, FlagInfo> = {
   //////////////////////////////////////////////////////////////////////
@@ -1493,7 +1490,7 @@
     detailsMd: `
       When this feature flag is enabled, the SDK API call response to desribe user pool client values will be logged in the custom 
       resource lambda function logs.
-      
+
       When this feature flag is disabled, the SDK API call response to describe user pool client values will not be logged in the custom 
       resource lambda function logs.
     `,
