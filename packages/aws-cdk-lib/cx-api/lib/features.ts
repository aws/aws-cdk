import { FlagInfo, FlagType } from './private/flag-modeling';

////////////////////////////////////////////////////////////////////////
//
// This file defines context keys that enable certain features that are
// implemented behind a flag in order to preserve backwards compatibility for
// existing apps. When a new app is initialized through `cdk init`, the CLI will
// automatically add enable these features by adding them to the generated
// `cdk.json` file.
//
////////////////////////////////////////////////////////////////////////
//
//  !!! IMPORTANT !!!
//
//  When you introduce a new flag, set its 'introducedIn.v2' value to the literal string
// 'V2·NEXT', without the dot.
//
//  DO NOT USE A VARIABLE. DO NOT DEFINE A CONSTANT. The actual value will be string-replaced at
//  version bump time.
//
////////////////////////////////////////////////////////////////////////
//
// There are three types of flags: ApiDefault, BugFix, and VisibleContext flags.
//
// - ApiDefault flags: change the behavior or defaults of the construct library. When
//   set, the infrastructure that is generated may be different but there is
//   a way to get the old infrastructure setup by using the API in a different way.
//
// - BugFix flags: the old infra we used to generate is no longer recommended,
//   and there is no way to achieve that result anymore except by making sure the
//   flag is unset, or set to `false`. Mostly used for infra-impacting bugfixes or
//   enhanced security defaults.
//
// - VisibleContext flags: not really a feature flag, but configurable context which is
//   advertised by putting the context in the `cdk.json` file of new projects.
//
// In future major versions, the "newProjectValues" will become the version
// default for both DefaultBehavior and BugFix flags, and DefaultBehavior flags
// will be removed (i.e., their new behavior will become the *only* behavior).
//
// See https://github.com/aws/aws-cdk-rfcs/blob/master/text/0055-feature-flags.md
// --------------------------------------------------------------------------------

export const ENABLE_STACK_NAME_DUPLICATES_CONTEXT = '@aws-cdk/core:enableStackNameDuplicates';
export const ENABLE_DIFF_NO_FAIL_CONTEXT = 'aws-cdk:enableDiffNoFail';
/** @deprecated use `ENABLE_DIFF_NO_FAIL_CONTEXT` */
export const ENABLE_DIFF_NO_FAIL = ENABLE_DIFF_NO_FAIL_CONTEXT;
export const NEW_STYLE_STACK_SYNTHESIS_CONTEXT = '@aws-cdk/core:newStyleStackSynthesis';
export const STACK_RELATIVE_EXPORTS_CONTEXT = '@aws-cdk/core:stackRelativeExports';
export const DOCKER_IGNORE_SUPPORT = '@aws-cdk/aws-ecr-assets:dockerIgnoreSupport';
export const SECRETS_MANAGER_PARSE_OWNED_SECRET_NAME = '@aws-cdk/aws-secretsmanager:parseOwnedSecretName';
export const KMS_DEFAULT_KEY_POLICIES = '@aws-cdk/aws-kms:defaultKeyPolicies';
export const S3_GRANT_WRITE_WITHOUT_ACL = '@aws-cdk/aws-s3:grantWriteWithoutAcl';
export const ECS_REMOVE_DEFAULT_DESIRED_COUNT = '@aws-cdk/aws-ecs-patterns:removeDefaultDesiredCount';
export const RDS_LOWERCASE_DB_IDENTIFIER = '@aws-cdk/aws-rds:lowercaseDbIdentifier';
export const APIGATEWAY_USAGEPLANKEY_ORDERINSENSITIVE_ID = '@aws-cdk/aws-apigateway:usagePlanKeyOrderInsensitiveId';
export const EFS_DEFAULT_ENCRYPTION_AT_REST = '@aws-cdk/aws-efs:defaultEncryptionAtRest';
export const LAMBDA_RECOGNIZE_VERSION_PROPS = '@aws-cdk/aws-lambda:recognizeVersionProps';
export const LAMBDA_RECOGNIZE_LAYER_VERSION = '@aws-cdk/aws-lambda:recognizeLayerVersion';
export const CLOUDFRONT_DEFAULT_SECURITY_POLICY_TLS_V1_2_2021 = '@aws-cdk/aws-cloudfront:defaultSecurityPolicyTLSv1.2_2021';
export const CHECK_SECRET_USAGE = '@aws-cdk/core:checkSecretUsage';
export const TARGET_PARTITIONS = '@aws-cdk/core:target-partitions';
export const ECS_SERVICE_EXTENSIONS_ENABLE_DEFAULT_LOG_DRIVER = '@aws-cdk-containers/ecs-service-extensions:enableDefaultLogDriver';
export const EC2_UNIQUE_IMDSV2_LAUNCH_TEMPLATE_NAME = '@aws-cdk/aws-ec2:uniqueImdsv2TemplateName';
export const ECS_ARN_FORMAT_INCLUDES_CLUSTER_NAME = '@aws-cdk/aws-ecs:arnFormatIncludesClusterName';
export const IAM_MINIMIZE_POLICIES = '@aws-cdk/aws-iam:minimizePolicies';
export const IAM_IMPORTED_ROLE_STACK_SAFE_DEFAULT_POLICY_NAME = '@aws-cdk/aws-iam:importedRoleStackSafeDefaultPolicyName';
export const VALIDATE_SNAPSHOT_REMOVAL_POLICY = '@aws-cdk/core:validateSnapshotRemovalPolicy';
export const CODEPIPELINE_CROSS_ACCOUNT_KEY_ALIAS_STACK_SAFE_RESOURCE_NAME = '@aws-cdk/aws-codepipeline:crossAccountKeyAliasStackSafeResourceName';
export const S3_CREATE_DEFAULT_LOGGING_POLICY = '@aws-cdk/aws-s3:createDefaultLoggingPolicy';
export const SNS_SUBSCRIPTIONS_SQS_DECRYPTION_POLICY = '@aws-cdk/aws-sns-subscriptions:restrictSqsDescryption';
export const APIGATEWAY_DISABLE_CLOUDWATCH_ROLE = '@aws-cdk/aws-apigateway:disableCloudWatchRole';
export const ENABLE_PARTITION_LITERALS = '@aws-cdk/core:enablePartitionLiterals';
export const EVENTS_TARGET_QUEUE_SAME_ACCOUNT = '@aws-cdk/aws-events:eventsTargetQueueSameAccount';
export const ECS_DISABLE_EXPLICIT_DEPLOYMENT_CONTROLLER_FOR_CIRCUIT_BREAKER = '@aws-cdk/aws-ecs:disableExplicitDeploymentControllerForCircuitBreaker';
export const S3_SERVER_ACCESS_LOGS_USE_BUCKET_POLICY = '@aws-cdk/aws-s3:serverAccessLogsUseBucketPolicy';
export const ROUTE53_PATTERNS_USE_CERTIFICATE = '@aws-cdk/aws-route53-patters:useCertificate';
export const AWS_CUSTOM_RESOURCE_LATEST_SDK_DEFAULT = '@aws-cdk/customresources:installLatestAwsSdkDefault';
export const DATABASE_PROXY_UNIQUE_RESOURCE_NAME = '@aws-cdk/aws-rds:databaseProxyUniqueResourceName';
export const CODEDEPLOY_REMOVE_ALARMS_FROM_DEPLOYMENT_GROUP = '@aws-cdk/aws-codedeploy:removeAlarmsFromDeploymentGroup';
export const APIGATEWAY_AUTHORIZER_CHANGE_DEPLOYMENT_LOGICAL_ID = '@aws-cdk/aws-apigateway:authorizerChangeDeploymentLogicalId';
export const EC2_LAUNCH_TEMPLATE_DEFAULT_USER_DATA = '@aws-cdk/aws-ec2:launchTemplateDefaultUserData';
export const SECRETS_MANAGER_TARGET_ATTACHMENT_RESOURCE_POLICY = '@aws-cdk/aws-secretsmanager:useAttachedSecretResourcePolicyForSecretTargetAttachments';
export const REDSHIFT_COLUMN_ID = '@aws-cdk/aws-redshift:columnId';
export const ENABLE_EMR_SERVICE_POLICY_V2 = '@aws-cdk/aws-stepfunctions-tasks:enableEmrServicePolicyV2';
export const EC2_RESTRICT_DEFAULT_SECURITY_GROUP = '@aws-cdk/aws-ec2:restrictDefaultSecurityGroup';
export const APIGATEWAY_REQUEST_VALIDATOR_UNIQUE_ID = '@aws-cdk/aws-apigateway:requestValidatorUniqueId';
export const INCLUDE_PREFIX_IN_UNIQUE_NAME_GENERATION = '@aws-cdk/core:includePrefixInUniqueNameGeneration';
export const KMS_ALIAS_NAME_REF = '@aws-cdk/aws-kms:aliasNameRef';
export const EFS_DENY_ANONYMOUS_ACCESS = '@aws-cdk/aws-efs:denyAnonymousAccess';
export const EFS_MOUNTTARGET_ORDERINSENSITIVE_LOGICAL_ID = '@aws-cdk/aws-efs:mountTargetOrderInsensitiveLogicalId';
export const AUTOSCALING_GENERATE_LAUNCH_TEMPLATE = '@aws-cdk/aws-autoscaling:generateLaunchTemplateInsteadOfLaunchConfig';
export const ENABLE_OPENSEARCH_MULTIAZ_WITH_STANDBY = '@aws-cdk/aws-opensearchservice:enableOpensearchMultiAzWithStandby';
export const LAMBDA_NODEJS_USE_LATEST_RUNTIME = '@aws-cdk/aws-lambda-nodejs:useLatestRuntimeVersion';
export const RDS_PREVENT_RENDERING_DEPRECATED_CREDENTIALS = '@aws-cdk/aws-rds:preventRenderingDeprecatedCredentials';
export const AURORA_CLUSTER_CHANGE_SCOPE_OF_INSTANCE_PARAMETER_GROUP_WITH_EACH_PARAMETERS = '@aws-cdk/aws-rds:auroraClusterChangeScopeOfInstanceParameterGroupWithEachParameters';
export const APPSYNC_ENABLE_USE_ARN_IDENTIFIER_SOURCE_API_ASSOCIATION = '@aws-cdk/aws-appsync:useArnForSourceApiAssociationIdentifier';
export const CODECOMMIT_SOURCE_ACTION_DEFAULT_BRANCH_NAME = '@aws-cdk/aws-codepipeline-actions:useNewDefaultBranchForCodeCommitSource';
export const LAMBDA_PERMISSION_LOGICAL_ID_FOR_LAMBDA_ACTION = '@aws-cdk/aws-cloudwatch-actions:changeLambdaPermissionLogicalIdForLambdaAction';
export const CODEPIPELINE_CROSS_ACCOUNT_KEYS_DEFAULT_VALUE_TO_FALSE = '@aws-cdk/aws-codepipeline:crossAccountKeysDefaultValueToFalse';
export const CODEPIPELINE_DEFAULT_PIPELINE_TYPE_TO_V2 = '@aws-cdk/aws-codepipeline:defaultPipelineTypeToV2';
export const KMS_REDUCE_CROSS_ACCOUNT_REGION_POLICY_SCOPE = '@aws-cdk/aws-kms:reduceCrossAccountRegionPolicyScope';
export const PIPELINE_REDUCE_ASSET_ROLE_TRUST_SCOPE = '@aws-cdk/pipelines:reduceAssetRoleTrustScope';
export const EKS_NODEGROUP_NAME = '@aws-cdk/aws-eks:nodegroupNameAttribute';
export const EBS_DEFAULT_GP3 = '@aws-cdk/aws-ec2:ebsDefaultGp3Volume';
export const ECS_REMOVE_DEFAULT_DEPLOYMENT_ALARM = '@aws-cdk/aws-ecs:removeDefaultDeploymentAlarm';
export const LOG_API_RESPONSE_DATA_PROPERTY_TRUE_DEFAULT = '@aws-cdk/custom-resources:logApiResponseDataPropertyTrueDefault';
export const S3_KEEP_NOTIFICATION_IN_IMPORTED_BUCKET = '@aws-cdk/aws-s3:keepNotificationInImportedBucket';
export const USE_NEW_S3URI_PARAMETERS_FOR_BEDROCK_INVOKE_MODEL_TASK = '@aws-cdk/aws-stepfunctions-tasks:useNewS3UriParametersForBedrockInvokeModelTask';
export const REDUCE_EC2_FARGATE_CLOUDWATCH_PERMISSIONS = '@aws-cdk/aws-ecs:reduceEc2FargateCloudWatchPermissions';
export const DYNAMODB_TABLEV2_RESOURCE_POLICY_PER_REPLICA = '@aws-cdk/aws-dynamodb:resourcePolicyPerReplica';
export const EC2_SUM_TIMEOUT_ENABLED = '@aws-cdk/aws-ec2:ec2SumTImeoutEnabled';
export const APPSYNC_GRAPHQLAPI_SCOPE_LAMBDA_FUNCTION_PERMISSION = '@aws-cdk/aws-appsync:appSyncGraphQLAPIScopeLambdaPermission';
export const USE_CORRECT_VALUE_FOR_INSTANCE_RESOURCE_ID_PROPERTY = '@aws-cdk/aws-rds:setCorrectValueForDatabaseInstanceReadReplicaInstanceResourceId';
export const CFN_INCLUDE_REJECT_COMPLEX_RESOURCE_UPDATE_CREATE_POLICY_INTRINSICS = '@aws-cdk/core:cfnIncludeRejectComplexResourceUpdateCreatePolicyIntrinsics';
export const LAMBDA_NODEJS_SDK_V3_EXCLUDE_SMITHY_PACKAGES = '@aws-cdk/aws-lambda-nodejs:sdkV3ExcludeSmithyPackages';
export const STEPFUNCTIONS_TASKS_FIX_RUN_ECS_TASK_POLICY = '@aws-cdk/aws-stepfunctions-tasks:fixRunEcsTaskPolicy';
export const BASTION_HOST_USE_AMAZON_LINUX_2023_BY_DEFAULT = '@aws-cdk/aws-ec2:bastionHostUseAmazonLinux2023ByDefault';
export const ASPECT_STABILIZATION = '@aws-cdk/core:aspectStabilization';
export const USER_POOL_DOMAIN_NAME_METHOD_WITHOUT_CUSTOM_RESOURCE = '@aws-cdk/aws-route53-targets:userPoolDomainNameMethodWithoutCustomResource';
export const Enable_IMDS_Blocking_Deprecated_Feature = '@aws-cdk/aws-ecs:enableImdsBlockingDeprecatedFeature';
export const Disable_ECS_IMDS_Blocking = '@aws-cdk/aws-ecs:disableEcsImdsBlocking';
export const ALB_DUALSTACK_WITHOUT_PUBLIC_IPV4_SECURITY_GROUP_RULES_DEFAULT = '@aws-cdk/aws-elasticloadbalancingV2:albDualstackWithoutPublicIpv4SecurityGroupRulesDefault';
export const IAM_OIDC_REJECT_UNAUTHORIZED_CONNECTIONS = '@aws-cdk/aws-iam:oidcRejectUnauthorizedConnections';
export const ENABLE_ADDITIONAL_METADATA_COLLECTION = '@aws-cdk/core:enableAdditionalMetadataCollection';
<<<<<<< HEAD
export const S3_BUCKET_DEFAULT_BLOCK_PUBLIC_ACCESS_PROPERTIES_TO_TRUE = '@aws-cdk/aws-s3:blockPublicAccessPropertiesDefaultToTrue';
=======
export const LAMBDA_CREATE_NEW_POLICIES_WITH_ADDTOROLEPOLICY = '@aws-cdk/aws-lambda:createNewPoliciesWithAddToRolePolicy';
>>>>>>> 5eeee75c

export const FLAGS: Record<string, FlagInfo> = {
  //////////////////////////////////////////////////////////////////////
  [ENABLE_STACK_NAME_DUPLICATES_CONTEXT]: {
    type: FlagType.ApiDefault,
    summary: 'Allow multiple stacks with the same name',
    detailsMd: `
      If this is set, multiple stacks can use the same stack name (e.g. deployed to
      different environments). This means that the name of the synthesized template
      file will be based on the construct path and not on the defined \`stackName\`
      of the stack.`,
    recommendedValue: true,
    introducedIn: { v1: '1.16.0' },
    defaults: { v2: true },
    compatibilityWithOldBehaviorMd: 'Pass stack identifiers to the CLI instead of stack names.',
  },

  //////////////////////////////////////////////////////////////////////
  [ENABLE_DIFF_NO_FAIL_CONTEXT]: {
    type: FlagType.ApiDefault,
    summary: 'Make `cdk diff` not fail when there are differences',
    detailsMd: `
      Determines what status code \`cdk diff\` should return when the specified stack
      differs from the deployed stack or the local CloudFormation template:

      * \`aws-cdk:enableDiffNoFail=true\` => status code == 0
      * \`aws-cdk:enableDiffNoFail=false\` => status code == 1

      You can override this behavior with the --fail flag:

      * \`--fail\` => status code == 1
      * \`--no-fail\` => status code == 0`,
    introducedIn: { v1: '1.19.0' },
    defaults: { v2: true },
    recommendedValue: true,
    compatibilityWithOldBehaviorMd: 'Specify `--fail` to the CLI.',
  },

  //////////////////////////////////////////////////////////////////////
  [NEW_STYLE_STACK_SYNTHESIS_CONTEXT]: {
    type: FlagType.BugFix,
    summary: 'Switch to new stack synthesis method which enables CI/CD',
    detailsMd: `
      If this flag is specified, all \`Stack\`s will use the \`DefaultStackSynthesizer\` by
      default. If it is not set, they will use the \`LegacyStackSynthesizer\`.`,
    introducedIn: { v1: '1.39.0', v2: '2.0.0' },
    defaults: { v2: true },
    recommendedValue: true,
  },

  //////////////////////////////////////////////////////////////////////
  [STACK_RELATIVE_EXPORTS_CONTEXT]: {
    type: FlagType.BugFix,
    summary: 'Name exports based on the construct paths relative to the stack, rather than the global construct path',
    detailsMd: `
      Combined with the stack name this relative construct path is good enough to
      ensure uniqueness, and makes the export names robust against refactoring
      the location of the stack in the construct tree (specifically, moving the Stack
      into a Stage).`,
    introducedIn: { v1: '1.58.0', v2: '2.0.0' },
    defaults: { v2: true },
    recommendedValue: true,
  },

  //////////////////////////////////////////////////////////////////////
  [DOCKER_IGNORE_SUPPORT]: {
    type: FlagType.ApiDefault,
    summary: 'DockerImageAsset properly supports `.dockerignore` files by default',
    detailsMd: `
      If this flag is not set, the default behavior for \`DockerImageAsset\` is to use
      glob semantics for \`.dockerignore\` files. If this flag is set, the default behavior
      is standard Docker ignore semantics.

      This is a feature flag as the old behavior was technically incorrect but
      users may have come to depend on it.`,
    introducedIn: { v1: '1.73.0' },
    defaults: { v2: true },
    recommendedValue: true,
    compatibilityWithOldBehaviorMd: 'Update your `.dockerignore` file to match standard Docker ignore rules, if necessary.',
  },

  //////////////////////////////////////////////////////////////////////
  [SECRETS_MANAGER_PARSE_OWNED_SECRET_NAME]: {
    type: FlagType.ApiDefault,
    summary: 'Fix the referencing of SecretsManager names from ARNs',
    detailsMd: `
      Secret.secretName for an "owned" secret will attempt to parse the secretName from the ARN,
      rather than the default full resource name, which includes the SecretsManager suffix.

      If this flag is not set, Secret.secretName will include the SecretsManager suffix, which cannot be directly
      used by SecretsManager.DescribeSecret, and must be parsed by the user first (e.g., Fn:Join, Fn:Select, Fn:Split).`,
    introducedIn: { v1: '1.77.0' },
    defaults: { v2: true },
    recommendedValue: true,
    compatibilityWithOldBehaviorMd: 'Use `parseArn(secret.secretName).resourceName` to emulate the incorrect old parsing.',
  },

  //////////////////////////////////////////////////////////////////////
  [KMS_DEFAULT_KEY_POLICIES]: {
    type: FlagType.ApiDefault,
    summary: 'Tighten default KMS key policies',
    detailsMd: `
      KMS Keys start with a default key policy that grants the account access to administer the key,
      mirroring the behavior of the KMS SDK/CLI/Console experience. Users may override the default key
      policy by specifying their own.

      If this flag is not set, the default key policy depends on the setting of the \`trustAccountIdentities\`
      flag. If false (the default, for backwards-compatibility reasons), the default key policy somewhat
      resembles the default admin key policy, but with the addition of 'GenerateDataKey' permissions. If
      true, the policy matches what happens when this feature flag is set.

      Additionally, if this flag is not set and the user supplies a custom key policy, this will be appended
      to the key's default policy (rather than replacing it).`,
    introducedIn: { v1: '1.78.0' },
    defaults: { v2: true },
    recommendedValue: true,
    compatibilityWithOldBehaviorMd: 'Pass `trustAccountIdentities: false` to `Key` construct to restore the old behavior.',
  },

  //////////////////////////////////////////////////////////////////////
  [S3_GRANT_WRITE_WITHOUT_ACL]: {
    type: FlagType.ApiDefault,
    summary: 'Remove `PutObjectAcl` from Bucket.grantWrite',
    detailsMd: `
      Change the old 's3:PutObject*' permission to 's3:PutObject' on Bucket,
      as the former includes 's3:PutObjectAcl',
      which could be used to grant read/write object access to IAM principals in other accounts.
      Use a feature flag to make sure existing customers who might be relying
      on the overly-broad permissions are not broken.`,
    introducedIn: { v1: '1.85.0' },
    defaults: { v2: true },
    recommendedValue: true,
    compatibilityWithOldBehaviorMd: 'Call `bucket.grantPutAcl()` in addition to `bucket.grantWrite()` to grant ACL permissions.',
  },

  //////////////////////////////////////////////////////////////////////
  [ECS_REMOVE_DEFAULT_DESIRED_COUNT]: {
    type: FlagType.ApiDefault,
    summary: 'Do not specify a default DesiredCount for ECS services',
    detailsMd: `
      ApplicationLoadBalancedServiceBase, ApplicationMultipleTargetGroupServiceBase,
      NetworkLoadBalancedServiceBase, NetworkMultipleTargetGroupServiceBase, and
      QueueProcessingServiceBase currently determine a default value for the desired count of
      a CfnService if a desiredCount is not provided. The result of this is that on every
      deployment, the service count is reset to the fixed value, even if it was autoscaled.

      If this flag is not set, the default behaviour for CfnService.desiredCount is to set a
      desiredCount of 1, if one is not provided. If true, a default will not be defined for
      CfnService.desiredCount and as such desiredCount will be undefined, if one is not provided.`,
    introducedIn: { v1: '1.92.0' },
    defaults: { v2: true },
    recommendedValue: true,
    compatibilityWithOldBehaviorMd: 'You can pass `desiredCount: 1` explicitly, but you should never need this.',
  },

  //////////////////////////////////////////////////////////////////////
  [RDS_LOWERCASE_DB_IDENTIFIER]: {
    type: FlagType.BugFix,
    summary: 'Force lowercasing of RDS Cluster names in CDK',
    detailsMd: `
      Cluster names must be lowercase, and the service will lowercase the name when the cluster
      is created. However, CDK did not use to know about this, and would use the user-provided name
      referencing the cluster, which would fail if it happened to be mixed-case.

      With this flag, lowercase the name in CDK so we can reference it properly.

      Must be behind a permanent flag because changing a name from mixed case to lowercase between deployments
      would lead CloudFormation to think the name was changed and would trigger a cluster replacement
      (losing data!).`,
    introducedIn: { v1: '1.97.0', v2: '2.0.0' },
    defaults: { v2: true },
    recommendedValue: true,
  },

  //////////////////////////////////////////////////////////////////////
  [APIGATEWAY_USAGEPLANKEY_ORDERINSENSITIVE_ID]: {
    type: FlagType.BugFix,
    summary: 'Allow adding/removing multiple UsagePlanKeys independently',
    detailsMd: `
      The UsagePlanKey resource connects an ApiKey with a UsagePlan. API Gateway does not allow more than one UsagePlanKey
      for any given UsagePlan and ApiKey combination. For this reason, CloudFormation cannot replace this resource without
      either the UsagePlan or ApiKey changing.

      The feature addition to support multiple UsagePlanKey resources - 142bd0e2 - recognized this and attempted to keep
      existing UsagePlanKey logical ids unchanged.
      However, this intentionally caused the logical id of the UsagePlanKey to be sensitive to order. That is, when
      the 'first' UsagePlanKey resource is removed, the logical id of the 'second' assumes what was originally the 'first',
      which again is disallowed.

      In effect, there is no way to get out of this mess in a backwards compatible way, while supporting existing stacks.
      This flag changes the logical id layout of UsagePlanKey to not be sensitive to order.`,
    introducedIn: { v1: '1.98.0', v2: '2.0.0' },
    defaults: { v2: true },
    recommendedValue: true,
  },

  //////////////////////////////////////////////////////////////////////
  [EFS_DEFAULT_ENCRYPTION_AT_REST]: {
    type: FlagType.ApiDefault,
    summary: 'Enable this feature flag to have elastic file systems encrypted at rest by default.',
    detailsMd: `
      Encryption can also be configured explicitly using the \`encrypted\` property.
      `,
    introducedIn: { v1: '1.98.0' },
    defaults: { v2: true },
    recommendedValue: true,
    compatibilityWithOldBehaviorMd: 'Pass the `encrypted: false` property to the `FileSystem` construct to disable encryption.',
  },

  //////////////////////////////////////////////////////////////////////
  [LAMBDA_RECOGNIZE_VERSION_PROPS]: {
    type: FlagType.BugFix,
    summary: 'Enable this feature flag to opt in to the updated logical id calculation for Lambda Version created using the  `fn.currentVersion`.',
    detailsMd: `
      The previous calculation incorrectly considered properties of the \`AWS::Lambda::Function\` resource that did
      not constitute creating a new Version.

      See 'currentVersion' section in the aws-lambda module's README for more details.`,
    introducedIn: { v1: '1.106.0', v2: '2.0.0' },
    defaults: { v2: true },
    recommendedValue: true,
  },

  //////////////////////////////////////////////////////////////////////
  [LAMBDA_RECOGNIZE_LAYER_VERSION]: {
    type: FlagType.BugFix,
    summary: 'Enable this feature flag to opt in to the updated logical id calculation for Lambda Version created using the `fn.currentVersion`.',
    detailsMd: `
      This flag correct incorporates Lambda Layer properties into the Lambda Function Version.

      See 'currentVersion' section in the aws-lambda module's README for more details.`,
    introducedIn: { v1: '1.159.0', v2: '2.27.0' },
    recommendedValue: true,
  },

  //////////////////////////////////////////////////////////////////////
  [CLOUDFRONT_DEFAULT_SECURITY_POLICY_TLS_V1_2_2021]: {
    type: FlagType.BugFix,
    summary: 'Enable this feature flag to have cloudfront distributions use the security policy TLSv1.2_2021 by default.',
    detailsMd: `
      The security policy can also be configured explicitly using the \`minimumProtocolVersion\` property.`,
    introducedIn: { v1: '1.117.0', v2: '2.0.0' },
    defaults: { v2: true },
    recommendedValue: true,
  },

  //////////////////////////////////////////////////////////////////////
  [CHECK_SECRET_USAGE]: {
    type: FlagType.VisibleContext,
    summary: 'Enable this flag to make it impossible to accidentally use SecretValues in unsafe locations',
    detailsMd: `
      With this flag enabled, \`SecretValue\` instances can only be passed to
      constructs that accept \`SecretValue\`s; otherwise, \`unsafeUnwrap()\` must be
      called to use it as a regular string.`,
    introducedIn: { v1: '1.153.0', v2: '2.21.0' },
    recommendedValue: true,
  },

  //////////////////////////////////////////////////////////////////////
  [TARGET_PARTITIONS]: {
    type: FlagType.VisibleContext,
    summary: 'What regions to include in lookup tables of environment agnostic stacks',
    detailsMd: `
      Has no effect on stacks that have a defined region, but will limit the amount
      of unnecessary regions included in stacks without a known region.

      The type of this value should be a list of strings.`,
    introducedIn: { v1: '1.137.0', v2: '2.4.0' },
    recommendedValue: ['aws', 'aws-cn'],
  },

  //////////////////////////////////////////////////////////////////////
  [ECS_SERVICE_EXTENSIONS_ENABLE_DEFAULT_LOG_DRIVER]: {
    type: FlagType.ApiDefault,
    summary: 'ECS extensions will automatically add an `awslogs` driver if no logging is specified',
    detailsMd: `
      Enable this feature flag to configure default logging behavior for the ECS Service Extensions. This will enable the
      \`awslogs\` log driver for the application container of the service to send the container logs to CloudWatch Logs.

      This is a feature flag as the new behavior provides a better default experience for the users.`,
    introducedIn: { v1: '1.140.0', v2: '2.8.0' },
    recommendedValue: true,
    compatibilityWithOldBehaviorMd: 'Specify a log driver explicitly.',
  },

  //////////////////////////////////////////////////////////////////////
  [EC2_UNIQUE_IMDSV2_LAUNCH_TEMPLATE_NAME]: {
    type: FlagType.BugFix,
    summary: 'Enable this feature flag to have Launch Templates generated by the `InstanceRequireImdsv2Aspect` use unique names.',
    detailsMd: `
      Previously, the generated Launch Template names were only unique within a stack because they were based only on the
      \`Instance\` construct ID. If another stack that has an \`Instance\` with the same construct ID is deployed in the same
      account and region, the deployments would always fail as the generated Launch Template names were the same.

      The new implementation addresses this issue by generating the Launch Template name with the \`Names.uniqueId\` method.`,
    introducedIn: { v1: '1.140.0', v2: '2.8.0' },
    recommendedValue: true,
  },

  //////////////////////////////////////////////////////////////////////
  [ECS_ARN_FORMAT_INCLUDES_CLUSTER_NAME]: {
    type: FlagType.BugFix,
    summary: 'ARN format used by ECS. In the new ARN format, the cluster name is part of the resource ID.',
    detailsMd: `
      If this flag is not set, the old ARN format (without cluster name) for ECS is used.
      If this flag is set, the new ARN format (with cluster name) for ECS is used.

      This is a feature flag as the old format is still valid for existing ECS clusters.

      See https://docs.aws.amazon.com/AmazonECS/latest/developerguide/ecs-account-settings.html#ecs-resource-ids
      `,
    introducedIn: { v2: '2.35.0' },
    recommendedValue: true,
  },

  //////////////////////////////////////////////////////////////////////
  [IAM_MINIMIZE_POLICIES]: {
    type: FlagType.VisibleContext,
    summary: 'Minimize IAM policies by combining Statements',
    detailsMd: `
      Minimize IAM policies by combining Principals, Actions and Resources of two
      Statements in the policies, as long as it doesn't change the meaning of the
      policy.`,
    introducedIn: { v1: '1.150.0', v2: '2.18.0' },
    recommendedValue: true,
  },

  //////////////////////////////////////////////////////////////////////
  [VALIDATE_SNAPSHOT_REMOVAL_POLICY]: {
    type: FlagType.ApiDefault,
    summary: 'Error on snapshot removal policies on resources that do not support it.',
    detailsMd: `
      Makes sure we do not allow snapshot removal policy on resources that do not support it.
      If supplied on an unsupported resource, CloudFormation ignores the policy altogether.
      This flag will reduce confusion and unexpected loss of data when erroneously supplying
      the snapshot removal policy.`,
    introducedIn: { v2: '2.28.0' },
    recommendedValue: true,
    compatibilityWithOldBehaviorMd: 'The old behavior was incorrect. Update your source to not specify SNAPSHOT policies on resources that do not support it.',
  },

  //////////////////////////////////////////////////////////////////////
  [CODEPIPELINE_CROSS_ACCOUNT_KEY_ALIAS_STACK_SAFE_RESOURCE_NAME]: {
    type: FlagType.BugFix,
    summary: 'Generate key aliases that include the stack name',
    detailsMd: `
      Enable this feature flag to have CodePipeline generate a unique cross account key alias name using the stack name.

      Previously, when creating multiple pipelines with similar naming conventions and when crossAccountKeys is true,
      the KMS key alias name created for these pipelines may be the same due to how the uniqueId is generated.

      This new implementation creates a stack safe resource name for the alias using the stack name instead of the stack ID.
      `,
    introducedIn: { v2: '2.29.0' },
    recommendedValue: true,
  },

  //////////////////////////////////////////////////////////////////////
  [S3_CREATE_DEFAULT_LOGGING_POLICY]: {
    type: FlagType.BugFix,
    summary: 'Enable this feature flag to create an S3 bucket policy by default in cases where an AWS service would automatically create the Policy if one does not exist.',
    detailsMd: `
      For example, in order to send VPC flow logs to an S3 bucket, there is a specific Bucket Policy
      that needs to be attached to the bucket. If you create the bucket without a policy and then add the
      bucket as the flow log destination, the service will automatically create the bucket policy with the
      necessary permissions. If you were to then try and add your own bucket policy CloudFormation will throw
      and error indicating that a bucket policy already exists.

      In cases where we know what the required policy is we can go ahead and create the policy so we can
      remain in control of it.

      @see https://docs.aws.amazon.com/AmazonCloudWatch/latest/logs/AWS-logs-and-resource-policy.html#AWS-logs-infrastructure-S3
      `,
    introducedIn: { v2: '2.31.0' },
    recommendedValue: true,
  },

  //////////////////////////////////////////////////////////////////////
  [SNS_SUBSCRIPTIONS_SQS_DECRYPTION_POLICY]: {
    type: FlagType.BugFix,
    summary: 'Restrict KMS key policy for encrypted Queues a bit more',
    detailsMd: `
      Enable this feature flag to restrict the decryption of a SQS queue, which is subscribed to a SNS topic, to
      only the topic which it is subscribed to and not the whole SNS service of an account.

      Previously the decryption was only restricted to the SNS service principal. To make the SQS subscription more
      secure, it is a good practice to restrict the decryption further and only allow the connected SNS topic to decryption
      the subscribed queue.`,
    introducedIn: { v2: '2.32.0' },
    recommendedValue: true,
  },

  //////////////////////////////////////////////////////////////////////
  [APIGATEWAY_DISABLE_CLOUDWATCH_ROLE]: {
    type: FlagType.BugFix,
    summary: 'Make default CloudWatch Role behavior safe for multiple API Gateways in one environment',
    detailsMd: `
      Enable this feature flag to change the default behavior for aws-apigateway.RestApi and aws-apigateway.SpecRestApi
      to _not_ create a CloudWatch role and Account. There is only a single ApiGateway account per AWS
      environment which means that each time you create a RestApi in your account the ApiGateway account
      is overwritten. If at some point the newest RestApi is deleted, the ApiGateway Account and CloudWatch
      role will also be deleted, breaking any existing ApiGateways that were depending on them.

      When this flag is enabled you should either create the ApiGateway account and CloudWatch role
      separately _or_ only enable the cloudWatchRole on a single RestApi.
      `,
    introducedIn: { v2: '2.38.0' },
    recommendedValue: true,
  },

  //////////////////////////////////////////////////////////////////////
  [ENABLE_PARTITION_LITERALS]: {
    type: FlagType.BugFix,
    summary: 'Make ARNs concrete if AWS partition is known',
    // eslint-disable-next-line @cdklabs/no-literal-partition
    detailsMd: `
      Enable this feature flag to get partition names as string literals in Stacks with known regions defined in
      their environment, such as "aws" or "aws-cn".  Previously the CloudFormation intrinsic function
      "Ref: AWS::Partition" was used.  For example:

      \`\`\`yaml
      Principal:
        AWS:
          Fn::Join:
            - ""
            - - "arn:"
              - Ref: AWS::Partition
              - :iam::123456789876:root
      \`\`\`

      becomes:

      \`\`\`yaml
      Principal:
        AWS: "arn:aws:iam::123456789876:root"
      \`\`\`

      The intrinsic function will still be used in Stacks where no region is defined or the region's partition
      is unknown.
      `,
    introducedIn: { v2: '2.38.0' },
    recommendedValue: true,
  },

  //////////////////////////////////////////////////////////////////////
  [EVENTS_TARGET_QUEUE_SAME_ACCOUNT]: {
    type: FlagType.BugFix,
    summary: 'Event Rules may only push to encrypted SQS queues in the same account',
    detailsMd: `
      This flag applies to SQS Queues that are used as the target of event Rules. When enabled, only principals
      from the same account as the Rule can send messages. If a queue is unencrypted, this restriction will
      always apply, regardless of the value of this flag.
      `,
    introducedIn: { v2: '2.51.0' },
    recommendedValue: true,
  },

  //////////////////////////////////////////////////////////////////////
  [ECS_DISABLE_EXPLICIT_DEPLOYMENT_CONTROLLER_FOR_CIRCUIT_BREAKER]: {
    type: FlagType.BugFix,
    summary: 'Avoid setting the "ECS" deployment controller when adding a circuit breaker',
    detailsMd: `
      Enable this feature flag to avoid setting the "ECS" deployment controller when adding a circuit breaker to an
      ECS Service, as this will trigger a full replacement which fails to deploy when using set service names.
      This does not change any behaviour as the default deployment controller when it is not defined is ECS.

      This is a feature flag as the new behavior provides a better default experience for the users.
      `,
    introducedIn: { v2: '2.51.0' },
    recommendedValue: true,
  },

  //////////////////////////////////////////////////////////////////////
  [IAM_IMPORTED_ROLE_STACK_SAFE_DEFAULT_POLICY_NAME]: {
    type: FlagType.BugFix,
    summary: 'Enable this feature to by default create default policy names for imported roles that depend on the stack the role is in.',
    detailsMd: `
      Without this, importing the same role in multiple places could lead to the permissions given for one version of the imported role
      to overwrite permissions given to the role at a different place where it was imported. This was due to all imported instances
      of a role using the same default policy name.

      This new implementation creates default policy names based on the constructs node path in their stack.
      `,
    introducedIn: { v2: '2.60.0' },
    recommendedValue: true,
  },

  //////////////////////////////////////////////////////////////////////
  [S3_SERVER_ACCESS_LOGS_USE_BUCKET_POLICY]: {
    type: FlagType.BugFix,
    summary: 'Use S3 Bucket Policy instead of ACLs for Server Access Logging',
    detailsMd: `
      Enable this feature flag to use S3 Bucket Policy for granting permission fo Server Access Logging
      rather than using the canned \`LogDeliveryWrite\` ACL. ACLs do not work when Object Ownership is
      enabled on the bucket.

      This flag uses a Bucket Policy statement to allow Server Access Log delivery, following best
      practices for S3.

      @see https://docs.aws.amazon.com/AmazonS3/latest/userguide/enable-server-access-logging.html
    `,
    introducedIn: { v2: '2.60.0' },
    recommendedValue: true,
  },

  //////////////////////////////////////////////////////////////////////
  [ROUTE53_PATTERNS_USE_CERTIFICATE]: {
    type: FlagType.ApiDefault,
    summary: 'Use the official `Certificate` resource instead of `DnsValidatedCertificate`',
    detailsMd: `
      Enable this feature flag to use the official CloudFormation supported \`Certificate\` resource instead
      of the deprecated \`DnsValidatedCertificate\` construct. If this flag is enabled and you are creating
      the stack in a region other than us-east-1 then you must also set \`crossRegionReferences=true\` on the
      stack.
      `,
    introducedIn: { v2: '2.61.0' },
    recommendedValue: true,
    compatibilityWithOldBehaviorMd: 'Define a `DnsValidatedCertificate` explicitly and pass in the `certificate` property',
  },

  //////////////////////////////////////////////////////////////////////
  [AWS_CUSTOM_RESOURCE_LATEST_SDK_DEFAULT]: {
    type: FlagType.ApiDefault,
    summary: 'Whether to install the latest SDK by default in AwsCustomResource',
    detailsMd: `
      This was originally introduced and enabled by default to not be limited by the SDK version
      that's installed on AWS Lambda. However, it creates issues for Lambdas bound to VPCs that
      do not have internet access, or in environments where 'npmjs.com' is not available.

      The recommended setting is to disable the default installation behavior, and pass the
      flag on a resource-by-resource basis to enable it if necessary.
    `,
    compatibilityWithOldBehaviorMd: 'Set installLatestAwsSdk: true on all resources that need it.',
    introducedIn: { v2: '2.60.0' },
    recommendedValue: false,
  },

  //////////////////////////////////////////////////////////////////////
  [DATABASE_PROXY_UNIQUE_RESOURCE_NAME]: {
    type: FlagType.BugFix,
    summary: 'Use unique resource name for Database Proxy',
    detailsMd: `
      If this flag is not set, the default behavior for \`DatabaseProxy\` is
      to use \`id\` of the constructor for \`dbProxyName\` when it's not specified in the argument.
      In this case, users can't deploy \`DatabaseProxy\`s that have the same \`id\` in the same region.

      If this flag is set, the default behavior is to use unique resource names for each \`DatabaseProxy\`.

      This is a feature flag as the old behavior was technically incorrect, but users may have come to depend on it.
    `,
    introducedIn: { v2: '2.65.0' },
    recommendedValue: true,
  },

  //////////////////////////////////////////////////////////////////////
  [CODEDEPLOY_REMOVE_ALARMS_FROM_DEPLOYMENT_GROUP]: {
    type: FlagType.BugFix,
    summary: 'Remove CloudWatch alarms from deployment group',
    detailsMd: `
      Enable this flag to be able to remove all CloudWatch alarms from a deployment group by removing
      the alarms from the construct. If this flag is not set, removing all alarms from the construct
      will still leave the alarms configured for the deployment group.
    `,
    introducedIn: { v2: '2.65.0' },
    recommendedValue: true,
  },

  //////////////////////////////////////////////////////////////////////
  [APIGATEWAY_AUTHORIZER_CHANGE_DEPLOYMENT_LOGICAL_ID]: {
    type: FlagType.BugFix,
    summary: 'Include authorizer configuration in the calculation of the API deployment logical ID.',
    detailsMd: `
      The logical ID of the AWS::ApiGateway::Deployment resource is calculated by hashing
      the API configuration, including methods, and resources, etc. Enable this feature flag
      to also include the configuration of any authorizer attached to the API in the
      calculation, so any changes made to an authorizer will create a new deployment.
      `,
    introducedIn: { v2: '2.66.0' },
    recommendedValue: true,
  },

  //////////////////////////////////////////////////////////////////////
  [EC2_LAUNCH_TEMPLATE_DEFAULT_USER_DATA]: {
    type: FlagType.BugFix,
    summary: 'Define user data for a launch template by default when a machine image is provided.',
    detailsMd: `
      The ec2.LaunchTemplate construct did not define user data when a machine image is
      provided despite the document. If this is set, a user data is automatically defined
      according to the OS of the machine image.
      `,
    recommendedValue: true,
    introducedIn: { v2: '2.67.0' },
  },

  //////////////////////////////////////////////////////////////////////
  [SECRETS_MANAGER_TARGET_ATTACHMENT_RESOURCE_POLICY]: {
    type: FlagType.BugFix,
    summary: 'SecretTargetAttachments uses the ResourcePolicy of the attached Secret.',
    detailsMd: `
      Enable this feature flag to make SecretTargetAttachments use the ResourcePolicy of the attached Secret.
      SecretTargetAttachments are created to connect a Secret to a target resource.
      In CDK code, they behave like regular Secret and can be used as a stand-in in most situations.
      Previously, adding to the ResourcePolicy of a SecretTargetAttachment did attempt to create a separate ResourcePolicy for the same Secret.
      However Secrets can only have a single ResourcePolicy, causing the CloudFormation deployment to fail.

      When enabling this feature flag for an existing Stack, ResourcePolicies created via a SecretTargetAttachment will need replacement.
      This won't be possible without intervention due to limitation outlined above.
      First remove all permissions granted to the Secret and deploy without the ResourcePolicies.
      Then you can re-add the permissions and deploy again.
      `,
    recommendedValue: true,
    introducedIn: { v2: '2.67.0' },
  },

  //////////////////////////////////////////////////////////////////////
  [REDSHIFT_COLUMN_ID]: {
    type: FlagType.BugFix,
    summary: 'Whether to use an ID to track Redshift column changes',
    detailsMd: `
      Redshift columns are identified by their \`name\`. If a column is renamed, the old column
      will be dropped and a new column will be created. This can cause data loss.

      This flag enables the use of an \`id\` attribute for Redshift columns. If this flag is enabled, the
      internal CDK architecture will track changes of Redshift columns through their \`id\`, rather
      than their \`name\`. This will prevent data loss when columns are renamed.

      **NOTE** - Enabling this flag comes at a **risk**. When enabled, update the \`id\`s of all columns,
      **however** do not change the \`names\`s of the columns. If the \`name\`s of the columns are changed during
      initial deployment, the columns will be dropped and recreated, causing data loss. After the initial deployment
      of the \`id\`s, the \`name\`s of the columns can be changed without data loss.
      `,
    introducedIn: { v2: '2.68.0' },
    recommendedValue: true,
  },

  //////////////////////////////////////////////////////////////////////
  [ENABLE_EMR_SERVICE_POLICY_V2]: {
    type: FlagType.BugFix,
    summary: 'Enable AmazonEMRServicePolicy_v2 managed policies',
    detailsMd: `
      If this flag is not set, the default behavior for \`EmrCreateCluster\` is
      to use \`AmazonElasticMapReduceRole\` managed policies.

      If this flag is set, the default behavior is to use the new \`AmazonEMRServicePolicy_v2\`
      managed policies.

      This is a feature flag as the old behavior will be deprecated, but some resources may require manual
      intervention since they might not have the appropriate tags propagated automatically.
      `,
    introducedIn: { v2: '2.72.0' },
    recommendedValue: true,
  },

  //////////////////////////////////////////////////////////////////////
  [EC2_RESTRICT_DEFAULT_SECURITY_GROUP]: {
    type: FlagType.ApiDefault,
    summary: 'Restrict access to the VPC default security group',
    detailsMd: `
      Enable this feature flag to remove the default ingress/egress rules from the
      VPC default security group.

      When a VPC is created, a default security group is created as well and this cannot
      be deleted. The default security group is created with ingress/egress rules that allow
      _all_ traffic. [AWS Security best practices recommend](https://docs.aws.amazon.com/securityhub/latest/userguide/ec2-controls.html#ec2-2)
      removing these ingress/egress rules in order to restrict access to the default security group.
    `,
    introducedIn: { v2: '2.78.0' },
    recommendedValue: true,
    compatibilityWithOldBehaviorMd: `
      To allow all ingress/egress traffic to the VPC default security group you
      can set the \`restrictDefaultSecurityGroup: false\`.
    `,
  },

  //////////////////////////////////////////////////////////////////////
  [APIGATEWAY_REQUEST_VALIDATOR_UNIQUE_ID]: {
    type: FlagType.BugFix,
    summary: 'Generate a unique id for each RequestValidator added to a method',
    detailsMd: `
      This flag allows multiple RequestValidators to be added to a RestApi when
      providing the \`RequestValidatorOptions\` in the \`addMethod()\` method.

      If the flag is not set then only a single RequestValidator can be added in this way.
      Any additional RequestValidators have to be created directly with \`new RequestValidator\`.
    `,
    introducedIn: { v2: '2.78.0' },
    recommendedValue: true,
  },

  //////////////////////////////////////////////////////////////////////
  [KMS_ALIAS_NAME_REF]: {
    type: FlagType.BugFix,
    summary: 'KMS Alias name and keyArn will have implicit reference to KMS Key',
    detailsMd: `
      This flag allows an implicit dependency to be created between KMS Alias and KMS Key
      when referencing key.aliasName or key.keyArn.

      If the flag is not set then a raw string is passed as the Alias name and no
      implicit dependencies will be set.
    `,
    introducedIn: { v2: '2.83.0' },
    recommendedValue: true,
  },

  //////////////////////////////////////////////////////////////////////
  [AUTOSCALING_GENERATE_LAUNCH_TEMPLATE]: {
    type: FlagType.BugFix,
    summary: 'Generate a launch template when creating an AutoScalingGroup',
    detailsMd: `
      Enable this flag to allow AutoScalingGroups to generate a launch template when being created.
      Launch configurations have been deprecated and cannot be created in AWS Accounts created after
      December 31, 2023. Existing 'AutoScalingGroup' properties used for creating a launch configuration
      will now create an equivalent 'launchTemplate'. Alternatively, users can provide an explicit
      'launchTemplate' or 'mixedInstancesPolicy'. When this flag is enabled a 'launchTemplate' will
      attempt to set user data according to the OS of the machine image if explicit user data is not
      provided.
    `,
    introducedIn: { v2: '2.88.0' },
    compatibilityWithOldBehaviorMd: `
      If backwards compatibility needs to be maintained due to an existing autoscaling group
      using a launch config, set this flag to false.
    `,
    recommendedValue: true,
  },

  //////////////////////////////////////////////////////////////////////
  [INCLUDE_PREFIX_IN_UNIQUE_NAME_GENERATION]: {
    type: FlagType.BugFix,
    summary: 'Include the stack prefix in the stack name generation process',
    detailsMd: `
      This flag prevents the prefix of a stack from making the stack's name longer than the 128 character limit.

      If the flag is set, the prefix is included in the stack name generation process.
      If the flag is not set, then the prefix of the stack is prepended to the generated stack name.

      **NOTE** - Enabling this flag comes at a **risk**. If you have already deployed stacks, changing the status of this
      feature flag can lead to a change in stacks' name. Changing a stack name mean recreating the whole stack, which
      is not viable in some productive setups.
    `,
    introducedIn: { v2: '2.84.0' },
    recommendedValue: true,
  },

  //////////////////////////////////////////////////////////////////////
  [EFS_DENY_ANONYMOUS_ACCESS]: {
    type: FlagType.ApiDefault,
    summary: 'EFS denies anonymous clients accesses',
    detailsMd: `
      This flag adds the file system policy that denies anonymous clients
      access to \`efs.FileSystem\`.

      If this flag is not set, \`efs.FileSystem\` will allow all anonymous clients
      that can access over the network.`,
    introducedIn: { v2: '2.93.0' },
    recommendedValue: true,
    compatibilityWithOldBehaviorMd: 'You can pass `allowAnonymousAccess: true` so allow anonymous clients access.',
  },

  //////////////////////////////////////////////////////////////////////
  [ENABLE_OPENSEARCH_MULTIAZ_WITH_STANDBY]: {
    type: FlagType.ApiDefault,
    summary: 'Enables support for Multi-AZ with Standby deployment for opensearch domains',
    detailsMd: `
      If this is set, an opensearch domain will automatically be created with
      multi-az with standby enabled.
    `,
    introducedIn: { v2: '2.88.0' },
    recommendedValue: true,
    compatibilityWithOldBehaviorMd: 'Pass `capacity.multiAzWithStandbyEnabled: false` to `Domain` construct to restore the old behavior.',
  },

  //////////////////////////////////////////////////////////////////////
  [LAMBDA_NODEJS_USE_LATEST_RUNTIME]: {
    type: FlagType.ApiDefault,
    summary: 'Enables aws-lambda-nodejs.Function to use the latest available NodeJs runtime as the default',
    detailsMd: `
      If this is set, and a \`runtime\` prop is not passed to, Lambda NodeJs
      functions will us the latest version of the runtime provided by the Lambda
      service. Do not use this if you your lambda function is reliant on dependencies
      shipped as part of the runtime environment.
    `,
    introducedIn: { v2: '2.93.0' },
    recommendedValue: true,
    compatibilityWithOldBehaviorMd: 'Pass `runtime: lambda.Runtime.NODEJS_16_X` to `Function` construct to restore the previous behavior.',
  },

  //////////////////////////////////////////////////////////////////////
  [EFS_MOUNTTARGET_ORDERINSENSITIVE_LOGICAL_ID]: {
    type: FlagType.BugFix,
    summary: 'When enabled, mount targets will have a stable logicalId that is linked to the associated subnet.',
    detailsMd: `
      When this feature flag is enabled, each mount target will have a stable
      logicalId that is linked to the associated subnet. If the flag is set to
      false then the logicalIds of the mount targets can change if the number of
      subnets changes.

      Set this flag to false for existing mount targets.
    `,
    introducedIn: { v2: '2.93.0' },
    recommendedValue: true,
  },

  //////////////////////////////////////////////////////////////////////
  [AURORA_CLUSTER_CHANGE_SCOPE_OF_INSTANCE_PARAMETER_GROUP_WITH_EACH_PARAMETERS]: {
    type: FlagType.BugFix,
    summary: 'When enabled, a scope of InstanceParameterGroup for AuroraClusterInstance with each parameters will change.',
    detailsMd: `
      When this feature flag is enabled, a scope of \`InstanceParameterGroup\` for
      \`AuroraClusterInstance\` with each parameters will change to AuroraClusterInstance
      from AuroraCluster.

      If the flag is set to false then it can only make one \`AuroraClusterInstance\`
      with each \`InstanceParameterGroup\` in the AuroraCluster.
    `,
    introducedIn: { v2: '2.97.0' },
    recommendedValue: true,
  },

  //////////////////////////////////////////////////////////////////////
  [APPSYNC_ENABLE_USE_ARN_IDENTIFIER_SOURCE_API_ASSOCIATION]: {
    type: FlagType.BugFix,
    summary: 'When enabled, will always use the arn for identifiers for CfnSourceApiAssociation in the GraphqlApi construct rather than id.',
    detailsMd: `
      When this feature flag is enabled, we use the IGraphqlApi ARN rather than ID when creating or updating CfnSourceApiAssociation in
      the GraphqlApi construct. Using the ARN allows the association to support an association with a source api or merged api in another account.
      Note that for existing source api associations created with this flag disabled, enabling the flag will lead to a resource replacement.
    `,
    introducedIn: { v2: '2.97.0' },
    recommendedValue: true,
  },

  //////////////////////////////////////////////////////////////////////
  [RDS_PREVENT_RENDERING_DEPRECATED_CREDENTIALS]: {
    type: FlagType.BugFix,
    summary: 'When enabled, creating an RDS database cluster from a snapshot will only render credentials for snapshot credentials.',
    detailsMd: `
      The \`credentials\` property on the \`DatabaseClusterFromSnapshotProps\`
      interface was deprecated with the new \`snapshotCredentials\` property being
      recommended. Before deprecating \`credentials\`, a secret would be generated
      while rendering credentials if the \`credentials\` property was undefined or
      if a secret wasn't provided via the \`credentials\` property. This behavior
      is replicated with the new \`snapshotCredentials\` property, but the original
      \`credentials\` secret can still be created resulting in an extra database
      secret.

      Set this flag to prevent rendering deprecated \`credentials\` and creating an
      extra database secret when only using \`snapshotCredentials\` to create an RDS
      database cluster from a snapshot.
    `,
    introducedIn: { v2: '2.98.0' },
    recommendedValue: true,
  },

  //////////////////////////////////////////////////////////////////////
  [CODECOMMIT_SOURCE_ACTION_DEFAULT_BRANCH_NAME]: {
    type: FlagType.BugFix,
    summary: 'When enabled, the CodeCommit source action is using the default branch name \'main\'.',
    detailsMd: `
      When setting up a CodeCommit source action for the source stage of a pipeline, please note that the
      default branch is \'master\'.
      However, with the activation of this feature flag, the default branch is updated to \'main\'.
    `,
    introducedIn: { v2: '2.103.1' },
    recommendedValue: true,
  },

  //////////////////////////////////////////////////////////////////////
  [LAMBDA_PERMISSION_LOGICAL_ID_FOR_LAMBDA_ACTION]: {
    type: FlagType.BugFix,
    summary: 'When enabled, the logical ID of a Lambda permission for a Lambda action includes an alarm ID.',
    detailsMd: `
      When this feature flag is enabled, a logical ID of \`LambdaPermission\` for a
      \`LambdaAction\` will include an alarm ID. Therefore multiple alarms for the same Lambda
      can be created with \`LambdaAction\`.

      If the flag is set to false then it can only make one alarm for the Lambda with
      \`LambdaAction\`.
    `,
    introducedIn: { v2: '2.124.0' },
    recommendedValue: true,
  },

  //////////////////////////////////////////////////////////////////////
  [CODEPIPELINE_CROSS_ACCOUNT_KEYS_DEFAULT_VALUE_TO_FALSE]: {
    type: FlagType.ApiDefault,
    summary: 'Enables Pipeline to set the default value for crossAccountKeys to false.',
    detailsMd: `
      When this feature flag is enabled, and the \`crossAccountKeys\` property is not provided in a \`Pipeline\`
      construct, the construct automatically defaults the value of this property to false.
    `,
    introducedIn: { v2: '2.127.0' },
    recommendedValue: true,
    compatibilityWithOldBehaviorMd: 'Pass `crossAccountKeys: true` to `Pipeline` construct to restore the previous behavior.',
  },

  //////////////////////////////////////////////////////////////////////
  [CODEPIPELINE_DEFAULT_PIPELINE_TYPE_TO_V2]: {
    type: FlagType.ApiDefault,
    summary: 'Enables Pipeline to set the default pipeline type to V2.',
    detailsMd: `
      When this feature flag is enabled, and the \`pipelineType\` property is not provided in a \`Pipeline\`
      construct, the construct automatically defaults the value of this property to \`PipelineType.V2\`.
    `,
    introducedIn: { v2: '2.133.0' },
    recommendedValue: true,
    compatibilityWithOldBehaviorMd: 'Pass `pipelineType: PipelineType.V1` to `Pipeline` construct to restore the previous behavior.',
  },

  //////////////////////////////////////////////////////////////////////
  [KMS_REDUCE_CROSS_ACCOUNT_REGION_POLICY_SCOPE]: {
    type: FlagType.BugFix,
    summary: 'When enabled, IAM Policy created from KMS key grant will reduce the resource scope to this key only.',
    detailsMd: `
      When this feature flag is enabled and calling KMS key grant method, the created IAM policy will reduce the resource scope from
      '*' to this specific granting KMS key.
    `,
    introducedIn: { v2: '2.134.0' },
    recommendedValue: true,
  },

  //////////////////////////////////////////////////////////////////////
  [PIPELINE_REDUCE_ASSET_ROLE_TRUST_SCOPE]: {
    type: FlagType.ApiDefault,
    summary: 'Remove the root account principal from PipelineAssetsFileRole trust policy',
    detailsMd: `
      When this feature flag is enabled, the root account principal will not be added to the trust policy of asset role.
      When this feature flag is disabled, it will keep the root account principal in the trust policy.
    `,
    introducedIn: { v2: '2.141.0' },
    defaults: { v2: true },
    recommendedValue: true,
    compatibilityWithOldBehaviorMd: 'Disable the feature flag to add the root account principal back',
  },

  //////////////////////////////////////////////////////////////////////
  [EKS_NODEGROUP_NAME]: {
    type: FlagType.BugFix,
    summary: 'When enabled, nodegroupName attribute of the provisioned EKS NodeGroup will not have the cluster name prefix.',
    detailsMd: `
      When this feature flag is enabled, the nodegroupName attribute will be exactly the name of the nodegroup without
      any prefix.
    `,
    introducedIn: { v2: '2.139.0' },
    recommendedValue: true,
  },

  //////////////////////////////////////////////////////////////////////
  [EBS_DEFAULT_GP3]: {
    type: FlagType.ApiDefault,
    summary: 'When enabled, the default volume type of the EBS volume will be GP3',
    detailsMd: `
      When this featuer flag is enabled, the default volume type of the EBS volume will be \`EbsDeviceVolumeType.GENERAL_PURPOSE_SSD_GP3\`.
    `,
    introducedIn: { v2: '2.140.0' },
    recommendedValue: true,
    compatibilityWithOldBehaviorMd: 'Pass `volumeType: EbsDeviceVolumeType.GENERAL_PURPOSE_SSD` to `Volume` construct to restore the previous behavior.',
  },

  //////////////////////////////////////////////////////////////////////
  [ECS_REMOVE_DEFAULT_DEPLOYMENT_ALARM]: {
    type: FlagType.ApiDefault,
    summary: 'When enabled, remove default deployment alarm settings',
    detailsMd: `
      When this featuer flag is enabled, remove the default deployment alarm settings when creating a AWS ECS service.
    `,
    introducedIn: { v2: '2.143.0' },
    recommendedValue: true,
    compatibilityWithOldBehaviorMd: 'Set AWS::ECS::Service \'DeploymentAlarms\' manually to restore the previous behavior.',
  },

  //////////////////////////////////////////////////////////////////////
  [LOG_API_RESPONSE_DATA_PROPERTY_TRUE_DEFAULT]: {
    type: FlagType.BugFix,
    summary: 'When enabled, the custom resource used for `AwsCustomResource` will configure the `logApiResponseData` property as true by default',
    detailsMd: `
      This results in 'logApiResponseData' being passed as true to the custom resource provider. This will cause the custom resource handler to receive an 'Update' event. If you don't
      have an SDK call configured for the 'Update' event and you're dependent on specific SDK call response data, you will see this error from CFN:

      CustomResource attribute error: Vendor response doesn't contain <attribute-name> attribute in object. See https://github.com/aws/aws-cdk/issues/29949) for more details.

      Unlike most feature flags, we don't recommend setting this feature flag to true. However, if you're using the 'AwsCustomResource' construct with 'logApiResponseData' as true in
      the event object, then setting this feature flag will keep this behavior. Otherwise, setting this feature flag to false will trigger an 'Update' event by removing the 'logApiResponseData'
      property from the event object.
    `,
    introducedIn: { v2: '2.145.0' },
    recommendedValue: false,
  },

  //////////////////////////////////////////////////////////////////////
  [S3_KEEP_NOTIFICATION_IN_IMPORTED_BUCKET]: {
    type: FlagType.BugFix,
    summary: 'When enabled, Adding notifications to a bucket in the current stack will not remove notification from imported stack.',
    detailsMd: `
      Currently, adding notifications to a bucket where it was created by ourselves will override notification added where it is imported.

      When this feature flag is enabled, adding notifications to a bucket in the current stack will only update notification defined in this stack.
      Other notifications that are not managed by this stack will be kept.
    `,
    introducedIn: { v2: '2.155.0' },
    recommendedValue: false,
  },

  //////////////////////////////////////////////////////////////////////
  [USE_NEW_S3URI_PARAMETERS_FOR_BEDROCK_INVOKE_MODEL_TASK]: {
    type: FlagType.BugFix,
    summary: 'When enabled, use new props for S3 URI field in task definition of state machine for bedrock invoke model.',
    detailsMd: `
    Currently, 'inputPath' and 'outputPath' from the TaskStateBase Props is being used under BedrockInvokeModelProps to define S3URI under 'input' and 'output' fields
    of State Machine Task definition.

    When this feature flag is enabled, specify newly introduced props 's3InputUri' and
    's3OutputUri' to populate S3 uri under input and output fields in state machine task definition for Bedrock invoke model.

    `,
    introducedIn: { v2: '2.156.0' },
    defaults: { v2: true },
    recommendedValue: true,
    compatibilityWithOldBehaviorMd: 'Disable the feature flag to use input and output path fields for s3 URI',
  },

  //////////////////////////////////////////////////////////////////////
  [Enable_IMDS_Blocking_Deprecated_Feature]: {
    type: FlagType.Temporary,
    summary: 'When set to true along with canContainersAccessInstanceRole=false in ECS cluster, new updated ' +
      'commands will be added to UserData to block container accessing IMDS. ' +
      '**Applicable to Linux only. IMPORTANT: See [details.](#aws-cdkaws-ecsenableImdsBlockingDeprecatedFeature)**',
    detailsMd: `
    In an ECS Cluster with \`MachineImageType.AMAZON_LINUX_2\`, the canContainersAccessInstanceRole=false option attempts to add commands to block containers from
    accessing IMDS. Set this flag to true in order to use new and updated commands. Please note that this 
    feature alone with this feature flag will be deprecated by <ins>**end of 2025**</ins> as CDK cannot 
    guarantee the correct execution of the feature in all platforms. See [Github discussion](https://github.com/aws/aws-cdk/discussions/32609) for more information.
    It is recommended to follow ECS documentation to block IMDS for your specific platform and cluster configuration.
    `,
    introducedIn: { v2: '2.175.0' },
    recommendedValue: false,
    compatibilityWithOldBehaviorMd: 'Set this flag to false in order to continue using old and outdated commands. ' +
      'However, it is **not** recommended.',
  },

  //////////////////////////////////////////////////////////////////////
  [Disable_ECS_IMDS_Blocking]: {
    type: FlagType.Temporary,
    summary: 'When set to true, CDK synth will throw exception if canContainersAccessInstanceRole is false.' +
      ' **IMPORTANT: See [details.](#aws-cdkaws-ecsdisableEcsImdsBlocking)**',
    detailsMd: `
    In an ECS Cluster with \`MachineImageType.AMAZON_LINUX_2\`, the canContainersAccessInstanceRole=false option attempts to add commands to block containers from
    accessing IMDS. CDK cannot guarantee the correct execution of the feature in all platforms. Setting this feature flag
    to true will ensure CDK does not attempt to implement IMDS blocking. By <ins>**end of 2025**</ins>, CDK will remove the 
    IMDS blocking feature. See [Github discussion](https://github.com/aws/aws-cdk/discussions/32609) for more information.
    
    It is recommended to follow ECS documentation to block IMDS for your specific platform and cluster configuration.
    `,
    introducedIn: { v2: '2.175.0' },
    recommendedValue: true,
    compatibilityWithOldBehaviorMd: 'It is strongly recommended to set this flag to true. However, if necessary, set ' +
      'this flag to false to continue using the old implementation.',
  },

  //////////////////////////////////////////////////////////////////////
  [REDUCE_EC2_FARGATE_CLOUDWATCH_PERMISSIONS]: {
    type: FlagType.BugFix,
    summary: 'When enabled, we will only grant the necessary permissions when users specify cloudwatch log group through logConfiguration',
    detailsMd: `
    Currently, we automatically add a number of cloudwatch permissions to the task role when no cloudwatch log group is
    specified as logConfiguration and it will grant 'Resources': ['*'] to the task role.

    When this feature flag is enabled, we will only grant the necessary permissions when users specify cloudwatch log group.
    `,
    introducedIn: { v2: '2.159.0' },
    recommendedValue: true,
    compatibilityWithOldBehaviorMd: 'Disable the feature flag to continue grant permissions to log group when no log group is specified',
  },

  //////////////////////////////////////////////////////////////////////
  [DYNAMODB_TABLEV2_RESOURCE_POLICY_PER_REPLICA]: {
    type: FlagType.BugFix,
    summary: 'When enabled will allow you to specify a resource policy per replica, and not copy the source table policy to all replicas',
    detailsMd: `
      If this flag is not set, the default behavior for \`TableV2\` is to use a different \`resourcePolicy\` for each replica.

      If this flag is set to false, the behavior is that each replica shares the same \`resourcePolicy\` as the source table.
      This will prevent you from creating a new table which has an additional replica and a resource policy.

      This is a feature flag as the old behavior was technically incorrect but users may have come to depend on it.`,
    introducedIn: { v2: '2.164.0' },
    recommendedValue: true,
  },

  //////////////////////////////////////////////////////////////////////
  [EC2_SUM_TIMEOUT_ENABLED]: {
    type: FlagType.BugFix,
    summary: 'When enabled, initOptions.timeout and resourceSignalTimeout values will be summed together.',
    detailsMd: `
      Currently is both initOptions.timeout and resourceSignalTimeout are both specified in the options for creating an EC2 Instance,
      only the value from 'resourceSignalTimeout' will be used.

      When this feature flag is enabled, if both initOptions.timeout and resourceSignalTimeout are specified, the values will to be summed together.
      `,
    recommendedValue: true,
    introducedIn: { v2: '2.160.0' },
  },

  //////////////////////////////////////////////////////////////////////
  [APPSYNC_GRAPHQLAPI_SCOPE_LAMBDA_FUNCTION_PERMISSION]: {
    type: FlagType.BugFix,
    summary: 'When enabled, a Lambda authorizer Permission created when using GraphqlApi will be properly scoped with a SourceArn.',
    detailsMd: `
        Currently, when using a Lambda authorizer with an AppSync GraphQL API, the AWS CDK automatically generates the necessary AWS::Lambda::Permission
        to allow the AppSync API to invoke the Lambda authorizer. This permission is overly permissive because it lacks a SourceArn, meaning
        it allows invocations from any source.

        When this feature flag is enabled, the AWS::Lambda::Permission will be properly scoped with the SourceArn corresponding to the
        specific AppSync GraphQL API.
        `,
    recommendedValue: true,
    introducedIn: { v2: '2.161.0' },
  },

  //////////////////////////////////////////////////////////////////////
  [USE_CORRECT_VALUE_FOR_INSTANCE_RESOURCE_ID_PROPERTY]: {
    type: FlagType.BugFix,
    summary: 'When enabled, the value of property `instanceResourceId` in construct `DatabaseInstanceReadReplica` will be set to the correct value which is `DbiResourceId` instead of currently `DbInstanceArn`',
    detailsMd: `
      Currently, the value of the property 'instanceResourceId' in construct 'DatabaseInstanceReadReplica' is not correct, and set to 'DbInstanceArn' which is not correct when it is used to create the IAM Policy in the grantConnect method.

      When this feature flag is enabled, the value of that property will be as expected set to 'DbiResourceId' attribute, and that will fix the grantConnect method.
    `,
    introducedIn: { v2: '2.161.0' },
    recommendedValue: true,
    compatibilityWithOldBehaviorMd: 'Disable the feature flag to use `DbInstanceArn` as value for property `instanceResourceId`',
  },

  //////////////////////////////////////////////////////////////////////
  [CFN_INCLUDE_REJECT_COMPLEX_RESOURCE_UPDATE_CREATE_POLICY_INTRINSICS]: {
    type: FlagType.BugFix,
    summary: 'When enabled, CFN templates added with `cfn-include` will error if the template contains Resource Update or Create policies with CFN Intrinsics that include non-primitive values.',
    detailsMd: `
    Without enabling this feature flag, \`cfn-include\` will silently drop resource update or create policies that contain CFN Intrinsics if they include non-primitive values.

    Enabling this feature flag will make \`cfn-include\` throw on these templates, unless you specify the logical ID of the resource in the 'unhydratedResources' property.
    `,
    recommendedValue: true,
    introducedIn: { v2: '2.161.0' },
  },

  //////////////////////////////////////////////////////////////////////
  [LAMBDA_NODEJS_SDK_V3_EXCLUDE_SMITHY_PACKAGES]: {
    type: FlagType.BugFix,
    summary: 'When enabled, both `@aws-sdk` and `@smithy` packages will be excluded from the Lambda Node.js 18.x runtime to prevent version mismatches in bundled applications.',
    detailsMd: `
      Currently, when bundling Lambda functions with the non-latest runtime that supports AWS SDK JavaScript (v3), only the '@aws-sdk/*' packages are excluded by default.
      However, this can cause version mismatches between the '@aws-sdk/*' and '@smithy/*' packages, as they are tightly coupled dependencies in AWS SDK v3.

      When this feature flag is enabled, both '@aws-sdk/*' and '@smithy/*' packages will be excluded during the bundling process. This ensures that no mismatches
      occur between these tightly coupled dependencies when using the AWS SDK v3 in Lambda functions.
    `,
    introducedIn: { v2: '2.161.0' },
    recommendedValue: true,
  },

  //////////////////////////////////////////////////////////////////////
  [STEPFUNCTIONS_TASKS_FIX_RUN_ECS_TASK_POLICY]: {
    type: FlagType.BugFix,
    summary: 'When enabled, the resource of IAM Run Ecs policy generated by SFN EcsRunTask will reference the definition, instead of constructing ARN.',
    detailsMd: `
      Currently, in the IAM Run Ecs policy generated by SFN EcsRunTask(), CDK will construct the ARN with wildcard attached at the end.
      The revision number at the end will be replaced with a wildcard which it shouldn't.

      When this feature flag is enabled, if the task definition is created in the stack, the 'Resource' section will 'Ref' the taskDefinition.
    `,
    introducedIn: { v2: '2.163.0' },
    recommendedValue: true,
  },

  //////////////////////////////////////////////////////////////////////
  [BASTION_HOST_USE_AMAZON_LINUX_2023_BY_DEFAULT]: {
    type: FlagType.ApiDefault,
    summary: 'When enabled, the BastionHost construct will use the latest Amazon Linux 2023 AMI, instead of Amazon Linux 2.',
    detailsMd: `
      Currently, if the machineImage property of the BastionHost construct defaults to using the latest Amazon Linux 2
      AMI. Amazon Linux 2 hits end-of-life in June 2025, so using Amazon Linux 2023 by default is a more future-proof
      and secure option.

      When this feature flag is enabled, if you do not pass the machineImage property to the BastionHost construct,
      the latest Amazon Linux 2023 version will be used instead of Amazon Linux 2.
    `,
    introducedIn: { v2: '2.172.0' },
    recommendedValue: true,
    compatibilityWithOldBehaviorMd: 'Disable the feature flag or explicitly pass an Amazon Linux 2 machine image to the BastionHost construct.',
  },

  //////////////////////////////////////////////////////////////////////
  [ASPECT_STABILIZATION]: {
    type: FlagType.VisibleContext,
    summary: 'When enabled, a stabilization loop will be run when invoking Aspects during synthesis.',
    detailsMd: `
      Currently, when Aspects are invoked in one single pass of the construct tree.
      This means that the Aspects that create other Aspects are not run and Aspects that create new nodes of the tree sometimes do not inherit their parent Aspects.

      When this feature flag is enabled, a stabilization loop is run to recurse the construct tree multiple times when invoking Aspects.
    `,
    defaults: { v2: true },
    introducedIn: { v2: '2.172.0' },
    recommendedValue: true,
  },

  //////////////////////////////////////////////////////////////////////
  [USER_POOL_DOMAIN_NAME_METHOD_WITHOUT_CUSTOM_RESOURCE]: {
    type: FlagType.BugFix,
    summary: 'When enabled, use a new method for DNS Name of user pool domain target without creating a custom resource.',
    detailsMd: `
    When this feature flag is enabled, a new method will be used to get the DNS Name of the user pool domain target. The old method
    creates a custom resource internally, but the new method doesn't need a custom resource.

    If the flag is set to false then a custom resource will be created when using \`UserPoolDomainTarget\`.
    `,
    introducedIn: { v2: '2.174.0' },
    recommendedValue: true,
  },

  //////////////////////////////////////////////////////////////////////
  [ALB_DUALSTACK_WITHOUT_PUBLIC_IPV4_SECURITY_GROUP_RULES_DEFAULT]: {
    type: FlagType.BugFix,
    summary: 'When enabled, the default security group ingress rules will allow IPv6 ingress from anywhere',
    detailsMd: `
      For internet facing ALBs with 'dualstack-without-public-ipv4' IP address type, the default security group rules
      will allow IPv6 ingress from anywhere (::/0). Previously, the default security group rules would only allow IPv4 ingress.

      Using a feature flag to make sure existing customers who might be relying
      on the overly restrictive permissions are not broken.`,
    introducedIn: { v2: '2.176.0' },
    recommendedValue: true,
    compatibilityWithOldBehaviorMd: 'Disable the feature flag to only allow IPv4 ingress in the default security group rules.',
  },

  //////////////////////////////////////////////////////////////////////
  [IAM_OIDC_REJECT_UNAUTHORIZED_CONNECTIONS]: {
    type: FlagType.BugFix,
    summary: 'When enabled, the default behaviour of OIDC provider will reject unauthorized connections',
    detailsMd: `
      When this feature flag is enabled, the default behaviour of OIDC Provider's custom resource handler will
      default to reject unauthorized connections when downloading CA Certificates.
      
      When this feature flag is disabled, the behaviour will be the same as current and will allow downloading
      thumbprints from unsecure connections.`,
    introducedIn: { v2: '2.177.0' },
    recommendedValue: true,
    compatibilityWithOldBehaviorMd: 'Disable the feature flag to allow unsecure OIDC connection.',
  },

  //////////////////////////////////////////////////////////////////////
  [ENABLE_ADDITIONAL_METADATA_COLLECTION]: {
    type: FlagType.VisibleContext,
    summary: 'When enabled, CDK will expand the scope of usage data collected to better inform CDK development and improve communication for security concerns and emerging issues.',
    detailsMd: `
    When this feature flag is enabled, CDK expands the scope of usage data collection to include the following:
      * L2 construct property keys - Collect which property keys you use from the L2 constructs in your app. This includes property keys nested in dictionary objects.
      * L2 construct property values of BOOL and ENUM types - Collect property key values of only BOOL and ENUM types. All other types, such as string values or construct references will be redacted. 
      * L2 construct method usage - Collection method name, parameter keys and parameter values of BOOL and ENUM type.
    `,
    introducedIn: { v2: '2.178.0' },
    recommendedValue: true,
  },

  //////////////////////////////////////////////////////////////////////
<<<<<<< HEAD
  [S3_BUCKET_DEFAULT_BLOCK_PUBLIC_ACCESS_PROPERTIES_TO_TRUE]: {
    type: FlagType.BugFix,
    summary: 'When enabled, the properties of class BlockPublicAccess will default to true',
    detailsMd: `
      Without this flag, the \`blockPublicAccess\` property has a counter-intuitive and inconsistent behavior.
      When the property value is not specified, then all the 4 member properties (\`blockPublicAcls\`,
      \`ignorePublicAcls\`, \`blockPublicPolicy\` and \`restrictPublicBuckets\`) will default to \`true\`. However, in
      cases where selected properties are explicitly set to \`false\`, the remaining properties for which no value
      was specified will also default to \`false\`.
      
      Intuitively, if the property is not set explicitly, it must default to \`true\`. Enabling this flag will exhibit
      this behavior.`,
    introducedIn: { v2: 'V2NEXT' },
    recommendedValue: true,
    compatibilityWithOldBehaviorMd: 'Disable the feature flag to avoid accidental changes to bucket visibility settings.',
=======
  [LAMBDA_CREATE_NEW_POLICIES_WITH_ADDTOROLEPOLICY]: {
    type: FlagType.BugFix,
    summary: 'When enabled, Lambda will create new inline policies with AddToRolePolicy instead of adding to the Default Policy Statement',
    detailsMd: `
      When this feature flag is enabled, Lambda will create new inline policies with AddToRolePolicy. 
      The purpose of this is to prevent lambda from creating a dependency on the Default Policy Statement.
      This solves an issue where a circular dependency could occur if adding lambda to something like a Cognito Trigger, then adding the User Pool to the lambda execution role permissions.
    `,
    introducedIn: { v2: '2.180.0' },
    recommendedValue: true,
>>>>>>> 5eeee75c
  },
};

const CURRENT_MV = 'v2';

/**
 * The list of future flags that are now expired. This is going to be used to identify
 * and block usages of old feature flags in the new major version of CDK.
 */
export const CURRENT_VERSION_EXPIRED_FLAGS: string[] = Object.entries(FLAGS)
  .filter(([_, flag]) => flag.introducedIn[CURRENT_MV] === undefined)
  .map(([name, _]) => name).sort();

/**
 * Flag values that should apply for new projects
 *
 * Add a flag in here (typically with the value `true`), to enable
 * backwards-breaking behavior changes only for new projects.  New projects
 * generated through `cdk init` will include these flags in their generated
 * project config.
 *
 * Tests must cover the default (disabled) case and the future (enabled) case.
 *
 * Going forward, this should *NOT* be consumed directly anymore.
 */
export const CURRENTLY_RECOMMENDED_FLAGS = Object.fromEntries(
  Object.entries(FLAGS)
    .filter(([_, flag]) => flag.recommendedValue !== flag.defaults?.[CURRENT_MV] && flag.introducedIn[CURRENT_MV])
    .map(([name, flag]) => [name, flag.recommendedValue]),
);

/**
 * The default values of each of these flags in the current major version.
 *
 * This is the effective value of the flag, unless it's overridden via
 * context.
 *
 * Adding new flags here is only allowed during the pre-release period of a new
 * major version!
 */
export const CURRENT_VERSION_FLAG_DEFAULTS = Object.fromEntries(Object.entries(FLAGS)
  .filter(([_, flag]) => flag.defaults?.[CURRENT_MV] !== undefined)
  .map(([name, flag]) => [name, flag.defaults?.[CURRENT_MV]]));

export function futureFlagDefault(flag: string): boolean {
  const value = CURRENT_VERSION_FLAG_DEFAULTS[flag] ?? false;
  if (typeof value !== 'boolean') {
    // This should never happen, if this error is thrown it's a bug
    // eslint-disable-next-line @cdklabs/no-throw-default-error
    throw new Error(`futureFlagDefault: default type of flag '${flag}' should be boolean, got '${typeof value}'`);
  }
  return value;
}

// Nobody should have been using any of this, but you never know

/** @deprecated use CURRENT_VERSION_EXPIRED_FLAGS instead */
export const FUTURE_FLAGS_EXPIRED = CURRENT_VERSION_EXPIRED_FLAGS;

/** @deprecated do not use at all! */
export const FUTURE_FLAGS = Object.fromEntries(Object.entries(CURRENTLY_RECOMMENDED_FLAGS)
  .filter(([_, v]) => typeof v === 'boolean'));

/** @deprecated do not use at all! */
export const NEW_PROJECT_DEFAULT_CONTEXT = Object.fromEntries(Object.entries(CURRENTLY_RECOMMENDED_FLAGS)
  .filter(([_, v]) => typeof v !== 'boolean'));<|MERGE_RESOLUTION|>--- conflicted
+++ resolved
@@ -123,11 +123,8 @@
 export const ALB_DUALSTACK_WITHOUT_PUBLIC_IPV4_SECURITY_GROUP_RULES_DEFAULT = '@aws-cdk/aws-elasticloadbalancingV2:albDualstackWithoutPublicIpv4SecurityGroupRulesDefault';
 export const IAM_OIDC_REJECT_UNAUTHORIZED_CONNECTIONS = '@aws-cdk/aws-iam:oidcRejectUnauthorizedConnections';
 export const ENABLE_ADDITIONAL_METADATA_COLLECTION = '@aws-cdk/core:enableAdditionalMetadataCollection';
-<<<<<<< HEAD
+export const LAMBDA_CREATE_NEW_POLICIES_WITH_ADDTOROLEPOLICY = '@aws-cdk/aws-lambda:createNewPoliciesWithAddToRolePolicy';
 export const S3_BUCKET_DEFAULT_BLOCK_PUBLIC_ACCESS_PROPERTIES_TO_TRUE = '@aws-cdk/aws-s3:blockPublicAccessPropertiesDefaultToTrue';
-=======
-export const LAMBDA_CREATE_NEW_POLICIES_WITH_ADDTOROLEPOLICY = '@aws-cdk/aws-lambda:createNewPoliciesWithAddToRolePolicy';
->>>>>>> 5eeee75c
 
 export const FLAGS: Record<string, FlagInfo> = {
   //////////////////////////////////////////////////////////////////////
@@ -1393,7 +1390,19 @@
   },
 
   //////////////////////////////////////////////////////////////////////
-<<<<<<< HEAD
+  [LAMBDA_CREATE_NEW_POLICIES_WITH_ADDTOROLEPOLICY]: {
+    type: FlagType.BugFix,
+    summary: 'When enabled, Lambda will create new inline policies with AddToRolePolicy instead of adding to the Default Policy Statement',
+    detailsMd: `
+      When this feature flag is enabled, Lambda will create new inline policies with AddToRolePolicy. 
+      The purpose of this is to prevent lambda from creating a dependency on the Default Policy Statement.
+      This solves an issue where a circular dependency could occur if adding lambda to something like a Cognito Trigger, then adding the User Pool to the lambda execution role permissions.
+    `,
+    introducedIn: { v2: '2.180.0' },
+    recommendedValue: true,
+  },
+  
+  //////////////////////////////////////////////////////////////////////
   [S3_BUCKET_DEFAULT_BLOCK_PUBLIC_ACCESS_PROPERTIES_TO_TRUE]: {
     type: FlagType.BugFix,
     summary: 'When enabled, the properties of class BlockPublicAccess will default to true',
@@ -1409,18 +1418,6 @@
     introducedIn: { v2: 'V2NEXT' },
     recommendedValue: true,
     compatibilityWithOldBehaviorMd: 'Disable the feature flag to avoid accidental changes to bucket visibility settings.',
-=======
-  [LAMBDA_CREATE_NEW_POLICIES_WITH_ADDTOROLEPOLICY]: {
-    type: FlagType.BugFix,
-    summary: 'When enabled, Lambda will create new inline policies with AddToRolePolicy instead of adding to the Default Policy Statement',
-    detailsMd: `
-      When this feature flag is enabled, Lambda will create new inline policies with AddToRolePolicy. 
-      The purpose of this is to prevent lambda from creating a dependency on the Default Policy Statement.
-      This solves an issue where a circular dependency could occur if adding lambda to something like a Cognito Trigger, then adding the User Pool to the lambda execution role permissions.
-    `,
-    introducedIn: { v2: '2.180.0' },
-    recommendedValue: true,
->>>>>>> 5eeee75c
   },
 };
 
