import { FlagInfo, FlagType } from './private/flag-modeling';

////////////////////////////////////////////////////////////////////////
//
// This file defines context keys that enable certain features that are
// implemented behind a flag in order to preserve backwards compatibility for
// existing apps. When a new app is initialized through `cdk init`, the CLI will
// automatically add enable these features by adding them to the generated
// `cdk.json` file.
//
////////////////////////////////////////////////////////////////////////
//
//  !!! IMPORTANT !!!
//
//  When you introduce a new flag, set its 'introducedIn.v2' value to the literal string
// 'V2·NEXT', without the dot.
//
//  DO NOT USE A VARIABLE. DO NOT DEFINE A CONSTANT. The actual value will be string-replaced at
//  version bump time.
//
////////////////////////////////////////////////////////////////////////
//
// There are three types of flags: ApiDefault, BugFix, and VisibleContext flags.
//
// - ApiDefault flags: change the behavior or defaults of the construct library.
//   It is still possible to achieve the old behavior via the official API
//   but changes are necessary (e.g. passing a boolean flag).
//
//   Implications for future Major Version:
//   - The recommended value will become the default value.
//   - Flags of this type will be removed (code changes will become mandatory).
//
// - BugFix flags: the old infra we used to generate is no longer recommended.
//   The old behavior cannot be achieved anymore using the official API (only
//   by making sure the feature flag is unset). Mostly used for infra-impacting
//   bugfixes or enhanced security defaults.
//
//   Implications for future Major Version:
//   - The recommended value will become the default value.
//   - Flag will never be removed (no other way to achieve legacy behavior).
//
// - VisibleContext flags: not really a feature flag, but configurable context which is
//   advertised by putting the context in the `cdk.json` file of new projects.
//
// See https://github.com/aws/aws-cdk-rfcs/blob/master/text/0055-feature-flags.md
// --------------------------------------------------------------------------------

export const ENABLE_STACK_NAME_DUPLICATES_CONTEXT = '@aws-cdk/core:enableStackNameDuplicates';
export const ENABLE_DIFF_NO_FAIL_CONTEXT = 'aws-cdk:enableDiffNoFail';
/** @deprecated use `ENABLE_DIFF_NO_FAIL_CONTEXT` */
export const ENABLE_DIFF_NO_FAIL = ENABLE_DIFF_NO_FAIL_CONTEXT;
export const NEW_STYLE_STACK_SYNTHESIS_CONTEXT = '@aws-cdk/core:newStyleStackSynthesis';
export const STACK_RELATIVE_EXPORTS_CONTEXT = '@aws-cdk/core:stackRelativeExports';
export const DOCKER_IGNORE_SUPPORT = '@aws-cdk/aws-ecr-assets:dockerIgnoreSupport';
export const SECRETS_MANAGER_PARSE_OWNED_SECRET_NAME = '@aws-cdk/aws-secretsmanager:parseOwnedSecretName';
export const KMS_DEFAULT_KEY_POLICIES = '@aws-cdk/aws-kms:defaultKeyPolicies';
export const S3_GRANT_WRITE_WITHOUT_ACL = '@aws-cdk/aws-s3:grantWriteWithoutAcl';
export const ECS_REMOVE_DEFAULT_DESIRED_COUNT = '@aws-cdk/aws-ecs-patterns:removeDefaultDesiredCount';
export const RDS_LOWERCASE_DB_IDENTIFIER = '@aws-cdk/aws-rds:lowercaseDbIdentifier';
export const APIGATEWAY_USAGEPLANKEY_ORDERINSENSITIVE_ID = '@aws-cdk/aws-apigateway:usagePlanKeyOrderInsensitiveId';
export const EFS_DEFAULT_ENCRYPTION_AT_REST = '@aws-cdk/aws-efs:defaultEncryptionAtRest';
export const LAMBDA_RECOGNIZE_VERSION_PROPS = '@aws-cdk/aws-lambda:recognizeVersionProps';
export const LAMBDA_RECOGNIZE_LAYER_VERSION = '@aws-cdk/aws-lambda:recognizeLayerVersion';
export const CLOUDFRONT_DEFAULT_SECURITY_POLICY_TLS_V1_2_2021 = '@aws-cdk/aws-cloudfront:defaultSecurityPolicyTLSv1.2_2021';
export const CHECK_SECRET_USAGE = '@aws-cdk/core:checkSecretUsage';
export const TARGET_PARTITIONS = '@aws-cdk/core:target-partitions';
export const ECS_SERVICE_EXTENSIONS_ENABLE_DEFAULT_LOG_DRIVER = '@aws-cdk-containers/ecs-service-extensions:enableDefaultLogDriver';
export const EC2_UNIQUE_IMDSV2_LAUNCH_TEMPLATE_NAME = '@aws-cdk/aws-ec2:uniqueImdsv2TemplateName';
export const ECS_ARN_FORMAT_INCLUDES_CLUSTER_NAME = '@aws-cdk/aws-ecs:arnFormatIncludesClusterName';
export const IAM_MINIMIZE_POLICIES = '@aws-cdk/aws-iam:minimizePolicies';
export const IAM_IMPORTED_ROLE_STACK_SAFE_DEFAULT_POLICY_NAME = '@aws-cdk/aws-iam:importedRoleStackSafeDefaultPolicyName';
export const VALIDATE_SNAPSHOT_REMOVAL_POLICY = '@aws-cdk/core:validateSnapshotRemovalPolicy';
export const CODEPIPELINE_CROSS_ACCOUNT_KEY_ALIAS_STACK_SAFE_RESOURCE_NAME = '@aws-cdk/aws-codepipeline:crossAccountKeyAliasStackSafeResourceName';
export const S3_CREATE_DEFAULT_LOGGING_POLICY = '@aws-cdk/aws-s3:createDefaultLoggingPolicy';
export const SNS_SUBSCRIPTIONS_SQS_DECRYPTION_POLICY = '@aws-cdk/aws-sns-subscriptions:restrictSqsDescryption';
export const APIGATEWAY_DISABLE_CLOUDWATCH_ROLE = '@aws-cdk/aws-apigateway:disableCloudWatchRole';
export const ENABLE_PARTITION_LITERALS = '@aws-cdk/core:enablePartitionLiterals';
export const EVENTS_TARGET_QUEUE_SAME_ACCOUNT = '@aws-cdk/aws-events:eventsTargetQueueSameAccount';
export const ECS_DISABLE_EXPLICIT_DEPLOYMENT_CONTROLLER_FOR_CIRCUIT_BREAKER = '@aws-cdk/aws-ecs:disableExplicitDeploymentControllerForCircuitBreaker';
export const ECS_PATTERNS_SEC_GROUPS_DISABLES_IMPLICIT_OPEN_LISTENER = '@aws-cdk/aws-ecs-patterns:secGroupsDisablesImplicitOpenListener';
export const S3_SERVER_ACCESS_LOGS_USE_BUCKET_POLICY = '@aws-cdk/aws-s3:serverAccessLogsUseBucketPolicy';
export const ROUTE53_PATTERNS_USE_CERTIFICATE = '@aws-cdk/aws-route53-patters:useCertificate';
export const AWS_CUSTOM_RESOURCE_LATEST_SDK_DEFAULT = '@aws-cdk/customresources:installLatestAwsSdkDefault';
export const DATABASE_PROXY_UNIQUE_RESOURCE_NAME = '@aws-cdk/aws-rds:databaseProxyUniqueResourceName';
export const CODEDEPLOY_REMOVE_ALARMS_FROM_DEPLOYMENT_GROUP = '@aws-cdk/aws-codedeploy:removeAlarmsFromDeploymentGroup';
export const APIGATEWAY_AUTHORIZER_CHANGE_DEPLOYMENT_LOGICAL_ID = '@aws-cdk/aws-apigateway:authorizerChangeDeploymentLogicalId';
export const EC2_LAUNCH_TEMPLATE_DEFAULT_USER_DATA = '@aws-cdk/aws-ec2:launchTemplateDefaultUserData';
export const SECRETS_MANAGER_TARGET_ATTACHMENT_RESOURCE_POLICY = '@aws-cdk/aws-secretsmanager:useAttachedSecretResourcePolicyForSecretTargetAttachments';
export const REDSHIFT_COLUMN_ID = '@aws-cdk/aws-redshift:columnId';
export const ENABLE_EMR_SERVICE_POLICY_V2 = '@aws-cdk/aws-stepfunctions-tasks:enableEmrServicePolicyV2';
export const EC2_RESTRICT_DEFAULT_SECURITY_GROUP = '@aws-cdk/aws-ec2:restrictDefaultSecurityGroup';
export const APIGATEWAY_REQUEST_VALIDATOR_UNIQUE_ID = '@aws-cdk/aws-apigateway:requestValidatorUniqueId';
export const INCLUDE_PREFIX_IN_UNIQUE_NAME_GENERATION = '@aws-cdk/core:includePrefixInUniqueNameGeneration';
export const KMS_ALIAS_NAME_REF = '@aws-cdk/aws-kms:aliasNameRef';
export const KMS_APPLY_IMPORTED_ALIAS_PERMISSIONS_TO_PRINCIPAL = '@aws-cdk/aws-kms:applyImportedAliasPermissionsToPrincipal';
export const EFS_DENY_ANONYMOUS_ACCESS = '@aws-cdk/aws-efs:denyAnonymousAccess';
export const EFS_MOUNTTARGET_ORDERINSENSITIVE_LOGICAL_ID = '@aws-cdk/aws-efs:mountTargetOrderInsensitiveLogicalId';
export const AUTOSCALING_GENERATE_LAUNCH_TEMPLATE = '@aws-cdk/aws-autoscaling:generateLaunchTemplateInsteadOfLaunchConfig';
export const ENABLE_OPENSEARCH_MULTIAZ_WITH_STANDBY = '@aws-cdk/aws-opensearchservice:enableOpensearchMultiAzWithStandby';
export const LAMBDA_NODEJS_USE_LATEST_RUNTIME = '@aws-cdk/aws-lambda-nodejs:useLatestRuntimeVersion';
export const RDS_PREVENT_RENDERING_DEPRECATED_CREDENTIALS = '@aws-cdk/aws-rds:preventRenderingDeprecatedCredentials';
export const AURORA_CLUSTER_CHANGE_SCOPE_OF_INSTANCE_PARAMETER_GROUP_WITH_EACH_PARAMETERS = '@aws-cdk/aws-rds:auroraClusterChangeScopeOfInstanceParameterGroupWithEachParameters';
export const APPSYNC_ENABLE_USE_ARN_IDENTIFIER_SOURCE_API_ASSOCIATION = '@aws-cdk/aws-appsync:useArnForSourceApiAssociationIdentifier';
export const CODECOMMIT_SOURCE_ACTION_DEFAULT_BRANCH_NAME = '@aws-cdk/aws-codepipeline-actions:useNewDefaultBranchForCodeCommitSource';
export const LAMBDA_PERMISSION_LOGICAL_ID_FOR_LAMBDA_ACTION = '@aws-cdk/aws-cloudwatch-actions:changeLambdaPermissionLogicalIdForLambdaAction';
export const CODEPIPELINE_CROSS_ACCOUNT_KEYS_DEFAULT_VALUE_TO_FALSE = '@aws-cdk/aws-codepipeline:crossAccountKeysDefaultValueToFalse';
export const CODEPIPELINE_DEFAULT_PIPELINE_TYPE_TO_V2 = '@aws-cdk/aws-codepipeline:defaultPipelineTypeToV2';
export const KMS_REDUCE_CROSS_ACCOUNT_REGION_POLICY_SCOPE = '@aws-cdk/aws-kms:reduceCrossAccountRegionPolicyScope';
export const PIPELINE_REDUCE_ASSET_ROLE_TRUST_SCOPE = '@aws-cdk/pipelines:reduceAssetRoleTrustScope';
export const EKS_NODEGROUP_NAME = '@aws-cdk/aws-eks:nodegroupNameAttribute';
export const ECS_PATTERNS_UNIQUE_TARGET_GROUP_ID = '@aws-cdk/aws-ecs-patterns:uniqueTargetGroupId';
export const EBS_DEFAULT_GP3 = '@aws-cdk/aws-ec2:ebsDefaultGp3Volume';
export const ECS_REMOVE_DEFAULT_DEPLOYMENT_ALARM = '@aws-cdk/aws-ecs:removeDefaultDeploymentAlarm';
export const LOG_API_RESPONSE_DATA_PROPERTY_TRUE_DEFAULT = '@aws-cdk/custom-resources:logApiResponseDataPropertyTrueDefault';
export const S3_KEEP_NOTIFICATION_IN_IMPORTED_BUCKET = '@aws-cdk/aws-s3:keepNotificationInImportedBucket';
export const USE_NEW_S3URI_PARAMETERS_FOR_BEDROCK_INVOKE_MODEL_TASK = '@aws-cdk/aws-stepfunctions-tasks:useNewS3UriParametersForBedrockInvokeModelTask';
export const EXPLICIT_STACK_TAGS = '@aws-cdk/core:explicitStackTags';
export const REDUCE_EC2_FARGATE_CLOUDWATCH_PERMISSIONS = '@aws-cdk/aws-ecs:reduceEc2FargateCloudWatchPermissions';
export const DYNAMODB_TABLEV2_RESOURCE_POLICY_PER_REPLICA = '@aws-cdk/aws-dynamodb:resourcePolicyPerReplica';
export const EC2_SUM_TIMEOUT_ENABLED = '@aws-cdk/aws-ec2:ec2SumTImeoutEnabled';
export const APPSYNC_GRAPHQLAPI_SCOPE_LAMBDA_FUNCTION_PERMISSION = '@aws-cdk/aws-appsync:appSyncGraphQLAPIScopeLambdaPermission';
export const USE_CORRECT_VALUE_FOR_INSTANCE_RESOURCE_ID_PROPERTY = '@aws-cdk/aws-rds:setCorrectValueForDatabaseInstanceReadReplicaInstanceResourceId';
export const CFN_INCLUDE_REJECT_COMPLEX_RESOURCE_UPDATE_CREATE_POLICY_INTRINSICS = '@aws-cdk/core:cfnIncludeRejectComplexResourceUpdateCreatePolicyIntrinsics';
export const LAMBDA_NODEJS_SDK_V3_EXCLUDE_SMITHY_PACKAGES = '@aws-cdk/aws-lambda-nodejs:sdkV3ExcludeSmithyPackages';
export const STEPFUNCTIONS_TASKS_FIX_RUN_ECS_TASK_POLICY = '@aws-cdk/aws-stepfunctions-tasks:fixRunEcsTaskPolicy';
export const STEPFUNCTIONS_USE_DISTRIBUTED_MAP_RESULT_WRITER_V2 = '@aws-cdk/aws-stepfunctions:useDistributedMapResultWriterV2';
export const BASTION_HOST_USE_AMAZON_LINUX_2023_BY_DEFAULT = '@aws-cdk/aws-ec2:bastionHostUseAmazonLinux2023ByDefault';
export const ASPECT_STABILIZATION = '@aws-cdk/core:aspectStabilization';
export const SIGNER_PROFILE_NAME_PASSED_TO_CFN = '@aws-cdk/aws-signer:signingProfileNamePassedToCfn';
export const USER_POOL_DOMAIN_NAME_METHOD_WITHOUT_CUSTOM_RESOURCE = '@aws-cdk/aws-route53-targets:userPoolDomainNameMethodWithoutCustomResource';
export const Enable_IMDS_Blocking_Deprecated_Feature = '@aws-cdk/aws-ecs:enableImdsBlockingDeprecatedFeature';
export const Disable_ECS_IMDS_Blocking = '@aws-cdk/aws-ecs:disableEcsImdsBlocking';
export const ALB_DUALSTACK_WITHOUT_PUBLIC_IPV4_SECURITY_GROUP_RULES_DEFAULT = '@aws-cdk/aws-elasticloadbalancingV2:albDualstackWithoutPublicIpv4SecurityGroupRulesDefault';
export const IAM_OIDC_REJECT_UNAUTHORIZED_CONNECTIONS = '@aws-cdk/aws-iam:oidcRejectUnauthorizedConnections';
export const ENABLE_ADDITIONAL_METADATA_COLLECTION = '@aws-cdk/core:enableAdditionalMetadataCollection';
export const LAMBDA_CREATE_NEW_POLICIES_WITH_ADDTOROLEPOLICY = '@aws-cdk/aws-lambda:createNewPoliciesWithAddToRolePolicy';
export const SET_UNIQUE_REPLICATION_ROLE_NAME = '@aws-cdk/aws-s3:setUniqueReplicationRoleName';
export const PIPELINE_REDUCE_STAGE_ROLE_TRUST_SCOPE = '@aws-cdk/pipelines:reduceStageRoleTrustScope';
export const EVENTBUS_POLICY_SID_REQUIRED = '@aws-cdk/aws-events:requireEventBusPolicySid';
export const ASPECT_PRIORITIES_MUTATING = '@aws-cdk/core:aspectPrioritiesMutating';
export const DYNAMODB_TABLE_RETAIN_TABLE_REPLICA = '@aws-cdk/aws-dynamodb:retainTableReplica';
export const LOG_USER_POOL_CLIENT_SECRET_VALUE = '@aws-cdk/cognito:logUserPoolClientSecretValue';
export const PIPELINE_REDUCE_CROSS_ACCOUNT_ACTION_ROLE_TRUST_SCOPE = '@aws-cdk/pipelines:reduceCrossAccountActionRoleTrustScope';
export const S3_TRUST_KEY_POLICY_FOR_SNS_SUBSCRIPTIONS = '@aws-cdk/s3-notifications:addS3TrustKeyPolicyForSnsSubscriptions';
export const EC2_REQUIRE_PRIVATE_SUBNETS_FOR_EGRESSONLYINTERNETGATEWAY = '@aws-cdk/aws-ec2:requirePrivateSubnetsForEgressOnlyInternetGateway';
export const USE_RESOURCEID_FOR_VPCV2_MIGRATION = '@aws-cdk/aws-ec2-alpha:useResourceIdForVpcV2Migration';
export const S3_PUBLIC_ACCESS_BLOCKED_BY_DEFAULT = '@aws-cdk/aws-s3:publicAccessBlockedByDefault';
export const USE_CDK_MANAGED_LAMBDA_LOGGROUP = '@aws-cdk/aws-lambda:useCdkManagedLogGroup';
<<<<<<< HEAD
export const CLOUDFRONT_ORIGINS_FUNCTION_URL_DUALSTACK_DEFAULT = '@aws-cdk/aws-cloudfront-origins:functionUrlOriginDualStackDefault';
=======
export const NETWORK_LOAD_BALANCER_WITH_SECURITY_GROUP_BY_DEFAULT = '@aws-cdk/aws-elasticloadbalancingv2:networkLoadBalancerWithSecurityGroupByDefault';
>>>>>>> de261c03
export const STEPFUNCTIONS_TASKS_HTTPINVOKE_DYNAMIC_JSONPATH_ENDPOINT = '@aws-cdk/aws-stepfunctions-tasks:httpInvokeDynamicJsonPathEndpoint';

export const FLAGS: Record<string, FlagInfo> = {
  //////////////////////////////////////////////////////////////////////
  [SIGNER_PROFILE_NAME_PASSED_TO_CFN]: {
    type: FlagType.BugFix,
    summary: 'Pass signingProfileName to CfnSigningProfile',
    detailsMd: `
      When enabled, the \`signingProfileName\` property is passed to the L1 \`CfnSigningProfile\` construct,
      which ensures that the AWS Signer profile is created with the specified name.
      
      When disabled, the \`signingProfileName\` is not passed to CloudFormation, maintaining backward
      compatibility with existing deployments where CloudFormation auto-generated profile names.
      
      This feature flag is needed because enabling it can cause existing signing profiles to be
      replaced during deployment if a \`signingProfileName\` was specified but not previously used
      in the CloudFormation template.`,
    introducedIn: { v2: '2.212.0' },
    recommendedValue: true,
    unconfiguredBehavesLike: { v2: false },
  },
  //////////////////////////////////////////////////////////////////////
  [ENABLE_STACK_NAME_DUPLICATES_CONTEXT]: {
    type: FlagType.ApiDefault,
    summary: 'Allow multiple stacks with the same name',
    detailsMd: `
      If this is set, multiple stacks can use the same stack name (e.g. deployed to
      different environments). This means that the name of the synthesized template
      file will be based on the construct path and not on the defined \`stackName\`
      of the stack.`,
    recommendedValue: true,
    introducedIn: { v1: '1.16.0' },
    unconfiguredBehavesLike: { v2: true },
    compatibilityWithOldBehaviorMd: 'Pass stack identifiers to the CLI instead of stack names.',
  },

  //////////////////////////////////////////////////////////////////////
  [ENABLE_DIFF_NO_FAIL_CONTEXT]: {
    type: FlagType.ApiDefault,
    summary: 'Make `cdk diff` not fail when there are differences',
    detailsMd: `
      Determines what status code \`cdk diff\` should return when the specified stack
      differs from the deployed stack or the local CloudFormation template:

      * \`aws-cdk:enableDiffNoFail=true\` => status code == 0
      * \`aws-cdk:enableDiffNoFail=false\` => status code == 1

      You can override this behavior with the --fail flag:

      * \`--fail\` => status code == 1
      * \`--no-fail\` => status code == 0`,
    introducedIn: { v1: '1.19.0' },
    unconfiguredBehavesLike: { v2: true },
    recommendedValue: true,
    compatibilityWithOldBehaviorMd: 'Specify `--fail` to the CLI.',
  },

  //////////////////////////////////////////////////////////////////////
  [NEW_STYLE_STACK_SYNTHESIS_CONTEXT]: {
    type: FlagType.BugFix,
    summary: 'Switch to new stack synthesis method which enables CI/CD',
    detailsMd: `
      If this flag is specified, all \`Stack\`s will use the \`DefaultStackSynthesizer\` by
      default. If it is not set, they will use the \`LegacyStackSynthesizer\`.`,
    introducedIn: { v1: '1.39.0', v2: '2.0.0' },
    unconfiguredBehavesLike: { v2: true },
    recommendedValue: true,
  },

  //////////////////////////////////////////////////////////////////////
  [STACK_RELATIVE_EXPORTS_CONTEXT]: {
    type: FlagType.BugFix,
    summary: 'Name exports based on the construct paths relative to the stack, rather than the global construct path',
    detailsMd: `
      Combined with the stack name this relative construct path is good enough to
      ensure uniqueness, and makes the export names robust against refactoring
      the location of the stack in the construct tree (specifically, moving the Stack
      into a Stage).`,
    introducedIn: { v1: '1.58.0', v2: '2.0.0' },
    unconfiguredBehavesLike: { v2: true },
    recommendedValue: true,
  },

  //////////////////////////////////////////////////////////////////////
  [DOCKER_IGNORE_SUPPORT]: {
    type: FlagType.ApiDefault,
    summary: 'DockerImageAsset properly supports `.dockerignore` files by default',
    detailsMd: `
      If this flag is not set, the default behavior for \`DockerImageAsset\` is to use
      glob semantics for \`.dockerignore\` files. If this flag is set, the default behavior
      is standard Docker ignore semantics.

      This is a feature flag as the old behavior was technically incorrect but
      users may have come to depend on it.`,
    introducedIn: { v1: '1.73.0' },
    unconfiguredBehavesLike: { v2: true },
    recommendedValue: true,
    compatibilityWithOldBehaviorMd: 'Update your `.dockerignore` file to match standard Docker ignore rules, if necessary.',
  },

  //////////////////////////////////////////////////////////////////////
  [SECRETS_MANAGER_PARSE_OWNED_SECRET_NAME]: {
    type: FlagType.ApiDefault,
    summary: 'Fix the referencing of SecretsManager names from ARNs',
    detailsMd: `
      Secret.secretName for an "owned" secret will attempt to parse the secretName from the ARN,
      rather than the default full resource name, which includes the SecretsManager suffix.

      If this flag is not set, Secret.secretName will include the SecretsManager suffix, which cannot be directly
      used by SecretsManager.DescribeSecret, and must be parsed by the user first (e.g., Fn:Join, Fn:Select, Fn:Split).`,
    introducedIn: { v1: '1.77.0' },
    unconfiguredBehavesLike: { v2: true },
    recommendedValue: true,
    compatibilityWithOldBehaviorMd: 'Use `parseArn(secret.secretName).resourceName` to emulate the incorrect old parsing.',
  },

  //////////////////////////////////////////////////////////////////////
  [KMS_DEFAULT_KEY_POLICIES]: {
    type: FlagType.ApiDefault,
    summary: 'Tighten default KMS key policies',
    detailsMd: `
      KMS Keys start with a default key policy that grants the account access to administer the key,
      mirroring the behavior of the KMS SDK/CLI/Console experience. Users may override the default key
      policy by specifying their own.

      If this flag is not set, the default key policy depends on the setting of the \`trustAccountIdentities\`
      flag. If false (the default, for backwards-compatibility reasons), the default key policy somewhat
      resembles the default admin key policy, but with the addition of 'GenerateDataKey' permissions. If
      true, the policy matches what happens when this feature flag is set.

      Additionally, if this flag is not set and the user supplies a custom key policy, this will be appended
      to the key's default policy (rather than replacing it).`,
    introducedIn: { v1: '1.78.0' },
    unconfiguredBehavesLike: { v2: true },
    recommendedValue: true,
    compatibilityWithOldBehaviorMd: 'Pass `trustAccountIdentities: false` to `Key` construct to restore the old behavior.',
  },

  //////////////////////////////////////////////////////////////////////
  [S3_GRANT_WRITE_WITHOUT_ACL]: {
    type: FlagType.ApiDefault,
    summary: 'Remove `PutObjectAcl` from Bucket.grantWrite',
    detailsMd: `
      Change the old 's3:PutObject*' permission to 's3:PutObject' on Bucket,
      as the former includes 's3:PutObjectAcl',
      which could be used to grant read/write object access to IAM principals in other accounts.
      Use a feature flag to make sure existing customers who might be relying
      on the overly-broad permissions are not broken.`,
    introducedIn: { v1: '1.85.0' },
    unconfiguredBehavesLike: { v2: true },
    recommendedValue: true,
    compatibilityWithOldBehaviorMd: 'Call `bucket.grantPutAcl()` in addition to `bucket.grantWrite()` to grant ACL permissions.',
  },

  //////////////////////////////////////////////////////////////////////
  [ECS_REMOVE_DEFAULT_DESIRED_COUNT]: {
    type: FlagType.ApiDefault,
    summary: 'Do not specify a default DesiredCount for ECS services',
    detailsMd: `
      ApplicationLoadBalancedServiceBase, ApplicationMultipleTargetGroupServiceBase,
      NetworkLoadBalancedServiceBase, NetworkMultipleTargetGroupServiceBase, and
      QueueProcessingServiceBase currently determine a default value for the desired count of
      a CfnService if a desiredCount is not provided. The result of this is that on every
      deployment, the service count is reset to the fixed value, even if it was autoscaled.

      If this flag is not set, the default behaviour for CfnService.desiredCount is to set a
      desiredCount of 1, if one is not provided. If true, a default will not be defined for
      CfnService.desiredCount and as such desiredCount will be undefined, if one is not provided.`,
    introducedIn: { v1: '1.92.0' },
    unconfiguredBehavesLike: { v2: true },
    recommendedValue: true,
    compatibilityWithOldBehaviorMd: 'You can pass `desiredCount: 1` explicitly, but you should never need this.',
  },

  [ECS_PATTERNS_SEC_GROUPS_DISABLES_IMPLICIT_OPEN_LISTENER]: {
    type: FlagType.ApiDefault,
    summary: 'Disable implicit openListener when custom security groups are provided',
    detailsMd: `
      ApplicationLoadBalancedServiceBase currently defaults openListener to true, which creates
      security group rules allowing ingress from 0.0.0.0/0. This can be a security risk when
      users provide custom security groups on their load balancer, expecting those to be the
      only ingress rules.

      If this flag is not set, openListener will always default to true for backward compatibility.
      If true, openListener will default to false when custom security groups are detected on the
      load balancer, and true otherwise. Users can still explicitly set openListener: true to
      override this behavior.`,
    introducedIn: { v2: '2.214.0' },
    unconfiguredBehavesLike: { v2: false },
    recommendedValue: true,
    compatibilityWithOldBehaviorMd: 'You can pass `openListener: true` explicitly to maintain the old behavior.',
  },

  //////////////////////////////////////////////////////////////////////
  [RDS_LOWERCASE_DB_IDENTIFIER]: {
    type: FlagType.BugFix,
    summary: 'Force lowercasing of RDS Cluster names in CDK',
    detailsMd: `
      Cluster names must be lowercase, and the service will lowercase the name when the cluster
      is created. However, CDK did not use to know about this, and would use the user-provided name
      referencing the cluster, which would fail if it happened to be mixed-case.

      With this flag, lowercase the name in CDK so we can reference it properly.

      Must be behind a permanent flag because changing a name from mixed case to lowercase between deployments
      would lead CloudFormation to think the name was changed and would trigger a cluster replacement
      (losing data!).`,
    introducedIn: { v1: '1.97.0', v2: '2.0.0' },
    unconfiguredBehavesLike: { v2: true },
    recommendedValue: true,
  },

  //////////////////////////////////////////////////////////////////////
  [APIGATEWAY_USAGEPLANKEY_ORDERINSENSITIVE_ID]: {
    type: FlagType.BugFix,
    summary: 'Allow adding/removing multiple UsagePlanKeys independently',
    detailsMd: `
      The UsagePlanKey resource connects an ApiKey with a UsagePlan. API Gateway does not allow more than one UsagePlanKey
      for any given UsagePlan and ApiKey combination. For this reason, CloudFormation cannot replace this resource without
      either the UsagePlan or ApiKey changing.

      The feature addition to support multiple UsagePlanKey resources - 142bd0e2 - recognized this and attempted to keep
      existing UsagePlanKey logical ids unchanged.
      However, this intentionally caused the logical id of the UsagePlanKey to be sensitive to order. That is, when
      the 'first' UsagePlanKey resource is removed, the logical id of the 'second' assumes what was originally the 'first',
      which again is disallowed.

      In effect, there is no way to get out of this mess in a backwards compatible way, while supporting existing stacks.
      This flag changes the logical id layout of UsagePlanKey to not be sensitive to order.`,
    introducedIn: { v1: '1.98.0', v2: '2.0.0' },
    unconfiguredBehavesLike: { v2: true },
    recommendedValue: true,
  },

  //////////////////////////////////////////////////////////////////////
  [EFS_DEFAULT_ENCRYPTION_AT_REST]: {
    type: FlagType.ApiDefault,
    summary: 'Enable this feature flag to have elastic file systems encrypted at rest by default.',
    detailsMd: `
      Encryption can also be configured explicitly using the \`encrypted\` property.
      `,
    introducedIn: { v1: '1.98.0' },
    unconfiguredBehavesLike: { v2: true },
    recommendedValue: true,
    compatibilityWithOldBehaviorMd: 'Pass the `encrypted: false` property to the `FileSystem` construct to disable encryption.',
  },

  //////////////////////////////////////////////////////////////////////
  [LAMBDA_RECOGNIZE_VERSION_PROPS]: {
    type: FlagType.BugFix,
    summary: 'Enable this feature flag to opt in to the updated logical id calculation for Lambda Version created using the  `fn.currentVersion`.',
    detailsMd: `
      The previous calculation incorrectly considered properties of the \`AWS::Lambda::Function\` resource that did
      not constitute creating a new Version.

      See 'currentVersion' section in the aws-lambda module's README for more details.`,
    introducedIn: { v1: '1.106.0', v2: '2.0.0' },
    unconfiguredBehavesLike: { v2: true },
    recommendedValue: true,
  },

  //////////////////////////////////////////////////////////////////////
  [LAMBDA_RECOGNIZE_LAYER_VERSION]: {
    type: FlagType.BugFix,
    summary: 'Enable this feature flag to opt in to the updated logical id calculation for Lambda Version created using the `fn.currentVersion`.',
    detailsMd: `
      This flag correct incorporates Lambda Layer properties into the Lambda Function Version.

      See 'currentVersion' section in the aws-lambda module's README for more details.`,
    introducedIn: { v1: '1.159.0', v2: '2.27.0' },
    recommendedValue: true,
  },

  //////////////////////////////////////////////////////////////////////
  [CLOUDFRONT_DEFAULT_SECURITY_POLICY_TLS_V1_2_2021]: {
    type: FlagType.BugFix,
    summary: 'Enable this feature flag to have cloudfront distributions use the security policy TLSv1.2_2021 by default.',
    detailsMd: `
      The security policy can also be configured explicitly using the \`minimumProtocolVersion\` property.`,
    introducedIn: { v1: '1.117.0', v2: '2.0.0' },
    unconfiguredBehavesLike: { v2: true },
    recommendedValue: true,
  },

  //////////////////////////////////////////////////////////////////////
  [CHECK_SECRET_USAGE]: {
    type: FlagType.VisibleContext,
    summary: 'Enable this flag to make it impossible to accidentally use SecretValues in unsafe locations',
    detailsMd: `
      With this flag enabled, \`SecretValue\` instances can only be passed to
      constructs that accept \`SecretValue\`s; otherwise, \`unsafeUnwrap()\` must be
      called to use it as a regular string.`,
    introducedIn: { v1: '1.153.0', v2: '2.21.0' },
    recommendedValue: true,
  },

  //////////////////////////////////////////////////////////////////////
  [TARGET_PARTITIONS]: {
    type: FlagType.VisibleContext,
    summary: 'What regions to include in lookup tables of environment agnostic stacks',
    detailsMd: `
      Has no effect on stacks that have a defined region, but will limit the amount
      of unnecessary regions included in stacks without a known region.

      The type of this value should be a list of strings.`,
    introducedIn: { v1: '1.137.0', v2: '2.4.0' },
    recommendedValue: ['aws', 'aws-cn'],
  },

  //////////////////////////////////////////////////////////////////////
  [ECS_SERVICE_EXTENSIONS_ENABLE_DEFAULT_LOG_DRIVER]: {
    type: FlagType.ApiDefault,
    summary: 'ECS extensions will automatically add an `awslogs` driver if no logging is specified',
    detailsMd: `
      Enable this feature flag to configure default logging behavior for the ECS Service Extensions. This will enable the
      \`awslogs\` log driver for the application container of the service to send the container logs to CloudWatch Logs.

      This is a feature flag as the new behavior provides a better default experience for the users.`,
    introducedIn: { v1: '1.140.0', v2: '2.8.0' },
    recommendedValue: true,
    compatibilityWithOldBehaviorMd: 'Specify a log driver explicitly.',
  },

  //////////////////////////////////////////////////////////////////////
  [EC2_UNIQUE_IMDSV2_LAUNCH_TEMPLATE_NAME]: {
    type: FlagType.BugFix,
    summary: 'Enable this feature flag to have Launch Templates generated by the `InstanceRequireImdsv2Aspect` use unique names.',
    detailsMd: `
      Previously, the generated Launch Template names were only unique within a stack because they were based only on the
      \`Instance\` construct ID. If another stack that has an \`Instance\` with the same construct ID is deployed in the same
      account and region, the deployments would always fail as the generated Launch Template names were the same.

      The new implementation addresses this issue by generating the Launch Template name with the \`Names.uniqueId\` method.`,
    introducedIn: { v1: '1.140.0', v2: '2.8.0' },
    recommendedValue: true,
  },

  //////////////////////////////////////////////////////////////////////
  [ECS_ARN_FORMAT_INCLUDES_CLUSTER_NAME]: {
    type: FlagType.BugFix,
    summary: 'ARN format used by ECS. In the new ARN format, the cluster name is part of the resource ID.',
    detailsMd: `
      If this flag is not set, the old ARN format (without cluster name) for ECS is used.
      If this flag is set, the new ARN format (with cluster name) for ECS is used.

      This is a feature flag as the old format is still valid for existing ECS clusters.

      See https://docs.aws.amazon.com/AmazonECS/latest/developerguide/ecs-account-settings.html#ecs-resource-ids
      `,
    introducedIn: { v2: '2.35.0' },
    recommendedValue: true,
  },

  //////////////////////////////////////////////////////////////////////
  [IAM_MINIMIZE_POLICIES]: {
    type: FlagType.VisibleContext,
    summary: 'Minimize IAM policies by combining Statements',
    detailsMd: `
      Minimize IAM policies by combining Principals, Actions and Resources of two
      Statements in the policies, as long as it doesn't change the meaning of the
      policy.`,
    introducedIn: { v1: '1.150.0', v2: '2.18.0' },
    recommendedValue: true,
  },

  //////////////////////////////////////////////////////////////////////
  [VALIDATE_SNAPSHOT_REMOVAL_POLICY]: {
    type: FlagType.ApiDefault,
    summary: 'Error on snapshot removal policies on resources that do not support it.',
    detailsMd: `
      Makes sure we do not allow snapshot removal policy on resources that do not support it.
      If supplied on an unsupported resource, CloudFormation ignores the policy altogether.
      This flag will reduce confusion and unexpected loss of data when erroneously supplying
      the snapshot removal policy.`,
    introducedIn: { v2: '2.28.0' },
    recommendedValue: true,
    compatibilityWithOldBehaviorMd: 'The old behavior was incorrect. Update your source to not specify SNAPSHOT policies on resources that do not support it.',
  },

  //////////////////////////////////////////////////////////////////////
  [CODEPIPELINE_CROSS_ACCOUNT_KEY_ALIAS_STACK_SAFE_RESOURCE_NAME]: {
    type: FlagType.BugFix,
    summary: 'Generate key aliases that include the stack name',
    detailsMd: `
      Enable this feature flag to have CodePipeline generate a unique cross account key alias name using the stack name.

      Previously, when creating multiple pipelines with similar naming conventions and when crossAccountKeys is true,
      the KMS key alias name created for these pipelines may be the same due to how the uniqueId is generated.

      This new implementation creates a stack safe resource name for the alias using the stack name instead of the stack ID.
      `,
    introducedIn: { v2: '2.29.0' },
    recommendedValue: true,
  },

  //////////////////////////////////////////////////////////////////////
  [S3_CREATE_DEFAULT_LOGGING_POLICY]: {
    type: FlagType.BugFix,
    summary: 'Enable this feature flag to create an S3 bucket policy by default in cases where an AWS service would automatically create the Policy if one does not exist.',
    detailsMd: `
      For example, in order to send VPC flow logs to an S3 bucket, there is a specific Bucket Policy
      that needs to be attached to the bucket. If you create the bucket without a policy and then add the
      bucket as the flow log destination, the service will automatically create the bucket policy with the
      necessary permissions. If you were to then try and add your own bucket policy CloudFormation will throw
      and error indicating that a bucket policy already exists.

      In cases where we know what the required policy is we can go ahead and create the policy so we can
      remain in control of it.

      @see https://docs.aws.amazon.com/AmazonCloudWatch/latest/logs/AWS-logs-and-resource-policy.html#AWS-logs-infrastructure-S3
      `,
    introducedIn: { v2: '2.31.0' },
    recommendedValue: true,
  },

  //////////////////////////////////////////////////////////////////////
  [SNS_SUBSCRIPTIONS_SQS_DECRYPTION_POLICY]: {
    type: FlagType.BugFix,
    summary: 'Restrict KMS key policy for encrypted Queues a bit more',
    detailsMd: `
      Enable this feature flag to restrict the decryption of a SQS queue, which is subscribed to a SNS topic, to
      only the topic which it is subscribed to and not the whole SNS service of an account.

      Previously the decryption was only restricted to the SNS service principal. To make the SQS subscription more
      secure, it is a good practice to restrict the decryption further and only allow the connected SNS topic to decryption
      the subscribed queue.`,
    introducedIn: { v2: '2.32.0' },
    recommendedValue: true,
  },

  //////////////////////////////////////////////////////////////////////
  [APIGATEWAY_DISABLE_CLOUDWATCH_ROLE]: {
    type: FlagType.BugFix,
    summary: 'Make default CloudWatch Role behavior safe for multiple API Gateways in one environment',
    detailsMd: `
      Enable this feature flag to change the default behavior for aws-apigateway.RestApi and aws-apigateway.SpecRestApi
      to _not_ create a CloudWatch role and Account. There is only a single ApiGateway account per AWS
      environment which means that each time you create a RestApi in your account the ApiGateway account
      is overwritten. If at some point the newest RestApi is deleted, the ApiGateway Account and CloudWatch
      role will also be deleted, breaking any existing ApiGateways that were depending on them.

      When this flag is enabled you should either create the ApiGateway account and CloudWatch role
      separately _or_ only enable the cloudWatchRole on a single RestApi.
      `,
    introducedIn: { v2: '2.38.0' },
    recommendedValue: true,
  },

  //////////////////////////////////////////////////////////////////////
  [ENABLE_PARTITION_LITERALS]: {
    type: FlagType.BugFix,
    summary: 'Make ARNs concrete if AWS partition is known',
    // eslint-disable-next-line @cdklabs/no-literal-partition
    detailsMd: `
      Enable this feature flag to get partition names as string literals in Stacks with known regions defined in
      their environment, such as "aws" or "aws-cn".  Previously the CloudFormation intrinsic function
      "Ref: AWS::Partition" was used.  For example:

      \`\`\`yaml
      Principal:
        AWS:
          Fn::Join:
            - ""
            - - "arn:"
              - Ref: AWS::Partition
              - :iam::123456789876:root
      \`\`\`

      becomes:

      \`\`\`yaml
      Principal:
        AWS: "arn:aws:iam::123456789876:root"
      \`\`\`

      The intrinsic function will still be used in Stacks where no region is defined or the region's partition
      is unknown.
      `,
    introducedIn: { v2: '2.38.0' },
    recommendedValue: true,
  },

  //////////////////////////////////////////////////////////////////////
  [EVENTS_TARGET_QUEUE_SAME_ACCOUNT]: {
    type: FlagType.BugFix,
    summary: 'Event Rules may only push to encrypted SQS queues in the same account',
    detailsMd: `
      This flag applies to SQS Queues that are used as the target of event Rules. When enabled, only principals
      from the same account as the Rule can send messages. If a queue is unencrypted, this restriction will
      always apply, regardless of the value of this flag.
      `,
    introducedIn: { v2: '2.51.0' },
    recommendedValue: true,
  },

  //////////////////////////////////////////////////////////////////////
  [ECS_DISABLE_EXPLICIT_DEPLOYMENT_CONTROLLER_FOR_CIRCUIT_BREAKER]: {
    type: FlagType.BugFix,
    summary: 'Avoid setting the "ECS" deployment controller when adding a circuit breaker',
    detailsMd: `
      Enable this feature flag to avoid setting the "ECS" deployment controller when adding a circuit breaker to an
      ECS Service, as this will trigger a full replacement which fails to deploy when using set service names.
      This does not change any behaviour as the default deployment controller when it is not defined is ECS.

      This is a feature flag as the new behavior provides a better default experience for the users.
      `,
    introducedIn: { v2: '2.51.0' },
    recommendedValue: true,
  },

  //////////////////////////////////////////////////////////////////////
  [IAM_IMPORTED_ROLE_STACK_SAFE_DEFAULT_POLICY_NAME]: {
    type: FlagType.BugFix,
    summary: 'Enable this feature to create default policy names for imported roles that depend on the stack the role is in.',
    detailsMd: `
      Without this, importing the same role in multiple places could lead to the permissions given for one version of the imported role
      to overwrite permissions given to the role at a different place where it was imported. This was due to all imported instances
      of a role using the same default policy name.

      This new implementation creates default policy names based on the constructs node path in their stack.
      `,
    introducedIn: { v2: '2.60.0' },
    recommendedValue: true,
  },

  //////////////////////////////////////////////////////////////////////
  [S3_SERVER_ACCESS_LOGS_USE_BUCKET_POLICY]: {
    type: FlagType.BugFix,
    summary: 'Use S3 Bucket Policy instead of ACLs for Server Access Logging',
    detailsMd: `
      Enable this feature flag to use S3 Bucket Policy for granting permission for Server Access Logging
      rather than using the canned \`LogDeliveryWrite\` ACL. ACLs do not work when Object Ownership is
      enabled on the bucket.

      This flag uses a Bucket Policy statement to allow Server Access Log delivery, following best
      practices for S3.

      @see https://docs.aws.amazon.com/AmazonS3/latest/userguide/enable-server-access-logging.html
    `,
    introducedIn: { v2: '2.60.0' },
    recommendedValue: true,
  },

  //////////////////////////////////////////////////////////////////////
  [ROUTE53_PATTERNS_USE_CERTIFICATE]: {
    type: FlagType.ApiDefault,
    summary: 'Use the official `Certificate` resource instead of `DnsValidatedCertificate`',
    detailsMd: `
      Enable this feature flag to use the official CloudFormation supported \`Certificate\` resource instead
      of the deprecated \`DnsValidatedCertificate\` construct. If this flag is enabled and you are creating
      the stack in a region other than us-east-1 then you must also set \`crossRegionReferences=true\` on the
      stack.
      `,
    introducedIn: { v2: '2.61.0' },
    recommendedValue: true,
    compatibilityWithOldBehaviorMd: 'Define a `DnsValidatedCertificate` explicitly and pass in the `certificate` property',
  },

  //////////////////////////////////////////////////////////////////////
  [AWS_CUSTOM_RESOURCE_LATEST_SDK_DEFAULT]: {
    type: FlagType.ApiDefault,
    summary: 'Whether to install the latest SDK by default in AwsCustomResource',
    detailsMd: `
      This was originally introduced and enabled by default to not be limited by the SDK version
      that's installed on AWS Lambda. However, it creates issues for Lambdas bound to VPCs that
      do not have internet access, or in environments where 'npmjs.com' is not available.

      The recommended setting is to disable the default installation behavior, and pass the
      flag on a resource-by-resource basis to enable it if necessary.
    `,
    compatibilityWithOldBehaviorMd: 'Set installLatestAwsSdk: true on all resources that need it.',
    introducedIn: { v2: '2.60.0' },
    recommendedValue: false,
  },

  //////////////////////////////////////////////////////////////////////
  [DATABASE_PROXY_UNIQUE_RESOURCE_NAME]: {
    type: FlagType.BugFix,
    summary: 'Use unique resource name for Database Proxy',
    detailsMd: `
      If this flag is not set, the default behavior for \`DatabaseProxy\` is
      to use \`id\` of the constructor for \`dbProxyName\` when it's not specified in the argument.
      In this case, users can't deploy \`DatabaseProxy\`s that have the same \`id\` in the same region.

      If this flag is set, the default behavior is to use unique resource names for each \`DatabaseProxy\`.

      This is a feature flag as the old behavior was technically incorrect, but users may have come to depend on it.
    `,
    introducedIn: { v2: '2.65.0' },
    recommendedValue: true,
  },

  //////////////////////////////////////////////////////////////////////
  [CODEDEPLOY_REMOVE_ALARMS_FROM_DEPLOYMENT_GROUP]: {
    type: FlagType.BugFix,
    summary: 'Remove CloudWatch alarms from deployment group',
    detailsMd: `
      Enable this flag to be able to remove all CloudWatch alarms from a deployment group by removing
      the alarms from the construct. If this flag is not set, removing all alarms from the construct
      will still leave the alarms configured for the deployment group.
    `,
    introducedIn: { v2: '2.65.0' },
    recommendedValue: true,
  },

  //////////////////////////////////////////////////////////////////////
  [APIGATEWAY_AUTHORIZER_CHANGE_DEPLOYMENT_LOGICAL_ID]: {
    type: FlagType.BugFix,
    summary: 'Include authorizer configuration in the calculation of the API deployment logical ID.',
    detailsMd: `
      The logical ID of the AWS::ApiGateway::Deployment resource is calculated by hashing
      the API configuration, including methods, and resources, etc. Enable this feature flag
      to also include the configuration of any authorizer attached to the API in the
      calculation, so any changes made to an authorizer will create a new deployment.
      `,
    introducedIn: { v2: '2.66.0' },
    recommendedValue: true,
  },

  //////////////////////////////////////////////////////////////////////
  [EC2_LAUNCH_TEMPLATE_DEFAULT_USER_DATA]: {
    type: FlagType.BugFix,
    summary: 'Define user data for a launch template by default when a machine image is provided.',
    detailsMd: `
      The ec2.LaunchTemplate construct did not define user data when a machine image is
      provided despite the document. If this is set, a user data is automatically defined
      according to the OS of the machine image.
      `,
    recommendedValue: true,
    introducedIn: { v2: '2.67.0' },
  },

  //////////////////////////////////////////////////////////////////////
  [SECRETS_MANAGER_TARGET_ATTACHMENT_RESOURCE_POLICY]: {
    type: FlagType.BugFix,
    summary: 'SecretTargetAttachments uses the ResourcePolicy of the attached Secret.',
    detailsMd: `
      Enable this feature flag to make SecretTargetAttachments use the ResourcePolicy of the attached Secret.
      SecretTargetAttachments are created to connect a Secret to a target resource.
      In CDK code, they behave like regular Secret and can be used as a stand-in in most situations.
      Previously, adding to the ResourcePolicy of a SecretTargetAttachment did attempt to create a separate ResourcePolicy for the same Secret.
      However Secrets can only have a single ResourcePolicy, causing the CloudFormation deployment to fail.

      When enabling this feature flag for an existing Stack, ResourcePolicies created via a SecretTargetAttachment will need replacement.
      This won't be possible without intervention due to limitation outlined above.
      First remove all permissions granted to the Secret and deploy without the ResourcePolicies.
      Then you can re-add the permissions and deploy again.
      `,
    recommendedValue: true,
    introducedIn: { v2: '2.67.0' },
  },

  //////////////////////////////////////////////////////////////////////
  [REDSHIFT_COLUMN_ID]: {
    type: FlagType.BugFix,
    summary: 'Whether to use an ID to track Redshift column changes',
    detailsMd: `
      Redshift columns are identified by their \`name\`. If a column is renamed, the old column
      will be dropped and a new column will be created. This can cause data loss.

      This flag enables the use of an \`id\` attribute for Redshift columns. If this flag is enabled, the
      internal CDK architecture will track changes of Redshift columns through their \`id\`, rather
      than their \`name\`. This will prevent data loss when columns are renamed.

      **NOTE** - Enabling this flag comes at a **risk**. When enabled, update the \`id\`s of all columns,
      **however** do not change the \`names\`s of the columns. If the \`name\`s of the columns are changed during
      initial deployment, the columns will be dropped and recreated, causing data loss. After the initial deployment
      of the \`id\`s, the \`name\`s of the columns can be changed without data loss.
      `,
    introducedIn: { v2: '2.68.0' },
    recommendedValue: true,
  },

  //////////////////////////////////////////////////////////////////////
  [ENABLE_EMR_SERVICE_POLICY_V2]: {
    type: FlagType.BugFix,
    summary: 'Enable AmazonEMRServicePolicy_v2 managed policies',
    detailsMd: `
      If this flag is not set, the default behavior for \`EmrCreateCluster\` is
      to use \`AmazonElasticMapReduceRole\` managed policies.

      If this flag is set, the default behavior is to use the new \`AmazonEMRServicePolicy_v2\`
      managed policies.

      This is a feature flag as the old behavior will be deprecated, but some resources may require manual
      intervention since they might not have the appropriate tags propagated automatically.
      `,
    introducedIn: { v2: '2.72.0' },
    recommendedValue: true,
  },

  //////////////////////////////////////////////////////////////////////
  [EC2_RESTRICT_DEFAULT_SECURITY_GROUP]: {
    type: FlagType.ApiDefault,
    summary: 'Restrict access to the VPC default security group',
    detailsMd: `
      Enable this feature flag to remove the default ingress/egress rules from the
      VPC default security group.

      When a VPC is created, a default security group is created as well and this cannot
      be deleted. The default security group is created with ingress/egress rules that allow
      _all_ traffic. [AWS Security best practices recommend](https://docs.aws.amazon.com/securityhub/latest/userguide/ec2-controls.html#ec2-2)
      removing these ingress/egress rules in order to restrict access to the default security group.
    `,
    introducedIn: { v2: '2.78.0' },
    recommendedValue: true,
    compatibilityWithOldBehaviorMd: `
      To allow all ingress/egress traffic to the VPC default security group you
      can set the \`restrictDefaultSecurityGroup: false\`.
    `,
  },

  //////////////////////////////////////////////////////////////////////
  [APIGATEWAY_REQUEST_VALIDATOR_UNIQUE_ID]: {
    type: FlagType.BugFix,
    summary: 'Generate a unique id for each RequestValidator added to a method',
    detailsMd: `
      This flag allows multiple RequestValidators to be added to a RestApi when
      providing the \`RequestValidatorOptions\` in the \`addMethod()\` method.

      If the flag is not set then only a single RequestValidator can be added in this way.
      Any additional RequestValidators have to be created directly with \`new RequestValidator\`.
    `,
    introducedIn: { v2: '2.78.0' },
    recommendedValue: true,
  },

  //////////////////////////////////////////////////////////////////////
  [KMS_ALIAS_NAME_REF]: {
    type: FlagType.BugFix,
    summary: 'KMS Alias name and keyArn will have implicit reference to KMS Key',
    detailsMd: `
      This flag allows an implicit dependency to be created between KMS Alias and KMS Key
      when referencing key.aliasName or key.keyArn.

      If the flag is not set then a raw string is passed as the Alias name and no
      implicit dependencies will be set.
    `,
    introducedIn: { v2: '2.83.0' },
    recommendedValue: true,
  },

  //////////////////////////////////////////////////////////////////////
  [KMS_APPLY_IMPORTED_ALIAS_PERMISSIONS_TO_PRINCIPAL]: {
    type: FlagType.BugFix,
    summary: 'Enable grant methods on Aliases imported by name to use kms:ResourceAliases condition',
    detailsMd: `
      This flag enables the grant methods (grant, grantDecrypt, grantEncrypt, etc.) on Aliases imported
      by name to grant permissions based on the 'kms:ResourceAliases' condition rather than no-op grants.
      When disabled, grant calls on imported aliases will be dropped (no-op) to maintain compatibility.
    `,
    introducedIn: { v2: '2.202.0' },
    recommendedValue: true,
    compatibilityWithOldBehaviorMd: 'Remove calls to the grant* methods on the aliases referenced by name',
  },

  //////////////////////////////////////////////////////////////////////
  [AUTOSCALING_GENERATE_LAUNCH_TEMPLATE]: {
    type: FlagType.BugFix,
    summary: 'Generate a launch template when creating an AutoScalingGroup',
    detailsMd: `
      Enable this flag to allow AutoScalingGroups to generate a launch template when being created.
      Launch configurations have been deprecated and cannot be created in AWS Accounts created after
      December 31, 2023. Existing 'AutoScalingGroup' properties used for creating a launch configuration
      will now create an equivalent 'launchTemplate'. Alternatively, users can provide an explicit
      'launchTemplate' or 'mixedInstancesPolicy'. When this flag is enabled a 'launchTemplate' will
      attempt to set user data according to the OS of the machine image if explicit user data is not
      provided.
    `,
    introducedIn: { v2: '2.88.0' },
    compatibilityWithOldBehaviorMd: `
      If backwards compatibility needs to be maintained due to an existing autoscaling group
      using a launch config, set this flag to false.
    `,
    recommendedValue: true,
  },

  //////////////////////////////////////////////////////////////////////
  [INCLUDE_PREFIX_IN_UNIQUE_NAME_GENERATION]: {
    type: FlagType.BugFix,
    summary: 'Include the stack prefix in the stack name generation process',
    detailsMd: `
      This flag prevents the prefix of a stack from making the stack's name longer than the 128 character limit.

      If the flag is set, the prefix is included in the stack name generation process.
      If the flag is not set, then the prefix of the stack is prepended to the generated stack name.

      **NOTE** - Enabling this flag comes at a **risk**. If you have already deployed stacks, changing the status of this
      feature flag can lead to a change in stacks' name. Changing a stack name mean recreating the whole stack, which
      is not viable in some productive setups.
    `,
    introducedIn: { v2: '2.84.0' },
    recommendedValue: true,
  },

  //////////////////////////////////////////////////////////////////////
  [EFS_DENY_ANONYMOUS_ACCESS]: {
    type: FlagType.ApiDefault,
    summary: 'EFS denies anonymous clients accesses',
    detailsMd: `
      This flag adds the file system policy that denies anonymous clients
      access to \`efs.FileSystem\`.

      If this flag is not set, \`efs.FileSystem\` will allow all anonymous clients
      that can access over the network.`,
    introducedIn: { v2: '2.93.0' },
    recommendedValue: true,
    compatibilityWithOldBehaviorMd: 'You can pass `allowAnonymousAccess: true` so allow anonymous clients access.',
  },

  //////////////////////////////////////////////////////////////////////
  [ENABLE_OPENSEARCH_MULTIAZ_WITH_STANDBY]: {
    type: FlagType.ApiDefault,
    summary: 'Enables support for Multi-AZ with Standby deployment for opensearch domains',
    detailsMd: `
      If this is set, an opensearch domain will automatically be created with
      multi-az with standby enabled.
    `,
    introducedIn: { v2: '2.88.0' },
    recommendedValue: true,
    compatibilityWithOldBehaviorMd: 'Pass `capacity.multiAzWithStandbyEnabled: false` to `Domain` construct to restore the old behavior.',
  },

  //////////////////////////////////////////////////////////////////////
  [LAMBDA_NODEJS_USE_LATEST_RUNTIME]: {
    type: FlagType.ApiDefault,
    summary: 'Enables aws-lambda-nodejs.Function to use the latest available NodeJs runtime as the default',
    detailsMd: `
      If this is set, and a \`runtime\` prop is not passed to, Lambda NodeJs
      functions will use the latest version of the runtime provided by the Lambda
      service. Do not use this if you your lambda function is reliant on dependencies
      shipped as part of the runtime environment.
    `,
    introducedIn: { v2: '2.93.0' },
    recommendedValue: true,
    compatibilityWithOldBehaviorMd: 'Pass `runtime: lambda.Runtime.NODEJS_16_X` to `Function` construct to restore the previous behavior.',
  },

  //////////////////////////////////////////////////////////////////////
  [EFS_MOUNTTARGET_ORDERINSENSITIVE_LOGICAL_ID]: {
    type: FlagType.BugFix,
    summary: 'When enabled, mount targets will have a stable logicalId that is linked to the associated subnet.',
    detailsMd: `
      When this feature flag is enabled, each mount target will have a stable
      logicalId that is linked to the associated subnet. If the flag is set to
      false then the logicalIds of the mount targets can change if the number of
      subnets changes.

      Set this flag to false for existing mount targets.
    `,
    introducedIn: { v2: '2.93.0' },
    recommendedValue: true,
  },

  //////////////////////////////////////////////////////////////////////
  [AURORA_CLUSTER_CHANGE_SCOPE_OF_INSTANCE_PARAMETER_GROUP_WITH_EACH_PARAMETERS]: {
    type: FlagType.BugFix,
    summary: 'When enabled, a scope of InstanceParameterGroup for AuroraClusterInstance with each parameters will change.',
    detailsMd: `
      When this feature flag is enabled, a scope of \`InstanceParameterGroup\` for
      \`AuroraClusterInstance\` with each parameters will change to AuroraClusterInstance
      from AuroraCluster.

      If the flag is set to false then it can only make one \`AuroraClusterInstance\`
      with each \`InstanceParameterGroup\` in the AuroraCluster.
    `,
    introducedIn: { v2: '2.97.0' },
    recommendedValue: true,
  },

  //////////////////////////////////////////////////////////////////////
  [APPSYNC_ENABLE_USE_ARN_IDENTIFIER_SOURCE_API_ASSOCIATION]: {
    type: FlagType.BugFix,
    summary: 'When enabled, will always use the arn for identifiers for CfnSourceApiAssociation in the GraphqlApi construct rather than id.',
    detailsMd: `
      When this feature flag is enabled, we use the IGraphqlApi ARN rather than ID when creating or updating CfnSourceApiAssociation in
      the GraphqlApi construct. Using the ARN allows the association to support an association with a source api or merged api in another account.
      Note that for existing source api associations created with this flag disabled, enabling the flag will lead to a resource replacement.
    `,
    introducedIn: { v2: '2.97.0' },
    recommendedValue: true,
  },

  //////////////////////////////////////////////////////////////////////
  [RDS_PREVENT_RENDERING_DEPRECATED_CREDENTIALS]: {
    type: FlagType.BugFix,
    summary: 'When enabled, creating an RDS database cluster from a snapshot will only render credentials for snapshot credentials.',
    detailsMd: `
      The \`credentials\` property on the \`DatabaseClusterFromSnapshotProps\`
      interface was deprecated with the new \`snapshotCredentials\` property being
      recommended. Before deprecating \`credentials\`, a secret would be generated
      while rendering credentials if the \`credentials\` property was undefined or
      if a secret wasn't provided via the \`credentials\` property. This behavior
      is replicated with the new \`snapshotCredentials\` property, but the original
      \`credentials\` secret can still be created resulting in an extra database
      secret.

      Set this flag to prevent rendering deprecated \`credentials\` and creating an
      extra database secret when only using \`snapshotCredentials\` to create an RDS
      database cluster from a snapshot.
    `,
    introducedIn: { v2: '2.98.0' },
    recommendedValue: true,
  },

  //////////////////////////////////////////////////////////////////////
  [CODECOMMIT_SOURCE_ACTION_DEFAULT_BRANCH_NAME]: {
    type: FlagType.BugFix,
    summary: 'When enabled, the CodeCommit source action is using the default branch name \'main\'.',
    detailsMd: `
      When setting up a CodeCommit source action for the source stage of a pipeline, please note that the
      default branch is \'master\'.
      However, with the activation of this feature flag, the default branch is updated to \'main\'.
    `,
    introducedIn: { v2: '2.103.1' },
    recommendedValue: true,
  },

  //////////////////////////////////////////////////////////////////////
  [LAMBDA_PERMISSION_LOGICAL_ID_FOR_LAMBDA_ACTION]: {
    type: FlagType.BugFix,
    summary: 'When enabled, the logical ID of a Lambda permission for a Lambda action includes an alarm ID.',
    detailsMd: `
      When this feature flag is enabled, a logical ID of \`LambdaPermission\` for a
      \`LambdaAction\` will include an alarm ID. Therefore multiple alarms for the same Lambda
      can be created with \`LambdaAction\`.

      If the flag is set to false then it can only make one alarm for the Lambda with
      \`LambdaAction\`.
    `,
    introducedIn: { v2: '2.124.0' },
    recommendedValue: true,
  },

  //////////////////////////////////////////////////////////////////////
  [CODEPIPELINE_CROSS_ACCOUNT_KEYS_DEFAULT_VALUE_TO_FALSE]: {
    type: FlagType.ApiDefault,
    summary: 'Enables Pipeline to set the default value for crossAccountKeys to false.',
    detailsMd: `
      When this feature flag is enabled, and the \`crossAccountKeys\` property is not provided in a \`Pipeline\`
      construct, the construct automatically defaults the value of this property to false.
    `,
    introducedIn: { v2: '2.127.0' },
    recommendedValue: true,
    compatibilityWithOldBehaviorMd: 'Pass `crossAccountKeys: true` to `Pipeline` construct to restore the previous behavior.',
  },

  //////////////////////////////////////////////////////////////////////
  [CODEPIPELINE_DEFAULT_PIPELINE_TYPE_TO_V2]: {
    type: FlagType.ApiDefault,
    summary: 'Enables Pipeline to set the default pipeline type to V2.',
    detailsMd: `
      When this feature flag is enabled, and the \`pipelineType\` property is not provided in a \`Pipeline\`
      construct, the construct automatically defaults the value of this property to \`PipelineType.V2\`.
    `,
    introducedIn: { v2: '2.133.0' },
    recommendedValue: true,
    compatibilityWithOldBehaviorMd: 'Pass `pipelineType: PipelineType.V1` to `Pipeline` construct to restore the previous behavior.',
  },

  //////////////////////////////////////////////////////////////////////
  [KMS_REDUCE_CROSS_ACCOUNT_REGION_POLICY_SCOPE]: {
    type: FlagType.BugFix,
    summary: 'When enabled, IAM Policy created from KMS key grant will reduce the resource scope to this key only.',
    detailsMd: `
      When this feature flag is enabled and calling KMS key grant method, the created IAM policy will reduce the resource scope from
      '*' to this specific granting KMS key.
    `,
    introducedIn: { v2: '2.134.0' },
    recommendedValue: true,
  },

  //////////////////////////////////////////////////////////////////////
  [PIPELINE_REDUCE_ASSET_ROLE_TRUST_SCOPE]: {
    type: FlagType.ApiDefault,
    summary: 'Remove the root account principal from PipelineAssetsFileRole trust policy',
    detailsMd: `
      When this feature flag is enabled, the root account principal will not be added to the trust policy of asset role.
      When this feature flag is disabled, it will keep the root account principal in the trust policy.
    `,
    introducedIn: { v2: '2.141.0' },
    unconfiguredBehavesLike: { v2: true },
    recommendedValue: true,
    compatibilityWithOldBehaviorMd: 'Disable the feature flag to add the root account principal back',
  },

  //////////////////////////////////////////////////////////////////////
  [EKS_NODEGROUP_NAME]: {
    type: FlagType.BugFix,
    summary: 'When enabled, nodegroupName attribute of the provisioned EKS NodeGroup will not have the cluster name prefix.',
    detailsMd: `
      When this feature flag is enabled, the nodegroupName attribute will be exactly the name of the nodegroup without
      any prefix.
    `,
    introducedIn: { v2: '2.139.0' },
    recommendedValue: true,
  },

  //////////////////////////////////////////////////////////////////////
  [EBS_DEFAULT_GP3]: {
    type: FlagType.ApiDefault,
    summary: 'When enabled, the default volume type of the EBS volume will be GP3',
    detailsMd: `
      When this featuer flag is enabled, the default volume type of the EBS volume will be \`EbsDeviceVolumeType.GENERAL_PURPOSE_SSD_GP3\`.
    `,
    introducedIn: { v2: '2.140.0' },
    recommendedValue: true,
    compatibilityWithOldBehaviorMd: 'Pass `volumeType: EbsDeviceVolumeType.GENERAL_PURPOSE_SSD` to `Volume` construct to restore the previous behavior.',
  },

  //////////////////////////////////////////////////////////////////////
  [ECS_REMOVE_DEFAULT_DEPLOYMENT_ALARM]: {
    type: FlagType.ApiDefault,
    summary: 'When enabled, remove default deployment alarm settings',
    detailsMd: `
      When this feature flag is enabled, remove the default deployment alarm settings when creating a AWS ECS service.
    `,
    introducedIn: { v2: '2.143.0' },
    recommendedValue: true,
    compatibilityWithOldBehaviorMd: 'Set AWS::ECS::Service \'DeploymentAlarms\' manually to restore the previous behavior.',
  },

  //////////////////////////////////////////////////////////////////////
  [LOG_API_RESPONSE_DATA_PROPERTY_TRUE_DEFAULT]: {
    type: FlagType.BugFix,
    summary: 'When enabled, the custom resource used for `AwsCustomResource` will configure the `logApiResponseData` property as true by default',
    detailsMd: `
      This results in 'logApiResponseData' being passed as true to the custom resource provider. This will cause the custom resource handler to receive an 'Update' event. If you don't
      have an SDK call configured for the 'Update' event and you're dependent on specific SDK call response data, you will see this error from CFN:

      CustomResource attribute error: Vendor response doesn't contain <attribute-name> attribute in object. See https://github.com/aws/aws-cdk/issues/29949) for more details.

      Unlike most feature flags, we don't recommend setting this feature flag to true. However, if you're using the 'AwsCustomResource' construct with 'logApiResponseData' as true in
      the event object, then setting this feature flag will keep this behavior. Otherwise, setting this feature flag to false will trigger an 'Update' event by removing the 'logApiResponseData'
      property from the event object.
    `,
    introducedIn: { v2: '2.145.0' },
    recommendedValue: false,
  },

  //////////////////////////////////////////////////////////////////////
  [S3_KEEP_NOTIFICATION_IN_IMPORTED_BUCKET]: {
    type: FlagType.BugFix,
    summary: 'When enabled, Adding notifications to a bucket in the current stack will not remove notification from imported stack.',
    detailsMd: `
      Currently, adding notifications to a bucket where it was created by ourselves will override notification added where it is imported.

      When this feature flag is enabled, adding notifications to a bucket in the current stack will only update notification defined in this stack.
      Other notifications that are not managed by this stack will be kept.
    `,
    introducedIn: { v2: '2.155.0' },
    recommendedValue: false,
  },

  //////////////////////////////////////////////////////////////////////
  [USE_NEW_S3URI_PARAMETERS_FOR_BEDROCK_INVOKE_MODEL_TASK]: {
    type: FlagType.BugFix,
    summary: 'When enabled, use new props for S3 URI field in task definition of state machine for bedrock invoke model.',
    detailsMd: `
    Currently, 'inputPath' and 'outputPath' from the TaskStateBase Props is being used under BedrockInvokeModelProps to define S3URI under 'input' and 'output' fields
    of State Machine Task definition.

    When this feature flag is enabled, specify newly introduced props 's3InputUri' and
    's3OutputUri' to populate S3 uri under input and output fields in state machine task definition for Bedrock invoke model.

    `,
    introducedIn: { v2: '2.156.0' },
    unconfiguredBehavesLike: { v2: true },
    recommendedValue: true,
    compatibilityWithOldBehaviorMd: 'Disable the feature flag to use input and output path fields for s3 URI',
  },

  //////////////////////////////////////////////////////////////////////
  [EXPLICIT_STACK_TAGS]: {
    type: FlagType.ApiDefault,
    summary: 'When enabled, stack tags need to be assigned explicitly on a Stack.',
    detailsMd: `
    Without this feature flag enabled, if tags are added to a Stack using
    \`Tags.of(scope).add(...)\`, they will be added to both the stack and all resources
    in the stack template.

    That leads to the tags being applied twice: once in the template, and once
    again automatically by CloudFormation, which will apply all stack tags to
    all resources in the stack. This leads to loss of control, as the
    \`excludeResourceTypes\` option of the Tags API will not have any effect.

    With this flag enabled, tags added to a stack using \`Tags.of(...)\` are ignored,
    and Stack tags must be configured explicitly on the Stack object.
    `,
    introducedIn: { v2: '2.205.0' },
    recommendedValue: true,
    compatibilityWithOldBehaviorMd: 'Configure stack-level tags using `new Stack(..., { tags: { ... } })`.',
  },
  [Enable_IMDS_Blocking_Deprecated_Feature]: {
    type: FlagType.Temporary,
    summary: 'When set to true along with canContainersAccessInstanceRole=false in ECS cluster, new updated ' +
      'commands will be added to UserData to block container accessing IMDS. ' +
      '**Applicable to Linux only. IMPORTANT: See [details.](#aws-cdkaws-ecsenableImdsBlockingDeprecatedFeature)**',
    detailsMd: `
    In an ECS Cluster with \`MachineImageType.AMAZON_LINUX_2\`, the canContainersAccessInstanceRole=false option attempts to add commands to block containers from
    accessing IMDS. Set this flag to true in order to use new and updated commands. Please note that this
    feature alone with this feature flag will be deprecated by <ins>**end of 2025**</ins> as CDK cannot
    guarantee the correct execution of the feature in all platforms. See [Github discussion](https://github.com/aws/aws-cdk/discussions/32609) for more information.
    It is recommended to follow ECS documentation to block IMDS for your specific platform and cluster configuration.
    `,
    introducedIn: { v2: '2.175.0' },
    recommendedValue: false,
    compatibilityWithOldBehaviorMd: 'Set this flag to false in order to continue using old and outdated commands. ' +
      'However, it is **not** recommended.',
  },

  //////////////////////////////////////////////////////////////////////
  [Disable_ECS_IMDS_Blocking]: {
    type: FlagType.Temporary,
    summary: 'When set to true, CDK synth will throw exception if canContainersAccessInstanceRole is false.' +
      ' **IMPORTANT: See [details.](#aws-cdkaws-ecsdisableEcsImdsBlocking)**',
    detailsMd: `
    In an ECS Cluster with \`MachineImageType.AMAZON_LINUX_2\`, the canContainersAccessInstanceRole=false option attempts to add commands to block containers from
    accessing IMDS. CDK cannot guarantee the correct execution of the feature in all platforms. Setting this feature flag
    to true will ensure CDK does not attempt to implement IMDS blocking. By <ins>**end of 2025**</ins>, CDK will remove the
    IMDS blocking feature. See [Github discussion](https://github.com/aws/aws-cdk/discussions/32609) for more information.

    It is recommended to follow ECS documentation to block IMDS for your specific platform and cluster configuration.
    `,
    introducedIn: { v2: '2.175.0' },
    recommendedValue: true,
    compatibilityWithOldBehaviorMd: 'It is strongly recommended to set this flag to true. However, if necessary, set ' +
      'this flag to false to continue using the old implementation.',
  },

  //////////////////////////////////////////////////////////////////////
  [REDUCE_EC2_FARGATE_CLOUDWATCH_PERMISSIONS]: {
    type: FlagType.BugFix,
    summary: 'When enabled, we will only grant the necessary permissions when users specify cloudwatch log group through logConfiguration',
    detailsMd: `
    Currently, we automatically add a number of cloudwatch permissions to the task role when no cloudwatch log group is
    specified as logConfiguration and it will grant 'Resources': ['*'] to the task role.

    When this feature flag is enabled, we will only grant the necessary permissions when users specify cloudwatch log group.
    `,
    introducedIn: { v2: '2.159.0' },
    recommendedValue: true,
    compatibilityWithOldBehaviorMd: 'Disable the feature flag to continue grant permissions to log group when no log group is specified',
  },

  //////////////////////////////////////////////////////////////////////
  [DYNAMODB_TABLEV2_RESOURCE_POLICY_PER_REPLICA]: {
    type: FlagType.BugFix,
    summary: 'When enabled will allow you to specify a resource policy per replica, and not copy the source table policy to all replicas',
    detailsMd: `
      If this flag is not set, the default behavior for \`TableV2\` is to use a different \`resourcePolicy\` for each replica.

      If this flag is set to false, the behavior is that each replica shares the same \`resourcePolicy\` as the source table.
      This will prevent you from creating a new table which has an additional replica and a resource policy.

      This is a feature flag as the old behavior was technically incorrect but users may have come to depend on it.`,
    introducedIn: { v2: '2.164.0' },
    recommendedValue: true,
  },

  //////////////////////////////////////////////////////////////////////
  [EC2_SUM_TIMEOUT_ENABLED]: {
    type: FlagType.BugFix,
    summary: 'When enabled, initOptions.timeout and resourceSignalTimeout values will be summed together.',
    detailsMd: `
      Currently is both initOptions.timeout and resourceSignalTimeout are both specified in the options for creating an EC2 Instance,
      only the value from 'resourceSignalTimeout' will be used.

      When this feature flag is enabled, if both initOptions.timeout and resourceSignalTimeout are specified, the values will to be summed together.
      `,
    recommendedValue: true,
    introducedIn: { v2: '2.160.0' },
  },

  //////////////////////////////////////////////////////////////////////
  [APPSYNC_GRAPHQLAPI_SCOPE_LAMBDA_FUNCTION_PERMISSION]: {
    type: FlagType.BugFix,
    summary: 'When enabled, a Lambda authorizer Permission created when using GraphqlApi will be properly scoped with a SourceArn.',
    detailsMd: `
        Currently, when using a Lambda authorizer with an AppSync GraphQL API, the AWS CDK automatically generates the necessary AWS::Lambda::Permission
        to allow the AppSync API to invoke the Lambda authorizer. This permission is overly permissive because it lacks a SourceArn, meaning
        it allows invocations from any source.

        When this feature flag is enabled, the AWS::Lambda::Permission will be properly scoped with the SourceArn corresponding to the
        specific AppSync GraphQL API.
        `,
    recommendedValue: true,
    introducedIn: { v2: '2.161.0' },
  },

  //////////////////////////////////////////////////////////////////////
  [USE_CORRECT_VALUE_FOR_INSTANCE_RESOURCE_ID_PROPERTY]: {
    type: FlagType.BugFix,
    summary: 'When enabled, the value of property `instanceResourceId` in construct `DatabaseInstanceReadReplica` will be set to the correct value which is `DbiResourceId` instead of currently `DbInstanceArn`',
    detailsMd: `
      Currently, the value of the property 'instanceResourceId' in construct 'DatabaseInstanceReadReplica' is not correct, and set to 'DbInstanceArn' which is not correct when it is used to create the IAM Policy in the grantConnect method.

      When this feature flag is enabled, the value of that property will be as expected set to 'DbiResourceId' attribute, and that will fix the grantConnect method.
    `,
    introducedIn: { v2: '2.161.0' },
    recommendedValue: true,
    compatibilityWithOldBehaviorMd: 'Disable the feature flag to use `DbInstanceArn` as value for property `instanceResourceId`',
  },

  //////////////////////////////////////////////////////////////////////
  [CFN_INCLUDE_REJECT_COMPLEX_RESOURCE_UPDATE_CREATE_POLICY_INTRINSICS]: {
    type: FlagType.BugFix,
    summary: 'When enabled, CFN templates added with `cfn-include` will error if the template contains Resource Update or Create policies with CFN Intrinsics that include non-primitive values.',
    detailsMd: `
    Without enabling this feature flag, \`cfn-include\` will silently drop resource update or create policies that contain CFN Intrinsics if they include non-primitive values.

    Enabling this feature flag will make \`cfn-include\` throw on these templates, unless you specify the logical ID of the resource in the 'unhydratedResources' property.
    `,
    recommendedValue: true,
    introducedIn: { v2: '2.161.0' },
  },

  //////////////////////////////////////////////////////////////////////
  [LAMBDA_NODEJS_SDK_V3_EXCLUDE_SMITHY_PACKAGES]: {
    type: FlagType.BugFix,
    summary: 'When enabled, both `@aws-sdk` and `@smithy` packages will be excluded from the Lambda Node.js 18.x runtime to prevent version mismatches in bundled applications.',
    detailsMd: `
      Currently, when bundling Lambda functions with the non-latest runtime that supports AWS SDK JavaScript (v3), only the '@aws-sdk/*' packages are excluded by default.
      However, this can cause version mismatches between the '@aws-sdk/*' and '@smithy/*' packages, as they are tightly coupled dependencies in AWS SDK v3.

      When this feature flag is enabled, both '@aws-sdk/*' and '@smithy/*' packages will be excluded during the bundling process. This ensures that no mismatches
      occur between these tightly coupled dependencies when using the AWS SDK v3 in Lambda functions.
    `,
    introducedIn: { v2: '2.161.0' },
    recommendedValue: true,
  },

  //////////////////////////////////////////////////////////////////////
  [STEPFUNCTIONS_TASKS_FIX_RUN_ECS_TASK_POLICY]: {
    type: FlagType.BugFix,
    summary: 'When enabled, the resource of IAM Run Ecs policy generated by SFN EcsRunTask will reference the definition, instead of constructing ARN.',
    detailsMd: `
      Currently, in the IAM Run Ecs policy generated by SFN EcsRunTask(), CDK will construct the ARN with wildcard attached at the end.
      The revision number at the end will be replaced with a wildcard which it shouldn't.

      When this feature flag is enabled, if the task definition is created in the stack, the 'Resource' section will 'Ref' the taskDefinition.
    `,
    introducedIn: { v2: '2.163.0' },
    recommendedValue: true,
  },

  //////////////////////////////////////////////////////////////////////
  [BASTION_HOST_USE_AMAZON_LINUX_2023_BY_DEFAULT]: {
    type: FlagType.ApiDefault,
    summary: 'When enabled, the BastionHost construct will use the latest Amazon Linux 2023 AMI, instead of Amazon Linux 2.',
    detailsMd: `
      Currently, if the machineImage property of the BastionHost construct defaults to using the latest Amazon Linux 2
      AMI. Amazon Linux 2 hits end-of-life in June 2025, so using Amazon Linux 2023 by default is a more future-proof
      and secure option.

      When this feature flag is enabled, if you do not pass the machineImage property to the BastionHost construct,
      the latest Amazon Linux 2023 version will be used instead of Amazon Linux 2.
    `,
    introducedIn: { v2: '2.172.0' },
    recommendedValue: true,
    compatibilityWithOldBehaviorMd: 'Disable the feature flag or explicitly pass an Amazon Linux 2 machine image to the BastionHost construct.',
  },

  //////////////////////////////////////////////////////////////////////
  [ASPECT_STABILIZATION]: {
    type: FlagType.VisibleContext,
    summary: 'When enabled, a stabilization loop will be run when invoking Aspects during synthesis.',
    detailsMd: `
      Previously, Aspects were invoked in a single pass of the construct tree.
      This meant that Aspects which created other Aspects were not run, and Aspects that created new nodes in the tree sometimes did not inherit their parent Aspects.

      When this feature flag is enabled, a stabilization loop is run to recurse the construct tree multiple times when invoking Aspects.
    `,
    unconfiguredBehavesLike: { v2: true },
    introducedIn: { v2: '2.172.0' },
    recommendedValue: true,
  },

  //////////////////////////////////////////////////////////////////////
  [USER_POOL_DOMAIN_NAME_METHOD_WITHOUT_CUSTOM_RESOURCE]: {
    type: FlagType.BugFix,
    summary: 'When enabled, use a new method for DNS Name of user pool domain target without creating a custom resource.',
    detailsMd: `
    When this feature flag is enabled, a new method will be used to get the DNS Name of the user pool domain target. The old method
    creates a custom resource internally, but the new method doesn't need a custom resource.

    If the flag is set to false then a custom resource will be created when using \`UserPoolDomainTarget\`.
    `,
    introducedIn: { v2: '2.174.0' },
    recommendedValue: true,
  },

  //////////////////////////////////////////////////////////////////////
  [ALB_DUALSTACK_WITHOUT_PUBLIC_IPV4_SECURITY_GROUP_RULES_DEFAULT]: {
    type: FlagType.BugFix,
    summary: 'When enabled, the default security group ingress rules will allow IPv6 ingress from anywhere',
    detailsMd: `
      For internet facing ALBs with 'dualstack-without-public-ipv4' IP address type, the default security group rules
      will allow IPv6 ingress from anywhere (::/0). Previously, the default security group rules would only allow IPv4 ingress.

      Using a feature flag to make sure existing customers who might be relying
      on the overly restrictive permissions are not broken.`,
    introducedIn: { v2: '2.176.0' },
    recommendedValue: true,
    compatibilityWithOldBehaviorMd: 'Disable the feature flag to only allow IPv4 ingress in the default security group rules.',
  },

  //////////////////////////////////////////////////////////////////////
  [IAM_OIDC_REJECT_UNAUTHORIZED_CONNECTIONS]: {
    type: FlagType.BugFix,
    summary: 'When enabled, the default behaviour of OIDC provider will reject unauthorized connections',
    detailsMd: `
      When this feature flag is enabled, the default behaviour of OIDC Provider's custom resource handler will
      default to reject unauthorized connections when downloading CA Certificates.

      When this feature flag is disabled, the behaviour will be the same as current and will allow downloading
      thumbprints from unsecure connections.`,
    introducedIn: { v2: '2.177.0' },
    recommendedValue: true,
    compatibilityWithOldBehaviorMd: 'Disable the feature flag to allow unsecure OIDC connection.',
  },

  //////////////////////////////////////////////////////////////////////
  [ENABLE_ADDITIONAL_METADATA_COLLECTION]: {
    type: FlagType.VisibleContext,
    summary: 'When enabled, CDK will expand the scope of usage data collected to better inform CDK development and improve communication for security concerns and emerging issues.',
    detailsMd: `
    When this feature flag is enabled, CDK expands the scope of usage data collection to include the following:
      * L2 construct property keys - Collect which property keys you use from the L2 constructs in your app. This includes property keys nested in dictionary objects.
      * L2 construct property values of BOOL and ENUM types - Collect property key values of only BOOL and ENUM types. All other types, such as string values or construct references will be redacted.
      * L2 construct method usage - Collection method name, parameter keys and parameter values of BOOL and ENUM type.
    `,
    introducedIn: { v2: '2.178.0' },
    recommendedValue: true,
  },

  //////////////////////////////////////////////////////////////////////
  [LAMBDA_CREATE_NEW_POLICIES_WITH_ADDTOROLEPOLICY]: {
    type: FlagType.BugFix,
    summary: '[Deprecated] When enabled, Lambda will create new inline policies with AddToRolePolicy instead of adding to the Default Policy Statement',
    detailsMd: `
      [Deprecated default feature] When this feature flag is enabled, Lambda will create new inline policies with AddToRolePolicy.
      The purpose of this is to prevent lambda from creating a dependency on the Default Policy Statement.
      This solves an issue where a circular dependency could occur if adding lambda to something like a Cognito Trigger, then adding the User Pool to the lambda execution role permissions.
      However in the current implementation, we have removed a dependency of the lambda function on the policy. In addition to this, a Role will be attached to the Policy instead of an inline policy being attached to the role.
      This will create a data race condition in the CloudFormation template because the creation of the Lambda function no longer waits for the policy to be created. Having said that, we are not deprecating the feature (we are defaulting the feature flag to false for new stacks) since this feature can still be used to get around the circular dependency issue (issue-7016) particularly in cases where the lambda resource creation doesnt need to depend on the policy resource creation.
      We recommend to unset the feature flag if already set which will restore the original behavior.
    `,
    introducedIn: { v2: '2.180.0' },
    recommendedValue: false,
  },

  //////////////////////////////////////////////////////////////////////
  [SET_UNIQUE_REPLICATION_ROLE_NAME]: {
    type: FlagType.BugFix,
    summary: 'When enabled, CDK will automatically generate a unique role name that is used for s3 object replication.',
    detailsMd: `
      When performing cross-account S3 replication, we need to explicitly specify a role name for the replication execution role.
      When this feature flag is enabled, a unique role name is specified only when performing cross-account replication.
      When disabled, 'CDKReplicationRole' is always specified.
    `,
    introducedIn: { v2: '2.182.0' },
    recommendedValue: true,
  },

  //////////////////////////////////////////////////////////////////////
  [PIPELINE_REDUCE_STAGE_ROLE_TRUST_SCOPE]: {
    type: FlagType.ApiDefault,
    summary: 'Remove the root account principal from Stage addActions trust policy',
    detailsMd: `
      When this feature flag is enabled, the root account principal will not be added to the trust policy of stage role.
      When this feature flag is disabled, it will keep the root account principal in the trust policy.

      For cross-account cases, when this feature flag is enabled the trust policy will be scoped to the role only.
      If you are providing a custom role, you will need to ensure 'roleName' is specified or set to PhysicalName.GENERATE_IF_NEEDED.
    `,
    introducedIn: { v2: '2.184.0' },
    unconfiguredBehavesLike: { v2: true },
    recommendedValue: true,
    compatibilityWithOldBehaviorMd: 'Disable the feature flag to add the root account principal back',
  },

  //////////////////////////////////////////////////////////////////////
  [EVENTBUS_POLICY_SID_REQUIRED]: {
    type: FlagType.BugFix,
    summary: 'When enabled, grantPutEventsTo() will use resource policies with Statement IDs for service principals.',
    detailsMd: `
      Currently, when granting permissions to service principals using grantPutEventsTo(), the operation silently fails
      because service principals require resource policies with Statement IDs.

      When this flag is enabled:
      - Resource policies will be created with Statement IDs for service principals
      - The operation will succeed as expected

      When this flag is disabled:
      - A warning will be emitted
      - The grant operation will be dropped
      - No permissions will be added

      This fixes the issue where permissions were silently not being added for service principals.
    `,
    introducedIn: { v2: '2.186.0' },
    recommendedValue: true,
  },

  //////////////////////////////////////////////////////////////////////
  [ASPECT_PRIORITIES_MUTATING]: {
    type: FlagType.ApiDefault,
    summary: 'When set to true, Aspects added by the construct library on your behalf will be given a priority of MUTATING.',
    detailsMd: `
      Custom Aspects you add have a priority of DEFAULT (500) if you don't
      assign a more specific priority, which is higher than MUTATING (200). This
      is relevant if a custom Aspect you add and an Aspect added by CDK try to
      configure the same value.

      If this flag is set to false (old behavior), Aspects added by CDK are also
      added with a priority of DEFAULT; because their priorities are equal, the
      Aspects that is closest to the target construct executes last (either
      yours or the Aspect added by the CDK).

      If this flag is set to true (recommended behavior), Aspects added by CDK are added
      with a priority of MUTATING, and custom Aspects you add with DEFAULT
      priority will always execute last and "win" the write. If you need Aspects
      added by CDK to run after yours, your Aspect needs to have a priority of
      MUTATING or lower.

      This setting only applies to Aspects that were already being added for you
      before version 2.172.0. Aspects introduced since that version will always
      be added with a priority of MUTATING, independent of this feature flag.
    `,
    introducedIn: { v2: '2.189.1' },
    recommendedValue: true,
    compatibilityWithOldBehaviorMd: `
      To add mutating Aspects controlling construct values that can be overridden
      by Aspects added by CDK, give them MUTATING priority:

      \`\`\`
      Aspects.of(stack).add(new MyCustomAspect(), {
        priority: AspectPriority.MUTATING,
      });
      \`\`\`
    `,
  },
  [DYNAMODB_TABLE_RETAIN_TABLE_REPLICA]: {
    type: FlagType.BugFix,
    summary: 'When enabled, table replica will be default to the removal policy of source table unless specified otherwise.',
    detailsMd: `
      Currently, table replica will always be deleted when stack deletes regardless of source table's deletion policy.
      When enabled, table replica will be default to the removal policy of source table unless specified otherwise.
    `,
    introducedIn: { v2: '2.187.0' },
    recommendedValue: true,
  },

  //////////////////////////////////////////////////////////////////////
  [LOG_USER_POOL_CLIENT_SECRET_VALUE]: {
    type: FlagType.ApiDefault,
    summary: 'When disabled, the value of the user pool client secret will not be logged in the custom resource lambda function logs.',
    detailsMd: `
      When this feature flag is enabled, the SDK API call response to describe user pool client values will be logged in the custom
      resource lambda function logs.

      When this feature flag is disabled, the SDK API call response to describe user pool client values will not be logged in the custom
      resource lambda function logs.
    `,
    introducedIn: { v2: '2.187.0' },
    unconfiguredBehavesLike: { v2: false },
    recommendedValue: false,
    compatibilityWithOldBehaviorMd: 'Enable the feature flag to keep the old behavior and log the client secret values',
  },

  //////////////////////////////////////////////////////////////////////
  [PIPELINE_REDUCE_CROSS_ACCOUNT_ACTION_ROLE_TRUST_SCOPE]: {
    type: FlagType.ApiDefault,
    summary: 'When enabled, scopes down the trust policy for the cross-account action role',
    detailsMd: `
        When this feature flag is enabled, the trust policy of the cross-account action role will be scoped to the pipeline role.
        If you are providing a custom role, you will need to ensure 'roleName' is specified or set to PhysicalName.GENERATE_IF_NEEDED.
        When this feature flag is disabled, it will keep the root account principal in the trust policy.
      `,
    introducedIn: { v2: '2.189.0' },
    unconfiguredBehavesLike: { v2: true },
    recommendedValue: true,
    compatibilityWithOldBehaviorMd: 'Disable the feature flag to add the root account principal back',
  },

  //////////////////////////////////////////////////////////////////////
  [STEPFUNCTIONS_USE_DISTRIBUTED_MAP_RESULT_WRITER_V2]: {
    type: FlagType.ApiDefault,
    summary: 'When enabled, the resultWriterV2 property of DistributedMap will be used insted of resultWriter',
    detailsMd: `
      When this feature flag is enabled, the resultWriterV2 property is used instead of resultWriter in DistributedMap class.
      resultWriterV2 uses ResultWriterV2 class in StepFunctions ASL and can have either Bucket/Prefix or WriterConfig or both.
    `,
    introducedIn: { v2: '2.188.0' },
    recommendedValue: true,
    compatibilityWithOldBehaviorMd: 'Disable the feature flag and set resultWriter in DistributedMap',
  },

  //////////////////////////////////////////////////////////////////////
  [S3_TRUST_KEY_POLICY_FOR_SNS_SUBSCRIPTIONS]: {
    type: FlagType.BugFix,
    summary: 'Add an S3 trust policy to a KMS key resource policy for SNS subscriptions.',
    detailsMd: `
      When this feature flag is enabled, a S3 trust policy will be added to the KMS key resource policy for encrypted SNS subscriptions.
          `,
    introducedIn: { v2: '2.195.0' },
    recommendedValue: true,
  },

  //////////////////////////////////////////////////////////////////////
  [EC2_REQUIRE_PRIVATE_SUBNETS_FOR_EGRESSONLYINTERNETGATEWAY]: {
    type: FlagType.BugFix,
    summary: 'When enabled, the EgressOnlyGateway resource is only created if private subnets are defined in the dual-stack VPC.',
    detailsMd: `
      When this feature flag is enabled, EgressOnlyGateway resource will not be created when you create a vpc with only public subnets.
          `,
    introducedIn: { v2: '2.196.0' },
    recommendedValue: true,
  },

  /// ///////////////////////////////////////////////////////////////////
  [USE_RESOURCEID_FOR_VPCV2_MIGRATION]: {
    type: FlagType.ApiDefault,
    summary: 'When enabled, use resource IDs for VPC V2 migration',
    detailsMd: `
        When this feature flag is enabled, the VPC V2 migration will use resource IDs instead of getAtt references
        for migrating resources from VPC V1 to VPC V2. This helps ensure a smoother migration path between
        the two versions.
      `,
    introducedIn: { v2: '2.196.0' },
    recommendedValue: false,
    unconfiguredBehavesLike: { v2: false },
    compatibilityWithOldBehaviorMd: 'Disable the feature flag to use getAtt references for VPC V2 migration',
  },

  //////////////////////////////////////////////////////////////////////
  [S3_PUBLIC_ACCESS_BLOCKED_BY_DEFAULT]: {
    type: FlagType.BugFix,
    summary: 'When enabled, setting any combination of options for BlockPublicAccess will automatically set true for any options not defined.',
    detailsMd: `
      When BlockPublicAccess is not set at all, s3's default behavior will be to set all options to true in aws console.
      The previous behavior in cdk before this feature was; if only some of the BlockPublicAccessOptions were set (not all 4), then the ones undefined would default to false.
      This is counter intuitive to the console behavior where the options would start in true state and a user would uncheck the boxes as needed.
      The new behavior from this feature will allow a user, for example, to set 1 of the 4 BlockPublicAccessOpsions to false, and on deployment the other 3 will remain true.
    `,
    introducedIn: { v2: '2.196.0' },
    recommendedValue: true,
  },

  //////////////////////////////////////////////////////////////////////
  [USE_CDK_MANAGED_LAMBDA_LOGGROUP]: {
    type: FlagType.ApiDefault,
    summary: 'When enabled, CDK creates and manages loggroup for the lambda function',
    detailsMd: `
        When this feature flag is enabled, CDK will create a loggroup for lambda function with default properties
        which supports CDK features Tag propagation, Property Injectors, Aspects
        if the cdk app doesnt pass a 'logRetention' or 'logGroup' explicitly.
        LogGroups created via 'logRetention' do not support Tag propagation, Property Injectors, Aspects.
        LogGroups created via 'logGroup' created in CDK support Tag propagation, Property Injectors, Aspects.

        When this feature flag is disabled, a loggroup is created by Lambda service on first invocation
        of the function (existing behavior).
        LogGroups created in this way do not support Tag propagation, Property Injectors, Aspects.

        DO NOT ENABLE: If you have an existing app defining a lambda function and
        have not supplied a logGroup or logRetention prop and your lambda function has
        executed at least once, the logGroup has been already created with the same name
        so your deployment will start failing.
        Refer aws-lambda/README.md for more details on Customizing Log Group creation.
      `,
    introducedIn: { v2: '2.200.0' },
    unconfiguredBehavesLike: { v2: false },
    recommendedValue: true,
    compatibilityWithOldBehaviorMd: 'Disable the feature flag to let lambda service create logGroup or specify logGroup or logRetention',
  },

  //////////////////////////////////////////////////////////////////////
<<<<<<< HEAD
  [CLOUDFRONT_ORIGINS_FUNCTION_URL_DUALSTACK_DEFAULT]: {
    type: FlagType.ApiDefault,
    summary: 'Default Lambda Function URL origins to dual-stack IPv4/IPv6',
    detailsMd: `
      When enabled, Lambda Function URL origins in CloudFront distributions will default to
      dual-stack IPv4/IPv6 connectivity instead of IPv4-only. This aligns with Lambda Function
      URLs' native dual-stack support and provides better connectivity options.

      When disabled, maintains the current IPv4-only default behavior for backward compatibility.

      Users can still explicitly set ipAddressType to override the default behavior.`,
    introducedIn: { v2: 'V2NEXT' },
    recommendedValue: true,
    compatibilityWithOldBehaviorMd: 'Pass `ipAddressType: OriginIpAddressType.IPV4` explicitly to maintain IPv4-only behavior.',
=======
  [NETWORK_LOAD_BALANCER_WITH_SECURITY_GROUP_BY_DEFAULT]: {
    type: FlagType.ApiDefault,
    summary: 'When enabled, Network Load Balancer will be created with a security group by default.',
    detailsMd: `
      When this feature flag is enabled, Network Load Balancer will be created with a security group by default.
    `,
    introducedIn: { v2: 'V2NEXT' },
    recommendedValue: true,
    compatibilityWithOldBehaviorMd: 'Disable the feature flag to create Network Load Balancer without a security group by default.',
>>>>>>> de261c03
  },

  //////////////////////////////////////////////////////////////////////
  [STEPFUNCTIONS_TASKS_HTTPINVOKE_DYNAMIC_JSONPATH_ENDPOINT]: {
    type: FlagType.BugFix,
    summary: 'When enabled, allows using a dynamic apiEndpoint with JSONPath format in HttpInvoke tasks.',
    detailsMd: `
      When this feature flag is enabled, the JSONPath apiEndpoint value will be resolved dynamically at runtime, while slightly increasing the size of the state machine definition.
      When disabled, the JSONPath apiEndpoint property will only support a static string value.
    `,
    introducedIn: { v2: '2.221.0' },
    unconfiguredBehavesLike: { v2: true },
    recommendedValue: true,
  },

  //////////////////////////////////////////////////////////////////////
  [ECS_PATTERNS_UNIQUE_TARGET_GROUP_ID]: {
    type: FlagType.BugFix,
    summary: 'When enabled, ECS patterns will generate unique target group IDs to prevent conflicts during load balancer replacement',
    detailsMd: `
      When this feature flag is enabled, ECS patterns will generate unique target group IDs that include
      both the load balancer type (public/private) and load balancer name. This prevents CloudFormation
      conflicts when switching between public and private load balancers or when changing load balancer names.

      Without this flag, target groups use generic IDs like 'ECS' which can cause conflicts when the
      underlying load balancer is replaced due to changes in internetFacing or loadBalancerName properties.

      This is a breaking change as it will cause target group replacement when the flag is enabled.
    `,
    introducedIn: { v2: '2.221.0' },
    recommendedValue: true,
  },
};

export const CURRENT_MV = 'v2';

/**
 * The list of future flags that are now expired. This is going to be used to identify
 * and block usages of old feature flags in the new major version of CDK.
 */
export const CURRENT_VERSION_EXPIRED_FLAGS: string[] = Object.entries(FLAGS)
  .filter(([_, flag]) => flag.introducedIn[CURRENT_MV] === undefined)
  .map(([name, _]) => name).sort();

/**
 * Flag values that should apply for new projects
 *
 * This contains flags that satisfy both criteria of:
 *
 * - They are configurable for the current major version line.
 * - The recommended value is different from the unconfigured value (i.e.,
 *   configuring a flag is useful)
 */
export const CURRENTLY_RECOMMENDED_FLAGS = Object.fromEntries(
  Object.entries(FLAGS)
    .filter(([_, flag]) => flag.introducedIn[CURRENT_MV] !== undefined)
    .filter(([_, flag]) => flag.recommendedValue !== flag.unconfiguredBehavesLike?.[CURRENT_MV])
    .map(([name, flag]) => [name, flag.recommendedValue]),
);

/**
 * The default values of each of these flags in the current major version.
 *
 * This is the effective value of the flag, unless it's overridden via
 * context.
 *
 * Adding new flags here is only allowed during the pre-release period of a new
 * major version!
 */
export const CURRENT_VERSION_FLAG_DEFAULTS = Object.fromEntries(Object.entries(FLAGS)
  .filter(([_, flag]) => flag.unconfiguredBehavesLike?.[CURRENT_MV] !== undefined)
  .map(([name, flag]) => [name, flag.unconfiguredBehavesLike?.[CURRENT_MV]]));

export function futureFlagDefault(flag: string): boolean {
  const value = CURRENT_VERSION_FLAG_DEFAULTS[flag] ?? false;
  if (typeof value !== 'boolean') {
    // This should never happen, if this error is thrown it's a bug
    // eslint-disable-next-line @cdklabs/no-throw-default-error
    throw new Error(`futureFlagDefault: default type of flag '${flag}' should be boolean, got '${typeof value}'`);
  }
  return value;
}

// Nobody should have been using any of this, but you never know

/** @deprecated use CURRENT_VERSION_EXPIRED_FLAGS instead */
export const FUTURE_FLAGS_EXPIRED = CURRENT_VERSION_EXPIRED_FLAGS;

/** @deprecated do not use at all! */
export const FUTURE_FLAGS = Object.fromEntries(Object.entries(CURRENTLY_RECOMMENDED_FLAGS)
  .filter(([_, v]) => typeof v === 'boolean'));

/** @deprecated do not use at all! */
export const NEW_PROJECT_DEFAULT_CONTEXT = Object.fromEntries(Object.entries(CURRENTLY_RECOMMENDED_FLAGS)
  .filter(([_, v]) => typeof v !== 'boolean'));<|MERGE_RESOLUTION|>--- conflicted
+++ resolved
@@ -146,11 +146,8 @@
 export const USE_RESOURCEID_FOR_VPCV2_MIGRATION = '@aws-cdk/aws-ec2-alpha:useResourceIdForVpcV2Migration';
 export const S3_PUBLIC_ACCESS_BLOCKED_BY_DEFAULT = '@aws-cdk/aws-s3:publicAccessBlockedByDefault';
 export const USE_CDK_MANAGED_LAMBDA_LOGGROUP = '@aws-cdk/aws-lambda:useCdkManagedLogGroup';
-<<<<<<< HEAD
 export const CLOUDFRONT_ORIGINS_FUNCTION_URL_DUALSTACK_DEFAULT = '@aws-cdk/aws-cloudfront-origins:functionUrlOriginDualStackDefault';
-=======
 export const NETWORK_LOAD_BALANCER_WITH_SECURITY_GROUP_BY_DEFAULT = '@aws-cdk/aws-elasticloadbalancingv2:networkLoadBalancerWithSecurityGroupByDefault';
->>>>>>> de261c03
 export const STEPFUNCTIONS_TASKS_HTTPINVOKE_DYNAMIC_JSONPATH_ENDPOINT = '@aws-cdk/aws-stepfunctions-tasks:httpInvokeDynamicJsonPathEndpoint';
 
 export const FLAGS: Record<string, FlagInfo> = {
@@ -1729,7 +1726,6 @@
   },
 
   //////////////////////////////////////////////////////////////////////
-<<<<<<< HEAD
   [CLOUDFRONT_ORIGINS_FUNCTION_URL_DUALSTACK_DEFAULT]: {
     type: FlagType.ApiDefault,
     summary: 'Default Lambda Function URL origins to dual-stack IPv4/IPv6',
@@ -1744,7 +1740,9 @@
     introducedIn: { v2: 'V2NEXT' },
     recommendedValue: true,
     compatibilityWithOldBehaviorMd: 'Pass `ipAddressType: OriginIpAddressType.IPV4` explicitly to maintain IPv4-only behavior.',
-=======
+   },
+
+  //////////////////////////////////////////////////////////////////////
   [NETWORK_LOAD_BALANCER_WITH_SECURITY_GROUP_BY_DEFAULT]: {
     type: FlagType.ApiDefault,
     summary: 'When enabled, Network Load Balancer will be created with a security group by default.',
@@ -1754,7 +1752,6 @@
     introducedIn: { v2: 'V2NEXT' },
     recommendedValue: true,
     compatibilityWithOldBehaviorMd: 'Disable the feature flag to create Network Load Balancer without a security group by default.',
->>>>>>> de261c03
   },
 
   //////////////////////////////////////////////////////////////////////
