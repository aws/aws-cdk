--- conflicted
+++ resolved
@@ -131,13 +131,10 @@
 export const SET_UNIQUE_REPLICATION_ROLE_NAME = '@aws-cdk/aws-s3:setUniqueReplicationRoleName';
 export const PIPELINE_REDUCE_STAGE_ROLE_TRUST_SCOPE = '@aws-cdk/pipelines:reduceStageRoleTrustScope';
 export const EVENTBUS_POLICY_SID_REQUIRED = '@aws-cdk/aws-events:requireEventBusPolicySid';
-<<<<<<< HEAD
 export const ASPECT_PRIORITIES_MUTATING = '@aws-cdk/core:aspectPrioritiesMutating';
-=======
 export const DYNAMODB_TABLE_RETAIN_TABLE_REPLICA = '@aws-cdk/aws-dynamodb:retainTableReplica';
 export const LOG_USER_POOL_CLIENT_SECRET_VALUE = '@aws-cdk/cognito:logUserPoolClientSecretValue';
 export const PIPELINE_REDUCE_CROSS_ACCOUNT_ACTION_ROLE_TRUST_SCOPE = '@aws-cdk/pipelines:reduceCrossAccountActionRoleTrustScope';
->>>>>>> 271e439e
 
 export const FLAGS: Record<string, FlagInfo> = {
   //////////////////////////////////////////////////////////////////////
@@ -1407,16 +1404,12 @@
     type: FlagType.BugFix,
     summary: '[Deprecated] When enabled, Lambda will create new inline policies with AddToRolePolicy instead of adding to the Default Policy Statement',
     detailsMd: `
-<<<<<<< HEAD
-      When this feature flag is enabled, Lambda will create new inline policies with AddToRolePolicy.
-=======
-      [Deprecated default feature] When this feature flag is enabled, Lambda will create new inline policies with AddToRolePolicy. 
->>>>>>> 271e439e
+      [Deprecated default feature] When this feature flag is enabled, Lambda will create new inline policies with AddToRolePolicy.
       The purpose of this is to prevent lambda from creating a dependency on the Default Policy Statement.
       This solves an issue where a circular dependency could occur if adding lambda to something like a Cognito Trigger, then adding the User Pool to the lambda execution role permissions.
-      However in the current implementation, we have removed a dependency of the lambda function on the policy. In addition to this, a Role will be attached to the Policy instead of an inline policy being attached to the role. 
-      This will create a data race condition in the CloudFormation template because the creation of the Lambda function no longer waits for the policy to be created. Having said that, we are not deprecating the feature (we are defaulting the feature flag to false for new stacks) since this feature can still be used to get around the circular dependency issue (issue-7016) particularly in cases where the lambda resource creation doesnt need to depend on the policy resource creation. 
-      We recommend to unset the feature flag if already set which will restore the original behavior. 
+      However in the current implementation, we have removed a dependency of the lambda function on the policy. In addition to this, a Role will be attached to the Policy instead of an inline policy being attached to the role.
+      This will create a data race condition in the CloudFormation template because the creation of the Lambda function no longer waits for the policy to be created. Having said that, we are not deprecating the feature (we are defaulting the feature flag to false for new stacks) since this feature can still be used to get around the circular dependency issue (issue-7016) particularly in cases where the lambda resource creation doesnt need to depend on the policy resource creation.
+      We recommend to unset the feature flag if already set which will restore the original behavior.
     `,
     introducedIn: { v2: '2.180.0' },
     recommendedValue: false,
@@ -1476,7 +1469,6 @@
   },
 
   //////////////////////////////////////////////////////////////////////
-<<<<<<< HEAD
   [ASPECT_PRIORITIES_MUTATING]: {
     type: FlagType.ApiDefault,
     summary: 'When set to true, Aspects added by the construct library on your behalf will be given a priority of MUTATING.',
@@ -1509,7 +1501,7 @@
       });
       \`\`\`
     `,
-=======
+  },
   [DYNAMODB_TABLE_RETAIN_TABLE_REPLICA]: {
     type: FlagType.BugFix,
     summary: 'When enabled, table replica will be default to the removal policy of source table unless specified otherwise.',
@@ -1526,10 +1518,10 @@
     type: FlagType.ApiDefault,
     summary: 'When disabled, the value of the user pool client secret will not be logged in the custom resource lambda function logs.',
     detailsMd: `
-      When this feature flag is enabled, the SDK API call response to desribe user pool client values will be logged in the custom 
+      When this feature flag is enabled, the SDK API call response to desribe user pool client values will be logged in the custom
       resource lambda function logs.
-      
-      When this feature flag is disabled, the SDK API call response to describe user pool client values will not be logged in the custom 
+
+      When this feature flag is disabled, the SDK API call response to describe user pool client values will not be logged in the custom
       resource lambda function logs.
     `,
     introducedIn: { v2: '2.187.0' },
@@ -1551,7 +1543,6 @@
     defaults: { v2: true },
     recommendedValue: true,
     compatibilityWithOldBehaviorMd: 'Disable the feature flag to add the root account principal back',
->>>>>>> 271e439e
   },
 };
 
