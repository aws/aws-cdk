import { FlagInfo, FlagType } from './private/flag-modeling';

////////////////////////////////////////////////////////////////////////
//
// This file defines context keys that enable certain features that are
// implemented behind a flag in order to preserve backwards compatibility for
// existing apps. When a new app is initialized through `cdk init`, the CLI will
// automatically add enable these features by adding them to the generated
// `cdk.json` file.
//
////////////////////////////////////////////////////////////////////////
//
//  !!! IMPORTANT !!!
//
//  When you introduce a new flag, set its 'introducedIn.v2' value to the literal string
// 'V2·NEXT', without the dot.
//
//  DO NOT USE A VARIABLE. DO NOT DEFINE A CONSTANT. The actual value will be string-replaced at
//  version bump time.
//
////////////////////////////////////////////////////////////////////////
//
// There are three types of flags: ApiDefault, BugFix, and VisibleContext flags.
//
// - ApiDefault flags: change the behavior or defaults of the construct library.
//   It is still possible to achieve the old behavior via the official API
//   but changes are necessary (e.g. passing a boolean flag).
//
//   Implications for future Major Version:
//   - The recommended value will become the default value.
//   - Flags of this type will be removed (code changes will become mandatory).
//
// - BugFix flags: the old infra we used to generate is no longer recommended.
//   The old behavior cannot be achieved anymore using the official API (only
//   by making sure the feature flag is unset). Mostly used for infra-impacting
//   bugfixes or enhanced security defaults.
//
//   Implications for future Major Version:
//   - The recommended value will become the default value.
//   - Flag will never be removed (no other way to achieve legacy behavior).
//
// - VisibleContext flags: not really a feature flag, but configurable context which is
//   advertised by putting the context in the `cdk.json` file of new projects.
//
// See https://github.com/aws/aws-cdk-rfcs/blob/master/text/0055-feature-flags.md
// --------------------------------------------------------------------------------

export const ENABLE_STACK_NAME_DUPLICATES_CONTEXT = '@aws-cdk/core:enableStackNameDuplicates';
export const ENABLE_DIFF_NO_FAIL_CONTEXT = 'aws-cdk:enableDiffNoFail';
/** @deprecated use `ENABLE_DIFF_NO_FAIL_CONTEXT` */
export const ENABLE_DIFF_NO_FAIL = ENABLE_DIFF_NO_FAIL_CONTEXT;
export const NEW_STYLE_STACK_SYNTHESIS_CONTEXT = '@aws-cdk/core:newStyleStackSynthesis';
export const STACK_RELATIVE_EXPORTS_CONTEXT = '@aws-cdk/core:stackRelativeExports';
export const DOCKER_IGNORE_SUPPORT = '@aws-cdk/aws-ecr-assets:dockerIgnoreSupport';
export const SECRETS_MANAGER_PARSE_OWNED_SECRET_NAME = '@aws-cdk/aws-secretsmanager:parseOwnedSecretName';
export const KMS_DEFAULT_KEY_POLICIES = '@aws-cdk/aws-kms:defaultKeyPolicies';
export const S3_GRANT_WRITE_WITHOUT_ACL = '@aws-cdk/aws-s3:grantWriteWithoutAcl';
export const ECS_REMOVE_DEFAULT_DESIRED_COUNT = '@aws-cdk/aws-ecs-patterns:removeDefaultDesiredCount';
export const RDS_LOWERCASE_DB_IDENTIFIER = '@aws-cdk/aws-rds:lowercaseDbIdentifier';
export const APIGATEWAY_USAGEPLANKEY_ORDERINSENSITIVE_ID = '@aws-cdk/aws-apigateway:usagePlanKeyOrderInsensitiveId';
export const EFS_DEFAULT_ENCRYPTION_AT_REST = '@aws-cdk/aws-efs:defaultEncryptionAtRest';
export const LAMBDA_RECOGNIZE_VERSION_PROPS = '@aws-cdk/aws-lambda:recognizeVersionProps';
export const LAMBDA_RECOGNIZE_LAYER_VERSION = '@aws-cdk/aws-lambda:recognizeLayerVersion';
export const CLOUDFRONT_DEFAULT_SECURITY_POLICY_TLS_V1_2_2021 = '@aws-cdk/aws-cloudfront:defaultSecurityPolicyTLSv1.2_2021';
export const CHECK_SECRET_USAGE = '@aws-cdk/core:checkSecretUsage';
export const TARGET_PARTITIONS = '@aws-cdk/core:target-partitions';
export const ECS_SERVICE_EXTENSIONS_ENABLE_DEFAULT_LOG_DRIVER = '@aws-cdk-containers/ecs-service-extensions:enableDefaultLogDriver';
export const EC2_UNIQUE_IMDSV2_LAUNCH_TEMPLATE_NAME = '@aws-cdk/aws-ec2:uniqueImdsv2TemplateName';
export const ECS_ARN_FORMAT_INCLUDES_CLUSTER_NAME = '@aws-cdk/aws-ecs:arnFormatIncludesClusterName';
export const IAM_MINIMIZE_POLICIES = '@aws-cdk/aws-iam:minimizePolicies';
export const IAM_IMPORTED_ROLE_STACK_SAFE_DEFAULT_POLICY_NAME = '@aws-cdk/aws-iam:importedRoleStackSafeDefaultPolicyName';
export const VALIDATE_SNAPSHOT_REMOVAL_POLICY = '@aws-cdk/core:validateSnapshotRemovalPolicy';
export const CODEPIPELINE_CROSS_ACCOUNT_KEY_ALIAS_STACK_SAFE_RESOURCE_NAME = '@aws-cdk/aws-codepipeline:crossAccountKeyAliasStackSafeResourceName';
export const S3_CREATE_DEFAULT_LOGGING_POLICY = '@aws-cdk/aws-s3:createDefaultLoggingPolicy';
export const SNS_SUBSCRIPTIONS_SQS_DECRYPTION_POLICY = '@aws-cdk/aws-sns-subscriptions:restrictSqsDescryption';
export const APIGATEWAY_DISABLE_CLOUDWATCH_ROLE = '@aws-cdk/aws-apigateway:disableCloudWatchRole';
export const ENABLE_PARTITION_LITERALS = '@aws-cdk/core:enablePartitionLiterals';
export const EVENTS_TARGET_QUEUE_SAME_ACCOUNT = '@aws-cdk/aws-events:eventsTargetQueueSameAccount';
export const ECS_DISABLE_EXPLICIT_DEPLOYMENT_CONTROLLER_FOR_CIRCUIT_BREAKER = '@aws-cdk/aws-ecs:disableExplicitDeploymentControllerForCircuitBreaker';
export const S3_SERVER_ACCESS_LOGS_USE_BUCKET_POLICY = '@aws-cdk/aws-s3:serverAccessLogsUseBucketPolicy';
export const ROUTE53_PATTERNS_USE_CERTIFICATE = '@aws-cdk/aws-route53-patters:useCertificate';
export const AWS_CUSTOM_RESOURCE_LATEST_SDK_DEFAULT = '@aws-cdk/customresources:installLatestAwsSdkDefault';
export const DATABASE_PROXY_UNIQUE_RESOURCE_NAME = '@aws-cdk/aws-rds:databaseProxyUniqueResourceName';
export const CODEDEPLOY_REMOVE_ALARMS_FROM_DEPLOYMENT_GROUP = '@aws-cdk/aws-codedeploy:removeAlarmsFromDeploymentGroup';
export const APIGATEWAY_AUTHORIZER_CHANGE_DEPLOYMENT_LOGICAL_ID = '@aws-cdk/aws-apigateway:authorizerChangeDeploymentLogicalId';
export const EC2_LAUNCH_TEMPLATE_DEFAULT_USER_DATA = '@aws-cdk/aws-ec2:launchTemplateDefaultUserData';
export const SECRETS_MANAGER_TARGET_ATTACHMENT_RESOURCE_POLICY = '@aws-cdk/aws-secretsmanager:useAttachedSecretResourcePolicyForSecretTargetAttachments';
export const REDSHIFT_COLUMN_ID = '@aws-cdk/aws-redshift:columnId';
export const ENABLE_EMR_SERVICE_POLICY_V2 = '@aws-cdk/aws-stepfunctions-tasks:enableEmrServicePolicyV2';
export const EC2_RESTRICT_DEFAULT_SECURITY_GROUP = '@aws-cdk/aws-ec2:restrictDefaultSecurityGroup';
export const APIGATEWAY_REQUEST_VALIDATOR_UNIQUE_ID = '@aws-cdk/aws-apigateway:requestValidatorUniqueId';
export const INCLUDE_PREFIX_IN_UNIQUE_NAME_GENERATION = '@aws-cdk/core:includePrefixInUniqueNameGeneration';
export const KMS_ALIAS_NAME_REF = '@aws-cdk/aws-kms:aliasNameRef';
export const KMS_APPLY_IMPORTED_ALIAS_PERMISSIONS_TO_PRINCIPAL = '@aws-cdk/aws-kms:applyImportedAliasPermissionsToPrincipal';
export const EFS_DENY_ANONYMOUS_ACCESS = '@aws-cdk/aws-efs:denyAnonymousAccess';
export const EFS_MOUNTTARGET_ORDERINSENSITIVE_LOGICAL_ID = '@aws-cdk/aws-efs:mountTargetOrderInsensitiveLogicalId';
export const AUTOSCALING_GENERATE_LAUNCH_TEMPLATE = '@aws-cdk/aws-autoscaling:generateLaunchTemplateInsteadOfLaunchConfig';
export const ENABLE_OPENSEARCH_MULTIAZ_WITH_STANDBY = '@aws-cdk/aws-opensearchservice:enableOpensearchMultiAzWithStandby';
export const LAMBDA_NODEJS_USE_LATEST_RUNTIME = '@aws-cdk/aws-lambda-nodejs:useLatestRuntimeVersion';
export const RDS_PREVENT_RENDERING_DEPRECATED_CREDENTIALS = '@aws-cdk/aws-rds:preventRenderingDeprecatedCredentials';
export const AURORA_CLUSTER_CHANGE_SCOPE_OF_INSTANCE_PARAMETER_GROUP_WITH_EACH_PARAMETERS = '@aws-cdk/aws-rds:auroraClusterChangeScopeOfInstanceParameterGroupWithEachParameters';
export const APPSYNC_ENABLE_USE_ARN_IDENTIFIER_SOURCE_API_ASSOCIATION = '@aws-cdk/aws-appsync:useArnForSourceApiAssociationIdentifier';
export const CODECOMMIT_SOURCE_ACTION_DEFAULT_BRANCH_NAME = '@aws-cdk/aws-codepipeline-actions:useNewDefaultBranchForCodeCommitSource';
export const LAMBDA_PERMISSION_LOGICAL_ID_FOR_LAMBDA_ACTION = '@aws-cdk/aws-cloudwatch-actions:changeLambdaPermissionLogicalIdForLambdaAction';
export const CODEPIPELINE_CROSS_ACCOUNT_KEYS_DEFAULT_VALUE_TO_FALSE = '@aws-cdk/aws-codepipeline:crossAccountKeysDefaultValueToFalse';
export const CODEPIPELINE_DEFAULT_PIPELINE_TYPE_TO_V2 = '@aws-cdk/aws-codepipeline:defaultPipelineTypeToV2';
export const KMS_REDUCE_CROSS_ACCOUNT_REGION_POLICY_SCOPE = '@aws-cdk/aws-kms:reduceCrossAccountRegionPolicyScope';
export const PIPELINE_REDUCE_ASSET_ROLE_TRUST_SCOPE = '@aws-cdk/pipelines:reduceAssetRoleTrustScope';
export const EKS_NODEGROUP_NAME = '@aws-cdk/aws-eks:nodegroupNameAttribute';
export const EBS_DEFAULT_GP3 = '@aws-cdk/aws-ec2:ebsDefaultGp3Volume';
export const ECS_REMOVE_DEFAULT_DEPLOYMENT_ALARM = '@aws-cdk/aws-ecs:removeDefaultDeploymentAlarm';
export const LOG_API_RESPONSE_DATA_PROPERTY_TRUE_DEFAULT = '@aws-cdk/custom-resources:logApiResponseDataPropertyTrueDefault';
export const S3_KEEP_NOTIFICATION_IN_IMPORTED_BUCKET = '@aws-cdk/aws-s3:keepNotificationInImportedBucket';
export const USE_NEW_S3URI_PARAMETERS_FOR_BEDROCK_INVOKE_MODEL_TASK = '@aws-cdk/aws-stepfunctions-tasks:useNewS3UriParametersForBedrockInvokeModelTask';
export const REDUCE_EC2_FARGATE_CLOUDWATCH_PERMISSIONS = '@aws-cdk/aws-ecs:reduceEc2FargateCloudWatchPermissions';
export const DYNAMODB_TABLEV2_RESOURCE_POLICY_PER_REPLICA = '@aws-cdk/aws-dynamodb:resourcePolicyPerReplica';
export const EC2_SUM_TIMEOUT_ENABLED = '@aws-cdk/aws-ec2:ec2SumTImeoutEnabled';
export const APPSYNC_GRAPHQLAPI_SCOPE_LAMBDA_FUNCTION_PERMISSION = '@aws-cdk/aws-appsync:appSyncGraphQLAPIScopeLambdaPermission';
export const USE_CORRECT_VALUE_FOR_INSTANCE_RESOURCE_ID_PROPERTY = '@aws-cdk/aws-rds:setCorrectValueForDatabaseInstanceReadReplicaInstanceResourceId';
export const CFN_INCLUDE_REJECT_COMPLEX_RESOURCE_UPDATE_CREATE_POLICY_INTRINSICS = '@aws-cdk/core:cfnIncludeRejectComplexResourceUpdateCreatePolicyIntrinsics';
export const LAMBDA_NODEJS_SDK_V3_EXCLUDE_SMITHY_PACKAGES = '@aws-cdk/aws-lambda-nodejs:sdkV3ExcludeSmithyPackages';
export const STEPFUNCTIONS_TASKS_FIX_RUN_ECS_TASK_POLICY = '@aws-cdk/aws-stepfunctions-tasks:fixRunEcsTaskPolicy';
export const STEPFUNCTIONS_USE_DISTRIBUTED_MAP_RESULT_WRITER_V2 = '@aws-cdk/aws-stepfunctions:useDistributedMapResultWriterV2';
export const BASTION_HOST_USE_AMAZON_LINUX_2023_BY_DEFAULT = '@aws-cdk/aws-ec2:bastionHostUseAmazonLinux2023ByDefault';
export const ASPECT_STABILIZATION = '@aws-cdk/core:aspectStabilization';
export const USER_POOL_DOMAIN_NAME_METHOD_WITHOUT_CUSTOM_RESOURCE = '@aws-cdk/aws-route53-targets:userPoolDomainNameMethodWithoutCustomResource';
export const Enable_IMDS_Blocking_Deprecated_Feature = '@aws-cdk/aws-ecs:enableImdsBlockingDeprecatedFeature';
export const Disable_ECS_IMDS_Blocking = '@aws-cdk/aws-ecs:disableEcsImdsBlocking';
export const ALB_DUALSTACK_WITHOUT_PUBLIC_IPV4_SECURITY_GROUP_RULES_DEFAULT = '@aws-cdk/aws-elasticloadbalancingV2:albDualstackWithoutPublicIpv4SecurityGroupRulesDefault';
export const IAM_OIDC_REJECT_UNAUTHORIZED_CONNECTIONS = '@aws-cdk/aws-iam:oidcRejectUnauthorizedConnections';
export const ENABLE_ADDITIONAL_METADATA_COLLECTION = '@aws-cdk/core:enableAdditionalMetadataCollection';
export const LAMBDA_CREATE_NEW_POLICIES_WITH_ADDTOROLEPOLICY = '@aws-cdk/aws-lambda:createNewPoliciesWithAddToRolePolicy';
export const SET_UNIQUE_REPLICATION_ROLE_NAME = '@aws-cdk/aws-s3:setUniqueReplicationRoleName';
export const PIPELINE_REDUCE_STAGE_ROLE_TRUST_SCOPE = '@aws-cdk/pipelines:reduceStageRoleTrustScope';
<<<<<<< HEAD
export const STEPFUNCTIONS_TASKS_HTTPINVOKE_DYNAMIC_JSONPATH_ENDPOINT = '@aws-cdk/aws-stepfunctions-tasks:httpInvokeDynamicJsonPathEndpoint';
=======
export const EVENTBUS_POLICY_SID_REQUIRED = '@aws-cdk/aws-events:requireEventBusPolicySid';
export const ASPECT_PRIORITIES_MUTATING = '@aws-cdk/core:aspectPrioritiesMutating';
export const DYNAMODB_TABLE_RETAIN_TABLE_REPLICA = '@aws-cdk/aws-dynamodb:retainTableReplica';
export const LOG_USER_POOL_CLIENT_SECRET_VALUE = '@aws-cdk/cognito:logUserPoolClientSecretValue';
export const PIPELINE_REDUCE_CROSS_ACCOUNT_ACTION_ROLE_TRUST_SCOPE = '@aws-cdk/pipelines:reduceCrossAccountActionRoleTrustScope';
export const S3_TRUST_KEY_POLICY_FOR_SNS_SUBSCRIPTIONS = '@aws-cdk/s3-notifications:addS3TrustKeyPolicyForSnsSubscriptions';
export const EC2_REQUIRE_PRIVATE_SUBNETS_FOR_EGRESSONLYINTERNETGATEWAY = '@aws-cdk/aws-ec2:requirePrivateSubnetsForEgressOnlyInternetGateway';
export const USE_RESOURCEID_FOR_VPCV2_MIGRATION = '@aws-cdk/aws-ec2-alpha:useResourceIdForVpcV2Migration';
export const S3_PUBLIC_ACCESS_BLOCKED_BY_DEFAULT = '@aws-cdk/aws-s3:publicAccessBlockedByDefault';
export const USE_CDK_MANAGED_LAMBDA_LOGGROUP = '@aws-cdk/aws-lambda:useCdkManagedLogGroup';
>>>>>>> 8a77828a

export const FLAGS: Record<string, FlagInfo> = {
  //////////////////////////////////////////////////////////////////////
  [ENABLE_STACK_NAME_DUPLICATES_CONTEXT]: {
    type: FlagType.ApiDefault,
    summary: 'Allow multiple stacks with the same name',
    detailsMd: `
      If this is set, multiple stacks can use the same stack name (e.g. deployed to
      different environments). This means that the name of the synthesized template
      file will be based on the construct path and not on the defined \`stackName\`
      of the stack.`,
    recommendedValue: true,
    introducedIn: { v1: '1.16.0' },
    unconfiguredBehavesLike: { v2: true },
    compatibilityWithOldBehaviorMd: 'Pass stack identifiers to the CLI instead of stack names.',
  },

  //////////////////////////////////////////////////////////////////////
  [ENABLE_DIFF_NO_FAIL_CONTEXT]: {
    type: FlagType.ApiDefault,
    summary: 'Make `cdk diff` not fail when there are differences',
    detailsMd: `
      Determines what status code \`cdk diff\` should return when the specified stack
      differs from the deployed stack or the local CloudFormation template:

      * \`aws-cdk:enableDiffNoFail=true\` => status code == 0
      * \`aws-cdk:enableDiffNoFail=false\` => status code == 1

      You can override this behavior with the --fail flag:

      * \`--fail\` => status code == 1
      * \`--no-fail\` => status code == 0`,
    introducedIn: { v1: '1.19.0' },
    unconfiguredBehavesLike: { v2: true },
    recommendedValue: true,
    compatibilityWithOldBehaviorMd: 'Specify `--fail` to the CLI.',
  },

  //////////////////////////////////////////////////////////////////////
  [NEW_STYLE_STACK_SYNTHESIS_CONTEXT]: {
    type: FlagType.BugFix,
    summary: 'Switch to new stack synthesis method which enables CI/CD',
    detailsMd: `
      If this flag is specified, all \`Stack\`s will use the \`DefaultStackSynthesizer\` by
      default. If it is not set, they will use the \`LegacyStackSynthesizer\`.`,
    introducedIn: { v1: '1.39.0', v2: '2.0.0' },
    unconfiguredBehavesLike: { v2: true },
    recommendedValue: true,
  },

  //////////////////////////////////////////////////////////////////////
  [STACK_RELATIVE_EXPORTS_CONTEXT]: {
    type: FlagType.BugFix,
    summary: 'Name exports based on the construct paths relative to the stack, rather than the global construct path',
    detailsMd: `
      Combined with the stack name this relative construct path is good enough to
      ensure uniqueness, and makes the export names robust against refactoring
      the location of the stack in the construct tree (specifically, moving the Stack
      into a Stage).`,
    introducedIn: { v1: '1.58.0', v2: '2.0.0' },
    unconfiguredBehavesLike: { v2: true },
    recommendedValue: true,
  },

  //////////////////////////////////////////////////////////////////////
  [DOCKER_IGNORE_SUPPORT]: {
    type: FlagType.ApiDefault,
    summary: 'DockerImageAsset properly supports `.dockerignore` files by default',
    detailsMd: `
      If this flag is not set, the default behavior for \`DockerImageAsset\` is to use
      glob semantics for \`.dockerignore\` files. If this flag is set, the default behavior
      is standard Docker ignore semantics.

      This is a feature flag as the old behavior was technically incorrect but
      users may have come to depend on it.`,
    introducedIn: { v1: '1.73.0' },
    unconfiguredBehavesLike: { v2: true },
    recommendedValue: true,
    compatibilityWithOldBehaviorMd: 'Update your `.dockerignore` file to match standard Docker ignore rules, if necessary.',
  },

  //////////////////////////////////////////////////////////////////////
  [SECRETS_MANAGER_PARSE_OWNED_SECRET_NAME]: {
    type: FlagType.ApiDefault,
    summary: 'Fix the referencing of SecretsManager names from ARNs',
    detailsMd: `
      Secret.secretName for an "owned" secret will attempt to parse the secretName from the ARN,
      rather than the default full resource name, which includes the SecretsManager suffix.

      If this flag is not set, Secret.secretName will include the SecretsManager suffix, which cannot be directly
      used by SecretsManager.DescribeSecret, and must be parsed by the user first (e.g., Fn:Join, Fn:Select, Fn:Split).`,
    introducedIn: { v1: '1.77.0' },
    unconfiguredBehavesLike: { v2: true },
    recommendedValue: true,
    compatibilityWithOldBehaviorMd: 'Use `parseArn(secret.secretName).resourceName` to emulate the incorrect old parsing.',
  },

  //////////////////////////////////////////////////////////////////////
  [KMS_DEFAULT_KEY_POLICIES]: {
    type: FlagType.ApiDefault,
    summary: 'Tighten default KMS key policies',
    detailsMd: `
      KMS Keys start with a default key policy that grants the account access to administer the key,
      mirroring the behavior of the KMS SDK/CLI/Console experience. Users may override the default key
      policy by specifying their own.

      If this flag is not set, the default key policy depends on the setting of the \`trustAccountIdentities\`
      flag. If false (the default, for backwards-compatibility reasons), the default key policy somewhat
      resembles the default admin key policy, but with the addition of 'GenerateDataKey' permissions. If
      true, the policy matches what happens when this feature flag is set.

      Additionally, if this flag is not set and the user supplies a custom key policy, this will be appended
      to the key's default policy (rather than replacing it).`,
    introducedIn: { v1: '1.78.0' },
    unconfiguredBehavesLike: { v2: true },
    recommendedValue: true,
    compatibilityWithOldBehaviorMd: 'Pass `trustAccountIdentities: false` to `Key` construct to restore the old behavior.',
  },

  //////////////////////////////////////////////////////////////////////
  [S3_GRANT_WRITE_WITHOUT_ACL]: {
    type: FlagType.ApiDefault,
    summary: 'Remove `PutObjectAcl` from Bucket.grantWrite',
    detailsMd: `
      Change the old 's3:PutObject*' permission to 's3:PutObject' on Bucket,
      as the former includes 's3:PutObjectAcl',
      which could be used to grant read/write object access to IAM principals in other accounts.
      Use a feature flag to make sure existing customers who might be relying
      on the overly-broad permissions are not broken.`,
    introducedIn: { v1: '1.85.0' },
    unconfiguredBehavesLike: { v2: true },
    recommendedValue: true,
    compatibilityWithOldBehaviorMd: 'Call `bucket.grantPutAcl()` in addition to `bucket.grantWrite()` to grant ACL permissions.',
  },

  //////////////////////////////////////////////////////////////////////
  [ECS_REMOVE_DEFAULT_DESIRED_COUNT]: {
    type: FlagType.ApiDefault,
    summary: 'Do not specify a default DesiredCount for ECS services',
    detailsMd: `
      ApplicationLoadBalancedServiceBase, ApplicationMultipleTargetGroupServiceBase,
      NetworkLoadBalancedServiceBase, NetworkMultipleTargetGroupServiceBase, and
      QueueProcessingServiceBase currently determine a default value for the desired count of
      a CfnService if a desiredCount is not provided. The result of this is that on every
      deployment, the service count is reset to the fixed value, even if it was autoscaled.

      If this flag is not set, the default behaviour for CfnService.desiredCount is to set a
      desiredCount of 1, if one is not provided. If true, a default will not be defined for
      CfnService.desiredCount and as such desiredCount will be undefined, if one is not provided.`,
    introducedIn: { v1: '1.92.0' },
    unconfiguredBehavesLike: { v2: true },
    recommendedValue: true,
    compatibilityWithOldBehaviorMd: 'You can pass `desiredCount: 1` explicitly, but you should never need this.',
  },

  //////////////////////////////////////////////////////////////////////
  [RDS_LOWERCASE_DB_IDENTIFIER]: {
    type: FlagType.BugFix,
    summary: 'Force lowercasing of RDS Cluster names in CDK',
    detailsMd: `
      Cluster names must be lowercase, and the service will lowercase the name when the cluster
      is created. However, CDK did not use to know about this, and would use the user-provided name
      referencing the cluster, which would fail if it happened to be mixed-case.

      With this flag, lowercase the name in CDK so we can reference it properly.

      Must be behind a permanent flag because changing a name from mixed case to lowercase between deployments
      would lead CloudFormation to think the name was changed and would trigger a cluster replacement
      (losing data!).`,
    introducedIn: { v1: '1.97.0', v2: '2.0.0' },
    unconfiguredBehavesLike: { v2: true },
    recommendedValue: true,
  },

  //////////////////////////////////////////////////////////////////////
  [APIGATEWAY_USAGEPLANKEY_ORDERINSENSITIVE_ID]: {
    type: FlagType.BugFix,
    summary: 'Allow adding/removing multiple UsagePlanKeys independently',
    detailsMd: `
      The UsagePlanKey resource connects an ApiKey with a UsagePlan. API Gateway does not allow more than one UsagePlanKey
      for any given UsagePlan and ApiKey combination. For this reason, CloudFormation cannot replace this resource without
      either the UsagePlan or ApiKey changing.

      The feature addition to support multiple UsagePlanKey resources - 142bd0e2 - recognized this and attempted to keep
      existing UsagePlanKey logical ids unchanged.
      However, this intentionally caused the logical id of the UsagePlanKey to be sensitive to order. That is, when
      the 'first' UsagePlanKey resource is removed, the logical id of the 'second' assumes what was originally the 'first',
      which again is disallowed.

      In effect, there is no way to get out of this mess in a backwards compatible way, while supporting existing stacks.
      This flag changes the logical id layout of UsagePlanKey to not be sensitive to order.`,
    introducedIn: { v1: '1.98.0', v2: '2.0.0' },
    unconfiguredBehavesLike: { v2: true },
    recommendedValue: true,
  },

  //////////////////////////////////////////////////////////////////////
  [EFS_DEFAULT_ENCRYPTION_AT_REST]: {
    type: FlagType.ApiDefault,
    summary: 'Enable this feature flag to have elastic file systems encrypted at rest by default.',
    detailsMd: `
      Encryption can also be configured explicitly using the \`encrypted\` property.
      `,
    introducedIn: { v1: '1.98.0' },
    unconfiguredBehavesLike: { v2: true },
    recommendedValue: true,
    compatibilityWithOldBehaviorMd: 'Pass the `encrypted: false` property to the `FileSystem` construct to disable encryption.',
  },

  //////////////////////////////////////////////////////////////////////
  [LAMBDA_RECOGNIZE_VERSION_PROPS]: {
    type: FlagType.BugFix,
    summary: 'Enable this feature flag to opt in to the updated logical id calculation for Lambda Version created using the  `fn.currentVersion`.',
    detailsMd: `
      The previous calculation incorrectly considered properties of the \`AWS::Lambda::Function\` resource that did
      not constitute creating a new Version.

      See 'currentVersion' section in the aws-lambda module's README for more details.`,
    introducedIn: { v1: '1.106.0', v2: '2.0.0' },
    unconfiguredBehavesLike: { v2: true },
    recommendedValue: true,
  },

  //////////////////////////////////////////////////////////////////////
  [LAMBDA_RECOGNIZE_LAYER_VERSION]: {
    type: FlagType.BugFix,
    summary: 'Enable this feature flag to opt in to the updated logical id calculation for Lambda Version created using the `fn.currentVersion`.',
    detailsMd: `
      This flag correct incorporates Lambda Layer properties into the Lambda Function Version.

      See 'currentVersion' section in the aws-lambda module's README for more details.`,
    introducedIn: { v1: '1.159.0', v2: '2.27.0' },
    recommendedValue: true,
  },

  //////////////////////////////////////////////////////////////////////
  [CLOUDFRONT_DEFAULT_SECURITY_POLICY_TLS_V1_2_2021]: {
    type: FlagType.BugFix,
    summary: 'Enable this feature flag to have cloudfront distributions use the security policy TLSv1.2_2021 by default.',
    detailsMd: `
      The security policy can also be configured explicitly using the \`minimumProtocolVersion\` property.`,
    introducedIn: { v1: '1.117.0', v2: '2.0.0' },
    unconfiguredBehavesLike: { v2: true },
    recommendedValue: true,
  },

  //////////////////////////////////////////////////////////////////////
  [CHECK_SECRET_USAGE]: {
    type: FlagType.VisibleContext,
    summary: 'Enable this flag to make it impossible to accidentally use SecretValues in unsafe locations',
    detailsMd: `
      With this flag enabled, \`SecretValue\` instances can only be passed to
      constructs that accept \`SecretValue\`s; otherwise, \`unsafeUnwrap()\` must be
      called to use it as a regular string.`,
    introducedIn: { v1: '1.153.0', v2: '2.21.0' },
    recommendedValue: true,
  },

  //////////////////////////////////////////////////////////////////////
  [TARGET_PARTITIONS]: {
    type: FlagType.VisibleContext,
    summary: 'What regions to include in lookup tables of environment agnostic stacks',
    detailsMd: `
      Has no effect on stacks that have a defined region, but will limit the amount
      of unnecessary regions included in stacks without a known region.

      The type of this value should be a list of strings.`,
    introducedIn: { v1: '1.137.0', v2: '2.4.0' },
    recommendedValue: ['aws', 'aws-cn'],
  },

  //////////////////////////////////////////////////////////////////////
  [ECS_SERVICE_EXTENSIONS_ENABLE_DEFAULT_LOG_DRIVER]: {
    type: FlagType.ApiDefault,
    summary: 'ECS extensions will automatically add an `awslogs` driver if no logging is specified',
    detailsMd: `
      Enable this feature flag to configure default logging behavior for the ECS Service Extensions. This will enable the
      \`awslogs\` log driver for the application container of the service to send the container logs to CloudWatch Logs.

      This is a feature flag as the new behavior provides a better default experience for the users.`,
    introducedIn: { v1: '1.140.0', v2: '2.8.0' },
    recommendedValue: true,
    compatibilityWithOldBehaviorMd: 'Specify a log driver explicitly.',
  },

  //////////////////////////////////////////////////////////////////////
  [EC2_UNIQUE_IMDSV2_LAUNCH_TEMPLATE_NAME]: {
    type: FlagType.BugFix,
    summary: 'Enable this feature flag to have Launch Templates generated by the `InstanceRequireImdsv2Aspect` use unique names.',
    detailsMd: `
      Previously, the generated Launch Template names were only unique within a stack because they were based only on the
      \`Instance\` construct ID. If another stack that has an \`Instance\` with the same construct ID is deployed in the same
      account and region, the deployments would always fail as the generated Launch Template names were the same.

      The new implementation addresses this issue by generating the Launch Template name with the \`Names.uniqueId\` method.`,
    introducedIn: { v1: '1.140.0', v2: '2.8.0' },
    recommendedValue: true,
  },

  //////////////////////////////////////////////////////////////////////
  [ECS_ARN_FORMAT_INCLUDES_CLUSTER_NAME]: {
    type: FlagType.BugFix,
    summary: 'ARN format used by ECS. In the new ARN format, the cluster name is part of the resource ID.',
    detailsMd: `
      If this flag is not set, the old ARN format (without cluster name) for ECS is used.
      If this flag is set, the new ARN format (with cluster name) for ECS is used.

      This is a feature flag as the old format is still valid for existing ECS clusters.

      See https://docs.aws.amazon.com/AmazonECS/latest/developerguide/ecs-account-settings.html#ecs-resource-ids
      `,
    introducedIn: { v2: '2.35.0' },
    recommendedValue: true,
  },

  //////////////////////////////////////////////////////////////////////
  [IAM_MINIMIZE_POLICIES]: {
    type: FlagType.VisibleContext,
    summary: 'Minimize IAM policies by combining Statements',
    detailsMd: `
      Minimize IAM policies by combining Principals, Actions and Resources of two
      Statements in the policies, as long as it doesn't change the meaning of the
      policy.`,
    introducedIn: { v1: '1.150.0', v2: '2.18.0' },
    recommendedValue: true,
  },

  //////////////////////////////////////////////////////////////////////
  [VALIDATE_SNAPSHOT_REMOVAL_POLICY]: {
    type: FlagType.ApiDefault,
    summary: 'Error on snapshot removal policies on resources that do not support it.',
    detailsMd: `
      Makes sure we do not allow snapshot removal policy on resources that do not support it.
      If supplied on an unsupported resource, CloudFormation ignores the policy altogether.
      This flag will reduce confusion and unexpected loss of data when erroneously supplying
      the snapshot removal policy.`,
    introducedIn: { v2: '2.28.0' },
    recommendedValue: true,
    compatibilityWithOldBehaviorMd: 'The old behavior was incorrect. Update your source to not specify SNAPSHOT policies on resources that do not support it.',
  },

  //////////////////////////////////////////////////////////////////////
  [CODEPIPELINE_CROSS_ACCOUNT_KEY_ALIAS_STACK_SAFE_RESOURCE_NAME]: {
    type: FlagType.BugFix,
    summary: 'Generate key aliases that include the stack name',
    detailsMd: `
      Enable this feature flag to have CodePipeline generate a unique cross account key alias name using the stack name.

      Previously, when creating multiple pipelines with similar naming conventions and when crossAccountKeys is true,
      the KMS key alias name created for these pipelines may be the same due to how the uniqueId is generated.

      This new implementation creates a stack safe resource name for the alias using the stack name instead of the stack ID.
      `,
    introducedIn: { v2: '2.29.0' },
    recommendedValue: true,
  },

  //////////////////////////////////////////////////////////////////////
  [S3_CREATE_DEFAULT_LOGGING_POLICY]: {
    type: FlagType.BugFix,
    summary: 'Enable this feature flag to create an S3 bucket policy by default in cases where an AWS service would automatically create the Policy if one does not exist.',
    detailsMd: `
      For example, in order to send VPC flow logs to an S3 bucket, there is a specific Bucket Policy
      that needs to be attached to the bucket. If you create the bucket without a policy and then add the
      bucket as the flow log destination, the service will automatically create the bucket policy with the
      necessary permissions. If you were to then try and add your own bucket policy CloudFormation will throw
      and error indicating that a bucket policy already exists.

      In cases where we know what the required policy is we can go ahead and create the policy so we can
      remain in control of it.

      @see https://docs.aws.amazon.com/AmazonCloudWatch/latest/logs/AWS-logs-and-resource-policy.html#AWS-logs-infrastructure-S3
      `,
    introducedIn: { v2: '2.31.0' },
    recommendedValue: true,
  },

  //////////////////////////////////////////////////////////////////////
  [SNS_SUBSCRIPTIONS_SQS_DECRYPTION_POLICY]: {
    type: FlagType.BugFix,
    summary: 'Restrict KMS key policy for encrypted Queues a bit more',
    detailsMd: `
      Enable this feature flag to restrict the decryption of a SQS queue, which is subscribed to a SNS topic, to
      only the topic which it is subscribed to and not the whole SNS service of an account.

      Previously the decryption was only restricted to the SNS service principal. To make the SQS subscription more
      secure, it is a good practice to restrict the decryption further and only allow the connected SNS topic to decryption
      the subscribed queue.`,
    introducedIn: { v2: '2.32.0' },
    recommendedValue: true,
  },

  //////////////////////////////////////////////////////////////////////
  [APIGATEWAY_DISABLE_CLOUDWATCH_ROLE]: {
    type: FlagType.BugFix,
    summary: 'Make default CloudWatch Role behavior safe for multiple API Gateways in one environment',
    detailsMd: `
      Enable this feature flag to change the default behavior for aws-apigateway.RestApi and aws-apigateway.SpecRestApi
      to _not_ create a CloudWatch role and Account. There is only a single ApiGateway account per AWS
      environment which means that each time you create a RestApi in your account the ApiGateway account
      is overwritten. If at some point the newest RestApi is deleted, the ApiGateway Account and CloudWatch
      role will also be deleted, breaking any existing ApiGateways that were depending on them.

      When this flag is enabled you should either create the ApiGateway account and CloudWatch role
      separately _or_ only enable the cloudWatchRole on a single RestApi.
      `,
    introducedIn: { v2: '2.38.0' },
    recommendedValue: true,
  },

  //////////////////////////////////////////////////////////////////////
  [ENABLE_PARTITION_LITERALS]: {
    type: FlagType.BugFix,
    summary: 'Make ARNs concrete if AWS partition is known',
    // eslint-disable-next-line @cdklabs/no-literal-partition
    detailsMd: `
      Enable this feature flag to get partition names as string literals in Stacks with known regions defined in
      their environment, such as "aws" or "aws-cn".  Previously the CloudFormation intrinsic function
      "Ref: AWS::Partition" was used.  For example:

      \`\`\`yaml
      Principal:
        AWS:
          Fn::Join:
            - ""
            - - "arn:"
              - Ref: AWS::Partition
              - :iam::123456789876:root
      \`\`\`

      becomes:

      \`\`\`yaml
      Principal:
        AWS: "arn:aws:iam::123456789876:root"
      \`\`\`

      The intrinsic function will still be used in Stacks where no region is defined or the region's partition
      is unknown.
      `,
    introducedIn: { v2: '2.38.0' },
    recommendedValue: true,
  },

  //////////////////////////////////////////////////////////////////////
  [EVENTS_TARGET_QUEUE_SAME_ACCOUNT]: {
    type: FlagType.BugFix,
    summary: 'Event Rules may only push to encrypted SQS queues in the same account',
    detailsMd: `
      This flag applies to SQS Queues that are used as the target of event Rules. When enabled, only principals
      from the same account as the Rule can send messages. If a queue is unencrypted, this restriction will
      always apply, regardless of the value of this flag.
      `,
    introducedIn: { v2: '2.51.0' },
    recommendedValue: true,
  },

  //////////////////////////////////////////////////////////////////////
  [ECS_DISABLE_EXPLICIT_DEPLOYMENT_CONTROLLER_FOR_CIRCUIT_BREAKER]: {
    type: FlagType.BugFix,
    summary: 'Avoid setting the "ECS" deployment controller when adding a circuit breaker',
    detailsMd: `
      Enable this feature flag to avoid setting the "ECS" deployment controller when adding a circuit breaker to an
      ECS Service, as this will trigger a full replacement which fails to deploy when using set service names.
      This does not change any behaviour as the default deployment controller when it is not defined is ECS.

      This is a feature flag as the new behavior provides a better default experience for the users.
      `,
    introducedIn: { v2: '2.51.0' },
    recommendedValue: true,
  },

  //////////////////////////////////////////////////////////////////////
  [IAM_IMPORTED_ROLE_STACK_SAFE_DEFAULT_POLICY_NAME]: {
    type: FlagType.BugFix,
    summary: 'Enable this feature to by default create default policy names for imported roles that depend on the stack the role is in.',
    detailsMd: `
      Without this, importing the same role in multiple places could lead to the permissions given for one version of the imported role
      to overwrite permissions given to the role at a different place where it was imported. This was due to all imported instances
      of a role using the same default policy name.

      This new implementation creates default policy names based on the constructs node path in their stack.
      `,
    introducedIn: { v2: '2.60.0' },
    recommendedValue: true,
  },

  //////////////////////////////////////////////////////////////////////
  [S3_SERVER_ACCESS_LOGS_USE_BUCKET_POLICY]: {
    type: FlagType.BugFix,
    summary: 'Use S3 Bucket Policy instead of ACLs for Server Access Logging',
    detailsMd: `
      Enable this feature flag to use S3 Bucket Policy for granting permission fo Server Access Logging
      rather than using the canned \`LogDeliveryWrite\` ACL. ACLs do not work when Object Ownership is
      enabled on the bucket.

      This flag uses a Bucket Policy statement to allow Server Access Log delivery, following best
      practices for S3.

      @see https://docs.aws.amazon.com/AmazonS3/latest/userguide/enable-server-access-logging.html
    `,
    introducedIn: { v2: '2.60.0' },
    recommendedValue: true,
  },

  //////////////////////////////////////////////////////////////////////
  [ROUTE53_PATTERNS_USE_CERTIFICATE]: {
    type: FlagType.ApiDefault,
    summary: 'Use the official `Certificate` resource instead of `DnsValidatedCertificate`',
    detailsMd: `
      Enable this feature flag to use the official CloudFormation supported \`Certificate\` resource instead
      of the deprecated \`DnsValidatedCertificate\` construct. If this flag is enabled and you are creating
      the stack in a region other than us-east-1 then you must also set \`crossRegionReferences=true\` on the
      stack.
      `,
    introducedIn: { v2: '2.61.0' },
    recommendedValue: true,
    compatibilityWithOldBehaviorMd: 'Define a `DnsValidatedCertificate` explicitly and pass in the `certificate` property',
  },

  //////////////////////////////////////////////////////////////////////
  [AWS_CUSTOM_RESOURCE_LATEST_SDK_DEFAULT]: {
    type: FlagType.ApiDefault,
    summary: 'Whether to install the latest SDK by default in AwsCustomResource',
    detailsMd: `
      This was originally introduced and enabled by default to not be limited by the SDK version
      that's installed on AWS Lambda. However, it creates issues for Lambdas bound to VPCs that
      do not have internet access, or in environments where 'npmjs.com' is not available.

      The recommended setting is to disable the default installation behavior, and pass the
      flag on a resource-by-resource basis to enable it if necessary.
    `,
    compatibilityWithOldBehaviorMd: 'Set installLatestAwsSdk: true on all resources that need it.',
    introducedIn: { v2: '2.60.0' },
    recommendedValue: false,
  },

  //////////////////////////////////////////////////////////////////////
  [DATABASE_PROXY_UNIQUE_RESOURCE_NAME]: {
    type: FlagType.BugFix,
    summary: 'Use unique resource name for Database Proxy',
    detailsMd: `
      If this flag is not set, the default behavior for \`DatabaseProxy\` is
      to use \`id\` of the constructor for \`dbProxyName\` when it's not specified in the argument.
      In this case, users can't deploy \`DatabaseProxy\`s that have the same \`id\` in the same region.

      If this flag is set, the default behavior is to use unique resource names for each \`DatabaseProxy\`.

      This is a feature flag as the old behavior was technically incorrect, but users may have come to depend on it.
    `,
    introducedIn: { v2: '2.65.0' },
    recommendedValue: true,
  },

  //////////////////////////////////////////////////////////////////////
  [CODEDEPLOY_REMOVE_ALARMS_FROM_DEPLOYMENT_GROUP]: {
    type: FlagType.BugFix,
    summary: 'Remove CloudWatch alarms from deployment group',
    detailsMd: `
      Enable this flag to be able to remove all CloudWatch alarms from a deployment group by removing
      the alarms from the construct. If this flag is not set, removing all alarms from the construct
      will still leave the alarms configured for the deployment group.
    `,
    introducedIn: { v2: '2.65.0' },
    recommendedValue: true,
  },

  //////////////////////////////////////////////////////////////////////
  [APIGATEWAY_AUTHORIZER_CHANGE_DEPLOYMENT_LOGICAL_ID]: {
    type: FlagType.BugFix,
    summary: 'Include authorizer configuration in the calculation of the API deployment logical ID.',
    detailsMd: `
      The logical ID of the AWS::ApiGateway::Deployment resource is calculated by hashing
      the API configuration, including methods, and resources, etc. Enable this feature flag
      to also include the configuration of any authorizer attached to the API in the
      calculation, so any changes made to an authorizer will create a new deployment.
      `,
    introducedIn: { v2: '2.66.0' },
    recommendedValue: true,
  },

  //////////////////////////////////////////////////////////////////////
  [EC2_LAUNCH_TEMPLATE_DEFAULT_USER_DATA]: {
    type: FlagType.BugFix,
    summary: 'Define user data for a launch template by default when a machine image is provided.',
    detailsMd: `
      The ec2.LaunchTemplate construct did not define user data when a machine image is
      provided despite the document. If this is set, a user data is automatically defined
      according to the OS of the machine image.
      `,
    recommendedValue: true,
    introducedIn: { v2: '2.67.0' },
  },

  //////////////////////////////////////////////////////////////////////
  [SECRETS_MANAGER_TARGET_ATTACHMENT_RESOURCE_POLICY]: {
    type: FlagType.BugFix,
    summary: 'SecretTargetAttachments uses the ResourcePolicy of the attached Secret.',
    detailsMd: `
      Enable this feature flag to make SecretTargetAttachments use the ResourcePolicy of the attached Secret.
      SecretTargetAttachments are created to connect a Secret to a target resource.
      In CDK code, they behave like regular Secret and can be used as a stand-in in most situations.
      Previously, adding to the ResourcePolicy of a SecretTargetAttachment did attempt to create a separate ResourcePolicy for the same Secret.
      However Secrets can only have a single ResourcePolicy, causing the CloudFormation deployment to fail.

      When enabling this feature flag for an existing Stack, ResourcePolicies created via a SecretTargetAttachment will need replacement.
      This won't be possible without intervention due to limitation outlined above.
      First remove all permissions granted to the Secret and deploy without the ResourcePolicies.
      Then you can re-add the permissions and deploy again.
      `,
    recommendedValue: true,
    introducedIn: { v2: '2.67.0' },
  },

  //////////////////////////////////////////////////////////////////////
  [REDSHIFT_COLUMN_ID]: {
    type: FlagType.BugFix,
    summary: 'Whether to use an ID to track Redshift column changes',
    detailsMd: `
      Redshift columns are identified by their \`name\`. If a column is renamed, the old column
      will be dropped and a new column will be created. This can cause data loss.

      This flag enables the use of an \`id\` attribute for Redshift columns. If this flag is enabled, the
      internal CDK architecture will track changes of Redshift columns through their \`id\`, rather
      than their \`name\`. This will prevent data loss when columns are renamed.

      **NOTE** - Enabling this flag comes at a **risk**. When enabled, update the \`id\`s of all columns,
      **however** do not change the \`names\`s of the columns. If the \`name\`s of the columns are changed during
      initial deployment, the columns will be dropped and recreated, causing data loss. After the initial deployment
      of the \`id\`s, the \`name\`s of the columns can be changed without data loss.
      `,
    introducedIn: { v2: '2.68.0' },
    recommendedValue: true,
  },

  //////////////////////////////////////////////////////////////////////
  [ENABLE_EMR_SERVICE_POLICY_V2]: {
    type: FlagType.BugFix,
    summary: 'Enable AmazonEMRServicePolicy_v2 managed policies',
    detailsMd: `
      If this flag is not set, the default behavior for \`EmrCreateCluster\` is
      to use \`AmazonElasticMapReduceRole\` managed policies.

      If this flag is set, the default behavior is to use the new \`AmazonEMRServicePolicy_v2\`
      managed policies.

      This is a feature flag as the old behavior will be deprecated, but some resources may require manual
      intervention since they might not have the appropriate tags propagated automatically.
      `,
    introducedIn: { v2: '2.72.0' },
    recommendedValue: true,
  },

  //////////////////////////////////////////////////////////////////////
  [EC2_RESTRICT_DEFAULT_SECURITY_GROUP]: {
    type: FlagType.ApiDefault,
    summary: 'Restrict access to the VPC default security group',
    detailsMd: `
      Enable this feature flag to remove the default ingress/egress rules from the
      VPC default security group.

      When a VPC is created, a default security group is created as well and this cannot
      be deleted. The default security group is created with ingress/egress rules that allow
      _all_ traffic. [AWS Security best practices recommend](https://docs.aws.amazon.com/securityhub/latest/userguide/ec2-controls.html#ec2-2)
      removing these ingress/egress rules in order to restrict access to the default security group.
    `,
    introducedIn: { v2: '2.78.0' },
    recommendedValue: true,
    compatibilityWithOldBehaviorMd: `
      To allow all ingress/egress traffic to the VPC default security group you
      can set the \`restrictDefaultSecurityGroup: false\`.
    `,
  },

  //////////////////////////////////////////////////////////////////////
  [APIGATEWAY_REQUEST_VALIDATOR_UNIQUE_ID]: {
    type: FlagType.BugFix,
    summary: 'Generate a unique id for each RequestValidator added to a method',
    detailsMd: `
      This flag allows multiple RequestValidators to be added to a RestApi when
      providing the \`RequestValidatorOptions\` in the \`addMethod()\` method.

      If the flag is not set then only a single RequestValidator can be added in this way.
      Any additional RequestValidators have to be created directly with \`new RequestValidator\`.
    `,
    introducedIn: { v2: '2.78.0' },
    recommendedValue: true,
  },

  //////////////////////////////////////////////////////////////////////
  [KMS_ALIAS_NAME_REF]: {
    type: FlagType.BugFix,
    summary: 'KMS Alias name and keyArn will have implicit reference to KMS Key',
    detailsMd: `
      This flag allows an implicit dependency to be created between KMS Alias and KMS Key
      when referencing key.aliasName or key.keyArn.

      If the flag is not set then a raw string is passed as the Alias name and no
      implicit dependencies will be set.
    `,
    introducedIn: { v2: '2.83.0' },
    recommendedValue: true,
  },

  //////////////////////////////////////////////////////////////////////
  [KMS_APPLY_IMPORTED_ALIAS_PERMISSIONS_TO_PRINCIPAL]: {
    type: FlagType.BugFix,
    summary: 'Enable grant methods on Aliases imported by name to use kms:ResourceAliases condition',
    detailsMd: `
      This flag enables the grant methods (grant, grantDecrypt, grantEncrypt, etc.) on Aliases imported
      by name to grant permissions based on the 'kms:ResourceAliases' condition rather than no-op grants.
      When disabled, grant calls on imported aliases will be dropped (no-op) to maintain compatibility.
    `,
    introducedIn: { v2: '2.202.0' },
    recommendedValue: true,
    compatibilityWithOldBehaviorMd: 'Remove calls to the grant* methods on the aliases referenced by name',
  },

  //////////////////////////////////////////////////////////////////////
  [AUTOSCALING_GENERATE_LAUNCH_TEMPLATE]: {
    type: FlagType.BugFix,
    summary: 'Generate a launch template when creating an AutoScalingGroup',
    detailsMd: `
      Enable this flag to allow AutoScalingGroups to generate a launch template when being created.
      Launch configurations have been deprecated and cannot be created in AWS Accounts created after
      December 31, 2023. Existing 'AutoScalingGroup' properties used for creating a launch configuration
      will now create an equivalent 'launchTemplate'. Alternatively, users can provide an explicit
      'launchTemplate' or 'mixedInstancesPolicy'. When this flag is enabled a 'launchTemplate' will
      attempt to set user data according to the OS of the machine image if explicit user data is not
      provided.
    `,
    introducedIn: { v2: '2.88.0' },
    compatibilityWithOldBehaviorMd: `
      If backwards compatibility needs to be maintained due to an existing autoscaling group
      using a launch config, set this flag to false.
    `,
    recommendedValue: true,
  },

  //////////////////////////////////////////////////////////////////////
  [INCLUDE_PREFIX_IN_UNIQUE_NAME_GENERATION]: {
    type: FlagType.BugFix,
    summary: 'Include the stack prefix in the stack name generation process',
    detailsMd: `
      This flag prevents the prefix of a stack from making the stack's name longer than the 128 character limit.

      If the flag is set, the prefix is included in the stack name generation process.
      If the flag is not set, then the prefix of the stack is prepended to the generated stack name.

      **NOTE** - Enabling this flag comes at a **risk**. If you have already deployed stacks, changing the status of this
      feature flag can lead to a change in stacks' name. Changing a stack name mean recreating the whole stack, which
      is not viable in some productive setups.
    `,
    introducedIn: { v2: '2.84.0' },
    recommendedValue: true,
  },

  //////////////////////////////////////////////////////////////////////
  [EFS_DENY_ANONYMOUS_ACCESS]: {
    type: FlagType.ApiDefault,
    summary: 'EFS denies anonymous clients accesses',
    detailsMd: `
      This flag adds the file system policy that denies anonymous clients
      access to \`efs.FileSystem\`.

      If this flag is not set, \`efs.FileSystem\` will allow all anonymous clients
      that can access over the network.`,
    introducedIn: { v2: '2.93.0' },
    recommendedValue: true,
    compatibilityWithOldBehaviorMd: 'You can pass `allowAnonymousAccess: true` so allow anonymous clients access.',
  },

  //////////////////////////////////////////////////////////////////////
  [ENABLE_OPENSEARCH_MULTIAZ_WITH_STANDBY]: {
    type: FlagType.ApiDefault,
    summary: 'Enables support for Multi-AZ with Standby deployment for opensearch domains',
    detailsMd: `
      If this is set, an opensearch domain will automatically be created with
      multi-az with standby enabled.
    `,
    introducedIn: { v2: '2.88.0' },
    recommendedValue: true,
    compatibilityWithOldBehaviorMd: 'Pass `capacity.multiAzWithStandbyEnabled: false` to `Domain` construct to restore the old behavior.',
  },

  //////////////////////////////////////////////////////////////////////
  [LAMBDA_NODEJS_USE_LATEST_RUNTIME]: {
    type: FlagType.ApiDefault,
    summary: 'Enables aws-lambda-nodejs.Function to use the latest available NodeJs runtime as the default',
    detailsMd: `
      If this is set, and a \`runtime\` prop is not passed to, Lambda NodeJs
      functions will us the latest version of the runtime provided by the Lambda
      service. Do not use this if you your lambda function is reliant on dependencies
      shipped as part of the runtime environment.
    `,
    introducedIn: { v2: '2.93.0' },
    recommendedValue: true,
    compatibilityWithOldBehaviorMd: 'Pass `runtime: lambda.Runtime.NODEJS_16_X` to `Function` construct to restore the previous behavior.',
  },

  //////////////////////////////////////////////////////////////////////
  [EFS_MOUNTTARGET_ORDERINSENSITIVE_LOGICAL_ID]: {
    type: FlagType.BugFix,
    summary: 'When enabled, mount targets will have a stable logicalId that is linked to the associated subnet.',
    detailsMd: `
      When this feature flag is enabled, each mount target will have a stable
      logicalId that is linked to the associated subnet. If the flag is set to
      false then the logicalIds of the mount targets can change if the number of
      subnets changes.

      Set this flag to false for existing mount targets.
    `,
    introducedIn: { v2: '2.93.0' },
    recommendedValue: true,
  },

  //////////////////////////////////////////////////////////////////////
  [AURORA_CLUSTER_CHANGE_SCOPE_OF_INSTANCE_PARAMETER_GROUP_WITH_EACH_PARAMETERS]: {
    type: FlagType.BugFix,
    summary: 'When enabled, a scope of InstanceParameterGroup for AuroraClusterInstance with each parameters will change.',
    detailsMd: `
      When this feature flag is enabled, a scope of \`InstanceParameterGroup\` for
      \`AuroraClusterInstance\` with each parameters will change to AuroraClusterInstance
      from AuroraCluster.

      If the flag is set to false then it can only make one \`AuroraClusterInstance\`
      with each \`InstanceParameterGroup\` in the AuroraCluster.
    `,
    introducedIn: { v2: '2.97.0' },
    recommendedValue: true,
  },

  //////////////////////////////////////////////////////////////////////
  [APPSYNC_ENABLE_USE_ARN_IDENTIFIER_SOURCE_API_ASSOCIATION]: {
    type: FlagType.BugFix,
    summary: 'When enabled, will always use the arn for identifiers for CfnSourceApiAssociation in the GraphqlApi construct rather than id.',
    detailsMd: `
      When this feature flag is enabled, we use the IGraphqlApi ARN rather than ID when creating or updating CfnSourceApiAssociation in
      the GraphqlApi construct. Using the ARN allows the association to support an association with a source api or merged api in another account.
      Note that for existing source api associations created with this flag disabled, enabling the flag will lead to a resource replacement.
    `,
    introducedIn: { v2: '2.97.0' },
    recommendedValue: true,
  },

  //////////////////////////////////////////////////////////////////////
  [RDS_PREVENT_RENDERING_DEPRECATED_CREDENTIALS]: {
    type: FlagType.BugFix,
    summary: 'When enabled, creating an RDS database cluster from a snapshot will only render credentials for snapshot credentials.',
    detailsMd: `
      The \`credentials\` property on the \`DatabaseClusterFromSnapshotProps\`
      interface was deprecated with the new \`snapshotCredentials\` property being
      recommended. Before deprecating \`credentials\`, a secret would be generated
      while rendering credentials if the \`credentials\` property was undefined or
      if a secret wasn't provided via the \`credentials\` property. This behavior
      is replicated with the new \`snapshotCredentials\` property, but the original
      \`credentials\` secret can still be created resulting in an extra database
      secret.

      Set this flag to prevent rendering deprecated \`credentials\` and creating an
      extra database secret when only using \`snapshotCredentials\` to create an RDS
      database cluster from a snapshot.
    `,
    introducedIn: { v2: '2.98.0' },
    recommendedValue: true,
  },

  //////////////////////////////////////////////////////////////////////
  [CODECOMMIT_SOURCE_ACTION_DEFAULT_BRANCH_NAME]: {
    type: FlagType.BugFix,
    summary: 'When enabled, the CodeCommit source action is using the default branch name \'main\'.',
    detailsMd: `
      When setting up a CodeCommit source action for the source stage of a pipeline, please note that the
      default branch is \'master\'.
      However, with the activation of this feature flag, the default branch is updated to \'main\'.
    `,
    introducedIn: { v2: '2.103.1' },
    recommendedValue: true,
  },

  //////////////////////////////////////////////////////////////////////
  [LAMBDA_PERMISSION_LOGICAL_ID_FOR_LAMBDA_ACTION]: {
    type: FlagType.BugFix,
    summary: 'When enabled, the logical ID of a Lambda permission for a Lambda action includes an alarm ID.',
    detailsMd: `
      When this feature flag is enabled, a logical ID of \`LambdaPermission\` for a
      \`LambdaAction\` will include an alarm ID. Therefore multiple alarms for the same Lambda
      can be created with \`LambdaAction\`.

      If the flag is set to false then it can only make one alarm for the Lambda with
      \`LambdaAction\`.
    `,
    introducedIn: { v2: '2.124.0' },
    recommendedValue: true,
  },

  //////////////////////////////////////////////////////////////////////
  [CODEPIPELINE_CROSS_ACCOUNT_KEYS_DEFAULT_VALUE_TO_FALSE]: {
    type: FlagType.ApiDefault,
    summary: 'Enables Pipeline to set the default value for crossAccountKeys to false.',
    detailsMd: `
      When this feature flag is enabled, and the \`crossAccountKeys\` property is not provided in a \`Pipeline\`
      construct, the construct automatically defaults the value of this property to false.
    `,
    introducedIn: { v2: '2.127.0' },
    recommendedValue: true,
    compatibilityWithOldBehaviorMd: 'Pass `crossAccountKeys: true` to `Pipeline` construct to restore the previous behavior.',
  },

  //////////////////////////////////////////////////////////////////////
  [CODEPIPELINE_DEFAULT_PIPELINE_TYPE_TO_V2]: {
    type: FlagType.ApiDefault,
    summary: 'Enables Pipeline to set the default pipeline type to V2.',
    detailsMd: `
      When this feature flag is enabled, and the \`pipelineType\` property is not provided in a \`Pipeline\`
      construct, the construct automatically defaults the value of this property to \`PipelineType.V2\`.
    `,
    introducedIn: { v2: '2.133.0' },
    recommendedValue: true,
    compatibilityWithOldBehaviorMd: 'Pass `pipelineType: PipelineType.V1` to `Pipeline` construct to restore the previous behavior.',
  },

  //////////////////////////////////////////////////////////////////////
  [KMS_REDUCE_CROSS_ACCOUNT_REGION_POLICY_SCOPE]: {
    type: FlagType.BugFix,
    summary: 'When enabled, IAM Policy created from KMS key grant will reduce the resource scope to this key only.',
    detailsMd: `
      When this feature flag is enabled and calling KMS key grant method, the created IAM policy will reduce the resource scope from
      '*' to this specific granting KMS key.
    `,
    introducedIn: { v2: '2.134.0' },
    recommendedValue: true,
  },

  //////////////////////////////////////////////////////////////////////
  [PIPELINE_REDUCE_ASSET_ROLE_TRUST_SCOPE]: {
    type: FlagType.ApiDefault,
    summary: 'Remove the root account principal from PipelineAssetsFileRole trust policy',
    detailsMd: `
      When this feature flag is enabled, the root account principal will not be added to the trust policy of asset role.
      When this feature flag is disabled, it will keep the root account principal in the trust policy.
    `,
    introducedIn: { v2: '2.141.0' },
    unconfiguredBehavesLike: { v2: true },
    recommendedValue: true,
    compatibilityWithOldBehaviorMd: 'Disable the feature flag to add the root account principal back',
  },

  //////////////////////////////////////////////////////////////////////
  [EKS_NODEGROUP_NAME]: {
    type: FlagType.BugFix,
    summary: 'When enabled, nodegroupName attribute of the provisioned EKS NodeGroup will not have the cluster name prefix.',
    detailsMd: `
      When this feature flag is enabled, the nodegroupName attribute will be exactly the name of the nodegroup without
      any prefix.
    `,
    introducedIn: { v2: '2.139.0' },
    recommendedValue: true,
  },

  //////////////////////////////////////////////////////////////////////
  [EBS_DEFAULT_GP3]: {
    type: FlagType.ApiDefault,
    summary: 'When enabled, the default volume type of the EBS volume will be GP3',
    detailsMd: `
      When this featuer flag is enabled, the default volume type of the EBS volume will be \`EbsDeviceVolumeType.GENERAL_PURPOSE_SSD_GP3\`.
    `,
    introducedIn: { v2: '2.140.0' },
    recommendedValue: true,
    compatibilityWithOldBehaviorMd: 'Pass `volumeType: EbsDeviceVolumeType.GENERAL_PURPOSE_SSD` to `Volume` construct to restore the previous behavior.',
  },

  //////////////////////////////////////////////////////////////////////
  [ECS_REMOVE_DEFAULT_DEPLOYMENT_ALARM]: {
    type: FlagType.ApiDefault,
    summary: 'When enabled, remove default deployment alarm settings',
    detailsMd: `
      When this featuer flag is enabled, remove the default deployment alarm settings when creating a AWS ECS service.
    `,
    introducedIn: { v2: '2.143.0' },
    recommendedValue: true,
    compatibilityWithOldBehaviorMd: 'Set AWS::ECS::Service \'DeploymentAlarms\' manually to restore the previous behavior.',
  },

  //////////////////////////////////////////////////////////////////////
  [LOG_API_RESPONSE_DATA_PROPERTY_TRUE_DEFAULT]: {
    type: FlagType.BugFix,
    summary: 'When enabled, the custom resource used for `AwsCustomResource` will configure the `logApiResponseData` property as true by default',
    detailsMd: `
      This results in 'logApiResponseData' being passed as true to the custom resource provider. This will cause the custom resource handler to receive an 'Update' event. If you don't
      have an SDK call configured for the 'Update' event and you're dependent on specific SDK call response data, you will see this error from CFN:

      CustomResource attribute error: Vendor response doesn't contain <attribute-name> attribute in object. See https://github.com/aws/aws-cdk/issues/29949) for more details.

      Unlike most feature flags, we don't recommend setting this feature flag to true. However, if you're using the 'AwsCustomResource' construct with 'logApiResponseData' as true in
      the event object, then setting this feature flag will keep this behavior. Otherwise, setting this feature flag to false will trigger an 'Update' event by removing the 'logApiResponseData'
      property from the event object.
    `,
    introducedIn: { v2: '2.145.0' },
    recommendedValue: false,
  },

  //////////////////////////////////////////////////////////////////////
  [S3_KEEP_NOTIFICATION_IN_IMPORTED_BUCKET]: {
    type: FlagType.BugFix,
    summary: 'When enabled, Adding notifications to a bucket in the current stack will not remove notification from imported stack.',
    detailsMd: `
      Currently, adding notifications to a bucket where it was created by ourselves will override notification added where it is imported.

      When this feature flag is enabled, adding notifications to a bucket in the current stack will only update notification defined in this stack.
      Other notifications that are not managed by this stack will be kept.
    `,
    introducedIn: { v2: '2.155.0' },
    recommendedValue: false,
  },

  //////////////////////////////////////////////////////////////////////
  [USE_NEW_S3URI_PARAMETERS_FOR_BEDROCK_INVOKE_MODEL_TASK]: {
    type: FlagType.BugFix,
    summary: 'When enabled, use new props for S3 URI field in task definition of state machine for bedrock invoke model.',
    detailsMd: `
    Currently, 'inputPath' and 'outputPath' from the TaskStateBase Props is being used under BedrockInvokeModelProps to define S3URI under 'input' and 'output' fields
    of State Machine Task definition.

    When this feature flag is enabled, specify newly introduced props 's3InputUri' and
    's3OutputUri' to populate S3 uri under input and output fields in state machine task definition for Bedrock invoke model.

    `,
    introducedIn: { v2: '2.156.0' },
    unconfiguredBehavesLike: { v2: true },
    recommendedValue: true,
    compatibilityWithOldBehaviorMd: 'Disable the feature flag to use input and output path fields for s3 URI',
  },

  //////////////////////////////////////////////////////////////////////
  [Enable_IMDS_Blocking_Deprecated_Feature]: {
    type: FlagType.Temporary,
    summary: 'When set to true along with canContainersAccessInstanceRole=false in ECS cluster, new updated ' +
      'commands will be added to UserData to block container accessing IMDS. ' +
      '**Applicable to Linux only. IMPORTANT: See [details.](#aws-cdkaws-ecsenableImdsBlockingDeprecatedFeature)**',
    detailsMd: `
    In an ECS Cluster with \`MachineImageType.AMAZON_LINUX_2\`, the canContainersAccessInstanceRole=false option attempts to add commands to block containers from
    accessing IMDS. Set this flag to true in order to use new and updated commands. Please note that this
    feature alone with this feature flag will be deprecated by <ins>**end of 2025**</ins> as CDK cannot
    guarantee the correct execution of the feature in all platforms. See [Github discussion](https://github.com/aws/aws-cdk/discussions/32609) for more information.
    It is recommended to follow ECS documentation to block IMDS for your specific platform and cluster configuration.
    `,
    introducedIn: { v2: '2.175.0' },
    recommendedValue: false,
    compatibilityWithOldBehaviorMd: 'Set this flag to false in order to continue using old and outdated commands. ' +
      'However, it is **not** recommended.',
  },

  //////////////////////////////////////////////////////////////////////
  [Disable_ECS_IMDS_Blocking]: {
    type: FlagType.Temporary,
    summary: 'When set to true, CDK synth will throw exception if canContainersAccessInstanceRole is false.' +
      ' **IMPORTANT: See [details.](#aws-cdkaws-ecsdisableEcsImdsBlocking)**',
    detailsMd: `
    In an ECS Cluster with \`MachineImageType.AMAZON_LINUX_2\`, the canContainersAccessInstanceRole=false option attempts to add commands to block containers from
    accessing IMDS. CDK cannot guarantee the correct execution of the feature in all platforms. Setting this feature flag
    to true will ensure CDK does not attempt to implement IMDS blocking. By <ins>**end of 2025**</ins>, CDK will remove the
    IMDS blocking feature. See [Github discussion](https://github.com/aws/aws-cdk/discussions/32609) for more information.

    It is recommended to follow ECS documentation to block IMDS for your specific platform and cluster configuration.
    `,
    introducedIn: { v2: '2.175.0' },
    recommendedValue: true,
    compatibilityWithOldBehaviorMd: 'It is strongly recommended to set this flag to true. However, if necessary, set ' +
      'this flag to false to continue using the old implementation.',
  },

  //////////////////////////////////////////////////////////////////////
  [REDUCE_EC2_FARGATE_CLOUDWATCH_PERMISSIONS]: {
    type: FlagType.BugFix,
    summary: 'When enabled, we will only grant the necessary permissions when users specify cloudwatch log group through logConfiguration',
    detailsMd: `
    Currently, we automatically add a number of cloudwatch permissions to the task role when no cloudwatch log group is
    specified as logConfiguration and it will grant 'Resources': ['*'] to the task role.

    When this feature flag is enabled, we will only grant the necessary permissions when users specify cloudwatch log group.
    `,
    introducedIn: { v2: '2.159.0' },
    recommendedValue: true,
    compatibilityWithOldBehaviorMd: 'Disable the feature flag to continue grant permissions to log group when no log group is specified',
  },

  //////////////////////////////////////////////////////////////////////
  [DYNAMODB_TABLEV2_RESOURCE_POLICY_PER_REPLICA]: {
    type: FlagType.BugFix,
    summary: 'When enabled will allow you to specify a resource policy per replica, and not copy the source table policy to all replicas',
    detailsMd: `
      If this flag is not set, the default behavior for \`TableV2\` is to use a different \`resourcePolicy\` for each replica.

      If this flag is set to false, the behavior is that each replica shares the same \`resourcePolicy\` as the source table.
      This will prevent you from creating a new table which has an additional replica and a resource policy.

      This is a feature flag as the old behavior was technically incorrect but users may have come to depend on it.`,
    introducedIn: { v2: '2.164.0' },
    recommendedValue: true,
  },

  //////////////////////////////////////////////////////////////////////
  [EC2_SUM_TIMEOUT_ENABLED]: {
    type: FlagType.BugFix,
    summary: 'When enabled, initOptions.timeout and resourceSignalTimeout values will be summed together.',
    detailsMd: `
      Currently is both initOptions.timeout and resourceSignalTimeout are both specified in the options for creating an EC2 Instance,
      only the value from 'resourceSignalTimeout' will be used.

      When this feature flag is enabled, if both initOptions.timeout and resourceSignalTimeout are specified, the values will to be summed together.
      `,
    recommendedValue: true,
    introducedIn: { v2: '2.160.0' },
  },

  //////////////////////////////////////////////////////////////////////
  [APPSYNC_GRAPHQLAPI_SCOPE_LAMBDA_FUNCTION_PERMISSION]: {
    type: FlagType.BugFix,
    summary: 'When enabled, a Lambda authorizer Permission created when using GraphqlApi will be properly scoped with a SourceArn.',
    detailsMd: `
        Currently, when using a Lambda authorizer with an AppSync GraphQL API, the AWS CDK automatically generates the necessary AWS::Lambda::Permission
        to allow the AppSync API to invoke the Lambda authorizer. This permission is overly permissive because it lacks a SourceArn, meaning
        it allows invocations from any source.

        When this feature flag is enabled, the AWS::Lambda::Permission will be properly scoped with the SourceArn corresponding to the
        specific AppSync GraphQL API.
        `,
    recommendedValue: true,
    introducedIn: { v2: '2.161.0' },
  },

  //////////////////////////////////////////////////////////////////////
  [USE_CORRECT_VALUE_FOR_INSTANCE_RESOURCE_ID_PROPERTY]: {
    type: FlagType.BugFix,
    summary: 'When enabled, the value of property `instanceResourceId` in construct `DatabaseInstanceReadReplica` will be set to the correct value which is `DbiResourceId` instead of currently `DbInstanceArn`',
    detailsMd: `
      Currently, the value of the property 'instanceResourceId' in construct 'DatabaseInstanceReadReplica' is not correct, and set to 'DbInstanceArn' which is not correct when it is used to create the IAM Policy in the grantConnect method.

      When this feature flag is enabled, the value of that property will be as expected set to 'DbiResourceId' attribute, and that will fix the grantConnect method.
    `,
    introducedIn: { v2: '2.161.0' },
    recommendedValue: true,
    compatibilityWithOldBehaviorMd: 'Disable the feature flag to use `DbInstanceArn` as value for property `instanceResourceId`',
  },

  //////////////////////////////////////////////////////////////////////
  [CFN_INCLUDE_REJECT_COMPLEX_RESOURCE_UPDATE_CREATE_POLICY_INTRINSICS]: {
    type: FlagType.BugFix,
    summary: 'When enabled, CFN templates added with `cfn-include` will error if the template contains Resource Update or Create policies with CFN Intrinsics that include non-primitive values.',
    detailsMd: `
    Without enabling this feature flag, \`cfn-include\` will silently drop resource update or create policies that contain CFN Intrinsics if they include non-primitive values.

    Enabling this feature flag will make \`cfn-include\` throw on these templates, unless you specify the logical ID of the resource in the 'unhydratedResources' property.
    `,
    recommendedValue: true,
    introducedIn: { v2: '2.161.0' },
  },

  //////////////////////////////////////////////////////////////////////
  [LAMBDA_NODEJS_SDK_V3_EXCLUDE_SMITHY_PACKAGES]: {
    type: FlagType.BugFix,
    summary: 'When enabled, both `@aws-sdk` and `@smithy` packages will be excluded from the Lambda Node.js 18.x runtime to prevent version mismatches in bundled applications.',
    detailsMd: `
      Currently, when bundling Lambda functions with the non-latest runtime that supports AWS SDK JavaScript (v3), only the '@aws-sdk/*' packages are excluded by default.
      However, this can cause version mismatches between the '@aws-sdk/*' and '@smithy/*' packages, as they are tightly coupled dependencies in AWS SDK v3.

      When this feature flag is enabled, both '@aws-sdk/*' and '@smithy/*' packages will be excluded during the bundling process. This ensures that no mismatches
      occur between these tightly coupled dependencies when using the AWS SDK v3 in Lambda functions.
    `,
    introducedIn: { v2: '2.161.0' },
    recommendedValue: true,
  },

  //////////////////////////////////////////////////////////////////////
  [STEPFUNCTIONS_TASKS_FIX_RUN_ECS_TASK_POLICY]: {
    type: FlagType.BugFix,
    summary: 'When enabled, the resource of IAM Run Ecs policy generated by SFN EcsRunTask will reference the definition, instead of constructing ARN.',
    detailsMd: `
      Currently, in the IAM Run Ecs policy generated by SFN EcsRunTask(), CDK will construct the ARN with wildcard attached at the end.
      The revision number at the end will be replaced with a wildcard which it shouldn't.

      When this feature flag is enabled, if the task definition is created in the stack, the 'Resource' section will 'Ref' the taskDefinition.
    `,
    introducedIn: { v2: '2.163.0' },
    recommendedValue: true,
  },

  //////////////////////////////////////////////////////////////////////
  [BASTION_HOST_USE_AMAZON_LINUX_2023_BY_DEFAULT]: {
    type: FlagType.ApiDefault,
    summary: 'When enabled, the BastionHost construct will use the latest Amazon Linux 2023 AMI, instead of Amazon Linux 2.',
    detailsMd: `
      Currently, if the machineImage property of the BastionHost construct defaults to using the latest Amazon Linux 2
      AMI. Amazon Linux 2 hits end-of-life in June 2025, so using Amazon Linux 2023 by default is a more future-proof
      and secure option.

      When this feature flag is enabled, if you do not pass the machineImage property to the BastionHost construct,
      the latest Amazon Linux 2023 version will be used instead of Amazon Linux 2.
    `,
    introducedIn: { v2: '2.172.0' },
    recommendedValue: true,
    compatibilityWithOldBehaviorMd: 'Disable the feature flag or explicitly pass an Amazon Linux 2 machine image to the BastionHost construct.',
  },

  //////////////////////////////////////////////////////////////////////
  [ASPECT_STABILIZATION]: {
    type: FlagType.VisibleContext,
    summary: 'When enabled, a stabilization loop will be run when invoking Aspects during synthesis.',
    detailsMd: `
      Currently, when Aspects are invoked in one single pass of the construct tree.
      This means that the Aspects that create other Aspects are not run and Aspects that create new nodes of the tree sometimes do not inherit their parent Aspects.

      When this feature flag is enabled, a stabilization loop is run to recurse the construct tree multiple times when invoking Aspects.
    `,
    unconfiguredBehavesLike: { v2: true },
    introducedIn: { v2: '2.172.0' },
    recommendedValue: true,
  },

  //////////////////////////////////////////////////////////////////////
  [USER_POOL_DOMAIN_NAME_METHOD_WITHOUT_CUSTOM_RESOURCE]: {
    type: FlagType.BugFix,
    summary: 'When enabled, use a new method for DNS Name of user pool domain target without creating a custom resource.',
    detailsMd: `
    When this feature flag is enabled, a new method will be used to get the DNS Name of the user pool domain target. The old method
    creates a custom resource internally, but the new method doesn't need a custom resource.

    If the flag is set to false then a custom resource will be created when using \`UserPoolDomainTarget\`.
    `,
    introducedIn: { v2: '2.174.0' },
    recommendedValue: true,
  },

  //////////////////////////////////////////////////////////////////////
  [ALB_DUALSTACK_WITHOUT_PUBLIC_IPV4_SECURITY_GROUP_RULES_DEFAULT]: {
    type: FlagType.BugFix,
    summary: 'When enabled, the default security group ingress rules will allow IPv6 ingress from anywhere',
    detailsMd: `
      For internet facing ALBs with 'dualstack-without-public-ipv4' IP address type, the default security group rules
      will allow IPv6 ingress from anywhere (::/0). Previously, the default security group rules would only allow IPv4 ingress.

      Using a feature flag to make sure existing customers who might be relying
      on the overly restrictive permissions are not broken.`,
    introducedIn: { v2: '2.176.0' },
    recommendedValue: true,
    compatibilityWithOldBehaviorMd: 'Disable the feature flag to only allow IPv4 ingress in the default security group rules.',
  },

  //////////////////////////////////////////////////////////////////////
  [IAM_OIDC_REJECT_UNAUTHORIZED_CONNECTIONS]: {
    type: FlagType.BugFix,
    summary: 'When enabled, the default behaviour of OIDC provider will reject unauthorized connections',
    detailsMd: `
      When this feature flag is enabled, the default behaviour of OIDC Provider's custom resource handler will
      default to reject unauthorized connections when downloading CA Certificates.

      When this feature flag is disabled, the behaviour will be the same as current and will allow downloading
      thumbprints from unsecure connections.`,
    introducedIn: { v2: '2.177.0' },
    recommendedValue: true,
    compatibilityWithOldBehaviorMd: 'Disable the feature flag to allow unsecure OIDC connection.',
  },

  //////////////////////////////////////////////////////////////////////
  [ENABLE_ADDITIONAL_METADATA_COLLECTION]: {
    type: FlagType.VisibleContext,
    summary: 'When enabled, CDK will expand the scope of usage data collected to better inform CDK development and improve communication for security concerns and emerging issues.',
    detailsMd: `
    When this feature flag is enabled, CDK expands the scope of usage data collection to include the following:
      * L2 construct property keys - Collect which property keys you use from the L2 constructs in your app. This includes property keys nested in dictionary objects.
      * L2 construct property values of BOOL and ENUM types - Collect property key values of only BOOL and ENUM types. All other types, such as string values or construct references will be redacted.
      * L2 construct method usage - Collection method name, parameter keys and parameter values of BOOL and ENUM type.
    `,
    introducedIn: { v2: '2.178.0' },
    recommendedValue: true,
  },

  //////////////////////////////////////////////////////////////////////
  [LAMBDA_CREATE_NEW_POLICIES_WITH_ADDTOROLEPOLICY]: {
    type: FlagType.BugFix,
    summary: '[Deprecated] When enabled, Lambda will create new inline policies with AddToRolePolicy instead of adding to the Default Policy Statement',
    detailsMd: `
      [Deprecated default feature] When this feature flag is enabled, Lambda will create new inline policies with AddToRolePolicy.
      The purpose of this is to prevent lambda from creating a dependency on the Default Policy Statement.
      This solves an issue where a circular dependency could occur if adding lambda to something like a Cognito Trigger, then adding the User Pool to the lambda execution role permissions.
      However in the current implementation, we have removed a dependency of the lambda function on the policy. In addition to this, a Role will be attached to the Policy instead of an inline policy being attached to the role.
      This will create a data race condition in the CloudFormation template because the creation of the Lambda function no longer waits for the policy to be created. Having said that, we are not deprecating the feature (we are defaulting the feature flag to false for new stacks) since this feature can still be used to get around the circular dependency issue (issue-7016) particularly in cases where the lambda resource creation doesnt need to depend on the policy resource creation.
      We recommend to unset the feature flag if already set which will restore the original behavior.
    `,
    introducedIn: { v2: '2.180.0' },
    recommendedValue: false,
  },

  //////////////////////////////////////////////////////////////////////
  [SET_UNIQUE_REPLICATION_ROLE_NAME]: {
    type: FlagType.BugFix,
    summary: 'When enabled, CDK will automatically generate a unique role name that is used for s3 object replication.',
    detailsMd: `
      When performing cross-account S3 replication, we need to explicitly specify a role name for the replication execution role.
      When this feature flag is enabled, a unique role name is specified only when performing cross-account replication.
      When disabled, 'CDKReplicationRole' is always specified.
    `,
    introducedIn: { v2: '2.182.0' },
    recommendedValue: true,
  },

  //////////////////////////////////////////////////////////////////////
  [PIPELINE_REDUCE_STAGE_ROLE_TRUST_SCOPE]: {
    type: FlagType.ApiDefault,
    summary: 'Remove the root account principal from Stage addActions trust policy',
    detailsMd: `
      When this feature flag is enabled, the root account principal will not be added to the trust policy of stage role.
      When this feature flag is disabled, it will keep the root account principal in the trust policy.

      For cross-account cases, when this feature flag is enabled the trust policy will be scoped to the role only.
      If you are providing a custom role, you will need to ensure 'roleName' is specified or set to PhysicalName.GENERATE_IF_NEEDED.
    `,
    introducedIn: { v2: '2.184.0' },
    unconfiguredBehavesLike: { v2: true },
    recommendedValue: true,
    compatibilityWithOldBehaviorMd: 'Disable the feature flag to add the root account principal back',
  },

  //////////////////////////////////////////////////////////////////////
  [EVENTBUS_POLICY_SID_REQUIRED]: {
    type: FlagType.BugFix,
    summary: 'When enabled, grantPutEventsTo() will use resource policies with Statement IDs for service principals.',
    detailsMd: `
      Currently, when granting permissions to service principals using grantPutEventsTo(), the operation silently fails
      because service principals require resource policies with Statement IDs.

      When this flag is enabled:
      - Resource policies will be created with Statement IDs for service principals
      - The operation will succeed as expected

      When this flag is disabled:
      - A warning will be emitted
      - The grant operation will be dropped
      - No permissions will be added

      This fixes the issue where permissions were silently not being added for service principals.
    `,
    introducedIn: { v2: '2.186.0' },
    recommendedValue: true,
  },

  //////////////////////////////////////////////////////////////////////
  [ASPECT_PRIORITIES_MUTATING]: {
    type: FlagType.ApiDefault,
    summary: 'When set to true, Aspects added by the construct library on your behalf will be given a priority of MUTATING.',
    detailsMd: `
      Custom Aspects you add have a priority of DEFAULT (500) if you don't
      assign a more specific priority, which is higher than MUTATING (200). This
      is relevant if a custom Aspect you add and an Aspect added by CDK try to
      configure the same value.

      If this flag is set to false (old behavior), Aspects added by CDK are also
      added with a priority of DEFAULT; because their priorities are equal, the
      Aspects that is closest to the target construct executes last (either
      yours or the Aspect added by the CDK).

      If this flag is set to true (recommended behavior), Aspects added by CDK are added
      with a priority of MUTATING, and custom Aspects you add with DEFAULT
      priority will always execute last and "win" the write. If you need Aspects
      added by CDK to run after yours, your Aspect needs to have a priority of
      MUTATING or lower.

      This setting only applies to Aspects that were already being added for you
      before version 2.172.0. Aspects introduced since that version will always
      be added with a priority of MUTATING, independent of this feature flag.
    `,
    introducedIn: { v2: '2.189.1' },
    recommendedValue: true,
    compatibilityWithOldBehaviorMd: `
      To add mutating Aspects controlling construct values that can be overridden
      by Aspects added by CDK, give them MUTATING priority:

      \`\`\`
      Aspects.of(stack).add(new MyCustomAspect(), {
        priority: AspectPriority.MUTATING,
      });
      \`\`\`
    `,
  },
  [DYNAMODB_TABLE_RETAIN_TABLE_REPLICA]: {
    type: FlagType.BugFix,
    summary: 'When enabled, table replica will be default to the removal policy of source table unless specified otherwise.',
    detailsMd: `
      Currently, table replica will always be deleted when stack deletes regardless of source table's deletion policy.
      When enabled, table replica will be default to the removal policy of source table unless specified otherwise.
    `,
    introducedIn: { v2: '2.187.0' },
    recommendedValue: true,
  },

  //////////////////////////////////////////////////////////////////////
  [LOG_USER_POOL_CLIENT_SECRET_VALUE]: {
    type: FlagType.ApiDefault,
    summary: 'When disabled, the value of the user pool client secret will not be logged in the custom resource lambda function logs.',
    detailsMd: `
      When this feature flag is enabled, the SDK API call response to desribe user pool client values will be logged in the custom
      resource lambda function logs.

      When this feature flag is disabled, the SDK API call response to describe user pool client values will not be logged in the custom
      resource lambda function logs.
    `,
    introducedIn: { v2: '2.187.0' },
    unconfiguredBehavesLike: { v2: false },
    recommendedValue: false,
    compatibilityWithOldBehaviorMd: 'Enable the feature flag to keep the old behavior and log the client secret values',
  },

  //////////////////////////////////////////////////////////////////////
  [PIPELINE_REDUCE_CROSS_ACCOUNT_ACTION_ROLE_TRUST_SCOPE]: {
    type: FlagType.ApiDefault,
    summary: 'When enabled, scopes down the trust policy for the cross-account action role',
    detailsMd: `
        When this feature flag is enabled, the trust policy of the cross-account action role will be scoped to the pipeline role.
        If you are providing a custom role, you will need to ensure 'roleName' is specified or set to PhysicalName.GENERATE_IF_NEEDED.
        When this feature flag is disabled, it will keep the root account principal in the trust policy.
      `,
    introducedIn: { v2: '2.189.0' },
    unconfiguredBehavesLike: { v2: true },
    recommendedValue: true,
    compatibilityWithOldBehaviorMd: 'Disable the feature flag to add the root account principal back',
  },

  //////////////////////////////////////////////////////////////////////
<<<<<<< HEAD
  [STEPFUNCTIONS_TASKS_HTTPINVOKE_DYNAMIC_JSONPATH_ENDPOINT]: {
    type: FlagType.BugFix,
    summary: 'When enabled, allows using a dynamic apiEndpoint with JSONPath format in HttpInvoke tasks.',
    detailsMd: `
      When this feature flag is enabled, the JSONPath apiEndpoint value will be resolved dynamically at runtime, while slightly increasing the size of the state machine definition.
      When disabled, the JSONPath apiEndpoint property will only support a static string value.
    `,
    introducedIn: { v2: 'V2NEXT' },
    defaults: { v2: true },
    recommendedValue: true,
  },

=======
  [STEPFUNCTIONS_USE_DISTRIBUTED_MAP_RESULT_WRITER_V2]: {
    type: FlagType.ApiDefault,
    summary: 'When enabled, the resultWriterV2 property of DistributedMap will be used insted of resultWriter',
    detailsMd: `
      When this feature flag is enabled, the resultWriterV2 property is used instead of resultWriter in DistributedMap class.
      resultWriterV2 uses ResultWriterV2 class in StepFunctions ASL and can have either Bucket/Prefix or WriterConfig or both.
    `,
    introducedIn: { v2: '2.188.0' },
    recommendedValue: true,
    compatibilityWithOldBehaviorMd: 'Disable the feature flag and set resultWriter in DistributedMap',
  },

  //////////////////////////////////////////////////////////////////////
  [S3_TRUST_KEY_POLICY_FOR_SNS_SUBSCRIPTIONS]: {
    type: FlagType.BugFix,
    summary: 'Add an S3 trust policy to a KMS key resource policy for SNS subscriptions.',
    detailsMd: `
      When this feature flag is enabled, a S3 trust policy will be added to the KMS key resource policy for encrypted SNS subscriptions.
          `,
    introducedIn: { v2: '2.195.0' },
    recommendedValue: true,
  },

  //////////////////////////////////////////////////////////////////////
  [EC2_REQUIRE_PRIVATE_SUBNETS_FOR_EGRESSONLYINTERNETGATEWAY]: {
    type: FlagType.BugFix,
    summary: 'When enabled, the EgressOnlyGateway resource is only created if private subnets are defined in the dual-stack VPC.',
    detailsMd: `
      When this feature flag is enabled, EgressOnlyGateway resource will not be created when you create a vpc with only public subnets.
          `,
    introducedIn: { v2: '2.196.0' },
    recommendedValue: true,
  },

  /// ///////////////////////////////////////////////////////////////////
  [USE_RESOURCEID_FOR_VPCV2_MIGRATION]: {
    type: FlagType.ApiDefault,
    summary: 'When enabled, use resource IDs for VPC V2 migration',
    detailsMd: `
        When this feature flag is enabled, the VPC V2 migration will use resource IDs instead of getAtt references
        for migrating resources from VPC V1 to VPC V2. This helps ensure a smoother migration path between
        the two versions.
      `,
    introducedIn: { v2: '2.196.0' },
    recommendedValue: false,
    unconfiguredBehavesLike: { v2: false },
    compatibilityWithOldBehaviorMd: 'Disable the feature flag to use getAtt references for VPC V2 migration',
  },

  //////////////////////////////////////////////////////////////////////
  [S3_PUBLIC_ACCESS_BLOCKED_BY_DEFAULT]: {
    type: FlagType.BugFix,
    summary: 'When enabled, setting any combination of options for BlockPublicAccess will automatically set true for any options not defined.',
    detailsMd: `
      When BlockPublicAccess is not set at all, s3's default behavior will be to set all options to true in aws console.
      The previous behavior in cdk before this feature was; if only some of the BlockPublicAccessOptions were set (not all 4), then the ones undefined would default to false.
      This is counter intuitive to the console behavior where the options would start in true state and a user would uncheck the boxes as needed.
      The new behavior from this feature will allow a user, for example, to set 1 of the 4 BlockPublicAccessOpsions to false, and on deployment the other 3 will remain true.
    `,
    introducedIn: { v2: '2.196.0' },
    recommendedValue: true,
  },

  //////////////////////////////////////////////////////////////////////
  [USE_CDK_MANAGED_LAMBDA_LOGGROUP]: {
    type: FlagType.ApiDefault,
    summary: 'When enabled, CDK creates and manages loggroup for the lambda function',
    detailsMd: `
        When this feature flag is enabled, CDK will create a loggroup for lambda function with default properties
        which supports CDK features Tag propagation, Property Injectors, Aspects
        if the cdk app doesnt pass a 'logRetention' or 'logGroup' explicitly.
        LogGroups created via 'logRetention' do not support Tag propagation, Property Injectors, Aspects.
        LogGroups created via 'logGroup' created in CDK support Tag propagation, Property Injectors, Aspects.

        When this feature flag is disabled, a loggroup is created by Lambda service on first invocation
        of the function (existing behavior).
        LogGroups created in this way do not support Tag propagation, Property Injectors, Aspects.

        DO NOT ENABLE: If you have and existing app defining a lambda function and
        have not supplied a logGroup or logRetention prop and your lambda function has
        executed at least once, the logGroup has been already created with the same name
        so your deployment will start failing.
        Refer aws-lambda/README.md for more details on Customizing Log Group creation.
      `,
    introducedIn: { v2: '2.200.0' },
    unconfiguredBehavesLike: { v2: false },
    recommendedValue: true,
    compatibilityWithOldBehaviorMd: 'Disable the feature flag to let lambda service create logGroup or specify logGroup or logRetention',
  },
>>>>>>> 8a77828a
};

export const CURRENT_MV = 'v2';

/**
 * The list of future flags that are now expired. This is going to be used to identify
 * and block usages of old feature flags in the new major version of CDK.
 */
export const CURRENT_VERSION_EXPIRED_FLAGS: string[] = Object.entries(FLAGS)
  .filter(([_, flag]) => flag.introducedIn[CURRENT_MV] === undefined)
  .map(([name, _]) => name).sort();

/**
 * Flag values that should apply for new projects
 *
 * Add a flag in here (typically with the value `true`), to enable
 * backwards-breaking behavior changes only for new projects.  New projects
 * generated through `cdk init` will include these flags in their generated
 * project config.
 *
 * Tests must cover the default (disabled) case and the future (enabled) case.
 *
 * Going forward, this should *NOT* be consumed directly anymore.
 */
export const CURRENTLY_RECOMMENDED_FLAGS = Object.fromEntries(
  Object.entries(FLAGS)
    .filter(([_, flag]) => flag.recommendedValue !== flag.unconfiguredBehavesLike?.[CURRENT_MV] && flag.introducedIn[CURRENT_MV])
    .map(([name, flag]) => [name, flag.recommendedValue]),
);

/**
 * The default values of each of these flags in the current major version.
 *
 * This is the effective value of the flag, unless it's overridden via
 * context.
 *
 * Adding new flags here is only allowed during the pre-release period of a new
 * major version!
 */
export const CURRENT_VERSION_FLAG_DEFAULTS = Object.fromEntries(Object.entries(FLAGS)
  .filter(([_, flag]) => flag.unconfiguredBehavesLike?.[CURRENT_MV] !== undefined)
  .map(([name, flag]) => [name, flag.unconfiguredBehavesLike?.[CURRENT_MV]]));

export function futureFlagDefault(flag: string): boolean {
  const value = CURRENT_VERSION_FLAG_DEFAULTS[flag] ?? false;
  if (typeof value !== 'boolean') {
    // This should never happen, if this error is thrown it's a bug
    // eslint-disable-next-line @cdklabs/no-throw-default-error
    throw new Error(`futureFlagDefault: default type of flag '${flag}' should be boolean, got '${typeof value}'`);
  }
  return value;
}

// Nobody should have been using any of this, but you never know

/** @deprecated use CURRENT_VERSION_EXPIRED_FLAGS instead */
export const FUTURE_FLAGS_EXPIRED = CURRENT_VERSION_EXPIRED_FLAGS;

/** @deprecated do not use at all! */
export const FUTURE_FLAGS = Object.fromEntries(Object.entries(CURRENTLY_RECOMMENDED_FLAGS)
  .filter(([_, v]) => typeof v === 'boolean'));

/** @deprecated do not use at all! */
export const NEW_PROJECT_DEFAULT_CONTEXT = Object.fromEntries(Object.entries(CURRENTLY_RECOMMENDED_FLAGS)
  .filter(([_, v]) => typeof v !== 'boolean'));<|MERGE_RESOLUTION|>--- conflicted
+++ resolved
@@ -132,9 +132,6 @@
 export const LAMBDA_CREATE_NEW_POLICIES_WITH_ADDTOROLEPOLICY = '@aws-cdk/aws-lambda:createNewPoliciesWithAddToRolePolicy';
 export const SET_UNIQUE_REPLICATION_ROLE_NAME = '@aws-cdk/aws-s3:setUniqueReplicationRoleName';
 export const PIPELINE_REDUCE_STAGE_ROLE_TRUST_SCOPE = '@aws-cdk/pipelines:reduceStageRoleTrustScope';
-<<<<<<< HEAD
-export const STEPFUNCTIONS_TASKS_HTTPINVOKE_DYNAMIC_JSONPATH_ENDPOINT = '@aws-cdk/aws-stepfunctions-tasks:httpInvokeDynamicJsonPathEndpoint';
-=======
 export const EVENTBUS_POLICY_SID_REQUIRED = '@aws-cdk/aws-events:requireEventBusPolicySid';
 export const ASPECT_PRIORITIES_MUTATING = '@aws-cdk/core:aspectPrioritiesMutating';
 export const DYNAMODB_TABLE_RETAIN_TABLE_REPLICA = '@aws-cdk/aws-dynamodb:retainTableReplica';
@@ -145,7 +142,7 @@
 export const USE_RESOURCEID_FOR_VPCV2_MIGRATION = '@aws-cdk/aws-ec2-alpha:useResourceIdForVpcV2Migration';
 export const S3_PUBLIC_ACCESS_BLOCKED_BY_DEFAULT = '@aws-cdk/aws-s3:publicAccessBlockedByDefault';
 export const USE_CDK_MANAGED_LAMBDA_LOGGROUP = '@aws-cdk/aws-lambda:useCdkManagedLogGroup';
->>>>>>> 8a77828a
+export const STEPFUNCTIONS_TASKS_HTTPINVOKE_DYNAMIC_JSONPATH_ENDPOINT = '@aws-cdk/aws-stepfunctions-tasks:httpInvokeDynamicJsonPathEndpoint';
 
 export const FLAGS: Record<string, FlagInfo> = {
   //////////////////////////////////////////////////////////////////////
@@ -1575,20 +1572,6 @@
   },
 
   //////////////////////////////////////////////////////////////////////
-<<<<<<< HEAD
-  [STEPFUNCTIONS_TASKS_HTTPINVOKE_DYNAMIC_JSONPATH_ENDPOINT]: {
-    type: FlagType.BugFix,
-    summary: 'When enabled, allows using a dynamic apiEndpoint with JSONPath format in HttpInvoke tasks.',
-    detailsMd: `
-      When this feature flag is enabled, the JSONPath apiEndpoint value will be resolved dynamically at runtime, while slightly increasing the size of the state machine definition.
-      When disabled, the JSONPath apiEndpoint property will only support a static string value.
-    `,
-    introducedIn: { v2: 'V2NEXT' },
-    defaults: { v2: true },
-    recommendedValue: true,
-  },
-
-=======
   [STEPFUNCTIONS_USE_DISTRIBUTED_MAP_RESULT_WRITER_V2]: {
     type: FlagType.ApiDefault,
     summary: 'When enabled, the resultWriterV2 property of DistributedMap will be used insted of resultWriter',
@@ -1678,7 +1661,19 @@
     recommendedValue: true,
     compatibilityWithOldBehaviorMd: 'Disable the feature flag to let lambda service create logGroup or specify logGroup or logRetention',
   },
->>>>>>> 8a77828a
+
+  //////////////////////////////////////////////////////////////////////
+  [STEPFUNCTIONS_TASKS_HTTPINVOKE_DYNAMIC_JSONPATH_ENDPOINT]: {
+    type: FlagType.BugFix,
+    summary: 'When enabled, allows using a dynamic apiEndpoint with JSONPath format in HttpInvoke tasks.',
+    detailsMd: `
+      When this feature flag is enabled, the JSONPath apiEndpoint value will be resolved dynamically at runtime, while slightly increasing the size of the state machine definition.
+      When disabled, the JSONPath apiEndpoint property will only support a static string value.
+    `,
+    introducedIn: { v2: 'V2NEXT' },
+    recommendedValue: true,
+  },
+
 };
 
 export const CURRENT_MV = 'v2';
