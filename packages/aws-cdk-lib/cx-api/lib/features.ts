--- conflicted
+++ resolved
@@ -1770,7 +1770,19 @@
   },
 
   //////////////////////////////////////////////////////////////////////
-<<<<<<< HEAD
+  [ROUTE53_PATTERNS_USE_DISTRIBUTION]: {
+    type: FlagType.ApiDefault,
+    summary: 'Use the `Distribution` resource instead of `CloudFrontWebDistribution`',
+    detailsMd: `
+      Enable this feature flag to use the new \`Distribution\` resource instead
+      of the deprecated \`CloudFrontWebDistribution\` construct.
+      `,
+    introducedIn: { v2: 'V2NEXT' },
+    recommendedValue: true,
+    compatibilityWithOldBehaviorMd: 'Define a `CloudFrontWebDistribution` explicitly',
+  },
+
+  //////////////////////////////////////////////////////////////////////
   [CLOUDFRONT_FUNCTION_DEFAULT_RUNTIME_V2_0]: {
     type: FlagType.ApiDefault,
     summary: 'Use cloudfront-js-2.0 as the default runtime for CloudFront Functions',
@@ -1782,18 +1794,6 @@
     introducedIn: { v2: 'V2NEXT' },
     recommendedValue: true,
     compatibilityWithOldBehaviorMd: 'Set `runtime: FunctionRuntime.JS_1_0` explicitly to use the v1.0 runtime.',
-=======
-  [ROUTE53_PATTERNS_USE_DISTRIBUTION]: {
-    type: FlagType.ApiDefault,
-    summary: 'Use the `Distribution` resource instead of `CloudFrontWebDistribution`',
-    detailsMd: `
-      Enable this feature flag to use the new \`Distribution\` resource instead
-      of the deprecated \`CloudFrontWebDistribution\` construct.
-      `,
-    introducedIn: { v2: 'V2NEXT' },
-    recommendedValue: true,
-    compatibilityWithOldBehaviorMd: 'Define a `CloudFrontWebDistribution` explicitly',
->>>>>>> 495fa370
   },
 };
 
