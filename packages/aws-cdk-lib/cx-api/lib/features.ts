--- conflicted
+++ resolved
@@ -849,7 +849,6 @@
   },
 
   //////////////////////////////////////////////////////////////////////
-<<<<<<< HEAD
   [EFS_DENY_ANONYMOUS_ACCESS]: {
     type: FlagType.ApiDefault,
     summary: 'EFS denies anonymous clients accesses',
@@ -864,7 +863,7 @@
     compatibilityWithOldBehaviorMd: 'You can pass `allowAnonymousAccess: true` so allow anonymous clients access.',
   },
 
-=======
+  //////////////////////////////////////////////////////////////////////
   [ENABLE_OPENSEARCH_MULTIAZ_WITH_STANDBY]: {
     type: FlagType.ApiDefault,
     summary: 'Enables support for Multi-AZ with Standby deployment for opensearch domains',
@@ -876,7 +875,6 @@
     recommendedValue: true,
     compatibilityWithOldBehaviorMd: 'Pass `capacity.multiAzWithStandbyEnabled: false` to `Domain` construct to restore the old behavior.',
   },
->>>>>>> 357bc01e
 };
 
 const CURRENT_MV = 'v2';
