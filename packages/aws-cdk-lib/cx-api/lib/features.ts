--- conflicted
+++ resolved
@@ -137,11 +137,8 @@
 export const LOG_USER_POOL_CLIENT_SECRET_VALUE = '@aws-cdk/cognito:logUserPoolClientSecretValue';
 export const PIPELINE_REDUCE_CROSS_ACCOUNT_ACTION_ROLE_TRUST_SCOPE = '@aws-cdk/pipelines:reduceCrossAccountActionRoleTrustScope';
 export const S3_TRUST_KEY_POLICY_FOR_SNS_SUBSCRIPTIONS = '@aws-cdk/s3-notifications:addS3TrustKeyPolicyForSnsSubscriptions';
-<<<<<<< HEAD
+export const USE_RESOURCEID_FOR_VPCV2_MIGRATION = '@aws-cdk/aws-ec2-alpha:useResourceIdForVpcV2Migration';
 export const S3_PUBLIC_ACCESS_BLOCKED_BY_DEFAULT = '@aws-cdk/aws-s3:publicAccessBlockedByDefault';
-=======
-export const USE_RESOURCEID_FOR_VPCV2_MIGRATION = '@aws-cdk/aws-ec2-alpha:useResourceIdForVpcV2Migration';
->>>>>>> 10f10fe4
 
 export const FLAGS: Record<string, FlagInfo> = {
   //////////////////////////////////////////////////////////////////////
@@ -1581,7 +1578,21 @@
   },
 
   //////////////////////////////////////////////////////////////////////
-<<<<<<< HEAD
+  [USE_RESOURCEID_FOR_VPCV2_MIGRATION]: {
+    type: FlagType.ApiDefault,
+    summary: 'When enabled, use resource IDs for VPC V2 migration',
+    detailsMd: `
+        When this feature flag is enabled, the VPC V2 migration will use resource IDs instead of getAtt references
+        for migrating resources from VPC V1 to VPC V2. This helps ensure a smoother migration path between
+        the two versions.
+      `,
+    introducedIn: { v2: 'V2_NEXT' },
+    recommendedValue: false,
+    defaults: { v2: false },
+    compatibilityWithOldBehaviorMd: 'Disable the feature flag to use getAtt references for VPC V2 migration',
+  },
+
+  //////////////////////////////////////////////////////////////////////
   [S3_PUBLIC_ACCESS_BLOCKED_BY_DEFAULT]: {
     type: FlagType.BugFix,
     summary: 'When enabled, setting any combination of options for BlockPublicAccess will automatically set true for any options not defined.',
@@ -1593,20 +1604,6 @@
     `,
     introducedIn: { v2: 'V2NEXT' },
     recommendedValue: true,
-=======
-  [USE_RESOURCEID_FOR_VPCV2_MIGRATION]: {
-    type: FlagType.ApiDefault,
-    summary: 'When enabled, use resource IDs for VPC V2 migration',
-    detailsMd: `
-        When this feature flag is enabled, the VPC V2 migration will use resource IDs instead of getAtt references
-        for migrating resources from VPC V1 to VPC V2. This helps ensure a smoother migration path between
-        the two versions.
-      `,
-    introducedIn: { v2: 'V2_NEXT' },
-    recommendedValue: false,
-    defaults: { v2: false },
-    compatibilityWithOldBehaviorMd: 'Disable the feature flag to use getAtt references for VPC V2 migration',
->>>>>>> 10f10fe4
   },
 };
 
