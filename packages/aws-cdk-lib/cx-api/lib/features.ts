--- conflicted
+++ resolved
@@ -93,12 +93,9 @@
 export const AUTOSCALING_GENERATE_LAUNCH_TEMPLATE = '@aws-cdk/aws-autoscaling:generateLaunchTemplateInsteadOfLaunchConfig';
 export const ENABLE_OPENSEARCH_MULTIAZ_WITH_STANDBY = '@aws-cdk/aws-opensearchservice:enableOpensearchMultiAzWithStandby';
 export const LAMBDA_NODEJS_USE_LATEST_RUNTIME = '@aws-cdk/aws-lambda-nodejs:useLatestRuntimeVersion';
-<<<<<<< HEAD
 export const RDS_PREVENT_RENDERING_DEPRECATED_CREDENTIALS = '@aws-cdk/aws-rds:preventRenderingDeprecatedCredentials';
-=======
 export const AURORA_CLUSTER_CHANGE_SCOPE_OF_INSTANCE_PARAMETER_GROUP_WITH_EACH_PARAMETERS = '@aws-cdk/aws-rds:auroraClusterChangeScopeOfInstanceParameterGroupWithEachParameters';
 export const APPSYNC_ENABLE_USE_ARN_IDENTIFIER_SOURCE_API_ASSOCIATION = '@aws-cdk/aws-appsync:useArnForSourceApiAssociationIdentifier';
->>>>>>> b3bbc7fe
 
 export const FLAGS: Record<string, FlagInfo> = {
   //////////////////////////////////////////////////////////////////////
@@ -914,6 +911,7 @@
     introducedIn: { v2: '2.93.0' },
     recommendedValue: true,
   },
+  
   //////////////////////////////////////////////////////////////////////
   [AURORA_CLUSTER_CHANGE_SCOPE_OF_INSTANCE_PARAMETER_GROUP_WITH_EACH_PARAMETERS]: {
     type: FlagType.BugFix,
@@ -931,7 +929,19 @@
   },
 
   //////////////////////////////////////////////////////////////////////
-<<<<<<< HEAD
+  [APPSYNC_ENABLE_USE_ARN_IDENTIFIER_SOURCE_API_ASSOCIATION]: {
+    type: FlagType.BugFix,
+    summary: 'When enabled, will always use the arn for identifiers for CfnSourceApiAssociation in the GraphqlApi construct rather than id.',
+    detailsMd: `
+      When this feature flag is enabled, we use the IGraphqlApi ARN rather than ID when creating or updating CfnSourceApiAssociation in 
+      the GraphqlApi construct. Using the ARN allows the association to support an association with a source api or merged api in another account.
+      Note that for existing source api associations created with this flag disabled, enabling the flag will lead to a resource replacement. 
+    `,
+    introducedIn: { v2: '2.97.0' },
+    recommendedValue: true,
+  },
+
+  //////////////////////////////////////////////////////////////////////
   [RDS_PREVENT_RENDERING_DEPRECATED_CREDENTIALS]: {
     type: FlagType.BugFix,
     summary: 'When enabled, creating an RDS database cluster from a snapshot will only render credentials for snapshot credentials.',
@@ -950,17 +960,6 @@
       database cluster from a snapshot.
     `,
     introducedIn: { v2: 'V2NEXT' },
-=======
-  [APPSYNC_ENABLE_USE_ARN_IDENTIFIER_SOURCE_API_ASSOCIATION]: {
-    type: FlagType.BugFix,
-    summary: 'When enabled, will always use the arn for identifiers for CfnSourceApiAssociation in the GraphqlApi construct rather than id.',
-    detailsMd: `
-      When this feature flag is enabled, we use the IGraphqlApi ARN rather than ID when creating or updating CfnSourceApiAssociation in 
-      the GraphqlApi construct. Using the ARN allows the association to support an association with a source api or merged api in another account.
-      Note that for existing source api associations created with this flag disabled, enabling the flag will lead to a resource replacement. 
-    `,
-    introducedIn: { v2: '2.97.0' },
->>>>>>> b3bbc7fe
     recommendedValue: true,
   },
 };
