--- conflicted
+++ resolved
@@ -127,11 +127,8 @@
 export const SET_UNIQUE_REPLICATION_ROLE_NAME = '@aws-cdk/aws-s3:setUniqueReplicationRoleName';
 export const PIPELINE_REDUCE_STAGE_ROLE_TRUST_SCOPE = '@aws-cdk/pipelines:reduceStageRoleTrustScope';
 export const EVENTBUS_POLICY_SID_REQUIRED = '@aws-cdk/aws-events:requireEventBusPolicySid';
-<<<<<<< HEAD
+export const DYNAMODB_TABLE_RETAIN_TABLE_REPLICA = '@aws-cdk/aws-dynamodb:retainTableReplica';
 export const S3_TRUST_KEY_POLICY_FOR_SNS_SUBSCRIPTIONS = '@aws-cdk/s3-notifications:addS3TrustKeyPolicyForSnsSubscriptions';
-=======
-export const DYNAMODB_TABLE_RETAIN_TABLE_REPLICA = '@aws-cdk/aws-dynamodb:retainTableReplica';
->>>>>>> a67c3f5a
 
 export const FLAGS: Record<string, FlagInfo> = {
   //////////////////////////////////////////////////////////////////////
@@ -1460,20 +1457,23 @@
   },
 
   //////////////////////////////////////////////////////////////////////
-<<<<<<< HEAD
   [S3_TRUST_KEY_POLICY_FOR_SNS_SUBSCRIPTIONS]: {
     type: FlagType.BugFix,
     summary: 'Add an S3 trust policy to a KMS key resource policy for SNS subscriptions.',
     detailsMd: `
       When this feature flag is enabled, a S3 trust policy will be added to the KMS key resource policy for encrypted SNS subscriptions.
-=======
+          `,
+    introducedIn: { v2: 'V2NEXT' },
+    recommendedValue: true,
+  },
+
+  //////////////////////////////////////////////////////////////////////
   [DYNAMODB_TABLE_RETAIN_TABLE_REPLICA]: {
     type: FlagType.BugFix,
     summary: 'When enabled, table replica will be default to the removal policy of source table unless specified otherwise.',
     detailsMd: `
       Currently, table replica will always be deleted when stack deletes regardless of source table's deletion policy.
       When enabled, table replica will be default to the removal policy of source table unless specified otherwise.
->>>>>>> a67c3f5a
     `,
     introducedIn: { v2: 'V2NEXT' },
     recommendedValue: true,
