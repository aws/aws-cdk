import { FlagInfo, FlagType } from './private/flag-modeling';

////////////////////////////////////////////////////////////////////////
//
// This file defines context keys that enable certain features that are
// implemented behind a flag in order to preserve backwards compatibility for
// existing apps. When a new app is initialized through `cdk init`, the CLI will
// automatically add enable these features by adding them to the generated
// `cdk.json` file.
//
////////////////////////////////////////////////////////////////////////
//
//  !!! IMPORTANT !!!
//
//  When you introduce a new flag, set its 'introducedIn.v2' value to the literal string
// 'V2·NEXT', without the dot.
//
//  DO NOT USE A VARIABLE. DO NOT DEFINE A CONSTANT. The actual value will be string-replaced at
//  version bump time.
//
////////////////////////////////////////////////////////////////////////
//
// There are three types of flags: ApiDefault, BugFix, and VisibleContext flags.
//
// - ApiDefault flags: change the behavior or defaults of the construct library. When
//   set, the infrastructure that is generated may be different but there is
//   a way to get the old infrastructure setup by using the API in a different way.
//
// - BugFix flags: the old infra we used to generate is no longer recommended,
//   and there is no way to achieve that result anymore except by making sure the
//   flag is unset, or set to `false`. Mostly used for infra-impacting bugfixes or
//   enhanced security defaults.
//
// - VisibleContext flags: not really a feature flag, but configurable context which is
//   advertised by putting the context in the `cdk.json` file of new projects.
//
// In future major versions, the "newProjectValues" will become the version
// default for both DefaultBehavior and BugFix flags, and DefaultBehavior flags
// will be removed (i.e., their new behavior will become the *only* behavior).
//
// See https://github.com/aws/aws-cdk-rfcs/blob/master/text/0055-feature-flags.md
// --------------------------------------------------------------------------------

export const ENABLE_STACK_NAME_DUPLICATES_CONTEXT = '@aws-cdk/core:enableStackNameDuplicates';
export const ENABLE_DIFF_NO_FAIL_CONTEXT = 'aws-cdk:enableDiffNoFail';
/** @deprecated use `ENABLE_DIFF_NO_FAIL_CONTEXT` */
export const ENABLE_DIFF_NO_FAIL = ENABLE_DIFF_NO_FAIL_CONTEXT;
export const NEW_STYLE_STACK_SYNTHESIS_CONTEXT = '@aws-cdk/core:newStyleStackSynthesis';
export const STACK_RELATIVE_EXPORTS_CONTEXT = '@aws-cdk/core:stackRelativeExports';
export const DOCKER_IGNORE_SUPPORT = '@aws-cdk/aws-ecr-assets:dockerIgnoreSupport';
export const SECRETS_MANAGER_PARSE_OWNED_SECRET_NAME = '@aws-cdk/aws-secretsmanager:parseOwnedSecretName';
export const KMS_DEFAULT_KEY_POLICIES = '@aws-cdk/aws-kms:defaultKeyPolicies';
export const S3_GRANT_WRITE_WITHOUT_ACL = '@aws-cdk/aws-s3:grantWriteWithoutAcl';
export const ECS_REMOVE_DEFAULT_DESIRED_COUNT = '@aws-cdk/aws-ecs-patterns:removeDefaultDesiredCount';
export const RDS_LOWERCASE_DB_IDENTIFIER = '@aws-cdk/aws-rds:lowercaseDbIdentifier';
export const APIGATEWAY_USAGEPLANKEY_ORDERINSENSITIVE_ID = '@aws-cdk/aws-apigateway:usagePlanKeyOrderInsensitiveId';
export const EFS_DEFAULT_ENCRYPTION_AT_REST = '@aws-cdk/aws-efs:defaultEncryptionAtRest';
export const LAMBDA_RECOGNIZE_VERSION_PROPS = '@aws-cdk/aws-lambda:recognizeVersionProps';
export const LAMBDA_RECOGNIZE_LAYER_VERSION = '@aws-cdk/aws-lambda:recognizeLayerVersion';
export const CLOUDFRONT_DEFAULT_SECURITY_POLICY_TLS_V1_2_2021 = '@aws-cdk/aws-cloudfront:defaultSecurityPolicyTLSv1.2_2021';
export const CHECK_SECRET_USAGE = '@aws-cdk/core:checkSecretUsage';
export const TARGET_PARTITIONS = '@aws-cdk/core:target-partitions';
export const ECS_SERVICE_EXTENSIONS_ENABLE_DEFAULT_LOG_DRIVER = '@aws-cdk-containers/ecs-service-extensions:enableDefaultLogDriver';
export const EC2_UNIQUE_IMDSV2_LAUNCH_TEMPLATE_NAME = '@aws-cdk/aws-ec2:uniqueImdsv2TemplateName';
export const ECS_ARN_FORMAT_INCLUDES_CLUSTER_NAME = '@aws-cdk/aws-ecs:arnFormatIncludesClusterName';
export const IAM_MINIMIZE_POLICIES = '@aws-cdk/aws-iam:minimizePolicies';
export const IAM_IMPORTED_ROLE_STACK_SAFE_DEFAULT_POLICY_NAME = '@aws-cdk/aws-iam:importedRoleStackSafeDefaultPolicyName';
export const VALIDATE_SNAPSHOT_REMOVAL_POLICY = '@aws-cdk/core:validateSnapshotRemovalPolicy';
export const CODEPIPELINE_CROSS_ACCOUNT_KEY_ALIAS_STACK_SAFE_RESOURCE_NAME = '@aws-cdk/aws-codepipeline:crossAccountKeyAliasStackSafeResourceName';
export const S3_CREATE_DEFAULT_LOGGING_POLICY = '@aws-cdk/aws-s3:createDefaultLoggingPolicy';
export const SNS_SUBSCRIPTIONS_SQS_DECRYPTION_POLICY = '@aws-cdk/aws-sns-subscriptions:restrictSqsDescryption';
export const APIGATEWAY_DISABLE_CLOUDWATCH_ROLE = '@aws-cdk/aws-apigateway:disableCloudWatchRole';
export const ENABLE_PARTITION_LITERALS = '@aws-cdk/core:enablePartitionLiterals';
export const EVENTS_TARGET_QUEUE_SAME_ACCOUNT = '@aws-cdk/aws-events:eventsTargetQueueSameAccount';
export const IAM_STANDARDIZED_SERVICE_PRINCIPALS = '@aws-cdk/aws-iam:standardizedServicePrincipals';
export const ECS_DISABLE_EXPLICIT_DEPLOYMENT_CONTROLLER_FOR_CIRCUIT_BREAKER = '@aws-cdk/aws-ecs:disableExplicitDeploymentControllerForCircuitBreaker';
export const S3_SERVER_ACCESS_LOGS_USE_BUCKET_POLICY = '@aws-cdk/aws-s3:serverAccessLogsUseBucketPolicy';
export const ROUTE53_PATTERNS_USE_CERTIFICATE = '@aws-cdk/aws-route53-patters:useCertificate';
export const AWS_CUSTOM_RESOURCE_LATEST_SDK_DEFAULT = '@aws-cdk/customresources:installLatestAwsSdkDefault';
export const DATABASE_PROXY_UNIQUE_RESOURCE_NAME = '@aws-cdk/aws-rds:databaseProxyUniqueResourceName';
export const CODEDEPLOY_REMOVE_ALARMS_FROM_DEPLOYMENT_GROUP = '@aws-cdk/aws-codedeploy:removeAlarmsFromDeploymentGroup';
export const APIGATEWAY_AUTHORIZER_CHANGE_DEPLOYMENT_LOGICAL_ID = '@aws-cdk/aws-apigateway:authorizerChangeDeploymentLogicalId';
export const EC2_LAUNCH_TEMPLATE_DEFAULT_USER_DATA = '@aws-cdk/aws-ec2:launchTemplateDefaultUserData';
export const SECRETS_MANAGER_TARGET_ATTACHMENT_RESOURCE_POLICY = '@aws-cdk/aws-secretsmanager:useAttachedSecretResourcePolicyForSecretTargetAttachments';
export const REDSHIFT_COLUMN_ID = '@aws-cdk/aws-redshift:columnId';
export const ENABLE_EMR_SERVICE_POLICY_V2 = '@aws-cdk/aws-stepfunctions-tasks:enableEmrServicePolicyV2';
export const EC2_RESTRICT_DEFAULT_SECURITY_GROUP = '@aws-cdk/aws-ec2:restrictDefaultSecurityGroup';
export const APIGATEWAY_REQUEST_VALIDATOR_UNIQUE_ID = '@aws-cdk/aws-apigateway:requestValidatorUniqueId';
export const INCLUDE_PREFIX_IN_UNIQUE_NAME_GENERATION = '@aws-cdk/core:includePrefixInUniqueNameGeneration';
export const KMS_ALIAS_NAME_REF = '@aws-cdk/aws-kms:aliasNameRef';
export const EFS_DENY_ANONYMOUS_ACCESS = '@aws-cdk/aws-efs:denyAnonymousAccess';
export const EFS_MOUNTTARGET_ORDERINSENSITIVE_LOGICAL_ID = '@aws-cdk/aws-efs:mountTargetOrderInsensitiveLogicalId';
export const AUTOSCALING_GENERATE_LAUNCH_TEMPLATE = '@aws-cdk/aws-autoscaling:generateLaunchTemplateInsteadOfLaunchConfig';
export const ENABLE_OPENSEARCH_MULTIAZ_WITH_STANDBY = '@aws-cdk/aws-opensearchservice:enableOpensearchMultiAzWithStandby';
export const LAMBDA_NODEJS_USE_LATEST_RUNTIME = '@aws-cdk/aws-lambda-nodejs:useLatestRuntimeVersion';
export const RDS_PREVENT_RENDERING_DEPRECATED_CREDENTIALS = '@aws-cdk/aws-rds:preventRenderingDeprecatedCredentials';
export const AURORA_CLUSTER_CHANGE_SCOPE_OF_INSTANCE_PARAMETER_GROUP_WITH_EACH_PARAMETERS = '@aws-cdk/aws-rds:auroraClusterChangeScopeOfInstanceParameterGroupWithEachParameters';
export const APPSYNC_ENABLE_USE_ARN_IDENTIFIER_SOURCE_API_ASSOCIATION = '@aws-cdk/aws-appsync:useArnForSourceApiAssociationIdentifier';
export const CODECOMMIT_SOURCE_ACTION_DEFAULT_BRANCH_NAME = '@aws-cdk/aws-codepipeline-actions:useNewDefaultBranchForCodeCommitSource';
export const LAMBDA_PERMISSION_LOGICAL_ID_FOR_LAMBDA_ACTION = '@aws-cdk/aws-cloudwatch-actions:changeLambdaPermissionLogicalIdForLambdaAction';
export const CODEPIPELINE_CROSS_ACCOUNT_KEYS_DEFAULT_VALUE_TO_FALSE = '@aws-cdk/aws-codepipeline:crossAccountKeysDefaultValueToFalse';
export const CODEPIPELINE_DEFAULT_PIPELINE_TYPE_TO_V2 = '@aws-cdk/aws-codepipeline:defaultPipelineTypeToV2';
export const KMS_REDUCE_CROSS_ACCOUNT_REGION_POLICY_SCOPE = '@aws-cdk/aws-kms:reduceCrossAccountRegionPolicyScope';
<<<<<<< HEAD
export const PIPELINE_REDUCE_ASSET_ROLE_TRUST_SCOPE = '@aws-cdk/pipelines:reduceAssetRoleTrustScope';
=======
export const EKS_NODEGROUP_NAME = '@aws-cdk/aws-eks:nodegroupNameAttribute';
export const EBS_DEFAULT_GP3 = '@aws-cdk/aws-ec2:ebsDefaultGp3Volume';
>>>>>>> 2c53cf95

export const FLAGS: Record<string, FlagInfo> = {
  //////////////////////////////////////////////////////////////////////
  [ENABLE_STACK_NAME_DUPLICATES_CONTEXT]: {
    type: FlagType.ApiDefault,
    summary: 'Allow multiple stacks with the same name',
    detailsMd: `
      If this is set, multiple stacks can use the same stack name (e.g. deployed to
      different environments). This means that the name of the synthesized template
      file will be based on the construct path and not on the defined \`stackName\`
      of the stack.`,
    recommendedValue: true,
    introducedIn: { v1: '1.16.0' },
    defaults: { v2: true },
    compatibilityWithOldBehaviorMd: 'Pass stack identifiers to the CLI instead of stack names.',
  },

  //////////////////////////////////////////////////////////////////////
  [ENABLE_DIFF_NO_FAIL_CONTEXT]: {
    type: FlagType.ApiDefault,
    summary: 'Make `cdk diff` not fail when there are differences',
    detailsMd: `
      Determines what status code \`cdk diff\` should return when the specified stack
      differs from the deployed stack or the local CloudFormation template:

      * \`aws-cdk:enableDiffNoFail=true\` => status code == 0
      * \`aws-cdk:enableDiffNoFail=false\` => status code == 1

      You can override this behavior with the --fail flag:

      * \`--fail\` => status code == 1
      * \`--no-fail\` => status code == 0`,
    introducedIn: { v1: '1.19.0' },
    defaults: { v2: true },
    recommendedValue: true,
    compatibilityWithOldBehaviorMd: 'Specify `--fail` to the CLI.',
  },

  //////////////////////////////////////////////////////////////////////
  [NEW_STYLE_STACK_SYNTHESIS_CONTEXT]: {
    type: FlagType.BugFix,
    summary: 'Switch to new stack synthesis method which enables CI/CD',
    detailsMd: `
      If this flag is specified, all \`Stack\`s will use the \`DefaultStackSynthesizer\` by
      default. If it is not set, they will use the \`LegacyStackSynthesizer\`.`,
    introducedIn: { v1: '1.39.0', v2: '2.0.0' },
    defaults: { v2: true },
    recommendedValue: true,
  },

  //////////////////////////////////////////////////////////////////////
  [STACK_RELATIVE_EXPORTS_CONTEXT]: {
    type: FlagType.BugFix,
    summary: 'Name exports based on the construct paths relative to the stack, rather than the global construct path',
    detailsMd: `
      Combined with the stack name this relative construct path is good enough to
      ensure uniqueness, and makes the export names robust against refactoring
      the location of the stack in the construct tree (specifically, moving the Stack
      into a Stage).`,
    introducedIn: { v1: '1.58.0', v2: '2.0.0' },
    defaults: { v2: true },
    recommendedValue: true,
  },

  //////////////////////////////////////////////////////////////////////
  [DOCKER_IGNORE_SUPPORT]: {
    type: FlagType.ApiDefault,
    summary: 'DockerImageAsset properly supports `.dockerignore` files by default',
    detailsMd: `
      If this flag is not set, the default behavior for \`DockerImageAsset\` is to use
      glob semantics for \`.dockerignore\` files. If this flag is set, the default behavior
      is standard Docker ignore semantics.

      This is a feature flag as the old behavior was technically incorrect but
      users may have come to depend on it.`,
    introducedIn: { v1: '1.73.0' },
    defaults: { v2: true },
    recommendedValue: true,
    compatibilityWithOldBehaviorMd: 'Update your `.dockerignore` file to match standard Docker ignore rules, if necessary.',
  },

  //////////////////////////////////////////////////////////////////////
  [SECRETS_MANAGER_PARSE_OWNED_SECRET_NAME]: {
    type: FlagType.ApiDefault,
    summary: 'Fix the referencing of SecretsManager names from ARNs',
    detailsMd: `
      Secret.secretName for an "owned" secret will attempt to parse the secretName from the ARN,
      rather than the default full resource name, which includes the SecretsManager suffix.

      If this flag is not set, Secret.secretName will include the SecretsManager suffix, which cannot be directly
      used by SecretsManager.DescribeSecret, and must be parsed by the user first (e.g., Fn:Join, Fn:Select, Fn:Split).`,
    introducedIn: { v1: '1.77.0' },
    defaults: { v2: true },
    recommendedValue: true,
    compatibilityWithOldBehaviorMd: 'Use `parseArn(secret.secretName).resourceName` to emulate the incorrect old parsing.',
  },

  //////////////////////////////////////////////////////////////////////
  [KMS_DEFAULT_KEY_POLICIES]: {
    type: FlagType.ApiDefault,
    summary: 'Tighten default KMS key policies',
    detailsMd: `
      KMS Keys start with a default key policy that grants the account access to administer the key,
      mirroring the behavior of the KMS SDK/CLI/Console experience. Users may override the default key
      policy by specifying their own.

      If this flag is not set, the default key policy depends on the setting of the \`trustAccountIdentities\`
      flag. If false (the default, for backwards-compatibility reasons), the default key policy somewhat
      resembles the default admin key policy, but with the addition of 'GenerateDataKey' permissions. If
      true, the policy matches what happens when this feature flag is set.

      Additionally, if this flag is not set and the user supplies a custom key policy, this will be appended
      to the key's default policy (rather than replacing it).`,
    introducedIn: { v1: '1.78.0' },
    defaults: { v2: true },
    recommendedValue: true,
    compatibilityWithOldBehaviorMd: 'Pass `trustAccountIdentities: false` to `Key` construct to restore the old behavior.',
  },

  //////////////////////////////////////////////////////////////////////
  [S3_GRANT_WRITE_WITHOUT_ACL]: {
    type: FlagType.ApiDefault,
    summary: 'Remove `PutObjectAcl` from Bucket.grantWrite',
    detailsMd: `
      Change the old 's3:PutObject*' permission to 's3:PutObject' on Bucket,
      as the former includes 's3:PutObjectAcl',
      which could be used to grant read/write object access to IAM principals in other accounts.
      Use a feature flag to make sure existing customers who might be relying
      on the overly-broad permissions are not broken.`,
    introducedIn: { v1: '1.85.0' },
    defaults: { v2: true },
    recommendedValue: true,
    compatibilityWithOldBehaviorMd: 'Call `bucket.grantPutAcl()` in addition to `bucket.grantWrite()` to grant ACL permissions.',
  },

  //////////////////////////////////////////////////////////////////////
  [ECS_REMOVE_DEFAULT_DESIRED_COUNT]: {
    type: FlagType.ApiDefault,
    summary: 'Do not specify a default DesiredCount for ECS services',
    detailsMd: `
      ApplicationLoadBalancedServiceBase, ApplicationMultipleTargetGroupServiceBase,
      NetworkLoadBalancedServiceBase, NetworkMultipleTargetGroupServiceBase, and
      QueueProcessingServiceBase currently determine a default value for the desired count of
      a CfnService if a desiredCount is not provided. The result of this is that on every
      deployment, the service count is reset to the fixed value, even if it was autoscaled.

      If this flag is not set, the default behaviour for CfnService.desiredCount is to set a
      desiredCount of 1, if one is not provided. If true, a default will not be defined for
      CfnService.desiredCount and as such desiredCount will be undefined, if one is not provided.`,
    introducedIn: { v1: '1.92.0' },
    defaults: { v2: true },
    recommendedValue: true,
    compatibilityWithOldBehaviorMd: 'You can pass `desiredCount: 1` explicitly, but you should never need this.',
  },

  //////////////////////////////////////////////////////////////////////
  [RDS_LOWERCASE_DB_IDENTIFIER]: {
    type: FlagType.BugFix,
    summary: 'Force lowercasing of RDS Cluster names in CDK',
    detailsMd: `
      Cluster names must be lowercase, and the service will lowercase the name when the cluster
      is created. However, CDK did not use to know about this, and would use the user-provided name
      referencing the cluster, which would fail if it happened to be mixed-case.

      With this flag, lowercase the name in CDK so we can reference it properly.

      Must be behind a permanent flag because changing a name from mixed case to lowercase between deployments
      would lead CloudFormation to think the name was changed and would trigger a cluster replacement
      (losing data!).`,
    introducedIn: { v1: '1.97.0', v2: '2.0.0' },
    defaults: { v2: true },
    recommendedValue: true,
  },

  //////////////////////////////////////////////////////////////////////
  [APIGATEWAY_USAGEPLANKEY_ORDERINSENSITIVE_ID]: {
    type: FlagType.BugFix,
    summary: 'Allow adding/removing multiple UsagePlanKeys independently',
    detailsMd: `
      The UsagePlanKey resource connects an ApiKey with a UsagePlan. API Gateway does not allow more than one UsagePlanKey
      for any given UsagePlan and ApiKey combination. For this reason, CloudFormation cannot replace this resource without
      either the UsagePlan or ApiKey changing.

      The feature addition to support multiple UsagePlanKey resources - 142bd0e2 - recognized this and attempted to keep
      existing UsagePlanKey logical ids unchanged.
      However, this intentionally caused the logical id of the UsagePlanKey to be sensitive to order. That is, when
      the 'first' UsagePlanKey resource is removed, the logical id of the 'second' assumes what was originally the 'first',
      which again is disallowed.

      In effect, there is no way to get out of this mess in a backwards compatible way, while supporting existing stacks.
      This flag changes the logical id layout of UsagePlanKey to not be sensitive to order.`,
    introducedIn: { v1: '1.98.0', v2: '2.0.0' },
    defaults: { v2: true },
    recommendedValue: true,
  },

  //////////////////////////////////////////////////////////////////////
  [EFS_DEFAULT_ENCRYPTION_AT_REST]: {
    type: FlagType.ApiDefault,
    summary: 'Enable this feature flag to have elastic file systems encrypted at rest by default.',
    detailsMd: `
      Encryption can also be configured explicitly using the \`encrypted\` property.
      `,
    introducedIn: { v1: '1.98.0' },
    defaults: { v2: true },
    recommendedValue: true,
    compatibilityWithOldBehaviorMd: 'Pass the `encrypted: false` property to the `FileSystem` construct to disable encryption.',
  },

  //////////////////////////////////////////////////////////////////////
  [LAMBDA_RECOGNIZE_VERSION_PROPS]: {
    type: FlagType.BugFix,
    summary: 'Enable this feature flag to opt in to the updated logical id calculation for Lambda Version created using the  `fn.currentVersion`.',
    detailsMd: `
      The previous calculation incorrectly considered properties of the \`AWS::Lambda::Function\` resource that did
      not constitute creating a new Version.

      See 'currentVersion' section in the aws-lambda module's README for more details.`,
    introducedIn: { v1: '1.106.0', v2: '2.0.0' },
    defaults: { v2: true },
    recommendedValue: true,
  },

  //////////////////////////////////////////////////////////////////////
  [LAMBDA_RECOGNIZE_LAYER_VERSION]: {
    type: FlagType.BugFix,
    summary: 'Enable this feature flag to opt in to the updated logical id calculation for Lambda Version created using the `fn.currentVersion`.',
    detailsMd: `
      This flag correct incorporates Lambda Layer properties into the Lambda Function Version.

      See 'currentVersion' section in the aws-lambda module's README for more details.`,
    introducedIn: { v1: '1.159.0', v2: '2.27.0' },
    recommendedValue: true,
  },

  //////////////////////////////////////////////////////////////////////
  [CLOUDFRONT_DEFAULT_SECURITY_POLICY_TLS_V1_2_2021]: {
    type: FlagType.BugFix,
    summary: 'Enable this feature flag to have cloudfront distributions use the security policy TLSv1.2_2021 by default.',
    detailsMd: `
      The security policy can also be configured explicitly using the \`minimumProtocolVersion\` property.`,
    introducedIn: { v1: '1.117.0', v2: '2.0.0' },
    defaults: { v2: true },
    recommendedValue: true,
  },

  //////////////////////////////////////////////////////////////////////
  [CHECK_SECRET_USAGE]: {
    type: FlagType.VisibleContext,
    summary: 'Enable this flag to make it impossible to accidentally use SecretValues in unsafe locations',
    detailsMd: `
      With this flag enabled, \`SecretValue\` instances can only be passed to
      constructs that accept \`SecretValue\`s; otherwise, \`unsafeUnwrap()\` must be
      called to use it as a regular string.`,
    introducedIn: { v1: '1.153.0', v2: '2.21.0' },
    recommendedValue: true,
  },

  //////////////////////////////////////////////////////////////////////
  [TARGET_PARTITIONS]: {
    type: FlagType.VisibleContext,
    summary: 'What regions to include in lookup tables of environment agnostic stacks',
    detailsMd: `
      Has no effect on stacks that have a defined region, but will limit the amount
      of unnecessary regions included in stacks without a known region.

      The type of this value should be a list of strings.`,
    introducedIn: { v1: '1.137.0', v2: '2.4.0' },
    recommendedValue: ['aws', 'aws-cn'],
  },

  //////////////////////////////////////////////////////////////////////
  [ECS_SERVICE_EXTENSIONS_ENABLE_DEFAULT_LOG_DRIVER]: {
    type: FlagType.ApiDefault,
    summary: 'ECS extensions will automatically add an `awslogs` driver if no logging is specified',
    detailsMd: `
      Enable this feature flag to configure default logging behavior for the ECS Service Extensions. This will enable the
      \`awslogs\` log driver for the application container of the service to send the container logs to CloudWatch Logs.

      This is a feature flag as the new behavior provides a better default experience for the users.`,
    introducedIn: { v1: '1.140.0', v2: '2.8.0' },
    recommendedValue: true,
    compatibilityWithOldBehaviorMd: 'Specify a log driver explicitly.',
  },

  //////////////////////////////////////////////////////////////////////
  [EC2_UNIQUE_IMDSV2_LAUNCH_TEMPLATE_NAME]: {
    type: FlagType.BugFix,
    summary: 'Enable this feature flag to have Launch Templates generated by the `InstanceRequireImdsv2Aspect` use unique names.',
    detailsMd: `
      Previously, the generated Launch Template names were only unique within a stack because they were based only on the
      \`Instance\` construct ID. If another stack that has an \`Instance\` with the same construct ID is deployed in the same
      account and region, the deployments would always fail as the generated Launch Template names were the same.

      The new implementation addresses this issue by generating the Launch Template name with the \`Names.uniqueId\` method.`,
    introducedIn: { v1: '1.140.0', v2: '2.8.0' },
    recommendedValue: true,
  },

  //////////////////////////////////////////////////////////////////////
  [ECS_ARN_FORMAT_INCLUDES_CLUSTER_NAME]: {
    type: FlagType.BugFix,
    summary: 'ARN format used by ECS. In the new ARN format, the cluster name is part of the resource ID.',
    detailsMd: `
      If this flag is not set, the old ARN format (without cluster name) for ECS is used.
      If this flag is set, the new ARN format (with cluster name) for ECS is used.

      This is a feature flag as the old format is still valid for existing ECS clusters.

      See https://docs.aws.amazon.com/AmazonECS/latest/developerguide/ecs-account-settings.html#ecs-resource-ids
      `,
    introducedIn: { v2: '2.35.0' },
    recommendedValue: true,
  },

  //////////////////////////////////////////////////////////////////////
  [IAM_MINIMIZE_POLICIES]: {
    type: FlagType.VisibleContext,
    summary: 'Minimize IAM policies by combining Statements',
    detailsMd: `
      Minimize IAM policies by combining Principals, Actions and Resources of two
      Statements in the policies, as long as it doesn't change the meaning of the
      policy.`,
    introducedIn: { v1: '1.150.0', v2: '2.18.0' },
    recommendedValue: true,
  },

  //////////////////////////////////////////////////////////////////////
  [VALIDATE_SNAPSHOT_REMOVAL_POLICY]: {
    type: FlagType.ApiDefault,
    summary: 'Error on snapshot removal policies on resources that do not support it.',
    detailsMd: `
      Makes sure we do not allow snapshot removal policy on resources that do not support it.
      If supplied on an unsupported resource, CloudFormation ignores the policy altogether.
      This flag will reduce confusion and unexpected loss of data when erroneously supplying
      the snapshot removal policy.`,
    introducedIn: { v2: '2.28.0' },
    recommendedValue: true,
    compatibilityWithOldBehaviorMd: 'The old behavior was incorrect. Update your source to not specify SNAPSHOT policies on resources that do not support it.',
  },

  //////////////////////////////////////////////////////////////////////
  [CODEPIPELINE_CROSS_ACCOUNT_KEY_ALIAS_STACK_SAFE_RESOURCE_NAME]: {
    type: FlagType.BugFix,
    summary: 'Generate key aliases that include the stack name',
    detailsMd: `
      Enable this feature flag to have CodePipeline generate a unique cross account key alias name using the stack name.

      Previously, when creating multiple pipelines with similar naming conventions and when crossAccountKeys is true,
      the KMS key alias name created for these pipelines may be the same due to how the uniqueId is generated.

      This new implementation creates a stack safe resource name for the alias using the stack name instead of the stack ID.
      `,
    introducedIn: { v2: '2.29.0' },
    recommendedValue: true,
  },

  //////////////////////////////////////////////////////////////////////
  [S3_CREATE_DEFAULT_LOGGING_POLICY]: {
    type: FlagType.BugFix,
    summary: 'Enable this feature flag to create an S3 bucket policy by default in cases where an AWS service would automatically create the Policy if one does not exist.',
    detailsMd: `
      For example, in order to send VPC flow logs to an S3 bucket, there is a specific Bucket Policy
      that needs to be attached to the bucket. If you create the bucket without a policy and then add the
      bucket as the flow log destination, the service will automatically create the bucket policy with the
      necessary permissions. If you were to then try and add your own bucket policy CloudFormation will throw
      and error indicating that a bucket policy already exists.

      In cases where we know what the required policy is we can go ahead and create the policy so we can
      remain in control of it.

      @see https://docs.aws.amazon.com/AmazonCloudWatch/latest/logs/AWS-logs-and-resource-policy.html#AWS-logs-infrastructure-S3
      `,
    introducedIn: { v2: '2.31.0' },
    recommendedValue: true,
  },

  //////////////////////////////////////////////////////////////////////
  [SNS_SUBSCRIPTIONS_SQS_DECRYPTION_POLICY]: {
    type: FlagType.BugFix,
    summary: 'Restrict KMS key policy for encrypted Queues a bit more',
    detailsMd: `
      Enable this feature flag to restrict the decryption of a SQS queue, which is subscribed to a SNS topic, to
      only the topic which it is subscribed to and not the whole SNS service of an account.

      Previously the decryption was only restricted to the SNS service principal. To make the SQS subscription more
      secure, it is a good practice to restrict the decryption further and only allow the connected SNS topic to decryption
      the subscribed queue.`,
    introducedIn: { v2: '2.32.0' },
    recommendedValue: true,
  },

  //////////////////////////////////////////////////////////////////////
  [APIGATEWAY_DISABLE_CLOUDWATCH_ROLE]: {
    type: FlagType.BugFix,
    summary: 'Make default CloudWatch Role behavior safe for multiple API Gateways in one environment',
    detailsMd: `
      Enable this feature flag to change the default behavior for aws-apigateway.RestApi and aws-apigateway.SpecRestApi
      to _not_ create a CloudWatch role and Account. There is only a single ApiGateway account per AWS
      environment which means that each time you create a RestApi in your account the ApiGateway account
      is overwritten. If at some point the newest RestApi is deleted, the ApiGateway Account and CloudWatch
      role will also be deleted, breaking any existing ApiGateways that were depending on them.

      When this flag is enabled you should either create the ApiGateway account and CloudWatch role
      separately _or_ only enable the cloudWatchRole on a single RestApi.
      `,
    introducedIn: { v2: '2.38.0' },
    recommendedValue: true,
  },

  //////////////////////////////////////////////////////////////////////
  [ENABLE_PARTITION_LITERALS]: {
    type: FlagType.BugFix,
    summary: 'Make ARNs concrete if AWS partition is known',
    // eslint-disable-next-line @aws-cdk/no-literal-partition
    detailsMd: `
      Enable this feature flag to get partition names as string literals in Stacks with known regions defined in
      their environment, such as "aws" or "aws-cn".  Previously the CloudFormation intrinsic function
      "Ref: AWS::Partition" was used.  For example:

      \`\`\`yaml
      Principal:
        AWS:
          Fn::Join:
            - ""
            - - "arn:"
              - Ref: AWS::Partition
              - :iam::123456789876:root
      \`\`\`

      becomes:

      \`\`\`yaml
      Principal:
        AWS: "arn:aws:iam::123456789876:root"
      \`\`\`

      The intrinsic function will still be used in Stacks where no region is defined or the region's partition
      is unknown.
      `,
    introducedIn: { v2: '2.38.0' },
    recommendedValue: true,
  },

  //////////////////////////////////////////////////////////////////////
  [EVENTS_TARGET_QUEUE_SAME_ACCOUNT]: {
    type: FlagType.BugFix,
    summary: 'Event Rules may only push to encrypted SQS queues in the same account',
    detailsMd: `
      This flag applies to SQS Queues that are used as the target of event Rules. When enabled, only principals
      from the same account as the Rule can send messages. If a queue is unencrypted, this restriction will
      always apply, regardless of the value of this flag.
      `,
    introducedIn: { v2: '2.51.0' },
    recommendedValue: true,
  },

  //////////////////////////////////////////////////////////////////////
  [IAM_STANDARDIZED_SERVICE_PRINCIPALS]: {
    type: FlagType.BugFix,
    summary: 'Use standardized (global) service principals everywhere',
    detailsMd: `
      We used to maintain a database of exceptions to Service Principal names in various regions. This database
      is no longer necessary: all service principals names have been standardized to their global form (\`SERVICE.amazonaws.com\`).

      This flag disables use of that exceptions database and always uses the global service principal.
      `,
    introducedIn: { v2: '2.51.0' },
    recommendedValue: true,
  },

  //////////////////////////////////////////////////////////////////////
  [ECS_DISABLE_EXPLICIT_DEPLOYMENT_CONTROLLER_FOR_CIRCUIT_BREAKER]: {
    type: FlagType.BugFix,
    summary: 'Avoid setting the "ECS" deployment controller when adding a circuit breaker',
    detailsMd: `
      Enable this feature flag to avoid setting the "ECS" deployment controller when adding a circuit breaker to an
      ECS Service, as this will trigger a full replacement which fails to deploy when using set service names.
      This does not change any behaviour as the default deployment controller when it is not defined is ECS.

      This is a feature flag as the new behavior provides a better default experience for the users.
      `,
    introducedIn: { v2: '2.51.0' },
    recommendedValue: true,
  },

  //////////////////////////////////////////////////////////////////////
  [IAM_IMPORTED_ROLE_STACK_SAFE_DEFAULT_POLICY_NAME]: {
    type: FlagType.BugFix,
    summary: 'Enable this feature to by default create default policy names for imported roles that depend on the stack the role is in.',
    detailsMd: `
      Without this, importing the same role in multiple places could lead to the permissions given for one version of the imported role
      to overwrite permissions given to the role at a different place where it was imported. This was due to all imported instances
      of a role using the same default policy name.

      This new implementation creates default policy names based on the constructs node path in their stack.
      `,
    introducedIn: { v2: '2.60.0' },
    recommendedValue: true,
  },

  //////////////////////////////////////////////////////////////////////
  [S3_SERVER_ACCESS_LOGS_USE_BUCKET_POLICY]: {
    type: FlagType.BugFix,
    summary: 'Use S3 Bucket Policy instead of ACLs for Server Access Logging',
    detailsMd: `
      Enable this feature flag to use S3 Bucket Policy for granting permission fo Server Access Logging
      rather than using the canned \`LogDeliveryWrite\` ACL. ACLs do not work when Object Ownership is
      enabled on the bucket.

      This flag uses a Bucket Policy statement to allow Server Access Log delivery, following best
      practices for S3.

      @see https://docs.aws.amazon.com/AmazonS3/latest/userguide/enable-server-access-logging.html
    `,
    introducedIn: { v2: '2.60.0' },
    recommendedValue: true,
  },

  //////////////////////////////////////////////////////////////////////
  [ROUTE53_PATTERNS_USE_CERTIFICATE]: {
    type: FlagType.ApiDefault,
    summary: 'Use the official `Certificate` resource instead of `DnsValidatedCertificate`',
    detailsMd: `
      Enable this feature flag to use the official CloudFormation supported \`Certificate\` resource instead
      of the deprecated \`DnsValidatedCertificate\` construct. If this flag is enabled and you are creating
      the stack in a region other than us-east-1 then you must also set \`crossRegionReferences=true\` on the
      stack.
      `,
    introducedIn: { v2: '2.61.0' },
    recommendedValue: true,
    compatibilityWithOldBehaviorMd: 'Define a `DnsValidatedCertificate` explicitly and pass in the `certificate` property',
  },

  //////////////////////////////////////////////////////////////////////
  [AWS_CUSTOM_RESOURCE_LATEST_SDK_DEFAULT]: {
    type: FlagType.ApiDefault,
    summary: 'Whether to install the latest SDK by default in AwsCustomResource',
    detailsMd: `
      This was originally introduced and enabled by default to not be limited by the SDK version
      that's installed on AWS Lambda. However, it creates issues for Lambdas bound to VPCs that
      do not have internet access, or in environments where 'npmjs.com' is not available.

      The recommended setting is to disable the default installation behavior, and pass the
      flag on a resource-by-resource basis to enable it if necessary.
    `,
    compatibilityWithOldBehaviorMd: 'Set installLatestAwsSdk: true on all resources that need it.',
    introducedIn: { v2: '2.60.0' },
    recommendedValue: false,
  },

  //////////////////////////////////////////////////////////////////////
  [DATABASE_PROXY_UNIQUE_RESOURCE_NAME]: {
    type: FlagType.BugFix,
    summary: 'Use unique resource name for Database Proxy',
    detailsMd: `
      If this flag is not set, the default behavior for \`DatabaseProxy\` is
      to use \`id\` of the constructor for \`dbProxyName\` when it's not specified in the argument.
      In this case, users can't deploy \`DatabaseProxy\`s that have the same \`id\` in the same region.

      If this flag is set, the default behavior is to use unique resource names for each \`DatabaseProxy\`.

      This is a feature flag as the old behavior was technically incorrect, but users may have come to depend on it.
    `,
    introducedIn: { v2: '2.65.0' },
    recommendedValue: true,
  },

  //////////////////////////////////////////////////////////////////////
  [CODEDEPLOY_REMOVE_ALARMS_FROM_DEPLOYMENT_GROUP]: {
    type: FlagType.BugFix,
    summary: 'Remove CloudWatch alarms from deployment group',
    detailsMd: `
      Enable this flag to be able to remove all CloudWatch alarms from a deployment group by removing
      the alarms from the construct. If this flag is not set, removing all alarms from the construct
      will still leave the alarms configured for the deployment group.
    `,
    introducedIn: { v2: '2.65.0' },
    recommendedValue: true,
  },

  //////////////////////////////////////////////////////////////////////
  [APIGATEWAY_AUTHORIZER_CHANGE_DEPLOYMENT_LOGICAL_ID]: {
    type: FlagType.BugFix,
    summary: 'Include authorizer configuration in the calculation of the API deployment logical ID.',
    detailsMd: `
      The logical ID of the AWS::ApiGateway::Deployment resource is calculated by hashing
      the API configuration, including methods, and resources, etc. Enable this feature flag
      to also include the configuration of any authorizer attached to the API in the
      calculation, so any changes made to an authorizer will create a new deployment.
      `,
    introducedIn: { v2: '2.66.0' },
    recommendedValue: true,
  },

  //////////////////////////////////////////////////////////////////////
  [EC2_LAUNCH_TEMPLATE_DEFAULT_USER_DATA]: {
    type: FlagType.BugFix,
    summary: 'Define user data for a launch template by default when a machine image is provided.',
    detailsMd: `
      The ec2.LaunchTemplate construct did not define user data when a machine image is
      provided despite the document. If this is set, a user data is automatically defined
      according to the OS of the machine image.
      `,
    recommendedValue: true,
    introducedIn: { v2: '2.67.0' },
  },

  //////////////////////////////////////////////////////////////////////
  [SECRETS_MANAGER_TARGET_ATTACHMENT_RESOURCE_POLICY]: {
    type: FlagType.BugFix,
    summary: 'SecretTargetAttachments uses the ResourcePolicy of the attached Secret.',
    detailsMd: `
      Enable this feature flag to make SecretTargetAttachments use the ResourcePolicy of the attached Secret.
      SecretTargetAttachments are created to connect a Secret to a target resource.
      In CDK code, they behave like regular Secret and can be used as a stand-in in most situations.
      Previously, adding to the ResourcePolicy of a SecretTargetAttachment did attempt to create a separate ResourcePolicy for the same Secret.
      However Secrets can only have a single ResourcePolicy, causing the CloudFormation deployment to fail.

      When enabling this feature flag for an existing Stack, ResourcePolicies created via a SecretTargetAttachment will need replacement.
      This won't be possible without intervention due to limitation outlined above.
      First remove all permissions granted to the Secret and deploy without the ResourcePolicies.
      Then you can re-add the permissions and deploy again.
      `,
    recommendedValue: true,
    introducedIn: { v2: '2.67.0' },
  },

  //////////////////////////////////////////////////////////////////////
  [REDSHIFT_COLUMN_ID]: {
    type: FlagType.BugFix,
    summary: 'Whether to use an ID to track Redshift column changes',
    detailsMd: `
      Redshift columns are identified by their \`name\`. If a column is renamed, the old column
      will be dropped and a new column will be created. This can cause data loss.

      This flag enables the use of an \`id\` attribute for Redshift columns. If this flag is enabled, the
      internal CDK architecture will track changes of Redshift columns through their \`id\`, rather
      than their \`name\`. This will prevent data loss when columns are renamed.

      **NOTE** - Enabling this flag comes at a **risk**. When enabled, update the \`id\`s of all columns,
      **however** do not change the \`names\`s of the columns. If the \`name\`s of the columns are changed during
      initial deployment, the columns will be dropped and recreated, causing data loss. After the initial deployment
      of the \`id\`s, the \`name\`s of the columns can be changed without data loss.
      `,
    introducedIn: { v2: '2.68.0' },
    recommendedValue: true,
  },

  //////////////////////////////////////////////////////////////////////
  [ENABLE_EMR_SERVICE_POLICY_V2]: {
    type: FlagType.BugFix,
    summary: 'Enable AmazonEMRServicePolicy_v2 managed policies',
    detailsMd: `
      If this flag is not set, the default behavior for \`EmrCreateCluster\` is
      to use \`AmazonElasticMapReduceRole\` managed policies.

      If this flag is set, the default behavior is to use the new \`AmazonEMRServicePolicy_v2\`
      managed policies.

      This is a feature flag as the old behavior will be deprecated, but some resources may require manual
      intervention since they might not have the appropriate tags propagated automatically.
      `,
    introducedIn: { v2: '2.72.0' },
    recommendedValue: true,
  },

  //////////////////////////////////////////////////////////////////////
  [EC2_RESTRICT_DEFAULT_SECURITY_GROUP]: {
    type: FlagType.ApiDefault,
    summary: 'Restrict access to the VPC default security group',
    detailsMd: `
      Enable this feature flag to remove the default ingress/egress rules from the
      VPC default security group.

      When a VPC is created, a default security group is created as well and this cannot
      be deleted. The default security group is created with ingress/egress rules that allow
      _all_ traffic. [AWS Security best practices recommend](https://docs.aws.amazon.com/securityhub/latest/userguide/ec2-controls.html#ec2-2)
      removing these ingress/egress rules in order to restrict access to the default security group.
    `,
    introducedIn: { v2: '2.78.0' },
    recommendedValue: true,
    compatibilityWithOldBehaviorMd: `
      To allow all ingress/egress traffic to the VPC default security group you
      can set the \`restrictDefaultSecurityGroup: false\`.
    `,
  },

  //////////////////////////////////////////////////////////////////////
  [APIGATEWAY_REQUEST_VALIDATOR_UNIQUE_ID]: {
    type: FlagType.BugFix,
    summary: 'Generate a unique id for each RequestValidator added to a method',
    detailsMd: `
      This flag allows multiple RequestValidators to be added to a RestApi when
      providing the \`RequestValidatorOptions\` in the \`addMethod()\` method.

      If the flag is not set then only a single RequestValidator can be added in this way.
      Any additional RequestValidators have to be created directly with \`new RequestValidator\`.
    `,
    introducedIn: { v2: '2.78.0' },
    recommendedValue: true,
  },

  //////////////////////////////////////////////////////////////////////
  [KMS_ALIAS_NAME_REF]: {
    type: FlagType.BugFix,
    summary: 'KMS Alias name and keyArn will have implicit reference to KMS Key',
    detailsMd: `
      This flag allows an implicit dependency to be created between KMS Alias and KMS Key
      when referencing key.aliasName or key.keyArn.

      If the flag is not set then a raw string is passed as the Alias name and no
      implicit dependencies will be set.
    `,
    introducedIn: { v2: '2.83.0' },
    recommendedValue: true,
  },

  //////////////////////////////////////////////////////////////////////
  [AUTOSCALING_GENERATE_LAUNCH_TEMPLATE]: {
    type: FlagType.BugFix,
    summary: 'Generate a launch template when creating an AutoScalingGroup',
    detailsMd: `
      Enable this flag to allow AutoScalingGroups to generate a launch template when being created.
      Launch configurations have been deprecated and cannot be created in AWS Accounts created after
      December 31, 2023. Existing 'AutoScalingGroup' properties used for creating a launch configuration
      will now create an equivalent 'launchTemplate'. Alternatively, users can provide an explicit
      'launchTemplate' or 'mixedInstancesPolicy'. When this flag is enabled a 'launchTemplate' will
      attempt to set user data according to the OS of the machine image if explicit user data is not
      provided.
    `,
    introducedIn: { v2: '2.88.0' },
    compatibilityWithOldBehaviorMd: `
      If backwards compatibility needs to be maintained due to an existing autoscaling group
      using a launch config, set this flag to false.
    `,
    recommendedValue: true,
  },

  //////////////////////////////////////////////////////////////////////
  [INCLUDE_PREFIX_IN_UNIQUE_NAME_GENERATION]: {
    type: FlagType.BugFix,
    summary: 'Include the stack prefix in the stack name generation process',
    detailsMd: `
      This flag prevents the prefix of a stack from making the stack's name longer than the 128 character limit.

      If the flag is set, the prefix is included in the stack name generation process.
      If the flag is not set, then the prefix of the stack is prepended to the generated stack name.

      **NOTE** - Enabling this flag comes at a **risk**. If you have already deployed stacks, changing the status of this
      feature flag can lead to a change in stacks' name. Changing a stack name mean recreating the whole stack, which
      is not viable in some productive setups.
    `,
    introducedIn: { v2: '2.84.0' },
    recommendedValue: true,
  },

  //////////////////////////////////////////////////////////////////////
  [EFS_DENY_ANONYMOUS_ACCESS]: {
    type: FlagType.ApiDefault,
    summary: 'EFS denies anonymous clients accesses',
    detailsMd: `
      This flag adds the file system policy that denies anonymous clients
      access to \`efs.FileSystem\`.

      If this flag is not set, \`efs.FileSystem\` will allow all anonymous clients
      that can access over the network.`,
    introducedIn: { v2: '2.93.0' },
    recommendedValue: true,
    compatibilityWithOldBehaviorMd: 'You can pass `allowAnonymousAccess: true` so allow anonymous clients access.',
  },

  //////////////////////////////////////////////////////////////////////
  [ENABLE_OPENSEARCH_MULTIAZ_WITH_STANDBY]: {
    type: FlagType.ApiDefault,
    summary: 'Enables support for Multi-AZ with Standby deployment for opensearch domains',
    detailsMd: `
      If this is set, an opensearch domain will automatically be created with
      multi-az with standby enabled.
    `,
    introducedIn: { v2: '2.88.0' },
    recommendedValue: true,
    compatibilityWithOldBehaviorMd: 'Pass `capacity.multiAzWithStandbyEnabled: false` to `Domain` construct to restore the old behavior.',
  },

  //////////////////////////////////////////////////////////////////////
  [LAMBDA_NODEJS_USE_LATEST_RUNTIME]: {
    type: FlagType.ApiDefault,
    summary: 'Enables aws-lambda-nodejs.Function to use the latest available NodeJs runtime as the default',
    detailsMd: `
      If this is set, and a \`runtime\` prop is not passed to, Lambda NodeJs
      functions will us the latest version of the runtime provided by the Lambda
      service. Do not use this if you your lambda function is reliant on dependencies
      shipped as part of the runtime environment.
    `,
    introducedIn: { v2: '2.93.0' },
    recommendedValue: true,
    compatibilityWithOldBehaviorMd: 'Pass `runtime: lambda.Runtime.NODEJS_16_X` to `Function` construct to restore the previous behavior.',
  },

  //////////////////////////////////////////////////////////////////////
  [EFS_MOUNTTARGET_ORDERINSENSITIVE_LOGICAL_ID]: {
    type: FlagType.BugFix,
    summary: 'When enabled, mount targets will have a stable logicalId that is linked to the associated subnet.',
    detailsMd: `
      When this feature flag is enabled, each mount target will have a stable
      logicalId that is linked to the associated subnet. If the flag is set to
      false then the logicalIds of the mount targets can change if the number of
      subnets changes.

      Set this flag to false for existing mount targets.
    `,
    introducedIn: { v2: '2.93.0' },
    recommendedValue: true,
  },

  //////////////////////////////////////////////////////////////////////
  [AURORA_CLUSTER_CHANGE_SCOPE_OF_INSTANCE_PARAMETER_GROUP_WITH_EACH_PARAMETERS]: {
    type: FlagType.BugFix,
    summary: 'When enabled, a scope of InstanceParameterGroup for AuroraClusterInstance with each parameters will change.',
    detailsMd: `
      When this feature flag is enabled, a scope of \`InstanceParameterGroup\` for
      \`AuroraClusterInstance\` with each parameters will change to AuroraClusterInstance
      from AuroraCluster.

      If the flag is set to false then it can only make one \`AuroraClusterInstance\`
      with each \`InstanceParameterGroup\` in the AuroraCluster.
    `,
    introducedIn: { v2: '2.97.0' },
    recommendedValue: true,
  },

  //////////////////////////////////////////////////////////////////////
  [APPSYNC_ENABLE_USE_ARN_IDENTIFIER_SOURCE_API_ASSOCIATION]: {
    type: FlagType.BugFix,
    summary: 'When enabled, will always use the arn for identifiers for CfnSourceApiAssociation in the GraphqlApi construct rather than id.',
    detailsMd: `
      When this feature flag is enabled, we use the IGraphqlApi ARN rather than ID when creating or updating CfnSourceApiAssociation in 
      the GraphqlApi construct. Using the ARN allows the association to support an association with a source api or merged api in another account.
      Note that for existing source api associations created with this flag disabled, enabling the flag will lead to a resource replacement. 
    `,
    introducedIn: { v2: '2.97.0' },
    recommendedValue: true,
  },

  //////////////////////////////////////////////////////////////////////
  [RDS_PREVENT_RENDERING_DEPRECATED_CREDENTIALS]: {
    type: FlagType.BugFix,
    summary: 'When enabled, creating an RDS database cluster from a snapshot will only render credentials for snapshot credentials.',
    detailsMd: `
      The \`credentials\` property on the \`DatabaseClusterFromSnapshotProps\`
      interface was deprecated with the new \`snapshotCredentials\` property being
      recommended. Before deprecating \`credentials\`, a secret would be generated
      while rendering credentials if the \`credentials\` property was undefined or
      if a secret wasn't provided via the \`credentials\` property. This behavior
      is replicated with the new \`snapshotCredentials\` property, but the original
      \`credentials\` secret can still be created resulting in an extra database
      secret.
      
      Set this flag to prevent rendering deprecated \`credentials\` and creating an
      extra database secret when only using \`snapshotCredentials\` to create an RDS
      database cluster from a snapshot.
    `,
    introducedIn: { v2: '2.98.0' },
    recommendedValue: true,
  },

  //////////////////////////////////////////////////////////////////////
  [CODECOMMIT_SOURCE_ACTION_DEFAULT_BRANCH_NAME]: {
    type: FlagType.BugFix,
    summary: 'When enabled, the CodeCommit source action is using the default branch name \'main\'.',
    detailsMd: `
      When setting up a CodeCommit source action for the source stage of a pipeline, please note that the 
      default branch is \'master\'.
      However, with the activation of this feature flag, the default branch is updated to \'main\'.
    `,
    introducedIn: { v2: '2.103.1' },
    recommendedValue: true,
  },

  //////////////////////////////////////////////////////////////////////
  [LAMBDA_PERMISSION_LOGICAL_ID_FOR_LAMBDA_ACTION]: {
    type: FlagType.BugFix,
    summary: 'When enabled, the logical ID of a Lambda permission for a Lambda action includes an alarm ID.',
    detailsMd: `
      When this feature flag is enabled, a logical ID of \`LambdaPermission\` for a
      \`LambdaAction\` will include an alarm ID. Therefore multiple alarms for the same Lambda
      can be created with \`LambdaAction\`.
      
      If the flag is set to false then it can only make one alarm for the Lambda with
      \`LambdaAction\`.
    `,
    introducedIn: { v2: '2.124.0' },
    recommendedValue: true,
  },

  //////////////////////////////////////////////////////////////////////
  [CODEPIPELINE_CROSS_ACCOUNT_KEYS_DEFAULT_VALUE_TO_FALSE]: {
    type: FlagType.ApiDefault,
    summary: 'Enables Pipeline to set the default value for crossAccountKeys to false.',
    detailsMd: `
      When this feature flag is enabled, and the \`crossAccountKeys\` property is not provided in a \`Pipeline\`
      construct, the construct automatically defaults the value of this property to false.
    `,
    introducedIn: { v2: '2.127.0' },
    recommendedValue: true,
    compatibilityWithOldBehaviorMd: 'Pass `crossAccountKeys: true` to `Pipeline` construct to restore the previous behavior.',
  },

  //////////////////////////////////////////////////////////////////////
  [CODEPIPELINE_DEFAULT_PIPELINE_TYPE_TO_V2]: {
    type: FlagType.ApiDefault,
    summary: 'Enables Pipeline to set the default pipeline type to V2.',
    detailsMd: `
      When this feature flag is enabled, and the \`pipelineType\` property is not provided in a \`Pipeline\`
      construct, the construct automatically defaults the value of this property to \`PipelineType.V2\`.
    `,
    introducedIn: { v2: '2.133.0' },
    recommendedValue: true,
    compatibilityWithOldBehaviorMd: 'Pass `pipelineType: PipelineType.V1` to `Pipeline` construct to restore the previous behavior.',
  },

  //////////////////////////////////////////////////////////////////////
  [KMS_REDUCE_CROSS_ACCOUNT_REGION_POLICY_SCOPE]: {
    type: FlagType.BugFix,
    summary: 'When enabled, IAM Policy created from KMS key grant will reduce the resource scope to this key only.',
    detailsMd: `
      When this feature flag is enabled and calling KMS key grant method, the created IAM policy will reduce the resource scope from
      '*' to this specific granting KMS key.
    `,
    introducedIn: { v2: '2.134.0' },
    recommendedValue: true,
  },

  //////////////////////////////////////////////////////////////////////
<<<<<<< HEAD
  [PIPELINE_REDUCE_ASSET_ROLE_TRUST_SCOPE]: {
    type: FlagType.ApiDefault,
    summary: 'Remove the root account principal from PipelineAssetsFileRole trust policy',
    detailsMd: `
      Remove the root account principal from the generated PipelineAssetsFileRole trust policy,
      because it's only assumed by the codebuild.
      Use a feature flag to make sure existing customers who might be relying
      on the overly-broad trust policy are not broken.
    `,
    introducedIn: { v2: '2.141.0' },
    recommendedValue: true,
    compatibilityWithOldBehaviorMd: 'Disable the feature flag to add the root account principal back',
=======
  [EKS_NODEGROUP_NAME]: {
    type: FlagType.BugFix,
    summary: 'When enabled, nodegroupName attribute of the provisioned EKS NodeGroup will not have the cluster name prefix.',
    detailsMd: `
      When this feature flag is enabled, the nodegroupName attribute will be exactly the name of the nodegroup without
      any prefix.
    `,
    introducedIn: { v2: '2.139.0' },
    recommendedValue: true,
  },

  //////////////////////////////////////////////////////////////////////
  [EBS_DEFAULT_GP3]: {
    type: FlagType.ApiDefault,
    summary: 'When enabled, the default volume type of the EBS volume will be GP3',
    detailsMd: `
      When this featuer flag is enabled, the default volume type of the EBS volume will be \`EbsDeviceVolumeType.GENERAL_PURPOSE_SSD_GP3\`.
    `,
    introducedIn: { v2: '2.140.0' },
    recommendedValue: true,
    compatibilityWithOldBehaviorMd: 'Pass `volumeType: EbsDeviceVolumeType.GENERAL_PURPOSE_SSD` to `Volume` construct to restore the previous behavior.',
>>>>>>> 2c53cf95
  },
};

const CURRENT_MV = 'v2';

/**
 * The list of future flags that are now expired. This is going to be used to identify
 * and block usages of old feature flags in the new major version of CDK.
 */
export const CURRENT_VERSION_EXPIRED_FLAGS: string[] = Object.entries(FLAGS)
  .filter(([_, flag]) => flag.introducedIn[CURRENT_MV] === undefined)
  .map(([name, _]) => name).sort();

/**
 * Flag values that should apply for new projects
 *
 * Add a flag in here (typically with the value `true`), to enable
 * backwards-breaking behavior changes only for new projects.  New projects
 * generated through `cdk init` will include these flags in their generated
 *
 * Tests must cover the default (disabled) case and the future (enabled) case.
 */
export const NEW_PROJECT_CONTEXT = Object.fromEntries(
  Object.entries(FLAGS)
    .filter(([_, flag]) => flag.recommendedValue !== flag.defaults?.[CURRENT_MV] && flag.introducedIn[CURRENT_MV])
    .map(([name, flag]) => [name, flag.recommendedValue]),
);

/**
 * The default values of each of these flags in the current major version.
 *
 * This is the effective value of the flag, unless it's overriden via
 * context.
 *
 * Adding new flags here is only allowed during the pre-release period of a new
 * major version!
 */
export const CURRENT_VERSION_FLAG_DEFAULTS = Object.fromEntries(Object.entries(FLAGS)
  .filter(([_, flag]) => flag.defaults?.[CURRENT_MV] !== undefined)
  .map(([name, flag]) => [name, flag.defaults?.[CURRENT_MV]]));

export function futureFlagDefault(flag: string): boolean {
  const value = CURRENT_VERSION_FLAG_DEFAULTS[flag] ?? false;
  if (typeof value !== 'boolean') {
    throw new Error(`futureFlagDefault: default type of flag '${flag}' should be boolean, got '${typeof value}'`);
  }
  return value;
}

// Nobody should have been using any of this, but you never know

/** @deprecated use CURRENT_VERSION_EXPIRED_FLAGS instead */
export const FUTURE_FLAGS_EXPIRED = CURRENT_VERSION_EXPIRED_FLAGS;

/** @deprecated use NEW_PROJECT_CONTEXT instead */
export const FUTURE_FLAGS = Object.fromEntries(Object.entries(NEW_PROJECT_CONTEXT)
  .filter(([_, v]) => typeof v === 'boolean'));

/** @deprecated use NEW_PROJECT_CONTEXT instead */
export const NEW_PROJECT_DEFAULT_CONTEXT = Object.fromEntries(Object.entries(NEW_PROJECT_CONTEXT)
  .filter(([_, v]) => typeof v !== 'boolean'));<|MERGE_RESOLUTION|>--- conflicted
+++ resolved
@@ -101,12 +101,9 @@
 export const CODEPIPELINE_CROSS_ACCOUNT_KEYS_DEFAULT_VALUE_TO_FALSE = '@aws-cdk/aws-codepipeline:crossAccountKeysDefaultValueToFalse';
 export const CODEPIPELINE_DEFAULT_PIPELINE_TYPE_TO_V2 = '@aws-cdk/aws-codepipeline:defaultPipelineTypeToV2';
 export const KMS_REDUCE_CROSS_ACCOUNT_REGION_POLICY_SCOPE = '@aws-cdk/aws-kms:reduceCrossAccountRegionPolicyScope';
-<<<<<<< HEAD
 export const PIPELINE_REDUCE_ASSET_ROLE_TRUST_SCOPE = '@aws-cdk/pipelines:reduceAssetRoleTrustScope';
-=======
 export const EKS_NODEGROUP_NAME = '@aws-cdk/aws-eks:nodegroupNameAttribute';
 export const EBS_DEFAULT_GP3 = '@aws-cdk/aws-ec2:ebsDefaultGp3Volume';
->>>>>>> 2c53cf95
 
 export const FLAGS: Record<string, FlagInfo> = {
   //////////////////////////////////////////////////////////////////////
@@ -1042,7 +1039,6 @@
   },
 
   //////////////////////////////////////////////////////////////////////
-<<<<<<< HEAD
   [PIPELINE_REDUCE_ASSET_ROLE_TRUST_SCOPE]: {
     type: FlagType.ApiDefault,
     summary: 'Remove the root account principal from PipelineAssetsFileRole trust policy',
@@ -1055,7 +1051,8 @@
     introducedIn: { v2: '2.141.0' },
     recommendedValue: true,
     compatibilityWithOldBehaviorMd: 'Disable the feature flag to add the root account principal back',
-=======
+    
+  //////////////////////////////////////////////////////////////////////
   [EKS_NODEGROUP_NAME]: {
     type: FlagType.BugFix,
     summary: 'When enabled, nodegroupName attribute of the provisioned EKS NodeGroup will not have the cluster name prefix.',
@@ -1077,7 +1074,6 @@
     introducedIn: { v2: '2.140.0' },
     recommendedValue: true,
     compatibilityWithOldBehaviorMd: 'Pass `volumeType: EbsDeviceVolumeType.GENERAL_PURPOSE_SSD` to `Volume` construct to restore the previous behavior.',
->>>>>>> 2c53cf95
   },
 };
 
