--- conflicted
+++ resolved
@@ -1769,8 +1769,6 @@
     recommendedValue: true,
   },
 
-  //////////////////////////////////////////////////////////////////////
-<<<<<<< HEAD
   [ELB_USE_POST_QUANTUM_TLS_POLICY]: {
     type: FlagType.ApiDefault,
     summary: 'When enabled, SslPolicy.RECOMMENDED_TLS uses post-quantum cryptography policy',
@@ -1789,7 +1787,8 @@
     introducedIn: { v2: 'V2NEXT' },
     recommendedValue: true,
     compatibilityWithOldBehaviorMd: 'Use `SslPolicy.TLS13_12_RES` explicitly to maintain the old policy, or disable this feature flag.',
-=======
+  },
+
   [ROUTE53_PATTERNS_USE_DISTRIBUTION]: {
     type: FlagType.ApiDefault,
     summary: 'Use the `Distribution` resource instead of `CloudFrontWebDistribution`',
@@ -1800,7 +1799,6 @@
     introducedIn: { v2: 'V2NEXT' },
     recommendedValue: true,
     compatibilityWithOldBehaviorMd: 'Define a `CloudFrontWebDistribution` explicitly',
->>>>>>> 1b8b4e33
   },
 };
 
