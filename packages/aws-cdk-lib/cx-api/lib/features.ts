--- conflicted
+++ resolved
@@ -1390,30 +1390,29 @@
   },
 
   //////////////////////////////////////////////////////////////////////
-<<<<<<< HEAD
-  [RDS_ENABLE_ENCRYPTION_AT_REST_BY_DEFAULT]: {
-    type: FlagType.ApiDefault,
-    summary: 'When enabled, enable encryption at rest by default for RDS instances.',
-    detailsMd: `
-    When this feature flag is enabled, encryption at rest will be enabled by default for RDS instances.
-
-    If the flag is set to false then encryption at rest will not be enabled by default for RDS instances.
-    `,
-    introducedIn: { v2: 'V2NEXT' },
-    recommendedValue: true,
-    compatibilityWithOldBehaviorMd: 'Set the `storageEncrypted` property to `false` and `storageEncryptedLegacyDefaultValue` to `true` on DatabaseCluster and DatabaseInstance constructs to restore the previous behavior.',
-=======
   [LAMBDA_CREATE_NEW_POLICIES_WITH_ADDTOROLEPOLICY]: {
     type: FlagType.BugFix,
     summary: 'When enabled, Lambda will create new inline policies with AddToRolePolicy instead of adding to the Default Policy Statement',
     detailsMd: `
-      When this feature flag is enabled, Lambda will create new inline policies with AddToRolePolicy. 
+      When this feature flag is enabled, Lambda will create new inline policies with AddToRolePolicy.
       The purpose of this is to prevent lambda from creating a dependency on the Default Policy Statement.
       This solves an issue where a circular dependency could occur if adding lambda to something like a Cognito Trigger, then adding the User Pool to the lambda execution role permissions.
     `,
     introducedIn: { v2: '2.180.0' },
     recommendedValue: true,
->>>>>>> 7538a843
+  },
+  //////////////////////////////////////////////////////////////////////
+  [RDS_ENABLE_ENCRYPTION_AT_REST_BY_DEFAULT]: {
+    type: FlagType.ApiDefault,
+    summary: 'When enabled, enable encryption at rest by default for RDS instances.',
+    detailsMd: `
+    When this feature flag is enabled, encryption at rest will be enabled by default for RDS instances.
+
+    If the flag is set to false then encryption at rest will not be enabled by default for RDS instances.
+    `,
+    introducedIn: { v2: 'V2NEXT' },
+    recommendedValue: true,
+    compatibilityWithOldBehaviorMd: 'Set the `storageEncrypted` property to `false` and `storageEncryptedLegacyDefaultValue` to `true` on DatabaseCluster and DatabaseInstance constructs to restore the previous behavior.',
   },
 };
 
