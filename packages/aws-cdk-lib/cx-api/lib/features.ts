--- conflicted
+++ resolved
@@ -108,13 +108,10 @@
 export const S3_KEEP_NOTIFICATION_IN_IMPORTED_BUCKET = '@aws-cdk/aws-s3:keepNotificationInImportedBucket';
 export const USE_NEW_S3URI_PARAMETERS_FOR_BEDROCK_INVOKE_MODEL_TASK = '@aws-cdk/aws-stepfunctions-tasks:useNewS3UriParametersForBedrockInvokeModelTask';
 export const REDUCE_EC2_FARGATE_CLOUDWATCH_PERMISSIONS = '@aws-cdk/aws-ecs:reduceEc2FargateCloudWatchPermissions';
-<<<<<<< HEAD
 export const DYNAMODB_TABLEV2_RESOURCE_POLICY_PER_REPLICA = '@aws-cdk/aws-dynamodb:resourcePolicyPerReplica';
-=======
 export const EC2_SUM_TIMEOUT_ENABLED = '@aws-cdk/aws-ec2:ec2SumTImeoutEnabled';
 export const APPSYNC_GRAPHQLAPI_SCOPE_LAMBDA_FUNCTION_PERMISSION = '@aws-cdk/aws-appsync:appSyncGraphQLAPIScopeLambdaPermission';
 export const USE_CORRECT_VALUE_FOR_INSTANCE_RESOURCE_ID_PROPERTY = '@aws-cdk/aws-rds:setCorrectValueForDatabaseInstanceReadReplicaInstanceResourceId';
->>>>>>> 6d412503
 
 export const FLAGS: Record<string, FlagInfo> = {
   //////////////////////////////////////////////////////////////////////
@@ -1151,7 +1148,6 @@
   },
 
   //////////////////////////////////////////////////////////////////////
-<<<<<<< HEAD
   [DYNAMODB_TABLEV2_RESOURCE_POLICY_PER_REPLICA]: {
     type: FlagType.BugFix,
     summary: 'When enabled will allow you to specify a resource policy per replica, and not copy the source table policy to all replicas',
@@ -1164,7 +1160,9 @@
       This is a feature flag as the old behavior was technically incorrect but users may have come to depend on it.`,
     introducedIn: { v2: 'V2NEXT' },
     recommendedValue: true,
-=======
+  },
+
+  //////////////////////////////////////////////////////////////////////
   [EC2_SUM_TIMEOUT_ENABLED]: {
     type: FlagType.BugFix,
     summary: 'When enabled, initOptions.timeout and resourceSignalTimeout values will be summed together.',
@@ -1206,7 +1204,6 @@
     introducedIn: { v2: 'V2NEXT' },
     recommendedValue: true,
     compatibilityWithOldBehaviorMd: 'Disable the feature flag to use `DbInstanceArn` as value for property `instanceResourceId`',
->>>>>>> 6d412503
   },
 };
 
