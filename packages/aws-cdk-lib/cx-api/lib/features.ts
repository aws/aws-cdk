import { FlagInfo, FlagType } from './private/flag-modeling';

////////////////////////////////////////////////////////////////////////
//
// This file defines context keys that enable certain features that are
// implemented behind a flag in order to preserve backwards compatibility for
// existing apps. When a new app is initialized through `cdk init`, the CLI will
// automatically add enable these features by adding them to the generated
// `cdk.json` file.
//
////////////////////////////////////////////////////////////////////////
//
//  !!! IMPORTANT !!!
//
//  When you introduce a new flag, set its 'introducedIn.v2' value to the literal string
// 'V2·NEXT', without the dot.
//
//  DO NOT USE A VARIABLE. DO NOT DEFINE A CONSTANT. The actual value will be string-replaced at
//  version bump time.
//
////////////////////////////////////////////////////////////////////////
//
// There are three types of flags: ApiDefault, BugFix, and VisibleContext flags.
//
// - ApiDefault flags: change the behavior or defaults of the construct library.
//   It is still possible to achieve the old behavior via the official API
//   but changes are necessary (e.g. passing a boolean flag).
//
//   Implications for future Major Version:
//   - The recommended value will become the default value.
//   - Flags of this type will be removed (code changes will become mandatory).
//
// - BugFix flags: the old infra we used to generate is no longer recommended.
//   The old behavior cannot be achieved anymore using the official API (only
//   by making sure the feature flag is unset). Mostly used for infra-impacting
//   bugfixes or enhanced security defaults.
//
//   Implications for future Major Version:
//   - The recommended value will become the default value.
//   - Flag will never be removed (no other way to achieve legacy behavior).
//
// - VisibleContext flags: not really a feature flag, but configurable context which is
//   advertised by putting the context in the `cdk.json` file of new projects.
//
// See https://github.com/aws/aws-cdk-rfcs/blob/master/text/0055-feature-flags.md
// --------------------------------------------------------------------------------

export const ENABLE_STACK_NAME_DUPLICATES_CONTEXT = '@aws-cdk/core:enableStackNameDuplicates';
export const ENABLE_DIFF_NO_FAIL_CONTEXT = 'aws-cdk:enableDiffNoFail';
/** @deprecated use `ENABLE_DIFF_NO_FAIL_CONTEXT` */
export const ENABLE_DIFF_NO_FAIL = ENABLE_DIFF_NO_FAIL_CONTEXT;
export const NEW_STYLE_STACK_SYNTHESIS_CONTEXT = '@aws-cdk/core:newStyleStackSynthesis';
export const STACK_RELATIVE_EXPORTS_CONTEXT = '@aws-cdk/core:stackRelativeExports';
export const DOCKER_IGNORE_SUPPORT = '@aws-cdk/aws-ecr-assets:dockerIgnoreSupport';
export const SECRETS_MANAGER_PARSE_OWNED_SECRET_NAME = '@aws-cdk/aws-secretsmanager:parseOwnedSecretName';
export const KMS_DEFAULT_KEY_POLICIES = '@aws-cdk/aws-kms:defaultKeyPolicies';
export const S3_GRANT_WRITE_WITHOUT_ACL = '@aws-cdk/aws-s3:grantWriteWithoutAcl';
export const ECS_REMOVE_DEFAULT_DESIRED_COUNT = '@aws-cdk/aws-ecs-patterns:removeDefaultDesiredCount';
export const RDS_LOWERCASE_DB_IDENTIFIER = '@aws-cdk/aws-rds:lowercaseDbIdentifier';
export const APIGATEWAY_USAGEPLANKEY_ORDERINSENSITIVE_ID = '@aws-cdk/aws-apigateway:usagePlanKeyOrderInsensitiveId';
export const EFS_DEFAULT_ENCRYPTION_AT_REST = '@aws-cdk/aws-efs:defaultEncryptionAtRest';
export const LAMBDA_RECOGNIZE_VERSION_PROPS = '@aws-cdk/aws-lambda:recognizeVersionProps';
export const LAMBDA_RECOGNIZE_LAYER_VERSION = '@aws-cdk/aws-lambda:recognizeLayerVersion';
export const CLOUDFRONT_DEFAULT_SECURITY_POLICY_TLS_V1_2_2021 = '@aws-cdk/aws-cloudfront:defaultSecurityPolicyTLSv1.2_2021';
export const CHECK_SECRET_USAGE = '@aws-cdk/core:checkSecretUsage';
export const TARGET_PARTITIONS = '@aws-cdk/core:target-partitions';
export const ECS_SERVICE_EXTENSIONS_ENABLE_DEFAULT_LOG_DRIVER = '@aws-cdk-containers/ecs-service-extensions:enableDefaultLogDriver';
export const EC2_UNIQUE_IMDSV2_LAUNCH_TEMPLATE_NAME = '@aws-cdk/aws-ec2:uniqueImdsv2TemplateName';
export const ECS_ARN_FORMAT_INCLUDES_CLUSTER_NAME = '@aws-cdk/aws-ecs:arnFormatIncludesClusterName';
export const IAM_MINIMIZE_POLICIES = '@aws-cdk/aws-iam:minimizePolicies';
export const IAM_IMPORTED_ROLE_STACK_SAFE_DEFAULT_POLICY_NAME = '@aws-cdk/aws-iam:importedRoleStackSafeDefaultPolicyName';
export const VALIDATE_SNAPSHOT_REMOVAL_POLICY = '@aws-cdk/core:validateSnapshotRemovalPolicy';
export const CODEPIPELINE_CROSS_ACCOUNT_KEY_ALIAS_STACK_SAFE_RESOURCE_NAME = '@aws-cdk/aws-codepipeline:crossAccountKeyAliasStackSafeResourceName';
export const S3_CREATE_DEFAULT_LOGGING_POLICY = '@aws-cdk/aws-s3:createDefaultLoggingPolicy';
export const SNS_SUBSCRIPTIONS_SQS_DECRYPTION_POLICY = '@aws-cdk/aws-sns-subscriptions:restrictSqsDescryption';
export const APIGATEWAY_DISABLE_CLOUDWATCH_ROLE = '@aws-cdk/aws-apigateway:disableCloudWatchRole';
export const ENABLE_PARTITION_LITERALS = '@aws-cdk/core:enablePartitionLiterals';
export const EVENTS_TARGET_QUEUE_SAME_ACCOUNT = '@aws-cdk/aws-events:eventsTargetQueueSameAccount';
export const ECS_DISABLE_EXPLICIT_DEPLOYMENT_CONTROLLER_FOR_CIRCUIT_BREAKER = '@aws-cdk/aws-ecs:disableExplicitDeploymentControllerForCircuitBreaker';
export const S3_SERVER_ACCESS_LOGS_USE_BUCKET_POLICY = '@aws-cdk/aws-s3:serverAccessLogsUseBucketPolicy';
export const ROUTE53_PATTERNS_USE_CERTIFICATE = '@aws-cdk/aws-route53-patters:useCertificate';
export const AWS_CUSTOM_RESOURCE_LATEST_SDK_DEFAULT = '@aws-cdk/customresources:installLatestAwsSdkDefault';
export const DATABASE_PROXY_UNIQUE_RESOURCE_NAME = '@aws-cdk/aws-rds:databaseProxyUniqueResourceName';
export const CODEDEPLOY_REMOVE_ALARMS_FROM_DEPLOYMENT_GROUP = '@aws-cdk/aws-codedeploy:removeAlarmsFromDeploymentGroup';
export const APIGATEWAY_AUTHORIZER_CHANGE_DEPLOYMENT_LOGICAL_ID = '@aws-cdk/aws-apigateway:authorizerChangeDeploymentLogicalId';
export const EC2_LAUNCH_TEMPLATE_DEFAULT_USER_DATA = '@aws-cdk/aws-ec2:launchTemplateDefaultUserData';
export const SECRETS_MANAGER_TARGET_ATTACHMENT_RESOURCE_POLICY = '@aws-cdk/aws-secretsmanager:useAttachedSecretResourcePolicyForSecretTargetAttachments';
export const REDSHIFT_COLUMN_ID = '@aws-cdk/aws-redshift:columnId';
export const ENABLE_EMR_SERVICE_POLICY_V2 = '@aws-cdk/aws-stepfunctions-tasks:enableEmrServicePolicyV2';
export const EC2_RESTRICT_DEFAULT_SECURITY_GROUP = '@aws-cdk/aws-ec2:restrictDefaultSecurityGroup';
export const APIGATEWAY_REQUEST_VALIDATOR_UNIQUE_ID = '@aws-cdk/aws-apigateway:requestValidatorUniqueId';
export const INCLUDE_PREFIX_IN_UNIQUE_NAME_GENERATION = '@aws-cdk/core:includePrefixInUniqueNameGeneration';
export const KMS_ALIAS_NAME_REF = '@aws-cdk/aws-kms:aliasNameRef';
export const KMS_APPLY_IMPORTED_ALIAS_PERMISSIONS_TO_PRINCIPAL = '@aws-cdk/aws-kms:applyImportedAliasPermissionsToPrincipal';
export const EFS_DENY_ANONYMOUS_ACCESS = '@aws-cdk/aws-efs:denyAnonymousAccess';
export const EFS_MOUNTTARGET_ORDERINSENSITIVE_LOGICAL_ID = '@aws-cdk/aws-efs:mountTargetOrderInsensitiveLogicalId';
export const AUTOSCALING_GENERATE_LAUNCH_TEMPLATE = '@aws-cdk/aws-autoscaling:generateLaunchTemplateInsteadOfLaunchConfig';
export const ENABLE_OPENSEARCH_MULTIAZ_WITH_STANDBY = '@aws-cdk/aws-opensearchservice:enableOpensearchMultiAzWithStandby';
export const LAMBDA_NODEJS_USE_LATEST_RUNTIME = '@aws-cdk/aws-lambda-nodejs:useLatestRuntimeVersion';
export const RDS_PREVENT_RENDERING_DEPRECATED_CREDENTIALS = '@aws-cdk/aws-rds:preventRenderingDeprecatedCredentials';
export const AURORA_CLUSTER_CHANGE_SCOPE_OF_INSTANCE_PARAMETER_GROUP_WITH_EACH_PARAMETERS = '@aws-cdk/aws-rds:auroraClusterChangeScopeOfInstanceParameterGroupWithEachParameters';
export const APPSYNC_ENABLE_USE_ARN_IDENTIFIER_SOURCE_API_ASSOCIATION = '@aws-cdk/aws-appsync:useArnForSourceApiAssociationIdentifier';
export const CODECOMMIT_SOURCE_ACTION_DEFAULT_BRANCH_NAME = '@aws-cdk/aws-codepipeline-actions:useNewDefaultBranchForCodeCommitSource';
export const LAMBDA_PERMISSION_LOGICAL_ID_FOR_LAMBDA_ACTION = '@aws-cdk/aws-cloudwatch-actions:changeLambdaPermissionLogicalIdForLambdaAction';
export const CODEPIPELINE_CROSS_ACCOUNT_KEYS_DEFAULT_VALUE_TO_FALSE = '@aws-cdk/aws-codepipeline:crossAccountKeysDefaultValueToFalse';
export const CODEPIPELINE_DEFAULT_PIPELINE_TYPE_TO_V2 = '@aws-cdk/aws-codepipeline:defaultPipelineTypeToV2';
export const KMS_REDUCE_CROSS_ACCOUNT_REGION_POLICY_SCOPE = '@aws-cdk/aws-kms:reduceCrossAccountRegionPolicyScope';
export const PIPELINE_REDUCE_ASSET_ROLE_TRUST_SCOPE = '@aws-cdk/pipelines:reduceAssetRoleTrustScope';
export const EKS_NODEGROUP_NAME = '@aws-cdk/aws-eks:nodegroupNameAttribute';
export const EBS_DEFAULT_GP3 = '@aws-cdk/aws-ec2:ebsDefaultGp3Volume';
export const ECS_REMOVE_DEFAULT_DEPLOYMENT_ALARM = '@aws-cdk/aws-ecs:removeDefaultDeploymentAlarm';
export const LOG_API_RESPONSE_DATA_PROPERTY_TRUE_DEFAULT = '@aws-cdk/custom-resources:logApiResponseDataPropertyTrueDefault';
export const S3_KEEP_NOTIFICATION_IN_IMPORTED_BUCKET = '@aws-cdk/aws-s3:keepNotificationInImportedBucket';
export const USE_NEW_S3URI_PARAMETERS_FOR_BEDROCK_INVOKE_MODEL_TASK = '@aws-cdk/aws-stepfunctions-tasks:useNewS3UriParametersForBedrockInvokeModelTask';
<<<<<<< HEAD
export const EXPLICIT_STACK_TAGS = '@aws-cdk/core:explicitStackTags';
=======
export const REDUCE_EC2_FARGATE_CLOUDWATCH_PERMISSIONS = '@aws-cdk/aws-ecs:reduceEc2FargateCloudWatchPermissions';
export const DYNAMODB_TABLEV2_RESOURCE_POLICY_PER_REPLICA = '@aws-cdk/aws-dynamodb:resourcePolicyPerReplica';
export const EC2_SUM_TIMEOUT_ENABLED = '@aws-cdk/aws-ec2:ec2SumTImeoutEnabled';
export const APPSYNC_GRAPHQLAPI_SCOPE_LAMBDA_FUNCTION_PERMISSION = '@aws-cdk/aws-appsync:appSyncGraphQLAPIScopeLambdaPermission';
export const USE_CORRECT_VALUE_FOR_INSTANCE_RESOURCE_ID_PROPERTY = '@aws-cdk/aws-rds:setCorrectValueForDatabaseInstanceReadReplicaInstanceResourceId';
export const CFN_INCLUDE_REJECT_COMPLEX_RESOURCE_UPDATE_CREATE_POLICY_INTRINSICS = '@aws-cdk/core:cfnIncludeRejectComplexResourceUpdateCreatePolicyIntrinsics';
export const LAMBDA_NODEJS_SDK_V3_EXCLUDE_SMITHY_PACKAGES = '@aws-cdk/aws-lambda-nodejs:sdkV3ExcludeSmithyPackages';
export const STEPFUNCTIONS_TASKS_FIX_RUN_ECS_TASK_POLICY = '@aws-cdk/aws-stepfunctions-tasks:fixRunEcsTaskPolicy';
export const STEPFUNCTIONS_USE_DISTRIBUTED_MAP_RESULT_WRITER_V2 = '@aws-cdk/aws-stepfunctions:useDistributedMapResultWriterV2';
export const BASTION_HOST_USE_AMAZON_LINUX_2023_BY_DEFAULT = '@aws-cdk/aws-ec2:bastionHostUseAmazonLinux2023ByDefault';
export const ASPECT_STABILIZATION = '@aws-cdk/core:aspectStabilization';
export const USER_POOL_DOMAIN_NAME_METHOD_WITHOUT_CUSTOM_RESOURCE = '@aws-cdk/aws-route53-targets:userPoolDomainNameMethodWithoutCustomResource';
export const Enable_IMDS_Blocking_Deprecated_Feature = '@aws-cdk/aws-ecs:enableImdsBlockingDeprecatedFeature';
export const Disable_ECS_IMDS_Blocking = '@aws-cdk/aws-ecs:disableEcsImdsBlocking';
export const ALB_DUALSTACK_WITHOUT_PUBLIC_IPV4_SECURITY_GROUP_RULES_DEFAULT = '@aws-cdk/aws-elasticloadbalancingV2:albDualstackWithoutPublicIpv4SecurityGroupRulesDefault';
export const IAM_OIDC_REJECT_UNAUTHORIZED_CONNECTIONS = '@aws-cdk/aws-iam:oidcRejectUnauthorizedConnections';
export const ENABLE_ADDITIONAL_METADATA_COLLECTION = '@aws-cdk/core:enableAdditionalMetadataCollection';
export const LAMBDA_CREATE_NEW_POLICIES_WITH_ADDTOROLEPOLICY = '@aws-cdk/aws-lambda:createNewPoliciesWithAddToRolePolicy';
export const SET_UNIQUE_REPLICATION_ROLE_NAME = '@aws-cdk/aws-s3:setUniqueReplicationRoleName';
export const PIPELINE_REDUCE_STAGE_ROLE_TRUST_SCOPE = '@aws-cdk/pipelines:reduceStageRoleTrustScope';
export const EVENTBUS_POLICY_SID_REQUIRED = '@aws-cdk/aws-events:requireEventBusPolicySid';
export const ASPECT_PRIORITIES_MUTATING = '@aws-cdk/core:aspectPrioritiesMutating';
export const DYNAMODB_TABLE_RETAIN_TABLE_REPLICA = '@aws-cdk/aws-dynamodb:retainTableReplica';
export const LOG_USER_POOL_CLIENT_SECRET_VALUE = '@aws-cdk/cognito:logUserPoolClientSecretValue';
export const PIPELINE_REDUCE_CROSS_ACCOUNT_ACTION_ROLE_TRUST_SCOPE = '@aws-cdk/pipelines:reduceCrossAccountActionRoleTrustScope';
export const S3_TRUST_KEY_POLICY_FOR_SNS_SUBSCRIPTIONS = '@aws-cdk/s3-notifications:addS3TrustKeyPolicyForSnsSubscriptions';
export const EC2_REQUIRE_PRIVATE_SUBNETS_FOR_EGRESSONLYINTERNETGATEWAY = '@aws-cdk/aws-ec2:requirePrivateSubnetsForEgressOnlyInternetGateway';
export const USE_RESOURCEID_FOR_VPCV2_MIGRATION = '@aws-cdk/aws-ec2-alpha:useResourceIdForVpcV2Migration';
export const S3_PUBLIC_ACCESS_BLOCKED_BY_DEFAULT = '@aws-cdk/aws-s3:publicAccessBlockedByDefault';
export const USE_CDK_MANAGED_LAMBDA_LOGGROUP = '@aws-cdk/aws-lambda:useCdkManagedLogGroup';
>>>>>>> b7fcdb50

export const FLAGS: Record<string, FlagInfo> = {
  //////////////////////////////////////////////////////////////////////
  [ENABLE_STACK_NAME_DUPLICATES_CONTEXT]: {
    type: FlagType.ApiDefault,
    summary: 'Allow multiple stacks with the same name',
    detailsMd: `
      If this is set, multiple stacks can use the same stack name (e.g. deployed to
      different environments). This means that the name of the synthesized template
      file will be based on the construct path and not on the defined \`stackName\`
      of the stack.`,
    recommendedValue: true,
    introducedIn: { v1: '1.16.0' },
    unconfiguredBehavesLike: { v2: true },
    compatibilityWithOldBehaviorMd: 'Pass stack identifiers to the CLI instead of stack names.',
  },

  //////////////////////////////////////////////////////////////////////
  [ENABLE_DIFF_NO_FAIL_CONTEXT]: {
    type: FlagType.ApiDefault,
    summary: 'Make `cdk diff` not fail when there are differences',
    detailsMd: `
      Determines what status code \`cdk diff\` should return when the specified stack
      differs from the deployed stack or the local CloudFormation template:

      * \`aws-cdk:enableDiffNoFail=true\` => status code == 0
      * \`aws-cdk:enableDiffNoFail=false\` => status code == 1

      You can override this behavior with the --fail flag:

      * \`--fail\` => status code == 1
      * \`--no-fail\` => status code == 0`,
    introducedIn: { v1: '1.19.0' },
    unconfiguredBehavesLike: { v2: true },
    recommendedValue: true,
    compatibilityWithOldBehaviorMd: 'Specify `--fail` to the CLI.',
  },

  //////////////////////////////////////////////////////////////////////
  [NEW_STYLE_STACK_SYNTHESIS_CONTEXT]: {
    type: FlagType.BugFix,
    summary: 'Switch to new stack synthesis method which enables CI/CD',
    detailsMd: `
      If this flag is specified, all \`Stack\`s will use the \`DefaultStackSynthesizer\` by
      default. If it is not set, they will use the \`LegacyStackSynthesizer\`.`,
    introducedIn: { v1: '1.39.0', v2: '2.0.0' },
    unconfiguredBehavesLike: { v2: true },
    recommendedValue: true,
  },

  //////////////////////////////////////////////////////////////////////
  [STACK_RELATIVE_EXPORTS_CONTEXT]: {
    type: FlagType.BugFix,
    summary: 'Name exports based on the construct paths relative to the stack, rather than the global construct path',
    detailsMd: `
      Combined with the stack name this relative construct path is good enough to
      ensure uniqueness, and makes the export names robust against refactoring
      the location of the stack in the construct tree (specifically, moving the Stack
      into a Stage).`,
    introducedIn: { v1: '1.58.0', v2: '2.0.0' },
    unconfiguredBehavesLike: { v2: true },
    recommendedValue: true,
  },

  //////////////////////////////////////////////////////////////////////
  [DOCKER_IGNORE_SUPPORT]: {
    type: FlagType.ApiDefault,
    summary: 'DockerImageAsset properly supports `.dockerignore` files by default',
    detailsMd: `
      If this flag is not set, the default behavior for \`DockerImageAsset\` is to use
      glob semantics for \`.dockerignore\` files. If this flag is set, the default behavior
      is standard Docker ignore semantics.

      This is a feature flag as the old behavior was technically incorrect but
      users may have come to depend on it.`,
    introducedIn: { v1: '1.73.0' },
    unconfiguredBehavesLike: { v2: true },
    recommendedValue: true,
    compatibilityWithOldBehaviorMd: 'Update your `.dockerignore` file to match standard Docker ignore rules, if necessary.',
  },

  //////////////////////////////////////////////////////////////////////
  [SECRETS_MANAGER_PARSE_OWNED_SECRET_NAME]: {
    type: FlagType.ApiDefault,
    summary: 'Fix the referencing of SecretsManager names from ARNs',
    detailsMd: `
      Secret.secretName for an "owned" secret will attempt to parse the secretName from the ARN,
      rather than the default full resource name, which includes the SecretsManager suffix.

      If this flag is not set, Secret.secretName will include the SecretsManager suffix, which cannot be directly
      used by SecretsManager.DescribeSecret, and must be parsed by the user first (e.g., Fn:Join, Fn:Select, Fn:Split).`,
    introducedIn: { v1: '1.77.0' },
    unconfiguredBehavesLike: { v2: true },
    recommendedValue: true,
    compatibilityWithOldBehaviorMd: 'Use `parseArn(secret.secretName).resourceName` to emulate the incorrect old parsing.',
  },

  //////////////////////////////////////////////////////////////////////
  [KMS_DEFAULT_KEY_POLICIES]: {
    type: FlagType.ApiDefault,
    summary: 'Tighten default KMS key policies',
    detailsMd: `
      KMS Keys start with a default key policy that grants the account access to administer the key,
      mirroring the behavior of the KMS SDK/CLI/Console experience. Users may override the default key
      policy by specifying their own.

      If this flag is not set, the default key policy depends on the setting of the \`trustAccountIdentities\`
      flag. If false (the default, for backwards-compatibility reasons), the default key policy somewhat
      resembles the default admin key policy, but with the addition of 'GenerateDataKey' permissions. If
      true, the policy matches what happens when this feature flag is set.

      Additionally, if this flag is not set and the user supplies a custom key policy, this will be appended
      to the key's default policy (rather than replacing it).`,
    introducedIn: { v1: '1.78.0' },
    unconfiguredBehavesLike: { v2: true },
    recommendedValue: true,
    compatibilityWithOldBehaviorMd: 'Pass `trustAccountIdentities: false` to `Key` construct to restore the old behavior.',
  },

  //////////////////////////////////////////////////////////////////////
  [S3_GRANT_WRITE_WITHOUT_ACL]: {
    type: FlagType.ApiDefault,
    summary: 'Remove `PutObjectAcl` from Bucket.grantWrite',
    detailsMd: `
      Change the old 's3:PutObject*' permission to 's3:PutObject' on Bucket,
      as the former includes 's3:PutObjectAcl',
      which could be used to grant read/write object access to IAM principals in other accounts.
      Use a feature flag to make sure existing customers who might be relying
      on the overly-broad permissions are not broken.`,
    introducedIn: { v1: '1.85.0' },
    unconfiguredBehavesLike: { v2: true },
    recommendedValue: true,
    compatibilityWithOldBehaviorMd: 'Call `bucket.grantPutAcl()` in addition to `bucket.grantWrite()` to grant ACL permissions.',
  },

  //////////////////////////////////////////////////////////////////////
  [ECS_REMOVE_DEFAULT_DESIRED_COUNT]: {
    type: FlagType.ApiDefault,
    summary: 'Do not specify a default DesiredCount for ECS services',
    detailsMd: `
      ApplicationLoadBalancedServiceBase, ApplicationMultipleTargetGroupServiceBase,
      NetworkLoadBalancedServiceBase, NetworkMultipleTargetGroupServiceBase, and
      QueueProcessingServiceBase currently determine a default value for the desired count of
      a CfnService if a desiredCount is not provided. The result of this is that on every
      deployment, the service count is reset to the fixed value, even if it was autoscaled.

      If this flag is not set, the default behaviour for CfnService.desiredCount is to set a
      desiredCount of 1, if one is not provided. If true, a default will not be defined for
      CfnService.desiredCount and as such desiredCount will be undefined, if one is not provided.`,
    introducedIn: { v1: '1.92.0' },
    unconfiguredBehavesLike: { v2: true },
    recommendedValue: true,
    compatibilityWithOldBehaviorMd: 'You can pass `desiredCount: 1` explicitly, but you should never need this.',
  },

  //////////////////////////////////////////////////////////////////////
  [RDS_LOWERCASE_DB_IDENTIFIER]: {
    type: FlagType.BugFix,
    summary: 'Force lowercasing of RDS Cluster names in CDK',
    detailsMd: `
      Cluster names must be lowercase, and the service will lowercase the name when the cluster
      is created. However, CDK did not use to know about this, and would use the user-provided name
      referencing the cluster, which would fail if it happened to be mixed-case.

      With this flag, lowercase the name in CDK so we can reference it properly.

      Must be behind a permanent flag because changing a name from mixed case to lowercase between deployments
      would lead CloudFormation to think the name was changed and would trigger a cluster replacement
      (losing data!).`,
    introducedIn: { v1: '1.97.0', v2: '2.0.0' },
    unconfiguredBehavesLike: { v2: true },
    recommendedValue: true,
  },

  //////////////////////////////////////////////////////////////////////
  [APIGATEWAY_USAGEPLANKEY_ORDERINSENSITIVE_ID]: {
    type: FlagType.BugFix,
    summary: 'Allow adding/removing multiple UsagePlanKeys independently',
    detailsMd: `
      The UsagePlanKey resource connects an ApiKey with a UsagePlan. API Gateway does not allow more than one UsagePlanKey
      for any given UsagePlan and ApiKey combination. For this reason, CloudFormation cannot replace this resource without
      either the UsagePlan or ApiKey changing.

      The feature addition to support multiple UsagePlanKey resources - 142bd0e2 - recognized this and attempted to keep
      existing UsagePlanKey logical ids unchanged.
      However, this intentionally caused the logical id of the UsagePlanKey to be sensitive to order. That is, when
      the 'first' UsagePlanKey resource is removed, the logical id of the 'second' assumes what was originally the 'first',
      which again is disallowed.

      In effect, there is no way to get out of this mess in a backwards compatible way, while supporting existing stacks.
      This flag changes the logical id layout of UsagePlanKey to not be sensitive to order.`,
    introducedIn: { v1: '1.98.0', v2: '2.0.0' },
    unconfiguredBehavesLike: { v2: true },
    recommendedValue: true,
  },

  //////////////////////////////////////////////////////////////////////
  [EFS_DEFAULT_ENCRYPTION_AT_REST]: {
    type: FlagType.ApiDefault,
    summary: 'Enable this feature flag to have elastic file systems encrypted at rest by default.',
    detailsMd: `
      Encryption can also be configured explicitly using the \`encrypted\` property.
      `,
    introducedIn: { v1: '1.98.0' },
    unconfiguredBehavesLike: { v2: true },
    recommendedValue: true,
    compatibilityWithOldBehaviorMd: 'Pass the `encrypted: false` property to the `FileSystem` construct to disable encryption.',
  },

  //////////////////////////////////////////////////////////////////////
  [LAMBDA_RECOGNIZE_VERSION_PROPS]: {
    type: FlagType.BugFix,
    summary: 'Enable this feature flag to opt in to the updated logical id calculation for Lambda Version created using the  `fn.currentVersion`.',
    detailsMd: `
      The previous calculation incorrectly considered properties of the \`AWS::Lambda::Function\` resource that did
      not constitute creating a new Version.

      See 'currentVersion' section in the aws-lambda module's README for more details.`,
    introducedIn: { v1: '1.106.0', v2: '2.0.0' },
    unconfiguredBehavesLike: { v2: true },
    recommendedValue: true,
  },

  //////////////////////////////////////////////////////////////////////
  [LAMBDA_RECOGNIZE_LAYER_VERSION]: {
    type: FlagType.BugFix,
    summary: 'Enable this feature flag to opt in to the updated logical id calculation for Lambda Version created using the `fn.currentVersion`.',
    detailsMd: `
      This flag correct incorporates Lambda Layer properties into the Lambda Function Version.

      See 'currentVersion' section in the aws-lambda module's README for more details.`,
    introducedIn: { v1: '1.159.0', v2: '2.27.0' },
    recommendedValue: true,
  },

  //////////////////////////////////////////////////////////////////////
  [CLOUDFRONT_DEFAULT_SECURITY_POLICY_TLS_V1_2_2021]: {
    type: FlagType.BugFix,
    summary: 'Enable this feature flag to have cloudfront distributions use the security policy TLSv1.2_2021 by default.',
    detailsMd: `
      The security policy can also be configured explicitly using the \`minimumProtocolVersion\` property.`,
    introducedIn: { v1: '1.117.0', v2: '2.0.0' },
    unconfiguredBehavesLike: { v2: true },
    recommendedValue: true,
  },

  //////////////////////////////////////////////////////////////////////
  [CHECK_SECRET_USAGE]: {
    type: FlagType.VisibleContext,
    summary: 'Enable this flag to make it impossible to accidentally use SecretValues in unsafe locations',
    detailsMd: `
      With this flag enabled, \`SecretValue\` instances can only be passed to
      constructs that accept \`SecretValue\`s; otherwise, \`unsafeUnwrap()\` must be
      called to use it as a regular string.`,
    introducedIn: { v1: '1.153.0', v2: '2.21.0' },
    recommendedValue: true,
  },

  //////////////////////////////////////////////////////////////////////
  [TARGET_PARTITIONS]: {
    type: FlagType.VisibleContext,
    summary: 'What regions to include in lookup tables of environment agnostic stacks',
    detailsMd: `
      Has no effect on stacks that have a defined region, but will limit the amount
      of unnecessary regions included in stacks without a known region.

      The type of this value should be a list of strings.`,
    introducedIn: { v1: '1.137.0', v2: '2.4.0' },
    recommendedValue: ['aws', 'aws-cn'],
  },

  //////////////////////////////////////////////////////////////////////
  [ECS_SERVICE_EXTENSIONS_ENABLE_DEFAULT_LOG_DRIVER]: {
    type: FlagType.ApiDefault,
    summary: 'ECS extensions will automatically add an `awslogs` driver if no logging is specified',
    detailsMd: `
      Enable this feature flag to configure default logging behavior for the ECS Service Extensions. This will enable the
      \`awslogs\` log driver for the application container of the service to send the container logs to CloudWatch Logs.

      This is a feature flag as the new behavior provides a better default experience for the users.`,
    introducedIn: { v1: '1.140.0', v2: '2.8.0' },
    recommendedValue: true,
    compatibilityWithOldBehaviorMd: 'Specify a log driver explicitly.',
  },

  //////////////////////////////////////////////////////////////////////
  [EC2_UNIQUE_IMDSV2_LAUNCH_TEMPLATE_NAME]: {
    type: FlagType.BugFix,
    summary: 'Enable this feature flag to have Launch Templates generated by the `InstanceRequireImdsv2Aspect` use unique names.',
    detailsMd: `
      Previously, the generated Launch Template names were only unique within a stack because they were based only on the
      \`Instance\` construct ID. If another stack that has an \`Instance\` with the same construct ID is deployed in the same
      account and region, the deployments would always fail as the generated Launch Template names were the same.

      The new implementation addresses this issue by generating the Launch Template name with the \`Names.uniqueId\` method.`,
    introducedIn: { v1: '1.140.0', v2: '2.8.0' },
    recommendedValue: true,
  },

  //////////////////////////////////////////////////////////////////////
  [ECS_ARN_FORMAT_INCLUDES_CLUSTER_NAME]: {
    type: FlagType.BugFix,
    summary: 'ARN format used by ECS. In the new ARN format, the cluster name is part of the resource ID.',
    detailsMd: `
      If this flag is not set, the old ARN format (without cluster name) for ECS is used.
      If this flag is set, the new ARN format (with cluster name) for ECS is used.

      This is a feature flag as the old format is still valid for existing ECS clusters.

      See https://docs.aws.amazon.com/AmazonECS/latest/developerguide/ecs-account-settings.html#ecs-resource-ids
      `,
    introducedIn: { v2: '2.35.0' },
    recommendedValue: true,
  },

  //////////////////////////////////////////////////////////////////////
  [IAM_MINIMIZE_POLICIES]: {
    type: FlagType.VisibleContext,
    summary: 'Minimize IAM policies by combining Statements',
    detailsMd: `
      Minimize IAM policies by combining Principals, Actions and Resources of two
      Statements in the policies, as long as it doesn't change the meaning of the
      policy.`,
    introducedIn: { v1: '1.150.0', v2: '2.18.0' },
    recommendedValue: true,
  },

  //////////////////////////////////////////////////////////////////////
  [VALIDATE_SNAPSHOT_REMOVAL_POLICY]: {
    type: FlagType.ApiDefault,
    summary: 'Error on snapshot removal policies on resources that do not support it.',
    detailsMd: `
      Makes sure we do not allow snapshot removal policy on resources that do not support it.
      If supplied on an unsupported resource, CloudFormation ignores the policy altogether.
      This flag will reduce confusion and unexpected loss of data when erroneously supplying
      the snapshot removal policy.`,
    introducedIn: { v2: '2.28.0' },
    recommendedValue: true,
    compatibilityWithOldBehaviorMd: 'The old behavior was incorrect. Update your source to not specify SNAPSHOT policies on resources that do not support it.',
  },

  //////////////////////////////////////////////////////////////////////
  [CODEPIPELINE_CROSS_ACCOUNT_KEY_ALIAS_STACK_SAFE_RESOURCE_NAME]: {
    type: FlagType.BugFix,
    summary: 'Generate key aliases that include the stack name',
    detailsMd: `
      Enable this feature flag to have CodePipeline generate a unique cross account key alias name using the stack name.

      Previously, when creating multiple pipelines with similar naming conventions and when crossAccountKeys is true,
      the KMS key alias name created for these pipelines may be the same due to how the uniqueId is generated.

      This new implementation creates a stack safe resource name for the alias using the stack name instead of the stack ID.
      `,
    introducedIn: { v2: '2.29.0' },
    recommendedValue: true,
  },

  //////////////////////////////////////////////////////////////////////
  [S3_CREATE_DEFAULT_LOGGING_POLICY]: {
    type: FlagType.BugFix,
    summary: 'Enable this feature flag to create an S3 bucket policy by default in cases where an AWS service would automatically create the Policy if one does not exist.',
    detailsMd: `
      For example, in order to send VPC flow logs to an S3 bucket, there is a specific Bucket Policy
      that needs to be attached to the bucket. If you create the bucket without a policy and then add the
      bucket as the flow log destination, the service will automatically create the bucket policy with the
      necessary permissions. If you were to then try and add your own bucket policy CloudFormation will throw
      and error indicating that a bucket policy already exists.

      In cases where we know what the required policy is we can go ahead and create the policy so we can
      remain in control of it.

      @see https://docs.aws.amazon.com/AmazonCloudWatch/latest/logs/AWS-logs-and-resource-policy.html#AWS-logs-infrastructure-S3
      `,
    introducedIn: { v2: '2.31.0' },
    recommendedValue: true,
  },

  //////////////////////////////////////////////////////////////////////
  [SNS_SUBSCRIPTIONS_SQS_DECRYPTION_POLICY]: {
    type: FlagType.BugFix,
    summary: 'Restrict KMS key policy for encrypted Queues a bit more',
    detailsMd: `
      Enable this feature flag to restrict the decryption of a SQS queue, which is subscribed to a SNS topic, to
      only the topic which it is subscribed to and not the whole SNS service of an account.

      Previously the decryption was only restricted to the SNS service principal. To make the SQS subscription more
      secure, it is a good practice to restrict the decryption further and only allow the connected SNS topic to decryption
      the subscribed queue.`,
    introducedIn: { v2: '2.32.0' },
    recommendedValue: true,
  },

  //////////////////////////////////////////////////////////////////////
  [APIGATEWAY_DISABLE_CLOUDWATCH_ROLE]: {
    type: FlagType.BugFix,
    summary: 'Make default CloudWatch Role behavior safe for multiple API Gateways in one environment',
    detailsMd: `
      Enable this feature flag to change the default behavior for aws-apigateway.RestApi and aws-apigateway.SpecRestApi
      to _not_ create a CloudWatch role and Account. There is only a single ApiGateway account per AWS
      environment which means that each time you create a RestApi in your account the ApiGateway account
      is overwritten. If at some point the newest RestApi is deleted, the ApiGateway Account and CloudWatch
      role will also be deleted, breaking any existing ApiGateways that were depending on them.

      When this flag is enabled you should either create the ApiGateway account and CloudWatch role
      separately _or_ only enable the cloudWatchRole on a single RestApi.
      `,
    introducedIn: { v2: '2.38.0' },
    recommendedValue: true,
  },

  //////////////////////////////////////////////////////////////////////
  [ENABLE_PARTITION_LITERALS]: {
    type: FlagType.BugFix,
    summary: 'Make ARNs concrete if AWS partition is known',
    // eslint-disable-next-line @cdklabs/no-literal-partition
    detailsMd: `
      Enable this feature flag to get partition names as string literals in Stacks with known regions defined in
      their environment, such as "aws" or "aws-cn".  Previously the CloudFormation intrinsic function
      "Ref: AWS::Partition" was used.  For example:

      \`\`\`yaml
      Principal:
        AWS:
          Fn::Join:
            - ""
            - - "arn:"
              - Ref: AWS::Partition
              - :iam::123456789876:root
      \`\`\`

      becomes:

      \`\`\`yaml
      Principal:
        AWS: "arn:aws:iam::123456789876:root"
      \`\`\`

      The intrinsic function will still be used in Stacks where no region is defined or the region's partition
      is unknown.
      `,
    introducedIn: { v2: '2.38.0' },
    recommendedValue: true,
  },

  //////////////////////////////////////////////////////////////////////
  [EVENTS_TARGET_QUEUE_SAME_ACCOUNT]: {
    type: FlagType.BugFix,
    summary: 'Event Rules may only push to encrypted SQS queues in the same account',
    detailsMd: `
      This flag applies to SQS Queues that are used as the target of event Rules. When enabled, only principals
      from the same account as the Rule can send messages. If a queue is unencrypted, this restriction will
      always apply, regardless of the value of this flag.
      `,
    introducedIn: { v2: '2.51.0' },
    recommendedValue: true,
  },

  //////////////////////////////////////////////////////////////////////
  [ECS_DISABLE_EXPLICIT_DEPLOYMENT_CONTROLLER_FOR_CIRCUIT_BREAKER]: {
    type: FlagType.BugFix,
    summary: 'Avoid setting the "ECS" deployment controller when adding a circuit breaker',
    detailsMd: `
      Enable this feature flag to avoid setting the "ECS" deployment controller when adding a circuit breaker to an
      ECS Service, as this will trigger a full replacement which fails to deploy when using set service names.
      This does not change any behaviour as the default deployment controller when it is not defined is ECS.

      This is a feature flag as the new behavior provides a better default experience for the users.
      `,
    introducedIn: { v2: '2.51.0' },
    recommendedValue: true,
  },

  //////////////////////////////////////////////////////////////////////
  [IAM_IMPORTED_ROLE_STACK_SAFE_DEFAULT_POLICY_NAME]: {
    type: FlagType.BugFix,
    summary: 'Enable this feature to by default create default policy names for imported roles that depend on the stack the role is in.',
    detailsMd: `
      Without this, importing the same role in multiple places could lead to the permissions given for one version of the imported role
      to overwrite permissions given to the role at a different place where it was imported. This was due to all imported instances
      of a role using the same default policy name.

      This new implementation creates default policy names based on the constructs node path in their stack.
      `,
    introducedIn: { v2: '2.60.0' },
    recommendedValue: true,
  },

  //////////////////////////////////////////////////////////////////////
  [S3_SERVER_ACCESS_LOGS_USE_BUCKET_POLICY]: {
    type: FlagType.BugFix,
    summary: 'Use S3 Bucket Policy instead of ACLs for Server Access Logging',
    detailsMd: `
      Enable this feature flag to use S3 Bucket Policy for granting permission fo Server Access Logging
      rather than using the canned \`LogDeliveryWrite\` ACL. ACLs do not work when Object Ownership is
      enabled on the bucket.

      This flag uses a Bucket Policy statement to allow Server Access Log delivery, following best
      practices for S3.

      @see https://docs.aws.amazon.com/AmazonS3/latest/userguide/enable-server-access-logging.html
    `,
    introducedIn: { v2: '2.60.0' },
    recommendedValue: true,
  },

  //////////////////////////////////////////////////////////////////////
  [ROUTE53_PATTERNS_USE_CERTIFICATE]: {
    type: FlagType.ApiDefault,
    summary: 'Use the official `Certificate` resource instead of `DnsValidatedCertificate`',
    detailsMd: `
      Enable this feature flag to use the official CloudFormation supported \`Certificate\` resource instead
      of the deprecated \`DnsValidatedCertificate\` construct. If this flag is enabled and you are creating
      the stack in a region other than us-east-1 then you must also set \`crossRegionReferences=true\` on the
      stack.
      `,
    introducedIn: { v2: '2.61.0' },
    recommendedValue: true,
    compatibilityWithOldBehaviorMd: 'Define a `DnsValidatedCertificate` explicitly and pass in the `certificate` property',
  },

  //////////////////////////////////////////////////////////////////////
  [AWS_CUSTOM_RESOURCE_LATEST_SDK_DEFAULT]: {
    type: FlagType.ApiDefault,
    summary: 'Whether to install the latest SDK by default in AwsCustomResource',
    detailsMd: `
      This was originally introduced and enabled by default to not be limited by the SDK version
      that's installed on AWS Lambda. However, it creates issues for Lambdas bound to VPCs that
      do not have internet access, or in environments where 'npmjs.com' is not available.

      The recommended setting is to disable the default installation behavior, and pass the
      flag on a resource-by-resource basis to enable it if necessary.
    `,
    compatibilityWithOldBehaviorMd: 'Set installLatestAwsSdk: true on all resources that need it.',
    introducedIn: { v2: '2.60.0' },
    recommendedValue: false,
  },

  //////////////////////////////////////////////////////////////////////
  [DATABASE_PROXY_UNIQUE_RESOURCE_NAME]: {
    type: FlagType.BugFix,
    summary: 'Use unique resource name for Database Proxy',
    detailsMd: `
      If this flag is not set, the default behavior for \`DatabaseProxy\` is
      to use \`id\` of the constructor for \`dbProxyName\` when it's not specified in the argument.
      In this case, users can't deploy \`DatabaseProxy\`s that have the same \`id\` in the same region.

      If this flag is set, the default behavior is to use unique resource names for each \`DatabaseProxy\`.

      This is a feature flag as the old behavior was technically incorrect, but users may have come to depend on it.
    `,
    introducedIn: { v2: '2.65.0' },
    recommendedValue: true,
  },

  //////////////////////////////////////////////////////////////////////
  [CODEDEPLOY_REMOVE_ALARMS_FROM_DEPLOYMENT_GROUP]: {
    type: FlagType.BugFix,
    summary: 'Remove CloudWatch alarms from deployment group',
    detailsMd: `
      Enable this flag to be able to remove all CloudWatch alarms from a deployment group by removing
      the alarms from the construct. If this flag is not set, removing all alarms from the construct
      will still leave the alarms configured for the deployment group.
    `,
    introducedIn: { v2: '2.65.0' },
    recommendedValue: true,
  },

  //////////////////////////////////////////////////////////////////////
  [APIGATEWAY_AUTHORIZER_CHANGE_DEPLOYMENT_LOGICAL_ID]: {
    type: FlagType.BugFix,
    summary: 'Include authorizer configuration in the calculation of the API deployment logical ID.',
    detailsMd: `
      The logical ID of the AWS::ApiGateway::Deployment resource is calculated by hashing
      the API configuration, including methods, and resources, etc. Enable this feature flag
      to also include the configuration of any authorizer attached to the API in the
      calculation, so any changes made to an authorizer will create a new deployment.
      `,
    introducedIn: { v2: '2.66.0' },
    recommendedValue: true,
  },

  //////////////////////////////////////////////////////////////////////
  [EC2_LAUNCH_TEMPLATE_DEFAULT_USER_DATA]: {
    type: FlagType.BugFix,
    summary: 'Define user data for a launch template by default when a machine image is provided.',
    detailsMd: `
      The ec2.LaunchTemplate construct did not define user data when a machine image is
      provided despite the document. If this is set, a user data is automatically defined
      according to the OS of the machine image.
      `,
    recommendedValue: true,
    introducedIn: { v2: '2.67.0' },
  },

  //////////////////////////////////////////////////////////////////////
  [SECRETS_MANAGER_TARGET_ATTACHMENT_RESOURCE_POLICY]: {
    type: FlagType.BugFix,
    summary: 'SecretTargetAttachments uses the ResourcePolicy of the attached Secret.',
    detailsMd: `
      Enable this feature flag to make SecretTargetAttachments use the ResourcePolicy of the attached Secret.
      SecretTargetAttachments are created to connect a Secret to a target resource.
      In CDK code, they behave like regular Secret and can be used as a stand-in in most situations.
      Previously, adding to the ResourcePolicy of a SecretTargetAttachment did attempt to create a separate ResourcePolicy for the same Secret.
      However Secrets can only have a single ResourcePolicy, causing the CloudFormation deployment to fail.

      When enabling this feature flag for an existing Stack, ResourcePolicies created via a SecretTargetAttachment will need replacement.
      This won't be possible without intervention due to limitation outlined above.
      First remove all permissions granted to the Secret and deploy without the ResourcePolicies.
      Then you can re-add the permissions and deploy again.
      `,
    recommendedValue: true,
    introducedIn: { v2: '2.67.0' },
  },

  //////////////////////////////////////////////////////////////////////
  [REDSHIFT_COLUMN_ID]: {
    type: FlagType.BugFix,
    summary: 'Whether to use an ID to track Redshift column changes',
    detailsMd: `
      Redshift columns are identified by their \`name\`. If a column is renamed, the old column
      will be dropped and a new column will be created. This can cause data loss.

      This flag enables the use of an \`id\` attribute for Redshift columns. If this flag is enabled, the
      internal CDK architecture will track changes of Redshift columns through their \`id\`, rather
      than their \`name\`. This will prevent data loss when columns are renamed.

      **NOTE** - Enabling this flag comes at a **risk**. When enabled, update the \`id\`s of all columns,
      **however** do not change the \`names\`s of the columns. If the \`name\`s of the columns are changed during
      initial deployment, the columns will be dropped and recreated, causing data loss. After the initial deployment
      of the \`id\`s, the \`name\`s of the columns can be changed without data loss.
      `,
    introducedIn: { v2: '2.68.0' },
    recommendedValue: true,
  },

  //////////////////////////////////////////////////////////////////////
  [ENABLE_EMR_SERVICE_POLICY_V2]: {
    type: FlagType.BugFix,
    summary: 'Enable AmazonEMRServicePolicy_v2 managed policies',
    detailsMd: `
      If this flag is not set, the default behavior for \`EmrCreateCluster\` is
      to use \`AmazonElasticMapReduceRole\` managed policies.

      If this flag is set, the default behavior is to use the new \`AmazonEMRServicePolicy_v2\`
      managed policies.

      This is a feature flag as the old behavior will be deprecated, but some resources may require manual
      intervention since they might not have the appropriate tags propagated automatically.
      `,
    introducedIn: { v2: '2.72.0' },
    recommendedValue: true,
  },

  //////////////////////////////////////////////////////////////////////
  [EC2_RESTRICT_DEFAULT_SECURITY_GROUP]: {
    type: FlagType.ApiDefault,
    summary: 'Restrict access to the VPC default security group',
    detailsMd: `
      Enable this feature flag to remove the default ingress/egress rules from the
      VPC default security group.

      When a VPC is created, a default security group is created as well and this cannot
      be deleted. The default security group is created with ingress/egress rules that allow
      _all_ traffic. [AWS Security best practices recommend](https://docs.aws.amazon.com/securityhub/latest/userguide/ec2-controls.html#ec2-2)
      removing these ingress/egress rules in order to restrict access to the default security group.
    `,
    introducedIn: { v2: '2.78.0' },
    recommendedValue: true,
    compatibilityWithOldBehaviorMd: `
      To allow all ingress/egress traffic to the VPC default security group you
      can set the \`restrictDefaultSecurityGroup: false\`.
    `,
  },

  //////////////////////////////////////////////////////////////////////
  [APIGATEWAY_REQUEST_VALIDATOR_UNIQUE_ID]: {
    type: FlagType.BugFix,
    summary: 'Generate a unique id for each RequestValidator added to a method',
    detailsMd: `
      This flag allows multiple RequestValidators to be added to a RestApi when
      providing the \`RequestValidatorOptions\` in the \`addMethod()\` method.

      If the flag is not set then only a single RequestValidator can be added in this way.
      Any additional RequestValidators have to be created directly with \`new RequestValidator\`.
    `,
    introducedIn: { v2: '2.78.0' },
    recommendedValue: true,
  },

  //////////////////////////////////////////////////////////////////////
  [KMS_ALIAS_NAME_REF]: {
    type: FlagType.BugFix,
    summary: 'KMS Alias name and keyArn will have implicit reference to KMS Key',
    detailsMd: `
      This flag allows an implicit dependency to be created between KMS Alias and KMS Key
      when referencing key.aliasName or key.keyArn.

      If the flag is not set then a raw string is passed as the Alias name and no
      implicit dependencies will be set.
    `,
    introducedIn: { v2: '2.83.0' },
    recommendedValue: true,
  },

  //////////////////////////////////////////////////////////////////////
  [KMS_APPLY_IMPORTED_ALIAS_PERMISSIONS_TO_PRINCIPAL]: {
    type: FlagType.BugFix,
    summary: 'Enable grant methods on Aliases imported by name to use kms:ResourceAliases condition',
    detailsMd: `
      This flag enables the grant methods (grant, grantDecrypt, grantEncrypt, etc.) on Aliases imported
      by name to grant permissions based on the 'kms:ResourceAliases' condition rather than no-op grants.
      When disabled, grant calls on imported aliases will be dropped (no-op) to maintain compatibility.
    `,
    introducedIn: { v2: '2.202.0' },
    recommendedValue: true,
    compatibilityWithOldBehaviorMd: 'Remove calls to the grant* methods on the aliases referenced by name',
  },

  //////////////////////////////////////////////////////////////////////
  [AUTOSCALING_GENERATE_LAUNCH_TEMPLATE]: {
    type: FlagType.BugFix,
    summary: 'Generate a launch template when creating an AutoScalingGroup',
    detailsMd: `
      Enable this flag to allow AutoScalingGroups to generate a launch template when being created.
      Launch configurations have been deprecated and cannot be created in AWS Accounts created after
      December 31, 2023. Existing 'AutoScalingGroup' properties used for creating a launch configuration
      will now create an equivalent 'launchTemplate'. Alternatively, users can provide an explicit
      'launchTemplate' or 'mixedInstancesPolicy'. When this flag is enabled a 'launchTemplate' will
      attempt to set user data according to the OS of the machine image if explicit user data is not
      provided.
    `,
    introducedIn: { v2: '2.88.0' },
    compatibilityWithOldBehaviorMd: `
      If backwards compatibility needs to be maintained due to an existing autoscaling group
      using a launch config, set this flag to false.
    `,
    recommendedValue: true,
  },

  //////////////////////////////////////////////////////////////////////
  [INCLUDE_PREFIX_IN_UNIQUE_NAME_GENERATION]: {
    type: FlagType.BugFix,
    summary: 'Include the stack prefix in the stack name generation process',
    detailsMd: `
      This flag prevents the prefix of a stack from making the stack's name longer than the 128 character limit.

      If the flag is set, the prefix is included in the stack name generation process.
      If the flag is not set, then the prefix of the stack is prepended to the generated stack name.

      **NOTE** - Enabling this flag comes at a **risk**. If you have already deployed stacks, changing the status of this
      feature flag can lead to a change in stacks' name. Changing a stack name mean recreating the whole stack, which
      is not viable in some productive setups.
    `,
    introducedIn: { v2: '2.84.0' },
    recommendedValue: true,
  },

  //////////////////////////////////////////////////////////////////////
  [EFS_DENY_ANONYMOUS_ACCESS]: {
    type: FlagType.ApiDefault,
    summary: 'EFS denies anonymous clients accesses',
    detailsMd: `
      This flag adds the file system policy that denies anonymous clients
      access to \`efs.FileSystem\`.

      If this flag is not set, \`efs.FileSystem\` will allow all anonymous clients
      that can access over the network.`,
    introducedIn: { v2: '2.93.0' },
    recommendedValue: true,
    compatibilityWithOldBehaviorMd: 'You can pass `allowAnonymousAccess: true` so allow anonymous clients access.',
  },

  //////////////////////////////////////////////////////////////////////
  [ENABLE_OPENSEARCH_MULTIAZ_WITH_STANDBY]: {
    type: FlagType.ApiDefault,
    summary: 'Enables support for Multi-AZ with Standby deployment for opensearch domains',
    detailsMd: `
      If this is set, an opensearch domain will automatically be created with
      multi-az with standby enabled.
    `,
    introducedIn: { v2: '2.88.0' },
    recommendedValue: true,
    compatibilityWithOldBehaviorMd: 'Pass `capacity.multiAzWithStandbyEnabled: false` to `Domain` construct to restore the old behavior.',
  },

  //////////////////////////////////////////////////////////////////////
  [LAMBDA_NODEJS_USE_LATEST_RUNTIME]: {
    type: FlagType.ApiDefault,
    summary: 'Enables aws-lambda-nodejs.Function to use the latest available NodeJs runtime as the default',
    detailsMd: `
      If this is set, and a \`runtime\` prop is not passed to, Lambda NodeJs
      functions will us the latest version of the runtime provided by the Lambda
      service. Do not use this if you your lambda function is reliant on dependencies
      shipped as part of the runtime environment.
    `,
    introducedIn: { v2: '2.93.0' },
    recommendedValue: true,
    compatibilityWithOldBehaviorMd: 'Pass `runtime: lambda.Runtime.NODEJS_16_X` to `Function` construct to restore the previous behavior.',
  },

  //////////////////////////////////////////////////////////////////////
  [EFS_MOUNTTARGET_ORDERINSENSITIVE_LOGICAL_ID]: {
    type: FlagType.BugFix,
    summary: 'When enabled, mount targets will have a stable logicalId that is linked to the associated subnet.',
    detailsMd: `
      When this feature flag is enabled, each mount target will have a stable
      logicalId that is linked to the associated subnet. If the flag is set to
      false then the logicalIds of the mount targets can change if the number of
      subnets changes.

      Set this flag to false for existing mount targets.
    `,
    introducedIn: { v2: '2.93.0' },
    recommendedValue: true,
  },

  //////////////////////////////////////////////////////////////////////
  [AURORA_CLUSTER_CHANGE_SCOPE_OF_INSTANCE_PARAMETER_GROUP_WITH_EACH_PARAMETERS]: {
    type: FlagType.BugFix,
    summary: 'When enabled, a scope of InstanceParameterGroup for AuroraClusterInstance with each parameters will change.',
    detailsMd: `
      When this feature flag is enabled, a scope of \`InstanceParameterGroup\` for
      \`AuroraClusterInstance\` with each parameters will change to AuroraClusterInstance
      from AuroraCluster.

      If the flag is set to false then it can only make one \`AuroraClusterInstance\`
      with each \`InstanceParameterGroup\` in the AuroraCluster.
    `,
    introducedIn: { v2: '2.97.0' },
    recommendedValue: true,
  },

  //////////////////////////////////////////////////////////////////////
  [APPSYNC_ENABLE_USE_ARN_IDENTIFIER_SOURCE_API_ASSOCIATION]: {
    type: FlagType.BugFix,
    summary: 'When enabled, will always use the arn for identifiers for CfnSourceApiAssociation in the GraphqlApi construct rather than id.',
    detailsMd: `
      When this feature flag is enabled, we use the IGraphqlApi ARN rather than ID when creating or updating CfnSourceApiAssociation in
      the GraphqlApi construct. Using the ARN allows the association to support an association with a source api or merged api in another account.
      Note that for existing source api associations created with this flag disabled, enabling the flag will lead to a resource replacement.
    `,
    introducedIn: { v2: '2.97.0' },
    recommendedValue: true,
  },

  //////////////////////////////////////////////////////////////////////
  [RDS_PREVENT_RENDERING_DEPRECATED_CREDENTIALS]: {
    type: FlagType.BugFix,
    summary: 'When enabled, creating an RDS database cluster from a snapshot will only render credentials for snapshot credentials.',
    detailsMd: `
      The \`credentials\` property on the \`DatabaseClusterFromSnapshotProps\`
      interface was deprecated with the new \`snapshotCredentials\` property being
      recommended. Before deprecating \`credentials\`, a secret would be generated
      while rendering credentials if the \`credentials\` property was undefined or
      if a secret wasn't provided via the \`credentials\` property. This behavior
      is replicated with the new \`snapshotCredentials\` property, but the original
      \`credentials\` secret can still be created resulting in an extra database
      secret.

      Set this flag to prevent rendering deprecated \`credentials\` and creating an
      extra database secret when only using \`snapshotCredentials\` to create an RDS
      database cluster from a snapshot.
    `,
    introducedIn: { v2: '2.98.0' },
    recommendedValue: true,
  },

  //////////////////////////////////////////////////////////////////////
  [CODECOMMIT_SOURCE_ACTION_DEFAULT_BRANCH_NAME]: {
    type: FlagType.BugFix,
    summary: 'When enabled, the CodeCommit source action is using the default branch name \'main\'.',
    detailsMd: `
      When setting up a CodeCommit source action for the source stage of a pipeline, please note that the
      default branch is \'master\'.
      However, with the activation of this feature flag, the default branch is updated to \'main\'.
    `,
    introducedIn: { v2: '2.103.1' },
    recommendedValue: true,
  },

  //////////////////////////////////////////////////////////////////////
  [LAMBDA_PERMISSION_LOGICAL_ID_FOR_LAMBDA_ACTION]: {
    type: FlagType.BugFix,
    summary: 'When enabled, the logical ID of a Lambda permission for a Lambda action includes an alarm ID.',
    detailsMd: `
      When this feature flag is enabled, a logical ID of \`LambdaPermission\` for a
      \`LambdaAction\` will include an alarm ID. Therefore multiple alarms for the same Lambda
      can be created with \`LambdaAction\`.

      If the flag is set to false then it can only make one alarm for the Lambda with
      \`LambdaAction\`.
    `,
    introducedIn: { v2: '2.124.0' },
    recommendedValue: true,
  },

  //////////////////////////////////////////////////////////////////////
  [CODEPIPELINE_CROSS_ACCOUNT_KEYS_DEFAULT_VALUE_TO_FALSE]: {
    type: FlagType.ApiDefault,
    summary: 'Enables Pipeline to set the default value for crossAccountKeys to false.',
    detailsMd: `
      When this feature flag is enabled, and the \`crossAccountKeys\` property is not provided in a \`Pipeline\`
      construct, the construct automatically defaults the value of this property to false.
    `,
    introducedIn: { v2: '2.127.0' },
    recommendedValue: true,
    compatibilityWithOldBehaviorMd: 'Pass `crossAccountKeys: true` to `Pipeline` construct to restore the previous behavior.',
  },

  //////////////////////////////////////////////////////////////////////
  [CODEPIPELINE_DEFAULT_PIPELINE_TYPE_TO_V2]: {
    type: FlagType.ApiDefault,
    summary: 'Enables Pipeline to set the default pipeline type to V2.',
    detailsMd: `
      When this feature flag is enabled, and the \`pipelineType\` property is not provided in a \`Pipeline\`
      construct, the construct automatically defaults the value of this property to \`PipelineType.V2\`.
    `,
    introducedIn: { v2: '2.133.0' },
    recommendedValue: true,
    compatibilityWithOldBehaviorMd: 'Pass `pipelineType: PipelineType.V1` to `Pipeline` construct to restore the previous behavior.',
  },

  //////////////////////////////////////////////////////////////////////
  [KMS_REDUCE_CROSS_ACCOUNT_REGION_POLICY_SCOPE]: {
    type: FlagType.BugFix,
    summary: 'When enabled, IAM Policy created from KMS key grant will reduce the resource scope to this key only.',
    detailsMd: `
      When this feature flag is enabled and calling KMS key grant method, the created IAM policy will reduce the resource scope from
      '*' to this specific granting KMS key.
    `,
    introducedIn: { v2: '2.134.0' },
    recommendedValue: true,
  },

  //////////////////////////////////////////////////////////////////////
  [PIPELINE_REDUCE_ASSET_ROLE_TRUST_SCOPE]: {
    type: FlagType.ApiDefault,
    summary: 'Remove the root account principal from PipelineAssetsFileRole trust policy',
    detailsMd: `
      When this feature flag is enabled, the root account principal will not be added to the trust policy of asset role.
      When this feature flag is disabled, it will keep the root account principal in the trust policy.
    `,
    introducedIn: { v2: '2.141.0' },
    unconfiguredBehavesLike: { v2: true },
    recommendedValue: true,
    compatibilityWithOldBehaviorMd: 'Disable the feature flag to add the root account principal back',
  },

  //////////////////////////////////////////////////////////////////////
  [EKS_NODEGROUP_NAME]: {
    type: FlagType.BugFix,
    summary: 'When enabled, nodegroupName attribute of the provisioned EKS NodeGroup will not have the cluster name prefix.',
    detailsMd: `
      When this feature flag is enabled, the nodegroupName attribute will be exactly the name of the nodegroup without
      any prefix.
    `,
    introducedIn: { v2: '2.139.0' },
    recommendedValue: true,
  },

  //////////////////////////////////////////////////////////////////////
  [EBS_DEFAULT_GP3]: {
    type: FlagType.ApiDefault,
    summary: 'When enabled, the default volume type of the EBS volume will be GP3',
    detailsMd: `
      When this featuer flag is enabled, the default volume type of the EBS volume will be \`EbsDeviceVolumeType.GENERAL_PURPOSE_SSD_GP3\`.
    `,
    introducedIn: { v2: '2.140.0' },
    recommendedValue: true,
    compatibilityWithOldBehaviorMd: 'Pass `volumeType: EbsDeviceVolumeType.GENERAL_PURPOSE_SSD` to `Volume` construct to restore the previous behavior.',
  },

  //////////////////////////////////////////////////////////////////////
  [ECS_REMOVE_DEFAULT_DEPLOYMENT_ALARM]: {
    type: FlagType.ApiDefault,
    summary: 'When enabled, remove default deployment alarm settings',
    detailsMd: `
      When this featuer flag is enabled, remove the default deployment alarm settings when creating a AWS ECS service.
    `,
    introducedIn: { v2: '2.143.0' },
    recommendedValue: true,
    compatibilityWithOldBehaviorMd: 'Set AWS::ECS::Service \'DeploymentAlarms\' manually to restore the previous behavior.',
  },

  //////////////////////////////////////////////////////////////////////
  [LOG_API_RESPONSE_DATA_PROPERTY_TRUE_DEFAULT]: {
    type: FlagType.BugFix,
    summary: 'When enabled, the custom resource used for `AwsCustomResource` will configure the `logApiResponseData` property as true by default',
    detailsMd: `
      This results in 'logApiResponseData' being passed as true to the custom resource provider. This will cause the custom resource handler to receive an 'Update' event. If you don't
      have an SDK call configured for the 'Update' event and you're dependent on specific SDK call response data, you will see this error from CFN:

      CustomResource attribute error: Vendor response doesn't contain <attribute-name> attribute in object. See https://github.com/aws/aws-cdk/issues/29949) for more details.

      Unlike most feature flags, we don't recommend setting this feature flag to true. However, if you're using the 'AwsCustomResource' construct with 'logApiResponseData' as true in
      the event object, then setting this feature flag will keep this behavior. Otherwise, setting this feature flag to false will trigger an 'Update' event by removing the 'logApiResponseData'
      property from the event object.
    `,
    introducedIn: { v2: '2.145.0' },
    recommendedValue: false,
  },

  //////////////////////////////////////////////////////////////////////
  [S3_KEEP_NOTIFICATION_IN_IMPORTED_BUCKET]: {
    type: FlagType.BugFix,
    summary: 'When enabled, Adding notifications to a bucket in the current stack will not remove notification from imported stack.',
    detailsMd: `
      Currently, adding notifications to a bucket where it was created by ourselves will override notification added where it is imported.

      When this feature flag is enabled, adding notifications to a bucket in the current stack will only update notification defined in this stack.
      Other notifications that are not managed by this stack will be kept.
    `,
    introducedIn: { v2: '2.155.0' },
    recommendedValue: false,
  },

  //////////////////////////////////////////////////////////////////////
  [USE_NEW_S3URI_PARAMETERS_FOR_BEDROCK_INVOKE_MODEL_TASK]: {
    type: FlagType.BugFix,
    summary: 'When enabled, use new props for S3 URI field in task definition of state machine for bedrock invoke model.',
    detailsMd: `
    Currently, 'inputPath' and 'outputPath' from the TaskStateBase Props is being used under BedrockInvokeModelProps to define S3URI under 'input' and 'output' fields
    of State Machine Task definition.

    When this feature flag is enabled, specify newly introduced props 's3InputUri' and
    's3OutputUri' to populate S3 uri under input and output fields in state machine task definition for Bedrock invoke model.

    `,
    introducedIn: { v2: '2.156.0' },
    unconfiguredBehavesLike: { v2: true },
    recommendedValue: true,
    compatibilityWithOldBehaviorMd: 'Disable the feature flag to use input and output path fields for s3 URI',
  },

  //////////////////////////////////////////////////////////////////////
<<<<<<< HEAD
  [EXPLICIT_STACK_TAGS]: {
    type: FlagType.ApiDefault,
    summary: 'When enabled, stack tags need to be assigned explicitly on a Stack.',
    detailsMd: `
    Without this feature flag enabled, if tags are added to a Stack using
    \`Tags.of(scope).add(...)\`, they will be added to both the stack and all resources
    in the Stack.

    With this flag enabled, tags added to a stack using \`Tags.of(...)\` are ignored,
    and Stack tags must be configured explicitly on the Stack object.

    Tags configured on the Stack will be propagated to all resources automatically
    by CloudFormation, so there is no need for the automatic propagation that
    \`Tags.of(...)\` does.
    `,
    introducedIn: { v2: 'V2NEXT' },
    recommendedValue: true,
    compatibilityWithOldBehaviorMd: 'Configure stack-level tags using `new Stack(..., { tags: { ... } })`.',
=======
  [Enable_IMDS_Blocking_Deprecated_Feature]: {
    type: FlagType.Temporary,
    summary: 'When set to true along with canContainersAccessInstanceRole=false in ECS cluster, new updated ' +
      'commands will be added to UserData to block container accessing IMDS. ' +
      '**Applicable to Linux only. IMPORTANT: See [details.](#aws-cdkaws-ecsenableImdsBlockingDeprecatedFeature)**',
    detailsMd: `
    In an ECS Cluster with \`MachineImageType.AMAZON_LINUX_2\`, the canContainersAccessInstanceRole=false option attempts to add commands to block containers from
    accessing IMDS. Set this flag to true in order to use new and updated commands. Please note that this
    feature alone with this feature flag will be deprecated by <ins>**end of 2025**</ins> as CDK cannot
    guarantee the correct execution of the feature in all platforms. See [Github discussion](https://github.com/aws/aws-cdk/discussions/32609) for more information.
    It is recommended to follow ECS documentation to block IMDS for your specific platform and cluster configuration.
    `,
    introducedIn: { v2: '2.175.0' },
    recommendedValue: false,
    compatibilityWithOldBehaviorMd: 'Set this flag to false in order to continue using old and outdated commands. ' +
      'However, it is **not** recommended.',
  },

  //////////////////////////////////////////////////////////////////////
  [Disable_ECS_IMDS_Blocking]: {
    type: FlagType.Temporary,
    summary: 'When set to true, CDK synth will throw exception if canContainersAccessInstanceRole is false.' +
      ' **IMPORTANT: See [details.](#aws-cdkaws-ecsdisableEcsImdsBlocking)**',
    detailsMd: `
    In an ECS Cluster with \`MachineImageType.AMAZON_LINUX_2\`, the canContainersAccessInstanceRole=false option attempts to add commands to block containers from
    accessing IMDS. CDK cannot guarantee the correct execution of the feature in all platforms. Setting this feature flag
    to true will ensure CDK does not attempt to implement IMDS blocking. By <ins>**end of 2025**</ins>, CDK will remove the
    IMDS blocking feature. See [Github discussion](https://github.com/aws/aws-cdk/discussions/32609) for more information.

    It is recommended to follow ECS documentation to block IMDS for your specific platform and cluster configuration.
    `,
    introducedIn: { v2: '2.175.0' },
    recommendedValue: true,
    compatibilityWithOldBehaviorMd: 'It is strongly recommended to set this flag to true. However, if necessary, set ' +
      'this flag to false to continue using the old implementation.',
  },

  //////////////////////////////////////////////////////////////////////
  [REDUCE_EC2_FARGATE_CLOUDWATCH_PERMISSIONS]: {
    type: FlagType.BugFix,
    summary: 'When enabled, we will only grant the necessary permissions when users specify cloudwatch log group through logConfiguration',
    detailsMd: `
    Currently, we automatically add a number of cloudwatch permissions to the task role when no cloudwatch log group is
    specified as logConfiguration and it will grant 'Resources': ['*'] to the task role.

    When this feature flag is enabled, we will only grant the necessary permissions when users specify cloudwatch log group.
    `,
    introducedIn: { v2: '2.159.0' },
    recommendedValue: true,
    compatibilityWithOldBehaviorMd: 'Disable the feature flag to continue grant permissions to log group when no log group is specified',
  },

  //////////////////////////////////////////////////////////////////////
  [DYNAMODB_TABLEV2_RESOURCE_POLICY_PER_REPLICA]: {
    type: FlagType.BugFix,
    summary: 'When enabled will allow you to specify a resource policy per replica, and not copy the source table policy to all replicas',
    detailsMd: `
      If this flag is not set, the default behavior for \`TableV2\` is to use a different \`resourcePolicy\` for each replica.

      If this flag is set to false, the behavior is that each replica shares the same \`resourcePolicy\` as the source table.
      This will prevent you from creating a new table which has an additional replica and a resource policy.

      This is a feature flag as the old behavior was technically incorrect but users may have come to depend on it.`,
    introducedIn: { v2: '2.164.0' },
    recommendedValue: true,
  },

  //////////////////////////////////////////////////////////////////////
  [EC2_SUM_TIMEOUT_ENABLED]: {
    type: FlagType.BugFix,
    summary: 'When enabled, initOptions.timeout and resourceSignalTimeout values will be summed together.',
    detailsMd: `
      Currently is both initOptions.timeout and resourceSignalTimeout are both specified in the options for creating an EC2 Instance,
      only the value from 'resourceSignalTimeout' will be used.

      When this feature flag is enabled, if both initOptions.timeout and resourceSignalTimeout are specified, the values will to be summed together.
      `,
    recommendedValue: true,
    introducedIn: { v2: '2.160.0' },
  },

  //////////////////////////////////////////////////////////////////////
  [APPSYNC_GRAPHQLAPI_SCOPE_LAMBDA_FUNCTION_PERMISSION]: {
    type: FlagType.BugFix,
    summary: 'When enabled, a Lambda authorizer Permission created when using GraphqlApi will be properly scoped with a SourceArn.',
    detailsMd: `
        Currently, when using a Lambda authorizer with an AppSync GraphQL API, the AWS CDK automatically generates the necessary AWS::Lambda::Permission
        to allow the AppSync API to invoke the Lambda authorizer. This permission is overly permissive because it lacks a SourceArn, meaning
        it allows invocations from any source.

        When this feature flag is enabled, the AWS::Lambda::Permission will be properly scoped with the SourceArn corresponding to the
        specific AppSync GraphQL API.
        `,
    recommendedValue: true,
    introducedIn: { v2: '2.161.0' },
  },

  //////////////////////////////////////////////////////////////////////
  [USE_CORRECT_VALUE_FOR_INSTANCE_RESOURCE_ID_PROPERTY]: {
    type: FlagType.BugFix,
    summary: 'When enabled, the value of property `instanceResourceId` in construct `DatabaseInstanceReadReplica` will be set to the correct value which is `DbiResourceId` instead of currently `DbInstanceArn`',
    detailsMd: `
      Currently, the value of the property 'instanceResourceId' in construct 'DatabaseInstanceReadReplica' is not correct, and set to 'DbInstanceArn' which is not correct when it is used to create the IAM Policy in the grantConnect method.

      When this feature flag is enabled, the value of that property will be as expected set to 'DbiResourceId' attribute, and that will fix the grantConnect method.
    `,
    introducedIn: { v2: '2.161.0' },
    recommendedValue: true,
    compatibilityWithOldBehaviorMd: 'Disable the feature flag to use `DbInstanceArn` as value for property `instanceResourceId`',
  },

  //////////////////////////////////////////////////////////////////////
  [CFN_INCLUDE_REJECT_COMPLEX_RESOURCE_UPDATE_CREATE_POLICY_INTRINSICS]: {
    type: FlagType.BugFix,
    summary: 'When enabled, CFN templates added with `cfn-include` will error if the template contains Resource Update or Create policies with CFN Intrinsics that include non-primitive values.',
    detailsMd: `
    Without enabling this feature flag, \`cfn-include\` will silently drop resource update or create policies that contain CFN Intrinsics if they include non-primitive values.

    Enabling this feature flag will make \`cfn-include\` throw on these templates, unless you specify the logical ID of the resource in the 'unhydratedResources' property.
    `,
    recommendedValue: true,
    introducedIn: { v2: '2.161.0' },
  },

  //////////////////////////////////////////////////////////////////////
  [LAMBDA_NODEJS_SDK_V3_EXCLUDE_SMITHY_PACKAGES]: {
    type: FlagType.BugFix,
    summary: 'When enabled, both `@aws-sdk` and `@smithy` packages will be excluded from the Lambda Node.js 18.x runtime to prevent version mismatches in bundled applications.',
    detailsMd: `
      Currently, when bundling Lambda functions with the non-latest runtime that supports AWS SDK JavaScript (v3), only the '@aws-sdk/*' packages are excluded by default.
      However, this can cause version mismatches between the '@aws-sdk/*' and '@smithy/*' packages, as they are tightly coupled dependencies in AWS SDK v3.

      When this feature flag is enabled, both '@aws-sdk/*' and '@smithy/*' packages will be excluded during the bundling process. This ensures that no mismatches
      occur between these tightly coupled dependencies when using the AWS SDK v3 in Lambda functions.
    `,
    introducedIn: { v2: '2.161.0' },
    recommendedValue: true,
  },

  //////////////////////////////////////////////////////////////////////
  [STEPFUNCTIONS_TASKS_FIX_RUN_ECS_TASK_POLICY]: {
    type: FlagType.BugFix,
    summary: 'When enabled, the resource of IAM Run Ecs policy generated by SFN EcsRunTask will reference the definition, instead of constructing ARN.',
    detailsMd: `
      Currently, in the IAM Run Ecs policy generated by SFN EcsRunTask(), CDK will construct the ARN with wildcard attached at the end.
      The revision number at the end will be replaced with a wildcard which it shouldn't.

      When this feature flag is enabled, if the task definition is created in the stack, the 'Resource' section will 'Ref' the taskDefinition.
    `,
    introducedIn: { v2: '2.163.0' },
    recommendedValue: true,
  },

  //////////////////////////////////////////////////////////////////////
  [BASTION_HOST_USE_AMAZON_LINUX_2023_BY_DEFAULT]: {
    type: FlagType.ApiDefault,
    summary: 'When enabled, the BastionHost construct will use the latest Amazon Linux 2023 AMI, instead of Amazon Linux 2.',
    detailsMd: `
      Currently, if the machineImage property of the BastionHost construct defaults to using the latest Amazon Linux 2
      AMI. Amazon Linux 2 hits end-of-life in June 2025, so using Amazon Linux 2023 by default is a more future-proof
      and secure option.

      When this feature flag is enabled, if you do not pass the machineImage property to the BastionHost construct,
      the latest Amazon Linux 2023 version will be used instead of Amazon Linux 2.
    `,
    introducedIn: { v2: '2.172.0' },
    recommendedValue: true,
    compatibilityWithOldBehaviorMd: 'Disable the feature flag or explicitly pass an Amazon Linux 2 machine image to the BastionHost construct.',
  },

  //////////////////////////////////////////////////////////////////////
  [ASPECT_STABILIZATION]: {
    type: FlagType.VisibleContext,
    summary: 'When enabled, a stabilization loop will be run when invoking Aspects during synthesis.',
    detailsMd: `
      Currently, when Aspects are invoked in one single pass of the construct tree.
      This means that the Aspects that create other Aspects are not run and Aspects that create new nodes of the tree sometimes do not inherit their parent Aspects.

      When this feature flag is enabled, a stabilization loop is run to recurse the construct tree multiple times when invoking Aspects.
    `,
    unconfiguredBehavesLike: { v2: true },
    introducedIn: { v2: '2.172.0' },
    recommendedValue: true,
  },

  //////////////////////////////////////////////////////////////////////
  [USER_POOL_DOMAIN_NAME_METHOD_WITHOUT_CUSTOM_RESOURCE]: {
    type: FlagType.BugFix,
    summary: 'When enabled, use a new method for DNS Name of user pool domain target without creating a custom resource.',
    detailsMd: `
    When this feature flag is enabled, a new method will be used to get the DNS Name of the user pool domain target. The old method
    creates a custom resource internally, but the new method doesn't need a custom resource.

    If the flag is set to false then a custom resource will be created when using \`UserPoolDomainTarget\`.
    `,
    introducedIn: { v2: '2.174.0' },
    recommendedValue: true,
  },

  //////////////////////////////////////////////////////////////////////
  [ALB_DUALSTACK_WITHOUT_PUBLIC_IPV4_SECURITY_GROUP_RULES_DEFAULT]: {
    type: FlagType.BugFix,
    summary: 'When enabled, the default security group ingress rules will allow IPv6 ingress from anywhere',
    detailsMd: `
      For internet facing ALBs with 'dualstack-without-public-ipv4' IP address type, the default security group rules
      will allow IPv6 ingress from anywhere (::/0). Previously, the default security group rules would only allow IPv4 ingress.

      Using a feature flag to make sure existing customers who might be relying
      on the overly restrictive permissions are not broken.`,
    introducedIn: { v2: '2.176.0' },
    recommendedValue: true,
    compatibilityWithOldBehaviorMd: 'Disable the feature flag to only allow IPv4 ingress in the default security group rules.',
  },

  //////////////////////////////////////////////////////////////////////
  [IAM_OIDC_REJECT_UNAUTHORIZED_CONNECTIONS]: {
    type: FlagType.BugFix,
    summary: 'When enabled, the default behaviour of OIDC provider will reject unauthorized connections',
    detailsMd: `
      When this feature flag is enabled, the default behaviour of OIDC Provider's custom resource handler will
      default to reject unauthorized connections when downloading CA Certificates.

      When this feature flag is disabled, the behaviour will be the same as current and will allow downloading
      thumbprints from unsecure connections.`,
    introducedIn: { v2: '2.177.0' },
    recommendedValue: true,
    compatibilityWithOldBehaviorMd: 'Disable the feature flag to allow unsecure OIDC connection.',
  },

  //////////////////////////////////////////////////////////////////////
  [ENABLE_ADDITIONAL_METADATA_COLLECTION]: {
    type: FlagType.VisibleContext,
    summary: 'When enabled, CDK will expand the scope of usage data collected to better inform CDK development and improve communication for security concerns and emerging issues.',
    detailsMd: `
    When this feature flag is enabled, CDK expands the scope of usage data collection to include the following:
      * L2 construct property keys - Collect which property keys you use from the L2 constructs in your app. This includes property keys nested in dictionary objects.
      * L2 construct property values of BOOL and ENUM types - Collect property key values of only BOOL and ENUM types. All other types, such as string values or construct references will be redacted.
      * L2 construct method usage - Collection method name, parameter keys and parameter values of BOOL and ENUM type.
    `,
    introducedIn: { v2: '2.178.0' },
    recommendedValue: true,
  },

  //////////////////////////////////////////////////////////////////////
  [LAMBDA_CREATE_NEW_POLICIES_WITH_ADDTOROLEPOLICY]: {
    type: FlagType.BugFix,
    summary: '[Deprecated] When enabled, Lambda will create new inline policies with AddToRolePolicy instead of adding to the Default Policy Statement',
    detailsMd: `
      [Deprecated default feature] When this feature flag is enabled, Lambda will create new inline policies with AddToRolePolicy.
      The purpose of this is to prevent lambda from creating a dependency on the Default Policy Statement.
      This solves an issue where a circular dependency could occur if adding lambda to something like a Cognito Trigger, then adding the User Pool to the lambda execution role permissions.
      However in the current implementation, we have removed a dependency of the lambda function on the policy. In addition to this, a Role will be attached to the Policy instead of an inline policy being attached to the role.
      This will create a data race condition in the CloudFormation template because the creation of the Lambda function no longer waits for the policy to be created. Having said that, we are not deprecating the feature (we are defaulting the feature flag to false for new stacks) since this feature can still be used to get around the circular dependency issue (issue-7016) particularly in cases where the lambda resource creation doesnt need to depend on the policy resource creation.
      We recommend to unset the feature flag if already set which will restore the original behavior.
    `,
    introducedIn: { v2: '2.180.0' },
    recommendedValue: false,
  },

  //////////////////////////////////////////////////////////////////////
  [SET_UNIQUE_REPLICATION_ROLE_NAME]: {
    type: FlagType.BugFix,
    summary: 'When enabled, CDK will automatically generate a unique role name that is used for s3 object replication.',
    detailsMd: `
      When performing cross-account S3 replication, we need to explicitly specify a role name for the replication execution role.
      When this feature flag is enabled, a unique role name is specified only when performing cross-account replication.
      When disabled, 'CDKReplicationRole' is always specified.
    `,
    introducedIn: { v2: '2.182.0' },
    recommendedValue: true,
  },

  //////////////////////////////////////////////////////////////////////
  [PIPELINE_REDUCE_STAGE_ROLE_TRUST_SCOPE]: {
    type: FlagType.ApiDefault,
    summary: 'Remove the root account principal from Stage addActions trust policy',
    detailsMd: `
      When this feature flag is enabled, the root account principal will not be added to the trust policy of stage role.
      When this feature flag is disabled, it will keep the root account principal in the trust policy.

      For cross-account cases, when this feature flag is enabled the trust policy will be scoped to the role only.
      If you are providing a custom role, you will need to ensure 'roleName' is specified or set to PhysicalName.GENERATE_IF_NEEDED.
    `,
    introducedIn: { v2: '2.184.0' },
    unconfiguredBehavesLike: { v2: true },
    recommendedValue: true,
    compatibilityWithOldBehaviorMd: 'Disable the feature flag to add the root account principal back',
  },

  //////////////////////////////////////////////////////////////////////
  [EVENTBUS_POLICY_SID_REQUIRED]: {
    type: FlagType.BugFix,
    summary: 'When enabled, grantPutEventsTo() will use resource policies with Statement IDs for service principals.',
    detailsMd: `
      Currently, when granting permissions to service principals using grantPutEventsTo(), the operation silently fails
      because service principals require resource policies with Statement IDs.

      When this flag is enabled:
      - Resource policies will be created with Statement IDs for service principals
      - The operation will succeed as expected

      When this flag is disabled:
      - A warning will be emitted
      - The grant operation will be dropped
      - No permissions will be added

      This fixes the issue where permissions were silently not being added for service principals.
    `,
    introducedIn: { v2: '2.186.0' },
    recommendedValue: true,
  },

  //////////////////////////////////////////////////////////////////////
  [ASPECT_PRIORITIES_MUTATING]: {
    type: FlagType.ApiDefault,
    summary: 'When set to true, Aspects added by the construct library on your behalf will be given a priority of MUTATING.',
    detailsMd: `
      Custom Aspects you add have a priority of DEFAULT (500) if you don't
      assign a more specific priority, which is higher than MUTATING (200). This
      is relevant if a custom Aspect you add and an Aspect added by CDK try to
      configure the same value.

      If this flag is set to false (old behavior), Aspects added by CDK are also
      added with a priority of DEFAULT; because their priorities are equal, the
      Aspects that is closest to the target construct executes last (either
      yours or the Aspect added by the CDK).

      If this flag is set to true (recommended behavior), Aspects added by CDK are added
      with a priority of MUTATING, and custom Aspects you add with DEFAULT
      priority will always execute last and "win" the write. If you need Aspects
      added by CDK to run after yours, your Aspect needs to have a priority of
      MUTATING or lower.

      This setting only applies to Aspects that were already being added for you
      before version 2.172.0. Aspects introduced since that version will always
      be added with a priority of MUTATING, independent of this feature flag.
    `,
    introducedIn: { v2: '2.189.1' },
    recommendedValue: true,
    compatibilityWithOldBehaviorMd: `
      To add mutating Aspects controlling construct values that can be overridden
      by Aspects added by CDK, give them MUTATING priority:

      \`\`\`
      Aspects.of(stack).add(new MyCustomAspect(), {
        priority: AspectPriority.MUTATING,
      });
      \`\`\`
    `,
  },
  [DYNAMODB_TABLE_RETAIN_TABLE_REPLICA]: {
    type: FlagType.BugFix,
    summary: 'When enabled, table replica will be default to the removal policy of source table unless specified otherwise.',
    detailsMd: `
      Currently, table replica will always be deleted when stack deletes regardless of source table's deletion policy.
      When enabled, table replica will be default to the removal policy of source table unless specified otherwise.
    `,
    introducedIn: { v2: '2.187.0' },
    recommendedValue: true,
  },

  //////////////////////////////////////////////////////////////////////
  [LOG_USER_POOL_CLIENT_SECRET_VALUE]: {
    type: FlagType.ApiDefault,
    summary: 'When disabled, the value of the user pool client secret will not be logged in the custom resource lambda function logs.',
    detailsMd: `
      When this feature flag is enabled, the SDK API call response to desribe user pool client values will be logged in the custom
      resource lambda function logs.

      When this feature flag is disabled, the SDK API call response to describe user pool client values will not be logged in the custom
      resource lambda function logs.
    `,
    introducedIn: { v2: '2.187.0' },
    unconfiguredBehavesLike: { v2: false },
    recommendedValue: false,
    compatibilityWithOldBehaviorMd: 'Enable the feature flag to keep the old behavior and log the client secret values',
  },

  //////////////////////////////////////////////////////////////////////
  [PIPELINE_REDUCE_CROSS_ACCOUNT_ACTION_ROLE_TRUST_SCOPE]: {
    type: FlagType.ApiDefault,
    summary: 'When enabled, scopes down the trust policy for the cross-account action role',
    detailsMd: `
        When this feature flag is enabled, the trust policy of the cross-account action role will be scoped to the pipeline role.
        If you are providing a custom role, you will need to ensure 'roleName' is specified or set to PhysicalName.GENERATE_IF_NEEDED.
        When this feature flag is disabled, it will keep the root account principal in the trust policy.
      `,
    introducedIn: { v2: '2.189.0' },
    unconfiguredBehavesLike: { v2: true },
    recommendedValue: true,
    compatibilityWithOldBehaviorMd: 'Disable the feature flag to add the root account principal back',
  },

  //////////////////////////////////////////////////////////////////////
  [STEPFUNCTIONS_USE_DISTRIBUTED_MAP_RESULT_WRITER_V2]: {
    type: FlagType.ApiDefault,
    summary: 'When enabled, the resultWriterV2 property of DistributedMap will be used insted of resultWriter',
    detailsMd: `
      When this feature flag is enabled, the resultWriterV2 property is used instead of resultWriter in DistributedMap class.
      resultWriterV2 uses ResultWriterV2 class in StepFunctions ASL and can have either Bucket/Prefix or WriterConfig or both.
    `,
    introducedIn: { v2: '2.188.0' },
    recommendedValue: true,
    compatibilityWithOldBehaviorMd: 'Disable the feature flag and set resultWriter in DistributedMap',
  },

  //////////////////////////////////////////////////////////////////////
  [S3_TRUST_KEY_POLICY_FOR_SNS_SUBSCRIPTIONS]: {
    type: FlagType.BugFix,
    summary: 'Add an S3 trust policy to a KMS key resource policy for SNS subscriptions.',
    detailsMd: `
      When this feature flag is enabled, a S3 trust policy will be added to the KMS key resource policy for encrypted SNS subscriptions.
          `,
    introducedIn: { v2: '2.195.0' },
    recommendedValue: true,
  },

  //////////////////////////////////////////////////////////////////////
  [EC2_REQUIRE_PRIVATE_SUBNETS_FOR_EGRESSONLYINTERNETGATEWAY]: {
    type: FlagType.BugFix,
    summary: 'When enabled, the EgressOnlyGateway resource is only created if private subnets are defined in the dual-stack VPC.',
    detailsMd: `
      When this feature flag is enabled, EgressOnlyGateway resource will not be created when you create a vpc with only public subnets.
          `,
    introducedIn: { v2: '2.196.0' },
    recommendedValue: true,
  },

  /// ///////////////////////////////////////////////////////////////////
  [USE_RESOURCEID_FOR_VPCV2_MIGRATION]: {
    type: FlagType.ApiDefault,
    summary: 'When enabled, use resource IDs for VPC V2 migration',
    detailsMd: `
        When this feature flag is enabled, the VPC V2 migration will use resource IDs instead of getAtt references
        for migrating resources from VPC V1 to VPC V2. This helps ensure a smoother migration path between
        the two versions.
      `,
    introducedIn: { v2: '2.196.0' },
    recommendedValue: false,
    unconfiguredBehavesLike: { v2: false },
    compatibilityWithOldBehaviorMd: 'Disable the feature flag to use getAtt references for VPC V2 migration',
  },

  //////////////////////////////////////////////////////////////////////
  [S3_PUBLIC_ACCESS_BLOCKED_BY_DEFAULT]: {
    type: FlagType.BugFix,
    summary: 'When enabled, setting any combination of options for BlockPublicAccess will automatically set true for any options not defined.',
    detailsMd: `
      When BlockPublicAccess is not set at all, s3's default behavior will be to set all options to true in aws console.
      The previous behavior in cdk before this feature was; if only some of the BlockPublicAccessOptions were set (not all 4), then the ones undefined would default to false.
      This is counter intuitive to the console behavior where the options would start in true state and a user would uncheck the boxes as needed.
      The new behavior from this feature will allow a user, for example, to set 1 of the 4 BlockPublicAccessOpsions to false, and on deployment the other 3 will remain true.
    `,
    introducedIn: { v2: '2.196.0' },
    recommendedValue: true,
  },

  //////////////////////////////////////////////////////////////////////
  [USE_CDK_MANAGED_LAMBDA_LOGGROUP]: {
    type: FlagType.ApiDefault,
    summary: 'When enabled, CDK creates and manages loggroup for the lambda function',
    detailsMd: `
        When this feature flag is enabled, CDK will create a loggroup for lambda function with default properties
        which supports CDK features Tag propagation, Property Injectors, Aspects
        if the cdk app doesnt pass a 'logRetention' or 'logGroup' explicitly.
        LogGroups created via 'logRetention' do not support Tag propagation, Property Injectors, Aspects.
        LogGroups created via 'logGroup' created in CDK support Tag propagation, Property Injectors, Aspects.

        When this feature flag is disabled, a loggroup is created by Lambda service on first invocation
        of the function (existing behavior).
        LogGroups created in this way do not support Tag propagation, Property Injectors, Aspects.

        DO NOT ENABLE: If you have and existing app defining a lambda function and
        have not supplied a logGroup or logRetention prop and your lambda function has
        executed at least once, the logGroup has been already created with the same name
        so your deployment will start failing.
        Refer aws-lambda/README.md for more details on Customizing Log Group creation.
      `,
    introducedIn: { v2: '2.200.0' },
    unconfiguredBehavesLike: { v2: false },
    recommendedValue: true,
    compatibilityWithOldBehaviorMd: 'Disable the feature flag to let lambda service create logGroup or specify logGroup or logRetention',
>>>>>>> b7fcdb50
  },
};

export const CURRENT_MV = 'v2';

/**
 * The list of future flags that are now expired. This is going to be used to identify
 * and block usages of old feature flags in the new major version of CDK.
 */
export const CURRENT_VERSION_EXPIRED_FLAGS: string[] = Object.entries(FLAGS)
  .filter(([_, flag]) => flag.introducedIn[CURRENT_MV] === undefined)
  .map(([name, _]) => name).sort();

/**
 * Flag values that should apply for new projects
 *
 * Add a flag in here (typically with the value `true`), to enable
 * backwards-breaking behavior changes only for new projects.  New projects
 * generated through `cdk init` will include these flags in their generated
 * project config.
 *
 * Tests must cover the default (disabled) case and the future (enabled) case.
 *
 * Going forward, this should *NOT* be consumed directly anymore.
 */
export const CURRENTLY_RECOMMENDED_FLAGS = Object.fromEntries(
  Object.entries(FLAGS)
    .filter(([_, flag]) => flag.recommendedValue !== flag.unconfiguredBehavesLike?.[CURRENT_MV] && flag.introducedIn[CURRENT_MV])
    .map(([name, flag]) => [name, flag.recommendedValue]),
);

/**
 * The default values of each of these flags in the current major version.
 *
 * This is the effective value of the flag, unless it's overridden via
 * context.
 *
 * Adding new flags here is only allowed during the pre-release period of a new
 * major version!
 */
export const CURRENT_VERSION_FLAG_DEFAULTS = Object.fromEntries(Object.entries(FLAGS)
  .filter(([_, flag]) => flag.unconfiguredBehavesLike?.[CURRENT_MV] !== undefined)
  .map(([name, flag]) => [name, flag.unconfiguredBehavesLike?.[CURRENT_MV]]));

export function futureFlagDefault(flag: string): boolean {
  const value = CURRENT_VERSION_FLAG_DEFAULTS[flag] ?? false;
  if (typeof value !== 'boolean') {
    // This should never happen, if this error is thrown it's a bug
    // eslint-disable-next-line @cdklabs/no-throw-default-error
    throw new Error(`futureFlagDefault: default type of flag '${flag}' should be boolean, got '${typeof value}'`);
  }
  return value;
}

// Nobody should have been using any of this, but you never know

/** @deprecated use CURRENT_VERSION_EXPIRED_FLAGS instead */
export const FUTURE_FLAGS_EXPIRED = CURRENT_VERSION_EXPIRED_FLAGS;

/** @deprecated do not use at all! */
export const FUTURE_FLAGS = Object.fromEntries(Object.entries(CURRENTLY_RECOMMENDED_FLAGS)
  .filter(([_, v]) => typeof v === 'boolean'));

/** @deprecated do not use at all! */
export const NEW_PROJECT_DEFAULT_CONTEXT = Object.fromEntries(Object.entries(CURRENTLY_RECOMMENDED_FLAGS)
  .filter(([_, v]) => typeof v !== 'boolean'));<|MERGE_RESOLUTION|>--- conflicted
+++ resolved
@@ -112,9 +112,7 @@
 export const LOG_API_RESPONSE_DATA_PROPERTY_TRUE_DEFAULT = '@aws-cdk/custom-resources:logApiResponseDataPropertyTrueDefault';
 export const S3_KEEP_NOTIFICATION_IN_IMPORTED_BUCKET = '@aws-cdk/aws-s3:keepNotificationInImportedBucket';
 export const USE_NEW_S3URI_PARAMETERS_FOR_BEDROCK_INVOKE_MODEL_TASK = '@aws-cdk/aws-stepfunctions-tasks:useNewS3UriParametersForBedrockInvokeModelTask';
-<<<<<<< HEAD
 export const EXPLICIT_STACK_TAGS = '@aws-cdk/core:explicitStackTags';
-=======
 export const REDUCE_EC2_FARGATE_CLOUDWATCH_PERMISSIONS = '@aws-cdk/aws-ecs:reduceEc2FargateCloudWatchPermissions';
 export const DYNAMODB_TABLEV2_RESOURCE_POLICY_PER_REPLICA = '@aws-cdk/aws-dynamodb:resourcePolicyPerReplica';
 export const EC2_SUM_TIMEOUT_ENABLED = '@aws-cdk/aws-ec2:ec2SumTImeoutEnabled';
@@ -145,7 +143,6 @@
 export const USE_RESOURCEID_FOR_VPCV2_MIGRATION = '@aws-cdk/aws-ec2-alpha:useResourceIdForVpcV2Migration';
 export const S3_PUBLIC_ACCESS_BLOCKED_BY_DEFAULT = '@aws-cdk/aws-s3:publicAccessBlockedByDefault';
 export const USE_CDK_MANAGED_LAMBDA_LOGGROUP = '@aws-cdk/aws-lambda:useCdkManagedLogGroup';
->>>>>>> b7fcdb50
 
 export const FLAGS: Record<string, FlagInfo> = {
   //////////////////////////////////////////////////////////////////////
@@ -1181,7 +1178,6 @@
   },
 
   //////////////////////////////////////////////////////////////////////
-<<<<<<< HEAD
   [EXPLICIT_STACK_TAGS]: {
     type: FlagType.ApiDefault,
     summary: 'When enabled, stack tags need to be assigned explicitly on a Stack.',
@@ -1200,7 +1196,7 @@
     introducedIn: { v2: 'V2NEXT' },
     recommendedValue: true,
     compatibilityWithOldBehaviorMd: 'Configure stack-level tags using `new Stack(..., { tags: { ... } })`.',
-=======
+  },
   [Enable_IMDS_Blocking_Deprecated_Feature]: {
     type: FlagType.Temporary,
     summary: 'When set to true along with canContainersAccessInstanceRole=false in ECS cluster, new updated ' +
@@ -1683,7 +1679,6 @@
     unconfiguredBehavesLike: { v2: false },
     recommendedValue: true,
     compatibilityWithOldBehaviorMd: 'Disable the feature flag to let lambda service create logGroup or specify logGroup or logRetention',
->>>>>>> b7fcdb50
   },
 };
 
