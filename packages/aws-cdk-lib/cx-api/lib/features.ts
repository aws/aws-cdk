import { FlagInfo, FlagType } from './private/flag-modeling';

////////////////////////////////////////////////////////////////////////
//
// This file defines context keys that enable certain features that are
// implemented behind a flag in order to preserve backwards compatibility for
// existing apps. When a new app is initialized through `cdk init`, the CLI will
// automatically add enable these features by adding them to the generated
// `cdk.json` file.
//
////////////////////////////////////////////////////////////////////////
//
//  !!! IMPORTANT !!!
//
//  When you introduce a new flag, set its 'introducedIn.v2' value to the literal string
// 'V2·NEXT', without the dot.
//
//  DO NOT USE A VARIABLE. DO NOT DEFINE A CONSTANT. The actual value will be string-replaced at
//  version bump time.
//
////////////////////////////////////////////////////////////////////////
//
// There are three types of flags: ApiDefault, BugFix, and VisibleContext flags.
//
// - ApiDefault flags: change the behavior or defaults of the construct library.
//   It is still possible to achieve the old behavior via the official API
//   but changes are necessary (e.g. passing a boolean flag).
//
//   Implications for future Major Version:
//   - The recommended value will become the default value.
//   - Flags of this type will be removed (code changes will become mandatory).
//
// - BugFix flags: the old infra we used to generate is no longer recommended.
//   The old behavior cannot be achieved anymore using the official API (only
//   by making sure the feature flag is unset). Mostly used for infra-impacting
//   bugfixes or enhanced security defaults.
//
//   Implications for future Major Version:
//   - The recommended value will become the default value.
//   - Flag will never be removed (no other way to achieve legacy behavior).
//
// - VisibleContext flags: not really a feature flag, but configurable context which is
//   advertised by putting the context in the `cdk.json` file of new projects.
//
// See https://github.com/aws/aws-cdk-rfcs/blob/master/text/0055-feature-flags.md
// --------------------------------------------------------------------------------

export const ENABLE_STACK_NAME_DUPLICATES_CONTEXT = '@aws-cdk/core:enableStackNameDuplicates';
export const ENABLE_DIFF_NO_FAIL_CONTEXT = 'aws-cdk:enableDiffNoFail';
/** @deprecated use `ENABLE_DIFF_NO_FAIL_CONTEXT` */
export const ENABLE_DIFF_NO_FAIL = ENABLE_DIFF_NO_FAIL_CONTEXT;
export const NEW_STYLE_STACK_SYNTHESIS_CONTEXT = '@aws-cdk/core:newStyleStackSynthesis';
export const STACK_RELATIVE_EXPORTS_CONTEXT = '@aws-cdk/core:stackRelativeExports';
export const DOCKER_IGNORE_SUPPORT = '@aws-cdk/aws-ecr-assets:dockerIgnoreSupport';
export const SECRETS_MANAGER_PARSE_OWNED_SECRET_NAME = '@aws-cdk/aws-secretsmanager:parseOwnedSecretName';
export const KMS_DEFAULT_KEY_POLICIES = '@aws-cdk/aws-kms:defaultKeyPolicies';
export const S3_GRANT_WRITE_WITHOUT_ACL = '@aws-cdk/aws-s3:grantWriteWithoutAcl';
export const ECS_REMOVE_DEFAULT_DESIRED_COUNT = '@aws-cdk/aws-ecs-patterns:removeDefaultDesiredCount';
export const RDS_LOWERCASE_DB_IDENTIFIER = '@aws-cdk/aws-rds:lowercaseDbIdentifier';
export const APIGATEWAY_USAGEPLANKEY_ORDERINSENSITIVE_ID = '@aws-cdk/aws-apigateway:usagePlanKeyOrderInsensitiveId';
export const EFS_DEFAULT_ENCRYPTION_AT_REST = '@aws-cdk/aws-efs:defaultEncryptionAtRest';
export const LAMBDA_RECOGNIZE_VERSION_PROPS = '@aws-cdk/aws-lambda:recognizeVersionProps';
export const LAMBDA_RECOGNIZE_LAYER_VERSION = '@aws-cdk/aws-lambda:recognizeLayerVersion';
export const CLOUDFRONT_DEFAULT_SECURITY_POLICY_TLS_V1_2_2021 = '@aws-cdk/aws-cloudfront:defaultSecurityPolicyTLSv1.2_2021';
export const CHECK_SECRET_USAGE = '@aws-cdk/core:checkSecretUsage';
export const TARGET_PARTITIONS = '@aws-cdk/core:target-partitions';
export const ECS_SERVICE_EXTENSIONS_ENABLE_DEFAULT_LOG_DRIVER = '@aws-cdk-containers/ecs-service-extensions:enableDefaultLogDriver';
export const EC2_UNIQUE_IMDSV2_LAUNCH_TEMPLATE_NAME = '@aws-cdk/aws-ec2:uniqueImdsv2TemplateName';
export const ECS_ARN_FORMAT_INCLUDES_CLUSTER_NAME = '@aws-cdk/aws-ecs:arnFormatIncludesClusterName';
export const IAM_MINIMIZE_POLICIES = '@aws-cdk/aws-iam:minimizePolicies';
export const IAM_IMPORTED_ROLE_STACK_SAFE_DEFAULT_POLICY_NAME = '@aws-cdk/aws-iam:importedRoleStackSafeDefaultPolicyName';
export const VALIDATE_SNAPSHOT_REMOVAL_POLICY = '@aws-cdk/core:validateSnapshotRemovalPolicy';
export const CODEPIPELINE_CROSS_ACCOUNT_KEY_ALIAS_STACK_SAFE_RESOURCE_NAME = '@aws-cdk/aws-codepipeline:crossAccountKeyAliasStackSafeResourceName';
export const S3_CREATE_DEFAULT_LOGGING_POLICY = '@aws-cdk/aws-s3:createDefaultLoggingPolicy';
export const SNS_SUBSCRIPTIONS_SQS_DECRYPTION_POLICY = '@aws-cdk/aws-sns-subscriptions:restrictSqsDescryption';
export const APIGATEWAY_DISABLE_CLOUDWATCH_ROLE = '@aws-cdk/aws-apigateway:disableCloudWatchRole';
export const ENABLE_PARTITION_LITERALS = '@aws-cdk/core:enablePartitionLiterals';
export const EVENTS_TARGET_QUEUE_SAME_ACCOUNT = '@aws-cdk/aws-events:eventsTargetQueueSameAccount';
export const ECS_DISABLE_EXPLICIT_DEPLOYMENT_CONTROLLER_FOR_CIRCUIT_BREAKER = '@aws-cdk/aws-ecs:disableExplicitDeploymentControllerForCircuitBreaker';
export const S3_SERVER_ACCESS_LOGS_USE_BUCKET_POLICY = '@aws-cdk/aws-s3:serverAccessLogsUseBucketPolicy';
export const ROUTE53_PATTERNS_USE_CERTIFICATE = '@aws-cdk/aws-route53-patters:useCertificate';
export const AWS_CUSTOM_RESOURCE_LATEST_SDK_DEFAULT = '@aws-cdk/customresources:installLatestAwsSdkDefault';
export const DATABASE_PROXY_UNIQUE_RESOURCE_NAME = '@aws-cdk/aws-rds:databaseProxyUniqueResourceName';
export const CODEDEPLOY_REMOVE_ALARMS_FROM_DEPLOYMENT_GROUP = '@aws-cdk/aws-codedeploy:removeAlarmsFromDeploymentGroup';
export const APIGATEWAY_AUTHORIZER_CHANGE_DEPLOYMENT_LOGICAL_ID = '@aws-cdk/aws-apigateway:authorizerChangeDeploymentLogicalId';
export const EC2_LAUNCH_TEMPLATE_DEFAULT_USER_DATA = '@aws-cdk/aws-ec2:launchTemplateDefaultUserData';
export const SECRETS_MANAGER_TARGET_ATTACHMENT_RESOURCE_POLICY = '@aws-cdk/aws-secretsmanager:useAttachedSecretResourcePolicyForSecretTargetAttachments';
export const REDSHIFT_COLUMN_ID = '@aws-cdk/aws-redshift:columnId';
export const ENABLE_EMR_SERVICE_POLICY_V2 = '@aws-cdk/aws-stepfunctions-tasks:enableEmrServicePolicyV2';
export const EC2_RESTRICT_DEFAULT_SECURITY_GROUP = '@aws-cdk/aws-ec2:restrictDefaultSecurityGroup';
export const APIGATEWAY_REQUEST_VALIDATOR_UNIQUE_ID = '@aws-cdk/aws-apigateway:requestValidatorUniqueId';
export const INCLUDE_PREFIX_IN_UNIQUE_NAME_GENERATION = '@aws-cdk/core:includePrefixInUniqueNameGeneration';
export const KMS_ALIAS_NAME_REF = '@aws-cdk/aws-kms:aliasNameRef';
export const EFS_DENY_ANONYMOUS_ACCESS = '@aws-cdk/aws-efs:denyAnonymousAccess';
export const EFS_MOUNTTARGET_ORDERINSENSITIVE_LOGICAL_ID = '@aws-cdk/aws-efs:mountTargetOrderInsensitiveLogicalId';
export const AUTOSCALING_GENERATE_LAUNCH_TEMPLATE = '@aws-cdk/aws-autoscaling:generateLaunchTemplateInsteadOfLaunchConfig';
export const ENABLE_OPENSEARCH_MULTIAZ_WITH_STANDBY = '@aws-cdk/aws-opensearchservice:enableOpensearchMultiAzWithStandby';
export const LAMBDA_NODEJS_USE_LATEST_RUNTIME = '@aws-cdk/aws-lambda-nodejs:useLatestRuntimeVersion';
export const RDS_PREVENT_RENDERING_DEPRECATED_CREDENTIALS = '@aws-cdk/aws-rds:preventRenderingDeprecatedCredentials';
export const AURORA_CLUSTER_CHANGE_SCOPE_OF_INSTANCE_PARAMETER_GROUP_WITH_EACH_PARAMETERS = '@aws-cdk/aws-rds:auroraClusterChangeScopeOfInstanceParameterGroupWithEachParameters';
export const APPSYNC_ENABLE_USE_ARN_IDENTIFIER_SOURCE_API_ASSOCIATION = '@aws-cdk/aws-appsync:useArnForSourceApiAssociationIdentifier';
export const CODECOMMIT_SOURCE_ACTION_DEFAULT_BRANCH_NAME = '@aws-cdk/aws-codepipeline-actions:useNewDefaultBranchForCodeCommitSource';
export const LAMBDA_PERMISSION_LOGICAL_ID_FOR_LAMBDA_ACTION = '@aws-cdk/aws-cloudwatch-actions:changeLambdaPermissionLogicalIdForLambdaAction';
export const CODEPIPELINE_CROSS_ACCOUNT_KEYS_DEFAULT_VALUE_TO_FALSE = '@aws-cdk/aws-codepipeline:crossAccountKeysDefaultValueToFalse';
export const CODEPIPELINE_DEFAULT_PIPELINE_TYPE_TO_V2 = '@aws-cdk/aws-codepipeline:defaultPipelineTypeToV2';
export const KMS_REDUCE_CROSS_ACCOUNT_REGION_POLICY_SCOPE = '@aws-cdk/aws-kms:reduceCrossAccountRegionPolicyScope';
export const PIPELINE_REDUCE_ASSET_ROLE_TRUST_SCOPE = '@aws-cdk/pipelines:reduceAssetRoleTrustScope';
export const EKS_NODEGROUP_NAME = '@aws-cdk/aws-eks:nodegroupNameAttribute';
export const EBS_DEFAULT_GP3 = '@aws-cdk/aws-ec2:ebsDefaultGp3Volume';
export const ECS_REMOVE_DEFAULT_DEPLOYMENT_ALARM = '@aws-cdk/aws-ecs:removeDefaultDeploymentAlarm';
export const LOG_API_RESPONSE_DATA_PROPERTY_TRUE_DEFAULT = '@aws-cdk/custom-resources:logApiResponseDataPropertyTrueDefault';
export const S3_KEEP_NOTIFICATION_IN_IMPORTED_BUCKET = '@aws-cdk/aws-s3:keepNotificationInImportedBucket';
export const USE_NEW_S3URI_PARAMETERS_FOR_BEDROCK_INVOKE_MODEL_TASK = '@aws-cdk/aws-stepfunctions-tasks:useNewS3UriParametersForBedrockInvokeModelTask';
export const REDUCE_EC2_FARGATE_CLOUDWATCH_PERMISSIONS = '@aws-cdk/aws-ecs:reduceEc2FargateCloudWatchPermissions';
export const DYNAMODB_TABLEV2_RESOURCE_POLICY_PER_REPLICA = '@aws-cdk/aws-dynamodb:resourcePolicyPerReplica';
export const EC2_SUM_TIMEOUT_ENABLED = '@aws-cdk/aws-ec2:ec2SumTImeoutEnabled';
export const APPSYNC_GRAPHQLAPI_SCOPE_LAMBDA_FUNCTION_PERMISSION = '@aws-cdk/aws-appsync:appSyncGraphQLAPIScopeLambdaPermission';
export const USE_CORRECT_VALUE_FOR_INSTANCE_RESOURCE_ID_PROPERTY = '@aws-cdk/aws-rds:setCorrectValueForDatabaseInstanceReadReplicaInstanceResourceId';
export const CFN_INCLUDE_REJECT_COMPLEX_RESOURCE_UPDATE_CREATE_POLICY_INTRINSICS = '@aws-cdk/core:cfnIncludeRejectComplexResourceUpdateCreatePolicyIntrinsics';
export const LAMBDA_NODEJS_SDK_V3_EXCLUDE_SMITHY_PACKAGES = '@aws-cdk/aws-lambda-nodejs:sdkV3ExcludeSmithyPackages';
export const STEPFUNCTIONS_TASKS_FIX_RUN_ECS_TASK_POLICY = '@aws-cdk/aws-stepfunctions-tasks:fixRunEcsTaskPolicy';
export const STEPFUNCTIONS_USE_DISTRIBUTED_MAP_RESULT_WRITER_V2 = '@aws-cdk/aws-stepfunctions:useDistributedMapResultWriterV2';
export const BASTION_HOST_USE_AMAZON_LINUX_2023_BY_DEFAULT = '@aws-cdk/aws-ec2:bastionHostUseAmazonLinux2023ByDefault';
export const ASPECT_STABILIZATION = '@aws-cdk/core:aspectStabilization';
export const USER_POOL_DOMAIN_NAME_METHOD_WITHOUT_CUSTOM_RESOURCE = '@aws-cdk/aws-route53-targets:userPoolDomainNameMethodWithoutCustomResource';
export const Enable_IMDS_Blocking_Deprecated_Feature = '@aws-cdk/aws-ecs:enableImdsBlockingDeprecatedFeature';
export const Disable_ECS_IMDS_Blocking = '@aws-cdk/aws-ecs:disableEcsImdsBlocking';
export const ALB_DUALSTACK_WITHOUT_PUBLIC_IPV4_SECURITY_GROUP_RULES_DEFAULT = '@aws-cdk/aws-elasticloadbalancingV2:albDualstackWithoutPublicIpv4SecurityGroupRulesDefault';
export const IAM_OIDC_REJECT_UNAUTHORIZED_CONNECTIONS = '@aws-cdk/aws-iam:oidcRejectUnauthorizedConnections';
export const ENABLE_ADDITIONAL_METADATA_COLLECTION = '@aws-cdk/core:enableAdditionalMetadataCollection';
export const LAMBDA_CREATE_NEW_POLICIES_WITH_ADDTOROLEPOLICY = '@aws-cdk/aws-lambda:createNewPoliciesWithAddToRolePolicy';
export const SET_UNIQUE_REPLICATION_ROLE_NAME = '@aws-cdk/aws-s3:setUniqueReplicationRoleName';
export const PIPELINE_REDUCE_STAGE_ROLE_TRUST_SCOPE = '@aws-cdk/pipelines:reduceStageRoleTrustScope';
export const EVENTBUS_POLICY_SID_REQUIRED = '@aws-cdk/aws-events:requireEventBusPolicySid';
export const ASPECT_PRIORITIES_MUTATING = '@aws-cdk/core:aspectPrioritiesMutating';
export const DYNAMODB_TABLE_RETAIN_TABLE_REPLICA = '@aws-cdk/aws-dynamodb:retainTableReplica';
export const LOG_USER_POOL_CLIENT_SECRET_VALUE = '@aws-cdk/cognito:logUserPoolClientSecretValue';
export const PIPELINE_REDUCE_CROSS_ACCOUNT_ACTION_ROLE_TRUST_SCOPE = '@aws-cdk/pipelines:reduceCrossAccountActionRoleTrustScope';
<<<<<<< HEAD
export const S3_BLOCK_PUBLIC_ACCESS_OPTION_AUTO_TRUE = '@aws-cdk/aws-s3:blockPublicAccessOptionAutoTrue';
=======
export const S3_TRUST_KEY_POLICY_FOR_SNS_SUBSCRIPTIONS = '@aws-cdk/s3-notifications:addS3TrustKeyPolicyForSnsSubscriptions';
>>>>>>> 639b883e

export const FLAGS: Record<string, FlagInfo> = {
  //////////////////////////////////////////////////////////////////////
  [ENABLE_STACK_NAME_DUPLICATES_CONTEXT]: {
    type: FlagType.ApiDefault,
    summary: 'Allow multiple stacks with the same name',
    detailsMd: `
      If this is set, multiple stacks can use the same stack name (e.g. deployed to
      different environments). This means that the name of the synthesized template
      file will be based on the construct path and not on the defined \`stackName\`
      of the stack.`,
    recommendedValue: true,
    introducedIn: { v1: '1.16.0' },
    defaults: { v2: true },
    compatibilityWithOldBehaviorMd: 'Pass stack identifiers to the CLI instead of stack names.',
  },

  //////////////////////////////////////////////////////////////////////
  [ENABLE_DIFF_NO_FAIL_CONTEXT]: {
    type: FlagType.ApiDefault,
    summary: 'Make `cdk diff` not fail when there are differences',
    detailsMd: `
      Determines what status code \`cdk diff\` should return when the specified stack
      differs from the deployed stack or the local CloudFormation template:

      * \`aws-cdk:enableDiffNoFail=true\` => status code == 0
      * \`aws-cdk:enableDiffNoFail=false\` => status code == 1

      You can override this behavior with the --fail flag:

      * \`--fail\` => status code == 1
      * \`--no-fail\` => status code == 0`,
    introducedIn: { v1: '1.19.0' },
    defaults: { v2: true },
    recommendedValue: true,
    compatibilityWithOldBehaviorMd: 'Specify `--fail` to the CLI.',
  },

  //////////////////////////////////////////////////////////////////////
  [NEW_STYLE_STACK_SYNTHESIS_CONTEXT]: {
    type: FlagType.BugFix,
    summary: 'Switch to new stack synthesis method which enables CI/CD',
    detailsMd: `
      If this flag is specified, all \`Stack\`s will use the \`DefaultStackSynthesizer\` by
      default. If it is not set, they will use the \`LegacyStackSynthesizer\`.`,
    introducedIn: { v1: '1.39.0', v2: '2.0.0' },
    defaults: { v2: true },
    recommendedValue: true,
  },

  //////////////////////////////////////////////////////////////////////
  [STACK_RELATIVE_EXPORTS_CONTEXT]: {
    type: FlagType.BugFix,
    summary: 'Name exports based on the construct paths relative to the stack, rather than the global construct path',
    detailsMd: `
      Combined with the stack name this relative construct path is good enough to
      ensure uniqueness, and makes the export names robust against refactoring
      the location of the stack in the construct tree (specifically, moving the Stack
      into a Stage).`,
    introducedIn: { v1: '1.58.0', v2: '2.0.0' },
    defaults: { v2: true },
    recommendedValue: true,
  },

  //////////////////////////////////////////////////////////////////////
  [DOCKER_IGNORE_SUPPORT]: {
    type: FlagType.ApiDefault,
    summary: 'DockerImageAsset properly supports `.dockerignore` files by default',
    detailsMd: `
      If this flag is not set, the default behavior for \`DockerImageAsset\` is to use
      glob semantics for \`.dockerignore\` files. If this flag is set, the default behavior
      is standard Docker ignore semantics.

      This is a feature flag as the old behavior was technically incorrect but
      users may have come to depend on it.`,
    introducedIn: { v1: '1.73.0' },
    defaults: { v2: true },
    recommendedValue: true,
    compatibilityWithOldBehaviorMd: 'Update your `.dockerignore` file to match standard Docker ignore rules, if necessary.',
  },

  //////////////////////////////////////////////////////////////////////
  [SECRETS_MANAGER_PARSE_OWNED_SECRET_NAME]: {
    type: FlagType.ApiDefault,
    summary: 'Fix the referencing of SecretsManager names from ARNs',
    detailsMd: `
      Secret.secretName for an "owned" secret will attempt to parse the secretName from the ARN,
      rather than the default full resource name, which includes the SecretsManager suffix.

      If this flag is not set, Secret.secretName will include the SecretsManager suffix, which cannot be directly
      used by SecretsManager.DescribeSecret, and must be parsed by the user first (e.g., Fn:Join, Fn:Select, Fn:Split).`,
    introducedIn: { v1: '1.77.0' },
    defaults: { v2: true },
    recommendedValue: true,
    compatibilityWithOldBehaviorMd: 'Use `parseArn(secret.secretName).resourceName` to emulate the incorrect old parsing.',
  },

  //////////////////////////////////////////////////////////////////////
  [KMS_DEFAULT_KEY_POLICIES]: {
    type: FlagType.ApiDefault,
    summary: 'Tighten default KMS key policies',
    detailsMd: `
      KMS Keys start with a default key policy that grants the account access to administer the key,
      mirroring the behavior of the KMS SDK/CLI/Console experience. Users may override the default key
      policy by specifying their own.

      If this flag is not set, the default key policy depends on the setting of the \`trustAccountIdentities\`
      flag. If false (the default, for backwards-compatibility reasons), the default key policy somewhat
      resembles the default admin key policy, but with the addition of 'GenerateDataKey' permissions. If
      true, the policy matches what happens when this feature flag is set.

      Additionally, if this flag is not set and the user supplies a custom key policy, this will be appended
      to the key's default policy (rather than replacing it).`,
    introducedIn: { v1: '1.78.0' },
    defaults: { v2: true },
    recommendedValue: true,
    compatibilityWithOldBehaviorMd: 'Pass `trustAccountIdentities: false` to `Key` construct to restore the old behavior.',
  },

  //////////////////////////////////////////////////////////////////////
  [S3_GRANT_WRITE_WITHOUT_ACL]: {
    type: FlagType.ApiDefault,
    summary: 'Remove `PutObjectAcl` from Bucket.grantWrite',
    detailsMd: `
      Change the old 's3:PutObject*' permission to 's3:PutObject' on Bucket,
      as the former includes 's3:PutObjectAcl',
      which could be used to grant read/write object access to IAM principals in other accounts.
      Use a feature flag to make sure existing customers who might be relying
      on the overly-broad permissions are not broken.`,
    introducedIn: { v1: '1.85.0' },
    defaults: { v2: true },
    recommendedValue: true,
    compatibilityWithOldBehaviorMd: 'Call `bucket.grantPutAcl()` in addition to `bucket.grantWrite()` to grant ACL permissions.',
  },

  //////////////////////////////////////////////////////////////////////
  [ECS_REMOVE_DEFAULT_DESIRED_COUNT]: {
    type: FlagType.ApiDefault,
    summary: 'Do not specify a default DesiredCount for ECS services',
    detailsMd: `
      ApplicationLoadBalancedServiceBase, ApplicationMultipleTargetGroupServiceBase,
      NetworkLoadBalancedServiceBase, NetworkMultipleTargetGroupServiceBase, and
      QueueProcessingServiceBase currently determine a default value for the desired count of
      a CfnService if a desiredCount is not provided. The result of this is that on every
      deployment, the service count is reset to the fixed value, even if it was autoscaled.

      If this flag is not set, the default behaviour for CfnService.desiredCount is to set a
      desiredCount of 1, if one is not provided. If true, a default will not be defined for
      CfnService.desiredCount and as such desiredCount will be undefined, if one is not provided.`,
    introducedIn: { v1: '1.92.0' },
    defaults: { v2: true },
    recommendedValue: true,
    compatibilityWithOldBehaviorMd: 'You can pass `desiredCount: 1` explicitly, but you should never need this.',
  },

  //////////////////////////////////////////////////////////////////////
  [RDS_LOWERCASE_DB_IDENTIFIER]: {
    type: FlagType.BugFix,
    summary: 'Force lowercasing of RDS Cluster names in CDK',
    detailsMd: `
      Cluster names must be lowercase, and the service will lowercase the name when the cluster
      is created. However, CDK did not use to know about this, and would use the user-provided name
      referencing the cluster, which would fail if it happened to be mixed-case.

      With this flag, lowercase the name in CDK so we can reference it properly.

      Must be behind a permanent flag because changing a name from mixed case to lowercase between deployments
      would lead CloudFormation to think the name was changed and would trigger a cluster replacement
      (losing data!).`,
    introducedIn: { v1: '1.97.0', v2: '2.0.0' },
    defaults: { v2: true },
    recommendedValue: true,
  },

  //////////////////////////////////////////////////////////////////////
  [APIGATEWAY_USAGEPLANKEY_ORDERINSENSITIVE_ID]: {
    type: FlagType.BugFix,
    summary: 'Allow adding/removing multiple UsagePlanKeys independently',
    detailsMd: `
      The UsagePlanKey resource connects an ApiKey with a UsagePlan. API Gateway does not allow more than one UsagePlanKey
      for any given UsagePlan and ApiKey combination. For this reason, CloudFormation cannot replace this resource without
      either the UsagePlan or ApiKey changing.

      The feature addition to support multiple UsagePlanKey resources - 142bd0e2 - recognized this and attempted to keep
      existing UsagePlanKey logical ids unchanged.
      However, this intentionally caused the logical id of the UsagePlanKey to be sensitive to order. That is, when
      the 'first' UsagePlanKey resource is removed, the logical id of the 'second' assumes what was originally the 'first',
      which again is disallowed.

      In effect, there is no way to get out of this mess in a backwards compatible way, while supporting existing stacks.
      This flag changes the logical id layout of UsagePlanKey to not be sensitive to order.`,
    introducedIn: { v1: '1.98.0', v2: '2.0.0' },
    defaults: { v2: true },
    recommendedValue: true,
  },

  //////////////////////////////////////////////////////////////////////
  [EFS_DEFAULT_ENCRYPTION_AT_REST]: {
    type: FlagType.ApiDefault,
    summary: 'Enable this feature flag to have elastic file systems encrypted at rest by default.',
    detailsMd: `
      Encryption can also be configured explicitly using the \`encrypted\` property.
      `,
    introducedIn: { v1: '1.98.0' },
    defaults: { v2: true },
    recommendedValue: true,
    compatibilityWithOldBehaviorMd: 'Pass the `encrypted: false` property to the `FileSystem` construct to disable encryption.',
  },

  //////////////////////////////////////////////////////////////////////
  [LAMBDA_RECOGNIZE_VERSION_PROPS]: {
    type: FlagType.BugFix,
    summary: 'Enable this feature flag to opt in to the updated logical id calculation for Lambda Version created using the  `fn.currentVersion`.',
    detailsMd: `
      The previous calculation incorrectly considered properties of the \`AWS::Lambda::Function\` resource that did
      not constitute creating a new Version.

      See 'currentVersion' section in the aws-lambda module's README for more details.`,
    introducedIn: { v1: '1.106.0', v2: '2.0.0' },
    defaults: { v2: true },
    recommendedValue: true,
  },

  //////////////////////////////////////////////////////////////////////
  [LAMBDA_RECOGNIZE_LAYER_VERSION]: {
    type: FlagType.BugFix,
    summary: 'Enable this feature flag to opt in to the updated logical id calculation for Lambda Version created using the `fn.currentVersion`.',
    detailsMd: `
      This flag correct incorporates Lambda Layer properties into the Lambda Function Version.

      See 'currentVersion' section in the aws-lambda module's README for more details.`,
    introducedIn: { v1: '1.159.0', v2: '2.27.0' },
    recommendedValue: true,
  },

  //////////////////////////////////////////////////////////////////////
  [CLOUDFRONT_DEFAULT_SECURITY_POLICY_TLS_V1_2_2021]: {
    type: FlagType.BugFix,
    summary: 'Enable this feature flag to have cloudfront distributions use the security policy TLSv1.2_2021 by default.',
    detailsMd: `
      The security policy can also be configured explicitly using the \`minimumProtocolVersion\` property.`,
    introducedIn: { v1: '1.117.0', v2: '2.0.0' },
    defaults: { v2: true },
    recommendedValue: true,
  },

  //////////////////////////////////////////////////////////////////////
  [CHECK_SECRET_USAGE]: {
    type: FlagType.VisibleContext,
    summary: 'Enable this flag to make it impossible to accidentally use SecretValues in unsafe locations',
    detailsMd: `
      With this flag enabled, \`SecretValue\` instances can only be passed to
      constructs that accept \`SecretValue\`s; otherwise, \`unsafeUnwrap()\` must be
      called to use it as a regular string.`,
    introducedIn: { v1: '1.153.0', v2: '2.21.0' },
    recommendedValue: true,
  },

  //////////////////////////////////////////////////////////////////////
  [TARGET_PARTITIONS]: {
    type: FlagType.VisibleContext,
    summary: 'What regions to include in lookup tables of environment agnostic stacks',
    detailsMd: `
      Has no effect on stacks that have a defined region, but will limit the amount
      of unnecessary regions included in stacks without a known region.

      The type of this value should be a list of strings.`,
    introducedIn: { v1: '1.137.0', v2: '2.4.0' },
    recommendedValue: ['aws', 'aws-cn'],
  },

  //////////////////////////////////////////////////////////////////////
  [ECS_SERVICE_EXTENSIONS_ENABLE_DEFAULT_LOG_DRIVER]: {
    type: FlagType.ApiDefault,
    summary: 'ECS extensions will automatically add an `awslogs` driver if no logging is specified',
    detailsMd: `
      Enable this feature flag to configure default logging behavior for the ECS Service Extensions. This will enable the
      \`awslogs\` log driver for the application container of the service to send the container logs to CloudWatch Logs.

      This is a feature flag as the new behavior provides a better default experience for the users.`,
    introducedIn: { v1: '1.140.0', v2: '2.8.0' },
    recommendedValue: true,
    compatibilityWithOldBehaviorMd: 'Specify a log driver explicitly.',
  },

  //////////////////////////////////////////////////////////////////////
  [EC2_UNIQUE_IMDSV2_LAUNCH_TEMPLATE_NAME]: {
    type: FlagType.BugFix,
    summary: 'Enable this feature flag to have Launch Templates generated by the `InstanceRequireImdsv2Aspect` use unique names.',
    detailsMd: `
      Previously, the generated Launch Template names were only unique within a stack because they were based only on the
      \`Instance\` construct ID. If another stack that has an \`Instance\` with the same construct ID is deployed in the same
      account and region, the deployments would always fail as the generated Launch Template names were the same.

      The new implementation addresses this issue by generating the Launch Template name with the \`Names.uniqueId\` method.`,
    introducedIn: { v1: '1.140.0', v2: '2.8.0' },
    recommendedValue: true,
  },

  //////////////////////////////////////////////////////////////////////
  [ECS_ARN_FORMAT_INCLUDES_CLUSTER_NAME]: {
    type: FlagType.BugFix,
    summary: 'ARN format used by ECS. In the new ARN format, the cluster name is part of the resource ID.',
    detailsMd: `
      If this flag is not set, the old ARN format (without cluster name) for ECS is used.
      If this flag is set, the new ARN format (with cluster name) for ECS is used.

      This is a feature flag as the old format is still valid for existing ECS clusters.

      See https://docs.aws.amazon.com/AmazonECS/latest/developerguide/ecs-account-settings.html#ecs-resource-ids
      `,
    introducedIn: { v2: '2.35.0' },
    recommendedValue: true,
  },

  //////////////////////////////////////////////////////////////////////
  [IAM_MINIMIZE_POLICIES]: {
    type: FlagType.VisibleContext,
    summary: 'Minimize IAM policies by combining Statements',
    detailsMd: `
      Minimize IAM policies by combining Principals, Actions and Resources of two
      Statements in the policies, as long as it doesn't change the meaning of the
      policy.`,
    introducedIn: { v1: '1.150.0', v2: '2.18.0' },
    recommendedValue: true,
  },

  //////////////////////////////////////////////////////////////////////
  [VALIDATE_SNAPSHOT_REMOVAL_POLICY]: {
    type: FlagType.ApiDefault,
    summary: 'Error on snapshot removal policies on resources that do not support it.',
    detailsMd: `
      Makes sure we do not allow snapshot removal policy on resources that do not support it.
      If supplied on an unsupported resource, CloudFormation ignores the policy altogether.
      This flag will reduce confusion and unexpected loss of data when erroneously supplying
      the snapshot removal policy.`,
    introducedIn: { v2: '2.28.0' },
    recommendedValue: true,
    compatibilityWithOldBehaviorMd: 'The old behavior was incorrect. Update your source to not specify SNAPSHOT policies on resources that do not support it.',
  },

  //////////////////////////////////////////////////////////////////////
  [CODEPIPELINE_CROSS_ACCOUNT_KEY_ALIAS_STACK_SAFE_RESOURCE_NAME]: {
    type: FlagType.BugFix,
    summary: 'Generate key aliases that include the stack name',
    detailsMd: `
      Enable this feature flag to have CodePipeline generate a unique cross account key alias name using the stack name.

      Previously, when creating multiple pipelines with similar naming conventions and when crossAccountKeys is true,
      the KMS key alias name created for these pipelines may be the same due to how the uniqueId is generated.

      This new implementation creates a stack safe resource name for the alias using the stack name instead of the stack ID.
      `,
    introducedIn: { v2: '2.29.0' },
    recommendedValue: true,
  },

  //////////////////////////////////////////////////////////////////////
  [S3_CREATE_DEFAULT_LOGGING_POLICY]: {
    type: FlagType.BugFix,
    summary: 'Enable this feature flag to create an S3 bucket policy by default in cases where an AWS service would automatically create the Policy if one does not exist.',
    detailsMd: `
      For example, in order to send VPC flow logs to an S3 bucket, there is a specific Bucket Policy
      that needs to be attached to the bucket. If you create the bucket without a policy and then add the
      bucket as the flow log destination, the service will automatically create the bucket policy with the
      necessary permissions. If you were to then try and add your own bucket policy CloudFormation will throw
      and error indicating that a bucket policy already exists.

      In cases where we know what the required policy is we can go ahead and create the policy so we can
      remain in control of it.

      @see https://docs.aws.amazon.com/AmazonCloudWatch/latest/logs/AWS-logs-and-resource-policy.html#AWS-logs-infrastructure-S3
      `,
    introducedIn: { v2: '2.31.0' },
    recommendedValue: true,
  },

  //////////////////////////////////////////////////////////////////////
  [SNS_SUBSCRIPTIONS_SQS_DECRYPTION_POLICY]: {
    type: FlagType.BugFix,
    summary: 'Restrict KMS key policy for encrypted Queues a bit more',
    detailsMd: `
      Enable this feature flag to restrict the decryption of a SQS queue, which is subscribed to a SNS topic, to
      only the topic which it is subscribed to and not the whole SNS service of an account.

      Previously the decryption was only restricted to the SNS service principal. To make the SQS subscription more
      secure, it is a good practice to restrict the decryption further and only allow the connected SNS topic to decryption
      the subscribed queue.`,
    introducedIn: { v2: '2.32.0' },
    recommendedValue: true,
  },

  //////////////////////////////////////////////////////////////////////
  [APIGATEWAY_DISABLE_CLOUDWATCH_ROLE]: {
    type: FlagType.BugFix,
    summary: 'Make default CloudWatch Role behavior safe for multiple API Gateways in one environment',
    detailsMd: `
      Enable this feature flag to change the default behavior for aws-apigateway.RestApi and aws-apigateway.SpecRestApi
      to _not_ create a CloudWatch role and Account. There is only a single ApiGateway account per AWS
      environment which means that each time you create a RestApi in your account the ApiGateway account
      is overwritten. If at some point the newest RestApi is deleted, the ApiGateway Account and CloudWatch
      role will also be deleted, breaking any existing ApiGateways that were depending on them.

      When this flag is enabled you should either create the ApiGateway account and CloudWatch role
      separately _or_ only enable the cloudWatchRole on a single RestApi.
      `,
    introducedIn: { v2: '2.38.0' },
    recommendedValue: true,
  },

  //////////////////////////////////////////////////////////////////////
  [ENABLE_PARTITION_LITERALS]: {
    type: FlagType.BugFix,
    summary: 'Make ARNs concrete if AWS partition is known',
    // eslint-disable-next-line @cdklabs/no-literal-partition
    detailsMd: `
      Enable this feature flag to get partition names as string literals in Stacks with known regions defined in
      their environment, such as "aws" or "aws-cn".  Previously the CloudFormation intrinsic function
      "Ref: AWS::Partition" was used.  For example:

      \`\`\`yaml
      Principal:
        AWS:
          Fn::Join:
            - ""
            - - "arn:"
              - Ref: AWS::Partition
              - :iam::123456789876:root
      \`\`\`

      becomes:

      \`\`\`yaml
      Principal:
        AWS: "arn:aws:iam::123456789876:root"
      \`\`\`

      The intrinsic function will still be used in Stacks where no region is defined or the region's partition
      is unknown.
      `,
    introducedIn: { v2: '2.38.0' },
    recommendedValue: true,
  },

  //////////////////////////////////////////////////////////////////////
  [EVENTS_TARGET_QUEUE_SAME_ACCOUNT]: {
    type: FlagType.BugFix,
    summary: 'Event Rules may only push to encrypted SQS queues in the same account',
    detailsMd: `
      This flag applies to SQS Queues that are used as the target of event Rules. When enabled, only principals
      from the same account as the Rule can send messages. If a queue is unencrypted, this restriction will
      always apply, regardless of the value of this flag.
      `,
    introducedIn: { v2: '2.51.0' },
    recommendedValue: true,
  },

  //////////////////////////////////////////////////////////////////////
  [ECS_DISABLE_EXPLICIT_DEPLOYMENT_CONTROLLER_FOR_CIRCUIT_BREAKER]: {
    type: FlagType.BugFix,
    summary: 'Avoid setting the "ECS" deployment controller when adding a circuit breaker',
    detailsMd: `
      Enable this feature flag to avoid setting the "ECS" deployment controller when adding a circuit breaker to an
      ECS Service, as this will trigger a full replacement which fails to deploy when using set service names.
      This does not change any behaviour as the default deployment controller when it is not defined is ECS.

      This is a feature flag as the new behavior provides a better default experience for the users.
      `,
    introducedIn: { v2: '2.51.0' },
    recommendedValue: true,
  },

  //////////////////////////////////////////////////////////////////////
  [IAM_IMPORTED_ROLE_STACK_SAFE_DEFAULT_POLICY_NAME]: {
    type: FlagType.BugFix,
    summary: 'Enable this feature to by default create default policy names for imported roles that depend on the stack the role is in.',
    detailsMd: `
      Without this, importing the same role in multiple places could lead to the permissions given for one version of the imported role
      to overwrite permissions given to the role at a different place where it was imported. This was due to all imported instances
      of a role using the same default policy name.

      This new implementation creates default policy names based on the constructs node path in their stack.
      `,
    introducedIn: { v2: '2.60.0' },
    recommendedValue: true,
  },

  //////////////////////////////////////////////////////////////////////
  [S3_SERVER_ACCESS_LOGS_USE_BUCKET_POLICY]: {
    type: FlagType.BugFix,
    summary: 'Use S3 Bucket Policy instead of ACLs for Server Access Logging',
    detailsMd: `
      Enable this feature flag to use S3 Bucket Policy for granting permission fo Server Access Logging
      rather than using the canned \`LogDeliveryWrite\` ACL. ACLs do not work when Object Ownership is
      enabled on the bucket.

      This flag uses a Bucket Policy statement to allow Server Access Log delivery, following best
      practices for S3.

      @see https://docs.aws.amazon.com/AmazonS3/latest/userguide/enable-server-access-logging.html
    `,
    introducedIn: { v2: '2.60.0' },
    recommendedValue: true,
  },

  //////////////////////////////////////////////////////////////////////
  [ROUTE53_PATTERNS_USE_CERTIFICATE]: {
    type: FlagType.ApiDefault,
    summary: 'Use the official `Certificate` resource instead of `DnsValidatedCertificate`',
    detailsMd: `
      Enable this feature flag to use the official CloudFormation supported \`Certificate\` resource instead
      of the deprecated \`DnsValidatedCertificate\` construct. If this flag is enabled and you are creating
      the stack in a region other than us-east-1 then you must also set \`crossRegionReferences=true\` on the
      stack.
      `,
    introducedIn: { v2: '2.61.0' },
    recommendedValue: true,
    compatibilityWithOldBehaviorMd: 'Define a `DnsValidatedCertificate` explicitly and pass in the `certificate` property',
  },

  //////////////////////////////////////////////////////////////////////
  [AWS_CUSTOM_RESOURCE_LATEST_SDK_DEFAULT]: {
    type: FlagType.ApiDefault,
    summary: 'Whether to install the latest SDK by default in AwsCustomResource',
    detailsMd: `
      This was originally introduced and enabled by default to not be limited by the SDK version
      that's installed on AWS Lambda. However, it creates issues for Lambdas bound to VPCs that
      do not have internet access, or in environments where 'npmjs.com' is not available.

      The recommended setting is to disable the default installation behavior, and pass the
      flag on a resource-by-resource basis to enable it if necessary.
    `,
    compatibilityWithOldBehaviorMd: 'Set installLatestAwsSdk: true on all resources that need it.',
    introducedIn: { v2: '2.60.0' },
    recommendedValue: false,
  },

  //////////////////////////////////////////////////////////////////////
  [DATABASE_PROXY_UNIQUE_RESOURCE_NAME]: {
    type: FlagType.BugFix,
    summary: 'Use unique resource name for Database Proxy',
    detailsMd: `
      If this flag is not set, the default behavior for \`DatabaseProxy\` is
      to use \`id\` of the constructor for \`dbProxyName\` when it's not specified in the argument.
      In this case, users can't deploy \`DatabaseProxy\`s that have the same \`id\` in the same region.

      If this flag is set, the default behavior is to use unique resource names for each \`DatabaseProxy\`.

      This is a feature flag as the old behavior was technically incorrect, but users may have come to depend on it.
    `,
    introducedIn: { v2: '2.65.0' },
    recommendedValue: true,
  },

  //////////////////////////////////////////////////////////////////////
  [CODEDEPLOY_REMOVE_ALARMS_FROM_DEPLOYMENT_GROUP]: {
    type: FlagType.BugFix,
    summary: 'Remove CloudWatch alarms from deployment group',
    detailsMd: `
      Enable this flag to be able to remove all CloudWatch alarms from a deployment group by removing
      the alarms from the construct. If this flag is not set, removing all alarms from the construct
      will still leave the alarms configured for the deployment group.
    `,
    introducedIn: { v2: '2.65.0' },
    recommendedValue: true,
  },

  //////////////////////////////////////////////////////////////////////
  [APIGATEWAY_AUTHORIZER_CHANGE_DEPLOYMENT_LOGICAL_ID]: {
    type: FlagType.BugFix,
    summary: 'Include authorizer configuration in the calculation of the API deployment logical ID.',
    detailsMd: `
      The logical ID of the AWS::ApiGateway::Deployment resource is calculated by hashing
      the API configuration, including methods, and resources, etc. Enable this feature flag
      to also include the configuration of any authorizer attached to the API in the
      calculation, so any changes made to an authorizer will create a new deployment.
      `,
    introducedIn: { v2: '2.66.0' },
    recommendedValue: true,
  },

  //////////////////////////////////////////////////////////////////////
  [EC2_LAUNCH_TEMPLATE_DEFAULT_USER_DATA]: {
    type: FlagType.BugFix,
    summary: 'Define user data for a launch template by default when a machine image is provided.',
    detailsMd: `
      The ec2.LaunchTemplate construct did not define user data when a machine image is
      provided despite the document. If this is set, a user data is automatically defined
      according to the OS of the machine image.
      `,
    recommendedValue: true,
    introducedIn: { v2: '2.67.0' },
  },

  //////////////////////////////////////////////////////////////////////
  [SECRETS_MANAGER_TARGET_ATTACHMENT_RESOURCE_POLICY]: {
    type: FlagType.BugFix,
    summary: 'SecretTargetAttachments uses the ResourcePolicy of the attached Secret.',
    detailsMd: `
      Enable this feature flag to make SecretTargetAttachments use the ResourcePolicy of the attached Secret.
      SecretTargetAttachments are created to connect a Secret to a target resource.
      In CDK code, they behave like regular Secret and can be used as a stand-in in most situations.
      Previously, adding to the ResourcePolicy of a SecretTargetAttachment did attempt to create a separate ResourcePolicy for the same Secret.
      However Secrets can only have a single ResourcePolicy, causing the CloudFormation deployment to fail.

      When enabling this feature flag for an existing Stack, ResourcePolicies created via a SecretTargetAttachment will need replacement.
      This won't be possible without intervention due to limitation outlined above.
      First remove all permissions granted to the Secret and deploy without the ResourcePolicies.
      Then you can re-add the permissions and deploy again.
      `,
    recommendedValue: true,
    introducedIn: { v2: '2.67.0' },
  },

  //////////////////////////////////////////////////////////////////////
  [REDSHIFT_COLUMN_ID]: {
    type: FlagType.BugFix,
    summary: 'Whether to use an ID to track Redshift column changes',
    detailsMd: `
      Redshift columns are identified by their \`name\`. If a column is renamed, the old column
      will be dropped and a new column will be created. This can cause data loss.

      This flag enables the use of an \`id\` attribute for Redshift columns. If this flag is enabled, the
      internal CDK architecture will track changes of Redshift columns through their \`id\`, rather
      than their \`name\`. This will prevent data loss when columns are renamed.

      **NOTE** - Enabling this flag comes at a **risk**. When enabled, update the \`id\`s of all columns,
      **however** do not change the \`names\`s of the columns. If the \`name\`s of the columns are changed during
      initial deployment, the columns will be dropped and recreated, causing data loss. After the initial deployment
      of the \`id\`s, the \`name\`s of the columns can be changed without data loss.
      `,
    introducedIn: { v2: '2.68.0' },
    recommendedValue: true,
  },

  //////////////////////////////////////////////////////////////////////
  [ENABLE_EMR_SERVICE_POLICY_V2]: {
    type: FlagType.BugFix,
    summary: 'Enable AmazonEMRServicePolicy_v2 managed policies',
    detailsMd: `
      If this flag is not set, the default behavior for \`EmrCreateCluster\` is
      to use \`AmazonElasticMapReduceRole\` managed policies.

      If this flag is set, the default behavior is to use the new \`AmazonEMRServicePolicy_v2\`
      managed policies.

      This is a feature flag as the old behavior will be deprecated, but some resources may require manual
      intervention since they might not have the appropriate tags propagated automatically.
      `,
    introducedIn: { v2: '2.72.0' },
    recommendedValue: true,
  },

  //////////////////////////////////////////////////////////////////////
  [EC2_RESTRICT_DEFAULT_SECURITY_GROUP]: {
    type: FlagType.ApiDefault,
    summary: 'Restrict access to the VPC default security group',
    detailsMd: `
      Enable this feature flag to remove the default ingress/egress rules from the
      VPC default security group.

      When a VPC is created, a default security group is created as well and this cannot
      be deleted. The default security group is created with ingress/egress rules that allow
      _all_ traffic. [AWS Security best practices recommend](https://docs.aws.amazon.com/securityhub/latest/userguide/ec2-controls.html#ec2-2)
      removing these ingress/egress rules in order to restrict access to the default security group.
    `,
    introducedIn: { v2: '2.78.0' },
    recommendedValue: true,
    compatibilityWithOldBehaviorMd: `
      To allow all ingress/egress traffic to the VPC default security group you
      can set the \`restrictDefaultSecurityGroup: false\`.
    `,
  },

  //////////////////////////////////////////////////////////////////////
  [APIGATEWAY_REQUEST_VALIDATOR_UNIQUE_ID]: {
    type: FlagType.BugFix,
    summary: 'Generate a unique id for each RequestValidator added to a method',
    detailsMd: `
      This flag allows multiple RequestValidators to be added to a RestApi when
      providing the \`RequestValidatorOptions\` in the \`addMethod()\` method.

      If the flag is not set then only a single RequestValidator can be added in this way.
      Any additional RequestValidators have to be created directly with \`new RequestValidator\`.
    `,
    introducedIn: { v2: '2.78.0' },
    recommendedValue: true,
  },

  //////////////////////////////////////////////////////////////////////
  [KMS_ALIAS_NAME_REF]: {
    type: FlagType.BugFix,
    summary: 'KMS Alias name and keyArn will have implicit reference to KMS Key',
    detailsMd: `
      This flag allows an implicit dependency to be created between KMS Alias and KMS Key
      when referencing key.aliasName or key.keyArn.

      If the flag is not set then a raw string is passed as the Alias name and no
      implicit dependencies will be set.
    `,
    introducedIn: { v2: '2.83.0' },
    recommendedValue: true,
  },

  //////////////////////////////////////////////////////////////////////
  [AUTOSCALING_GENERATE_LAUNCH_TEMPLATE]: {
    type: FlagType.BugFix,
    summary: 'Generate a launch template when creating an AutoScalingGroup',
    detailsMd: `
      Enable this flag to allow AutoScalingGroups to generate a launch template when being created.
      Launch configurations have been deprecated and cannot be created in AWS Accounts created after
      December 31, 2023. Existing 'AutoScalingGroup' properties used for creating a launch configuration
      will now create an equivalent 'launchTemplate'. Alternatively, users can provide an explicit
      'launchTemplate' or 'mixedInstancesPolicy'. When this flag is enabled a 'launchTemplate' will
      attempt to set user data according to the OS of the machine image if explicit user data is not
      provided.
    `,
    introducedIn: { v2: '2.88.0' },
    compatibilityWithOldBehaviorMd: `
      If backwards compatibility needs to be maintained due to an existing autoscaling group
      using a launch config, set this flag to false.
    `,
    recommendedValue: true,
  },

  //////////////////////////////////////////////////////////////////////
  [INCLUDE_PREFIX_IN_UNIQUE_NAME_GENERATION]: {
    type: FlagType.BugFix,
    summary: 'Include the stack prefix in the stack name generation process',
    detailsMd: `
      This flag prevents the prefix of a stack from making the stack's name longer than the 128 character limit.

      If the flag is set, the prefix is included in the stack name generation process.
      If the flag is not set, then the prefix of the stack is prepended to the generated stack name.

      **NOTE** - Enabling this flag comes at a **risk**. If you have already deployed stacks, changing the status of this
      feature flag can lead to a change in stacks' name. Changing a stack name mean recreating the whole stack, which
      is not viable in some productive setups.
    `,
    introducedIn: { v2: '2.84.0' },
    recommendedValue: true,
  },

  //////////////////////////////////////////////////////////////////////
  [EFS_DENY_ANONYMOUS_ACCESS]: {
    type: FlagType.ApiDefault,
    summary: 'EFS denies anonymous clients accesses',
    detailsMd: `
      This flag adds the file system policy that denies anonymous clients
      access to \`efs.FileSystem\`.

      If this flag is not set, \`efs.FileSystem\` will allow all anonymous clients
      that can access over the network.`,
    introducedIn: { v2: '2.93.0' },
    recommendedValue: true,
    compatibilityWithOldBehaviorMd: 'You can pass `allowAnonymousAccess: true` so allow anonymous clients access.',
  },

  //////////////////////////////////////////////////////////////////////
  [ENABLE_OPENSEARCH_MULTIAZ_WITH_STANDBY]: {
    type: FlagType.ApiDefault,
    summary: 'Enables support for Multi-AZ with Standby deployment for opensearch domains',
    detailsMd: `
      If this is set, an opensearch domain will automatically be created with
      multi-az with standby enabled.
    `,
    introducedIn: { v2: '2.88.0' },
    recommendedValue: true,
    compatibilityWithOldBehaviorMd: 'Pass `capacity.multiAzWithStandbyEnabled: false` to `Domain` construct to restore the old behavior.',
  },

  //////////////////////////////////////////////////////////////////////
  [LAMBDA_NODEJS_USE_LATEST_RUNTIME]: {
    type: FlagType.ApiDefault,
    summary: 'Enables aws-lambda-nodejs.Function to use the latest available NodeJs runtime as the default',
    detailsMd: `
      If this is set, and a \`runtime\` prop is not passed to, Lambda NodeJs
      functions will us the latest version of the runtime provided by the Lambda
      service. Do not use this if you your lambda function is reliant on dependencies
      shipped as part of the runtime environment.
    `,
    introducedIn: { v2: '2.93.0' },
    recommendedValue: true,
    compatibilityWithOldBehaviorMd: 'Pass `runtime: lambda.Runtime.NODEJS_16_X` to `Function` construct to restore the previous behavior.',
  },

  //////////////////////////////////////////////////////////////////////
  [EFS_MOUNTTARGET_ORDERINSENSITIVE_LOGICAL_ID]: {
    type: FlagType.BugFix,
    summary: 'When enabled, mount targets will have a stable logicalId that is linked to the associated subnet.',
    detailsMd: `
      When this feature flag is enabled, each mount target will have a stable
      logicalId that is linked to the associated subnet. If the flag is set to
      false then the logicalIds of the mount targets can change if the number of
      subnets changes.

      Set this flag to false for existing mount targets.
    `,
    introducedIn: { v2: '2.93.0' },
    recommendedValue: true,
  },

  //////////////////////////////////////////////////////////////////////
  [AURORA_CLUSTER_CHANGE_SCOPE_OF_INSTANCE_PARAMETER_GROUP_WITH_EACH_PARAMETERS]: {
    type: FlagType.BugFix,
    summary: 'When enabled, a scope of InstanceParameterGroup for AuroraClusterInstance with each parameters will change.',
    detailsMd: `
      When this feature flag is enabled, a scope of \`InstanceParameterGroup\` for
      \`AuroraClusterInstance\` with each parameters will change to AuroraClusterInstance
      from AuroraCluster.

      If the flag is set to false then it can only make one \`AuroraClusterInstance\`
      with each \`InstanceParameterGroup\` in the AuroraCluster.
    `,
    introducedIn: { v2: '2.97.0' },
    recommendedValue: true,
  },

  //////////////////////////////////////////////////////////////////////
  [APPSYNC_ENABLE_USE_ARN_IDENTIFIER_SOURCE_API_ASSOCIATION]: {
    type: FlagType.BugFix,
    summary: 'When enabled, will always use the arn for identifiers for CfnSourceApiAssociation in the GraphqlApi construct rather than id.',
    detailsMd: `
      When this feature flag is enabled, we use the IGraphqlApi ARN rather than ID when creating or updating CfnSourceApiAssociation in
      the GraphqlApi construct. Using the ARN allows the association to support an association with a source api or merged api in another account.
      Note that for existing source api associations created with this flag disabled, enabling the flag will lead to a resource replacement.
    `,
    introducedIn: { v2: '2.97.0' },
    recommendedValue: true,
  },

  //////////////////////////////////////////////////////////////////////
  [RDS_PREVENT_RENDERING_DEPRECATED_CREDENTIALS]: {
    type: FlagType.BugFix,
    summary: 'When enabled, creating an RDS database cluster from a snapshot will only render credentials for snapshot credentials.',
    detailsMd: `
      The \`credentials\` property on the \`DatabaseClusterFromSnapshotProps\`
      interface was deprecated with the new \`snapshotCredentials\` property being
      recommended. Before deprecating \`credentials\`, a secret would be generated
      while rendering credentials if the \`credentials\` property was undefined or
      if a secret wasn't provided via the \`credentials\` property. This behavior
      is replicated with the new \`snapshotCredentials\` property, but the original
      \`credentials\` secret can still be created resulting in an extra database
      secret.

      Set this flag to prevent rendering deprecated \`credentials\` and creating an
      extra database secret when only using \`snapshotCredentials\` to create an RDS
      database cluster from a snapshot.
    `,
    introducedIn: { v2: '2.98.0' },
    recommendedValue: true,
  },

  //////////////////////////////////////////////////////////////////////
  [CODECOMMIT_SOURCE_ACTION_DEFAULT_BRANCH_NAME]: {
    type: FlagType.BugFix,
    summary: 'When enabled, the CodeCommit source action is using the default branch name \'main\'.',
    detailsMd: `
      When setting up a CodeCommit source action for the source stage of a pipeline, please note that the
      default branch is \'master\'.
      However, with the activation of this feature flag, the default branch is updated to \'main\'.
    `,
    introducedIn: { v2: '2.103.1' },
    recommendedValue: true,
  },

  //////////////////////////////////////////////////////////////////////
  [LAMBDA_PERMISSION_LOGICAL_ID_FOR_LAMBDA_ACTION]: {
    type: FlagType.BugFix,
    summary: 'When enabled, the logical ID of a Lambda permission for a Lambda action includes an alarm ID.',
    detailsMd: `
      When this feature flag is enabled, a logical ID of \`LambdaPermission\` for a
      \`LambdaAction\` will include an alarm ID. Therefore multiple alarms for the same Lambda
      can be created with \`LambdaAction\`.

      If the flag is set to false then it can only make one alarm for the Lambda with
      \`LambdaAction\`.
    `,
    introducedIn: { v2: '2.124.0' },
    recommendedValue: true,
  },

  //////////////////////////////////////////////////////////////////////
  [CODEPIPELINE_CROSS_ACCOUNT_KEYS_DEFAULT_VALUE_TO_FALSE]: {
    type: FlagType.ApiDefault,
    summary: 'Enables Pipeline to set the default value for crossAccountKeys to false.',
    detailsMd: `
      When this feature flag is enabled, and the \`crossAccountKeys\` property is not provided in a \`Pipeline\`
      construct, the construct automatically defaults the value of this property to false.
    `,
    introducedIn: { v2: '2.127.0' },
    recommendedValue: true,
    compatibilityWithOldBehaviorMd: 'Pass `crossAccountKeys: true` to `Pipeline` construct to restore the previous behavior.',
  },

  //////////////////////////////////////////////////////////////////////
  [CODEPIPELINE_DEFAULT_PIPELINE_TYPE_TO_V2]: {
    type: FlagType.ApiDefault,
    summary: 'Enables Pipeline to set the default pipeline type to V2.',
    detailsMd: `
      When this feature flag is enabled, and the \`pipelineType\` property is not provided in a \`Pipeline\`
      construct, the construct automatically defaults the value of this property to \`PipelineType.V2\`.
    `,
    introducedIn: { v2: '2.133.0' },
    recommendedValue: true,
    compatibilityWithOldBehaviorMd: 'Pass `pipelineType: PipelineType.V1` to `Pipeline` construct to restore the previous behavior.',
  },

  //////////////////////////////////////////////////////////////////////
  [KMS_REDUCE_CROSS_ACCOUNT_REGION_POLICY_SCOPE]: {
    type: FlagType.BugFix,
    summary: 'When enabled, IAM Policy created from KMS key grant will reduce the resource scope to this key only.',
    detailsMd: `
      When this feature flag is enabled and calling KMS key grant method, the created IAM policy will reduce the resource scope from
      '*' to this specific granting KMS key.
    `,
    introducedIn: { v2: '2.134.0' },
    recommendedValue: true,
  },

  //////////////////////////////////////////////////////////////////////
  [PIPELINE_REDUCE_ASSET_ROLE_TRUST_SCOPE]: {
    type: FlagType.ApiDefault,
    summary: 'Remove the root account principal from PipelineAssetsFileRole trust policy',
    detailsMd: `
      When this feature flag is enabled, the root account principal will not be added to the trust policy of asset role.
      When this feature flag is disabled, it will keep the root account principal in the trust policy.
    `,
    introducedIn: { v2: '2.141.0' },
    defaults: { v2: true },
    recommendedValue: true,
    compatibilityWithOldBehaviorMd: 'Disable the feature flag to add the root account principal back',
  },

  //////////////////////////////////////////////////////////////////////
  [EKS_NODEGROUP_NAME]: {
    type: FlagType.BugFix,
    summary: 'When enabled, nodegroupName attribute of the provisioned EKS NodeGroup will not have the cluster name prefix.',
    detailsMd: `
      When this feature flag is enabled, the nodegroupName attribute will be exactly the name of the nodegroup without
      any prefix.
    `,
    introducedIn: { v2: '2.139.0' },
    recommendedValue: true,
  },

  //////////////////////////////////////////////////////////////////////
  [EBS_DEFAULT_GP3]: {
    type: FlagType.ApiDefault,
    summary: 'When enabled, the default volume type of the EBS volume will be GP3',
    detailsMd: `
      When this featuer flag is enabled, the default volume type of the EBS volume will be \`EbsDeviceVolumeType.GENERAL_PURPOSE_SSD_GP3\`.
    `,
    introducedIn: { v2: '2.140.0' },
    recommendedValue: true,
    compatibilityWithOldBehaviorMd: 'Pass `volumeType: EbsDeviceVolumeType.GENERAL_PURPOSE_SSD` to `Volume` construct to restore the previous behavior.',
  },

  //////////////////////////////////////////////////////////////////////
  [ECS_REMOVE_DEFAULT_DEPLOYMENT_ALARM]: {
    type: FlagType.ApiDefault,
    summary: 'When enabled, remove default deployment alarm settings',
    detailsMd: `
      When this featuer flag is enabled, remove the default deployment alarm settings when creating a AWS ECS service.
    `,
    introducedIn: { v2: '2.143.0' },
    recommendedValue: true,
    compatibilityWithOldBehaviorMd: 'Set AWS::ECS::Service \'DeploymentAlarms\' manually to restore the previous behavior.',
  },

  //////////////////////////////////////////////////////////////////////
  [LOG_API_RESPONSE_DATA_PROPERTY_TRUE_DEFAULT]: {
    type: FlagType.BugFix,
    summary: 'When enabled, the custom resource used for `AwsCustomResource` will configure the `logApiResponseData` property as true by default',
    detailsMd: `
      This results in 'logApiResponseData' being passed as true to the custom resource provider. This will cause the custom resource handler to receive an 'Update' event. If you don't
      have an SDK call configured for the 'Update' event and you're dependent on specific SDK call response data, you will see this error from CFN:

      CustomResource attribute error: Vendor response doesn't contain <attribute-name> attribute in object. See https://github.com/aws/aws-cdk/issues/29949) for more details.

      Unlike most feature flags, we don't recommend setting this feature flag to true. However, if you're using the 'AwsCustomResource' construct with 'logApiResponseData' as true in
      the event object, then setting this feature flag will keep this behavior. Otherwise, setting this feature flag to false will trigger an 'Update' event by removing the 'logApiResponseData'
      property from the event object.
    `,
    introducedIn: { v2: '2.145.0' },
    recommendedValue: false,
  },

  //////////////////////////////////////////////////////////////////////
  [S3_KEEP_NOTIFICATION_IN_IMPORTED_BUCKET]: {
    type: FlagType.BugFix,
    summary: 'When enabled, Adding notifications to a bucket in the current stack will not remove notification from imported stack.',
    detailsMd: `
      Currently, adding notifications to a bucket where it was created by ourselves will override notification added where it is imported.

      When this feature flag is enabled, adding notifications to a bucket in the current stack will only update notification defined in this stack.
      Other notifications that are not managed by this stack will be kept.
    `,
    introducedIn: { v2: '2.155.0' },
    recommendedValue: false,
  },

  //////////////////////////////////////////////////////////////////////
  [USE_NEW_S3URI_PARAMETERS_FOR_BEDROCK_INVOKE_MODEL_TASK]: {
    type: FlagType.BugFix,
    summary: 'When enabled, use new props for S3 URI field in task definition of state machine for bedrock invoke model.',
    detailsMd: `
    Currently, 'inputPath' and 'outputPath' from the TaskStateBase Props is being used under BedrockInvokeModelProps to define S3URI under 'input' and 'output' fields
    of State Machine Task definition.

    When this feature flag is enabled, specify newly introduced props 's3InputUri' and
    's3OutputUri' to populate S3 uri under input and output fields in state machine task definition for Bedrock invoke model.

    `,
    introducedIn: { v2: '2.156.0' },
    defaults: { v2: true },
    recommendedValue: true,
    compatibilityWithOldBehaviorMd: 'Disable the feature flag to use input and output path fields for s3 URI',
  },

  //////////////////////////////////////////////////////////////////////
  [Enable_IMDS_Blocking_Deprecated_Feature]: {
    type: FlagType.Temporary,
    summary: 'When set to true along with canContainersAccessInstanceRole=false in ECS cluster, new updated ' +
      'commands will be added to UserData to block container accessing IMDS. ' +
      '**Applicable to Linux only. IMPORTANT: See [details.](#aws-cdkaws-ecsenableImdsBlockingDeprecatedFeature)**',
    detailsMd: `
    In an ECS Cluster with \`MachineImageType.AMAZON_LINUX_2\`, the canContainersAccessInstanceRole=false option attempts to add commands to block containers from
    accessing IMDS. Set this flag to true in order to use new and updated commands. Please note that this
    feature alone with this feature flag will be deprecated by <ins>**end of 2025**</ins> as CDK cannot
    guarantee the correct execution of the feature in all platforms. See [Github discussion](https://github.com/aws/aws-cdk/discussions/32609) for more information.
    It is recommended to follow ECS documentation to block IMDS for your specific platform and cluster configuration.
    `,
    introducedIn: { v2: '2.175.0' },
    recommendedValue: false,
    compatibilityWithOldBehaviorMd: 'Set this flag to false in order to continue using old and outdated commands. ' +
      'However, it is **not** recommended.',
  },

  //////////////////////////////////////////////////////////////////////
  [Disable_ECS_IMDS_Blocking]: {
    type: FlagType.Temporary,
    summary: 'When set to true, CDK synth will throw exception if canContainersAccessInstanceRole is false.' +
      ' **IMPORTANT: See [details.](#aws-cdkaws-ecsdisableEcsImdsBlocking)**',
    detailsMd: `
    In an ECS Cluster with \`MachineImageType.AMAZON_LINUX_2\`, the canContainersAccessInstanceRole=false option attempts to add commands to block containers from
    accessing IMDS. CDK cannot guarantee the correct execution of the feature in all platforms. Setting this feature flag
    to true will ensure CDK does not attempt to implement IMDS blocking. By <ins>**end of 2025**</ins>, CDK will remove the
    IMDS blocking feature. See [Github discussion](https://github.com/aws/aws-cdk/discussions/32609) for more information.

    It is recommended to follow ECS documentation to block IMDS for your specific platform and cluster configuration.
    `,
    introducedIn: { v2: '2.175.0' },
    recommendedValue: true,
    compatibilityWithOldBehaviorMd: 'It is strongly recommended to set this flag to true. However, if necessary, set ' +
      'this flag to false to continue using the old implementation.',
  },

  //////////////////////////////////////////////////////////////////////
  [REDUCE_EC2_FARGATE_CLOUDWATCH_PERMISSIONS]: {
    type: FlagType.BugFix,
    summary: 'When enabled, we will only grant the necessary permissions when users specify cloudwatch log group through logConfiguration',
    detailsMd: `
    Currently, we automatically add a number of cloudwatch permissions to the task role when no cloudwatch log group is
    specified as logConfiguration and it will grant 'Resources': ['*'] to the task role.

    When this feature flag is enabled, we will only grant the necessary permissions when users specify cloudwatch log group.
    `,
    introducedIn: { v2: '2.159.0' },
    recommendedValue: true,
    compatibilityWithOldBehaviorMd: 'Disable the feature flag to continue grant permissions to log group when no log group is specified',
  },

  //////////////////////////////////////////////////////////////////////
  [DYNAMODB_TABLEV2_RESOURCE_POLICY_PER_REPLICA]: {
    type: FlagType.BugFix,
    summary: 'When enabled will allow you to specify a resource policy per replica, and not copy the source table policy to all replicas',
    detailsMd: `
      If this flag is not set, the default behavior for \`TableV2\` is to use a different \`resourcePolicy\` for each replica.

      If this flag is set to false, the behavior is that each replica shares the same \`resourcePolicy\` as the source table.
      This will prevent you from creating a new table which has an additional replica and a resource policy.

      This is a feature flag as the old behavior was technically incorrect but users may have come to depend on it.`,
    introducedIn: { v2: '2.164.0' },
    recommendedValue: true,
  },

  //////////////////////////////////////////////////////////////////////
  [EC2_SUM_TIMEOUT_ENABLED]: {
    type: FlagType.BugFix,
    summary: 'When enabled, initOptions.timeout and resourceSignalTimeout values will be summed together.',
    detailsMd: `
      Currently is both initOptions.timeout and resourceSignalTimeout are both specified in the options for creating an EC2 Instance,
      only the value from 'resourceSignalTimeout' will be used.

      When this feature flag is enabled, if both initOptions.timeout and resourceSignalTimeout are specified, the values will to be summed together.
      `,
    recommendedValue: true,
    introducedIn: { v2: '2.160.0' },
  },

  //////////////////////////////////////////////////////////////////////
  [APPSYNC_GRAPHQLAPI_SCOPE_LAMBDA_FUNCTION_PERMISSION]: {
    type: FlagType.BugFix,
    summary: 'When enabled, a Lambda authorizer Permission created when using GraphqlApi will be properly scoped with a SourceArn.',
    detailsMd: `
        Currently, when using a Lambda authorizer with an AppSync GraphQL API, the AWS CDK automatically generates the necessary AWS::Lambda::Permission
        to allow the AppSync API to invoke the Lambda authorizer. This permission is overly permissive because it lacks a SourceArn, meaning
        it allows invocations from any source.

        When this feature flag is enabled, the AWS::Lambda::Permission will be properly scoped with the SourceArn corresponding to the
        specific AppSync GraphQL API.
        `,
    recommendedValue: true,
    introducedIn: { v2: '2.161.0' },
  },

  //////////////////////////////////////////////////////////////////////
  [USE_CORRECT_VALUE_FOR_INSTANCE_RESOURCE_ID_PROPERTY]: {
    type: FlagType.BugFix,
    summary: 'When enabled, the value of property `instanceResourceId` in construct `DatabaseInstanceReadReplica` will be set to the correct value which is `DbiResourceId` instead of currently `DbInstanceArn`',
    detailsMd: `
      Currently, the value of the property 'instanceResourceId' in construct 'DatabaseInstanceReadReplica' is not correct, and set to 'DbInstanceArn' which is not correct when it is used to create the IAM Policy in the grantConnect method.

      When this feature flag is enabled, the value of that property will be as expected set to 'DbiResourceId' attribute, and that will fix the grantConnect method.
    `,
    introducedIn: { v2: '2.161.0' },
    recommendedValue: true,
    compatibilityWithOldBehaviorMd: 'Disable the feature flag to use `DbInstanceArn` as value for property `instanceResourceId`',
  },

  //////////////////////////////////////////////////////////////////////
  [CFN_INCLUDE_REJECT_COMPLEX_RESOURCE_UPDATE_CREATE_POLICY_INTRINSICS]: {
    type: FlagType.BugFix,
    summary: 'When enabled, CFN templates added with `cfn-include` will error if the template contains Resource Update or Create policies with CFN Intrinsics that include non-primitive values.',
    detailsMd: `
    Without enabling this feature flag, \`cfn-include\` will silently drop resource update or create policies that contain CFN Intrinsics if they include non-primitive values.

    Enabling this feature flag will make \`cfn-include\` throw on these templates, unless you specify the logical ID of the resource in the 'unhydratedResources' property.
    `,
    recommendedValue: true,
    introducedIn: { v2: '2.161.0' },
  },

  //////////////////////////////////////////////////////////////////////
  [LAMBDA_NODEJS_SDK_V3_EXCLUDE_SMITHY_PACKAGES]: {
    type: FlagType.BugFix,
    summary: 'When enabled, both `@aws-sdk` and `@smithy` packages will be excluded from the Lambda Node.js 18.x runtime to prevent version mismatches in bundled applications.',
    detailsMd: `
      Currently, when bundling Lambda functions with the non-latest runtime that supports AWS SDK JavaScript (v3), only the '@aws-sdk/*' packages are excluded by default.
      However, this can cause version mismatches between the '@aws-sdk/*' and '@smithy/*' packages, as they are tightly coupled dependencies in AWS SDK v3.

      When this feature flag is enabled, both '@aws-sdk/*' and '@smithy/*' packages will be excluded during the bundling process. This ensures that no mismatches
      occur between these tightly coupled dependencies when using the AWS SDK v3 in Lambda functions.
    `,
    introducedIn: { v2: '2.161.0' },
    recommendedValue: true,
  },

  //////////////////////////////////////////////////////////////////////
  [STEPFUNCTIONS_TASKS_FIX_RUN_ECS_TASK_POLICY]: {
    type: FlagType.BugFix,
    summary: 'When enabled, the resource of IAM Run Ecs policy generated by SFN EcsRunTask will reference the definition, instead of constructing ARN.',
    detailsMd: `
      Currently, in the IAM Run Ecs policy generated by SFN EcsRunTask(), CDK will construct the ARN with wildcard attached at the end.
      The revision number at the end will be replaced with a wildcard which it shouldn't.

      When this feature flag is enabled, if the task definition is created in the stack, the 'Resource' section will 'Ref' the taskDefinition.
    `,
    introducedIn: { v2: '2.163.0' },
    recommendedValue: true,
  },

  //////////////////////////////////////////////////////////////////////
  [BASTION_HOST_USE_AMAZON_LINUX_2023_BY_DEFAULT]: {
    type: FlagType.ApiDefault,
    summary: 'When enabled, the BastionHost construct will use the latest Amazon Linux 2023 AMI, instead of Amazon Linux 2.',
    detailsMd: `
      Currently, if the machineImage property of the BastionHost construct defaults to using the latest Amazon Linux 2
      AMI. Amazon Linux 2 hits end-of-life in June 2025, so using Amazon Linux 2023 by default is a more future-proof
      and secure option.

      When this feature flag is enabled, if you do not pass the machineImage property to the BastionHost construct,
      the latest Amazon Linux 2023 version will be used instead of Amazon Linux 2.
    `,
    introducedIn: { v2: '2.172.0' },
    recommendedValue: true,
    compatibilityWithOldBehaviorMd: 'Disable the feature flag or explicitly pass an Amazon Linux 2 machine image to the BastionHost construct.',
  },

  //////////////////////////////////////////////////////////////////////
  [ASPECT_STABILIZATION]: {
    type: FlagType.VisibleContext,
    summary: 'When enabled, a stabilization loop will be run when invoking Aspects during synthesis.',
    detailsMd: `
      Currently, when Aspects are invoked in one single pass of the construct tree.
      This means that the Aspects that create other Aspects are not run and Aspects that create new nodes of the tree sometimes do not inherit their parent Aspects.

      When this feature flag is enabled, a stabilization loop is run to recurse the construct tree multiple times when invoking Aspects.
    `,
    defaults: { v2: true },
    introducedIn: { v2: '2.172.0' },
    recommendedValue: true,
  },

  //////////////////////////////////////////////////////////////////////
  [USER_POOL_DOMAIN_NAME_METHOD_WITHOUT_CUSTOM_RESOURCE]: {
    type: FlagType.BugFix,
    summary: 'When enabled, use a new method for DNS Name of user pool domain target without creating a custom resource.',
    detailsMd: `
    When this feature flag is enabled, a new method will be used to get the DNS Name of the user pool domain target. The old method
    creates a custom resource internally, but the new method doesn't need a custom resource.

    If the flag is set to false then a custom resource will be created when using \`UserPoolDomainTarget\`.
    `,
    introducedIn: { v2: '2.174.0' },
    recommendedValue: true,
  },

  //////////////////////////////////////////////////////////////////////
  [ALB_DUALSTACK_WITHOUT_PUBLIC_IPV4_SECURITY_GROUP_RULES_DEFAULT]: {
    type: FlagType.BugFix,
    summary: 'When enabled, the default security group ingress rules will allow IPv6 ingress from anywhere',
    detailsMd: `
      For internet facing ALBs with 'dualstack-without-public-ipv4' IP address type, the default security group rules
      will allow IPv6 ingress from anywhere (::/0). Previously, the default security group rules would only allow IPv4 ingress.

      Using a feature flag to make sure existing customers who might be relying
      on the overly restrictive permissions are not broken.`,
    introducedIn: { v2: '2.176.0' },
    recommendedValue: true,
    compatibilityWithOldBehaviorMd: 'Disable the feature flag to only allow IPv4 ingress in the default security group rules.',
  },

  //////////////////////////////////////////////////////////////////////
  [IAM_OIDC_REJECT_UNAUTHORIZED_CONNECTIONS]: {
    type: FlagType.BugFix,
    summary: 'When enabled, the default behaviour of OIDC provider will reject unauthorized connections',
    detailsMd: `
      When this feature flag is enabled, the default behaviour of OIDC Provider's custom resource handler will
      default to reject unauthorized connections when downloading CA Certificates.

      When this feature flag is disabled, the behaviour will be the same as current and will allow downloading
      thumbprints from unsecure connections.`,
    introducedIn: { v2: '2.177.0' },
    recommendedValue: true,
    compatibilityWithOldBehaviorMd: 'Disable the feature flag to allow unsecure OIDC connection.',
  },

  //////////////////////////////////////////////////////////////////////
  [ENABLE_ADDITIONAL_METADATA_COLLECTION]: {
    type: FlagType.VisibleContext,
    summary: 'When enabled, CDK will expand the scope of usage data collected to better inform CDK development and improve communication for security concerns and emerging issues.',
    detailsMd: `
    When this feature flag is enabled, CDK expands the scope of usage data collection to include the following:
      * L2 construct property keys - Collect which property keys you use from the L2 constructs in your app. This includes property keys nested in dictionary objects.
      * L2 construct property values of BOOL and ENUM types - Collect property key values of only BOOL and ENUM types. All other types, such as string values or construct references will be redacted.
      * L2 construct method usage - Collection method name, parameter keys and parameter values of BOOL and ENUM type.
    `,
    introducedIn: { v2: '2.178.0' },
    recommendedValue: true,
  },

  //////////////////////////////////////////////////////////////////////
  [LAMBDA_CREATE_NEW_POLICIES_WITH_ADDTOROLEPOLICY]: {
    type: FlagType.BugFix,
    summary: '[Deprecated] When enabled, Lambda will create new inline policies with AddToRolePolicy instead of adding to the Default Policy Statement',
    detailsMd: `
      [Deprecated default feature] When this feature flag is enabled, Lambda will create new inline policies with AddToRolePolicy.
      The purpose of this is to prevent lambda from creating a dependency on the Default Policy Statement.
      This solves an issue where a circular dependency could occur if adding lambda to something like a Cognito Trigger, then adding the User Pool to the lambda execution role permissions.
      However in the current implementation, we have removed a dependency of the lambda function on the policy. In addition to this, a Role will be attached to the Policy instead of an inline policy being attached to the role.
      This will create a data race condition in the CloudFormation template because the creation of the Lambda function no longer waits for the policy to be created. Having said that, we are not deprecating the feature (we are defaulting the feature flag to false for new stacks) since this feature can still be used to get around the circular dependency issue (issue-7016) particularly in cases where the lambda resource creation doesnt need to depend on the policy resource creation.
      We recommend to unset the feature flag if already set which will restore the original behavior.
    `,
    introducedIn: { v2: '2.180.0' },
    recommendedValue: false,
  },

  //////////////////////////////////////////////////////////////////////
  [SET_UNIQUE_REPLICATION_ROLE_NAME]: {
    type: FlagType.BugFix,
    summary: 'When enabled, CDK will automatically generate a unique role name that is used for s3 object replication.',
    detailsMd: `
      When performing cross-account S3 replication, we need to explicitly specify a role name for the replication execution role.
      When this feature flag is enabled, a unique role name is specified only when performing cross-account replication.
      When disabled, 'CDKReplicationRole' is always specified.
    `,
    introducedIn: { v2: '2.182.0' },
    recommendedValue: true,
  },

  //////////////////////////////////////////////////////////////////////
  [PIPELINE_REDUCE_STAGE_ROLE_TRUST_SCOPE]: {
    type: FlagType.ApiDefault,
    summary: 'Remove the root account principal from Stage addActions trust policy',
    detailsMd: `
      When this feature flag is enabled, the root account principal will not be added to the trust policy of stage role.
      When this feature flag is disabled, it will keep the root account principal in the trust policy.

      For cross-account cases, when this feature flag is enabled the trust policy will be scoped to the role only.
      If you are providing a custom role, you will need to ensure 'roleName' is specified or set to PhysicalName.GENERATE_IF_NEEDED.
    `,
    introducedIn: { v2: '2.184.0' },
    defaults: { v2: true },
    recommendedValue: true,
    compatibilityWithOldBehaviorMd: 'Disable the feature flag to add the root account principal back',
  },

  //////////////////////////////////////////////////////////////////////
  [EVENTBUS_POLICY_SID_REQUIRED]: {
    type: FlagType.BugFix,
    summary: 'When enabled, grantPutEventsTo() will use resource policies with Statement IDs for service principals.',
    detailsMd: `
      Currently, when granting permissions to service principals using grantPutEventsTo(), the operation silently fails
      because service principals require resource policies with Statement IDs.

      When this flag is enabled:
      - Resource policies will be created with Statement IDs for service principals
      - The operation will succeed as expected

      When this flag is disabled:
      - A warning will be emitted
      - The grant operation will be dropped
      - No permissions will be added

      This fixes the issue where permissions were silently not being added for service principals.
    `,
    introducedIn: { v2: '2.186.0' },
    recommendedValue: true,
  },

  //////////////////////////////////////////////////////////////////////
  [ASPECT_PRIORITIES_MUTATING]: {
    type: FlagType.ApiDefault,
    summary: 'When set to true, Aspects added by the construct library on your behalf will be given a priority of MUTATING.',
    detailsMd: `
      Custom Aspects you add have a priority of DEFAULT (500) if you don't
      assign a more specific priority, which is higher than MUTATING (200). This
      is relevant if a custom Aspect you add and an Aspect added by CDK try to
      configure the same value.

      If this flag is set to false (old behavior), Aspects added by CDK are also
      added with a priority of DEFAULT; because their priorities are equal, the
      Aspects that is closest to the target construct executes last (either
      yours or the Aspect added by the CDK).

      If this flag is set to true (recommended behavior), Aspects added by CDK are added
      with a priority of MUTATING, and custom Aspects you add with DEFAULT
      priority will always execute last and "win" the write. If you need Aspects
      added by CDK to run after yours, your Aspect needs to have a priority of
      MUTATING or lower.

      This setting only applies to Aspects that were already being added for you
      before version 2.172.0. Aspects introduced since that version will always
      be added with a priority of MUTATING, independent of this feature flag.
    `,
    introducedIn: { v2: '2.189.1' },
    recommendedValue: true,
    compatibilityWithOldBehaviorMd: `
      To add mutating Aspects controlling construct values that can be overridden
      by Aspects added by CDK, give them MUTATING priority:

      \`\`\`
      Aspects.of(stack).add(new MyCustomAspect(), {
        priority: AspectPriority.MUTATING,
      });
      \`\`\`
    `,
  },
  [DYNAMODB_TABLE_RETAIN_TABLE_REPLICA]: {
    type: FlagType.BugFix,
    summary: 'When enabled, table replica will be default to the removal policy of source table unless specified otherwise.',
    detailsMd: `
      Currently, table replica will always be deleted when stack deletes regardless of source table's deletion policy.
      When enabled, table replica will be default to the removal policy of source table unless specified otherwise.
    `,
    introducedIn: { v2: '2.187.0' },
    recommendedValue: true,
  },

  //////////////////////////////////////////////////////////////////////
  [LOG_USER_POOL_CLIENT_SECRET_VALUE]: {
    type: FlagType.ApiDefault,
    summary: 'When disabled, the value of the user pool client secret will not be logged in the custom resource lambda function logs.',
    detailsMd: `
      When this feature flag is enabled, the SDK API call response to desribe user pool client values will be logged in the custom
      resource lambda function logs.

      When this feature flag is disabled, the SDK API call response to describe user pool client values will not be logged in the custom
      resource lambda function logs.
    `,
    introducedIn: { v2: '2.187.0' },
    defaults: { v2: false },
    recommendedValue: false,
    compatibilityWithOldBehaviorMd: 'Enable the feature flag to keep the old behavior and log the client secret values',
  },

  //////////////////////////////////////////////////////////////////////
  [PIPELINE_REDUCE_CROSS_ACCOUNT_ACTION_ROLE_TRUST_SCOPE]: {
    type: FlagType.ApiDefault,
    summary: 'When enabled, scopes down the trust policy for the cross-account action role',
    detailsMd: `
        When this feature flag is enabled, the trust policy of the cross-account action role will be scoped to the pipeline role.
        If you are providing a custom role, you will need to ensure 'roleName' is specified or set to PhysicalName.GENERATE_IF_NEEDED.
        When this feature flag is disabled, it will keep the root account principal in the trust policy.
      `,
    introducedIn: { v2: '2.189.0' },
    defaults: { v2: true },
    recommendedValue: true,
    compatibilityWithOldBehaviorMd: 'Disable the feature flag to add the root account principal back',
  },

  //////////////////////////////////////////////////////////////////////
  [STEPFUNCTIONS_USE_DISTRIBUTED_MAP_RESULT_WRITER_V2]: {
    type: FlagType.ApiDefault,
    summary: 'When enabled, the resultWriterV2 property of DistributedMap will be used insted of resultWriter',
    detailsMd: `
      When this feature flag is enabled, the resultWriterV2 property is used instead of resultWriter in DistributedMap class.
      resultWriterV2 uses ResultWriterV2 class in StepFunctions ASL and can have either Bucket/Prefix or WriterConfig or both.
    `,
    introducedIn: { v2: '2.188.0' },
    recommendedValue: true,
    compatibilityWithOldBehaviorMd: 'Disable the feature flag and set resultWriter in DistributedMap',
  },

  //////////////////////////////////////////////////////////////////////
<<<<<<< HEAD
  [S3_BLOCK_PUBLIC_ACCESS_OPTION_AUTO_TRUE]: {
    type: FlagType.BugFix,
    summary: 'When enabled, setting any combination of options for BlockPublicAccess will automatically set true for any options not defined.',
    detailsMd: `
      When BlockPublicAccess is not set at all, s3's default behavior will be to set all options to true in aws console. 
      The previous behavior in cdk before this feature was; if only some of the BlockPublicAccessOptions were set (not all 4), then the ones undefined would default to false.
      This is counter intuitive to the console behavior where the options would start in true state and a user would uncheck the boxes as needed.
      The new behavior from this feature will allow a user, for example, to set 1 of the 4 BlockPublicAccessOpsions to false, and on deployment the other 3 will remain true.
    `,
=======
  [S3_TRUST_KEY_POLICY_FOR_SNS_SUBSCRIPTIONS]: {
    type: FlagType.BugFix,
    summary: 'Add an S3 trust policy to a KMS key resource policy for SNS subscriptions.',
    detailsMd: `
      When this feature flag is enabled, a S3 trust policy will be added to the KMS key resource policy for encrypted SNS subscriptions.
          `,
>>>>>>> 639b883e
    introducedIn: { v2: 'V2NEXT' },
    recommendedValue: true,
  },
};

const CURRENT_MV = 'v2';

/**
 * The list of future flags that are now expired. This is going to be used to identify
 * and block usages of old feature flags in the new major version of CDK.
 */
export const CURRENT_VERSION_EXPIRED_FLAGS: string[] = Object.entries(FLAGS)
  .filter(([_, flag]) => flag.introducedIn[CURRENT_MV] === undefined)
  .map(([name, _]) => name).sort();

/**
 * Flag values that should apply for new projects
 *
 * Add a flag in here (typically with the value `true`), to enable
 * backwards-breaking behavior changes only for new projects.  New projects
 * generated through `cdk init` will include these flags in their generated
 * project config.
 *
 * Tests must cover the default (disabled) case and the future (enabled) case.
 *
 * Going forward, this should *NOT* be consumed directly anymore.
 */
export const CURRENTLY_RECOMMENDED_FLAGS = Object.fromEntries(
  Object.entries(FLAGS)
    .filter(([_, flag]) => flag.recommendedValue !== flag.defaults?.[CURRENT_MV] && flag.introducedIn[CURRENT_MV])
    .map(([name, flag]) => [name, flag.recommendedValue]),
);

/**
 * The default values of each of these flags in the current major version.
 *
 * This is the effective value of the flag, unless it's overridden via
 * context.
 *
 * Adding new flags here is only allowed during the pre-release period of a new
 * major version!
 */
export const CURRENT_VERSION_FLAG_DEFAULTS = Object.fromEntries(Object.entries(FLAGS)
  .filter(([_, flag]) => flag.defaults?.[CURRENT_MV] !== undefined)
  .map(([name, flag]) => [name, flag.defaults?.[CURRENT_MV]]));

export function futureFlagDefault(flag: string): boolean {
  const value = CURRENT_VERSION_FLAG_DEFAULTS[flag] ?? false;
  if (typeof value !== 'boolean') {
    // This should never happen, if this error is thrown it's a bug
    // eslint-disable-next-line @cdklabs/no-throw-default-error
    throw new Error(`futureFlagDefault: default type of flag '${flag}' should be boolean, got '${typeof value}'`);
  }
  return value;
}

// Nobody should have been using any of this, but you never know

/** @deprecated use CURRENT_VERSION_EXPIRED_FLAGS instead */
export const FUTURE_FLAGS_EXPIRED = CURRENT_VERSION_EXPIRED_FLAGS;

/** @deprecated do not use at all! */
export const FUTURE_FLAGS = Object.fromEntries(Object.entries(CURRENTLY_RECOMMENDED_FLAGS)
  .filter(([_, v]) => typeof v === 'boolean'));

/** @deprecated do not use at all! */
export const NEW_PROJECT_DEFAULT_CONTEXT = Object.fromEntries(Object.entries(CURRENTLY_RECOMMENDED_FLAGS)
  .filter(([_, v]) => typeof v !== 'boolean'));<|MERGE_RESOLUTION|>--- conflicted
+++ resolved
@@ -136,11 +136,8 @@
 export const DYNAMODB_TABLE_RETAIN_TABLE_REPLICA = '@aws-cdk/aws-dynamodb:retainTableReplica';
 export const LOG_USER_POOL_CLIENT_SECRET_VALUE = '@aws-cdk/cognito:logUserPoolClientSecretValue';
 export const PIPELINE_REDUCE_CROSS_ACCOUNT_ACTION_ROLE_TRUST_SCOPE = '@aws-cdk/pipelines:reduceCrossAccountActionRoleTrustScope';
-<<<<<<< HEAD
+export const S3_TRUST_KEY_POLICY_FOR_SNS_SUBSCRIPTIONS = '@aws-cdk/s3-notifications:addS3TrustKeyPolicyForSnsSubscriptions';
 export const S3_BLOCK_PUBLIC_ACCESS_OPTION_AUTO_TRUE = '@aws-cdk/aws-s3:blockPublicAccessOptionAutoTrue';
-=======
-export const S3_TRUST_KEY_POLICY_FOR_SNS_SUBSCRIPTIONS = '@aws-cdk/s3-notifications:addS3TrustKeyPolicyForSnsSubscriptions';
->>>>>>> 639b883e
 
 export const FLAGS: Record<string, FlagInfo> = {
   //////////////////////////////////////////////////////////////////////
@@ -1569,7 +1566,17 @@
   },
 
   //////////////////////////////////////////////////////////////////////
-<<<<<<< HEAD
+  [S3_TRUST_KEY_POLICY_FOR_SNS_SUBSCRIPTIONS]: {
+    type: FlagType.BugFix,
+    summary: 'Add an S3 trust policy to a KMS key resource policy for SNS subscriptions.',
+    detailsMd: `
+      When this feature flag is enabled, a S3 trust policy will be added to the KMS key resource policy for encrypted SNS subscriptions.
+          `,
+    introducedIn: { v2: 'V2NEXT' },
+    recommendedValue: true,
+  },
+
+  //////////////////////////////////////////////////////////////////////
   [S3_BLOCK_PUBLIC_ACCESS_OPTION_AUTO_TRUE]: {
     type: FlagType.BugFix,
     summary: 'When enabled, setting any combination of options for BlockPublicAccess will automatically set true for any options not defined.',
@@ -1579,14 +1586,6 @@
       This is counter intuitive to the console behavior where the options would start in true state and a user would uncheck the boxes as needed.
       The new behavior from this feature will allow a user, for example, to set 1 of the 4 BlockPublicAccessOpsions to false, and on deployment the other 3 will remain true.
     `,
-=======
-  [S3_TRUST_KEY_POLICY_FOR_SNS_SUBSCRIPTIONS]: {
-    type: FlagType.BugFix,
-    summary: 'Add an S3 trust policy to a KMS key resource policy for SNS subscriptions.',
-    detailsMd: `
-      When this feature flag is enabled, a S3 trust policy will be added to the KMS key resource policy for encrypted SNS subscriptions.
-          `,
->>>>>>> 639b883e
     introducedIn: { v2: 'V2NEXT' },
     recommendedValue: true,
   },
