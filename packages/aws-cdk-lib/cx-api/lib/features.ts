import { FlagInfo, FlagType } from './private/flag-modeling';

////////////////////////////////////////////////////////////////////////
//
// This file defines context keys that enable certain features that are
// implemented behind a flag in order to preserve backwards compatibility for
// existing apps. When a new app is initialized through `cdk init`, the CLI will
// automatically add enable these features by adding them to the generated
// `cdk.json` file.
//
////////////////////////////////////////////////////////////////////////
//
//  !!! IMPORTANT !!!
//
//  When you introduce a new flag, set its 'introducedIn.v2' value to the literal string
// 'V2·NEXT', without the dot.
//
//  DO NOT USE A VARIABLE. DO NOT DEFINE A CONSTANT. The actual value will be string-replaced at
//  version bump time.
//
////////////////////////////////////////////////////////////////////////
//
// There are three types of flags: ApiDefault, BugFix, and VisibleContext flags.
//
// - ApiDefault flags: change the behavior or defaults of the construct library. When
//   set, the infrastructure that is generated may be different but there is
//   a way to get the old infrastructure setup by using the API in a different way.
//
// - BugFix flags: the old infra we used to generate is no longer recommended,
//   and there is no way to achieve that result anymore except by making sure the
//   flag is unset, or set to `false`. Mostly used for infra-impacting bugfixes or
//   enhanced security defaults.
//
// - VisibleContext flags: not really a feature flag, but configurable context which is
//   advertised by putting the context in the `cdk.json` file of new projects.
//
// In future major versions, the "newProjectValues" will become the version
// default for both DefaultBehavior and BugFix flags, and DefaultBehavior flags
// will be removed (i.e., their new behavior will become the *only* behavior).
//
// See https://github.com/aws/aws-cdk-rfcs/blob/master/text/0055-feature-flags.md
// --------------------------------------------------------------------------------

export const ENABLE_STACK_NAME_DUPLICATES_CONTEXT = '@aws-cdk/core:enableStackNameDuplicates';
export const ENABLE_DIFF_NO_FAIL_CONTEXT = 'aws-cdk:enableDiffNoFail';
/** @deprecated use `ENABLE_DIFF_NO_FAIL_CONTEXT` */
export const ENABLE_DIFF_NO_FAIL = ENABLE_DIFF_NO_FAIL_CONTEXT;
export const NEW_STYLE_STACK_SYNTHESIS_CONTEXT = '@aws-cdk/core:newStyleStackSynthesis';
export const STACK_RELATIVE_EXPORTS_CONTEXT = '@aws-cdk/core:stackRelativeExports';
export const DOCKER_IGNORE_SUPPORT = '@aws-cdk/aws-ecr-assets:dockerIgnoreSupport';
export const SECRETS_MANAGER_PARSE_OWNED_SECRET_NAME = '@aws-cdk/aws-secretsmanager:parseOwnedSecretName';
export const KMS_DEFAULT_KEY_POLICIES = '@aws-cdk/aws-kms:defaultKeyPolicies';
export const S3_GRANT_WRITE_WITHOUT_ACL = '@aws-cdk/aws-s3:grantWriteWithoutAcl';
export const ECS_REMOVE_DEFAULT_DESIRED_COUNT = '@aws-cdk/aws-ecs-patterns:removeDefaultDesiredCount';
export const RDS_LOWERCASE_DB_IDENTIFIER = '@aws-cdk/aws-rds:lowercaseDbIdentifier';
export const APIGATEWAY_USAGEPLANKEY_ORDERINSENSITIVE_ID = '@aws-cdk/aws-apigateway:usagePlanKeyOrderInsensitiveId';
export const EFS_DEFAULT_ENCRYPTION_AT_REST = '@aws-cdk/aws-efs:defaultEncryptionAtRest';
export const LAMBDA_RECOGNIZE_VERSION_PROPS = '@aws-cdk/aws-lambda:recognizeVersionProps';
export const LAMBDA_RECOGNIZE_LAYER_VERSION = '@aws-cdk/aws-lambda:recognizeLayerVersion';
export const CLOUDFRONT_DEFAULT_SECURITY_POLICY_TLS_V1_2_2021 = '@aws-cdk/aws-cloudfront:defaultSecurityPolicyTLSv1.2_2021';
export const CHECK_SECRET_USAGE = '@aws-cdk/core:checkSecretUsage';
export const TARGET_PARTITIONS = '@aws-cdk/core:target-partitions';
export const ECS_SERVICE_EXTENSIONS_ENABLE_DEFAULT_LOG_DRIVER = '@aws-cdk-containers/ecs-service-extensions:enableDefaultLogDriver';
export const EC2_UNIQUE_IMDSV2_LAUNCH_TEMPLATE_NAME = '@aws-cdk/aws-ec2:uniqueImdsv2TemplateName';
export const ECS_ARN_FORMAT_INCLUDES_CLUSTER_NAME = '@aws-cdk/aws-ecs:arnFormatIncludesClusterName';
export const IAM_MINIMIZE_POLICIES = '@aws-cdk/aws-iam:minimizePolicies';
export const IAM_IMPORTED_ROLE_STACK_SAFE_DEFAULT_POLICY_NAME = '@aws-cdk/aws-iam:importedRoleStackSafeDefaultPolicyName';
export const VALIDATE_SNAPSHOT_REMOVAL_POLICY = '@aws-cdk/core:validateSnapshotRemovalPolicy';
export const CODEPIPELINE_CROSS_ACCOUNT_KEY_ALIAS_STACK_SAFE_RESOURCE_NAME = '@aws-cdk/aws-codepipeline:crossAccountKeyAliasStackSafeResourceName';
export const S3_CREATE_DEFAULT_LOGGING_POLICY = '@aws-cdk/aws-s3:createDefaultLoggingPolicy';
export const SNS_SUBSCRIPTIONS_SQS_DECRYPTION_POLICY = '@aws-cdk/aws-sns-subscriptions:restrictSqsDescryption';
export const APIGATEWAY_DISABLE_CLOUDWATCH_ROLE = '@aws-cdk/aws-apigateway:disableCloudWatchRole';
export const ENABLE_PARTITION_LITERALS = '@aws-cdk/core:enablePartitionLiterals';
export const EVENTS_TARGET_QUEUE_SAME_ACCOUNT = '@aws-cdk/aws-events:eventsTargetQueueSameAccount';
export const ECS_DISABLE_EXPLICIT_DEPLOYMENT_CONTROLLER_FOR_CIRCUIT_BREAKER = '@aws-cdk/aws-ecs:disableExplicitDeploymentControllerForCircuitBreaker';
export const S3_SERVER_ACCESS_LOGS_USE_BUCKET_POLICY = '@aws-cdk/aws-s3:serverAccessLogsUseBucketPolicy';
export const ROUTE53_PATTERNS_USE_CERTIFICATE = '@aws-cdk/aws-route53-patters:useCertificate';
export const AWS_CUSTOM_RESOURCE_LATEST_SDK_DEFAULT = '@aws-cdk/customresources:installLatestAwsSdkDefault';
export const DATABASE_PROXY_UNIQUE_RESOURCE_NAME = '@aws-cdk/aws-rds:databaseProxyUniqueResourceName';
export const CODEDEPLOY_REMOVE_ALARMS_FROM_DEPLOYMENT_GROUP = '@aws-cdk/aws-codedeploy:removeAlarmsFromDeploymentGroup';
export const APIGATEWAY_AUTHORIZER_CHANGE_DEPLOYMENT_LOGICAL_ID = '@aws-cdk/aws-apigateway:authorizerChangeDeploymentLogicalId';
export const EC2_LAUNCH_TEMPLATE_DEFAULT_USER_DATA = '@aws-cdk/aws-ec2:launchTemplateDefaultUserData';
export const SECRETS_MANAGER_TARGET_ATTACHMENT_RESOURCE_POLICY = '@aws-cdk/aws-secretsmanager:useAttachedSecretResourcePolicyForSecretTargetAttachments';
export const REDSHIFT_COLUMN_ID = '@aws-cdk/aws-redshift:columnId';
export const ENABLE_EMR_SERVICE_POLICY_V2 = '@aws-cdk/aws-stepfunctions-tasks:enableEmrServicePolicyV2';
export const EC2_RESTRICT_DEFAULT_SECURITY_GROUP = '@aws-cdk/aws-ec2:restrictDefaultSecurityGroup';
export const APIGATEWAY_REQUEST_VALIDATOR_UNIQUE_ID = '@aws-cdk/aws-apigateway:requestValidatorUniqueId';
export const INCLUDE_PREFIX_IN_UNIQUE_NAME_GENERATION = '@aws-cdk/core:includePrefixInUniqueNameGeneration';
export const KMS_ALIAS_NAME_REF = '@aws-cdk/aws-kms:aliasNameRef';
export const EFS_DENY_ANONYMOUS_ACCESS = '@aws-cdk/aws-efs:denyAnonymousAccess';
export const EFS_MOUNTTARGET_ORDERINSENSITIVE_LOGICAL_ID = '@aws-cdk/aws-efs:mountTargetOrderInsensitiveLogicalId';
export const AUTOSCALING_GENERATE_LAUNCH_TEMPLATE = '@aws-cdk/aws-autoscaling:generateLaunchTemplateInsteadOfLaunchConfig';
export const ENABLE_OPENSEARCH_MULTIAZ_WITH_STANDBY = '@aws-cdk/aws-opensearchservice:enableOpensearchMultiAzWithStandby';
export const LAMBDA_NODEJS_USE_LATEST_RUNTIME = '@aws-cdk/aws-lambda-nodejs:useLatestRuntimeVersion';
export const RDS_PREVENT_RENDERING_DEPRECATED_CREDENTIALS = '@aws-cdk/aws-rds:preventRenderingDeprecatedCredentials';
export const AURORA_CLUSTER_CHANGE_SCOPE_OF_INSTANCE_PARAMETER_GROUP_WITH_EACH_PARAMETERS = '@aws-cdk/aws-rds:auroraClusterChangeScopeOfInstanceParameterGroupWithEachParameters';
export const APPSYNC_ENABLE_USE_ARN_IDENTIFIER_SOURCE_API_ASSOCIATION = '@aws-cdk/aws-appsync:useArnForSourceApiAssociationIdentifier';
export const CODECOMMIT_SOURCE_ACTION_DEFAULT_BRANCH_NAME = '@aws-cdk/aws-codepipeline-actions:useNewDefaultBranchForCodeCommitSource';
export const LAMBDA_PERMISSION_LOGICAL_ID_FOR_LAMBDA_ACTION = '@aws-cdk/aws-cloudwatch-actions:changeLambdaPermissionLogicalIdForLambdaAction';
export const CODEPIPELINE_CROSS_ACCOUNT_KEYS_DEFAULT_VALUE_TO_FALSE = '@aws-cdk/aws-codepipeline:crossAccountKeysDefaultValueToFalse';
export const CODEPIPELINE_DEFAULT_PIPELINE_TYPE_TO_V2 = '@aws-cdk/aws-codepipeline:defaultPipelineTypeToV2';
export const KMS_REDUCE_CROSS_ACCOUNT_REGION_POLICY_SCOPE = '@aws-cdk/aws-kms:reduceCrossAccountRegionPolicyScope';
export const PIPELINE_REDUCE_ASSET_ROLE_TRUST_SCOPE = '@aws-cdk/pipelines:reduceAssetRoleTrustScope';
export const EKS_NODEGROUP_NAME = '@aws-cdk/aws-eks:nodegroupNameAttribute';
export const EBS_DEFAULT_GP3 = '@aws-cdk/aws-ec2:ebsDefaultGp3Volume';
export const ECS_REMOVE_DEFAULT_DEPLOYMENT_ALARM = '@aws-cdk/aws-ecs:removeDefaultDeploymentAlarm';
export const LOG_API_RESPONSE_DATA_PROPERTY_TRUE_DEFAULT = '@aws-cdk/custom-resources:logApiResponseDataPropertyTrueDefault';
export const S3_KEEP_NOTIFICATION_IN_IMPORTED_BUCKET = '@aws-cdk/aws-s3:keepNotificationInImportedBucket';
export const USE_NEW_S3URI_PARAMETERS_FOR_BEDROCK_INVOKE_MODEL_TASK = '@aws-cdk/aws-stepfunctions-tasks:useNewS3UriParametersForBedrockInvokeModelTask';
export const REDUCE_EC2_FARGATE_CLOUDWATCH_PERMISSIONS = '@aws-cdk/aws-ecs:reduceEc2FargateCloudWatchPermissions';
export const EC2_SUM_TIMEOUT_ENABLED = '@aws-cdk/aws-ec2:ec2SumTImeoutEnabled';
<<<<<<< HEAD
export const USE_NEW_METHOD_FOR_USER_POOL_DOMAIN_DNS_NAME = '@aws-cdk/aws-route53-targets:useNewMethodForUserPoolDomainDnsName';
=======
export const USE_CORRECT_VALUE_FOR_INSTANCE_RESOURCE_ID_PROPERTY = '@aws-cdk/aws-rds:setCorrectValueForDatabaseInstanceReadReplicaInstanceResourceId';
>>>>>>> 52f676ca

export const FLAGS: Record<string, FlagInfo> = {
  //////////////////////////////////////////////////////////////////////
  [ENABLE_STACK_NAME_DUPLICATES_CONTEXT]: {
    type: FlagType.ApiDefault,
    summary: 'Allow multiple stacks with the same name',
    detailsMd: `
      If this is set, multiple stacks can use the same stack name (e.g. deployed to
      different environments). This means that the name of the synthesized template
      file will be based on the construct path and not on the defined \`stackName\`
      of the stack.`,
    recommendedValue: true,
    introducedIn: { v1: '1.16.0' },
    defaults: { v2: true },
    compatibilityWithOldBehaviorMd: 'Pass stack identifiers to the CLI instead of stack names.',
  },

  //////////////////////////////////////////////////////////////////////
  [ENABLE_DIFF_NO_FAIL_CONTEXT]: {
    type: FlagType.ApiDefault,
    summary: 'Make `cdk diff` not fail when there are differences',
    detailsMd: `
      Determines what status code \`cdk diff\` should return when the specified stack
      differs from the deployed stack or the local CloudFormation template:

      * \`aws-cdk:enableDiffNoFail=true\` => status code == 0
      * \`aws-cdk:enableDiffNoFail=false\` => status code == 1

      You can override this behavior with the --fail flag:

      * \`--fail\` => status code == 1
      * \`--no-fail\` => status code == 0`,
    introducedIn: { v1: '1.19.0' },
    defaults: { v2: true },
    recommendedValue: true,
    compatibilityWithOldBehaviorMd: 'Specify `--fail` to the CLI.',
  },

  //////////////////////////////////////////////////////////////////////
  [NEW_STYLE_STACK_SYNTHESIS_CONTEXT]: {
    type: FlagType.BugFix,
    summary: 'Switch to new stack synthesis method which enables CI/CD',
    detailsMd: `
      If this flag is specified, all \`Stack\`s will use the \`DefaultStackSynthesizer\` by
      default. If it is not set, they will use the \`LegacyStackSynthesizer\`.`,
    introducedIn: { v1: '1.39.0', v2: '2.0.0' },
    defaults: { v2: true },
    recommendedValue: true,
  },

  //////////////////////////////////////////////////////////////////////
  [STACK_RELATIVE_EXPORTS_CONTEXT]: {
    type: FlagType.BugFix,
    summary: 'Name exports based on the construct paths relative to the stack, rather than the global construct path',
    detailsMd: `
      Combined with the stack name this relative construct path is good enough to
      ensure uniqueness, and makes the export names robust against refactoring
      the location of the stack in the construct tree (specifically, moving the Stack
      into a Stage).`,
    introducedIn: { v1: '1.58.0', v2: '2.0.0' },
    defaults: { v2: true },
    recommendedValue: true,
  },

  //////////////////////////////////////////////////////////////////////
  [DOCKER_IGNORE_SUPPORT]: {
    type: FlagType.ApiDefault,
    summary: 'DockerImageAsset properly supports `.dockerignore` files by default',
    detailsMd: `
      If this flag is not set, the default behavior for \`DockerImageAsset\` is to use
      glob semantics for \`.dockerignore\` files. If this flag is set, the default behavior
      is standard Docker ignore semantics.

      This is a feature flag as the old behavior was technically incorrect but
      users may have come to depend on it.`,
    introducedIn: { v1: '1.73.0' },
    defaults: { v2: true },
    recommendedValue: true,
    compatibilityWithOldBehaviorMd: 'Update your `.dockerignore` file to match standard Docker ignore rules, if necessary.',
  },

  //////////////////////////////////////////////////////////////////////
  [SECRETS_MANAGER_PARSE_OWNED_SECRET_NAME]: {
    type: FlagType.ApiDefault,
    summary: 'Fix the referencing of SecretsManager names from ARNs',
    detailsMd: `
      Secret.secretName for an "owned" secret will attempt to parse the secretName from the ARN,
      rather than the default full resource name, which includes the SecretsManager suffix.

      If this flag is not set, Secret.secretName will include the SecretsManager suffix, which cannot be directly
      used by SecretsManager.DescribeSecret, and must be parsed by the user first (e.g., Fn:Join, Fn:Select, Fn:Split).`,
    introducedIn: { v1: '1.77.0' },
    defaults: { v2: true },
    recommendedValue: true,
    compatibilityWithOldBehaviorMd: 'Use `parseArn(secret.secretName).resourceName` to emulate the incorrect old parsing.',
  },

  //////////////////////////////////////////////////////////////////////
  [KMS_DEFAULT_KEY_POLICIES]: {
    type: FlagType.ApiDefault,
    summary: 'Tighten default KMS key policies',
    detailsMd: `
      KMS Keys start with a default key policy that grants the account access to administer the key,
      mirroring the behavior of the KMS SDK/CLI/Console experience. Users may override the default key
      policy by specifying their own.

      If this flag is not set, the default key policy depends on the setting of the \`trustAccountIdentities\`
      flag. If false (the default, for backwards-compatibility reasons), the default key policy somewhat
      resembles the default admin key policy, but with the addition of 'GenerateDataKey' permissions. If
      true, the policy matches what happens when this feature flag is set.

      Additionally, if this flag is not set and the user supplies a custom key policy, this will be appended
      to the key's default policy (rather than replacing it).`,
    introducedIn: { v1: '1.78.0' },
    defaults: { v2: true },
    recommendedValue: true,
    compatibilityWithOldBehaviorMd: 'Pass `trustAccountIdentities: false` to `Key` construct to restore the old behavior.',
  },

  //////////////////////////////////////////////////////////////////////
  [S3_GRANT_WRITE_WITHOUT_ACL]: {
    type: FlagType.ApiDefault,
    summary: 'Remove `PutObjectAcl` from Bucket.grantWrite',
    detailsMd: `
      Change the old 's3:PutObject*' permission to 's3:PutObject' on Bucket,
      as the former includes 's3:PutObjectAcl',
      which could be used to grant read/write object access to IAM principals in other accounts.
      Use a feature flag to make sure existing customers who might be relying
      on the overly-broad permissions are not broken.`,
    introducedIn: { v1: '1.85.0' },
    defaults: { v2: true },
    recommendedValue: true,
    compatibilityWithOldBehaviorMd: 'Call `bucket.grantPutAcl()` in addition to `bucket.grantWrite()` to grant ACL permissions.',
  },

  //////////////////////////////////////////////////////////////////////
  [ECS_REMOVE_DEFAULT_DESIRED_COUNT]: {
    type: FlagType.ApiDefault,
    summary: 'Do not specify a default DesiredCount for ECS services',
    detailsMd: `
      ApplicationLoadBalancedServiceBase, ApplicationMultipleTargetGroupServiceBase,
      NetworkLoadBalancedServiceBase, NetworkMultipleTargetGroupServiceBase, and
      QueueProcessingServiceBase currently determine a default value for the desired count of
      a CfnService if a desiredCount is not provided. The result of this is that on every
      deployment, the service count is reset to the fixed value, even if it was autoscaled.

      If this flag is not set, the default behaviour for CfnService.desiredCount is to set a
      desiredCount of 1, if one is not provided. If true, a default will not be defined for
      CfnService.desiredCount and as such desiredCount will be undefined, if one is not provided.`,
    introducedIn: { v1: '1.92.0' },
    defaults: { v2: true },
    recommendedValue: true,
    compatibilityWithOldBehaviorMd: 'You can pass `desiredCount: 1` explicitly, but you should never need this.',
  },

  //////////////////////////////////////////////////////////////////////
  [RDS_LOWERCASE_DB_IDENTIFIER]: {
    type: FlagType.BugFix,
    summary: 'Force lowercasing of RDS Cluster names in CDK',
    detailsMd: `
      Cluster names must be lowercase, and the service will lowercase the name when the cluster
      is created. However, CDK did not use to know about this, and would use the user-provided name
      referencing the cluster, which would fail if it happened to be mixed-case.

      With this flag, lowercase the name in CDK so we can reference it properly.

      Must be behind a permanent flag because changing a name from mixed case to lowercase between deployments
      would lead CloudFormation to think the name was changed and would trigger a cluster replacement
      (losing data!).`,
    introducedIn: { v1: '1.97.0', v2: '2.0.0' },
    defaults: { v2: true },
    recommendedValue: true,
  },

  //////////////////////////////////////////////////////////////////////
  [APIGATEWAY_USAGEPLANKEY_ORDERINSENSITIVE_ID]: {
    type: FlagType.BugFix,
    summary: 'Allow adding/removing multiple UsagePlanKeys independently',
    detailsMd: `
      The UsagePlanKey resource connects an ApiKey with a UsagePlan. API Gateway does not allow more than one UsagePlanKey
      for any given UsagePlan and ApiKey combination. For this reason, CloudFormation cannot replace this resource without
      either the UsagePlan or ApiKey changing.

      The feature addition to support multiple UsagePlanKey resources - 142bd0e2 - recognized this and attempted to keep
      existing UsagePlanKey logical ids unchanged.
      However, this intentionally caused the logical id of the UsagePlanKey to be sensitive to order. That is, when
      the 'first' UsagePlanKey resource is removed, the logical id of the 'second' assumes what was originally the 'first',
      which again is disallowed.

      In effect, there is no way to get out of this mess in a backwards compatible way, while supporting existing stacks.
      This flag changes the logical id layout of UsagePlanKey to not be sensitive to order.`,
    introducedIn: { v1: '1.98.0', v2: '2.0.0' },
    defaults: { v2: true },
    recommendedValue: true,
  },

  //////////////////////////////////////////////////////////////////////
  [EFS_DEFAULT_ENCRYPTION_AT_REST]: {
    type: FlagType.ApiDefault,
    summary: 'Enable this feature flag to have elastic file systems encrypted at rest by default.',
    detailsMd: `
      Encryption can also be configured explicitly using the \`encrypted\` property.
      `,
    introducedIn: { v1: '1.98.0' },
    defaults: { v2: true },
    recommendedValue: true,
    compatibilityWithOldBehaviorMd: 'Pass the `encrypted: false` property to the `FileSystem` construct to disable encryption.',
  },

  //////////////////////////////////////////////////////////////////////
  [LAMBDA_RECOGNIZE_VERSION_PROPS]: {
    type: FlagType.BugFix,
    summary: 'Enable this feature flag to opt in to the updated logical id calculation for Lambda Version created using the  `fn.currentVersion`.',
    detailsMd: `
      The previous calculation incorrectly considered properties of the \`AWS::Lambda::Function\` resource that did
      not constitute creating a new Version.

      See 'currentVersion' section in the aws-lambda module's README for more details.`,
    introducedIn: { v1: '1.106.0', v2: '2.0.0' },
    defaults: { v2: true },
    recommendedValue: true,
  },

  //////////////////////////////////////////////////////////////////////
  [LAMBDA_RECOGNIZE_LAYER_VERSION]: {
    type: FlagType.BugFix,
    summary: 'Enable this feature flag to opt in to the updated logical id calculation for Lambda Version created using the `fn.currentVersion`.',
    detailsMd: `
      This flag correct incorporates Lambda Layer properties into the Lambda Function Version.

      See 'currentVersion' section in the aws-lambda module's README for more details.`,
    introducedIn: { v1: '1.159.0', v2: '2.27.0' },
    recommendedValue: true,
  },

  //////////////////////////////////////////////////////////////////////
  [CLOUDFRONT_DEFAULT_SECURITY_POLICY_TLS_V1_2_2021]: {
    type: FlagType.BugFix,
    summary: 'Enable this feature flag to have cloudfront distributions use the security policy TLSv1.2_2021 by default.',
    detailsMd: `
      The security policy can also be configured explicitly using the \`minimumProtocolVersion\` property.`,
    introducedIn: { v1: '1.117.0', v2: '2.0.0' },
    defaults: { v2: true },
    recommendedValue: true,
  },

  //////////////////////////////////////////////////////////////////////
  [CHECK_SECRET_USAGE]: {
    type: FlagType.VisibleContext,
    summary: 'Enable this flag to make it impossible to accidentally use SecretValues in unsafe locations',
    detailsMd: `
      With this flag enabled, \`SecretValue\` instances can only be passed to
      constructs that accept \`SecretValue\`s; otherwise, \`unsafeUnwrap()\` must be
      called to use it as a regular string.`,
    introducedIn: { v1: '1.153.0', v2: '2.21.0' },
    recommendedValue: true,
  },

  //////////////////////////////////////////////////////////////////////
  [TARGET_PARTITIONS]: {
    type: FlagType.VisibleContext,
    summary: 'What regions to include in lookup tables of environment agnostic stacks',
    detailsMd: `
      Has no effect on stacks that have a defined region, but will limit the amount
      of unnecessary regions included in stacks without a known region.

      The type of this value should be a list of strings.`,
    introducedIn: { v1: '1.137.0', v2: '2.4.0' },
    recommendedValue: ['aws', 'aws-cn'],
  },

  //////////////////////////////////////////////////////////////////////
  [ECS_SERVICE_EXTENSIONS_ENABLE_DEFAULT_LOG_DRIVER]: {
    type: FlagType.ApiDefault,
    summary: 'ECS extensions will automatically add an `awslogs` driver if no logging is specified',
    detailsMd: `
      Enable this feature flag to configure default logging behavior for the ECS Service Extensions. This will enable the
      \`awslogs\` log driver for the application container of the service to send the container logs to CloudWatch Logs.

      This is a feature flag as the new behavior provides a better default experience for the users.`,
    introducedIn: { v1: '1.140.0', v2: '2.8.0' },
    recommendedValue: true,
    compatibilityWithOldBehaviorMd: 'Specify a log driver explicitly.',
  },

  //////////////////////////////////////////////////////////////////////
  [EC2_UNIQUE_IMDSV2_LAUNCH_TEMPLATE_NAME]: {
    type: FlagType.BugFix,
    summary: 'Enable this feature flag to have Launch Templates generated by the `InstanceRequireImdsv2Aspect` use unique names.',
    detailsMd: `
      Previously, the generated Launch Template names were only unique within a stack because they were based only on the
      \`Instance\` construct ID. If another stack that has an \`Instance\` with the same construct ID is deployed in the same
      account and region, the deployments would always fail as the generated Launch Template names were the same.

      The new implementation addresses this issue by generating the Launch Template name with the \`Names.uniqueId\` method.`,
    introducedIn: { v1: '1.140.0', v2: '2.8.0' },
    recommendedValue: true,
  },

  //////////////////////////////////////////////////////////////////////
  [ECS_ARN_FORMAT_INCLUDES_CLUSTER_NAME]: {
    type: FlagType.BugFix,
    summary: 'ARN format used by ECS. In the new ARN format, the cluster name is part of the resource ID.',
    detailsMd: `
      If this flag is not set, the old ARN format (without cluster name) for ECS is used.
      If this flag is set, the new ARN format (with cluster name) for ECS is used.

      This is a feature flag as the old format is still valid for existing ECS clusters.

      See https://docs.aws.amazon.com/AmazonECS/latest/developerguide/ecs-account-settings.html#ecs-resource-ids
      `,
    introducedIn: { v2: '2.35.0' },
    recommendedValue: true,
  },

  //////////////////////////////////////////////////////////////////////
  [IAM_MINIMIZE_POLICIES]: {
    type: FlagType.VisibleContext,
    summary: 'Minimize IAM policies by combining Statements',
    detailsMd: `
      Minimize IAM policies by combining Principals, Actions and Resources of two
      Statements in the policies, as long as it doesn't change the meaning of the
      policy.`,
    introducedIn: { v1: '1.150.0', v2: '2.18.0' },
    recommendedValue: true,
  },

  //////////////////////////////////////////////////////////////////////
  [VALIDATE_SNAPSHOT_REMOVAL_POLICY]: {
    type: FlagType.ApiDefault,
    summary: 'Error on snapshot removal policies on resources that do not support it.',
    detailsMd: `
      Makes sure we do not allow snapshot removal policy on resources that do not support it.
      If supplied on an unsupported resource, CloudFormation ignores the policy altogether.
      This flag will reduce confusion and unexpected loss of data when erroneously supplying
      the snapshot removal policy.`,
    introducedIn: { v2: '2.28.0' },
    recommendedValue: true,
    compatibilityWithOldBehaviorMd: 'The old behavior was incorrect. Update your source to not specify SNAPSHOT policies on resources that do not support it.',
  },

  //////////////////////////////////////////////////////////////////////
  [CODEPIPELINE_CROSS_ACCOUNT_KEY_ALIAS_STACK_SAFE_RESOURCE_NAME]: {
    type: FlagType.BugFix,
    summary: 'Generate key aliases that include the stack name',
    detailsMd: `
      Enable this feature flag to have CodePipeline generate a unique cross account key alias name using the stack name.

      Previously, when creating multiple pipelines with similar naming conventions and when crossAccountKeys is true,
      the KMS key alias name created for these pipelines may be the same due to how the uniqueId is generated.

      This new implementation creates a stack safe resource name for the alias using the stack name instead of the stack ID.
      `,
    introducedIn: { v2: '2.29.0' },
    recommendedValue: true,
  },

  //////////////////////////////////////////////////////////////////////
  [S3_CREATE_DEFAULT_LOGGING_POLICY]: {
    type: FlagType.BugFix,
    summary: 'Enable this feature flag to create an S3 bucket policy by default in cases where an AWS service would automatically create the Policy if one does not exist.',
    detailsMd: `
      For example, in order to send VPC flow logs to an S3 bucket, there is a specific Bucket Policy
      that needs to be attached to the bucket. If you create the bucket without a policy and then add the
      bucket as the flow log destination, the service will automatically create the bucket policy with the
      necessary permissions. If you were to then try and add your own bucket policy CloudFormation will throw
      and error indicating that a bucket policy already exists.

      In cases where we know what the required policy is we can go ahead and create the policy so we can
      remain in control of it.

      @see https://docs.aws.amazon.com/AmazonCloudWatch/latest/logs/AWS-logs-and-resource-policy.html#AWS-logs-infrastructure-S3
      `,
    introducedIn: { v2: '2.31.0' },
    recommendedValue: true,
  },

  //////////////////////////////////////////////////////////////////////
  [SNS_SUBSCRIPTIONS_SQS_DECRYPTION_POLICY]: {
    type: FlagType.BugFix,
    summary: 'Restrict KMS key policy for encrypted Queues a bit more',
    detailsMd: `
      Enable this feature flag to restrict the decryption of a SQS queue, which is subscribed to a SNS topic, to
      only the topic which it is subscribed to and not the whole SNS service of an account.

      Previously the decryption was only restricted to the SNS service principal. To make the SQS subscription more
      secure, it is a good practice to restrict the decryption further and only allow the connected SNS topic to decryption
      the subscribed queue.`,
    introducedIn: { v2: '2.32.0' },
    recommendedValue: true,
  },

  //////////////////////////////////////////////////////////////////////
  [APIGATEWAY_DISABLE_CLOUDWATCH_ROLE]: {
    type: FlagType.BugFix,
    summary: 'Make default CloudWatch Role behavior safe for multiple API Gateways in one environment',
    detailsMd: `
      Enable this feature flag to change the default behavior for aws-apigateway.RestApi and aws-apigateway.SpecRestApi
      to _not_ create a CloudWatch role and Account. There is only a single ApiGateway account per AWS
      environment which means that each time you create a RestApi in your account the ApiGateway account
      is overwritten. If at some point the newest RestApi is deleted, the ApiGateway Account and CloudWatch
      role will also be deleted, breaking any existing ApiGateways that were depending on them.

      When this flag is enabled you should either create the ApiGateway account and CloudWatch role
      separately _or_ only enable the cloudWatchRole on a single RestApi.
      `,
    introducedIn: { v2: '2.38.0' },
    recommendedValue: true,
  },

  //////////////////////////////////////////////////////////////////////
  [ENABLE_PARTITION_LITERALS]: {
    type: FlagType.BugFix,
    summary: 'Make ARNs concrete if AWS partition is known',
    // eslint-disable-next-line @aws-cdk/no-literal-partition
    detailsMd: `
      Enable this feature flag to get partition names as string literals in Stacks with known regions defined in
      their environment, such as "aws" or "aws-cn".  Previously the CloudFormation intrinsic function
      "Ref: AWS::Partition" was used.  For example:

      \`\`\`yaml
      Principal:
        AWS:
          Fn::Join:
            - ""
            - - "arn:"
              - Ref: AWS::Partition
              - :iam::123456789876:root
      \`\`\`

      becomes:

      \`\`\`yaml
      Principal:
        AWS: "arn:aws:iam::123456789876:root"
      \`\`\`

      The intrinsic function will still be used in Stacks where no region is defined or the region's partition
      is unknown.
      `,
    introducedIn: { v2: '2.38.0' },
    recommendedValue: true,
  },

  //////////////////////////////////////////////////////////////////////
  [EVENTS_TARGET_QUEUE_SAME_ACCOUNT]: {
    type: FlagType.BugFix,
    summary: 'Event Rules may only push to encrypted SQS queues in the same account',
    detailsMd: `
      This flag applies to SQS Queues that are used as the target of event Rules. When enabled, only principals
      from the same account as the Rule can send messages. If a queue is unencrypted, this restriction will
      always apply, regardless of the value of this flag.
      `,
    introducedIn: { v2: '2.51.0' },
    recommendedValue: true,
  },

  //////////////////////////////////////////////////////////////////////
  [ECS_DISABLE_EXPLICIT_DEPLOYMENT_CONTROLLER_FOR_CIRCUIT_BREAKER]: {
    type: FlagType.BugFix,
    summary: 'Avoid setting the "ECS" deployment controller when adding a circuit breaker',
    detailsMd: `
      Enable this feature flag to avoid setting the "ECS" deployment controller when adding a circuit breaker to an
      ECS Service, as this will trigger a full replacement which fails to deploy when using set service names.
      This does not change any behaviour as the default deployment controller when it is not defined is ECS.

      This is a feature flag as the new behavior provides a better default experience for the users.
      `,
    introducedIn: { v2: '2.51.0' },
    recommendedValue: true,
  },

  //////////////////////////////////////////////////////////////////////
  [IAM_IMPORTED_ROLE_STACK_SAFE_DEFAULT_POLICY_NAME]: {
    type: FlagType.BugFix,
    summary: 'Enable this feature to by default create default policy names for imported roles that depend on the stack the role is in.',
    detailsMd: `
      Without this, importing the same role in multiple places could lead to the permissions given for one version of the imported role
      to overwrite permissions given to the role at a different place where it was imported. This was due to all imported instances
      of a role using the same default policy name.

      This new implementation creates default policy names based on the constructs node path in their stack.
      `,
    introducedIn: { v2: '2.60.0' },
    recommendedValue: true,
  },

  //////////////////////////////////////////////////////////////////////
  [S3_SERVER_ACCESS_LOGS_USE_BUCKET_POLICY]: {
    type: FlagType.BugFix,
    summary: 'Use S3 Bucket Policy instead of ACLs for Server Access Logging',
    detailsMd: `
      Enable this feature flag to use S3 Bucket Policy for granting permission fo Server Access Logging
      rather than using the canned \`LogDeliveryWrite\` ACL. ACLs do not work when Object Ownership is
      enabled on the bucket.

      This flag uses a Bucket Policy statement to allow Server Access Log delivery, following best
      practices for S3.

      @see https://docs.aws.amazon.com/AmazonS3/latest/userguide/enable-server-access-logging.html
    `,
    introducedIn: { v2: '2.60.0' },
    recommendedValue: true,
  },

  //////////////////////////////////////////////////////////////////////
  [ROUTE53_PATTERNS_USE_CERTIFICATE]: {
    type: FlagType.ApiDefault,
    summary: 'Use the official `Certificate` resource instead of `DnsValidatedCertificate`',
    detailsMd: `
      Enable this feature flag to use the official CloudFormation supported \`Certificate\` resource instead
      of the deprecated \`DnsValidatedCertificate\` construct. If this flag is enabled and you are creating
      the stack in a region other than us-east-1 then you must also set \`crossRegionReferences=true\` on the
      stack.
      `,
    introducedIn: { v2: '2.61.0' },
    recommendedValue: true,
    compatibilityWithOldBehaviorMd: 'Define a `DnsValidatedCertificate` explicitly and pass in the `certificate` property',
  },

  //////////////////////////////////////////////////////////////////////
  [AWS_CUSTOM_RESOURCE_LATEST_SDK_DEFAULT]: {
    type: FlagType.ApiDefault,
    summary: 'Whether to install the latest SDK by default in AwsCustomResource',
    detailsMd: `
      This was originally introduced and enabled by default to not be limited by the SDK version
      that's installed on AWS Lambda. However, it creates issues for Lambdas bound to VPCs that
      do not have internet access, or in environments where 'npmjs.com' is not available.

      The recommended setting is to disable the default installation behavior, and pass the
      flag on a resource-by-resource basis to enable it if necessary.
    `,
    compatibilityWithOldBehaviorMd: 'Set installLatestAwsSdk: true on all resources that need it.',
    introducedIn: { v2: '2.60.0' },
    recommendedValue: false,
  },

  //////////////////////////////////////////////////////////////////////
  [DATABASE_PROXY_UNIQUE_RESOURCE_NAME]: {
    type: FlagType.BugFix,
    summary: 'Use unique resource name for Database Proxy',
    detailsMd: `
      If this flag is not set, the default behavior for \`DatabaseProxy\` is
      to use \`id\` of the constructor for \`dbProxyName\` when it's not specified in the argument.
      In this case, users can't deploy \`DatabaseProxy\`s that have the same \`id\` in the same region.

      If this flag is set, the default behavior is to use unique resource names for each \`DatabaseProxy\`.

      This is a feature flag as the old behavior was technically incorrect, but users may have come to depend on it.
    `,
    introducedIn: { v2: '2.65.0' },
    recommendedValue: true,
  },

  //////////////////////////////////////////////////////////////////////
  [CODEDEPLOY_REMOVE_ALARMS_FROM_DEPLOYMENT_GROUP]: {
    type: FlagType.BugFix,
    summary: 'Remove CloudWatch alarms from deployment group',
    detailsMd: `
      Enable this flag to be able to remove all CloudWatch alarms from a deployment group by removing
      the alarms from the construct. If this flag is not set, removing all alarms from the construct
      will still leave the alarms configured for the deployment group.
    `,
    introducedIn: { v2: '2.65.0' },
    recommendedValue: true,
  },

  //////////////////////////////////////////////////////////////////////
  [APIGATEWAY_AUTHORIZER_CHANGE_DEPLOYMENT_LOGICAL_ID]: {
    type: FlagType.BugFix,
    summary: 'Include authorizer configuration in the calculation of the API deployment logical ID.',
    detailsMd: `
      The logical ID of the AWS::ApiGateway::Deployment resource is calculated by hashing
      the API configuration, including methods, and resources, etc. Enable this feature flag
      to also include the configuration of any authorizer attached to the API in the
      calculation, so any changes made to an authorizer will create a new deployment.
      `,
    introducedIn: { v2: '2.66.0' },
    recommendedValue: true,
  },

  //////////////////////////////////////////////////////////////////////
  [EC2_LAUNCH_TEMPLATE_DEFAULT_USER_DATA]: {
    type: FlagType.BugFix,
    summary: 'Define user data for a launch template by default when a machine image is provided.',
    detailsMd: `
      The ec2.LaunchTemplate construct did not define user data when a machine image is
      provided despite the document. If this is set, a user data is automatically defined
      according to the OS of the machine image.
      `,
    recommendedValue: true,
    introducedIn: { v2: '2.67.0' },
  },

  //////////////////////////////////////////////////////////////////////
  [SECRETS_MANAGER_TARGET_ATTACHMENT_RESOURCE_POLICY]: {
    type: FlagType.BugFix,
    summary: 'SecretTargetAttachments uses the ResourcePolicy of the attached Secret.',
    detailsMd: `
      Enable this feature flag to make SecretTargetAttachments use the ResourcePolicy of the attached Secret.
      SecretTargetAttachments are created to connect a Secret to a target resource.
      In CDK code, they behave like regular Secret and can be used as a stand-in in most situations.
      Previously, adding to the ResourcePolicy of a SecretTargetAttachment did attempt to create a separate ResourcePolicy for the same Secret.
      However Secrets can only have a single ResourcePolicy, causing the CloudFormation deployment to fail.

      When enabling this feature flag for an existing Stack, ResourcePolicies created via a SecretTargetAttachment will need replacement.
      This won't be possible without intervention due to limitation outlined above.
      First remove all permissions granted to the Secret and deploy without the ResourcePolicies.
      Then you can re-add the permissions and deploy again.
      `,
    recommendedValue: true,
    introducedIn: { v2: '2.67.0' },
  },

  //////////////////////////////////////////////////////////////////////
  [REDSHIFT_COLUMN_ID]: {
    type: FlagType.BugFix,
    summary: 'Whether to use an ID to track Redshift column changes',
    detailsMd: `
      Redshift columns are identified by their \`name\`. If a column is renamed, the old column
      will be dropped and a new column will be created. This can cause data loss.

      This flag enables the use of an \`id\` attribute for Redshift columns. If this flag is enabled, the
      internal CDK architecture will track changes of Redshift columns through their \`id\`, rather
      than their \`name\`. This will prevent data loss when columns are renamed.

      **NOTE** - Enabling this flag comes at a **risk**. When enabled, update the \`id\`s of all columns,
      **however** do not change the \`names\`s of the columns. If the \`name\`s of the columns are changed during
      initial deployment, the columns will be dropped and recreated, causing data loss. After the initial deployment
      of the \`id\`s, the \`name\`s of the columns can be changed without data loss.
      `,
    introducedIn: { v2: '2.68.0' },
    recommendedValue: true,
  },

  //////////////////////////////////////////////////////////////////////
  [ENABLE_EMR_SERVICE_POLICY_V2]: {
    type: FlagType.BugFix,
    summary: 'Enable AmazonEMRServicePolicy_v2 managed policies',
    detailsMd: `
      If this flag is not set, the default behavior for \`EmrCreateCluster\` is
      to use \`AmazonElasticMapReduceRole\` managed policies.

      If this flag is set, the default behavior is to use the new \`AmazonEMRServicePolicy_v2\`
      managed policies.

      This is a feature flag as the old behavior will be deprecated, but some resources may require manual
      intervention since they might not have the appropriate tags propagated automatically.
      `,
    introducedIn: { v2: '2.72.0' },
    recommendedValue: true,
  },

  //////////////////////////////////////////////////////////////////////
  [EC2_RESTRICT_DEFAULT_SECURITY_GROUP]: {
    type: FlagType.ApiDefault,
    summary: 'Restrict access to the VPC default security group',
    detailsMd: `
      Enable this feature flag to remove the default ingress/egress rules from the
      VPC default security group.

      When a VPC is created, a default security group is created as well and this cannot
      be deleted. The default security group is created with ingress/egress rules that allow
      _all_ traffic. [AWS Security best practices recommend](https://docs.aws.amazon.com/securityhub/latest/userguide/ec2-controls.html#ec2-2)
      removing these ingress/egress rules in order to restrict access to the default security group.
    `,
    introducedIn: { v2: '2.78.0' },
    recommendedValue: true,
    compatibilityWithOldBehaviorMd: `
      To allow all ingress/egress traffic to the VPC default security group you
      can set the \`restrictDefaultSecurityGroup: false\`.
    `,
  },

  //////////////////////////////////////////////////////////////////////
  [APIGATEWAY_REQUEST_VALIDATOR_UNIQUE_ID]: {
    type: FlagType.BugFix,
    summary: 'Generate a unique id for each RequestValidator added to a method',
    detailsMd: `
      This flag allows multiple RequestValidators to be added to a RestApi when
      providing the \`RequestValidatorOptions\` in the \`addMethod()\` method.

      If the flag is not set then only a single RequestValidator can be added in this way.
      Any additional RequestValidators have to be created directly with \`new RequestValidator\`.
    `,
    introducedIn: { v2: '2.78.0' },
    recommendedValue: true,
  },

  //////////////////////////////////////////////////////////////////////
  [KMS_ALIAS_NAME_REF]: {
    type: FlagType.BugFix,
    summary: 'KMS Alias name and keyArn will have implicit reference to KMS Key',
    detailsMd: `
      This flag allows an implicit dependency to be created between KMS Alias and KMS Key
      when referencing key.aliasName or key.keyArn.

      If the flag is not set then a raw string is passed as the Alias name and no
      implicit dependencies will be set.
    `,
    introducedIn: { v2: '2.83.0' },
    recommendedValue: true,
  },

  //////////////////////////////////////////////////////////////////////
  [AUTOSCALING_GENERATE_LAUNCH_TEMPLATE]: {
    type: FlagType.BugFix,
    summary: 'Generate a launch template when creating an AutoScalingGroup',
    detailsMd: `
      Enable this flag to allow AutoScalingGroups to generate a launch template when being created.
      Launch configurations have been deprecated and cannot be created in AWS Accounts created after
      December 31, 2023. Existing 'AutoScalingGroup' properties used for creating a launch configuration
      will now create an equivalent 'launchTemplate'. Alternatively, users can provide an explicit
      'launchTemplate' or 'mixedInstancesPolicy'. When this flag is enabled a 'launchTemplate' will
      attempt to set user data according to the OS of the machine image if explicit user data is not
      provided.
    `,
    introducedIn: { v2: '2.88.0' },
    compatibilityWithOldBehaviorMd: `
      If backwards compatibility needs to be maintained due to an existing autoscaling group
      using a launch config, set this flag to false.
    `,
    recommendedValue: true,
  },

  //////////////////////////////////////////////////////////////////////
  [INCLUDE_PREFIX_IN_UNIQUE_NAME_GENERATION]: {
    type: FlagType.BugFix,
    summary: 'Include the stack prefix in the stack name generation process',
    detailsMd: `
      This flag prevents the prefix of a stack from making the stack's name longer than the 128 character limit.

      If the flag is set, the prefix is included in the stack name generation process.
      If the flag is not set, then the prefix of the stack is prepended to the generated stack name.

      **NOTE** - Enabling this flag comes at a **risk**. If you have already deployed stacks, changing the status of this
      feature flag can lead to a change in stacks' name. Changing a stack name mean recreating the whole stack, which
      is not viable in some productive setups.
    `,
    introducedIn: { v2: '2.84.0' },
    recommendedValue: true,
  },

  //////////////////////////////////////////////////////////////////////
  [EFS_DENY_ANONYMOUS_ACCESS]: {
    type: FlagType.ApiDefault,
    summary: 'EFS denies anonymous clients accesses',
    detailsMd: `
      This flag adds the file system policy that denies anonymous clients
      access to \`efs.FileSystem\`.

      If this flag is not set, \`efs.FileSystem\` will allow all anonymous clients
      that can access over the network.`,
    introducedIn: { v2: '2.93.0' },
    recommendedValue: true,
    compatibilityWithOldBehaviorMd: 'You can pass `allowAnonymousAccess: true` so allow anonymous clients access.',
  },

  //////////////////////////////////////////////////////////////////////
  [ENABLE_OPENSEARCH_MULTIAZ_WITH_STANDBY]: {
    type: FlagType.ApiDefault,
    summary: 'Enables support for Multi-AZ with Standby deployment for opensearch domains',
    detailsMd: `
      If this is set, an opensearch domain will automatically be created with
      multi-az with standby enabled.
    `,
    introducedIn: { v2: '2.88.0' },
    recommendedValue: true,
    compatibilityWithOldBehaviorMd: 'Pass `capacity.multiAzWithStandbyEnabled: false` to `Domain` construct to restore the old behavior.',
  },

  //////////////////////////////////////////////////////////////////////
  [LAMBDA_NODEJS_USE_LATEST_RUNTIME]: {
    type: FlagType.ApiDefault,
    summary: 'Enables aws-lambda-nodejs.Function to use the latest available NodeJs runtime as the default',
    detailsMd: `
      If this is set, and a \`runtime\` prop is not passed to, Lambda NodeJs
      functions will us the latest version of the runtime provided by the Lambda
      service. Do not use this if you your lambda function is reliant on dependencies
      shipped as part of the runtime environment.
    `,
    introducedIn: { v2: '2.93.0' },
    recommendedValue: true,
    compatibilityWithOldBehaviorMd: 'Pass `runtime: lambda.Runtime.NODEJS_16_X` to `Function` construct to restore the previous behavior.',
  },

  //////////////////////////////////////////////////////////////////////
  [EFS_MOUNTTARGET_ORDERINSENSITIVE_LOGICAL_ID]: {
    type: FlagType.BugFix,
    summary: 'When enabled, mount targets will have a stable logicalId that is linked to the associated subnet.',
    detailsMd: `
      When this feature flag is enabled, each mount target will have a stable
      logicalId that is linked to the associated subnet. If the flag is set to
      false then the logicalIds of the mount targets can change if the number of
      subnets changes.

      Set this flag to false for existing mount targets.
    `,
    introducedIn: { v2: '2.93.0' },
    recommendedValue: true,
  },

  //////////////////////////////////////////////////////////////////////
  [AURORA_CLUSTER_CHANGE_SCOPE_OF_INSTANCE_PARAMETER_GROUP_WITH_EACH_PARAMETERS]: {
    type: FlagType.BugFix,
    summary: 'When enabled, a scope of InstanceParameterGroup for AuroraClusterInstance with each parameters will change.',
    detailsMd: `
      When this feature flag is enabled, a scope of \`InstanceParameterGroup\` for
      \`AuroraClusterInstance\` with each parameters will change to AuroraClusterInstance
      from AuroraCluster.

      If the flag is set to false then it can only make one \`AuroraClusterInstance\`
      with each \`InstanceParameterGroup\` in the AuroraCluster.
    `,
    introducedIn: { v2: '2.97.0' },
    recommendedValue: true,
  },

  //////////////////////////////////////////////////////////////////////
  [APPSYNC_ENABLE_USE_ARN_IDENTIFIER_SOURCE_API_ASSOCIATION]: {
    type: FlagType.BugFix,
    summary: 'When enabled, will always use the arn for identifiers for CfnSourceApiAssociation in the GraphqlApi construct rather than id.',
    detailsMd: `
      When this feature flag is enabled, we use the IGraphqlApi ARN rather than ID when creating or updating CfnSourceApiAssociation in 
      the GraphqlApi construct. Using the ARN allows the association to support an association with a source api or merged api in another account.
      Note that for existing source api associations created with this flag disabled, enabling the flag will lead to a resource replacement. 
    `,
    introducedIn: { v2: '2.97.0' },
    recommendedValue: true,
  },

  //////////////////////////////////////////////////////////////////////
  [RDS_PREVENT_RENDERING_DEPRECATED_CREDENTIALS]: {
    type: FlagType.BugFix,
    summary: 'When enabled, creating an RDS database cluster from a snapshot will only render credentials for snapshot credentials.',
    detailsMd: `
      The \`credentials\` property on the \`DatabaseClusterFromSnapshotProps\`
      interface was deprecated with the new \`snapshotCredentials\` property being
      recommended. Before deprecating \`credentials\`, a secret would be generated
      while rendering credentials if the \`credentials\` property was undefined or
      if a secret wasn't provided via the \`credentials\` property. This behavior
      is replicated with the new \`snapshotCredentials\` property, but the original
      \`credentials\` secret can still be created resulting in an extra database
      secret.
      
      Set this flag to prevent rendering deprecated \`credentials\` and creating an
      extra database secret when only using \`snapshotCredentials\` to create an RDS
      database cluster from a snapshot.
    `,
    introducedIn: { v2: '2.98.0' },
    recommendedValue: true,
  },

  //////////////////////////////////////////////////////////////////////
  [CODECOMMIT_SOURCE_ACTION_DEFAULT_BRANCH_NAME]: {
    type: FlagType.BugFix,
    summary: 'When enabled, the CodeCommit source action is using the default branch name \'main\'.',
    detailsMd: `
      When setting up a CodeCommit source action for the source stage of a pipeline, please note that the 
      default branch is \'master\'.
      However, with the activation of this feature flag, the default branch is updated to \'main\'.
    `,
    introducedIn: { v2: '2.103.1' },
    recommendedValue: true,
  },

  //////////////////////////////////////////////////////////////////////
  [LAMBDA_PERMISSION_LOGICAL_ID_FOR_LAMBDA_ACTION]: {
    type: FlagType.BugFix,
    summary: 'When enabled, the logical ID of a Lambda permission for a Lambda action includes an alarm ID.',
    detailsMd: `
      When this feature flag is enabled, a logical ID of \`LambdaPermission\` for a
      \`LambdaAction\` will include an alarm ID. Therefore multiple alarms for the same Lambda
      can be created with \`LambdaAction\`.
      
      If the flag is set to false then it can only make one alarm for the Lambda with
      \`LambdaAction\`.
    `,
    introducedIn: { v2: '2.124.0' },
    recommendedValue: true,
  },

  //////////////////////////////////////////////////////////////////////
  [CODEPIPELINE_CROSS_ACCOUNT_KEYS_DEFAULT_VALUE_TO_FALSE]: {
    type: FlagType.ApiDefault,
    summary: 'Enables Pipeline to set the default value for crossAccountKeys to false.',
    detailsMd: `
      When this feature flag is enabled, and the \`crossAccountKeys\` property is not provided in a \`Pipeline\`
      construct, the construct automatically defaults the value of this property to false.
    `,
    introducedIn: { v2: '2.127.0' },
    recommendedValue: true,
    compatibilityWithOldBehaviorMd: 'Pass `crossAccountKeys: true` to `Pipeline` construct to restore the previous behavior.',
  },

  //////////////////////////////////////////////////////////////////////
  [CODEPIPELINE_DEFAULT_PIPELINE_TYPE_TO_V2]: {
    type: FlagType.ApiDefault,
    summary: 'Enables Pipeline to set the default pipeline type to V2.',
    detailsMd: `
      When this feature flag is enabled, and the \`pipelineType\` property is not provided in a \`Pipeline\`
      construct, the construct automatically defaults the value of this property to \`PipelineType.V2\`.
    `,
    introducedIn: { v2: '2.133.0' },
    recommendedValue: true,
    compatibilityWithOldBehaviorMd: 'Pass `pipelineType: PipelineType.V1` to `Pipeline` construct to restore the previous behavior.',
  },

  //////////////////////////////////////////////////////////////////////
  [KMS_REDUCE_CROSS_ACCOUNT_REGION_POLICY_SCOPE]: {
    type: FlagType.BugFix,
    summary: 'When enabled, IAM Policy created from KMS key grant will reduce the resource scope to this key only.',
    detailsMd: `
      When this feature flag is enabled and calling KMS key grant method, the created IAM policy will reduce the resource scope from
      '*' to this specific granting KMS key.
    `,
    introducedIn: { v2: '2.134.0' },
    recommendedValue: true,
  },

  //////////////////////////////////////////////////////////////////////
  [PIPELINE_REDUCE_ASSET_ROLE_TRUST_SCOPE]: {
    type: FlagType.ApiDefault,
    summary: 'Remove the root account principal from PipelineAssetsFileRole trust policy',
    detailsMd: `
      When this feature flag is enabled, the root account principal will not be added to the trust policy of asset role.
      When this feature flag is disabled, it will keep the root account principal in the trust policy.
    `,
    introducedIn: { v2: '2.141.0' },
    defaults: { v2: true },
    recommendedValue: true,
    compatibilityWithOldBehaviorMd: 'Disable the feature flag to add the root account principal back',
  },

  //////////////////////////////////////////////////////////////////////
  [EKS_NODEGROUP_NAME]: {
    type: FlagType.BugFix,
    summary: 'When enabled, nodegroupName attribute of the provisioned EKS NodeGroup will not have the cluster name prefix.',
    detailsMd: `
      When this feature flag is enabled, the nodegroupName attribute will be exactly the name of the nodegroup without
      any prefix.
    `,
    introducedIn: { v2: '2.139.0' },
    recommendedValue: true,
  },

  //////////////////////////////////////////////////////////////////////
  [EBS_DEFAULT_GP3]: {
    type: FlagType.ApiDefault,
    summary: 'When enabled, the default volume type of the EBS volume will be GP3',
    detailsMd: `
      When this featuer flag is enabled, the default volume type of the EBS volume will be \`EbsDeviceVolumeType.GENERAL_PURPOSE_SSD_GP3\`.
    `,
    introducedIn: { v2: '2.140.0' },
    recommendedValue: true,
    compatibilityWithOldBehaviorMd: 'Pass `volumeType: EbsDeviceVolumeType.GENERAL_PURPOSE_SSD` to `Volume` construct to restore the previous behavior.',
  },

  //////////////////////////////////////////////////////////////////////
  [ECS_REMOVE_DEFAULT_DEPLOYMENT_ALARM]: {
    type: FlagType.ApiDefault,
    summary: 'When enabled, remove default deployment alarm settings',
    detailsMd: `
      When this featuer flag is enabled, remove the default deployment alarm settings when creating a AWS ECS service.
    `,
    introducedIn: { v2: '2.143.0' },
    recommendedValue: true,
    compatibilityWithOldBehaviorMd: 'Set AWS::ECS::Service \'DeploymentAlarms\' manually to restore the previous behavior.',
  },

  //////////////////////////////////////////////////////////////////////
  [LOG_API_RESPONSE_DATA_PROPERTY_TRUE_DEFAULT]: {
    type: FlagType.BugFix,
    summary: 'When enabled, the custom resource used for `AwsCustomResource` will configure the `logApiResponseData` property as true by default',
    detailsMd: `
      This results in 'logApiResponseData' being passed as true to the custom resource provider. This will cause the custom resource handler to receive an 'Update' event. If you don't
      have an SDK call configured for the 'Update' event and you're dependent on specific SDK call response data, you will see this error from CFN:

      CustomResource attribute error: Vendor response doesn't contain <attribute-name> attribute in object. See https://github.com/aws/aws-cdk/issues/29949) for more details.

      Unlike most feature flags, we don't recommend setting this feature flag to true. However, if you're using the 'AwsCustomResource' construct with 'logApiResponseData' as true in
      the event object, then setting this feature flag will keep this behavior. Otherwise, setting this feature flag to false will trigger an 'Update' event by removing the 'logApiResponseData'
      property from the event object.
    `,
    introducedIn: { v2: '2.145.0' },
    recommendedValue: false,
  },

  //////////////////////////////////////////////////////////////////////
  [S3_KEEP_NOTIFICATION_IN_IMPORTED_BUCKET]: {
    type: FlagType.BugFix,
    summary: 'When enabled, Adding notifications to a bucket in the current stack will not remove notification from imported stack.',
    detailsMd: `
      Currently, adding notifications to a bucket where it was created by ourselves will override notification added where it is imported.

      When this feature flag is enabled, adding notifications to a bucket in the current stack will only update notification defined in this stack.
      Other notifications that are not managed by this stack will be kept.
    `,
    introducedIn: { v2: '2.155.0' },
    recommendedValue: false,
  },

  //////////////////////////////////////////////////////////////////////
  [USE_NEW_S3URI_PARAMETERS_FOR_BEDROCK_INVOKE_MODEL_TASK]: {
    type: FlagType.BugFix,
    summary: 'When enabled, use new props for S3 URI field in task definition of state machine for bedrock invoke model.',
    detailsMd: `
    Currently, 'inputPath' and 'outputPath' from the TaskStateBase Props is being used under BedrockInvokeModelProps to define S3URI under 'input' and 'output' fields
    of State Machine Task definition.

    When this feature flag is enabled, specify newly introduced props 's3InputUri' and 
    's3OutputUri' to populate S3 uri under input and output fields in state machine task definition for Bedrock invoke model.  

    `,
    introducedIn: { v2: '2.156.0' },
    defaults: { v2: true },
    recommendedValue: true,
    compatibilityWithOldBehaviorMd: 'Disable the feature flag to use input and output path fields for s3 URI',
  },

  //////////////////////////////////////////////////////////////////////
  [REDUCE_EC2_FARGATE_CLOUDWATCH_PERMISSIONS]: {
    type: FlagType.BugFix,
    summary: 'When enabled, we will only grant the necessary permissions when users specify cloudwatch log group through logConfiguration',
    detailsMd: `
    Currently, we automatically add a number of cloudwatch permissions to the task role when no cloudwatch log group is
    specified as logConfiguration and it will grant 'Resources': ['*'] to the task role.

    When this feature flag is enabled, we will only grant the necessary permissions when users specify cloudwatch log group.
    `,
    introducedIn: { v2: '2.159.0' },
    recommendedValue: true,
    compatibilityWithOldBehaviorMd: 'Disable the feature flag to continue grant permissions to log group when no log group is specified',
  },

  //////////////////////////////////////////////////////////////////////
  [EC2_SUM_TIMEOUT_ENABLED]: {
    type: FlagType.BugFix,
    summary: 'When enabled, initOptions.timeout and resourceSignalTimeout values will be summed together.',
    detailsMd: `
      Currently is both initOptions.timeout and resourceSignalTimeout are both specified in the options for creating an EC2 Instance,
      only the value from 'resourceSignalTimeout' will be used. 
      
      When this feature flag is enabled, if both initOptions.timeout and resourceSignalTimeout are specified, the values will to be summed together.
      `,
    recommendedValue: true,
    introducedIn: { v2: '2.160.0' },
  },

  //////////////////////////////////////////////////////////////////////
<<<<<<< HEAD
  [USE_NEW_METHOD_FOR_USER_POOL_DOMAIN_DNS_NAME]: {
    type: FlagType.BugFix,
    summary: 'When enabled, use a new method for DNS Name of user pool domain target.',
    detailsMd: `
    When this feature flag is enabled, a new method will be used to get the DNS Name of the user pool domain target. The old method
    creates a custom resource internally, but the new method doesn't need a custom resource.

    If the flag is set to false then a custom resource will be created when using \`UserPoolDomainTarget\`.
    `,
    introducedIn: { v2: 'V2NEXT' },
    recommendedValue: true,
=======
  [USE_CORRECT_VALUE_FOR_INSTANCE_RESOURCE_ID_PROPERTY]: {
    type: FlagType.BugFix,
    summary: 'When enabled, the value of property `instanceResourceId` in construct `DatabaseInstanceReadReplica` will be set to the correct value which is `DbiResourceId` instead of currently `DbInstanceArn`',
    detailsMd: `
      Currently, the value of the property 'instanceResourceId' in construct 'DatabaseInstanceReadReplica' is not correct, and set to 'DbInstanceArn' which is not correct when it is used to create the IAM Policy in the grantConnect method.
      
      When this feature flag is enabled, the value of that property will be as expected set to 'DbiResourceId' attribute, and that will fix the grantConnect method.
    `,
    introducedIn: { v2: 'V2NEXT' },
    recommendedValue: true,
    compatibilityWithOldBehaviorMd: 'Disable the feature flag to use `DbInstanceArn` as value for property `instanceResourceId`',
>>>>>>> 52f676ca
  },
};

const CURRENT_MV = 'v2';

/**
 * The list of future flags that are now expired. This is going to be used to identify
 * and block usages of old feature flags in the new major version of CDK.
 */
export const CURRENT_VERSION_EXPIRED_FLAGS: string[] = Object.entries(FLAGS)
  .filter(([_, flag]) => flag.introducedIn[CURRENT_MV] === undefined)
  .map(([name, _]) => name).sort();

/**
 * Flag values that should apply for new projects
 *
 * Add a flag in here (typically with the value `true`), to enable
 * backwards-breaking behavior changes only for new projects.  New projects
 * generated through `cdk init` will include these flags in their generated
 *
 * Tests must cover the default (disabled) case and the future (enabled) case.
 */
export const NEW_PROJECT_CONTEXT = Object.fromEntries(
  Object.entries(FLAGS)
    .filter(([_, flag]) => flag.recommendedValue !== flag.defaults?.[CURRENT_MV] && flag.introducedIn[CURRENT_MV])
    .map(([name, flag]) => [name, flag.recommendedValue]),
);

/**
 * The default values of each of these flags in the current major version.
 *
 * This is the effective value of the flag, unless it's overriden via
 * context.
 *
 * Adding new flags here is only allowed during the pre-release period of a new
 * major version!
 */
export const CURRENT_VERSION_FLAG_DEFAULTS = Object.fromEntries(Object.entries(FLAGS)
  .filter(([_, flag]) => flag.defaults?.[CURRENT_MV] !== undefined)
  .map(([name, flag]) => [name, flag.defaults?.[CURRENT_MV]]));

export function futureFlagDefault(flag: string): boolean {
  const value = CURRENT_VERSION_FLAG_DEFAULTS[flag] ?? false;
  if (typeof value !== 'boolean') {
    throw new Error(`futureFlagDefault: default type of flag '${flag}' should be boolean, got '${typeof value}'`);
  }
  return value;
}

// Nobody should have been using any of this, but you never know

/** @deprecated use CURRENT_VERSION_EXPIRED_FLAGS instead */
export const FUTURE_FLAGS_EXPIRED = CURRENT_VERSION_EXPIRED_FLAGS;

/** @deprecated use NEW_PROJECT_CONTEXT instead */
export const FUTURE_FLAGS = Object.fromEntries(Object.entries(NEW_PROJECT_CONTEXT)
  .filter(([_, v]) => typeof v === 'boolean'));

/** @deprecated use NEW_PROJECT_CONTEXT instead */
export const NEW_PROJECT_DEFAULT_CONTEXT = Object.fromEntries(Object.entries(NEW_PROJECT_CONTEXT)
  .filter(([_, v]) => typeof v !== 'boolean'));<|MERGE_RESOLUTION|>--- conflicted
+++ resolved
@@ -109,11 +109,8 @@
 export const USE_NEW_S3URI_PARAMETERS_FOR_BEDROCK_INVOKE_MODEL_TASK = '@aws-cdk/aws-stepfunctions-tasks:useNewS3UriParametersForBedrockInvokeModelTask';
 export const REDUCE_EC2_FARGATE_CLOUDWATCH_PERMISSIONS = '@aws-cdk/aws-ecs:reduceEc2FargateCloudWatchPermissions';
 export const EC2_SUM_TIMEOUT_ENABLED = '@aws-cdk/aws-ec2:ec2SumTImeoutEnabled';
-<<<<<<< HEAD
+export const USE_CORRECT_VALUE_FOR_INSTANCE_RESOURCE_ID_PROPERTY = '@aws-cdk/aws-rds:setCorrectValueForDatabaseInstanceReadReplicaInstanceResourceId';
 export const USE_NEW_METHOD_FOR_USER_POOL_DOMAIN_DNS_NAME = '@aws-cdk/aws-route53-targets:useNewMethodForUserPoolDomainDnsName';
-=======
-export const USE_CORRECT_VALUE_FOR_INSTANCE_RESOURCE_ID_PROPERTY = '@aws-cdk/aws-rds:setCorrectValueForDatabaseInstanceReadReplicaInstanceResourceId';
->>>>>>> 52f676ca
 
 export const FLAGS: Record<string, FlagInfo> = {
   //////////////////////////////////////////////////////////////////////
@@ -1164,19 +1161,6 @@
   },
 
   //////////////////////////////////////////////////////////////////////
-<<<<<<< HEAD
-  [USE_NEW_METHOD_FOR_USER_POOL_DOMAIN_DNS_NAME]: {
-    type: FlagType.BugFix,
-    summary: 'When enabled, use a new method for DNS Name of user pool domain target.',
-    detailsMd: `
-    When this feature flag is enabled, a new method will be used to get the DNS Name of the user pool domain target. The old method
-    creates a custom resource internally, but the new method doesn't need a custom resource.
-
-    If the flag is set to false then a custom resource will be created when using \`UserPoolDomainTarget\`.
-    `,
-    introducedIn: { v2: 'V2NEXT' },
-    recommendedValue: true,
-=======
   [USE_CORRECT_VALUE_FOR_INSTANCE_RESOURCE_ID_PROPERTY]: {
     type: FlagType.BugFix,
     summary: 'When enabled, the value of property `instanceResourceId` in construct `DatabaseInstanceReadReplica` will be set to the correct value which is `DbiResourceId` instead of currently `DbInstanceArn`',
@@ -1188,7 +1172,20 @@
     introducedIn: { v2: 'V2NEXT' },
     recommendedValue: true,
     compatibilityWithOldBehaviorMd: 'Disable the feature flag to use `DbInstanceArn` as value for property `instanceResourceId`',
->>>>>>> 52f676ca
+  },
+
+  //////////////////////////////////////////////////////////////////////
+  [USE_NEW_METHOD_FOR_USER_POOL_DOMAIN_DNS_NAME]: {
+    type: FlagType.BugFix,
+    summary: 'When enabled, use a new method for DNS Name of user pool domain target.',
+    detailsMd: `
+    When this feature flag is enabled, a new method will be used to get the DNS Name of the user pool domain target. The old method
+    creates a custom resource internally, but the new method doesn't need a custom resource.
+
+    If the flag is set to false then a custom resource will be created when using \`UserPoolDomainTarget\`.
+    `,
+    introducedIn: { v2: 'V2NEXT' },
+    recommendedValue: true,
   },
 };
 
