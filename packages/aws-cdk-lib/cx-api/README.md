# Cloud Executable API

This module is part of the [AWS Cloud Development Kit](https://github.com/aws/aws-cdk) project.

## V2 Feature Flags

* `@aws-cdk/aws-s3:createDefaultLoggingPolicy`

Enable this feature flag to create an S3 bucket policy by default in cases where
an AWS service would automatically create the Policy if one does not exist.

For example, in order to send VPC flow logs to an S3 bucket, there is a specific Bucket Policy
that needs to be attached to the bucket. If you create the bucket without a policy and then add the
bucket as the flow log destination, the service will automatically create the bucket policy with the
necessary permissions. If you were to then try and add your own bucket policy CloudFormation will throw
and error indicating that a bucket policy already exists.

In cases where we know what the required policy is we can go ahead and create the policy so we can
remain in control of it.

<https://docs.aws.amazon.com/AmazonCloudWatch/latest/logs/AWS-logs-and-resource-policy.html#AWS-logs-infrastructure-S3>

_cdk.json_

```json
{
  "context": {
    "@aws-cdk/aws-s3:createDefaultLoggingPolicy": true
  }
}
```

* `@aws-cdk/aws-sns-subscriptions:restrictSqsDescryption`

Enable this feature flag to restrict the decryption of a SQS queue, which is subscribed to a SNS topic, to
only the topic which it is subscribed to and not the whole SNS service of an account.

Previously the decryption was only restricted to the SNS service principal. To make the SQS subscription more
secure, it is a good practice to restrict the decryption further and only allow the connected SNS topic to decryption
the subscribed queue.

_cdk.json_

```json
{
  "context": {
    "@aws-cdk/aws-sns-subscriptions:restrictSqsDescryption": true
  }
}
```

* @aws-cdk/aws-apigateway:disableCloudWatchRole

Enable this feature flag to change the default behavior for aws-apigateway.RestApi and aws-apigateway.SpecRestApi
to _not_ create a CloudWatch role and Account. There is only a single ApiGateway account per AWS
environment which means that each time you create a RestApi in your account the ApiGateway account
is overwritten. If at some point the newest RestApi is deleted, the ApiGateway Account and CloudWatch
role will also be deleted, breaking any existing ApiGateways that were depending on them.

When this flag is enabled you should either create the ApiGateway account and CloudWatch role
separately _or_ only enable the cloudWatchRole on a single RestApi.

_cdk.json_

```json
{
  "context": {
    "@aws-cdk/aws-apigateway:disableCloudWatchRole": true
  }
}
```

* `@aws-cdk/core:enablePartitionLiterals`

Enable this feature flag to have `Stack.partition` return a literal string for a stack's partition
when the stack has a known region configured.  If the region is undefined, or set to an unknown value, the
`Stack.partition` will be the CloudFormation intrinsic value `AWS::Partition`.  Without this feature flag,
`Stack.partition` always returns the CloudFormation intrinsic value `AWS::Partition`.

This feature will often simplify ARN strings in CDK generated templates, for example:

```yaml
 Principal:
   AWS:
     Fn::Join:
       - ""
       - - "arn:"
         - Ref: AWS::Partition
         - :iam::123456789876:root
```

becomes:

```yaml
 Principal:
   AWS: "arn:aws:iam::123456789876:root"
```

* `@aws-cdk/aws-ecs:disableExplicitDeploymentControllerForCircuitBreaker`

Enable this feature flag to avoid setting the "ECS" deployment controller when adding a circuit breaker to an
ECS Service, as this will trigger a full replacement which fails to deploy when using set service names.
This does not change any behaviour as the default deployment controller when it is not defined is ECS.

_cdk.json_

```json
{
  "context": {
    "@aws-cdk/aws-ecs:disableExplicitDeploymentControllerForCircuitBreaker": true
  }
}
```

* `@aws-cdk/aws-s3:serverAccessLogsUseBucketPolicy`

Enable this feature flag to use S3 Bucket Policy for granting permission fo Server Access Logging
rather than using the canned \`LogDeliveryWrite\` ACL. ACLs do not work when Object Ownership is
enabled on the bucket.

This flag uses a Bucket Policy statement to allow Server Access Log delivery, following best
practices for S3.

<https://docs.aws.amazon.com/AmazonS3/latest/userguide/enable-server-access-logging.html>

```json
{
  "context": {
    "@aws-cdk/aws-s3:serverAccessLogsUseBucketPolicy": true
  }
}
```

* `@aws-cdk/aws-rds:databaseProxyUniqueResourceName`

Enable this feature flag to use unique resource names for each `DatabaseProxy`.

Previously, the default behavior for `DatabaseProxy` was to use `id` of the constructor for `dbProxyName`.
In this case, users couldn't deploy `DatabaseProxy`s that have the same `id` in the same region.

This is a feature flag as the old behavior was technically incorrect, but users may have come to depend on it.

```json
{
  "context": {
    "@aws-cdk/aws-rds:databaseProxyUniqueResourceName": true
  }
}
```

* `@aws-cdk/aws-redshift:columnId`

Enable this feature flag to allow the CDK to track changes in Redshift columns through their `id` attribute. This is a breaking change, as the `name` attribute was currently being used to track changes to Redshift columns.

Enabling this feature flag comes at a risk for existing Redshift columns, as the `name` attribute of a redshift column was currently being used. Therefore, to change a Redshift columns' `name` will essentially create a new column and delete the old one. This will cause data loss. If you choose to enable this flag, ensure that upon intial deployment (the first deployment after setting this feature flag), the `name` attribute of every column is not changed. After the intial deployment, you can freely change the `name` attribute of a column.

_cdk.json_

```json
{
  "context": {
    "@aws-cdk/aws-redshift:columnId": true
  }
}
```

* `@aws-cdk/aws-stepfunctions-tasks:enableEmrServicePolicyV2`

Enable this feature flag to use the \`AmazonEMRServicePolicy_v2\` managed policies for the EMR service role.

This is a feature flag as the old behavior will be deprecated, but some resources may require manual
intervention since they might not have the appropriate tags propagated automatically.

<https://docs.aws.amazon.com/emr/latest/ManagementGuide/emr-managed-iam-policies.html>

_cdk.json_

```json
{
  "context": {
    "@aws-cdk/aws-stepfunctions-tasks:enableEmrServicePolicyV2": true
  }
}
```

* `@aws-cdk/core:includePrefixInUniqueNameGeneration`

Enable this feature flag to include the stack's prefixes to the name generation process.

Not doing so can cause the name of stack to exceed 128 characters:

* The name generation ensures it doesn't exceed 128 characters
* Without this feature flag, the prefix is prepended to the generated name, which result can exceed 128 characters

This is a feature flag as it changes the name generated for stacks. Any CDK application deployed prior this fix will
most likely be generated with a new name, causing the stack to be recreated with the new name, and then deleting the old one.
For applications running on production environments this can be unmanageable.

_cdk.json_

```json
{
  "context": {
    "@aws-cdk/core:includePrefixInUniqueNameGeneration": true
  }
}
```

* `@aws-cdk/aws-lambda-nodejs:useLatestRuntimeVersion`

Enable this feature flag to automatically use the latest available NodeJS version in the aws-lambda-nodejse.Function construct.

This allows creation of new functions using a version that will automatically stay up to date without breaking bundling of existing functions that externalize packages included in their environemnt such as `aws-sdk`.

Functions defined previously will continue to function correctly as long as they pass an explicit runtime version, or do not exclude packages during bundling.

_cdk.json_

```json
{
  "context": {
    "@aws-cdk/aws-lambda-nodejs:useLatestRuntimeVersion": true
  }
}
```

* `@aws-cdk/aws-codepipeline-actions:useNewDefaultBranchForCodeCommitSource`

Enable this feature flag to update the default branch for CodeCommit source actions to `main`.

Previously, the default branch for CodeCommit source actions was set to `master`.
However, this convention is no longer supported, and repositories created after March 2021 now have `main` as
their default branch.

_cdk.json_

```json
{
  "context": {
    "@aws-cdk/aws-codepipeline-actions:useNewDefaultBranchForCodeCommitSource": true
  }
}
```

* `@aws-cdk/aws-cloudwatch-actions:changeLambdaPermissionLogicalIdForLambdaAction`

Enable this feature flag to change the logical ID of the `LambdaPermission` for the `LambdaAction` to include an alarm ID.

Previously, only one alarm with the `LambdaAction` could be created per Lambda.
This flag allows multiple alarms with the `LambdaAction` for the same Lambda to be created.

_cdk.json_

```json
{
  "context": {
    "@aws-cdk/aws-cloudwatch-actions:changeLambdaPermissionLogicalIdForLambdaAction": true
  }
}
```

* `@aws-cdk/aws-codepipeline:crossAccountKeysDefaultValueToFalse`

Enables Pipeline to set the default value for `crossAccountKeys` to false.

When this feature flag is enabled, and the `crossAccountKeys` property is not provided in a `Pipeline`
construct, the construct automatically defaults the value of this property to false.

_cdk.json_

```json
{
  "context": {
    "@aws-cdk/aws-codepipeline:crossAccountKeysDefaultValueToFalse": true
  }
}
```

* `@aws-cdk/aws-codepipeline:defaultPipelineTypeToV2`

Enables Pipeline to set the default pipeline type to V2.

When this feature flag is enabled, and the `pipelineType` property is not provided in a `Pipeline`
construct, the construct automatically defaults the value of this property to `PipelineType.V2`.

_cdk.json_

```json
{
  "context": {
    "@aws-cdk/aws-codepipeline:defaultPipelineTypeToV2": true
  }
}
```

* `@aws-cdk/aws-kms:reduceCrossAccountRegionPolicyScope`

Reduce resource scope of the IAM Policy created from KMS key grant to granting key only.

When this feature flag is enabled and calling KMS key grant method, the created IAM policy will reduce the resource scope from
'*' to this specific granting KMS key.

_cdk.json_

```json
{
  "context": {
    "@aws-cdk/aws-kms:reduceCrossAccountRegionPolicyScope": true
  }
}
```

* `@aws-cdk/aws-eks:nodegroupNameAttribute`

When enabled, nodegroupName attribute of the provisioned EKS NodeGroup will not have the cluster name prefix.

When this feature flag is enabled, the nodegroupName attribute will be exactly the name of the nodegroup
without any prefix.

_cdk.json_

```json
{
  "context": {
    "@aws-cdk/aws-eks:nodegroupNameAttribute": true
  }
}
```

* `@aws-cdk/aws-ec2:ebsDefaultGp3Volume`

When enabled, the default volume type of the EBS volume will be GP3.

When this featuer flag is enabled, the default volume type of the EBS volume will be `EbsDeviceVolumeType.GENERAL_PURPOSE_SSD_GP3`

_cdk.json_

```json
{
  "context": {
    "@aws-cdk/aws-ec2:ebsDefaultGp3Volume": true
  }
}
```

* `@aws-cdk/aws-ecs:removeDefaultDeploymentAlarm`

When enabled, remove default deployment alarm settings.

When this featuer flag is enabled, remove the default deployment alarm settings when creating a AWS ECS service.

_cdk.json_

```json
{
  "context": {
    "@aws-cdk/aws-ec2:ebsDefaultGp3Volume": true
  }
}
```

* `@aws-cdk/aws-stepfunctions-tasks:ecsReduceRunTaskPermissions`

When enabled, IAM Policy created to run tasks won't include the task definition ARN, only the revision ARN.

When this feature flag is enabled, the IAM Policy created to run tasks won't include the task definition ARN, only the revision ARN.
The revision ARN is more specific than the task definition ARN. See <https://docs.aws.amazon.com/step-functions/latest/dg/ecs-iam.html>
for more details.

_cdk.json_

```json
{
  "context": {
    "@aws-cdk/aws-stepfunctions-tasks:ecsReduceRunTaskPermissions": true
  }
}
```

* `@aws-cdk/aws-stepfunctions-taks:useNewS3UriParametersForBedrockInvokeModelTask`

When enabled, use new props for S3 URI under `input` and `output` fields in task definition of state machine for bedrock invoke model.

When this feature flag is enabled, use newly introduced props `s3InputUri` and `s3OutputUri` to populate S3 uri under input and output fields in state machine task definition for Bedrock invoke model.

_cdk.json_

```json
{
  "context": {
    "@aws-cdk/aws-stepfunctions-tasks:useNewS3UriParametersForBedrockInvokeModelTask": true
  }
}
```

* `@aws-cdk/aws-ecs:reduceEc2FargateCloudWatchPermissions`

Currently, we will automatically add a number of cloudwatch permissions to the task role when no cloudwatch log group is
specified as logConfiguration and it will grant 'Resources': ['*'] to the task role.

When this feature flag is enabled, we will only grant the necessary permissions when users specify cloudwatch log group.

_cdk.json_

```json
{
  "context": {
    "@aws-cdk/aws-ecs:reduceEc2FargateCloudWatchPermissions": true
  }
}
```

* `@aws-cdk/aws-ec2:ec2SumTImeoutEnabled`

Currently is both initOptions.timeout and resourceSignalTimeout are both specified in the options for creating an EC2 Instance, only the value from 'resourceSignalTimeout' will be used.

When this feature flag is enabled, if both initOptions.timeout and resourceSignalTimeout are specified, the values will to be summed together.

_cdk.json_

```json
{
  "context": {
    "@aws-cdk/aws-ec2:ec2SumTImeoutEnabled": true
  }
}
```

* `@aws-cdk/aws-appsync:appSyncGraphQLAPIScopeLambdaPermission`

Currently, when using a Lambda authorizer with an AppSync GraphQL API, the AWS CDK automatically generates the necessary AWS::Lambda::Permission to allow the AppSync API to invoke the Lambda authorizer. This permission is overly permissive because it lacks a SourceArn, meaning it allows invocations from any source.

When this feature flag is enabled, the AWS::Lambda::Permission will be properly scoped with the SourceArn corresponding to the specific AppSync GraphQL API.

_cdk.json_

```json
{
  "context": {
    "@aws-cdk/aws-ec2:appSyncGraphQLAPIScopeLambdaPermission": true
  }
}
```

* `@aws-cdk/aws-rds:setCorrectValueForDatabaseInstanceReadReplicaInstanceResourceId`

When enabled, the value of property `instanceResourceId` in construct `DatabaseInstanceReadReplica` will be set to the correct value which is `DbiResourceId` instead of currently `DbInstanceArn`* (fix)

When this feature flag is enabled, the value of that property will be as expected set to `DbiResourceId` attribute, and that will fix the grantConnect method.

_cdk.json_

```json
{
  "context": {
    "@aws-cdk/aws-rds:setCorrectValueForDatabaseInstanceReadReplicaInstanceResourceId": true
  }
}
```

* `@aws-cdk/aws-lambda-nodejs:sdkV3ExcludeSmithyPackages`

Currently, when bundling Lambda functions with the non-latest runtime that supports AWS SDK JavaScript (v3), only the `@aws-sdk/*` packages are excluded by default.
However, this can cause version mismatches between the `@aws-sdk/*` and `@smithy/*` packages, as they are tightly coupled dependencies in AWS SDK v3.

When this feature flag is enabled, both `@aws-sdk/*` and `@smithy/*` packages will be excluded during the bundling process. This ensures that no mismatches
occur between these tightly coupled dependencies when using the AWS SDK v3 in Lambda functions.

_cdk.json_

```json
{
  "context": {
    "@aws-cdk/aws-lambda-nodejs:sdkV3ExcludeSmithyPackages": true
  }
}
```

* `@aws-cdk/aws-dynamodb:resourcePolicyPerReplica`

If this flag is not set, the default behavior for \`TableV2\` is to use a different \`resourcePolicy\` for each replica.

If this flag is set to false, the behavior is that each replica shares the same \`resourcePolicy\` as the source table.
This will prevent you from creating a new table which has an additional replica and a resource policy.

This is a feature flag as the old behavior was technically incorrect but users may have come to depend on it.

_cdk.json_

```json
{
  "context": {
    "@aws-cdk/aws-dynamodb:resourcePolicyPerReplica": false,
  },
}
```

* `@aws-cdk/aws-route53-targets:userPoolDomainNameMethodWithoutCustomResource`

When enabled, use a new method for DNS Name of user pool domain target without creating a custom resource.

When this feature flag is enabled, a new method will be used to get the DNS Name of the user pool domain target. The old method
creates a custom resource internally, but the new method doesn't need a custom resource.

If the flag is set to false then a custom resource will be created when using `UserPoolDomainTarget`.

_cdk.json_

```json
{
  "context": {
    "@aws-cdk/aws-route53-targets:userPoolDomainNameMethodWithoutCustomResource": true
  }
}
```

* `@aws-cdk/aws-ecs:disableEcsImdsBlocking`

When set to true, CDK synth will throw exception if canContainersAccessInstanceRole is false.

In an ECS Cluster with `MachineImageType.AMAZON_LINUX_2`, the canContainersAccessInstanceRole=false option attempts to add commands to block containers from
accessing IMDS. CDK cannot guarantee the correct execution of the feature in all platforms. Setting this feature flag
to true will ensure CDK does not attempt to implement IMDS blocking. By <ins>**end of 2025**</ins>, CDK will remove the
IMDS blocking feature. See [Github discussion](https://github.com/aws/aws-cdk/discussions/32609) for more information.

**It is recommended to follow ECS documentation to block IMDS for your specific platform and cluster configuration.**

_cdk.json_

```json
{
  "context": {
    "@aws-cdk/aws-ecs:disableEcsImdsBlocking": true
  }
}
```

* `@aws-cdk/aws-ecs:enableImdsBlockingDeprecatedFeature`

When set to true along with canContainersAccessInstanceRole=false in ECS cluster, new updated commands will be added to UserData to block container accessing IMDS. **Applicable to Linux only.**

In an ECS Cluster with `MachineImageType.AMAZON_LINUX_2`, the canContainersAccessInstanceRole=false option attempts to add commands to block containers from
accessing IMDS. Set this flag to true in order to use new and updated commands. Please note that this
feature alone with this feature flag will be deprecated by <ins>end of 2025</ins> as CDK cannot
guarantee the correct execution of the feature in all platforms. See [Github discussion](https://github.com/aws/aws-cdk/discussions/32609) for more information.

**It is recommended to follow ECS documentation to block IMDS for your specific platform and cluster configuration.**

_cdk.json_

```json
{
  "context": {
    "@aws-cdk/aws-ecs:enableImdsBlockingDeprecatedFeature": false,
  },
}
```

* `@aws-cdk/aws-elasticloadbalancingV2:albDualstackWithoutPublicIpv4SecurityGroupRulesDefault`

When enabled, the default security group ingress rules will allow IPv6 ingress from anywhere,
For internet facing ALBs with `dualstack-without-public-ipv4` IP address type, the default security group rules
will allow IPv6 ingress from anywhere (::/0). Previously, the default security group rules would only allow IPv4 ingress.

Using a feature flag to make sure existing customers who might be relying
on the overly restrictive permissions are not broken.,

If the flag is set to false then the default security group rules will only allow IPv4 ingress.

_cdk.json_

```json
{
  "context": {
    "@aws-cdk/aws-elasticloadbalancingV2:albDualstackWithoutPublicIpv4SecurityGroupRulesDefault": true
  }
}
```

* `@aws-cdk/aws-iam:oidcRejectUnauthorizedConnections`

When this feature flag is enabled, the default behaviour of OIDC Provider's custom resource handler will
default to reject unauthorized connections when downloading CA Certificates.

When this feature flag is disabled, the behaviour will be the same as current and will allow downloading
thumbprints from unsecure connnections.

_cdk.json_

```json
{
  "context": {
    "@aws-cdk/aws-iam:oidcRejectUnauthorizedConnections": true
  }
}
```

* `@aws-cdk/core:enableAdditionalMetadataCollection`

When this feature flag is enabled, CDK expands the scope of usage data collection to include the:

* L2 construct property keys - Collect which property keys you use from the L2 constructs in your app. This includes property keys nested in dictionary objects.
* L2 construct property values of BOOL and ENUM types - Collect property key values of only BOOL and ENUM types. All other types, such as string values or construct references will be redacted.
* L2 construct method usage - Collection method name, parameter keys and parameter values of BOOL and ENUM type.

_cdk.json_

```json
{
  "context": {
    "@aws-cdk/core:enableAdditionalMetadataCollection": true
  }
}
```

<<<<<<< HEAD
* `@aws-cdk/aws-s3:blockPublicAccessPropertiesDefaultToTrue`

Without this flag, the `blockPublicAccess` property has a counter-intuitive and inconsistent behavior.
When the property value is not specified, then all the 4 member properties (`blockPublicAcls`,
`ignorePublicAcls`, `blockPublicPolicy` and `restrictPublicBuckets`) will default to `true`. However, in
cases where selected properties are explicitly set to `false`, the remaining properties for which no value
was specified will also default to `false`.

Intuitively, if the property is not set explicitly, it must default to `true`. Enabling this flag will exhibit
this behavior.

=======
* `@aws-cdk/aws-lambda:createNewPoliciesWithAddToRolePolicy`

When this feature flag is enabled, Lambda will create new inline policies with AddToRolePolicy. 
The purpose of this is to prevent lambda from creating a dependency on the Default Policy Statement.
This solves an issue where a circular dependency could occur if adding lambda to something like a Cognito Trigger, then adding the User Pool to the lambda execution role permissions.
>>>>>>> 5eeee75c

_cdk.json_

```json
{
  "context": {
<<<<<<< HEAD
    "@aws-cdk/aws-s3:blockPublicAccessPropertiesDefaultToTrue": true
=======
    "@aws-cdk/aws-lambda:createNewPoliciesWithAddToRolePolicy": true
>>>>>>> 5eeee75c
  }
}
```<|MERGE_RESOLUTION|>--- conflicted
+++ resolved
@@ -613,7 +613,22 @@
 }
 ```
 
-<<<<<<< HEAD
+* `@aws-cdk/aws-lambda:createNewPoliciesWithAddToRolePolicy`
+
+When this feature flag is enabled, Lambda will create new inline policies with AddToRolePolicy. 
+The purpose of this is to prevent lambda from creating a dependency on the Default Policy Statement.
+This solves an issue where a circular dependency could occur if adding lambda to something like a Cognito Trigger, then adding the User Pool to the lambda execution role permissions.
+
+_cdk.json_
+
+```json
+{
+  "context": {
+    "@aws-cdk/aws-lambda:createNewPoliciesWithAddToRolePolicy": true
+  }
+}
+```
+
 * `@aws-cdk/aws-s3:blockPublicAccessPropertiesDefaultToTrue`
 
 Without this flag, the `blockPublicAccess` property has a counter-intuitive and inconsistent behavior.
@@ -625,24 +640,12 @@
 Intuitively, if the property is not set explicitly, it must default to `true`. Enabling this flag will exhibit
 this behavior.
 
-=======
-* `@aws-cdk/aws-lambda:createNewPoliciesWithAddToRolePolicy`
-
-When this feature flag is enabled, Lambda will create new inline policies with AddToRolePolicy. 
-The purpose of this is to prevent lambda from creating a dependency on the Default Policy Statement.
-This solves an issue where a circular dependency could occur if adding lambda to something like a Cognito Trigger, then adding the User Pool to the lambda execution role permissions.
->>>>>>> 5eeee75c
-
-_cdk.json_
-
-```json
-{
-  "context": {
-<<<<<<< HEAD
+_cdk.json_
+
+```json
+{
+  "context": {
     "@aws-cdk/aws-s3:blockPublicAccessPropertiesDefaultToTrue": true
-=======
-    "@aws-cdk/aws-lambda:createNewPoliciesWithAddToRolePolicy": true
->>>>>>> 5eeee75c
   }
 }
 ```