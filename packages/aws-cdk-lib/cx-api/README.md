--- conflicted
+++ resolved
@@ -761,7 +761,7 @@
     "@aws-cdk/aws-ec2:requirePrivateSubnetsForEgressOnlyInternetGateway": true
   }
 }
-<<<<<<< HEAD
+```
 
 * `@aws-cdk/aws-efs:defaultAllowClientMount`
 
@@ -770,7 +770,12 @@
 
 This resolves an issue where clients could have permission to write to the filesystem but were unable to properly mount it, leading to access problems.
 By automatically including the read-only permission alongside the existing write and root access permissions, clients can fully interact with the EFS resources as expected.
-=======
+```json
+{
+  "context": {
+    "@aws-cdk/aws-efs:defaultAllowClientMount": true
+  }
+}
 ```
 
 * `@aws-cdk/aws-signer:signingProfileNamePassedToCfn`
@@ -784,18 +789,13 @@
 This feature flag is needed because enabling it can cause existing signing profiles to be
 replaced during deployment if a `signingProfileName` was specified but not previously used
 in the CloudFormation template.
->>>>>>> 0d5ce566
-
-_cdk.json_
-
-```json
-{
-  "context": {
-<<<<<<< HEAD
-    "@aws-cdk/aws-efs:defaultAllowClientMount": true
-=======
+
+_cdk.json_
+
+```json
+{
+  "context": {
     "@aws-cdk/aws-signer:signingProfileNamePassedToCfn": true
->>>>>>> 0d5ce566
   }
 }
 ```