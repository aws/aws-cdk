# Cloud Executable API


This module is part of the [AWS Cloud Development Kit](https://github.com/aws/aws-cdk) project.

## V2 Feature Flags

* `@aws-cdk/aws-s3:createDefaultLoggingPolicy`

Enable this feature flag to create an S3 bucket policy by default in cases where
an AWS service would automatically create the Policy if one does not exist.

For example, in order to send VPC flow logs to an S3 bucket, there is a specific Bucket Policy
that needs to be attached to the bucket. If you create the bucket without a policy and then add the
bucket as the flow log destination, the service will automatically create the bucket policy with the
necessary permissions. If you were to then try and add your own bucket policy CloudFormation will throw
and error indicating that a bucket policy already exists.

In cases where we know what the required policy is we can go ahead and create the policy so we can
remain in control of it.

https://docs.aws.amazon.com/AmazonCloudWatch/latest/logs/AWS-logs-and-resource-policy.html#AWS-logs-infrastructure-S3

_cdk.json_

```json
{
  "context": {
    "@aws-cdk/aws-s3:createDefaultLoggingPolicy": true
  }
}
```

* `@aws-cdk/aws-sns-subscriptions:restrictSqsDescryption`

Enable this feature flag to restrict the decryption of a SQS queue, which is subscribed to a SNS topic, to
only the topic which it is subscribed to and not the whole SNS service of an account.

Previously the decryption was only restricted to the SNS service principal. To make the SQS subscription more
secure, it is a good practice to restrict the decryption further and only allow the connected SNS topic to decryption
the subscribed queue.

_cdk.json_

```json
{
  "context": {
    "@aws-cdk/aws-sns-subscriptions:restrictSqsDescryption": true
  }
}
```

* @aws-cdk/aws-apigateway:disableCloudWatchRole

Enable this feature flag to change the default behavior for aws-apigateway.RestApi and aws-apigateway.SpecRestApi
to _not_ create a CloudWatch role and Account. There is only a single ApiGateway account per AWS
environment which means that each time you create a RestApi in your account the ApiGateway account
is overwritten. If at some point the newest RestApi is deleted, the ApiGateway Account and CloudWatch
role will also be deleted, breaking any existing ApiGateways that were depending on them.

When this flag is enabled you should either create the ApiGateway account and CloudWatch role
separately _or_ only enable the cloudWatchRole on a single RestApi.

_cdk.json_

```json
{
  "context": {
    "@aws-cdk/aws-apigateway:disableCloudWatchRole": true
  }
}
```

* `@aws-cdk/core:enablePartitionLiterals`

Enable this feature flag to have `Stack.partition` return a literal string for a stack's partition
when the stack has a known region configured.  If the region is undefined, or set to an unknown value, the
`Stack.partition` will be the CloudFormation intrinsic value `AWS::Partition`.  Without this feature flag,
`Stack.partition` always returns the CloudFormation intrinsic value `AWS::Partition`.

This feature will often simplify ARN strings in CDK generated templates, for example:

```yaml
 Principal:
   AWS:
     Fn::Join:
       - ""
       - - "arn:"
         - Ref: AWS::Partition
         - :iam::123456789876:root
```

becomes:

```yaml
 Principal:
   AWS: "arn:aws:iam::123456789876:root"
```

* `@aws-cdk/aws-ecs:disableExplicitDeploymentControllerForCircuitBreaker`

Enable this feature flag to avoid setting the "ECS" deployment controller when adding a circuit breaker to an
ECS Service, as this will trigger a full replacement which fails to deploy when using set service names.
This does not change any behaviour as the default deployment controller when it is not defined is ECS.

_cdk.json_

```json
{
  "context": {
    "@aws-cdk/aws-ecs:disableExplicitDeploymentControllerForCircuitBreaker": true
  }
}
```

* `@aws-cdk/aws-s3:serverAccessLogsUseBucketPolicy`

Enable this feature flag to use S3 Bucket Policy for granting permission fo Server Access Logging
rather than using the canned \`LogDeliveryWrite\` ACL. ACLs do not work when Object Ownership is
enabled on the bucket.

This flag uses a Bucket Policy statement to allow Server Access Log delivery, following best
practices for S3.

https://docs.aws.amazon.com/AmazonS3/latest/userguide/enable-server-access-logging.html

```json
{
  "context": {
    "@aws-cdk/aws-s3:serverAccessLogsUseBucketPolicy": true
  }
}
```

* `@aws-cdk/aws-rds:databaseProxyUniqueResourceName`

Enable this feature flag to use unique resource names for each `DatabaseProxy`.

Previously, the default behavior for `DatabaseProxy` was to use `id` of the constructor for `dbProxyName`.
In this case, users couldn't deploy `DatabaseProxy`s that have the same `id` in the same region.

This is a feature flag as the old behavior was technically incorrect, but users may have come to depend on it.

```json
{
  "context": {
    "@aws-cdk/aws-rds:databaseProxyUniqueResourceName": true
  }
}
```

* `@aws-cdk/aws-redshift:columnId`

Enable this feature flag to allow the CDK to track changes in Redshift columns through their `id` attribute. This is a breaking change, as the `name` attribute was currently being used to track changes to Redshift columns.

Enabling this feature flag comes at a risk for existing Redshift columns, as the `name` attribute of a redshift column was currently being used. Therefore, to change a Redshift columns' `name` will essentially create a new column and delete the old one. This will cause data loss. If you choose to enable this flag, ensure that upon intial deployment (the first deployment after setting this feature flag), the `name` attribute of every column is not changed. After the intial deployment, you can freely change the `name` attribute of a column.

_cdk.json_

```json
{
  "context": {
    "@aws-cdk/aws-redshift:columnId": true
  }
}
```

* `@aws-cdk/aws-stepfunctions-tasks:enableEmrServicePolicyV2`

Enable this feature flag to use the \`AmazonEMRServicePolicy_v2\` managed policies for the EMR service role.

This is a feature flag as the old behavior will be deprecated, but some resources may require manual
intervention since they might not have the appropriate tags propagated automatically.

https://docs.aws.amazon.com/emr/latest/ManagementGuide/emr-managed-iam-policies.html

_cdk.json_

```json
{
  "context": {
    "@aws-cdk/aws-stepfunctions-tasks:enableEmrServicePolicyV2": true
  }
}
```

* `@aws-cdk/core:includePrefixInUniqueNameGeneration`

Enable this feature flag to include the stack's prefixes to the name generation process.

Not doing so can cause the name of stack to exceed 128 characters:
- The name generation ensures it doesn't exceed 128 characters
- Without this feature flag, the prefix is prepended to the generated name, which result can exceed 128 characters

This is a feature flag as it changes the name generated for stacks. Any CDK application deployed prior this fix will
most likely be generated with a new name, causing the stack to be recreated with the new name, and then deleting the old one.
For applications running on production environments this can be unmanageable.

_cdk.json_

```json
{
  "context": {
    "@aws-cdk/core:includePrefixInUniqueNameGeneration": true
  }
}
```

* `@aws-cdk/aws-lambda-nodejs:useLatestRuntimeVersion`

Enable this feature flag to automatically use the latest available NodeJS version in the aws-lambda-nodejse.Function construct.

This allows creation of new functions using a version that will automatically stay up to date without breaking bundling of existing functions that externalize packages included in their environemnt such as `aws-sdk`.

Functions defined previously will continue to function correctly as long as they pass an explicit runtime version, or do not exclude packages during bundling.

_cdk.json_

```json
{
  "context": {
    "@aws-cdk/aws-lambda-nodejs:useLatestRuntimeVersion": true
  }
}
```

* `@aws-cdk/aws-codepipeline-actions:useNewDefaultBranchForCodeCommitSource`

Enable this feature flag to update the default branch for CodeCommit source actions to `main`.

Previously, the default branch for CodeCommit source actions was set to `master`. 
However, this convention is no longer supported, and repositories created after March 2021 now have `main` as 
their default branch.

_cdk.json_

```json
{
  "context": {
    "@aws-cdk/aws-codepipeline-actions:useNewDefaultBranchForCodeCommitSource": true
  }
}
```

* `@aws-cdk/aws-cloudwatch-actions:changeLambdaPermissionLogicalIdForLambdaAction`

Enable this feature flag to change the logical ID of the `LambdaPermission` for the `LambdaAction` to include an alarm ID.

Previously, only one alarm with the `LambdaAction` could be created per Lambda.
This flag allows multiple alarms with the `LambdaAction` for the same Lambda to be created.

_cdk.json_

```json
{
  "context": {
    "@aws-cdk/aws-cloudwatch-actions:changeLambdaPermissionLogicalIdForLambdaAction": true
  }
}
```

* `@aws-cdk/aws-codepipeline:crossAccountKeysDefaultValueToFalse`

Enables Pipeline to set the default value for `crossAccountKeys` to false.

When this feature flag is enabled, and the `crossAccountKeys` property is not provided in a `Pipeline`
construct, the construct automatically defaults the value of this property to false.

_cdk.json_

```json
{
  "context": {
    "@aws-cdk/aws-codepipeline:crossAccountKeysDefaultValueToFalse": true
  }
}
```

* `@aws-cdk/aws-codepipeline:defaultPipelineTypeToV2`

Enables Pipeline to set the default pipeline type to V2.

When this feature flag is enabled, and the `pipelineType` property is not provided in a `Pipeline`
construct, the construct automatically defaults the value of this property to `PipelineType.V2`.

_cdk.json_

```json
{
  "context": {
    "@aws-cdk/aws-codepipeline:defaultPipelineTypeToV2": true
  }
}
```

* `@aws-cdk/aws-kms:reduceCrossAccountRegionPolicyScope`

Reduce resource scope of the IAM Policy created from KMS key grant to granting key only.

When this feature flag is enabled and calling KMS key grant method, the created IAM policy will reduce the resource scope from
'*' to this specific granting KMS key.

_cdk.json_

```json
{
  "context": {
    "@aws-cdk/aws-kms:reduceCrossAccountRegionPolicyScope": true
  }
}
```

* `@aws-cdk/aws-eks:nodegroupNameAttribute`

When enabled, nodegroupName attribute of the provisioned EKS NodeGroup will not have the cluster name prefix.

When this feature flag is enabled, the nodegroupName attribute will be exactly the name of the nodegroup
without any prefix.

_cdk.json_

```json
{
  "context": {
    "@aws-cdk/aws-eks:nodegroupNameAttribute": true
  }
}
```

* `@aws-cdk/aws-ec2:ebsDefaultGp3Volume`

When enabled, the default volume type of the EBS volume will be GP3.

When this featuer flag is enabled, the default volume type of the EBS volume will be `EbsDeviceVolumeType.GENERAL_PURPOSE_SSD_GP3`

_cdk.json_

```json
{
  "context": {
    "@aws-cdk/aws-ec2:ebsDefaultGp3Volume": true
  }
}
```

* `@aws-cdk/aws-ecs:removeDefaultDeploymentAlarm`

When enabled, remove default deployment alarm settings.

When this featuer flag is enabled, remove the default deployment alarm settings when creating a AWS ECS service.

_cdk.json_

```json
{
  "context": {
    "@aws-cdk/aws-ec2:ebsDefaultGp3Volume": true
  }
}
```

<<<<<<< HEAD
* `@aws-cdk/aws-s3:s3ExistingNotificationsDeleteEnabled`

Enable this feature flag to delete the existing S3 event notifications.
When this feature flag is enabled, user can remove the existing S3 event notifications.
=======
* `@aws-cdk/aws-stepfunctions-tasks:ecsReduceRunTaskPermissions`

When enabled, IAM Policy created to run tasks won't include the task definition ARN, only the revision ARN.

When this feature flag is enabled, the IAM Policy created to run tasks won't include the task definition ARN, only the revision ARN.
The revision ARN is more specific than the task definition ARN. See https://docs.aws.amazon.com/step-functions/latest/dg/ecs-iam.html
for more details.
>>>>>>> cce10b1c

_cdk.json_

```json
{
  "context": {
<<<<<<< HEAD
    "@aws-cdk/aws-s3:s3ExistingNotificationsDeleteEnabled": true
=======
    "@aws-cdk/aws-stepfunctions-tasks:ecsReduceRunTaskPermissions": true
>>>>>>> cce10b1c
  }
}
```<|MERGE_RESOLUTION|>--- conflicted
+++ resolved
@@ -359,12 +359,6 @@
 }
 ```
 
-<<<<<<< HEAD
-* `@aws-cdk/aws-s3:s3ExistingNotificationsDeleteEnabled`
-
-Enable this feature flag to delete the existing S3 event notifications.
-When this feature flag is enabled, user can remove the existing S3 event notifications.
-=======
 * `@aws-cdk/aws-stepfunctions-tasks:ecsReduceRunTaskPermissions`
 
 When enabled, IAM Policy created to run tasks won't include the task definition ARN, only the revision ARN.
@@ -372,18 +366,28 @@
 When this feature flag is enabled, the IAM Policy created to run tasks won't include the task definition ARN, only the revision ARN.
 The revision ARN is more specific than the task definition ARN. See https://docs.aws.amazon.com/step-functions/latest/dg/ecs-iam.html
 for more details.
->>>>>>> cce10b1c
-
-_cdk.json_
-
-```json
-{
-  "context": {
-<<<<<<< HEAD
+
+_cdk.json_
+
+```json
+{
+  "context": {
+    "@aws-cdk/aws-stepfunctions-tasks:ecsReduceRunTaskPermissions": true
+  }
+}
+```
+
+* `@aws-cdk/aws-s3:s3ExistingNotificationsDeleteEnabled`
+
+Enable this feature flag to delete the existing S3 event notifications.
+When this feature flag is enabled, user can remove the existing S3 event notifications.
+
+_cdk.json_
+
+```json
+{
+  "context": {
     "@aws-cdk/aws-s3:s3ExistingNotificationsDeleteEnabled": true
-=======
-    "@aws-cdk/aws-stepfunctions-tasks:ecsReduceRunTaskPermissions": true
->>>>>>> cce10b1c
   }
 }
 ```