# Cloud Executable API


This module is part of the [AWS Cloud Development Kit](https://github.com/aws/aws-cdk) project.

## V2 Feature Flags

* `@aws-cdk/aws-s3:createDefaultLoggingPolicy`

Enable this feature flag to create an S3 bucket policy by default in cases where
an AWS service would automatically create the Policy if one does not exist.

For example, in order to send VPC flow logs to an S3 bucket, there is a specific Bucket Policy
that needs to be attached to the bucket. If you create the bucket without a policy and then add the
bucket as the flow log destination, the service will automatically create the bucket policy with the
necessary permissions. If you were to then try and add your own bucket policy CloudFormation will throw
and error indicating that a bucket policy already exists.

In cases where we know what the required policy is we can go ahead and create the policy so we can
remain in control of it.

https://docs.aws.amazon.com/AmazonCloudWatch/latest/logs/AWS-logs-and-resource-policy.html#AWS-logs-infrastructure-S3

_cdk.json_

```json
{
  "context": {
    "@aws-cdk/aws-s3:createDefaultLoggingPolicy": true
  }
}
```

* `@aws-cdk/aws-sns-subscriptions:restrictSqsDescryption`

Enable this feature flag to restrict the decryption of a SQS queue, which is subscribed to a SNS topic, to
only the topic which it is subscribed to and not the whole SNS service of an account.

Previously the decryption was only restricted to the SNS service principal. To make the SQS subscription more
secure, it is a good practice to restrict the decryption further and only allow the connected SNS topic to decryption
the subscribed queue.

_cdk.json_

```json
{
  "context": {
    "@aws-cdk/aws-sns-subscriptions:restrictSqsDescryption": true
  }
}
```

* @aws-cdk/aws-apigateway:disableCloudWatchRole

Enable this feature flag to change the default behavior for aws-apigateway.RestApi and aws-apigateway.SpecRestApi
to _not_ create a CloudWatch role and Account. There is only a single ApiGateway account per AWS
environment which means that each time you create a RestApi in your account the ApiGateway account
is overwritten. If at some point the newest RestApi is deleted, the ApiGateway Account and CloudWatch
role will also be deleted, breaking any existing ApiGateways that were depending on them.

When this flag is enabled you should either create the ApiGateway account and CloudWatch role
separately _or_ only enable the cloudWatchRole on a single RestApi.

_cdk.json_

```json
{
  "context": {
    "@aws-cdk/aws-apigateway:disableCloudWatchRole": true
  }
}
```

* `@aws-cdk/core:enablePartitionLiterals`

Enable this feature flag to have `Stack.partition` return a literal string for a stack's partition
when the stack has a known region configured.  If the region is undefined, or set to an unknown value, the
`Stack.partition` will be the CloudFormation intrinsic value `AWS::Partition`.  Without this feature flag,
`Stack.partition` always returns the CloudFormation intrinsic value `AWS::Partition`.

This feature will often simplify ARN strings in CDK generated templates, for example:

```yaml
 Principal:
   AWS:
     Fn::Join:
       - ""
       - - "arn:"
         - Ref: AWS::Partition
         - :iam::123456789876:root
```

becomes:

```yaml
 Principal:
   AWS: "arn:aws:iam::123456789876:root"
```

* `@aws-cdk/aws-ecs:disableExplicitDeploymentControllerForCircuitBreaker`

Enable this feature flag to avoid setting the "ECS" deployment controller when adding a circuit breaker to an
ECS Service, as this will trigger a full replacement which fails to deploy when using set service names.
This does not change any behaviour as the default deployment controller when it is not defined is ECS.

_cdk.json_

```json
{
  "context": {
    "@aws-cdk/aws-ecs:disableExplicitDeploymentControllerForCircuitBreaker": true
  }
}
```

* `@aws-cdk/aws-s3:serverAccessLogsUseBucketPolicy`

Enable this feature flag to use S3 Bucket Policy for granting permission fo Server Access Logging
rather than using the canned \`LogDeliveryWrite\` ACL. ACLs do not work when Object Ownership is
enabled on the bucket.

This flag uses a Bucket Policy statement to allow Server Access Log delivery, following best
practices for S3.

https://docs.aws.amazon.com/AmazonS3/latest/userguide/enable-server-access-logging.html

```json
{
  "context": {
    "@aws-cdk/aws-s3:serverAccessLogsUseBucketPolicy": true
  }
}
```

* `@aws-cdk/aws-rds:databaseProxyUniqueResourceName`

Enable this feature flag to use unique resource names for each `DatabaseProxy`.

Previously, the default behavior for `DatabaseProxy` was to use `id` of the constructor for `dbProxyName`.
In this case, users couldn't deploy `DatabaseProxy`s that have the same `id` in the same region.

This is a feature flag as the old behavior was technically incorrect, but users may have come to depend on it.

```json
{
  "context": {
    "@aws-cdk/aws-rds:databaseProxyUniqueResourceName": true
  }
}
```

* `@aws-cdk/aws-redshift:columnId`

Enable this feature flag to allow the CDK to track changes in Redshift columns through their `id` attribute. This is a breaking change, as the `name` attribute was currently being used to track changes to Redshift columns.

Enabling this feature flag comes at a risk for existing Redshift columns, as the `name` attribute of a redshift column was currently being used. Therefore, to change a Redshift columns' `name` will essentially create a new column and delete the old one. This will cause data loss. If you choose to enable this flag, ensure that upon intial deployment (the first deployment after setting this feature flag), the `name` attribute of every column is not changed. After the intial deployment, you can freely change the `name` attribute of a column.

_cdk.json_

```json
{
  "context": {
    "@aws-cdk/aws-redshift:columnId": true
  }
}
```

* `@aws-cdk/aws-stepfunctions-tasks:enableEmrServicePolicyV2`

Enable this feature flag to use the \`AmazonEMRServicePolicy_v2\` managed policies for the EMR service role.

This is a feature flag as the old behavior will be deprecated, but some resources may require manual
intervention since they might not have the appropriate tags propagated automatically.

https://docs.aws.amazon.com/emr/latest/ManagementGuide/emr-managed-iam-policies.html

_cdk.json_

```json
{
  "context": {
    "@aws-cdk/aws-stepfunctions-tasks:enableEmrServicePolicyV2": true
  }
}
```

* `@aws-cdk/core:includePrefixInUniqueNameGeneration`

Enable this feature flag to include the stack's prefixes to the name generation process.

Not doing so can cause the name of stack to exceed 128 characters:
- The name generation ensures it doesn't exceed 128 characters
- Without this feature flag, the prefix is prepended to the generated name, which result can exceed 128 characters

This is a feature flag as it changes the name generated for stacks. Any CDK application deployed prior this fix will
most likely be generated with a new name, causing the stack to be recreated with the new name, and then deleting the old one.
For applications running on production environments this can be unmanageable.

_cdk.json_

```json
{
  "context": {
    "@aws-cdk/core:includePrefixInUniqueNameGeneration": true
  }
}
```

* `@aws-cdk/aws-lambda-nodejs:useLatestRuntimeVersion`

Enable this feature flag to automatically use the latest available NodeJS version in the aws-lambda-nodejse.Function construct.

This allows creation of new functions using a version that will automatically stay up to date without breaking bundling of existing functions that externalize packages included in their environemnt such as `aws-sdk`.

Functions defined previously will continue to function correctly as long as they pass an explicit runtime version, or do not exclude packages during bundling.

_cdk.json_

```json
{
  "context": {
    "@aws-cdk/aws-lambda-nodejs:useLatestRuntimeVersion": true
  }
}
```

* `@aws-cdk/aws-codepipeline-actions:useNewDefaultBranchForCodeCommitSource`

Enable this feature flag to update the default branch for CodeCommit source actions to `main`.

Previously, the default branch for CodeCommit source actions was set to `master`. 
However, this convention is no longer supported, and repositories created after March 2021 now have `main` as 
their default branch.

_cdk.json_

```json
{
  "context": {
    "@aws-cdk/aws-codepipeline-actions:useNewDefaultBranchForCodeCommitSource": true
  }
}
```

* `@aws-cdk/aws-cloudwatch-actions:changeLambdaPermissionLogicalIdForLambdaAction`

Enable this feature flag to change the logical ID of the `LambdaPermission` for the `LambdaAction` to include an alarm ID.

Previously, only one alarm with the `LambdaAction` could be created per Lambda.
This flag allows multiple alarms with the `LambdaAction` for the same Lambda to be created.

_cdk.json_

```json
{
  "context": {
    "@aws-cdk/aws-cloudwatch-actions:changeLambdaPermissionLogicalIdForLambdaAction": true
  }
}
```

* `@aws-cdk/aws-codepipeline:crossAccountKeysDefaultValueToFalse`

Enables Pipeline to set the default value for `crossAccountKeys` to false.

When this feature flag is enabled, and the `crossAccountKeys` property is not provided in a `Pipeline`
construct, the construct automatically defaults the value of this property to false.

_cdk.json_

```json
{
  "context": {
    "@aws-cdk/aws-codepipeline:crossAccountKeysDefaultValueToFalse": true
  }
}
```

* `@aws-cdk/aws-codepipeline:defaultPipelineTypeToV2`

Enables Pipeline to set the default pipeline type to V2.

When this feature flag is enabled, and the `pipelineType` property is not provided in a `Pipeline`
construct, the construct automatically defaults the value of this property to `PipelineType.V2`.

_cdk.json_

```json
{
  "context": {
    "@aws-cdk/aws-codepipeline:defaultPipelineTypeToV2": true
  }
}
```

* `@aws-cdk/aws-kms:reduceCrossAccountRegionPolicyScope`

Reduce resource scope of the IAM Policy created from KMS key grant to granting key only.

When this feature flag is enabled and calling KMS key grant method, the created IAM policy will reduce the resource scope from
'*' to this specific granting KMS key.

_cdk.json_

```json
{
  "context": {
    "@aws-cdk/aws-kms:reduceCrossAccountRegionPolicyScope": true
  }
}
```

* `@aws-cdk/aws-eks:nodegroupNameAttribute`

When enabled, nodegroupName attribute of the provisioned EKS NodeGroup will not have the cluster name prefix.

When this feature flag is enabled, the nodegroupName attribute will be exactly the name of the nodegroup
without any prefix.

_cdk.json_

```json
{
  "context": {
    "@aws-cdk/aws-eks:nodegroupNameAttribute": true
  }
}
```

* `@aws-cdk/aws-ec2:ebsDefaultGp3Volume`

When enabled, the default volume type of the EBS volume will be GP3.

When this featuer flag is enabled, the default volume type of the EBS volume will be `EbsDeviceVolumeType.GENERAL_PURPOSE_SSD_GP3`

_cdk.json_

```json
{
  "context": {
    "@aws-cdk/aws-ec2:ebsDefaultGp3Volume": true
  }
}
```

* `@aws-cdk/aws-ecs:removeDefaultDeploymentAlarm`

When enabled, remove default deployment alarm settings.

When this featuer flag is enabled, remove the default deployment alarm settings when creating a AWS ECS service.

_cdk.json_

```json
{
  "context": {
    "@aws-cdk/aws-ec2:ebsDefaultGp3Volume": true
  }
}
```

* `@aws-cdk/aws-stepfunctions-tasks:ecsReduceRunTaskPermissions`

When enabled, IAM Policy created to run tasks won't include the task definition ARN, only the revision ARN.

When this feature flag is enabled, the IAM Policy created to run tasks won't include the task definition ARN, only the revision ARN.
The revision ARN is more specific than the task definition ARN. See https://docs.aws.amazon.com/step-functions/latest/dg/ecs-iam.html
for more details.

_cdk.json_

```json
{
  "context": {
    "@aws-cdk/aws-stepfunctions-tasks:ecsReduceRunTaskPermissions": true
  }
}
```

* `@aws-cdk/aws-stepfunctions-taks:useNewS3UriParametersForBedrockInvokeModelTask`

When enabled, use new props for S3 URI under `input` and `output` fields in task definition of state machine for bedrock invoke model.

When this feature flag is enabled, use newly introduced props `s3InputUri` and `s3OutputUri` to populate S3 uri under input and output fields in state machine task definition for Bedrock invoke model.

_cdk.json_

```json
{
  "context": {
    "@aws-cdk/aws-stepfunctions-tasks:useNewS3UriParametersForBedrockInvokeModelTask": true
  }
}
```

* `@aws-cdk/aws-ecs:reduceEc2FargateCloudWatchPermissions`

Currently, we will automatically add a number of cloudwatch permissions to the task role when no cloudwatch log group is
specified as logConfiguration and it will grant 'Resources': ['*'] to the task role.

When this feature flag is enabled, we will only grant the necessary permissions when users specify cloudwatch log group.

_cdk.json_

```json
{
  "context": {
    "@aws-cdk/aws-ecs:reduceEc2FargateCloudWatchPermissions": true
  }
}
```

* `@aws-cdk/aws-ec2:ec2SumTImeoutEnabled`

Currently is both initOptions.timeout and resourceSignalTimeout are both specified in the options for creating an EC2 Instance, only the value from 'resourceSignalTimeout' will be used. 
      
When this feature flag is enabled, if both initOptions.timeout and resourceSignalTimeout are specified, the values will to be summed together.

_cdk.json_

```json
{
  "context": {
    "@aws-cdk/aws-ec2:ec2SumTImeoutEnabled": true
  }
}
```

* `@aws-cdk/aws-appsync:appSyncGraphQLAPIScopeLambdaPermission`

Currently, when using a Lambda authorizer with an AppSync GraphQL API, the AWS CDK automatically generates the necessary AWS::Lambda::Permission to allow the AppSync API to invoke the Lambda authorizer. This permission is overly permissive because it lacks a SourceArn, meaning it allows invocations from any source.

When this feature flag is enabled, the AWS::Lambda::Permission will be properly scoped with the SourceArn corresponding to the specific AppSync GraphQL API.

_cdk.json_

```json
{
  "context": {
    "@aws-cdk/aws-ec2:appSyncGraphQLAPIScopeLambdaPermission": true
  }
}
```

* `@aws-cdk/aws-rds:setCorrectValueForDatabaseInstanceReadReplicaInstanceResourceId`

When enabled, the value of property `instanceResourceId` in construct `DatabaseInstanceReadReplica` will be set to the correct value which is `DbiResourceId` instead of currently `DbInstanceArn`* (fix)

When this feature flag is enabled, the value of that property will be as expected set to `DbiResourceId` attribute, and that will fix the grantConnect method.

_cdk.json_

```json
{
  "context": {
    "@aws-cdk/aws-rds:setCorrectValueForDatabaseInstanceReadReplicaInstanceResourceId": true
  }
}
```

<<<<<<< HEAD
* `@aws-cdk/aws-dynamodb:resourcePolicyPerReplica`

If this flag is not set, the default behavior for \`TableV2\` is to use the use a different \`resourcePolicy\` for all replicas. 
      
If this flag is set to true, the behavior is that each replica shares the same \`resourcePolicy\` as the source table.

This is a feature flag as the old behavior was technically incorrect but users may have come to depend on it.
=======
* `@aws-cdk/aws-lambda-nodejs:sdkV3ExcludeSmithyPackages`

Currently, when bundling Lambda functions with the non-latest runtime that supports AWS SDK JavaScript (v3), only the `@aws-sdk/*` packages are excluded by default.
However, this can cause version mismatches between the `@aws-sdk/*` and `@smithy/*` packages, as they are tightly coupled dependencies in AWS SDK v3.

When this feature flag is enabled, both `@aws-sdk/*` and `@smithy/*` packages will be excluded during the bundling process. This ensures that no mismatches
occur between these tightly coupled dependencies when using the AWS SDK v3 in Lambda functions.
>>>>>>> cd324d02

_cdk.json_

```json
{
  "context": {
<<<<<<< HEAD
    "@aws-cdk/aws-dynamodb:resourcePolicyPerReplica": false,
  },
=======
    "@aws-cdk/aws-lambda-nodejs:sdkV3ExcludeSmithyPackages": true
  }
>>>>>>> cd324d02
}
```<|MERGE_RESOLUTION|>--- conflicted
+++ resolved
@@ -458,7 +458,24 @@
 }
 ```
 
-<<<<<<< HEAD
+* `@aws-cdk/aws-lambda-nodejs:sdkV3ExcludeSmithyPackages`
+
+Currently, when bundling Lambda functions with the non-latest runtime that supports AWS SDK JavaScript (v3), only the `@aws-sdk/*` packages are excluded by default.
+However, this can cause version mismatches between the `@aws-sdk/*` and `@smithy/*` packages, as they are tightly coupled dependencies in AWS SDK v3.
+
+When this feature flag is enabled, both `@aws-sdk/*` and `@smithy/*` packages will be excluded during the bundling process. This ensures that no mismatches
+occur between these tightly coupled dependencies when using the AWS SDK v3 in Lambda functions.
+
+_cdk.json_
+
+```json
+{
+  "context": {
+    "@aws-cdk/aws-lambda-nodejs:sdkV3ExcludeSmithyPackages": true
+  }
+}
+```
+
 * `@aws-cdk/aws-dynamodb:resourcePolicyPerReplica`
 
 If this flag is not set, the default behavior for \`TableV2\` is to use the use a different \`resourcePolicy\` for all replicas. 
@@ -466,27 +483,13 @@
 If this flag is set to true, the behavior is that each replica shares the same \`resourcePolicy\` as the source table.
 
 This is a feature flag as the old behavior was technically incorrect but users may have come to depend on it.
-=======
-* `@aws-cdk/aws-lambda-nodejs:sdkV3ExcludeSmithyPackages`
-
-Currently, when bundling Lambda functions with the non-latest runtime that supports AWS SDK JavaScript (v3), only the `@aws-sdk/*` packages are excluded by default.
-However, this can cause version mismatches between the `@aws-sdk/*` and `@smithy/*` packages, as they are tightly coupled dependencies in AWS SDK v3.
-
-When this feature flag is enabled, both `@aws-sdk/*` and `@smithy/*` packages will be excluded during the bundling process. This ensures that no mismatches
-occur between these tightly coupled dependencies when using the AWS SDK v3 in Lambda functions.
->>>>>>> cd324d02
-
-_cdk.json_
-
-```json
-{
-  "context": {
-<<<<<<< HEAD
+
+_cdk.json_
+
+```json
+{
+  "context": {
     "@aws-cdk/aws-dynamodb:resourcePolicyPerReplica": false,
   },
-=======
-    "@aws-cdk/aws-lambda-nodejs:sdkV3ExcludeSmithyPackages": true
-  }
->>>>>>> cd324d02
 }
 ```