--- conflicted
+++ resolved
@@ -676,14 +676,6 @@
 }
 ```
 
-<<<<<<< HEAD
-* `@aws-cdk/aws-stepfunctions-tasks:httpInvokeDynamicJsonPathEndpoint`
-
-When this feature flag is enabled, the JSONPath apiEndpoint value will be resolved dynamically at runtime, while slightly increasing the size of the state machine definition.
-When disabled, the JSONPath apiEndpoint property will only support a static string value.
-
-_cdk.json
-=======
 * `@aws-cdk/aws-events:requireEventBusPolicySid`
 
 When this flag is enabled:
@@ -746,34 +738,42 @@
 The new behavior from this feature will allow a user, for example, to set 1 of the 4 BlockPublicAccessOpsions to false, and on deployment the other 3 will remain true.
 
 _cdk.json_
->>>>>>> 8a77828a
-
-```json
-{
-  "context": {
-<<<<<<< HEAD
+
+```json
+{
+  "context": {
+    "@aws-cdk/aws-s3:publicAccessBlockedByDefault": true
+  }
+}
+```
+
+* `@aws-cdk/aws-ec2:requirePrivateSubnetsForEgressOnlyInternetGateway`
+
+When this feature flag is enabled, EgressOnlyGateway is created only for dual-stack VPC with private subnets
+
+When this feature flag is disabled, EgressOnlyGateway resource is created for all dual-stack VPC regardless of subnet type
+
+_cdk.json_
+
+```json
+{
+  "context": {
+    "@aws-cdk/aws-ec2:requirePrivateSubnetsForEgressOnlyInternetGateway": true
+  }
+}
+```
+
+* `@aws-cdk/aws-stepfunctions-tasks:httpInvokeDynamicJsonPathEndpoint`
+
+When this feature flag is enabled, the JSONPath apiEndpoint value will be resolved dynamically at runtime, while slightly increasing the size of the state machine definition.
+When disabled, the JSONPath apiEndpoint property will only support a static string value.
+
+_cdk.json
+
+```json
+{
+  "context": {
     "@aws-cdk/aws-stepfunctions-tasks:httpInvokeDynamicJsonPathEndpoint": true
   }
 }
-```
-=======
-    "@aws-cdk/aws-s3:publicAccessBlockedByDefault": true
-  }
-}
-```
-
-* `@aws-cdk/aws-ec2:requirePrivateSubnetsForEgressOnlyInternetGateway`
-
-When this feature flag is enabled, EgressOnlyGateway is created only for dual-stack VPC with private subnets
-
-When this feature flag is disabled, EgressOnlyGateway resource is created for all dual-stack VPC regardless of subnet type
-
-_cdk.json_
-
-```json
-{
-  "context": {
-    "@aws-cdk/aws-ec2:requirePrivateSubnetsForEgressOnlyInternetGateway": true
-  }
-}
->>>>>>> 8a77828a
+```