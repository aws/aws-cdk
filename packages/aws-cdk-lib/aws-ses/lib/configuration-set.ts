import { Construct } from 'constructs';
import { ConfigurationSetEventDestination, ConfigurationSetEventDestinationOptions } from './configuration-set-event-destination';
import { IDedicatedIpPool } from './dedicated-ip-pool';
import { undefinedIfNoKeys } from './private/utils';
import { CfnConfigurationSet } from './ses.generated';
import { Duration, IResource, Resource, Token } from '../../core';

/**
 * A configuration set
 */
export interface IConfigurationSet extends IResource {
  /**
   * The name of the configuration set
   *
   * @attribute
   */
  readonly configurationSetName: string;
}

/**
 * Properties for a configuration set
 */
export interface ConfigurationSetProps {
  /**
   * A name for the configuration set
   *
   * @default - a CloudFormation generated name
   */
  readonly configurationSetName?: string;

  /**
   * The dedicated IP pool to associate with the configuration set
   *
   * @default - do not use a dedicated IP pool
   */
  readonly dedicatedIpPool?: IDedicatedIpPool;

  /**
   * Specifies whether messages that use the configuration set are required to
   * use Transport Layer Security (TLS)
   *
   * @default ConfigurationSetTlsPolicy.OPTIONAL
   */
  readonly tlsPolicy?: ConfigurationSetTlsPolicy;

  /**
   * Whether to publish reputation metrics for the configuration set, such as
   * bounce and complaint rates, to Amazon CloudWatch
   *
   * @default true
   */
  readonly reputationMetrics?: boolean;

  /**
   * Whether email sending is enabled
   *
   * @default true
   */
  readonly sendingEnabled?: boolean;

  /**
   * The reasons for which recipient email addresses should be automatically added
   * to your account's suppression list
   *
   * @default - use account level settings
   */
  readonly suppressionReasons?: SuppressionReasons;

  /**
   * If true, account-level suppression list is disabled; email sent with this configuration set
   * will not use any suppression settings at all
   *
   * @default false
   */
  readonly disableSuppressionList?: boolean;

  /**
   * The custom subdomain that is used to redirect email recipients to the
   * Amazon SES event tracking domain
   *
   * @default - use the default awstrack.me domain
   */
  readonly customTrackingRedirectDomain?: string;

  /**
   * The Virtual Deliverability Manager (VDM) options that apply to the configuration set
   *
   * @default - VDM options not configured at the configuration set level. In this case, use account level settings. (To set the account level settings using CDK, use the `VdmAttributes` Construct.)
   */
  readonly vdmOptions?: VdmOptions;

  /**
   * The maximum amount of time that Amazon SES API v2 will attempt delivery of email.
   *
   * This value must be greater than or equal to 5 minutes and less than or equal to 14 hours.
   *
   * @default undefined - SES defaults to 14 hours
   */
  readonly maxDeliveryDuration?: Duration;
}

/**
 * Properties for the Virtual Deliverability Manager (VDM) options that apply to the configuration set
 */
export interface VdmOptions {
  /**
   * If true, engagement metrics are enabled for the configuration set
   *
   * @default - Engagement metrics not configured at the configuration set level. In this case, use account level settings.
   */
  readonly engagementMetrics?: boolean;

  /**
   * If true, optimized shared delivery is enabled for the configuration set
   *
   * @default - Optimized shared delivery not configured at the configuration set level. In this case, use account level settings.
   */
  readonly optimizedSharedDelivery?: boolean;
}

/**
 * TLS policy for a configuration set
 */
export enum ConfigurationSetTlsPolicy {
  /**
   * Messages are only delivered if a TLS connection can be established
   */
  REQUIRE = 'REQUIRE',

  /**
   * Messages can be delivered in plain text if a TLS connection can't be established
   */
  OPTIONAL = 'OPTIONAL',
}

/**
 * Reasons for which recipient email addresses should be automatically added
 * to your account's suppression list
 */
export enum SuppressionReasons {
  /**
   * Bounces and complaints
   */
  BOUNCES_AND_COMPLAINTS = 'BOUNCES_AND_COMPLAINTS',

  /**
   * Bounces only
   */
  BOUNCES_ONLY = 'BOUNCES_ONLY',

  /**
   * Complaints only
   */
  COMPLAINTS_ONLY = 'COMPLAINTS_ONLY',
}

/**
 * A configuration set
 */
export class ConfigurationSet extends Resource implements IConfigurationSet {
  /**
   * Use an existing configuration set
   */
  public static fromConfigurationSetName(scope: Construct, id: string, configurationSetName: string): IConfigurationSet {
    class Import extends Resource implements IConfigurationSet {
      public readonly configurationSetName = configurationSetName;
    }
    return new Import(scope, id);
  }

  public readonly configurationSetName: string;

  constructor(scope: Construct, id: string, props: ConfigurationSetProps = {}) {
    super(scope, id, {
      physicalName: props.configurationSetName,
    });

<<<<<<< HEAD
    if (props.disableSuppressionList && props.suppressionReasons) {
      throw new Error('When disableSuppressionList is true, suppressionReasons must not be specified.');
=======
    if (props.maxDeliveryDuration && !Token.isUnresolved(props.maxDeliveryDuration)) {
      if (props.maxDeliveryDuration.toMilliseconds() < Duration.minutes(5).toMilliseconds()) {
        throw new Error(`The maximum delivery duration must be greater than or equal to 5 minutes (300_000 milliseconds), got: ${props.maxDeliveryDuration.toMilliseconds()} milliseconds.`);
      }
      if (props.maxDeliveryDuration.toSeconds() > Duration.hours(14).toSeconds()) {
        throw new Error(`The maximum delivery duration must be less than or equal to 14 hours (50400 seconds), got: ${props.maxDeliveryDuration.toSeconds()} seconds.`);
      }
>>>>>>> baa85612
    }

    const configurationSet = new CfnConfigurationSet(this, 'Resource', {
      deliveryOptions: undefinedIfNoKeys({
        sendingPoolName: props.dedicatedIpPool?.dedicatedIpPoolName,
        tlsPolicy: props.tlsPolicy,
        maxDeliverySeconds: props.maxDeliveryDuration?.toSeconds(),
      }),
      name: this.physicalName,
      reputationOptions: undefinedIfNoKeys({
        reputationMetricsEnabled: props.reputationMetrics,
      }),
      sendingOptions: undefinedIfNoKeys({
        sendingEnabled: props.sendingEnabled,
      }),
      suppressionOptions: undefinedIfNoKeys({
        suppressedReasons: props.disableSuppressionList ? [] : renderSuppressedReasons(props.suppressionReasons),
      }),
      trackingOptions: undefinedIfNoKeys({
        customRedirectDomain: props.customTrackingRedirectDomain,
      }),
      vdmOptions: undefinedIfNoKeys({
        dashboardOptions: props.vdmOptions?.engagementMetrics !== undefined ? {
          engagementMetrics: booleanToEnabledDisabled(props.vdmOptions?.engagementMetrics),
        } : undefined,
        guardianOptions: props.vdmOptions?.optimizedSharedDelivery !== undefined ? {
          optimizedSharedDelivery: booleanToEnabledDisabled(props.vdmOptions?.optimizedSharedDelivery),
        } : undefined,
      }),
    });

    this.configurationSetName = configurationSet.ref;
  }

  /**
   * Adds an event destination to this configuration set
   */
  public addEventDestination(id: string, options: ConfigurationSetEventDestinationOptions): ConfigurationSetEventDestination {
    return new ConfigurationSetEventDestination(this, id, {
      ...options,
      configurationSet: this,
    });
  }
}

function renderSuppressedReasons(suppressionReasons?: SuppressionReasons): string[] | undefined {
  if (!suppressionReasons) {
    return undefined;
  }

  switch (suppressionReasons) {
    case SuppressionReasons.BOUNCES_AND_COMPLAINTS:
      return ['BOUNCE', 'COMPLAINT'];
    case SuppressionReasons.BOUNCES_ONLY:
      return ['BOUNCE'];
    case SuppressionReasons.COMPLAINTS_ONLY:
      return ['COMPLAINT'];
  }
}

function booleanToEnabledDisabled(value: boolean): 'ENABLED' | 'DISABLED' {
  return value === true
    ? 'ENABLED'
    : 'DISABLED';
}<|MERGE_RESOLUTION|>--- conflicted
+++ resolved
@@ -175,10 +175,9 @@
       physicalName: props.configurationSetName,
     });
 
-<<<<<<< HEAD
     if (props.disableSuppressionList && props.suppressionReasons) {
       throw new Error('When disableSuppressionList is true, suppressionReasons must not be specified.');
-=======
+    }
     if (props.maxDeliveryDuration && !Token.isUnresolved(props.maxDeliveryDuration)) {
       if (props.maxDeliveryDuration.toMilliseconds() < Duration.minutes(5).toMilliseconds()) {
         throw new Error(`The maximum delivery duration must be greater than or equal to 5 minutes (300_000 milliseconds), got: ${props.maxDeliveryDuration.toMilliseconds()} milliseconds.`);
@@ -186,7 +185,6 @@
       if (props.maxDeliveryDuration.toSeconds() > Duration.hours(14).toSeconds()) {
         throw new Error(`The maximum delivery duration must be less than or equal to 14 hours (50400 seconds), got: ${props.maxDeliveryDuration.toSeconds()} seconds.`);
       }
->>>>>>> baa85612
     }
 
     const configurationSet = new CfnConfigurationSet(this, 'Resource', {
