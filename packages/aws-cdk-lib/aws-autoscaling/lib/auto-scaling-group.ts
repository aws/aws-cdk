import { Construct } from 'constructs';
import { AutoScalingGroupRequireImdsv2Aspect } from './aspects';
import {
  CfnAutoScalingGroup,
  CfnAutoScalingGroupProps,
  CfnLaunchConfiguration,
} from './autoscaling.generated';
import { BasicLifecycleHookProps, LifecycleHook } from './lifecycle-hook';
import { BasicScheduledActionProps, ScheduledAction } from './scheduled-action';
import {
  BasicStepScalingPolicyProps,
  StepScalingPolicy,
} from './step-scaling-policy';
import {
  BaseTargetTrackingProps,
  PredefinedMetric,
  TargetTrackingScalingPolicy,
} from './target-tracking-scaling-policy';
import { TerminationPolicy } from './termination-policy';
import { BlockDevice, BlockDeviceVolume, EbsDeviceVolumeType } from './volume';
import { WarmPool, WarmPoolOptions } from './warm-pool';
import * as cloudwatch from '../../aws-cloudwatch';
import * as ec2 from '../../aws-ec2';
import * as elb from '../../aws-elasticloadbalancing';
import * as elbv2 from '../../aws-elasticloadbalancingv2';
import * as iam from '../../aws-iam';
import * as sns from '../../aws-sns';
import {
  Annotations,
  Aspects,
  Aws,
  CfnAutoScalingRollingUpdate,
  CfnCreationPolicy,
  CfnUpdatePolicy,
  Duration,
  FeatureFlags,
  Fn,
  IResource,
  Lazy,
  PhysicalName,
  Resource,
  Stack,
  Tags,
  Token,
  Tokenization,
  UnscopedValidationError,
  ValidationError,
  withResolved,
} from '../../core';
import {
  addConstructMetadata,
  MethodMetadata,
} from '../../core/lib/metadata-resource';
import { mutatingAspectPrio32333 } from '../../core/lib/private/aspect-prio';
import { propertyInjectable } from '../../core/lib/prop-injectable';
import { AUTOSCALING_GENERATE_LAUNCH_TEMPLATE } from '../../cx-api';

/**
 * Name tag constant
 */
const NAME_TAG: string = 'Name';

/**
 * The monitoring mode for instances launched in an autoscaling group
 */
export enum Monitoring {
  /**
   * Generates metrics every 5 minutes
   */
  BASIC,

  /**
   * Generates metrics every minute
   */
  DETAILED,
}

/**
 * Basic properties of an AutoScalingGroup, except the exact machines to run and where they should run
 *
 * Constructs that want to create AutoScalingGroups can inherit
 * this interface and specialize the essential parts in various ways.
 */
export interface CommonAutoScalingGroupProps {
  /**
   * Minimum number of instances in the fleet
   *
   * @default 1
   */
  readonly minCapacity?: number;

  /**
   * Maximum number of instances in the fleet
   *
   * @default desiredCapacity
   */
  readonly maxCapacity?: number;

  /**
   * Initial amount of instances in the fleet
   *
   * If this is set to a number, every deployment will reset the amount of
   * instances to this number. It is recommended to leave this value blank.
   *
   * @default minCapacity, and leave unchanged during deployment
   * @see https://docs.aws.amazon.com/AWSCloudFormation/latest/UserGuide/aws-properties-as-group.html#cfn-as-group-desiredcapacity
   */
  readonly desiredCapacity?: number;

  /**
   * Name of SSH keypair to grant access to instances
   *
   * `launchTemplate` and `mixedInstancesPolicy` must not be specified when this property is specified
   *
   * You can either specify `keyPair` or `keyName`, not both.
   *
   * @default - No SSH access will be possible.
   * @deprecated - Use `keyPair` instead - https://docs.aws.amazon.com/cdk/api/v2/docs/aws-cdk-lib.aws_ec2-readme.html#using-an-existing-ec2-key-pair
   */
  readonly keyName?: string;

  /**
   * The SSH keypair to grant access to the instance.
   *
   * Feature flag `AUTOSCALING_GENERATE_LAUNCH_TEMPLATE` must be enabled to use this property.
   *
   * `launchTemplate` and `mixedInstancesPolicy` must not be specified when this property is specified.
   *
   * You can either specify `keyPair` or `keyName`, not both.
   *
   * @default - No SSH access will be possible.
   */
  readonly keyPair?: ec2.IKeyPair;

  /**
   * Where to place instances within the VPC
   *
   * @default - All Private subnets.
   */
  readonly vpcSubnets?: ec2.SubnetSelection;

  /**
   * SNS topic to send notifications about fleet changes
   *
   * @default - No fleet change notifications will be sent.
   * @deprecated use `notifications`
   */
  readonly notificationsTopic?: sns.ITopic;

  /**
   * Configure autoscaling group to send notifications about fleet changes to an SNS topic(s)
   * @see https://docs.aws.amazon.com/AWSCloudFormation/latest/UserGuide/aws-properties-as-group.html#cfn-as-group-notificationconfigurations
   * @default - No fleet change notifications will be sent.
   */
  readonly notifications?: NotificationConfiguration[];

  /**
   * Whether the instances can initiate connections to anywhere by default
   *
   * @default true
   */
  readonly allowAllOutbound?: boolean;

  /**
   * What to do when an AutoScalingGroup's instance configuration is changed
   *
   * This is applied when any of the settings on the ASG are changed that
   * affect how the instances should be created (VPC, instance type, startup
   * scripts, etc.). It indicates how the existing instances should be
   * replaced with new instances matching the new config. By default,
   * `updatePolicy` takes precedence over `updateType`.
   *
   * @default UpdateType.REPLACING_UPDATE, unless updatePolicy has been set
   * @deprecated Use `updatePolicy` instead
   */
  readonly updateType?: UpdateType;

  /**
   * Configuration for rolling updates
   *
   * Only used if updateType == UpdateType.RollingUpdate.
   *
   * @default - RollingUpdateConfiguration with defaults.
   * @deprecated Use `updatePolicy` instead
   */
  readonly rollingUpdateConfiguration?: RollingUpdateConfiguration;

  /**
   * Configuration for replacing updates.
   *
   * Only used if updateType == UpdateType.ReplacingUpdate. Specifies how
   * many instances must signal success for the update to succeed.
   *
   * @default minSuccessfulInstancesPercent
   * @deprecated Use `signals` instead
   */
  readonly replacingUpdateMinSuccessfulInstancesPercent?: number;

  /**
   * If the ASG has scheduled actions, don't reset unchanged group sizes
   *
   * Only used if the ASG has scheduled actions (which may scale your ASG up
   * or down regardless of cdk deployments). If true, the size of the group
   * will only be reset if it has been changed in the CDK app. If false, the
   * sizes will always be changed back to what they were in the CDK app
   * on deployment.
   *
   * @default true
   */
  readonly ignoreUnmodifiedSizeProperties?: boolean;

  /**
   * How many ResourceSignal calls CloudFormation expects before the resource is considered created
   *
   * @default 1 if resourceSignalTimeout is set, 0 otherwise
   * @deprecated Use `signals` instead.
   */
  readonly resourceSignalCount?: number;

  /**
   * The length of time to wait for the resourceSignalCount
   *
   * The maximum value is 43200 (12 hours).
   *
   * @default Duration.minutes(5) if resourceSignalCount is set, N/A otherwise
   * @deprecated Use `signals` instead.
   */
  readonly resourceSignalTimeout?: Duration;

  /**
   * Default scaling cooldown for this AutoScalingGroup
   *
   * @default Duration.minutes(5)
   */
  readonly cooldown?: Duration;

  /**
   * Whether instances in the Auto Scaling Group should have public
   * IP addresses associated with them.
   *
   * `launchTemplate` and `mixedInstancesPolicy` must not be specified when this property is specified
   *
   * @default - Use subnet setting.
   */
  readonly associatePublicIpAddress?: boolean;

  /**
   * The maximum hourly price (in USD) to be paid for any Spot Instance launched to fulfill the request. Spot Instances are
   * launched when the price you specify exceeds the current Spot market price.
   *
   * `launchTemplate` and `mixedInstancesPolicy` must not be specified when this property is specified
   *
   * @default none
   */
  readonly spotPrice?: string;

  /**
   * Configuration for health checks
   *
   * @default - HealthCheck.ec2 with no grace period
   * @deprecated Use `healthChecks` instead
   */
  readonly healthCheck?: HealthCheck;

  /**
   * Configuration for EC2 or additional health checks
   *
   * Even when using `HealthChecks.withAdditionalChecks()`, the EC2 type is implicitly included.
   *
   * @default - EC2 type with no grace period
   * @see https://docs.aws.amazon.com/autoscaling/ec2/userguide/ec2-auto-scaling-health-checks.html
   */
  readonly healthChecks?: HealthChecks;

  /**
   * Specifies how block devices are exposed to the instance. You can specify virtual devices and EBS volumes.
   *
   * Each instance that is launched has an associated root device volume,
   * either an Amazon EBS volume or an instance store volume.
   * You can use block device mappings to specify additional EBS volumes or
   * instance store volumes to attach to an instance when it is launched.
   *
   * `launchTemplate` and `mixedInstancesPolicy` must not be specified when this property is specified
   *
   * @see https://docs.aws.amazon.com/AWSEC2/latest/UserGuide/block-device-mapping-concepts.html
   *
   * @default - Uses the block device mapping of the AMI
   */
  readonly blockDevices?: BlockDevice[];

  /**
   * The maximum amount of time that an instance can be in service. The maximum duration applies
   * to all current and future instances in the group. As an instance approaches its maximum duration,
   * it is terminated and replaced, and cannot be used again.
   *
   * You must specify a value of at least 86,400 seconds (one day). To clear a previously set value,
   * leave this property undefined.
   *
   * @see https://docs.aws.amazon.com/autoscaling/ec2/userguide/asg-max-instance-lifetime.html
   *
   * @default none
   */
  readonly maxInstanceLifetime?: Duration;

  /**
   * Controls whether instances in this group are launched with detailed or basic monitoring.
   *
   * When detailed monitoring is enabled, Amazon CloudWatch generates metrics every minute and your account
   * is charged a fee. When you disable detailed monitoring, CloudWatch generates metrics every 5 minutes.
   *
   * `launchTemplate` and `mixedInstancesPolicy` must not be specified when this property is specified
   *
   * @see https://docs.aws.amazon.com/autoscaling/latest/userguide/as-instance-monitoring.html#enable-as-instance-metrics
   *
   * @default - Monitoring.DETAILED
   */
  readonly instanceMonitoring?: Monitoring;

  /**
   * Enable monitoring for group metrics, these metrics describe the group rather than any of its instances.
   * To report all group metrics use `GroupMetrics.all()`
   * Group metrics are reported in a granularity of 1 minute at no additional charge.
   * @default - no group metrics will be reported
   *
   */
  readonly groupMetrics?: GroupMetrics[];

  /**
   * Configure waiting for signals during deployment
   *
   * Use this to pause the CloudFormation deployment to wait for the instances
   * in the AutoScalingGroup to report successful startup during
   * creation and updates. The UserData script needs to invoke `cfn-signal`
   * with a success or failure code after it is done setting up the instance.
   *
   * Without waiting for signals, the CloudFormation deployment will proceed as
   * soon as the AutoScalingGroup has been created or updated but before the
   * instances in the group have been started.
   *
   * For example, to have instances wait for an Elastic Load Balancing health check before
   * they signal success, add a health-check verification by using the
   * cfn-init helper script. For an example, see the verify_instance_health
   * command in the Auto Scaling rolling updates sample template:
   *
   * https://github.com/awslabs/aws-cloudformation-templates/blob/master/aws/services/AutoScaling/AutoScalingRollingUpdates.yaml
   *
   * @default - Do not wait for signals
   */
  readonly signals?: Signals;

  /**
   * What to do when an AutoScalingGroup's instance configuration is changed
   *
   * This is applied when any of the settings on the ASG are changed that
   * affect how the instances should be created (VPC, instance type, startup
   * scripts, etc.). It indicates how the existing instances should be
   * replaced with new instances matching the new config. By default, nothing
   * is done and only new instances are launched with the new config.
   *
   * @default - `UpdatePolicy.rollingUpdate()` if using `init`, `UpdatePolicy.none()` otherwise
   */
  readonly updatePolicy?: UpdatePolicy;

  /**
   * Whether newly-launched instances are protected from termination by Amazon
   * EC2 Auto Scaling when scaling in.
   *
   * By default, Auto Scaling can terminate an instance at any time after launch
   * when scaling in an Auto Scaling Group, subject to the group's termination
   * policy. However, you may wish to protect newly-launched instances from
   * being scaled in if they are going to run critical applications that should
   * not be prematurely terminated.
   *
   * This flag must be enabled if the Auto Scaling Group will be associated with
   * an ECS Capacity Provider with managed termination protection.
   *
   * @default false
   */
  readonly newInstancesProtectedFromScaleIn?: boolean;

  /**
   * The name of the Auto Scaling group. This name must be unique per Region per account.
   * @default - Auto generated by CloudFormation
   */
  readonly autoScalingGroupName?: string;

  /**
   * A policy or a list of policies that are used to select the instances to
   * terminate. The policies are executed in the order that you list them.
   *
   * @see https://docs.aws.amazon.com/autoscaling/ec2/userguide/as-instance-termination.html
   *
   * @default - `TerminationPolicy.DEFAULT`
   */
  readonly terminationPolicies?: TerminationPolicy[];

  /**
   * A lambda function Arn that can be used as a custom termination policy to select the instances
   * to terminate. This property must be specified if the TerminationPolicy.CUSTOM_LAMBDA_FUNCTION
   * is used.
   *
   * @see https://docs.aws.amazon.com/autoscaling/ec2/userguide/lambda-custom-termination-policy.html
   *
   * @default - No lambda function Arn will be supplied
   */
  readonly terminationPolicyCustomLambdaFunctionArn?: string;

  /**
   * The amount of time, in seconds, until a newly launched instance can contribute to the Amazon CloudWatch metrics.
   * This delay lets an instance finish initializing before Amazon EC2 Auto Scaling aggregates instance metrics,
   * resulting in more reliable usage data. Set this value equal to the amount of time that it takes for resource
   * consumption to become stable after an instance reaches the InService state.
   *
   * To optimize the performance of scaling policies that scale continuously, such as target tracking and
   * step scaling policies, we strongly recommend that you enable the default instance warmup, even if its value is set to 0 seconds
   *
   * Default instance warmup will not be added if no value is specified
   *
   * @see https://docs.aws.amazon.com/autoscaling/ec2/userguide/ec2-auto-scaling-default-instance-warmup.html
   *
   * @default None
   */
  readonly defaultInstanceWarmup?: Duration;

  /**
   * Indicates whether Capacity Rebalancing is enabled. When you turn on Capacity Rebalancing, Amazon EC2 Auto Scaling
   * attempts to launch a Spot Instance whenever Amazon EC2 notifies that a Spot Instance is at an elevated risk of
   * interruption. After launching a new instance, it then terminates an old instance.
   *
   * @see https://docs.aws.amazon.com/AWSCloudFormation/latest/UserGuide/aws-properties-as-group.html#cfn-as-group-capacityrebalance
   *
   * @default false
   *
   */
  readonly capacityRebalance?: boolean;

  /**
   * Add SSM session permissions to the instance role
   *
   * Setting this to `true` adds the necessary permissions to connect
   * to the instance using SSM Session Manager. You can do this
   * from the AWS Console.
   *
   * NOTE: Setting this flag to `true` may not be enough by itself.
   * You must also use an AMI that comes with the SSM Agent, or install
   * the SSM Agent yourself. See
   * [Working with SSM Agent](https://docs.aws.amazon.com/systems-manager/latest/userguide/ssm-agent.html)
   * in the SSM Developer Guide.
   *
   * @default false
   */
  readonly ssmSessionPermissions?: boolean;

  /**
   * The strategy for distributing instances across Availability Zones.
   * @default None
   */
  readonly azCapacityDistributionStrategy?: CapacityDistributionStrategy;
}

/**
 * MixedInstancesPolicy allows you to configure a group that diversifies across On-Demand Instances
 * and Spot Instances of multiple instance types. For more information, see Auto Scaling groups with
 * multiple instance types and purchase options in the Amazon EC2 Auto Scaling User Guide:
 *
 * https://docs.aws.amazon.com/autoscaling/ec2/userguide/asg-purchase-options.html
 */
export interface MixedInstancesPolicy {
  /**
   * InstancesDistribution to use.
   *
   * @default - The value for each property in it uses a default value.
   */
  readonly instancesDistribution?: InstancesDistribution;

  /**
   * Launch template to use.
   */
  readonly launchTemplate: ec2.ILaunchTemplate;

  /**
   * Launch template overrides.
   *
   * The maximum number of instance types that can be associated with an Auto Scaling group is 40.
   *
   * The maximum number of distinct launch templates you can define for an Auto Scaling group is 20.
   *
   * @default - Do not provide any overrides
   */
  readonly launchTemplateOverrides?: LaunchTemplateOverrides[];
}

/**
 * Indicates how to allocate instance types to fulfill On-Demand capacity.
 */
export enum OnDemandAllocationStrategy {
  /**
   * This strategy uses the order of instance types in the LaunchTemplateOverrides to define the launch
   * priority of each instance type. The first instance type in the array is prioritized higher than the
   * last. If all your On-Demand capacity cannot be fulfilled using your highest priority instance, then
   * the Auto Scaling group launches the remaining capacity using the second priority instance type, and
   * so on.
   */
  PRIORITIZED = 'prioritized',

  /**
   * This strategy uses the lowest-price instance types in each Availability Zone based on the current
   * On-Demand instance price.
   *
   * To meet your desired capacity, you might receive On-Demand Instances of more than one instance type
   * in each Availability Zone. This depends on how much capacity you request.
   */
  LOWEST_PRICE = 'lowest-price',
}

/**
 * Indicates how to allocate instance types to fulfill Spot capacity.
 */
export enum SpotAllocationStrategy {
  /**
   * The Auto Scaling group launches instances using the Spot pools with the lowest price, and evenly
   * allocates your instances across the number of Spot pools that you specify.
   */
  LOWEST_PRICE = 'lowest-price',

  /**
   * The Auto Scaling group launches instances using Spot pools that are optimally chosen based on the
   * available Spot capacity.
   *
   * Recommended.
   */
  CAPACITY_OPTIMIZED = 'capacity-optimized',

  /**
   * When you use this strategy, you need to set the order of instance types in the list of launch template
   * overrides from highest to lowest priority (from first to last in the list). Amazon EC2 Auto Scaling
   * honors the instance type priorities on a best-effort basis but optimizes for capacity first.
   */
  CAPACITY_OPTIMIZED_PRIORITIZED = 'capacity-optimized-prioritized',

  /**
   * The price and capacity optimized allocation strategy looks at both price and
   * capacity to select the Spot Instance pools that are the least likely to be
   * interrupted and have the lowest possible price.
   */
  PRICE_CAPACITY_OPTIMIZED = 'price-capacity-optimized',
}

/**
 * InstancesDistribution is a subproperty of MixedInstancesPolicy that describes an instances distribution
 * for an Auto Scaling group. The instances distribution specifies the distribution of On-Demand Instances
 * and Spot Instances, the maximum price to pay for Spot Instances, and how the Auto Scaling group allocates
 * instance types to fulfill On-Demand and Spot capacities.
 *
 * For more information and example configurations, see Auto Scaling groups with multiple instance types
 * and purchase options in the Amazon EC2 Auto Scaling User Guide:
 *
 * https://docs.aws.amazon.com/autoscaling/ec2/userguide/asg-purchase-options.html
 */
export interface InstancesDistribution {
  /**
   * Indicates how to allocate instance types to fulfill On-Demand capacity. The only valid value is prioritized,
   * which is also the default value.
   *
   * @default OnDemandAllocationStrategy.PRIORITIZED
   */
  readonly onDemandAllocationStrategy?: OnDemandAllocationStrategy;

  /**
   * The minimum amount of the Auto Scaling group's capacity that must be fulfilled by On-Demand Instances. This
   * base portion is provisioned first as your group scales. Defaults to 0 if not specified. If you specify weights
   * for the instance types in the overrides, set the value of OnDemandBaseCapacity in terms of the number of
   * capacity units, and not the number of instances.
   *
   * @default 0
   */
  readonly onDemandBaseCapacity?: number;

  /**
   * Controls the percentages of On-Demand Instances and Spot Instances for your additional capacity beyond
   * OnDemandBaseCapacity. Expressed as a number (for example, 20 specifies 20% On-Demand Instances, 80% Spot Instances).
   * Defaults to 100 if not specified. If set to 100, only On-Demand Instances are provisioned.
   *
   * @default 100
   */
  readonly onDemandPercentageAboveBaseCapacity?: number;

  /**
   * If the allocation strategy is lowest-price, the Auto Scaling group launches instances using the Spot pools with the
   * lowest price, and evenly allocates your instances across the number of Spot pools that you specify. Defaults to
   * lowest-price if not specified.
   *
   * If the allocation strategy is capacity-optimized (recommended), the Auto Scaling group launches instances using Spot
   * pools that are optimally chosen based on the available Spot capacity. Alternatively, you can use capacity-optimized-prioritized
   * and set the order of instance types in the list of launch template overrides from highest to lowest priority
   * (from first to last in the list). Amazon EC2 Auto Scaling honors the instance type priorities on a best-effort basis but
   * optimizes for capacity first.
   *
   * @default SpotAllocationStrategy.LOWEST_PRICE
   */
  readonly spotAllocationStrategy?: SpotAllocationStrategy;

  /**
   * The number of Spot Instance pools to use to allocate your Spot capacity. The Spot pools are determined from the different instance
   * types in the overrides. Valid only when the Spot allocation strategy is lowest-price. Value must be in the range of 1 to 20.
   * Defaults to 2 if not specified.
   *
   * @default 2
   */
  readonly spotInstancePools?: number;

  /**
   * The maximum price per unit hour that you are willing to pay for a Spot Instance. If you leave the value at its default (empty),
   * Amazon EC2 Auto Scaling uses the On-Demand price as the maximum Spot price. To remove a value that you previously set, include
   * the property but specify an empty string ("") for the value.
   *
   * @default "" - On-Demand price
   */
  readonly spotMaxPrice?: string;
}

/**
 * LaunchTemplateOverrides is a subproperty of LaunchTemplate that describes an override for a launch template.
 */
export interface LaunchTemplateOverrides {
  /**
   * The instance requirements. Amazon EC2 Auto Scaling uses your specified requirements to identify instance types.
   * Then, it uses your On-Demand and Spot allocation strategies to launch instances from these instance types.
   *
   * You can specify up to four separate sets of instance requirements per Auto Scaling group.
   * This is useful for provisioning instances from different Amazon Machine Images (AMIs) in the same Auto Scaling group.
   * To do this, create the AMIs and create a new launch template for each AMI.
   * Then, create a compatible set of instance requirements for each launch template.
   *
   * You must specify one of instanceRequirements or instanceType.
   *
   * @default - Do not override instance type
   */
  readonly instanceRequirements?: CfnAutoScalingGroup.InstanceRequirementsProperty;

  /**
   * The instance type, such as m3.xlarge. You must use an instance type that is supported in your requested Region
   * and Availability Zones.
   *
   * You must specify one of instanceRequirements or instanceType.
   *
   * @default - Do not override instance type
   */
  readonly instanceType?: ec2.InstanceType;

  /**
   * Provides the launch template to be used when launching the instance type. For example, some instance types might
   * require a launch template with a different AMI. If not provided, Amazon EC2 Auto Scaling uses the launch template
   * that's defined for your mixed instances policy.
   *
   * @default - Do not override launch template
   */
  readonly launchTemplate?: ec2.ILaunchTemplate;

  /**
   * The number of capacity units provided by the specified instance type in terms of virtual CPUs, memory, storage,
   * throughput, or other relative performance characteristic. When a Spot or On-Demand Instance is provisioned, the
   * capacity units count toward the desired capacity. Amazon EC2 Auto Scaling provisions instances until the desired
   * capacity is totally fulfilled, even if this results in an overage. Value must be in the range of 1 to 999.
   *
   * For example, If there are 2 units remaining to fulfill capacity, and Amazon EC2 Auto Scaling can only provision
   * an instance with a WeightedCapacity of 5 units, the instance is provisioned, and the desired capacity is exceeded
   * by 3 units.
   *
   * @see https://docs.aws.amazon.com/autoscaling/ec2/userguide/asg-instance-weighting.html
   *
   * @default - Do not provide weight
   */
  readonly weightedCapacity?: number;
}

/**
 * Properties of a Fleet
 */
export interface AutoScalingGroupProps extends CommonAutoScalingGroupProps {
  /**
   * VPC to launch these instances in.
   */
  readonly vpc: ec2.IVpc;

  /**
   * Launch template to use.
   *
   * Launch configuration related settings and MixedInstancesPolicy must not be specified when a
   * launch template is specified.
   *
   * @default - Do not provide any launch template
   */
  readonly launchTemplate?: ec2.ILaunchTemplate;

  /**
   * Whether safety guardrail should be enforced when migrating to the launch template.
   *
   * @default false
   */
  readonly migrateToLaunchTemplate?: boolean;

  /**
   * Mixed Instances Policy to use.
   *
   * Launch configuration related settings and Launch Template  must not be specified when a
   * MixedInstancesPolicy is specified.
   *
   * @default - Do not provide any MixedInstancesPolicy
   */
  readonly mixedInstancesPolicy?: MixedInstancesPolicy;

  /**
   * Type of instance to launch
   *
   * `launchTemplate` and `mixedInstancesPolicy` must not be specified when this property is specified
   *
   * @default - Do not provide any instance type
   */
  readonly instanceType?: ec2.InstanceType;

  /**
   * AMI to launch
   *
   * `launchTemplate` and `mixedInstancesPolicy` must not be specified when this property is specified
   *
   * @default - Do not provide any machine image
   */
  readonly machineImage?: ec2.IMachineImage;

  /**
   * Security group to launch the instances in.
   *
   * `launchTemplate` and `mixedInstancesPolicy` must not be specified when this property is specified
   *
   * @default - A SecurityGroup will be created if none is specified.
   */
  readonly securityGroup?: ec2.ISecurityGroup;

  /**
   * Specific UserData to use
   *
   * The UserData may still be mutated after creation.
   *
   * `launchTemplate` and `mixedInstancesPolicy` must not be specified when this property is specified
   *
   * @default - A UserData object appropriate for the MachineImage's
   * Operating System is created.
   */
  readonly userData?: ec2.UserData;

  /**
   * An IAM role to associate with the instance profile assigned to this Auto Scaling Group.
   *
   * The role must be assumable by the service principal `ec2.amazonaws.com`:
   *
   * `launchTemplate` and `mixedInstancesPolicy` must not be specified when this property is specified
   *
   * @example
   *
   *    const role = new iam.Role(this, 'MyRole', {
   *      assumedBy: new iam.ServicePrincipal('ec2.amazonaws.com')
   *    });
   *
   * @default A role will automatically be created, it can be accessed via the `role` property
   */
  readonly role?: iam.IRole;

  /**
   * Apply the given CloudFormation Init configuration to the instances in the AutoScalingGroup at startup
   *
   * If you specify `init`, you must also specify `signals` to configure
   * the number of instances to wait for and the timeout for waiting for the
   * init process.
   *
   * @default - no CloudFormation init
   */
  readonly init?: ec2.CloudFormationInit;

  /**
   * Use the given options for applying CloudFormation Init
   *
   * Describes the configsets to use and the timeout to wait
   *
   * @default - default options
   */
  readonly initOptions?: ApplyCloudFormationInitOptions;

  /**
   * Whether IMDSv2 should be required on launched instances.
   *
   * @default false
   */
  readonly requireImdsv2?: boolean;

  /**
   * Specifies the upper threshold as a percentage of the desired capacity of the Auto Scaling group.
   * It represents the maximum percentage of the group that can be in service and healthy, or pending,
   * to support your workload when replacing instances.
   *
   * Value range is 0 to 100. After it's set, both `minHealthyPercentage` and `maxHealthyPercentage` to
   * -1 will clear the previously set value.
   *
   * Both or neither of `minHealthyPercentage` and `maxHealthyPercentage` must be specified, and the
   * difference between them cannot be greater than 100. A large range increases the number of
   * instances that can be replaced at the same time.
   *
   * @see https://docs.aws.amazon.com/autoscaling/ec2/userguide/ec2-auto-scaling-instance-maintenance-policy.html
   *
   * @default - No instance maintenance policy.
   */
  readonly maxHealthyPercentage?: number;

  /**
   * Specifies the lower threshold as a percentage of the desired capacity of the Auto Scaling group.
   * It represents the minimum percentage of the group to keep in service, healthy, and ready to use
   * to support your workload when replacing instances.
   *
   * Value range is 0 to 100. After it's set, both `minHealthyPercentage` and `maxHealthyPercentage` to
   * -1 will clear the previously set value.
   *
   * Both or neither of `minHealthyPercentage` and `maxHealthyPercentage` must be specified, and the
   * difference between them cannot be greater than 100. A large range increases the number of
   * instances that can be replaced at the same time.
   *
   * @see https://docs.aws.amazon.com/autoscaling/ec2/userguide/ec2-auto-scaling-instance-maintenance-policy.html
   *
   * @default - No instance maintenance policy.
   */
  readonly minHealthyPercentage?: number;
}

/**
 * Configure whether the AutoScalingGroup waits for signals
 *
 * If you do configure waiting for signals, you should make sure the instances
 * invoke `cfn-signal` somewhere in their UserData to signal that they have
 * started up (either successfully or unsuccessfully).
 *
 * Signals are used both during intial creation and subsequent updates.
 */
export abstract class Signals {
  /**
   * Wait for the desiredCapacity of the AutoScalingGroup amount of signals to have been received
   *
   * If no desiredCapacity has been configured, wait for minCapacity signals intead.
   *
   * This number is used during initial creation and during replacing updates.
   * During rolling updates, all updated instances must send a signal.
   */
  public static waitForAll(options: SignalsOptions = {}): Signals {
    validatePercentage(options.minSuccessPercentage);
    return new (class extends Signals {
      public renderCreationPolicy(
        renderOptions: RenderSignalsOptions,
      ): CfnCreationPolicy {
        return this.doRender(
          options,
          renderOptions.desiredCapacity ?? renderOptions.minCapacity,
        );
      }
    })();
  }

  /**
   * Wait for the minCapacity of the AutoScalingGroup amount of signals to have been received
   *
   * This number is used during initial creation and during replacing updates.
   * During rolling updates, all updated instances must send a signal.
   */
  public static waitForMinCapacity(options: SignalsOptions = {}): Signals {
    validatePercentage(options.minSuccessPercentage);
    return new (class extends Signals {
      public renderCreationPolicy(
        renderOptions: RenderSignalsOptions,
      ): CfnCreationPolicy {
        return this.doRender(options, renderOptions.minCapacity);
      }
    })();
  }

  /**
   * Wait for a specific amount of signals to have been received
   *
   * You should send one signal per instance, so this represents the number of
   * instances to wait for.
   *
   * This number is used during initial creation and during replacing updates.
   * During rolling updates, all updated instances must send a signal.
   */
  public static waitForCount(
    count: number,
    options: SignalsOptions = {},
  ): Signals {
    validatePercentage(options.minSuccessPercentage);
    return new (class extends Signals {
      public renderCreationPolicy(): CfnCreationPolicy {
        return this.doRender(options, count);
      }
    })();
  }

  /**
   * Render the ASG's CreationPolicy
   */
  public abstract renderCreationPolicy(
    renderOptions: RenderSignalsOptions
  ): CfnCreationPolicy;

  /**
   * Helper to render the actual creation policy, as the logic between them is quite similar
   */
  protected doRender(
    options: SignalsOptions,
    count?: number,
  ): CfnCreationPolicy {
    const minSuccessfulInstancesPercent = validatePercentage(
      options.minSuccessPercentage,
    );
    return {
      ...(options.minSuccessPercentage !== undefined
        ? { autoScalingCreationPolicy: { minSuccessfulInstancesPercent } }
        : {}),
      resourceSignal: {
        count,
        timeout: options.timeout?.toIsoString(),
      },
    };
  }
}

/**
 * Input for Signals.renderCreationPolicy
 */
export interface RenderSignalsOptions {
  /**
   * The desiredCapacity of the ASG
   *
   * @default - desired capacity not configured
   */
  readonly desiredCapacity?: number;

  /**
   * The minSize of the ASG
   *
   * @default - minCapacity not configured
   */
  readonly minCapacity?: number;
}

/**
 * Customization options for Signal handling
 */
export interface SignalsOptions {
  /**
   * The percentage of signals that need to be successful
   *
   * If this number is less than 100, a percentage of signals may be failure
   * signals while still succeeding the creation or update in CloudFormation.
   *
   * @default 100
   */
  readonly minSuccessPercentage?: number;

  /**
   * How long to wait for the signals to be sent
   *
   * This should reflect how long it takes your instances to start up
   * (including instance start time and instance initialization time).
   *
   * @default Duration.minutes(5)
   */
  readonly timeout?: Duration;
}

/**
 * How existing instances should be updated
 */
export abstract class UpdatePolicy {
  /**
   * Create a new AutoScalingGroup and switch over to it
   */
  public static replacingUpdate(): UpdatePolicy {
    return new (class extends UpdatePolicy {
      public _renderUpdatePolicy(): CfnUpdatePolicy {
        return {
          autoScalingReplacingUpdate: { willReplace: true },
        };
      }
    })();
  }

  /**
   * Replace the instances in the AutoScalingGroup one by one, or in batches
   */
  public static rollingUpdate(
    options: RollingUpdateOptions = {},
  ): UpdatePolicy {
    const minSuccessPercentage = validatePercentage(
      options.minSuccessPercentage,
    );

    return new (class extends UpdatePolicy {
      public _renderUpdatePolicy(
        renderOptions: RenderUpdateOptions,
      ): CfnUpdatePolicy {
        return {
          autoScalingRollingUpdate: {
            maxBatchSize: options.maxBatchSize,
            minInstancesInService: options.minInstancesInService,
            suspendProcesses:
              options.suspendProcesses ?? DEFAULT_SUSPEND_PROCESSES,
            minSuccessfulInstancesPercent:
              minSuccessPercentage ??
              renderOptions.creationPolicy?.autoScalingCreationPolicy
                ?.minSuccessfulInstancesPercent,
            waitOnResourceSignals:
              options.waitOnResourceSignals ??
              renderOptions.creationPolicy?.resourceSignal !== undefined
                ? true
                : undefined,
            pauseTime:
              options.pauseTime?.toIsoString() ??
              renderOptions.creationPolicy?.resourceSignal?.timeout,
          },
        };
      }
    })();
  }

  /**
   * Render the ASG's CreationPolicy
   * @internal
   */
  public abstract _renderUpdatePolicy(
    renderOptions: RenderUpdateOptions
  ): CfnUpdatePolicy;
}

/**
 * Options for rendering UpdatePolicy
 */
interface RenderUpdateOptions {
  /**
   * The Creation Policy already created
   *
   * @default - no CreationPolicy configured
   */
  readonly creationPolicy?: CfnCreationPolicy;
}

/**
 * Options for customizing the rolling update
 */
export interface RollingUpdateOptions {
  /**
   * The maximum number of instances that AWS CloudFormation updates at once.
   *
   * This number affects the speed of the replacement.
   *
   * @default 1
   */
  readonly maxBatchSize?: number;

  /**
   * The minimum number of instances that must be in service before more instances are replaced.
   *
   * This number affects the speed of the replacement.
   *
   * @default 0
   */
  readonly minInstancesInService?: number;

  /**
   * Specifies the Auto Scaling processes to suspend during a stack update.
   *
   * Suspending processes prevents Auto Scaling from interfering with a stack
   * update.
   *
   * @default HealthCheck, ReplaceUnhealthy, AZRebalance, AlarmNotification, ScheduledActions.
   */
  readonly suspendProcesses?: ScalingProcess[];

  /**
   * Specifies whether the Auto Scaling group waits on signals from new instances during an update.
   *
   * @default true if you configured `signals` on the AutoScalingGroup, false otherwise
   */
  readonly waitOnResourceSignals?: boolean;

  /**
   * The pause time after making a change to a batch of instances.
   *
   * @default - The `timeout` configured for `signals` on the AutoScalingGroup
   */
  readonly pauseTime?: Duration;

  /**
   * The percentage of instances that must signal success for the update to succeed.
   *
   * @default - The `minSuccessPercentage` configured for `signals` on the AutoScalingGroup
   */
  readonly minSuccessPercentage?: number;
}

/**
 * A set of group metrics
 */
export class GroupMetrics {
  /**
   * Report all group metrics.
   */
  public static all(): GroupMetrics {
    return new GroupMetrics();
  }

  /**
   * @internal
   */
  public _metrics = new Set<GroupMetric>();

  constructor(...metrics: GroupMetric[]) {
    metrics?.forEach((metric) => this._metrics.add(metric));
  }
}

/**
 * Group metrics that an Auto Scaling group sends to Amazon CloudWatch.
 */
export class GroupMetric {
  /**
   * The minimum size of the Auto Scaling group
   */
  public static readonly MIN_SIZE = new GroupMetric('GroupMinSize');

  /**
   * The maximum size of the Auto Scaling group
   */
  public static readonly MAX_SIZE = new GroupMetric('GroupMaxSize');

  /**
   * The number of instances that the Auto Scaling group attempts to maintain
   */
  public static readonly DESIRED_CAPACITY = new GroupMetric(
    'GroupDesiredCapacity',
  );

  /**
   * The number of instances that are running as part of the Auto Scaling group
   * This metric does not include instances that are pending or terminating
   */
  public static readonly IN_SERVICE_INSTANCES = new GroupMetric(
    'GroupInServiceInstances',
  );

  /**
   * The number of instances that are pending
   * A pending instance is not yet in service, this metric does not include instances that are in service or terminating
   */
  public static readonly PENDING_INSTANCES = new GroupMetric(
    'GroupPendingInstances',
  );

  /**
   * The number of instances that are in a Standby state
   * Instances in this state are still running but are not actively in service
   */
  public static readonly STANDBY_INSTANCES = new GroupMetric(
    'GroupStandbyInstances',
  );

  /**
   * The number of instances that are in the process of terminating
   * This metric does not include instances that are in service or pending
   */
  public static readonly TERMINATING_INSTANCES = new GroupMetric(
    'GroupTerminatingInstances',
  );

  /**
   * The total number of instances in the Auto Scaling group
   * This metric identifies the number of instances that are in service, pending, and terminating
   */
  public static readonly TOTAL_INSTANCES = new GroupMetric(
    'GroupTotalInstances',
  );

  /**
   * The name of the group metric
   */
  public readonly name: string;

  constructor(name: string) {
    this.name = name;
  }
}

/**
 * The strategies for when launches fail in an Availability Zone.
 */
export enum CapacityDistributionStrategy {
  /**
   * If launches fail in an Availability Zone, Auto Scaling will continue to attempt to launch in the unhealthy zone to preserve a balanced distribution.
   */
  BALANCED_ONLY = 'balanced-only',
  /**
   * If launches fail in an Availability Zone, Auto Scaling will attempt to launch in another healthy Availability Zone instead.
   */
  BALANCED_BEST_EFFORT = 'balanced-best-effort',
}

abstract class AutoScalingGroupBase
  extends Resource
  implements IAutoScalingGroup {
  public abstract autoScalingGroupName: string;
  public abstract autoScalingGroupArn: string;
  public abstract readonly osType: ec2.OperatingSystemType;
  protected albTargetGroup?: elbv2.ApplicationTargetGroup;
  public readonly grantPrincipal: iam.IPrincipal = new iam.UnknownPrincipal({
    resource: this,
  });
  protected hasCalledScaleOnRequestCount: boolean = false;

  /**
   * Send a message to either an SQS queue or SNS topic when instances launch or terminate
   */
  public addLifecycleHook(
    id: string,
    props: BasicLifecycleHookProps,
  ): LifecycleHook {
    return new LifecycleHook(this, `LifecycleHook${id}`, {
      autoScalingGroup: this,
      ...props,
    });
  }

  /**
   * Add a pool of pre-initialized EC2 instances that sits alongside an Auto Scaling group
   */
  public addWarmPool(options?: WarmPoolOptions): WarmPool {
    return new WarmPool(this, 'WarmPool', {
      autoScalingGroup: this,
      ...options,
    });
  }

  /**
   * Scale out or in based on time
   */
  public scaleOnSchedule(
    id: string,
    props: BasicScheduledActionProps,
  ): ScheduledAction {
    return new ScheduledAction(this, `ScheduledAction${id}`, {
      autoScalingGroup: this,
      ...props,
    });
  }

  /**
   * Scale out or in to achieve a target CPU utilization
   */
  public scaleOnCpuUtilization(
    id: string,
    props: CpuUtilizationScalingProps,
  ): TargetTrackingScalingPolicy {
    return new TargetTrackingScalingPolicy(this, `ScalingPolicy${id}`, {
      autoScalingGroup: this,
      predefinedMetric: PredefinedMetric.ASG_AVERAGE_CPU_UTILIZATION,
      targetValue: props.targetUtilizationPercent,
      ...props,
    });
  }

  /**
   * Scale out or in to achieve a target network ingress rate
   */
  public scaleOnIncomingBytes(
    id: string,
    props: NetworkUtilizationScalingProps,
  ): TargetTrackingScalingPolicy {
    return new TargetTrackingScalingPolicy(this, `ScalingPolicy${id}`, {
      autoScalingGroup: this,
      predefinedMetric: PredefinedMetric.ASG_AVERAGE_NETWORK_IN,
      targetValue: props.targetBytesPerSecond,
      ...props,
    });
  }

  /**
   * Scale out or in to achieve a target network egress rate
   */
  public scaleOnOutgoingBytes(
    id: string,
    props: NetworkUtilizationScalingProps,
  ): TargetTrackingScalingPolicy {
    return new TargetTrackingScalingPolicy(this, `ScalingPolicy${id}`, {
      autoScalingGroup: this,
      predefinedMetric: PredefinedMetric.ASG_AVERAGE_NETWORK_OUT,
      targetValue: props.targetBytesPerSecond,
      ...props,
    });
  }

  /**
   * Scale out or in to achieve a target request handling rate
   *
   * The AutoScalingGroup must have been attached to an Application Load Balancer
   * in order to be able to call this.
   */
  public scaleOnRequestCount(
    id: string,
    props: RequestCountScalingProps,
  ): TargetTrackingScalingPolicy {
    if (this.albTargetGroup === undefined) {
      throw new ValidationError(
        'Attach the AutoScalingGroup to a non-imported Application Load Balancer before calling scaleOnRequestCount()',
        this,
      );
    }

    const resourceLabel = `${this.albTargetGroup.firstLoadBalancerFullName}/${this.albTargetGroup.targetGroupFullName}`;

    if (
      (props.targetRequestsPerMinute === undefined) ===
      (props.targetRequestsPerSecond === undefined)
    ) {
      throw new ValidationError(
        "Specify exactly one of 'targetRequestsPerMinute' or 'targetRequestsPerSecond'",
        this,
      );
    }

    let rpm: number;
    if (props.targetRequestsPerSecond !== undefined) {
      if (Token.isUnresolved(props.targetRequestsPerSecond)) {
        throw new ValidationError(
          "'targetRequestsPerSecond' cannot be an unresolved value; use 'targetRequestsPerMinute' instead.",
          this,
        );
      }
      rpm = props.targetRequestsPerSecond * 60;
    } else {
      rpm = props.targetRequestsPerMinute!;
    }

    const policy = new TargetTrackingScalingPolicy(this, `ScalingPolicy${id}`, {
      autoScalingGroup: this,
      predefinedMetric: PredefinedMetric.ALB_REQUEST_COUNT_PER_TARGET,
      targetValue: rpm,
      resourceLabel,
      ...props,
    });

    policy.node.addDependency(this.albTargetGroup.loadBalancerAttached);
    this.hasCalledScaleOnRequestCount = true;
    return policy;
  }

  /**
   * Scale out or in in order to keep a metric around a target value
   */
  public scaleToTrackMetric(
    id: string,
    props: MetricTargetTrackingProps,
  ): TargetTrackingScalingPolicy {
    return new TargetTrackingScalingPolicy(this, `ScalingPolicy${id}`, {
      autoScalingGroup: this,
      customMetric: props.metric,
      ...props,
    });
  }

  /**
   * Scale out or in, in response to a metric
   */
  public scaleOnMetric(
    id: string,
    props: BasicStepScalingPolicyProps,
  ): StepScalingPolicy {
    return new StepScalingPolicy(this, id, {
      ...props,
      autoScalingGroup: this,
    });
  }

  public addUserData(..._commands: string[]): void {
    // do nothing
  }
}

/**
 * A Fleet represents a managed set of EC2 instances
 *
 * The Fleet models a number of AutoScalingGroups, a launch configuration, a
 * security group and an instance role.
 *
 * It allows adding arbitrary commands to the startup scripts of the instances
 * in the fleet.
 *
 * The ASG spans the availability zones specified by vpcSubnets, falling back to
 * the Vpc default strategy if not specified.
 */
@propertyInjectable
export class AutoScalingGroup
  extends AutoScalingGroupBase
  implements
    elb.ILoadBalancerTarget,
    ec2.IConnectable,
    elbv2.IApplicationLoadBalancerTarget,
    elbv2.INetworkLoadBalancerTarget {
  /**
   * Uniquely identifies this class.
   */
  public static readonly PROPERTY_INJECTION_ID: string =
    'aws-cdk-lib.aws-autoscaling.AutoScalingGroup';

  public static fromAutoScalingGroupName(
    scope: Construct,
    id: string,
    autoScalingGroupName: string,
  ): IAutoScalingGroup {
    class Import extends AutoScalingGroupBase {
      public autoScalingGroupName = autoScalingGroupName;
      public autoScalingGroupArn = Stack.of(this).formatArn({
        service: 'autoscaling',
        resource: 'autoScalingGroup:*:autoScalingGroupName',
        resourceName: this.autoScalingGroupName,
      });
      public readonly osType = ec2.OperatingSystemType.UNKNOWN;
    }

    return new Import(scope, id);
  }

  /**
   * The type of OS instances of this fleet are running.
   */
  public readonly osType: ec2.OperatingSystemType;

  /**
   * The principal to grant permissions to
   */
  public readonly grantPrincipal: iam.IPrincipal;

  /**
   * Name of the AutoScalingGroup
   */
  public readonly autoScalingGroupName: string;

  /**
   * Arn of the AutoScalingGroup
   */
  public readonly autoScalingGroupArn: string;

  /**
   * The maximum spot price configured for the autoscaling group. `undefined`
   * indicates that this group uses on-demand capacity.
   */
  public readonly spotPrice?: string;

  /**
   * The maximum amount of time that an instance can be in service.
   */
  public readonly maxInstanceLifetime?: Duration;

  private readonly autoScalingGroup: CfnAutoScalingGroup;
  private readonly securityGroup?: ec2.ISecurityGroup;
  private readonly securityGroups?: ec2.ISecurityGroup[];
  private readonly loadBalancerNames: string[] = [];
  private readonly targetGroupArns: string[] = [];
  private readonly groupMetrics: GroupMetrics[] = [];
  private readonly notifications: NotificationConfiguration[] = [];
  private readonly launchTemplate?: ec2.LaunchTemplate;
  private readonly _connections?: ec2.Connections;
  private readonly _userData?: ec2.UserData;
  private readonly _role?: iam.IRole;

  protected newInstancesProtectedFromScaleIn?: boolean;

  constructor(scope: Construct, id: string, props: AutoScalingGroupProps) {
    super(scope, id, {
      physicalName: props.autoScalingGroupName,
    });
    // Enhanced CDK Analytics Telemetry
    addConstructMetadata(this, props);

    this.newInstancesProtectedFromScaleIn =
      props.newInstancesProtectedFromScaleIn;

    if (props.initOptions && !props.init) {
      throw new ValidationError(
        "Setting 'initOptions' requires that 'init' is also set",
        this,
      );
    }

    if (props.groupMetrics) {
      this.groupMetrics.push(...props.groupMetrics);
    }

    let launchConfig: CfnLaunchConfiguration | undefined = undefined;
    let launchTemplateFromConfig: ec2.LaunchTemplate | undefined = undefined;
    if (props.launchTemplate || props.mixedInstancesPolicy) {
      this.verifyNoLaunchConfigPropIsGiven(props);

      const bareLaunchTemplate = props.launchTemplate;
      const mixedInstancesPolicy = props.mixedInstancesPolicy;

      if (bareLaunchTemplate && mixedInstancesPolicy) {
        throw new ValidationError(
          "Setting 'mixedInstancesPolicy' must not be set when 'launchTemplate' is set",
          this,
        );
      }

      if (
        bareLaunchTemplate &&
        bareLaunchTemplate instanceof ec2.LaunchTemplate
      ) {
        if (!bareLaunchTemplate.instanceType) {
          throw new ValidationError(
            "Setting 'launchTemplate' requires its 'instanceType' to be set",
            this,
          );
        }

        if (!bareLaunchTemplate.imageId) {
          throw new ValidationError(
            "Setting 'launchTemplate' requires its 'machineImage' to be set",
            this,
          );
        }

        this.launchTemplate = bareLaunchTemplate;
      }

      if (
        mixedInstancesPolicy &&
        mixedInstancesPolicy.launchTemplate instanceof ec2.LaunchTemplate
      ) {
        if (!mixedInstancesPolicy.launchTemplate.imageId) {
          throw new ValidationError(
            "Setting 'mixedInstancesPolicy.launchTemplate' requires its 'machineImage' to be set",
            this,
          );
        }

        this.launchTemplate = mixedInstancesPolicy.launchTemplate;
      }

      this._role = this.launchTemplate?.role;
      this.grantPrincipal =
        this._role || new iam.UnknownPrincipal({ resource: this });

      this.osType =
        this.launchTemplate?.osType ?? ec2.OperatingSystemType.UNKNOWN;
    } else {
      if (!props.machineImage) {
        throw new ValidationError(
          "Setting 'machineImage' is required when 'launchTemplate' and 'mixedInstancesPolicy' is not set",
          this,
        );
      }
      if (!props.instanceType) {
        throw new ValidationError(
          "Setting 'instanceType' is required when 'launchTemplate' and 'mixedInstancesPolicy' is not set",
          this,
        );
      }

      if (props.keyName && props.keyPair) {
        throw new ValidationError(
          "Cannot specify both of 'keyName' and 'keyPair'; prefer 'keyPair'",
          this,
        );
      }

      Tags.of(this).add(NAME_TAG, this.node.path);

      this.securityGroup =
        props.securityGroup ||
        new ec2.SecurityGroup(this, 'InstanceSecurityGroup', {
          vpc: props.vpc,
          allowAllOutbound: props.allowAllOutbound !== false,
        });

      this._role =
        props.role ||
        new iam.Role(this, 'InstanceRole', {
          roleName: PhysicalName.GENERATE_IF_NEEDED,
          assumedBy: new iam.ServicePrincipal('ec2.amazonaws.com'),
        });
      this.grantPrincipal = this._role;

      const iamProfile = new iam.CfnInstanceProfile(this, 'InstanceProfile', {
        roles: [this.role.roleName],
      });

      // generate launch template from launch config props when feature flag is set
      if (
        FeatureFlags.of(this).isEnabled(AUTOSCALING_GENERATE_LAUNCH_TEMPLATE)
      ) {
        const instanceProfile =
          iam.InstanceProfile.fromInstanceProfileAttributes(
            this,
            'ImportedInstanceProfile',
            {
              instanceProfileArn: iamProfile.attrArn,
              role: this.role,
            },
          );

        launchTemplateFromConfig = new ec2.LaunchTemplate(
          this,
          'LaunchTemplate',
          {
            machineImage: props.machineImage,
            instanceType: props.instanceType,
            detailedMonitoring:
              props.instanceMonitoring !== undefined &&
              props.instanceMonitoring === Monitoring.DETAILED,
            securityGroup: this.securityGroup,
            userData: props.userData,
            associatePublicIpAddress: props.associatePublicIpAddress,
            spotOptions:
              props.spotPrice !== undefined
                ? { maxPrice: parseFloat(props.spotPrice) }
                : undefined,
            blockDevices: props.blockDevices,
            instanceProfile,
            keyPair: props.keyPair,
            ...(props.keyName ? { keyName: props.keyName } : {}),
          },
        );

        this.osType = launchTemplateFromConfig.osType!;
        this.launchTemplate = launchTemplateFromConfig;
      } else {
        this._connections = new ec2.Connections({
          securityGroups: [this.securityGroup],
        });
        this.securityGroups = [this.securityGroup];

        if (props.keyPair) {
          throw new ValidationError(
            "Can only use 'keyPair' when feature flag 'AUTOSCALING_GENERATE_LAUNCH_TEMPLATE' is set",
            this,
          );
        }

        // use delayed evaluation
        const imageConfig = props.machineImage.getImage(this);
        this._userData = props.userData ?? imageConfig.userData;
        const userDataToken = Lazy.string({
          produce: () => Fn.base64(this.userData!.render()),
        });
        const securityGroupsToken = Lazy.list({
          produce: () => this.securityGroups!.map((sg) => sg.securityGroupId),
        });

        launchConfig = new CfnLaunchConfiguration(this, 'LaunchConfig', {
          imageId: imageConfig.imageId,
          keyName: props.keyName,
          instanceType: props.instanceType.toString(),
          instanceMonitoring:
            props.instanceMonitoring !== undefined
              ? props.instanceMonitoring === Monitoring.DETAILED
              : undefined,
          securityGroups: securityGroupsToken,
          iamInstanceProfile: iamProfile.ref,
          userData: userDataToken,
          associatePublicIpAddress: props.associatePublicIpAddress,
          spotPrice: props.spotPrice,
          blockDeviceMappings:
            props.blockDevices !== undefined
              ? synthesizeBlockDeviceMappings(this, props.blockDevices)
              : undefined,
        });

        launchConfig.node.addDependency(this.role);
        this.osType = imageConfig.osType;
      }
    }

    if (props.ssmSessionPermissions && this._role) {
      this._role.addManagedPolicy(
        iam.ManagedPolicy.fromAwsManagedPolicyName(
          'AmazonSSMManagedInstanceCore',
        ),
      );
    }

    // desiredCapacity just reflects what the user has supplied.
    const desiredCapacity = props.desiredCapacity;
    const minCapacity = props.minCapacity ?? 1;
    const maxCapacity =
      props.maxCapacity ??
      desiredCapacity ??
      (Token.isUnresolved(minCapacity)
        ? minCapacity
        : Math.max(minCapacity, 1));

    withResolved(minCapacity, maxCapacity, (min, max) => {
      if (min > max) {
        throw new ValidationError(
          `minCapacity (${min}) should be <= maxCapacity (${max})`,
          this,
        );
      }
    });
    withResolved(desiredCapacity, minCapacity, (desired, min) => {
      if (desired === undefined) {
        return;
      }
      if (desired < min) {
        throw new ValidationError(
          `Should have minCapacity (${min}) <= desiredCapacity (${desired})`,
          this,
        );
      }
    });
    withResolved(desiredCapacity, maxCapacity, (desired, max) => {
      if (desired === undefined) {
        return;
      }
      if (max < desired) {
        throw new ValidationError(
          `Should have desiredCapacity (${desired}) <= maxCapacity (${max})`,
          this,
        );
      }
    });

    if (desiredCapacity !== undefined) {
      Annotations.of(this).addWarningV2(
        '@aws-cdk/aws-autoscaling:desiredCapacitySet',
        'desiredCapacity has been configured. Be aware this will reset the size of your AutoScalingGroup on every deployment. See https://github.com/aws/aws-cdk/issues/5215',
      );
    }

    this.maxInstanceLifetime = props.maxInstanceLifetime;
    // See https://docs.aws.amazon.com/autoscaling/ec2/userguide/asg-max-instance-lifetime.html for details on max instance lifetime.
    if (
      this.maxInstanceLifetime &&
      !this.maxInstanceLifetime.isUnresolved() &&
      this.maxInstanceLifetime.toSeconds() !== 0 &&
      (this.maxInstanceLifetime.toSeconds() < 86400 ||
        this.maxInstanceLifetime.toSeconds() > 31536000)
    ) {
      throw new ValidationError(
        'maxInstanceLifetime must be between 1 and 365 days (inclusive)',
        this,
      );
    }

    if (props.notificationsTopic && props.notifications) {
      throw new ValidationError(
        "Cannot set 'notificationsTopic' and 'notifications', 'notificationsTopic' is deprecated use 'notifications' instead",
        this,
      );
    }

    if (props.notificationsTopic) {
      this.notifications = [
        {
          topic: props.notificationsTopic,
        },
      ];
    }

    if (props.notifications) {
      this.notifications = props.notifications.map((nc) => ({
        topic: nc.topic,
        scalingEvents: nc.scalingEvents ?? ScalingEvents.ALL,
      }));
    }

    const { subnetIds, hasPublic } = props.vpc.selectSubnets(props.vpcSubnets);

    const terminationPolicies: string[] = [];
    if (props.terminationPolicies) {
      props.terminationPolicies.forEach((terminationPolicy, index) => {
        if (terminationPolicy === TerminationPolicy.CUSTOM_LAMBDA_FUNCTION) {
          if (index !== 0) {
            throw new ValidationError(
              'TerminationPolicy.CUSTOM_LAMBDA_FUNCTION must be specified first in the termination policies',
              this,
            );
          }

          if (!props.terminationPolicyCustomLambdaFunctionArn) {
            throw new ValidationError(
              'terminationPolicyCustomLambdaFunctionArn property must be specified if the TerminationPolicy.CUSTOM_LAMBDA_FUNCTION is used',
              this,
            );
          }

          terminationPolicies.push(
            props.terminationPolicyCustomLambdaFunctionArn,
          );
        } else {
          terminationPolicies.push(terminationPolicy);
        }
      });
    }

    const { healthCheckType, healthCheckGracePeriod } = this.renderHealthChecks(
      props.healthChecks,
      props.healthCheck,
    );

    const asgProps: CfnAutoScalingGroupProps = {
      autoScalingGroupName: this.physicalName,
      availabilityZoneDistribution: props.azCapacityDistributionStrategy
        ? { capacityDistributionStrategy: props.azCapacityDistributionStrategy }
        : undefined,
      cooldown: props.cooldown?.toSeconds().toString(),
      minSize: Tokenization.stringifyNumber(minCapacity),
      maxSize: Tokenization.stringifyNumber(maxCapacity),
      desiredCapacity:
        desiredCapacity !== undefined
          ? Tokenization.stringifyNumber(desiredCapacity)
          : undefined,
      loadBalancerNames: Lazy.list(
        { produce: () => this.loadBalancerNames },
        { omitEmpty: true },
      ),
      targetGroupArns: Lazy.list(
        { produce: () => this.targetGroupArns },
        { omitEmpty: true },
      ),
      notificationConfigurations: this.renderNotificationConfiguration(),
      metricsCollection: Lazy.any({
        produce: () => this.renderMetricsCollection(),
      }),
      vpcZoneIdentifier: subnetIds,
      healthCheckType,
      healthCheckGracePeriod,
      maxInstanceLifetime: this.maxInstanceLifetime
        ? this.maxInstanceLifetime.toSeconds()
        : undefined,
      newInstancesProtectedFromScaleIn: Lazy.any({
        produce: () => this.newInstancesProtectedFromScaleIn,
      }),
      terminationPolicies:
        terminationPolicies.length === 0 ? undefined : terminationPolicies,
      defaultInstanceWarmup: props.defaultInstanceWarmup?.toSeconds(),
      capacityRebalance: props.capacityRebalance,
      instanceMaintenancePolicy: this.renderInstanceMaintenancePolicy(
        props.minHealthyPercentage,
        props.maxHealthyPercentage,
      ),
      ...this.getLaunchSettings(
        launchConfig,
        props.launchTemplate ?? launchTemplateFromConfig,
        props.mixedInstancesPolicy,
      ),
    };

    if (!hasPublic && props.associatePublicIpAddress) {
      throw new ValidationError(
        "To set 'associatePublicIpAddress: true' you must select Public subnets (vpcSubnets: { subnetType: SubnetType.PUBLIC })",
        this,
      );
    }

    this.autoScalingGroup = new CfnAutoScalingGroup(this, 'ASG', asgProps);
    (this.autoScalingGroupName = this.getResourceNameAttribute(
      this.autoScalingGroup.ref,
    )),
    (this.autoScalingGroupArn = Stack.of(this).formatArn({
      service: 'autoscaling',
      resource: 'autoScalingGroup:*:autoScalingGroupName',
      resourceName: this.autoScalingGroupName,
    }));
    this.node.defaultChild = this.autoScalingGroup;

    this.applyUpdatePolicies(props, { desiredCapacity, minCapacity });
    if (props.init) {
      this.applyCloudFormationInit(props.init, props.initOptions);
    }

    this.spotPrice = props.spotPrice;

    if (props.requireImdsv2) {
      Aspects.of(this).add(new AutoScalingGroupRequireImdsv2Aspect(), {
        priority: mutatingAspectPrio32333(this),
      });
    }

    this.node.addValidation({ validate: () => this.validateTargetGroup() });
  }

  /**
   * Add the security group to all instances via the launch template
   * security groups array.
   *
   * @param securityGroup: The security group to add
   */
  @MethodMetadata()
  public addSecurityGroup(securityGroup: ec2.ISecurityGroup): void {
    if (FeatureFlags.of(this).isEnabled(AUTOSCALING_GENERATE_LAUNCH_TEMPLATE)) {
      this.launchTemplate?.addSecurityGroup(securityGroup);
    } else {
      if (!this.securityGroups) {
        throw new ValidationError(
          'You cannot add security groups when the Auto Scaling Group is created from a Launch Template.',
          this,
        );
      }
      this.securityGroups.push(securityGroup);
    }
  }

  /**
   * Attach to a classic load balancer
   */
  @MethodMetadata()
  public attachToClassicLB(loadBalancer: elb.LoadBalancer): void {
    this.loadBalancerNames.push(loadBalancer.loadBalancerName);
  }

  /**
   * Attach to ELBv2 Application Target Group
   */
  @MethodMetadata()
  public attachToApplicationTargetGroup(
    targetGroup: elbv2.IApplicationTargetGroup,
  ): elbv2.LoadBalancerTargetProps {
    this.targetGroupArns.push(targetGroup.targetGroupArn);
    if (targetGroup instanceof elbv2.ApplicationTargetGroup) {
      // Copy onto self if it's a concrete type. We need this for autoscaling
      // based on request count, which we cannot do with an imported TargetGroup.
      this.albTargetGroup = targetGroup;
    }

    targetGroup.registerConnectable(this);
    return { targetType: elbv2.TargetType.INSTANCE };
  }

  /**
   * Attach to ELBv2 Application Target Group
   */
  @MethodMetadata()
  public attachToNetworkTargetGroup(
    targetGroup: elbv2.INetworkTargetGroup,
  ): elbv2.LoadBalancerTargetProps {
    this.targetGroupArns.push(targetGroup.targetGroupArn);
    return { targetType: elbv2.TargetType.INSTANCE };
  }

  @MethodMetadata()
  public addUserData(...commands: string[]): void {
    this.userData.addCommands(...commands);
  }

  /**
   * Adds a statement to the IAM role assumed by instances of this fleet.
   */
  @MethodMetadata()
  public addToRolePolicy(statement: iam.PolicyStatement) {
    this.role.addToPrincipalPolicy(statement);
  }

  /**
   * Use a CloudFormation Init configuration at instance startup
   *
   * This does the following:
   *
   * - Attaches the CloudFormation Init metadata to the AutoScalingGroup resource.
   * - Add commands to the UserData to run `cfn-init` and `cfn-signal`.
   * - Update the instance's CreationPolicy to wait for `cfn-init` to finish
   *   before reporting success.
   */
  @MethodMetadata()
  public applyCloudFormationInit(
    init: ec2.CloudFormationInit,
    options: ApplyCloudFormationInitOptions = {},
  ) {
    if (!this.autoScalingGroup.cfnOptions.creationPolicy?.resourceSignal) {
      throw new ValidationError(
        "When applying CloudFormationInit, you must also configure signals by supplying 'signals' at instantiation time.",
        this,
      );
    }

    init.attach(this.autoScalingGroup, {
      platform: this.osType,
      instanceRole: this.role,
      userData: this.userData,
      configSets: options.configSets,
      embedFingerprint: options.embedFingerprint,
      printLog: options.printLog,
      ignoreFailures: options.ignoreFailures,
      includeRole: options.includeRole,
      includeUrl: options.includeUrl,
      includeSignalCommand: options.includeSignalCommand,
    });
  }

  /**
   * Ensures newly-launched instances are protected from scale-in.
   */
  @MethodMetadata()
  public protectNewInstancesFromScaleIn() {
    this.newInstancesProtectedFromScaleIn = true;
  }

  /**
   * Returns `true` if newly-launched instances are protected from scale-in.
   */
  @MethodMetadata()
  public areNewInstancesProtectedFromScaleIn(): boolean {
    return this.newInstancesProtectedFromScaleIn === true;
  }

  /**
   * The network connections associated with this resource.
   */
  public get connections(): ec2.Connections {
    if (this._connections) {
      return this._connections;
    }

    if (this.launchTemplate) {
      return this.launchTemplate.connections;
    }

    throw new ValidationError(
      'AutoScalingGroup can only be used as IConnectable if it is not created from an imported Launch Template.',
      this,
    );
  }

  /**
   * The Base64-encoded user data to make available to the launched EC2 instances.
   *
   * @throws an error if a launch template is given and it does not provide a non-null `userData`
   */
  public get userData(): ec2.UserData {
    if (this._userData) {
      return this._userData;
    }

    if (this.launchTemplate?.userData) {
      return this.launchTemplate.userData;
    }

    throw new ValidationError(
      'The provided launch template does not expose its user data.',
      this,
    );
  }

  /**
   * The IAM Role in the instance profile
   *
   * @throws an error if a launch template is given
   */
  public get role(): iam.IRole {
    if (this._role) {
      return this._role;
    }

    throw new ValidationError(
      'The provided launch template does not expose or does not define its role.',
      this,
    );
  }

  private verifyNoLaunchConfigPropIsGiven(props: AutoScalingGroupProps) {
    if (props.machineImage) {
      throw new ValidationError(
        "Setting 'machineImage' must not be set when 'launchTemplate' or 'mixedInstancesPolicy' is set",
        this,
      );
    }
    if (props.instanceType) {
      throw new ValidationError(
        "Setting 'instanceType' must not be set when 'launchTemplate' or 'mixedInstancesPolicy' is set",
        this,
      );
    }
    if (props.role) {
      throw new ValidationError(
        "Setting 'role' must not be set when 'launchTemplate' or 'mixedInstancesPolicy' is set",
        this,
      );
    }
    if (props.userData) {
      throw new ValidationError(
        "Setting 'userData' must not be set when 'launchTemplate' or 'mixedInstancesPolicy' is set",
        this,
      );
    }
    if (props.securityGroup) {
      throw new ValidationError(
        "Setting 'securityGroup' must not be set when 'launchTemplate' or 'mixedInstancesPolicy' is set",
        this,
      );
    }
    if (props.keyName) {
      throw new ValidationError(
        "Setting 'keyName' must not be set when 'launchTemplate' or 'mixedInstancesPolicy' is set",
        this,
      );
    }
    if (props.keyPair) {
      throw new ValidationError(
        "Setting 'keyPair' must not be set when 'launchTemplate' or 'mixedInstancesPolicy' is set",
        this,
      );
    }
    if (props.instanceMonitoring) {
      throw new ValidationError(
        "Setting 'instanceMonitoring' must not be set when 'launchTemplate' or 'mixedInstancesPolicy' is set",
        this,
      );
    }
    if (props.associatePublicIpAddress !== undefined) {
      throw new ValidationError(
        "Setting 'associatePublicIpAddress' must not be set when 'launchTemplate' or 'mixedInstancesPolicy' is set",
        this,
      );
    }
    if (props.spotPrice) {
      throw new ValidationError(
        "Setting 'spotPrice' must not be set when 'launchTemplate' or 'mixedInstancesPolicy' is set",
        this,
      );
    }
    if (props.blockDevices) {
      throw new ValidationError(
        "Setting 'blockDevices' must not be set when 'launchTemplate' or 'mixedInstancesPolicy' is set",
        this,
      );
    }
    if (props.requireImdsv2) {
      throw new ValidationError(
        "Setting 'requireImdsv2' must not be set when 'launchTemplate' or 'mixedInstancesPolicy' is set",
        this,
      );
    }
  }

  /**
   * Apply CloudFormation update policies for the AutoScalingGroup
   */
  private applyUpdatePolicies(
    props: AutoScalingGroupProps,
    signalOptions: RenderSignalsOptions,
  ) {
    // Make sure people are not using the old and new properties together
    const oldProps: Array<keyof AutoScalingGroupProps> = [
      'updateType',
      'rollingUpdateConfiguration',
      'resourceSignalCount',
      'resourceSignalTimeout',
      'replacingUpdateMinSuccessfulInstancesPercent',
    ];
    for (const prop of oldProps) {
      if ((props.signals || props.updatePolicy) && props[prop] !== undefined) {
        throw new ValidationError(
          `Cannot set 'signals'/'updatePolicy' and '${prop}' together. Prefer 'signals'/'updatePolicy'`,
          this,
        );
      }
    }

    // Reify updatePolicy to `rollingUpdate` default in case it is combined with `init`
    props = {
      ...props,
      updatePolicy:
        props.updatePolicy ??
        (props.init ? UpdatePolicy.rollingUpdate() : undefined),
    };

    if (props.signals || props.updatePolicy) {
      this.applyNewSignalUpdatePolicies(props, signalOptions);
    } else {
      this.applyLegacySignalUpdatePolicies(props);
    }

    // The following is technically part of the "update policy" but it's also a completely
    // separate aspect of rolling/replacing update, so it's just its own top-level property.
    // Default is 'true' because that's what you're most likely to want
    if (props.ignoreUnmodifiedSizeProperties !== false) {
      this.autoScalingGroup.cfnOptions.updatePolicy = {
        ...this.autoScalingGroup.cfnOptions.updatePolicy,
        autoScalingScheduledAction: {
          ignoreUnmodifiedGroupSizeProperties: true,
        },
      };
    }

    if (props.migrateToLaunchTemplate === true) {
      const updatePolicy = this.autoScalingGroup.cfnOptions.updatePolicy;
      if (!updatePolicy || !updatePolicy!.autoScalingRollingUpdate) {
        throw new ValidationError(
          'When migrateToLaunchTemplate is true, you must use AutoScalingRollingUpdate ' +
            'to ensure instances are properly replaced during migration. ' +
            'This prevents instances from referencing a deleted IAM instance profile.',
          this,
        );
      }
    }

    if (props.signals && !props.init) {
      // To be able to send a signal using `cfn-init`, the execution role needs
      // `cloudformation:SignalResource`. Normally the binding of CfnInit would
      // grant that permissions and another one, but if the user wants to use
      // `signals` without `init`, add the permissions here.
      //
      // If they call `applyCloudFormationInit()` after construction, nothing bad
      // happens either, we'll just have a duplicate statement which doesn't hurt.
      this.addToRolePolicy(
        new iam.PolicyStatement({
          actions: ['cloudformation:SignalResource'],
          resources: [Aws.STACK_ID],
        }),
      );
    }
  }

  /**
   * Use 'signals' and 'updatePolicy' to determine the creation and update policies
   */
  private applyNewSignalUpdatePolicies(
    props: AutoScalingGroupProps,
    signalOptions: RenderSignalsOptions,
  ) {
    this.autoScalingGroup.cfnOptions.creationPolicy =
      props.signals?.renderCreationPolicy(signalOptions);
    this.autoScalingGroup.cfnOptions.updatePolicy =
      props.updatePolicy?._renderUpdatePolicy({
        creationPolicy: this.autoScalingGroup.cfnOptions.creationPolicy,
      });
  }

  private applyLegacySignalUpdatePolicies(props: AutoScalingGroupProps) {
    if (props.updateType === UpdateType.REPLACING_UPDATE) {
      this.autoScalingGroup.cfnOptions.updatePolicy = {
        ...this.autoScalingGroup.cfnOptions.updatePolicy,
        autoScalingReplacingUpdate: {
          willReplace: true,
        },
      };

      if (props.replacingUpdateMinSuccessfulInstancesPercent !== undefined) {
        // Yes, this goes on CreationPolicy, not as a process parameter to ReplacingUpdate.
        // It's a little confusing, but the docs seem to explicitly state it will only be used
        // during the update?
        //
        // https://docs.aws.amazon.com/AWSCloudFormation/latest/UserGuide/aws-attribute-creationpolicy.html
        this.autoScalingGroup.cfnOptions.creationPolicy = {
          ...this.autoScalingGroup.cfnOptions.creationPolicy,
          autoScalingCreationPolicy: {
            minSuccessfulInstancesPercent: validatePercentage(
              props.replacingUpdateMinSuccessfulInstancesPercent,
            ),
          },
        };
      }
    } else if (props.updateType === UpdateType.ROLLING_UPDATE) {
      this.autoScalingGroup.cfnOptions.updatePolicy = {
        ...this.autoScalingGroup.cfnOptions.updatePolicy,
        autoScalingRollingUpdate: renderRollingUpdateConfig(
          props.rollingUpdateConfiguration,
        ),
      };
    }

    if (
      props.resourceSignalCount !== undefined ||
      props.resourceSignalTimeout !== undefined
    ) {
      this.autoScalingGroup.cfnOptions.creationPolicy = {
        ...this.autoScalingGroup.cfnOptions.creationPolicy,
        resourceSignal: {
          count: props.resourceSignalCount,
          timeout:
            props.resourceSignalTimeout &&
            props.resourceSignalTimeout.toIsoString(),
        },
      };
    }
  }

  private renderNotificationConfiguration():
    | CfnAutoScalingGroup.NotificationConfigurationProperty[]
    | undefined {
    if (this.notifications.length === 0) {
      return undefined;
    }

    return this.notifications.map((notification) => ({
      topicArn: notification.topic.topicArn,
      notificationTypes: notification.scalingEvents
        ? notification.scalingEvents._types
        : ScalingEvents.ALL._types,
    }));
  }

  private renderMetricsCollection():
    | CfnAutoScalingGroup.MetricsCollectionProperty[]
    | undefined {
    if (this.groupMetrics.length === 0) {
      return undefined;
    }

    return this.groupMetrics.map((group) => ({
      granularity: '1Minute',
      metrics:
        group._metrics?.size !== 0
          ? [...group._metrics].map((m) => m.name)
          : undefined,
    }));
  }

  private getLaunchSettings(
    launchConfig?: CfnLaunchConfiguration,
    launchTemplate?: ec2.ILaunchTemplate,
    mixedInstancesPolicy?: MixedInstancesPolicy,
  ):
    | Pick<CfnAutoScalingGroupProps, 'launchConfigurationName'>
    | Pick<CfnAutoScalingGroupProps, 'launchTemplate'>
    | Pick<CfnAutoScalingGroupProps, 'mixedInstancesPolicy'> {
    if (launchConfig) {
      return {
        launchConfigurationName: launchConfig.ref,
      };
    }

    if (launchTemplate) {
      return {
        launchTemplate:
          this.convertILaunchTemplateToSpecification(launchTemplate),
      };
    }

    if (mixedInstancesPolicy) {
      let instancesDistribution:
        | CfnAutoScalingGroup.InstancesDistributionProperty
        | undefined = undefined;
      if (mixedInstancesPolicy.instancesDistribution) {
        const dist = mixedInstancesPolicy.instancesDistribution;
        instancesDistribution = {
          onDemandAllocationStrategy:
            dist.onDemandAllocationStrategy?.toString(),
          onDemandBaseCapacity: dist.onDemandBaseCapacity,
          onDemandPercentageAboveBaseCapacity:
            dist.onDemandPercentageAboveBaseCapacity,
          spotAllocationStrategy: dist.spotAllocationStrategy?.toString(),
          spotInstancePools: dist.spotInstancePools,
          spotMaxPrice: dist.spotMaxPrice,
        };
      }
      return {
        mixedInstancesPolicy: {
          instancesDistribution,
          launchTemplate: {
            launchTemplateSpecification:
              this.convertILaunchTemplateToSpecification(
                mixedInstancesPolicy.launchTemplate,
              ),
            ...(mixedInstancesPolicy.launchTemplateOverrides
              ? {
                overrides: mixedInstancesPolicy.launchTemplateOverrides.map(
                  (override) => {
                    if (
                      override.weightedCapacity &&
                        Math.floor(override.weightedCapacity) !==
                          override.weightedCapacity
                    ) {
                      throw new ValidationError(
                        'Weight must be an integer',
                        this,
                      );
                    }
                    if (
                      !override.instanceType &&
                        !override.instanceRequirements
                    ) {
                      throw new ValidationError(
                        "You must specify either 'instanceRequirements' or 'instanceType'.",
                        this,
                      );
                    }
                    if (
                      override.instanceType &&
                        override.instanceRequirements
                    ) {
                      throw new ValidationError(
                        "You can specify either 'instanceRequirements' or 'instanceType', not both.",
                        this,
                      );
                    }
                    return {
                      instanceType: override.instanceType?.toString(),
                      launchTemplateSpecification: override.launchTemplate
                        ? this.convertILaunchTemplateToSpecification(
                          override.launchTemplate,
                        )
                        : undefined,
                      instanceRequirements: override.instanceRequirements,
                      weightedCapacity: override.weightedCapacity?.toString(),
                    };
                  },
                ),
              }
              : {}),
          },
        },
      };
    }

    throw new ValidationError(
      'Either launchConfig, launchTemplate or mixedInstancesPolicy needs to be specified.',
      this,
    );
  }

  private convertILaunchTemplateToSpecification(
    launchTemplate: ec2.ILaunchTemplate,
  ): CfnAutoScalingGroup.LaunchTemplateSpecificationProperty {
    if (launchTemplate.launchTemplateId) {
      return {
        launchTemplateId: launchTemplate.launchTemplateId,
        version: launchTemplate.versionNumber,
      };
    } else {
      return {
        launchTemplateName: launchTemplate.launchTemplateName,
        version: launchTemplate.versionNumber,
      };
    }
  }

  private validateTargetGroup(): string[] {
    const errors = new Array<string>();
    if (this.hasCalledScaleOnRequestCount && this.targetGroupArns.length > 1) {
      errors.push(
        'Cannon use multiple target groups if `scaleOnRequestCount()` is being used.',
      );
    }

    return errors;
  }

  private renderInstanceMaintenancePolicy(
    minHealthyPercentage?: number,
    maxHealthyPercentage?: number,
  ): CfnAutoScalingGroup.InstanceMaintenancePolicyProperty | undefined {
    if (
      minHealthyPercentage === undefined &&
      maxHealthyPercentage === undefined
    ) {return;}
    if (
      minHealthyPercentage === undefined ||
      maxHealthyPercentage === undefined
    ) {
      throw new ValidationError(
        `Both or neither of minHealthyPercentage and maxHealthyPercentage must be specified, got minHealthyPercentage: ${minHealthyPercentage} and maxHealthyPercentage: ${maxHealthyPercentage}`,
        this,
      );
    }
    if (
      (minHealthyPercentage === -1 || maxHealthyPercentage === -1) &&
      minHealthyPercentage !== maxHealthyPercentage
    ) {
      throw new ValidationError(
        `Both minHealthyPercentage and maxHealthyPercentage must be -1 to clear the previously set value, got minHealthyPercentage: ${minHealthyPercentage} and maxHealthyPercentage: ${maxHealthyPercentage}`,
        this,
      );
    }
    if (
      minHealthyPercentage !== -1 &&
      (minHealthyPercentage < 0 || minHealthyPercentage > 100)
    ) {
      throw new ValidationError(
        `minHealthyPercentage must be between 0 and 100, or -1 to clear the previously set value, got ${minHealthyPercentage}`,
        this,
      );
    }
    if (
      maxHealthyPercentage !== -1 &&
      (maxHealthyPercentage < 100 || maxHealthyPercentage > 200)
    ) {
      throw new ValidationError(
        `maxHealthyPercentage must be between 100 and 200, or -1 to clear the previously set value, got ${maxHealthyPercentage}`,
        this,
      );
    }
    if (maxHealthyPercentage - minHealthyPercentage > 100) {
      throw new ValidationError(
        `The difference between minHealthyPercentage and maxHealthyPercentage cannot be greater than 100, got ${
          maxHealthyPercentage - minHealthyPercentage
        }`,
        this,
      );
    }
    return {
      minHealthyPercentage,
      maxHealthyPercentage,
    };
  }

  private renderHealthChecks(
    healthChecks?: HealthChecks,
    healthCheck?: HealthCheck,
  ): { healthCheckType?: string; healthCheckGracePeriod?: number } {
    if (healthCheck && healthChecks) {
      throw new ValidationError(
        "Cannot specify both 'healthCheck' and 'healthChecks'. Please use 'healthChecks' only.",
        this,
      );
    }

    let healthCheckType: string | undefined;
    let healthCheckGracePeriod: number | undefined;

    if (healthChecks) {
      healthCheckType = healthChecks.types.join(',');
      healthCheckGracePeriod = healthChecks.gracePeriod?.toSeconds();
    } else if (healthCheck) {
      healthCheckType = healthCheck.type;
      healthCheckGracePeriod = healthCheck.gracePeriod?.toSeconds();
    }

    return { healthCheckType, healthCheckGracePeriod };
  }
}

/**
 * The type of update to perform on instances in this AutoScalingGroup
 *
 * @deprecated Use UpdatePolicy instead
 */
export enum UpdateType {
  /**
   * Don't do anything
   */
  NONE = 'None',

  /**
   * Replace the entire AutoScalingGroup
   *
   * Builds a new AutoScalingGroup first, then delete the old one.
   */
  REPLACING_UPDATE = 'Replace',

  /**
   * Replace the instances in the AutoScalingGroup.
   */
  ROLLING_UPDATE = 'RollingUpdate',
}

/**
 * AutoScalingGroup fleet change notifications configurations.
 * You can configure AutoScaling to send an SNS notification whenever your Auto Scaling group scales.
 */
export interface NotificationConfiguration {
  /**
   * SNS topic to send notifications about fleet scaling events
   */
  readonly topic: sns.ITopic;

  /**
   * Which fleet scaling events triggers a notification
   * @default ScalingEvents.ALL
   */
  readonly scalingEvents?: ScalingEvents;
}

/**
 * Fleet scaling events
 */
export enum ScalingEvent {
  /**
   * Notify when an instance was launched
   */
  INSTANCE_LAUNCH = 'autoscaling:EC2_INSTANCE_LAUNCH',

  /**
   * Notify when an instance was terminated
   */
  INSTANCE_TERMINATE = 'autoscaling:EC2_INSTANCE_TERMINATE',

  /**
   * Notify when an instance failed to terminate
   */
  INSTANCE_TERMINATE_ERROR = 'autoscaling:EC2_INSTANCE_TERMINATE_ERROR',

  /**
   * Notify when an instance failed to launch
   */
  INSTANCE_LAUNCH_ERROR = 'autoscaling:EC2_INSTANCE_LAUNCH_ERROR',

  /**
   * Send a test notification to the topic
   */
  TEST_NOTIFICATION = 'autoscaling:TEST_NOTIFICATION',
}

/**
 * Additional settings when a rolling update is selected
 * @deprecated use `UpdatePolicy.rollingUpdate()`
 */
export interface RollingUpdateConfiguration {
  /**
   * The maximum number of instances that AWS CloudFormation updates at once.
   *
   * @default 1
   */
  readonly maxBatchSize?: number;

  /**
   * The minimum number of instances that must be in service before more instances are replaced.
   *
   * This number affects the speed of the replacement.
   *
   * @default 0
   */
  readonly minInstancesInService?: number;

  /**
   * The percentage of instances that must signal success for an update to succeed.
   *
   * If an instance doesn't send a signal within the time specified in the
   * pauseTime property, AWS CloudFormation assumes that the instance wasn't
   * updated.
   *
   * This number affects the success of the replacement.
   *
   * If you specify this property, you must also enable the
   * waitOnResourceSignals and pauseTime properties.
   *
   * @default 100
   */
  readonly minSuccessfulInstancesPercent?: number;

  /**
   * The pause time after making a change to a batch of instances.
   *
   * This is intended to give those instances time to start software applications.
   *
   * Specify PauseTime in the ISO8601 duration format (in the format
   * PT#H#M#S, where each # is the number of hours, minutes, and seconds,
   * respectively). The maximum PauseTime is one hour (PT1H).
   *
   * @default Duration.minutes(5) if the waitOnResourceSignals property is true, otherwise 0
   */
  readonly pauseTime?: Duration;

  /**
   * Specifies whether the Auto Scaling group waits on signals from new instances during an update.
   *
   * AWS CloudFormation must receive a signal from each new instance within
   * the specified PauseTime before continuing the update.
   *
   * To have instances wait for an Elastic Load Balancing health check before
   * they signal success, add a health-check verification by using the
   * cfn-init helper script. For an example, see the verify_instance_health
   * command in the Auto Scaling rolling updates sample template.
   *
   * @default true if you specified the minSuccessfulInstancesPercent property, false otherwise
   */
  readonly waitOnResourceSignals?: boolean;

  /**
   * Specifies the Auto Scaling processes to suspend during a stack update.
   *
   * Suspending processes prevents Auto Scaling from interfering with a stack
   * update.
   *
   * @default HealthCheck, ReplaceUnhealthy, AZRebalance, AlarmNotification, ScheduledActions.
   */
  readonly suspendProcesses?: ScalingProcess[];
}

/**
 * A list of ScalingEvents, you can use one of the predefined lists, such as ScalingEvents.ERRORS
 * or create a custom group by instantiating a `NotificationTypes` object, e.g: `new NotificationTypes(`NotificationType.INSTANCE_LAUNCH`)`.
 */
export class ScalingEvents {
  /**
   * Fleet scaling errors
   */
  public static readonly ERRORS = new ScalingEvents(
    ScalingEvent.INSTANCE_LAUNCH_ERROR,
    ScalingEvent.INSTANCE_TERMINATE_ERROR,
  );

  /**
   * All fleet scaling events
   */
  public static readonly ALL = new ScalingEvents(
    ScalingEvent.INSTANCE_LAUNCH,
    ScalingEvent.INSTANCE_LAUNCH_ERROR,
    ScalingEvent.INSTANCE_TERMINATE,
    ScalingEvent.INSTANCE_TERMINATE_ERROR,
  );

  /**
   * Fleet scaling launch events
   */
  public static readonly LAUNCH_EVENTS = new ScalingEvents(
    ScalingEvent.INSTANCE_LAUNCH,
    ScalingEvent.INSTANCE_LAUNCH_ERROR,
  );

  /**
   * Fleet termination launch events
   */
  public static readonly TERMINATION_EVENTS = new ScalingEvents(
    ScalingEvent.INSTANCE_TERMINATE,
    ScalingEvent.INSTANCE_TERMINATE_ERROR,
  );

  /**
   * @internal
   */
  public readonly _types: ScalingEvent[];

  constructor(...types: ScalingEvent[]) {
    this._types = types;
  }
}

export enum ScalingProcess {
  LAUNCH = 'Launch',
  TERMINATE = 'Terminate',
  HEALTH_CHECK = 'HealthCheck',
  REPLACE_UNHEALTHY = 'ReplaceUnhealthy',
  AZ_REBALANCE = 'AZRebalance',
  ALARM_NOTIFICATION = 'AlarmNotification',
  SCHEDULED_ACTIONS = 'ScheduledActions',
  ADD_TO_LOAD_BALANCER = 'AddToLoadBalancer',
  INSTANCE_REFRESH = 'InstanceRefresh',
}

// Recommended list of processes to suspend from here:
// https://aws.amazon.com/premiumsupport/knowledge-center/auto-scaling-group-rolling-updates/
const DEFAULT_SUSPEND_PROCESSES = [
  ScalingProcess.HEALTH_CHECK,
  ScalingProcess.REPLACE_UNHEALTHY,
  ScalingProcess.AZ_REBALANCE,
  ScalingProcess.ALARM_NOTIFICATION,
  ScalingProcess.SCHEDULED_ACTIONS,
  ScalingProcess.INSTANCE_REFRESH,
];

/**
 * EC2 Heath check options
 *
 * @deprecated Use Ec2HealthChecksOptions instead
 */
export interface Ec2HealthCheckOptions {
  /**
   * Specified the time Auto Scaling waits before checking the health status of an EC2 instance that has come into service
   *
   * @default Duration.seconds(0)
   */
  readonly grace?: Duration;
}

/**
 * ELB Heath check options
 *
 * @deprecated Use AdditionalHealthChecksOptions instead
 */
export interface ElbHealthCheckOptions {
  /**
   * Specified the time Auto Scaling waits before checking the health status of an EC2 instance that has come into service
   *
   * This option is required for ELB health checks.
   */
  readonly grace: Duration;
}

/**
 * Health check settings
 *
 * @deprecated Use HealthChecks instead
 */
export class HealthCheck {
  /**
   * Use EC2 for health checks
   *
   * @param options EC2 health check options
   */
  public static ec2(options: Ec2HealthCheckOptions = {}): HealthCheck {
    return new HealthCheck(HealthCheckType.EC2, options.grace);
  }

  /**
   * Use ELB for health checks.
   * It considers the instance unhealthy if it fails either the EC2 status checks or the load balancer health checks.
   *
   * @param options ELB health check options
   */
  public static elb(options: ElbHealthCheckOptions): HealthCheck {
    return new HealthCheck(HealthCheckType.ELB, options.grace);
  }

  private constructor(
    public readonly type: string,
    public readonly gracePeriod?: Duration,
  ) {}
}

/**
 * Heath checks base options
 */
interface HealthChecksBaseOptions {
  /**
   * Specified the time Auto Scaling waits before checking the health status of an EC2 instance that has come into service
   * and marking it unhealthy due to a failed health check.
   *
   * @default Duration.seconds(0)
   * @see https://docs.aws.amazon.com/autoscaling/ec2/userguide/health-check-grace-period.html
   */
  readonly gracePeriod?: Duration;
}

/**
 * EC2 Heath checks options
 */
export interface Ec2HealthChecksOptions extends HealthChecksBaseOptions {}

/**
 * Additional Heath checks options
 */
export interface AdditionalHealthChecksOptions extends HealthChecksBaseOptions {
  /**
   * One or more health check types other than EC2.
   */
  readonly additionalTypes: AdditionalHealthCheckType[];
}

/**
 * Health check settings for multiple types
 */
export class HealthChecks {
  /**
   * Use EC2 only for health checks.
   *
   * @param options EC2 health checks options
   */
  public static ec2(options: Ec2HealthChecksOptions = {}): HealthChecks {
    return new HealthChecks(['EC2'], options.gracePeriod);
  }

  /**
   * Use additional health checks other than EC2.
   *
   * Specify types other than EC2, as EC2 is always enabled.
   * It considers the instance unhealthy if it fails either the EC2 status checks or the additional health checks.
   *
   * @param options Additional health checks options
   */
  public static withAdditionalChecks(
    options: AdditionalHealthChecksOptions,
  ): HealthChecks {
    return new HealthChecks(options.additionalTypes, options.gracePeriod);
  }

  private constructor(
    public readonly types: string[],
    public readonly gracePeriod?: Duration,
  ) {
    if (types.length === 0) {
      throw new UnscopedValidationError(
        "At least one health check type must be specified in 'additionalTypes' for 'healthChecks'",
      );
    }
  }
}

/**
 * @deprecated Use AdditionalHealthCheckType instead
 */
enum HealthCheckType {
  EC2 = 'EC2',
  ELB = 'ELB',
}

/**
 * Additional Health Check Type
 */
export enum AdditionalHealthCheckType {
  /**
   * ELB Health Check
   */
  ELB = 'ELB',
  /**
   * EBS Health Check
   */
  EBS = 'EBS',
  /**
   * VPC LATTICE Health Check
   */
  VPC_LATTICE = 'VPC_LATTICE',
}

/**
 * Render the rolling update configuration into the appropriate object
 */
function renderRollingUpdateConfig(
  config: RollingUpdateConfiguration = {},
): CfnAutoScalingRollingUpdate {
  const waitOnResourceSignals =
    config.minSuccessfulInstancesPercent !== undefined;
  const pauseTime =
    config.pauseTime ||
    (waitOnResourceSignals ? Duration.minutes(5) : Duration.seconds(0));

  return {
    maxBatchSize: config.maxBatchSize,
    minInstancesInService: config.minInstancesInService,
    minSuccessfulInstancesPercent: validatePercentage(
      config.minSuccessfulInstancesPercent,
    ),
    waitOnResourceSignals,
    pauseTime: pauseTime && pauseTime.toIsoString(),
    suspendProcesses: config.suspendProcesses ?? DEFAULT_SUSPEND_PROCESSES,
  };
}

function validatePercentage(x?: number): number | undefined {
  if (x === undefined || (0 <= x && x <= 100)) {
    return x;
  }
  throw new UnscopedValidationError(`Expected: a percentage 0..100, got: ${x}`);
}

/**
 * An AutoScalingGroup
 */
export interface IAutoScalingGroup extends IResource, iam.IGrantable {
  /**
   * The name of the AutoScalingGroup
   * @attribute
   */
  readonly autoScalingGroupName: string;

  /**
   * The arn of the AutoScalingGroup
   * @attribute
   */
  readonly autoScalingGroupArn: string;

  /**
   * The operating system family that the instances in this auto-scaling group belong to.
   * Is 'UNKNOWN' for imported ASGs.
   */
  readonly osType: ec2.OperatingSystemType;

  /**
   * Add command to the startup script of fleet instances.
   * The command must be in the scripting language supported by the fleet's OS (i.e. Linux/Windows).
   * Does nothing for imported ASGs.
   */
  addUserData(...commands: string[]): void;

  /**
   * Send a message to either an SQS queue or SNS topic when instances launch or terminate
   */
  addLifecycleHook(id: string, props: BasicLifecycleHookProps): LifecycleHook;

  /**
   * Add a pool of pre-initialized EC2 instances that sits alongside an Auto Scaling group
   */
  addWarmPool(options?: WarmPoolOptions): WarmPool;

  /**
   * Scale out or in based on time
   */
  scaleOnSchedule(
    id: string,
    props: BasicScheduledActionProps
  ): ScheduledAction;

  /**
   * Scale out or in to achieve a target CPU utilization
   */
  scaleOnCpuUtilization(
    id: string,
    props: CpuUtilizationScalingProps
  ): TargetTrackingScalingPolicy;

  /**
   * Scale out or in to achieve a target network ingress rate
   */
  scaleOnIncomingBytes(
    id: string,
    props: NetworkUtilizationScalingProps
  ): TargetTrackingScalingPolicy;

  /**
   * Scale out or in to achieve a target network egress rate
   */
  scaleOnOutgoingBytes(
    id: string,
    props: NetworkUtilizationScalingProps
  ): TargetTrackingScalingPolicy;

  /**
   * Scale out or in in order to keep a metric around a target value
   */
  scaleToTrackMetric(
    id: string,
    props: MetricTargetTrackingProps
  ): TargetTrackingScalingPolicy;

  /**
   * Scale out or in, in response to a metric
   */
  scaleOnMetric(
    id: string,
    props: BasicStepScalingPolicyProps
  ): StepScalingPolicy;
}

/**
 * Properties for enabling scaling based on CPU utilization
 */
export interface CpuUtilizationScalingProps extends BaseTargetTrackingProps {
  /**
   * Target average CPU utilization across the task
   */
  readonly targetUtilizationPercent: number;
}

/**
 * Properties for enabling scaling based on network utilization
 */
export interface NetworkUtilizationScalingProps
  extends BaseTargetTrackingProps {
  /**
   * Target average bytes/seconds on each instance
   */
  readonly targetBytesPerSecond: number;
}

/**
 * Properties for enabling scaling based on request/second
 */
export interface RequestCountScalingProps extends BaseTargetTrackingProps {
  /**
   * Target average requests/seconds on each instance
   *
   * @deprecated Use 'targetRequestsPerMinute' instead
   * @default - Specify exactly one of 'targetRequestsPerMinute' and 'targetRequestsPerSecond'
   */
  readonly targetRequestsPerSecond?: number;

  /**
   * Target average requests/minute on each instance
   * @default - Specify exactly one of 'targetRequestsPerMinute' and 'targetRequestsPerSecond'
   */
  readonly targetRequestsPerMinute?: number;
}

/**
 * Properties for enabling tracking of an arbitrary metric
 */
export interface MetricTargetTrackingProps extends BaseTargetTrackingProps {
  /**
   * Metric to track
   *
   * The metric must represent a utilization, so that if it's higher than the
   * target value, your ASG should scale out, and if it's lower it should
   * scale in.
   */
  readonly metric: cloudwatch.IMetric;

  /**
   * Value to keep the metric around
   */
  readonly targetValue: number;
}

/**
 * Synthesize an array of block device mappings from a list of block device
 *
 * @param construct the instance/asg construct, used to host any warning
 * @param blockDevices list of block devices
 */
function synthesizeBlockDeviceMappings(
  construct: Construct,
  blockDevices: BlockDevice[],
): CfnLaunchConfiguration.BlockDeviceMappingProperty[] {
  return blockDevices.map<CfnLaunchConfiguration.BlockDeviceMappingProperty>(
    ({ deviceName, volume, mappingEnabled }) => {
      const { virtualName, ebsDevice: ebs } = volume;

      if (volume === BlockDeviceVolume._NO_DEVICE || mappingEnabled === false) {
        return {
          deviceName,
          noDevice: true,
        };
      }

      if (ebs) {
        const { iops, volumeType, throughput } = ebs;

<<<<<<< HEAD
        if (throughput) {
          const throughputRange = { Min: 125, Max: 1000 };
          const { Min, Max } = throughputRange;
=======
      if (throughput) {
        const throughputRange = { Min: 125, Max: 2000 };
        const { Min, Max } = throughputRange;
>>>>>>> 183ec353

          if (volumeType != EbsDeviceVolumeType.GP3) {
            throw new ValidationError(
              'throughput property requires volumeType: EbsDeviceVolumeType.GP3',
              construct,
            );
          }

          if (throughput < Min || throughput > Max) {
            throw new ValidationError(
              `throughput property takes a minimum of ${Min} and a maximum of ${Max}`,
              construct,
            );
          }

          const maximumThroughputRatio = 0.25;
          if (iops) {
            const iopsRatio = throughput / iops;
            if (iopsRatio > maximumThroughputRatio) {
              throw new ValidationError(
                `Throughput (MiBps) to iops ratio of ${iopsRatio} is too high; maximum is ${maximumThroughputRatio} MiBps per iops`,
                construct,
              );
            }
          }
        }

        if (!iops) {
          if (volumeType === EbsDeviceVolumeType.IO1) {
            throw new ValidationError(
              'iops property is required with volumeType: EbsDeviceVolumeType.IO1',
              construct,
            );
          }
        } else if (volumeType !== EbsDeviceVolumeType.IO1) {
          Annotations.of(construct).addWarningV2(
            '@aws-cdk/aws-autoscaling:iopsIgnored',
            'iops will be ignored without volumeType: EbsDeviceVolumeType.IO1',
          );
        }
      }

      return {
        deviceName,
        ebs,
        virtualName,
      };
    },
  );
}

/**
 * Options for applying CloudFormation init to an instance or instance group
 */
export interface ApplyCloudFormationInitOptions {
  /**
   * ConfigSet to activate
   *
   * @default ['default']
   */
  readonly configSets?: string[];

  /**
   * Force instance replacement by embedding a config fingerprint
   *
   * If `true` (the default), a hash of the config will be embedded into the
   * UserData, so that if the config changes, the UserData changes and
   * instances will be replaced (given an UpdatePolicy has been configured on
   * the AutoScalingGroup).
   *
   * If `false`, no such hash will be embedded, and if the CloudFormation Init
   * config changes nothing will happen to the running instances. If a
   * config update introduces errors, you will not notice until after the
   * CloudFormation deployment successfully finishes and the next instance
   * fails to launch.
   *
   * @default true
   */
  readonly embedFingerprint?: boolean;

  /**
   * Print the results of running cfn-init to the Instance System Log
   *
   * By default, the output of running cfn-init is written to a log file
   * on the instance. Set this to `true` to print it to the System Log
   * (visible from the EC2 Console), `false` to not print it.
   *
   * (Be aware that the system log is refreshed at certain points in
   * time of the instance life cycle, and successful execution may
   * not always show up).
   *
   * @default true
   */
  readonly printLog?: boolean;

  /**
   * Don't fail the instance creation when cfn-init fails
   *
   * You can use this to prevent CloudFormation from rolling back when
   * instances fail to start up, to help in debugging.
   *
   * @default false
   */
  readonly ignoreFailures?: boolean;

  /**
   * Include --url argument when running cfn-init and cfn-signal commands
   *
   * This will be the cloudformation endpoint in the deployed region
   * e.g. https://cloudformation.us-east-1.amazonaws.com
   *
   * @default false
   */
  readonly includeUrl?: boolean;

  /**
   * Include --role argument when running cfn-init and cfn-signal commands
   *
   * This will be the IAM instance profile attached to the EC2 instance
   *
   * @default false
   */
  readonly includeRole?: boolean;

  /**
   * Include cfn-signal command in the UserData
   *
   * If `true` (the default), the cfn-signal command will be automatically added to the UserData
   * after cfn-init completes. This signals CloudFormation that the instance has successfully
   * (or unsuccessfully) initialized.
   *
   * Set this to `false` if you want to manage the cfn-signal call manually in your application
   * logic, allowing you to signal CloudFormation only after your application is fully ready
   * to serve traffic.
   *
   * Note: Even when set to `false`, the instance still needs to send a cfn-signal eventually
   * to prevent CloudFormation from timing out during stack creation/updates.
   *
   * @default true
   */
  readonly includeSignalCommand?: boolean;
}<|MERGE_RESOLUTION|>--- conflicted
+++ resolved
@@ -3106,15 +3106,9 @@
       if (ebs) {
         const { iops, volumeType, throughput } = ebs;
 
-<<<<<<< HEAD
-        if (throughput) {
-          const throughputRange = { Min: 125, Max: 1000 };
-          const { Min, Max } = throughputRange;
-=======
       if (throughput) {
         const throughputRange = { Min: 125, Max: 2000 };
         const { Min, Max } = throughputRange;
->>>>>>> 183ec353
 
           if (volumeType != EbsDeviceVolumeType.GP3) {
             throw new ValidationError(
