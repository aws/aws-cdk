--- conflicted
+++ resolved
@@ -2,11 +2,7 @@
 import { Certificate } from '../../../aws-certificatemanager';
 import { Bucket } from '../../../aws-s3';
 import { Stack } from '../../../core';
-<<<<<<< HEAD
-import { DomainName, EndpointType, HttpApi, SecurityPolicy, IpAddressType } from '../../lib';
-=======
 import { DomainName, EndpointType, HttpApi, IpAddressType, SecurityPolicy } from '../../lib';
->>>>>>> b1165e4c
 
 const domainName = 'example.com';
 const certArn = 'arn:aws:acm:us-east-1:111111111111:certificate';
