--- conflicted
+++ resolved
@@ -9,12 +9,8 @@
 import { ArnFormat, Duration, Stack, Token } from '../../../core';
 import { ValidationError } from '../../../core/lib/errors';
 import { addConstructMetadata, MethodMetadata } from '../../../core/lib/metadata-resource';
-<<<<<<< HEAD
 import { propertyInjectable } from '../../../core/lib/prop-injectable';
-import { IApi } from '../common/api';
-=======
 import { IApi, IpAddressType } from '../common/api';
->>>>>>> 63f09f1c
 import { ApiBase } from '../common/base';
 import { DomainMappingOptions } from '../common/stage';
 
