--- conflicted
+++ resolved
@@ -2,12 +2,8 @@
 import { WebSocketRoute, WebSocketRouteOptions } from './route';
 import { CfnApi } from '.././index';
 import { Grant, IGrantable } from '../../../aws-iam';
-<<<<<<< HEAD
 import { ArnFormat, Stack } from '../../../core';
-=======
-import { ArnFormat, Stack, Token } from '../../../core';
-import { UnscopedValidationError, ValidationError } from '../../../core/lib/errors';
->>>>>>> ab9dd0a4
+
 import { IApi } from '../common/api';
 import { ApiBase } from '../common/base';
 
@@ -201,21 +197,10 @@
    * Specifically, if 'route' is not specified, it defaults to '*', representing all routes.
    * If 'stage' is not specified, it also defaults to '*', representing all stages.
    */
-<<<<<<< HEAD
   public arnForExecuteApi(route?: string, stage?: string): string {
     if (route&&!route.startsWith('$')) {
       route = `$${route}`;
     };
-=======
-  public arnForExecuteApi(method?: string, path?: string, stage?: string): string {
-    if (path && !Token.isUnresolved(path) && !path.startsWith('/')) {
-      throw new UnscopedValidationError(`Path must start with '/': ${path}`);
-    }
-
-    if (method && method.toUpperCase() === 'ANY') {
-      method = '*';
-    }
->>>>>>> ab9dd0a4
 
     return Stack.of(this).formatArn({
       service: 'execute-api',
