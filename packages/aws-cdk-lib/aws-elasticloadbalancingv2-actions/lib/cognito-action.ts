import * as cognito from '../../aws-cognito';
import { Port } from '../../aws-ec2';
import * as elbv2 from '../../aws-elasticloadbalancingv2';
import { Duration } from '../../core';

/**
 * Properties for AuthenticateCognitoAction
 */
export interface AuthenticateCognitoActionProps {
  /**
   * What action to execute next
   *
   * Multiple actions form a linked chain; the chain must always terminate in a
   * (weighted)forward, fixedResponse or redirect action.
   */
  readonly next: elbv2.ListenerAction;

  /**
   * The Amazon Cognito user pool.
   */
  readonly userPool: cognito.IUserPool;

  /**
   * The Amazon Cognito user pool client.
   */
  readonly userPoolClient: cognito.IUserPoolClient;

  /**
   * The domain prefix or fully-qualified domain name of the Amazon Cognito user pool.
   */
  readonly userPoolDomain: cognito.IUserPoolDomain;

  /**
   * The query parameters (up to 10) to include in the redirect request to the authorization endpoint.
   *
   * @default - No extra parameters
   */
  readonly authenticationRequestExtraParams?: Record<string, string>;

  /**
   * The behavior if the user is not authenticated.
   *
   * @default UnauthenticatedAction.AUTHENTICATE
   */
  readonly onUnauthenticatedRequest?: elbv2.UnauthenticatedAction;

  /**
   * The set of user claims to be requested from the IdP.
   *
   * To verify which scope values your IdP supports and how to separate multiple values, see the documentation for your IdP.
   *
   * @default "openid"
   */
  readonly scope?: string;

  /**
   * The name of the cookie used to maintain session information.
   *
   * @default "AWSELBAuthSessionCookie"
   */
  readonly sessionCookieName?: string;

  /**
   * The maximum duration of the authentication session.
   *
   * @default Duration.days(7)
   */
  readonly sessionTimeout?: Duration;
}

/**
 * A Listener Action to authenticate with Cognito
 */
export class AuthenticateCognitoAction extends elbv2.ListenerAction {

  private static config(options: AuthenticateCognitoActionProps): elbv2.CfnListener.AuthenticateCognitoConfigProperty {
    return {
      userPoolArn: options.userPool.userPoolArn,
      userPoolClientId: options.userPoolClient.userPoolClientId,
      userPoolDomain: options.userPoolDomain.domainName,
      authenticationRequestExtraParams: options.authenticationRequestExtraParams,
      onUnauthenticatedRequest: options.onUnauthenticatedRequest,
      scope: options.scope,
      sessionCookieName: options.sessionCookieName,
      sessionTimeout: options.sessionTimeout?.toSeconds().toString(),
    };
  }

  /**
   * Authenticate using an identity provide (IdP) that is compliant with OpenID Connect (OIDC)
   */
  constructor(options: AuthenticateCognitoActionProps) {
    super({
      type: 'authenticate-cognito',
      authenticateCognitoConfig: AuthenticateCognitoAction.config(options),
    }, options.next);
    this.addRuleAction({
      type: 'authenticate-cognito',
      authenticateCognitoConfig: {
        ...AuthenticateCognitoAction.config(options),
        sessionTimeout: options.sessionTimeout?.toSeconds(),
      },
<<<<<<< HEAD
    }, options.next);
    this._bindHook = (_scope, listener) => listener.connections.allowToAnyIpv4(Port.tcp(443), 'Allow to IdP endpoint');
=======
    });
>>>>>>> 5573025f
  }
}<|MERGE_RESOLUTION|>--- conflicted
+++ resolved
@@ -100,11 +100,7 @@
         ...AuthenticateCognitoAction.config(options),
         sessionTimeout: options.sessionTimeout?.toSeconds(),
       },
-<<<<<<< HEAD
-    }, options.next);
+    });
     this._bindHook = (_scope, listener) => listener.connections.allowToAnyIpv4(Port.tcp(443), 'Allow to IdP endpoint');
-=======
-    });
->>>>>>> 5573025f
   }
 }