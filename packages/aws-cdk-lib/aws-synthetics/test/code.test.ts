--- conflicted
+++ resolved
@@ -34,13 +34,8 @@
     const stack = new Stack(new App(), 'canaries');
 
     // THEN
-<<<<<<< HEAD
     expect(() => synthetics.Code.fromInline('code').bind(stack, 'canary.handler', synthetics.Runtime.SYNTHETICS_NODEJS_PUPPETEER_9_1))
-      .toThrowError('The handler for inline code must be "index.handler" (got "canary.handler")');
-=======
-    expect(() => synthetics.Code.fromInline('code').bind(stack, 'canary.handler', synthetics.RuntimeFamily.NODEJS))
       .toThrow('The handler for inline code must be "index.handler" (got "canary.handler")');
->>>>>>> ff57cc3e
   });
 });
 
@@ -181,13 +176,8 @@
 
     // THEN
     const assetPath = path.join(__dirname, 'canaries', 'nodejs', 'node_modules', 'canary.js');
-<<<<<<< HEAD
     expect(() => synthetics.Code.fromAsset(assetPath).bind(stack, 'canary.handler', synthetics.Runtime.SYNTHETICS_NODEJS_PUPPETEER_9_1))
-      .toThrowError(`Asset must be a .zip file or a directory (${assetPath})`);
-=======
-    expect(() => synthetics.Code.fromAsset(assetPath).bind(stack, 'canary.handler', synthetics.RuntimeFamily.NODEJS))
       .toThrow(`Asset must be a .zip file or a directory (${assetPath})`);
->>>>>>> ff57cc3e
   });
 
   test('fails if node with puppeteer runtime and "nodejs/node_modules" folder structure not used', () => {
@@ -196,13 +186,8 @@
 
     // THEN
     const assetPath = path.join(__dirname, 'canaries', 'nodejs', 'node_modules');
-<<<<<<< HEAD
     expect(() => synthetics.Code.fromAsset(assetPath).bind(stack, 'canary.handler', synthetics.Runtime.SYNTHETICS_NODEJS_PUPPETEER_9_1))
-      .toThrowError(`The canary resource requires that the handler is present at "nodejs/node_modules/canary.js" but not found at ${assetPath} (https://docs.aws.amazon.com/AmazonCloudWatch/latest/monitoring/CloudWatch_Synthetics_Canaries_WritingCanary_Nodejs.html)`);
-=======
-    expect(() => synthetics.Code.fromAsset(assetPath).bind(stack, 'canary.handler', synthetics.RuntimeFamily.NODEJS))
       .toThrow(`The canary resource requires that the handler is present at "nodejs/node_modules/canary.js" but not found at ${assetPath} (https://docs.aws.amazon.com/AmazonCloudWatch/latest/monitoring/CloudWatch_Synthetics_Canaries_WritingCanary_Nodejs.html)`);
->>>>>>> ff57cc3e
   });
 
   test('fails if python runtime and "python" folder structure not used', () => {
@@ -211,13 +196,8 @@
 
     // THEN
     const assetPath = path.join(__dirname, 'canaries', 'python');
-<<<<<<< HEAD
     expect(() => synthetics.Code.fromAsset(assetPath).bind(stack, 'canary.handler', synthetics.Runtime.SYNTHETICS_PYTHON_SELENIUM_4_1))
-      .toThrowError(`The canary resource requires that the handler is present at "python/canary.py" but not found at ${assetPath} (https://docs.aws.amazon.com/AmazonCloudWatch/latest/monitoring/CloudWatch_Synthetics_Canaries_WritingCanary_Python.html)`);
-=======
-    expect(() => synthetics.Code.fromAsset(assetPath).bind(stack, 'canary.handler', synthetics.RuntimeFamily.PYTHON))
       .toThrow(`The canary resource requires that the handler is present at "python/canary.py" but not found at ${assetPath} (https://docs.aws.amazon.com/AmazonCloudWatch/latest/monitoring/CloudWatch_Synthetics_Canaries_WritingCanary_Python.html)`);
->>>>>>> ff57cc3e
   });
 
   test('fails if node with playwright runtime and {filename}.js, {filename}.cjs, or {filename}.mjs file not found', () => {
@@ -236,13 +216,8 @@
 
     // THEN
     const assetPath = path.join(__dirname, 'canaries', 'nodejs', 'node_modules');
-<<<<<<< HEAD
     expect(() => synthetics.Code.fromAsset(assetPath).bind(stack, 'incorrect.handler', synthetics.Runtime.SYNTHETICS_NODEJS_PUPPETEER_9_1))
-      .toThrowError(`The canary resource requires that the handler is present at "nodejs/node_modules/incorrect.js" but not found at ${assetPath} (https://docs.aws.amazon.com/AmazonCloudWatch/latest/monitoring/CloudWatch_Synthetics_Canaries_WritingCanary_Nodejs.html)`);
-=======
-    expect(() => synthetics.Code.fromAsset(assetPath).bind(stack, 'incorrect.handler', synthetics.RuntimeFamily.NODEJS))
       .toThrow(`The canary resource requires that the handler is present at "nodejs/node_modules/incorrect.js" but not found at ${assetPath} (https://docs.aws.amazon.com/AmazonCloudWatch/latest/monitoring/CloudWatch_Synthetics_Canaries_WritingCanary_Nodejs.html)`);
->>>>>>> ff57cc3e
   });
 
   test('passes if bundling is specified', () => {
@@ -290,13 +265,8 @@
     });
 
     // THEN
-<<<<<<< HEAD
     expect(() => code.bind(stack, 'canary.handler', synthetics.Runtime.SYNTHETICS_NODEJS_PUPPETEER_9_1))
-      .toThrowError(`The canary resource requires that the handler is present at "nodejs/node_modules/canary.js" but not found at ${assetPath} (https://docs.aws.amazon.com/AmazonCloudWatch/latest/monitoring/CloudWatch_Synthetics_Canaries_WritingCanary_Nodejs.html)`);
-=======
-    expect(() => code.bind(stack, 'canary.handler', synthetics.RuntimeFamily.NODEJS))
       .toThrow(`The canary resource requires that the handler is present at "nodejs/node_modules/canary.js" but not found at ${assetPath} (https://docs.aws.amazon.com/AmazonCloudWatch/latest/monitoring/CloudWatch_Synthetics_Canaries_WritingCanary_Nodejs.html)`);
->>>>>>> ff57cc3e
   });
 });
 
