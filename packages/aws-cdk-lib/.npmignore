--- conflicted
+++ resolved
@@ -24,10 +24,6 @@
 .eslintrc.js
 # exclude cdk artifacts
 **/cdk.out
-<<<<<<< HEAD
 junit.xml
 
-!*.lit.ts
-=======
-junit.xml
->>>>>>> 014d7ba9
+!*.lit.ts