import { Match, Template } from '../../assertions';
import { Role, ServicePrincipal } from '../../aws-iam';
import { Stack, Duration } from '../../core';
import { OAuthScope, ResourceServerScope, UserPool, UserPoolClient, UserPoolClientIdentityProvider, UserPoolIdentityProvider, ClientAttributes, AnalyticsConfiguration } from '../lib';

describe('User Pool Client', () => {
  test('default setup', () => {
    // GIVEN
    const stack = new Stack();
    const pool = new UserPool(stack, 'Pool');

    // WHEN
    new UserPoolClient(stack, 'Client', {
      userPool: pool,
    });

    // THEN
    Template.fromStack(stack).hasResourceProperties('AWS::Cognito::UserPoolClient', {
      UserPoolId: stack.resolve(pool.userPoolId),
      AllowedOAuthFlows: ['implicit', 'code'],
      AllowedOAuthScopes: ['profile', 'phone', 'email', 'openid', 'aws.cognito.signin.user.admin'],
      CallbackURLs: ['https://example.com'],
      SupportedIdentityProviders: ['COGNITO'],
    });
  });

  test('client name', () => {
    // GIVEN
    const stack = new Stack();
    const pool = new UserPool(stack, 'Pool');

    // WHEN
    const client1 = new UserPoolClient(stack, 'Client1', {
      userPool: pool,
      userPoolClientName: 'myclient',
    });
    const client2 = new UserPoolClient(stack, 'Client2', {
      userPool: pool,
    });

    // THEN
    expect(client1.userPoolClientName).toEqual('myclient');
    expect(() => client2.userPoolClientName).toThrow(/available only if specified on the UserPoolClient during initialization/);
  });

  describe('Client with secret', () => {
    test('generate secret', () => {
      // GIVEN
      const stack = new Stack();
      const pool = new UserPool(stack, 'Pool');

      // WHEN
      const clientWithSecret = new UserPoolClient(stack, 'clientWithSecret', {
        userPool: pool,
        generateSecret: true,
      });

      // THEN
      expect(clientWithSecret.userPoolClientSecret).toBeDefined();

      // Make sure getter returns the same secret regardless if it's called one or many times
      expect(clientWithSecret.userPoolClientSecret).toEqual(clientWithSecret.userPoolClientSecret);

      // Make sure the generated template has correct resources
      Template.fromStack(stack).hasResourceProperties('Custom::DescribeCognitoUserPoolClient', {
        ServiceToken: {
          'Fn::GetAtt': [
            'AWS679f53fac002430cb0da5b7982bd22872D164C4C',
            'Arn',
          ],
        },
        Create: {
          'Fn::Join': [
            '',
            [
              '{"region":"',
              {
                Ref: 'AWS::Region',
              },
              '","service":"CognitoIdentityServiceProvider","action":"describeUserPoolClient","parameters":{"UserPoolId":"',
              {
                Ref: 'PoolD3F588B8',
              },
              '","ClientId":"',
              {
                Ref: 'clientWithSecretD25031A8',
              },
              '"},"physicalResourceId":{"id":"',
              {
                Ref: 'clientWithSecretD25031A8',
              },
              '"}}',
            ],
          ],
        },
        Update: {
          'Fn::Join': [
            '',
            [
              '{"region":"',
              {
                Ref: 'AWS::Region',
              },
              '","service":"CognitoIdentityServiceProvider","action":"describeUserPoolClient","parameters":{"UserPoolId":"',
              {
                Ref: 'PoolD3F588B8',
              },
              '","ClientId":"',
              {
                Ref: 'clientWithSecretD25031A8',
              },
              '"},"physicalResourceId":{"id":"',
              {
                Ref: 'clientWithSecretD25031A8',
              },
              '"}}',
            ],
          ],
        },
        InstallLatestAwsSdk: false,
      });

      Template.fromStack(stack).hasResourceProperties('AWS::IAM::Policy', {
        PolicyDocument: {
          Statement: [{
            Action: 'cognito-idp:DescribeUserPoolClient',
            Effect: 'Allow',
            Resource: {
              'Fn::GetAtt': [
                'PoolD3F588B8',
                'Arn',
              ],
            },
          }],
          Version: '2012-10-17',
        },
        PolicyName: 'clientWithSecretDescribeCognitoUserPoolClientCustomResourcePolicyCDE4AB00',
        Roles: [{ Ref: 'AWS679f53fac002430cb0da5b7982bd2287ServiceRoleC1EA0FF2' }],
      });

      Template.fromStack(stack).hasResourceProperties('AWS::IAM::Role', {
        AssumeRolePolicyDocument: {
          Statement: [{
            Action: 'sts:AssumeRole',
            Effect: 'Allow',
            Principal: {
              Service: 'lambda.amazonaws.com',
            },
          }],
          Version: '2012-10-17',
        },
        ManagedPolicyArns: [{
          'Fn::Join': [
            '',
            [
              'arn:',
              {
                Ref: 'AWS::Partition',
              },
              ':iam::aws:policy/service-role/AWSLambdaBasicExecutionRole',
            ],
          ],
        }],
      });

      Template.fromStack(stack).hasResourceProperties('AWS::Lambda::Function', {
        Role: {
          'Fn::GetAtt': [
            'AWS679f53fac002430cb0da5b7982bd2287ServiceRoleC1EA0FF2',
            'Arn',
          ],
        },
        Handler: 'index.handler',
        Timeout: 120,
      });
    });

    test('explicitly disable secret generation', () => {
      // GIVEN
      const stack = new Stack();
      const pool = new UserPool(stack, 'Pool');

      // WHEN
      const clientWithoutSecret = new UserPoolClient(stack, 'clientWithoutSecret1', {
        userPool: pool,
        generateSecret: false,
      });

      // THEN
      expect(() => clientWithoutSecret.userPoolClientSecret).toThrow(/userPoolClientSecret is available only if generateSecret is set to true./);

      // Make sure the generated template does not create resources
      expect(Template.fromStack(stack).findResources('Custom::DescribeCognitoUserPoolClient')).toEqual({});
      expect(Template.fromStack(stack).findResources('AWS::IAM::Policy')).toEqual({});
      expect(Template.fromStack(stack).findResources('AWS::IAM::Role')).toEqual({});
      expect(Template.fromStack(stack).findResources('AWS::Lambda::Function')).toEqual({});
    });

    test('lacking secret configuration implicitly disables it', () => {
      // GIVEN
      const stack = new Stack();
      const pool = new UserPool(stack, 'Pool');

      // WHEN
      const clientWithoutSecret = new UserPoolClient(stack, 'clientWithoutSecret2', {
        userPool: pool,
        generateSecret: undefined,
      });

      // THEN
      expect(() => clientWithoutSecret.userPoolClientSecret).toThrow(/userPoolClientSecret is available only if generateSecret is set to true./);

      // Make sure the generated template does not create resources
      expect(Template.fromStack(stack).findResources('Custom::DescribeCognitoUserPoolClient')).toEqual({});
      expect(Template.fromStack(stack).findResources('AWS::IAM::Policy')).toEqual({});
      expect(Template.fromStack(stack).findResources('AWS::IAM::Role')).toEqual({});
      expect(Template.fromStack(stack).findResources('AWS::Lambda::Function')).toEqual({});
    });
  });

  test('import', () => {
    // GIVEN
    const stack = new Stack();

    // WHEN
    const client = UserPoolClient.fromUserPoolClientId(stack, 'Client', 'client-id-1');

    // THEN
    expect(client.userPoolClientId).toEqual('client-id-1');
  });

  test('ExplicitAuthFlows is absent by default', () => {
    // GIVEN
    const stack = new Stack();
    const pool = new UserPool(stack, 'Pool');

    // WHEN
    pool.addClient('Client');

    // THEN
    Template.fromStack(stack).hasResourceProperties('AWS::Cognito::UserPoolClient', {
      ExplicitAuthFlows: Match.absent(),
    });
  });

  test('ExplicitAuthFlows are correctly named', () => {
    // GIVEN
    const stack = new Stack();
    const pool = new UserPool(stack, 'Pool');

    // WHEN
    pool.addClient('Client', {
      authFlows: {
        adminUserPassword: true,
        custom: true,
        userPassword: true,
        userSrp: true,
        user: true,
      },
    });

    Template.fromStack(stack).hasResourceProperties('AWS::Cognito::UserPoolClient', {
      ExplicitAuthFlows: [
        'ALLOW_USER_PASSWORD_AUTH',
        'ALLOW_ADMIN_USER_PASSWORD_AUTH',
        'ALLOW_CUSTOM_AUTH',
        'ALLOW_USER_SRP_AUTH',
        'ALLOW_USER_AUTH',
        'ALLOW_REFRESH_TOKEN_AUTH',
      ],
    });
  });

  test('ExplicitAuthFlows makes only refreshToken true when all options are false', () => {
    // GIVEN
    const stack = new Stack();
    const pool = new UserPool(stack, 'Pool');

    // WHEN
    pool.addClient('Client', {
      authFlows: {
        adminUserPassword: false,
        custom: false,
        userPassword: false,
        userSrp: false,
        user: false,
      },
    });

    Template.fromStack(stack).hasResourceProperties('AWS::Cognito::UserPoolClient', {
      ExplicitAuthFlows: [
        'ALLOW_REFRESH_TOKEN_AUTH',
      ],
    });
  });

  test('ExplicitAuthFlows is absent when authFlows is empty', () => {
    // GIVEN
    const stack = new Stack();
    const pool = new UserPool(stack, 'Pool');

    // WHEN
    pool.addClient('Client', {
      authFlows: {},
    });

    Template.fromStack(stack).hasResourceProperties('AWS::Cognito::UserPoolClient', {
      ExplicitAuthFlows: Match.absent(),
    });
  });

  test('ExplicitAuthFlows makes refreshToken true by default', () => {
    // GIVEN
    const stack = new Stack();
    const pool = new UserPool(stack, 'Pool');

    // WHEN
    pool.addClient('Client', {
      authFlows: {
        userSrp: true,
      },
    });

    Template.fromStack(stack).hasResourceProperties('AWS::Cognito::UserPoolClient', {
      ExplicitAuthFlows: [
        'ALLOW_USER_SRP_AUTH',
        'ALLOW_REFRESH_TOKEN_AUTH',
      ],
    });
  });

  test('AllowedOAuthFlows are correctly named', () => {
    // GIVEN
    const stack = new Stack();
    const pool = new UserPool(stack, 'Pool');

    // WHEN
    pool.addClient('Client1', {
      oAuth: {
        flows: {
          authorizationCodeGrant: true,
          implicitCodeGrant: true,
        },
        scopes: [OAuthScope.PHONE],
      },
    });
    pool.addClient('Client2', {
      oAuth: {
        flows: {
          clientCredentials: true,
        },
        scopes: [OAuthScope.PHONE],
      },
    });

    // THEN
    Template.fromStack(stack).hasResourceProperties('AWS::Cognito::UserPoolClient', {
      AllowedOAuthFlows: ['implicit', 'code'],
      AllowedOAuthFlowsUserPoolClient: true,
    });

    Template.fromStack(stack).hasResourceProperties('AWS::Cognito::UserPoolClient', {
      AllowedOAuthFlows: ['client_credentials'],
      AllowedOAuthFlowsUserPoolClient: true,
    });
  });

  test('callbackUrl defaults are correctly chosen', () => {
    const stack = new Stack();
    const pool = new UserPool(stack, 'Pool');

    pool.addClient('Client1', {
      oAuth: {
        flows: {
          clientCredentials: true,
        },
      },
    });

    pool.addClient('Client2', {
      oAuth: {
        flows: {
          authorizationCodeGrant: true,
        },
      },
    });

    pool.addClient('Client3', {
      oAuth: {
        flows: {
          implicitCodeGrant: true,
        },
      },
    });

    Template.fromStack(stack).hasResourceProperties('AWS::Cognito::UserPoolClient', {
      AllowedOAuthFlows: ['client_credentials'],
      CallbackURLs: Match.absent(),
    });

    Template.fromStack(stack).hasResourceProperties('AWS::Cognito::UserPoolClient', {
      AllowedOAuthFlows: ['implicit'],
      CallbackURLs: ['https://example.com'],
    });

    Template.fromStack(stack).hasResourceProperties('AWS::Cognito::UserPoolClient', {
      AllowedOAuthFlows: ['code'],
      CallbackURLs: ['https://example.com'],
    });
  });

  test('callbackUrls are not rendered if OAuth is disabled ', () => {
    // GIVEN
    const stack = new Stack();
    const pool = new UserPool(stack, 'Pool');

    // WHEN
    new UserPoolClient(stack, 'PoolClient', {
      userPool: pool,
      disableOAuth: true,
    });

    // THEN
    Template.fromStack(stack).hasResourceProperties('AWS::Cognito::UserPoolClient', {
      CallbackURLs: Match.absent(),
    });
  });

  test('fails when callbackUrls is empty for codeGrant or implicitGrant', () => {
    const stack = new Stack();
    const pool = new UserPool(stack, 'Pool');

    expect(() => pool.addClient('Client1', {
      oAuth: {
        flows: { implicitCodeGrant: true },
        callbackUrls: [],
      },
    })).toThrow(/callbackUrl must not be empty/);

    expect(() => pool.addClient('Client3', {
      oAuth: {
        flows: { authorizationCodeGrant: true },
        callbackUrls: [],
      },
    })).toThrow(/callbackUrl must not be empty/);

    expect(() => pool.addClient('Client4', {
      oAuth: {
        flows: { clientCredentials: true },
        callbackUrls: [],
      },
    })).not.toThrow();
  });

  test('logoutUrls can be set', () => {
    const stack = new Stack();
    const pool = new UserPool(stack, 'Pool');

    pool.addClient('Client', {
      oAuth: {
        logoutUrls: ['https://example.com'],
      },
    });

    Template.fromStack(stack).hasResourceProperties('AWS::Cognito::UserPoolClient', {
      LogoutURLs: ['https://example.com'],
    });
  });

  test('fails when clientCredentials OAuth flow is selected along with codeGrant or implicitGrant', () => {
    const stack = new Stack();
    const pool = new UserPool(stack, 'Pool');

    expect(() => pool.addClient('Client1', {
      oAuth: {
        flows: {
          authorizationCodeGrant: true,
          clientCredentials: true,
        },
        scopes: [OAuthScope.PHONE],
      },
    })).toThrow(/clientCredentials OAuth flow cannot be selected/);

    expect(() => pool.addClient('Client2', {
      oAuth: {
        flows: {
          implicitCodeGrant: true,
          clientCredentials: true,
        },
        scopes: [OAuthScope.PHONE],
      },
    })).toThrow(/clientCredentials OAuth flow cannot be selected/);
  });

  test('OAuth scopes', () => {
    // GIVEN
    const stack = new Stack();
    const pool = new UserPool(stack, 'Pool');

    // WHEN
    pool.addClient('Client', {
      oAuth: {
        flows: { clientCredentials: true },
        scopes: [
          OAuthScope.PHONE,
          OAuthScope.EMAIL,
          OAuthScope.OPENID,
          OAuthScope.PROFILE,
          OAuthScope.COGNITO_ADMIN,
          OAuthScope.custom('my-resource-server/my-own-scope'),
        ],
      },
    });

    // THEN
    Template.fromStack(stack).hasResourceProperties('AWS::Cognito::UserPoolClient', {
      AllowedOAuthScopes: [
        'phone',
        'email',
        'openid',
        'profile',
        'aws.cognito.signin.user.admin',
        'my-resource-server/my-own-scope',
      ],
    });
  });

  test('OAuth scopes - resource server', () => {
    // GIVEN
    const stack = new Stack();
    const pool = new UserPool(stack, 'Pool');
    const scope = new ResourceServerScope({ scopeName: 'scope-name', scopeDescription: 'scope-desc' });
    const resourceServer = pool.addResourceServer('ResourceServer', {
      identifier: 'resource-server',
      scopes: [scope],
    });

    // WHEN
    pool.addClient('Client', {
      oAuth: {
        flows: { clientCredentials: true },
        scopes: [
          OAuthScope.resourceServer(resourceServer, scope),
        ],
      },
    });

    // THEN
    Template.fromStack(stack).hasResourceProperties('AWS::Cognito::UserPoolClient', {
      AllowedOAuthScopes: [
        {
          'Fn::Join': [
            '', [
              stack.resolve(resourceServer.userPoolResourceServerId),
              '/scope-name',
            ],
          ],
        },
      ],
    });
  });

  test('OAuthScope - openid is included when email or phone is specified', () => {
    // GIVEN
    const stack = new Stack();
    const pool = new UserPool(stack, 'Pool');

    // WHEN
    pool.addClient('Client1', {
      userPoolClientName: 'Client1',
      oAuth: {
        flows: { clientCredentials: true },
        scopes: [OAuthScope.PHONE],
      },
    });
    pool.addClient('Client2', {
      userPoolClientName: 'Client2',
      oAuth: {
        flows: { clientCredentials: true },
        scopes: [OAuthScope.EMAIL],
      },
    });
    pool.addClient('Client3', {
      userPoolClientName: 'Client3',
      oAuth: {
        flows: { clientCredentials: true },
        scopes: [OAuthScope.PROFILE],
      },
    });
    pool.addClient('Client4', {
      userPoolClientName: 'Client4',
      oAuth: {
        flows: { clientCredentials: true },
        scopes: [OAuthScope.COGNITO_ADMIN],
      },
    });

    // THEN
    Template.fromStack(stack).hasResourceProperties('AWS::Cognito::UserPoolClient', {
      ClientName: 'Client1',
      AllowedOAuthScopes: ['phone', 'openid'],
    });
    Template.fromStack(stack).hasResourceProperties('AWS::Cognito::UserPoolClient', {
      ClientName: 'Client2',
      AllowedOAuthScopes: ['email', 'openid'],
    });
    Template.fromStack(stack).hasResourceProperties('AWS::Cognito::UserPoolClient', {
      ClientName: 'Client3',
      AllowedOAuthScopes: ['profile', 'openid'],
    });
    Template.fromStack(stack).hasResourceProperties('AWS::Cognito::UserPoolClient', {
      ClientName: 'Client4',
      AllowedOAuthScopes: ['aws.cognito.signin.user.admin'],
    });
  });

  test('enable user existence errors prevention', () => {
    // GIVEN
    const stack = new Stack();
    const pool = new UserPool(stack, 'Pool');

    // WHEN
    new UserPoolClient(stack, 'Client', {
      userPool: pool,
      preventUserExistenceErrors: true,
    });

    // THEN
    Template.fromStack(stack).hasResourceProperties('AWS::Cognito::UserPoolClient', {
      UserPoolId: stack.resolve(pool.userPoolId),
      PreventUserExistenceErrors: 'ENABLED',
    });
  });

  test('disable user existence errors prevention', () => {
    // GIVEN
    const stack = new Stack();
    const pool = new UserPool(stack, 'Pool');

    // WHEN
    new UserPoolClient(stack, 'Client', {
      userPool: pool,
      preventUserExistenceErrors: false,
    });

    // THEN
    Template.fromStack(stack).hasResourceProperties('AWS::Cognito::UserPoolClient', {
      UserPoolId: stack.resolve(pool.userPoolId),
      PreventUserExistenceErrors: 'LEGACY',
    });
  });

  test('user existence errors prevention is absent by default', () => {
    // GIVEN
    const stack = new Stack();
    const pool = new UserPool(stack, 'Pool');

    // WHEN
    new UserPoolClient(stack, 'Client', {
      userPool: pool,
    });

    // THEN
    Template.fromStack(stack).hasResourceProperties('AWS::Cognito::UserPoolClient', {
      UserPoolId: stack.resolve(pool.userPoolId),
      PreventUserExistenceErrors: Match.absent(),
    });
  });

  test('default supportedIdentityProviders', () => {
    // GIVEN
    const stack = new Stack();
    const pool = new UserPool(stack, 'Pool');

    const idp = UserPoolIdentityProvider.fromProviderName(stack, 'imported', 'userpool-idp');
    pool.registerIdentityProvider(idp);

    // WHEN
    new UserPoolClient(stack, 'Client', {
      userPool: pool,
    });

    // THEN
    Template.fromStack(stack).hasResourceProperties('AWS::Cognito::UserPoolClient', {
      SupportedIdentityProviders: [
        'userpool-idp',
        'COGNITO',
      ],
    });
  });

  test('supportedIdentityProviders', () => {
    // GIVEN
    const stack = new Stack();
    const pool = new UserPool(stack, 'Pool');

    // WHEN
    pool.addClient('AllEnabled', {
      userPoolClientName: 'AllEnabled',
      supportedIdentityProviders: [
        UserPoolClientIdentityProvider.COGNITO,
        UserPoolClientIdentityProvider.FACEBOOK,
        UserPoolClientIdentityProvider.AMAZON,
        UserPoolClientIdentityProvider.GOOGLE,
        UserPoolClientIdentityProvider.APPLE,
      ],
    });

    // THEN
    Template.fromStack(stack).hasResourceProperties('AWS::Cognito::UserPoolClient', {
      ClientName: 'AllEnabled',
      SupportedIdentityProviders: ['COGNITO', 'Facebook', 'LoginWithAmazon', 'Google', 'SignInWithApple'],
    });
  });

  test('disableOAuth', () => {
    // GIVEN
    const stack = new Stack();
    const pool = new UserPool(stack, 'Pool');

    // WHEN
    pool.addClient('OAuthDisabled', {
      userPoolClientName: 'OAuthDisabled',
      disableOAuth: true,
    });
    pool.addClient('OAuthEnabled', {
      userPoolClientName: 'OAuthEnabled',
      disableOAuth: false,
    });

    // THEN
    Template.fromStack(stack).hasResourceProperties('AWS::Cognito::UserPoolClient', {
      ClientName: 'OAuthDisabled',
      AllowedOAuthFlows: Match.absent(),
      AllowedOAuthScopes: Match.absent(),
      AllowedOAuthFlowsUserPoolClient: false,
    });
    Template.fromStack(stack).hasResourceProperties('AWS::Cognito::UserPoolClient', {
      ClientName: 'OAuthEnabled',
      AllowedOAuthFlows: ['implicit', 'code'],
      AllowedOAuthScopes: ['profile', 'phone', 'email', 'openid', 'aws.cognito.signin.user.admin'],
      AllowedOAuthFlowsUserPoolClient: true,
    });
  });

  test('fails when oAuth is specified but is disableOAuth is set', () => {
    const stack = new Stack();
    const pool = new UserPool(stack, 'Pool');

    expect(() => pool.addClient('Client', {
      disableOAuth: true,
      oAuth: {
        flows: {
          authorizationCodeGrant: true,
        },
      },
    })).toThrow(/disableOAuth is set/);
  });

  test('EnableTokenRevocation is absent by default', () => {
    // GIVEN
    const stack = new Stack();
    const pool = new UserPool(stack, 'Pool');

    // WHEN
    pool.addClient('Client');

    // THEN
    Template.fromStack(stack).hasResourceProperties('AWS::Cognito::UserPoolClient', {
      EnableTokenRevocation: Match.absent(),
    });
  });

  test('enableTokenRevocation in addClient', () => {
    // GIVEN
    const stack = new Stack();
    const pool = new UserPool(stack, 'Pool');

    // WHEN
    pool.addClient('Client', {
      enableTokenRevocation: true,
    });

    // THEN
    Template.fromStack(stack).hasResourceProperties('AWS::Cognito::UserPoolClient', {
      EnableTokenRevocation: true,
    });
  });

  test('enableTokenRevocation in UserPoolClient', () => {
    // GIVEN
    const stack = new Stack();
    const pool = new UserPool(stack, 'Pool');

    // WHEN
    new UserPoolClient(stack, 'Client1', {
      userPool: pool,
      enableTokenRevocation: true,
    });

    // THEN
    Template.fromStack(stack).hasResourceProperties('AWS::Cognito::UserPoolClient', {
      EnableTokenRevocation: true,
    });
  });

  describe('auth session validity', () => {
    test('default', () => {
      // GIVEN
      const stack = new Stack();
      const pool = new UserPool(stack, 'Pool');

      // WHEN
      pool.addClient('Client1', {
        userPoolClientName: 'Client1',
        authSessionValidity: Duration.minutes(3),
      });
      pool.addClient('Client2', {
        userPoolClientName: 'Client2',
        authSessionValidity: Duration.minutes(9),
      });
      pool.addClient('Client3', {
        userPoolClientName: 'Client3',
        authSessionValidity: Duration.minutes(15),
      });
      pool.addClient('Client5', {
        userPoolClientName: 'Client4',
      });

      // THEN
      Template.fromStack(stack).hasResourceProperties('AWS::Cognito::UserPoolClient', {
        ClientName: 'Client1',
        AuthSessionValidity: 3,
      });
      Template.fromStack(stack).hasResourceProperties('AWS::Cognito::UserPoolClient', {
        ClientName: 'Client2',
        AuthSessionValidity: 9,
      });
      Template.fromStack(stack).hasResourceProperties('AWS::Cognito::UserPoolClient', {
        ClientName: 'Client3',
        AuthSessionValidity: 15,
      });
      Template.fromStack(stack).hasResourceProperties('AWS::Cognito::UserPoolClient', {
        ClientName: 'Client4',
      });
    });

    test.each([
      Duration.minutes(0),
      Duration.minutes(1),
      Duration.minutes(3).minus(Duration.minutes(1)),
      Duration.minutes(15).plus(Duration.minutes(1)),
      Duration.minutes(100),
    ])('validates authSessionValidity is a duration between 3 and 15 minutes', (validity) => {
      const stack = new Stack();
      const pool = new UserPool(stack, 'Pool');
      expect(() => {
        pool.addClient('Client1', {
          userPoolClientName: 'Client1',
          authSessionValidity: validity,
        });
      }).toThrow(`authSessionValidity: Must be a duration between 3 minutes and 15 minutes (inclusive); received ${validity.toHumanString()}.`);
    });

    test.each([
      Duration.minutes(3),
      Duration.minutes(9),
      Duration.minutes(15),
    ])('validates authSessionValidity is a duration between 3 and 15 minutes (valid)', (validity) => {
      const stack = new Stack();
      const pool = new UserPool(stack, 'Pool');

      // WHEN
      pool.addClient('Client1', {
        userPoolClientName: 'Client1',
        authSessionValidity: validity,
      });

      // THEN
      Template.fromStack(stack).hasResourceProperties('AWS::Cognito::UserPoolClient', {
        ClientName: 'Client1',
        AuthSessionValidity: validity.toMinutes(),
      });
    });
  });

  describe('token validity', () => {
    test('default', () => {
      // GIVEN
      const stack = new Stack();
      const pool = new UserPool(stack, 'Pool');

      // WHEN
      pool.addClient('Client1', {
        userPoolClientName: 'Client1',
        accessTokenValidity: Duration.minutes(60),
        idTokenValidity: Duration.minutes(60),
        refreshTokenValidity: Duration.days(30),
      });
      pool.addClient('Client2', {
        userPoolClientName: 'Client2',
        accessTokenValidity: Duration.minutes(60),
      });
      pool.addClient('Client3', {
        userPoolClientName: 'Client3',
        idTokenValidity: Duration.minutes(60),
      });
      pool.addClient('Client4', {
        userPoolClientName: 'Client4',
        refreshTokenValidity: Duration.days(30),
      });
      pool.addClient('Client5', {
        userPoolClientName: 'Client5',
      });

      // THEN
      Template.fromStack(stack).hasResourceProperties('AWS::Cognito::UserPoolClient', {
        ClientName: 'Client1',
        AccessTokenValidity: 60,
        IdTokenValidity: 60,
        RefreshTokenValidity: 43200,
        TokenValidityUnits: {
          AccessToken: 'minutes',
          IdToken: 'minutes',
          RefreshToken: 'minutes',
        },
      });
      Template.fromStack(stack).hasResourceProperties('AWS::Cognito::UserPoolClient', {
        ClientName: 'Client2',
        AccessTokenValidity: 60,
        IdTokenValidity: Match.absent(),
        RefreshTokenValidity: Match.absent(),
        TokenValidityUnits: {
          AccessToken: 'minutes',
          IdToken: Match.absent(),
          RefreshToken: Match.absent(),
        },
      });
      Template.fromStack(stack).hasResourceProperties('AWS::Cognito::UserPoolClient', {
        ClientName: 'Client3',
        AccessTokenValidity: Match.absent(),
        IdTokenValidity: 60,
        RefreshTokenValidity: Match.absent(),
        TokenValidityUnits: {
          AccessToken: Match.absent(),
          IdToken: 'minutes',
          RefreshToken: Match.absent(),
        },
      });
      Template.fromStack(stack).hasResourceProperties('AWS::Cognito::UserPoolClient', {
        ClientName: 'Client4',
        AccessTokenValidity: Match.absent(),
        IdTokenValidity: Match.absent(),
        RefreshTokenValidity: 43200,
        TokenValidityUnits: {
          AccessToken: Match.absent(),
          IdToken: Match.absent(),
          RefreshToken: 'minutes',
        },
      });
      Template.fromStack(stack).hasResourceProperties('AWS::Cognito::UserPoolClient', {
        ClientName: 'Client5',
        TokenValidityUnits: Match.absent(),
        IdTokenValidity: Match.absent(),
        RefreshTokenValidity: Match.absent(),
        AccessTokenValidity: Match.absent(),
      });
    });

    test.each([
      Duration.minutes(0),
      Duration.minutes(4),
      Duration.days(1).plus(Duration.minutes(1)),
      Duration.days(2),
    ])('validates accessTokenValidity is a duration between 5 minutes and 1 day', (validity) => {
      const stack = new Stack();
      const pool = new UserPool(stack, 'Pool');
      expect(() => {
        pool.addClient('Client1', {
          userPoolClientName: 'Client1',
          accessTokenValidity: validity,
        });
      }).toThrow(`accessTokenValidity: Must be a duration between 5 minutes and 1 day (inclusive); received ${validity.toHumanString()}.`);
    });

    test.each([
      Duration.minutes(0),
      Duration.minutes(4),
      Duration.days(1).plus(Duration.minutes(1)),
      Duration.days(2),
    ])('validates idTokenValidity is a duration between 5 minutes and 1 day', (validity) => {
      const stack = new Stack();
      const pool = new UserPool(stack, 'Pool');
      expect(() => {
        pool.addClient('Client1', {
          userPoolClientName: 'Client1',
          idTokenValidity: validity,
        });
      }).toThrow(`idTokenValidity: Must be a duration between 5 minutes and 1 day (inclusive); received ${validity.toHumanString()}.`);
    });

    test.each([
      Duration.hours(1).plus(Duration.minutes(1)),
      Duration.hours(12),
      Duration.days(1),
    ])('validates accessTokenValidity is not greater than refresh token expiration', (validity) => {
      const stack = new Stack();
      const pool = new UserPool(stack, 'Pool');
      expect(() => {
        pool.addClient('Client1', {
          userPoolClientName: 'Client1',
          accessTokenValidity: validity,
          refreshTokenValidity: Duration.hours(1),
        });
      }).toThrow(`accessTokenValidity: Must be a duration between 5 minutes and 1 hour (inclusive); received ${validity.toHumanString()}.`);
    });

    test.each([
      Duration.hours(1).plus(Duration.minutes(1)),
      Duration.hours(12),
      Duration.days(1),
    ])('validates idTokenValidity is not greater than refresh token expiration', (validity) => {
      const stack = new Stack();
      const pool = new UserPool(stack, 'Pool');
      expect(() => {
        pool.addClient('Client1', {
          userPoolClientName: 'Client1',
          idTokenValidity: validity,
          refreshTokenValidity: Duration.hours(1),
        });
      }).toThrow(`idTokenValidity: Must be a duration between 5 minutes and 1 hour (inclusive); received ${validity.toHumanString()}.`);
    });

    test.each([
      Duration.minutes(0),
      Duration.minutes(59),
      Duration.days(10 * 365).plus(Duration.minutes(1)),
      Duration.days(10 * 365 + 1),
    ])('validates refreshTokenValidity is a duration between 1 hour and 10 years', (validity) => {
      const stack = new Stack();
      const pool = new UserPool(stack, 'Pool');
      expect(() => {
        pool.addClient('Client1', {
          userPoolClientName: 'Client1',
          refreshTokenValidity: validity,
        });
      }).toThrow(`refreshTokenValidity: Must be a duration between 1 hour and 3650 days (inclusive); received ${validity.toHumanString()}.`);
    });

    test.each([
      Duration.minutes(5),
      Duration.minutes(60),
      Duration.days(1),
    ])('validates accessTokenValidity is a duration between 5 minutes and 1 day (valid)', (validity) => {
      const stack = new Stack();
      const pool = new UserPool(stack, 'Pool');

      // WHEN
      pool.addClient('Client1', {
        userPoolClientName: 'Client1',
        accessTokenValidity: validity,
      });

      // THEN
      Template.fromStack(stack).hasResourceProperties('AWS::Cognito::UserPoolClient', {
        ClientName: 'Client1',
        AccessTokenValidity: validity.toMinutes(),
        TokenValidityUnits: {
          AccessToken: 'minutes',
        },
      });
    });

    test.each([
      Duration.minutes(5),
      Duration.minutes(60),
      Duration.days(1),
    ])('validates idTokenValidity is a duration between 5 minutes and 1 day (valid)', (validity) => {
      const stack = new Stack();
      const pool = new UserPool(stack, 'Pool');

      // WHEN
      pool.addClient('Client1', {
        userPoolClientName: 'Client1',
        idTokenValidity: validity,
      });

      // THEN
      Template.fromStack(stack).hasResourceProperties('AWS::Cognito::UserPoolClient', {
        ClientName: 'Client1',
        IdTokenValidity: validity.toMinutes(),
        TokenValidityUnits: {
          IdToken: 'minutes',
        },
      });
    });

    test.each([
      Duration.minutes(60),
      Duration.minutes(120),
      Duration.days(365),
      Duration.days(10 * 365),
    ])('validates refreshTokenValidity is a duration between 1 hour and 10 years (valid)', (validity) => {
      const stack = new Stack();
      const pool = new UserPool(stack, 'Pool');

      // WHEN
      pool.addClient('Client1', {
        userPoolClientName: 'Client1',
        refreshTokenValidity: validity,
      });

      // THEN
      Template.fromStack(stack).hasResourceProperties('AWS::Cognito::UserPoolClient', {
        ClientName: 'Client1',
        RefreshTokenValidity: validity.toMinutes(),
        TokenValidityUnits: {
          RefreshToken: 'minutes',
        },
      });
    });

    test.each([
      Duration.minutes(5),
      Duration.minutes(60),
      Duration.hours(1),
    ])('validates accessTokenValidity is not greater than refresh token expiration (valid)', (validity) => {
      const stack = new Stack();
      const pool = new UserPool(stack, 'Pool');

      // WHEN
      pool.addClient('Client1', {
        userPoolClientName: 'Client1',
        accessTokenValidity: validity,
        refreshTokenValidity: Duration.hours(1),
      });

      // THEN
      Template.fromStack(stack).hasResourceProperties('AWS::Cognito::UserPoolClient', {
        ClientName: 'Client1',
        AccessTokenValidity: validity.toMinutes(),
        TokenValidityUnits: {
          AccessToken: 'minutes',
        },
      });
    });

    test.each([
      Duration.minutes(5),
      Duration.minutes(60),
      Duration.hours(1),
    ])('validates idTokenValidity is not greater than refresh token expiration (valid)', (validity) => {
      const stack = new Stack();
      const pool = new UserPool(stack, 'Pool');

      // WHEN
      pool.addClient('Client1', {
        userPoolClientName: 'Client1',
        idTokenValidity: validity,
        refreshTokenValidity: Duration.hours(1),
      });

      // THEN
      Template.fromStack(stack).hasResourceProperties('AWS::Cognito::UserPoolClient', {
        ClientName: 'Client1',
        IdTokenValidity: validity.toMinutes(),
        TokenValidityUnits: {
          IdToken: 'minutes',
        },
      });
    });
  });

  describe('read and write attributes', () => {
    test('undefined by default', () => {
      // GIVEN
      const stack = new Stack();
      const pool = new UserPool(stack, 'Pool');

      // WHEN
      pool.addClient('Client', {});

      // EXPECT
      Template.fromStack(stack).hasResourceProperties('AWS::Cognito::UserPoolClient', {
        ReadAttributes: Match.absent(),
        WriteAttributes: Match.absent(),
      });
    });

    test('set attributes', () => {
      // GIVEN
      const stack = new Stack();
      const pool = new UserPool(stack, 'Pool');
      const writeAttributes = (new ClientAttributes()).withCustomAttributes('my_first').withStandardAttributes({ givenName: true, familyName: true });
      const readAttributes = (new ClientAttributes()).withStandardAttributes({
        address: true,
        birthdate: true,
        email: true,
        emailVerified: true,
        familyName: true,
        fullname: true,
        gender: true,
        givenName: true,
        lastUpdateTime: true,
        locale: true,
        middleName: true,
        nickname: true,
        phoneNumber: true,
        phoneNumberVerified: true,
        preferredUsername: true,
        profilePage: true,
        profilePicture: true,
        timezone: true,
        website: true,
      });

      // WHEN
      pool.addClient('Client', {
        readAttributes,
        writeAttributes,
      });

      // EXPECT
      Template.fromStack(stack).hasResourceProperties('AWS::Cognito::UserPoolClient', {
        ReadAttributes: Match.arrayWith(['address', 'birthdate', 'email', 'email_verified', 'family_name', 'gender',
          'given_name', 'locale', 'middle_name', 'name', 'nickname', 'phone_number', 'phone_number_verified', 'picture',
          'preferred_username', 'profile', 'updated_at', 'website', 'zoneinfo']),
        WriteAttributes: Match.arrayWith(['custom:my_first', 'family_name', 'given_name']),
      });
    });
  });

  test('enablePropagateAdditionalUserContextData in addClient', () => {
    // GIVEN
    const stack = new Stack();
    const pool = new UserPool(stack, 'Pool');

    // WHEN
    pool.addClient('Client', {
      generateSecret: true,
      enablePropagateAdditionalUserContextData: true,
    });

    // THEN
    Template.fromStack(stack).hasResourceProperties('AWS::Cognito::UserPoolClient', {
      EnablePropagateAdditionalUserContextData: true,
    });
  });

  test('enablePropagateAdditionalUserContextData in UserPoolClient', () => {
    // GIVEN
    const stack = new Stack();
    const pool = new UserPool(stack, 'Pool');

    // WHEN
    new UserPoolClient(stack, 'Client', {
      userPool: pool,
      generateSecret: true,
      enablePropagateAdditionalUserContextData: true,
    });

    // THEN
    Template.fromStack(stack).hasResourceProperties('AWS::Cognito::UserPoolClient', {
      EnablePropagateAdditionalUserContextData: true,
    });
  });

  test('enablePropagateAdditionalUserContextData in addClient without a client secret throw error', () => {
    // GIVEN
    const stack = new Stack();
    const pool = new UserPool(stack, 'Pool');

    // WHEN
    expect(() => pool.addClient('Client', {
      enablePropagateAdditionalUserContextData: true,
    }),
    ).toThrow('Cannot activate enablePropagateAdditionalUserContextData in an app client without a client secret.');
  });

  test('enablePropagateAdditionalUserContextData in UserPoolClient without a client secret throw error', () => {
    // GIVEN
    const stack = new Stack();
    const pool = new UserPool(stack, 'Pool');

    // WHEN
    expect(() => new UserPoolClient(stack, 'Client', {
      userPool: pool,
      enablePropagateAdditionalUserContextData: true,
    }),
    ).toThrow('Cannot activate enablePropagateAdditionalUserContextData in an app client without a client secret.');
  });

  test('defaulrRedirectUri in UserPoolClient', () => {
    const stack = new Stack();
    const pool = new UserPool(stack, 'Pool');

    // WHEN
    new UserPoolClient(stack, 'PoolClient', {
      userPool: pool,
      oAuth: {
        defaultRedirectUri: 'https://aaa.example.com',
        callbackUrls: ['https://aaa.example.com', 'https://bbb.example.com', 'https://ccc.example.com'],
      },
    });

    Template.fromStack(stack).hasResourceProperties('AWS::Cognito::UserPoolClient', {
      DefaultRedirectURI: 'https://aaa.example.com',
      CallbackURLs: ['https://aaa.example.com', 'https://bbb.example.com', 'https://ccc.example.com'],
    });
  });

  test('cannot create when defaultRedirectUri is not inclueded in callbackUrls', () => {
    // GIVEN
    const stack = new Stack();
    const pool = new UserPool(stack, 'Pool');

    // WHEN
    expect(() => new UserPoolClient(stack, 'PoolClient', {
      userPool: pool,
      oAuth: {
        defaultRedirectUri: 'https://ddd.example.com',
        callbackUrls: ['https://aaa.example.com', 'https://bbb.example.com', 'https://ccc.example.com'],
      },
    }),
    ).toThrow('defaultRedirectUri must be included in callbackUrls.');
  });

  test('cannot create when invalid defaultRedirectUri is set', () => {
    // GIVEN
    const stack = new Stack();
    const pool = new UserPool(stack, 'Pool');

    const invalidUrl = 'https://' + 'a'.repeat(1025) + '.example.com';
    // WHEN
    expect(() => new UserPoolClient(stack, 'PoolClient', {
      userPool: pool,
      oAuth: {
        defaultRedirectUri: invalidUrl,
        callbackUrls: [invalidUrl, 'https://bbb.example.com', 'https://ccc.example.com'],
      },
    }),
    ).toThrow(`defaultRedirectUri must match the \`^(?=.{1,1024}$)[\p{L}\p{M}\p{S}\p{N}\p{P}]+$\` pattern, got ${invalidUrl}`);
  });
<<<<<<< HEAD

  describe('analytics configuration', () => {
    test('analytics configuration can be added to userPoolClients by specifying applicationArn', () => {
      // GIVEN
      const stack = new Stack();
      const pool = new UserPool(stack, 'Pool');

      // WHEN
      new UserPoolClient(stack, 'Client', {
        userPool: pool,
        analytics: {
          applicationArn: 'arn:aws:pinpoint:us-east-1:123456789012:application/abc123',
          shareUserData: true,
        },
      });

      // THEN
      Template.fromStack(stack).hasResourceProperties('AWS::Cognito::UserPoolClient', {
        AnalyticsConfiguration: {
          ApplicationArn: 'arn:aws:pinpoint:us-east-1:123456789012:application/abc123',
          UserDataShared: true,
        },
      });
    });

    test('analytics configuration can be added to userPoolClients by specifying applicationId, externalId, and role', () => {
      // GIVEN
      const stack = new Stack();
      const pool = new UserPool(stack, 'Pool');

      const role = new Role(stack, 'Role', {
        assumedBy: new ServicePrincipal('cognito-idp.amazonaws.com'),
      });

      // WHEN
      new UserPoolClient(stack, 'Client', {
        userPool: pool,
        analytics: {
          applicationId: '12345678-1234-1234-1234-123456789012',
          externalId: 'sample-external-id',
          role,
          shareUserData: true,
        },
      });

      // THEN
      Template.fromStack(stack).hasResourceProperties('AWS::Cognito::UserPoolClient', {
        AnalyticsConfiguration: {
          ApplicationId: '12345678-1234-1234-1234-123456789012',
          ExternalId: 'sample-external-id',
          RoleArn: stack.resolve(role.roleArn),
          UserDataShared: true,
        },
      });
    });

    test('throws an error when applicationArn is not an ARN', () => {
      // GIVEN
      const stack = new Stack();
      const pool = new UserPool(stack, 'Pool');

      // WHEN
      const createUserPoolClient = () => new UserPoolClient(stack, 'Client', {
        userPool: pool,
        analytics: {
          applicationArn: 'invalid-arn',
          shareUserData: true,
        },
      });

      // THEN
      expect(() => createUserPoolClient()).toThrow('applicationArn must be start with "arn:"; received invalid-arn');
    });

    test('throws an error when both applicationArn and applicationId are specified', () => {
      // GIVEN
      const stack = new Stack();
      const pool = new UserPool(stack, 'Pool');

      // WHEN
      const createUserPoolClient = () => new UserPoolClient(stack, 'PoolClient', {
        userPool: pool,
        analytics: {
          applicationArn: 'arn:aws:pinpoint:us-east-1:123456789012:application/abc123',
          applicationId: '12345678-1234-1234-1234-123456789012',
        },
      });

      // THEN
      expect(() => createUserPoolClient()).toThrow('Either `applicationArn` or all of `applicationId`, `externalId` and `role` must be specified.');
    });

    test('throws an error when either applicationId, externalId or role is not specified', () => {
      // GIVEN
      const stack = new Stack();
      const pool = new UserPool(stack, 'Pool');

      const role = new Role(stack, 'Role', {
        assumedBy: new ServicePrincipal('cognito-idp.amazonaws.com'),
      });

      // WHEN
      const createUserPoolClient = (id: string, analytics: AnalyticsConfiguration) => new UserPoolClient(stack, id, {
        userPool: pool,
        analytics,
      });

      // THEN
      expect(
        () =>
          createUserPoolClient('PoolClient1', {
            applicationId: '12345678-1234-1234-1234-123456789012',
          }),
      ).toThrow('Either all of `applicationId`, `externalId` and `role` must be specified or `applicationArn` must be specified.');

      expect(
        () =>
          createUserPoolClient('PoolClient2', {
            externalId: 'sample-external-id',
          }),
      ).toThrow('Either all of `applicationId`, `externalId` and `role` must be specified or `applicationArn` must be specified.');

      expect(
        () =>
          createUserPoolClient('PoolClient3', {
            role,
          }),
      ).toThrow('Either all of `applicationId`, `externalId` and `role` must be specified or `applicationArn` must be specified.');
    });
  });
=======
>>>>>>> 3b2846e3
});<|MERGE_RESOLUTION|>--- conflicted
+++ resolved
@@ -1341,7 +1341,6 @@
     }),
     ).toThrow(`defaultRedirectUri must match the \`^(?=.{1,1024}$)[\p{L}\p{M}\p{S}\p{N}\p{P}]+$\` pattern, got ${invalidUrl}`);
   });
-<<<<<<< HEAD
 
   describe('analytics configuration', () => {
     test('analytics configuration can be added to userPoolClients by specifying applicationArn', () => {
@@ -1472,6 +1471,4 @@
       ).toThrow('Either all of `applicationId`, `externalId` and `role` must be specified or `applicationArn` must be specified.');
     });
   });
-=======
->>>>>>> 3b2846e3
 });