--- conflicted
+++ resolved
@@ -249,11 +249,7 @@
    * @default - undefined (CloudFormation defaults value)
    */
   readonly retryGracePeriodSeconds?: number;
-<<<<<<< HEAD
-}  
-=======
-}
->>>>>>> b52d6de1
+}
 
 /**
  * Options to create a UserPoolClient
@@ -343,22 +339,12 @@
   readonly accessTokenValidity?: Duration;
 
   /**
-<<<<<<< HEAD
   * Configuration for refresh token rotation
   * @see https://docs.aws.amazon.com/cognito/latest/developerguide/amazon-cognito-user-pools-using-the-refresh-token.html#using-the-refresh-token-rotation
   * @default - undefined (refresh token rotation is disabled)
   */
   refreshTokenRotation?: RefreshTokenRotation;
 
-
-=======
-   * Configuration for refresh token rotation
-   * @see https://docs.aws.amazon.com/cognito/latest/developerguide/amazon-cognito-user-pools-using-the-refresh-token.html#using-the-refresh-token-rotation
-   * @default - undefined (refresh token rotation is disabled)
-   */
-  refreshTokenRotation?: RefreshTokenRotation;
-
->>>>>>> b52d6de1
   /**
    * The set of attributes this client will be able to read.
    * @see https://docs.aws.amazon.com/cognito/latest/developerguide/user-pool-settings-attributes.html#user-pool-settings-attribute-permissions-and-scopes
