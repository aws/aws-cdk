import { Construct } from 'constructs';
import { CfnUserPoolClient } from './cognito.generated';
import { IUserPool } from './user-pool';
import { ClientAttributes } from './user-pool-attr';
import { IUserPoolResourceServer, ResourceServerScope } from './user-pool-resource-server';
import { IRole } from '../../aws-iam';
import { CfnApp } from '../../aws-pinpoint';
import { IResource, Resource, Duration, Stack, SecretValue, Token, FeatureFlags } from '../../core';
import { ValidationError } from '../../core/lib/errors';
import { addConstructMetadata } from '../../core/lib/metadata-resource';
<<<<<<< HEAD
import { propertyInjectable } from '../../core/lib/prop-injectable';
import { AwsCustomResource, AwsCustomResourcePolicy, PhysicalResourceId } from '../../custom-resources';
=======
import { AwsCustomResource, AwsCustomResourcePolicy, Logging, PhysicalResourceId } from '../../custom-resources';
import * as cxapi from '../../cx-api';
>>>>>>> 63f09f1c

/**
 * Types of authentication flow
 * @see https://docs.aws.amazon.com/cognito/latest/developerguide/amazon-cognito-user-pools-authentication-flow.html
 */
export interface AuthFlow {
  /**
   * Enable admin based user password authentication flow
   * @default false
   */
  readonly adminUserPassword?: boolean;

  /**
   * Enable custom authentication flow
   * @default false
   */
  readonly custom?: boolean;

  /**
   * Enable auth using username & password
   * @default false
   */
  readonly userPassword?: boolean;

  /**
   * Enable SRP based authentication
   * @default false
   */
  readonly userSrp?: boolean;

  /**
   * Enable Choice-based authentication
   * @default false
   */
  readonly user?: boolean;
}

/**
 * OAuth settings to configure the interaction between the app and this client.
 */
export interface OAuthSettings {

  /**
   * OAuth flows that are allowed with this client.
   * @see - the 'Allowed OAuth Flows' section at https://docs.aws.amazon.com/cognito/latest/developerguide/cognito-user-pools-app-idp-settings.html
   * @default {authorizationCodeGrant:true,implicitCodeGrant:true}
   */
  readonly flows?: OAuthFlows;

  /**
   * List of allowed redirect URLs for the identity providers.
   * @default - ['https://example.com'] if either authorizationCodeGrant or implicitCodeGrant flows are enabled, no callback URLs otherwise.
   */
  readonly callbackUrls?: string[];

  /**
   * List of allowed logout URLs for the identity providers.
   * @default - no logout URLs
   */
  readonly logoutUrls?: string[];

  /**
   * OAuth scopes that are allowed with this client.
   * @see https://docs.aws.amazon.com/cognito/latest/developerguide/cognito-user-pools-app-idp-settings.html
   * @default [OAuthScope.PHONE,OAuthScope.EMAIL,OAuthScope.OPENID,OAuthScope.PROFILE,OAuthScope.COGNITO_ADMIN]
   */
  readonly scopes?: OAuthScope[];

  /**
   * The default redirect URI.
   * Must be in the `callbackUrls` list.
   *
   * A redirect URI must:
   * * Be an absolute URI
   * * Be registered with the authorization server.
   * * Not include a fragment component.
   *
   * @see https://tools.ietf.org/html/rfc6749#section-3.1.2
   *
   * Amazon Cognito requires HTTPS over HTTP except for http://localhost for testing purposes only.
   *
   * App callback URLs such as myapp://example are also supported.
   *
   * @default - no default redirect URI
   */
  readonly defaultRedirectUri?: string;
}

/**
 * Types of OAuth grant flows
 * @see - the 'Allowed OAuth Flows' section at https://docs.aws.amazon.com/cognito/latest/developerguide/cognito-user-pools-app-idp-settings.html
 */
export interface OAuthFlows {
  /**
   * Initiate an authorization code grant flow, which provides an authorization code as the response.
   * @default false
   */
  readonly authorizationCodeGrant?: boolean;

  /**
   * The client should get the access token and ID token directly.
   * @default false
   */
  readonly implicitCodeGrant?: boolean;

  /**
   * Client should get the access token and ID token from the token endpoint
   * using a combination of client and client_secret.
   * @default false
   */
  readonly clientCredentials?: boolean;
}

/**
 * OAuth scopes that are allowed with this client.
 * @see https://docs.aws.amazon.com/cognito/latest/developerguide/cognito-user-pools-app-idp-settings.html
 */
export class OAuthScope {
  /**
   * Grants access to the 'phone_number' and 'phone_number_verified' claims.
   * Automatically includes access to `OAuthScope.OPENID`.
   */
  public static readonly PHONE = new OAuthScope('phone');

  /**
   * Grants access to the 'email' and 'email_verified' claims.
   * Automatically includes access to `OAuthScope.OPENID`.
   */
  public static readonly EMAIL = new OAuthScope('email');

  /**
   * Returns all user attributes in the ID token that are readable by the client
   */
  public static readonly OPENID = new OAuthScope('openid');

  /**
   * Grants access to all user attributes that are readable by the client
   * Automatically includes access to `OAuthScope.OPENID`.
   */
  public static readonly PROFILE = new OAuthScope('profile');

  /**
   * Grants access to Amazon Cognito User Pool API operations that require access tokens,
   * such as UpdateUserAttributes and VerifyUserAttribute.
   */
  public static readonly COGNITO_ADMIN = new OAuthScope('aws.cognito.signin.user.admin');

  /**
   * Custom scope is one that you define for your own resource server in the Resource Servers.
   * The format is 'resource-server-identifier/scope'.
   * @see https://docs.aws.amazon.com/cognito/latest/developerguide/cognito-user-pools-define-resource-servers.html
   */
  public static custom(name: string) {
    return new OAuthScope(name);
  }

  /**
   * Adds a custom scope that's tied to a resource server in your stack
   */
  public static resourceServer(server: IUserPoolResourceServer, scope: ResourceServerScope) {
    return new OAuthScope(`${server.userPoolResourceServerId}/${scope.scopeName}`);
  }

  /**
   * The name of this scope as recognized by CloudFormation.
   * @see https://docs.aws.amazon.com/AWSCloudFormation/latest/UserGuide/aws-resource-cognito-userpoolclient.html#cfn-cognito-userpoolclient-allowedoauthscopes
   */
  public readonly scopeName: string;

  private constructor(scopeName: string) {
    this.scopeName = scopeName;
  }
}

/**
 * Identity providers supported by the UserPoolClient
 */
export class UserPoolClientIdentityProvider {
  /**
   * Allow users to sign in using 'Sign In With Apple'.
   * A `UserPoolIdentityProviderApple` must be attached to the user pool.
   */
  public static readonly APPLE = new UserPoolClientIdentityProvider('SignInWithApple');

  /**
   * Allow users to sign in using 'Facebook Login'.
   * A `UserPoolIdentityProviderFacebook` must be attached to the user pool.
   */
  public static readonly FACEBOOK = new UserPoolClientIdentityProvider('Facebook');

  /**
   * Allow users to sign in using 'Google Login'.
   * A `UserPoolIdentityProviderGoogle` must be attached to the user pool.
   */
  public static readonly GOOGLE = new UserPoolClientIdentityProvider('Google');

  /**
   * Allow users to sign in using 'Login With Amazon'.
   * A `UserPoolIdentityProviderAmazon` must be attached to the user pool.
   */
  public static readonly AMAZON = new UserPoolClientIdentityProvider('LoginWithAmazon');

  /**
   * Allow users to sign in directly as a user of the User Pool
   */
  public static readonly COGNITO = new UserPoolClientIdentityProvider('COGNITO');

  /**
   * Specify a provider not yet supported by the CDK.
   * @param name name of the identity provider as recognized by CloudFormation property `SupportedIdentityProviders`
   */
  public static custom(name: string) {
    return new UserPoolClientIdentityProvider(name);
  }

  /** The name of the identity provider as recognized by CloudFormation property `SupportedIdentityProviders` */
  public readonly name: string;

  private constructor(name: string) {
    this.name = name;
  }
}

/**
 * Options to create a UserPoolClient
 */
export interface UserPoolClientOptions {
  /**
   * Name of the application client
   * @default - cloudformation generated name
   */
  readonly userPoolClientName?: string;

  /**
   * Whether to generate a client secret
   * @default false
   */
  readonly generateSecret?: boolean;

  /**
   * The set of OAuth authentication flows to enable on the client
   * @see https://docs.aws.amazon.com/cognito/latest/developerguide/amazon-cognito-user-pools-authentication-flow.html
   * @default - If you don't specify a value, your user client supports ALLOW_REFRESH_TOKEN_AUTH, ALLOW_USER_SRP_AUTH, and ALLOW_CUSTOM_AUTH.
   */
  readonly authFlows?: AuthFlow;

  /**
   * Turns off all OAuth interactions for this client.
   * @default false
   */
  readonly disableOAuth?: boolean;

  /**
   * OAuth settings for this client to interact with the app.
   * An error is thrown when this is specified and `disableOAuth` is set.
   * @default - see defaults in `OAuthSettings`. meaningless if `disableOAuth` is set.
   */
  readonly oAuth?: OAuthSettings;

  /**
   * Cognito creates a session token for each API request in an authentication flow.
   * AuthSessionValidity is the duration, in minutes, of that session token.
   * see defaults in `AuthSessionValidity`. Valid duration is from 3 to 15 minutes.
   * @see https://docs.aws.amazon.com/AWSCloudFormation/latest/UserGuide/aws-resource-cognito-userpoolclient.html#cfn-cognito-userpoolclient-authsessionvalidity
   * @default - Duration.minutes(3)
   */
  readonly authSessionValidity?: Duration;

  /**
   * Whether Cognito returns a UserNotFoundException exception when the
   * user does not exist in the user pool (false), or whether it returns
   * another type of error that doesn't reveal the user's absence.
   * @see https://docs.aws.amazon.com/cognito/latest/developerguide/cognito-user-pool-managing-errors.html
   * @default false
   */
  readonly preventUserExistenceErrors?: boolean;

  /**
   * The list of identity providers that users should be able to use to sign in using this client.
   *
   * @default - supports all identity providers that are registered with the user pool. If the user pool and/or
   * identity providers are imported, either specify this option explicitly or ensure that the identity providers are
   * registered with the user pool using the `UserPool.registerIdentityProvider()` API.
   */
  readonly supportedIdentityProviders?: UserPoolClientIdentityProvider[];

  /**
   * Validity of the ID token.
   * Values between 5 minutes and 1 day are valid. The duration can not be longer than the refresh token validity.
   * @see https://docs.aws.amazon.com/en_us/cognito/latest/developerguide/amazon-cognito-user-pools-using-tokens-with-identity-providers.html#amazon-cognito-user-pools-using-the-id-token
   * @default Duration.minutes(60)
   */
  readonly idTokenValidity?: Duration;

  /**
   * Validity of the refresh token.
   * Values between 60 minutes and 10 years are valid.
   * @see https://docs.aws.amazon.com/en_us/cognito/latest/developerguide/amazon-cognito-user-pools-using-tokens-with-identity-providers.html#amazon-cognito-user-pools-using-the-refresh-token
   * @default Duration.days(30)
   */
  readonly refreshTokenValidity?: Duration;

  /**
   * Validity of the access token.
   * Values between 5 minutes and 1 day are valid. The duration can not be longer than the refresh token validity.
   * @see https://docs.aws.amazon.com/en_us/cognito/latest/developerguide/amazon-cognito-user-pools-using-tokens-with-identity-providers.html#amazon-cognito-user-pools-using-the-access-token
   * @default Duration.minutes(60)
   */
  readonly accessTokenValidity?: Duration;

  /**
   * The set of attributes this client will be able to read.
   * @see https://docs.aws.amazon.com/cognito/latest/developerguide/user-pool-settings-attributes.html#user-pool-settings-attribute-permissions-and-scopes
   * @default - all standard and custom attributes
   */
  readonly readAttributes?: ClientAttributes;

  /**
   * The set of attributes this client will be able to write.
   * @see https://docs.aws.amazon.com/cognito/latest/developerguide/user-pool-settings-attributes.html#user-pool-settings-attribute-permissions-and-scopes
   * @default - all standard and custom attributes
   */
  readonly writeAttributes?: ClientAttributes;

  /**
   * Enable token revocation for this client.
   * @see https://docs.aws.amazon.com/cognito/latest/developerguide/token-revocation.html#enable-token-revocation
   * @default true for new user pool clients
   */
  readonly enableTokenRevocation?: boolean;

  /**
   * Enable the propagation of additional user context data.
   * You can only activate enablePropagateAdditionalUserContextData in an app client that has a client secret.
   * @see https://docs.aws.amazon.com/cognito/latest/developerguide/cognito-user-pool-settings-adaptive-authentication.html#user-pool-settings-adaptive-authentication-device-fingerprint
   * @default false for new user pool clients
   */
  readonly enablePropagateAdditionalUserContextData?: boolean;

  /**
   * The analytics configuration for this client.
   * @default - no analytics configuration
   */
  readonly analytics?: AnalyticsConfiguration;
}

/**
 * Properties for the UserPoolClient construct
 */
export interface UserPoolClientProps extends UserPoolClientOptions {
  /**
   * The UserPool resource this client will have access to
   */
  readonly userPool: IUserPool;
}

/**
 * The settings for Amazon Pinpoint analytics configuration.
 * With an analytics configuration, your application can collect user-activity metrics for user notifications with an Amazon Pinpoint campaign.
 * Amazon Pinpoint isn't available in all AWS Regions.
 * For a list of available Regions, see Amazon Cognito and Amazon Pinpoint Region availability: https://docs.aws.amazon.com/cognito/latest/developerguide/cognito-user-pools-pinpoint-integration.html#cognito-user-pools-find-region-mappings.
 */
export interface AnalyticsConfiguration {
  /**
   * The Amazon Pinpoint project that you want to connect to your user pool app client.
   * Amazon Cognito publishes events to the Amazon Pinpoint project.
   * You can also configure your application to pass an endpoint ID in the `AnalyticsMetadata` parameter of sign-in operations.
   * The endpoint ID is information about the destination for push notifications.
   * @default - no configuration, you need to specify either `application` or all of `applicationId`, `externalId`, and `role`.
   */
  readonly application?: CfnApp;

  /**
   * Your Amazon Pinpoint project ID.
   * @default - no configuration, you need to specify either this property along with `externalId` and `role` or `application`.
   */
  readonly applicationId?: string;

  /**
   * The external ID of the role that Amazon Cognito assumes to send analytics data to Amazon Pinpoint. More info here: https://docs.aws.amazon.com/IAM/latest/UserGuide/id_roles_create_for-user_externalid.html
   * @default - no configuration, you need to specify either this property along with `applicationId` and `role` or `application`.
   */
  readonly externalId?: string;

  /**
   * The IAM role that has the permissions required for Amazon Cognito to publish events to Amazon Pinpoint analytics.
   * @default - no configuration, you need to specify either this property along with `applicationId` and `externalId` or `application`.
   */
  readonly role?: IRole;

  /**
   * If `true`, Amazon Cognito includes user data in the events that it publishes to Amazon Pinpoint analytics.
   * @default - false
   */
  readonly shareUserData?: boolean;
}

/**
 * Represents a Cognito user pool client.
 */
export interface IUserPoolClient extends IResource {
  /**
   * Name of the application client
   * @attribute
   */
  readonly userPoolClientId: string;

  /**
   * The generated client secret. Only available if the "generateSecret" props is set to true
   * @attribute
   */
  readonly userPoolClientSecret: SecretValue;
}

/**
 * Define a UserPool App Client
 */
@propertyInjectable
export class UserPoolClient extends Resource implements IUserPoolClient {
  /**
   * Uniquely identifies this class.
   */
  public static readonly PROPERTY_INJECTION_ID: string = 'aws-cdk-lib.aws-cognito.UserPoolClient';

  /**
   * Import a user pool client given its id.
   */
  public static fromUserPoolClientId(scope: Construct, id: string, userPoolClientId: string): IUserPoolClient {
    class Import extends Resource implements IUserPoolClient {
      public readonly userPoolClientId = userPoolClientId;
      get userPoolClientSecret(): SecretValue {
        throw new ValidationError('UserPool Client Secret is not available for imported Clients', this);
      }
    }

    return new Import(scope, id);
  }

  public readonly userPoolClientId: string;

  private _generateSecret?: boolean;
  private readonly userPool: IUserPool;
  private _userPoolClientSecret?: SecretValue;

  /**
   * The OAuth flows enabled for this client.
   */
  public readonly oAuthFlows: OAuthFlows;
  private readonly _userPoolClientName?: string;

  /*
   * Note to implementers: Two CloudFormation return values Name and ClientSecret are part of the spec.
   * However, they have been explicity not implemented here. They are not documented in CloudFormation, and
   * CloudFormation returns the following the string when these two attributes are 'GetAtt' - "attribute not supported
   * at this time, please use the CLI or Console to retrieve this value".
   * Awaiting updates from CloudFormation.
   */

  constructor(scope: Construct, id: string, props: UserPoolClientProps) {
    super(scope, id);
    // Enhanced CDK Analytics Telemetry
    addConstructMetadata(this, props);

    if (props.disableOAuth && props.oAuth) {
      throw new ValidationError('OAuth settings cannot be specified when disableOAuth is set.', this);
    }

    this.oAuthFlows = props.oAuth?.flows ?? {
      implicitCodeGrant: true,
      authorizationCodeGrant: true,
    };

    let callbackUrls: string[] | undefined = props.oAuth?.callbackUrls;
    if (this.oAuthFlows.authorizationCodeGrant || this.oAuthFlows.implicitCodeGrant) {
      if (callbackUrls === undefined) {
        callbackUrls = ['https://example.com'];
      } else if (callbackUrls.length === 0) {
        throw new ValidationError('callbackUrl must not be empty when codeGrant or implicitGrant OAuth flows are enabled.', this);
      }
    }

    if (props.oAuth?.defaultRedirectUri && !Token.isUnresolved(props.oAuth.defaultRedirectUri)) {
      if (callbackUrls && !callbackUrls.includes(props.oAuth.defaultRedirectUri)) {
        throw new ValidationError('defaultRedirectUri must be included in callbackUrls.', this);
      }

      const defaultRedirectUriPattern = /^(?=.{1,1024}$)[\p{L}\p{M}\p{S}\p{N}\p{P}]+$/u;
      if (!defaultRedirectUriPattern.test(props.oAuth.defaultRedirectUri)) {
        throw new ValidationError(`defaultRedirectUri must match the \`^(?=.{1,1024}$)[\p{L}\p{M}\p{S}\p{N}\p{P}]+$\` pattern, got ${props.oAuth.defaultRedirectUri}`, this);
      }
    }

    if (!props.generateSecret && props.enablePropagateAdditionalUserContextData) {
      throw new ValidationError('Cannot activate enablePropagateAdditionalUserContextData in an app client without a client secret.', this);
    }

    this._generateSecret = props.generateSecret;
    this.userPool = props.userPool;

    const resource = new CfnUserPoolClient(this, 'Resource', {
      clientName: props.userPoolClientName,
      generateSecret: props.generateSecret,
      userPoolId: props.userPool.userPoolId,
      explicitAuthFlows: this.configureAuthFlows(props),
      allowedOAuthFlows: props.disableOAuth ? undefined : this.configureOAuthFlows(),
      allowedOAuthScopes: props.disableOAuth ? undefined : this.configureOAuthScopes(props.oAuth),
      defaultRedirectUri: props.oAuth?.defaultRedirectUri,
      callbackUrLs: callbackUrls && callbackUrls.length > 0 && !props.disableOAuth ? callbackUrls : undefined,
      logoutUrLs: props.oAuth?.logoutUrls,
      allowedOAuthFlowsUserPoolClient: !props.disableOAuth,
      preventUserExistenceErrors: this.configurePreventUserExistenceErrors(props.preventUserExistenceErrors),
      supportedIdentityProviders: this.configureIdentityProviders(props),
      readAttributes: props.readAttributes?.attributes(),
      writeAttributes: props.writeAttributes?.attributes(),
      enableTokenRevocation: props.enableTokenRevocation,
      enablePropagateAdditionalUserContextData: props.enablePropagateAdditionalUserContextData,
      analyticsConfiguration: props.analytics ? this.configureAnalytics(props.analytics) : undefined,
    });
    this.configureAuthSessionValidity(resource, props);
    this.configureTokenValidity(resource, props);

    this.userPoolClientId = resource.ref;
    this._userPoolClientName = props.userPoolClientName;
  }

  /**
   * The client name that was specified via the `userPoolClientName` property during initialization,
   * throws an error otherwise.
   */
  public get userPoolClientName(): string {
    if (this._userPoolClientName === undefined) {
      throw new ValidationError('userPoolClientName is available only if specified on the UserPoolClient during initialization', this);
    }
    return this._userPoolClientName;
  }

  public get userPoolClientSecret(): SecretValue {
    if (!this._generateSecret) {
      throw new ValidationError('userPoolClientSecret is available only if generateSecret is set to true.', this);
    }

    const isEnableLogUserPoolClientSecret = FeatureFlags.of(this).isEnabled(cxapi.LOG_USER_POOL_CLIENT_SECRET_VALUE);

    // Create the Custom Resource that assists in resolving the User Pool Client secret
    // just once, no matter how many times this method is called
    if (!this._userPoolClientSecret) {
      this._userPoolClientSecret = SecretValue.resourceAttribute(new AwsCustomResource(
        this,
        'DescribeCognitoUserPoolClient',
        {
          resourceType: 'Custom::DescribeCognitoUserPoolClient',
          onUpdate: {
            region: Stack.of(this).region,
            service: 'CognitoIdentityServiceProvider',
            action: 'describeUserPoolClient',
            parameters: {
              UserPoolId: this.userPool.userPoolId,
              ClientId: this.userPoolClientId,
            },
            physicalResourceId: PhysicalResourceId.of(this.userPoolClientId),
            logging: isEnableLogUserPoolClientSecret ? undefined : Logging.withDataHidden(),
          },
          policy: AwsCustomResourcePolicy.fromSdkCalls({
            resources: [this.userPool.userPoolArn],
          }),
          // APIs are available in 2.1055.0
          installLatestAwsSdk: false,
        },
      ).getResponseField('UserPoolClient.ClientSecret'));
    }

    return this._userPoolClientSecret;
  }

  private configureAuthFlows(props: UserPoolClientProps): string[] | undefined {
    if (!props.authFlows || Object.keys(props.authFlows).length === 0) return undefined;

    const authFlows: string[] = [];
    if (props.authFlows.userPassword) { authFlows.push('ALLOW_USER_PASSWORD_AUTH'); }
    if (props.authFlows.adminUserPassword) { authFlows.push('ALLOW_ADMIN_USER_PASSWORD_AUTH'); }
    if (props.authFlows.custom) { authFlows.push('ALLOW_CUSTOM_AUTH'); }
    if (props.authFlows.userSrp) { authFlows.push('ALLOW_USER_SRP_AUTH'); }
    if (props.authFlows.user) { authFlows.push('ALLOW_USER_AUTH'); }

    // refreshToken should always be allowed if authFlows are present
    authFlows.push('ALLOW_REFRESH_TOKEN_AUTH');

    return authFlows;
  }

  private configureOAuthFlows(): string[] | undefined {
    if ((this.oAuthFlows.authorizationCodeGrant || this.oAuthFlows.implicitCodeGrant) && this.oAuthFlows.clientCredentials) {
      throw new ValidationError('clientCredentials OAuth flow cannot be selected along with codeGrant or implicitGrant.', this);
    }
    const oAuthFlows: string[] = [];
    if (this.oAuthFlows.clientCredentials) { oAuthFlows.push('client_credentials'); }
    if (this.oAuthFlows.implicitCodeGrant) { oAuthFlows.push('implicit'); }
    if (this.oAuthFlows.authorizationCodeGrant) { oAuthFlows.push('code'); }

    if (oAuthFlows.length === 0) {
      return undefined;
    }
    return oAuthFlows;
  }

  private configureOAuthScopes(oAuth?: OAuthSettings): string[] {
    const scopes = oAuth?.scopes ?? [OAuthScope.PROFILE, OAuthScope.PHONE, OAuthScope.EMAIL, OAuthScope.OPENID,
      OAuthScope.COGNITO_ADMIN];
    const scopeNames = new Set(scopes.map((x) => x.scopeName));
    const autoOpenIdScopes = [OAuthScope.PHONE, OAuthScope.EMAIL, OAuthScope.PROFILE];
    if (autoOpenIdScopes.reduce((agg, s) => agg || scopeNames.has(s.scopeName), false)) {
      scopeNames.add(OAuthScope.OPENID.scopeName);
    }
    return Array.from(scopeNames);
  }

  private configurePreventUserExistenceErrors(prevent?: boolean): string | undefined {
    if (prevent === undefined) {
      return undefined;
    }
    return prevent ? 'ENABLED' : 'LEGACY';
  }

  private configureIdentityProviders(props: UserPoolClientProps): string[] | undefined {
    let providers: string[];
    if (!props.supportedIdentityProviders) {
      const providerSet = new Set(props.userPool.identityProviders.map((p) => p.providerName));
      providerSet.add('COGNITO');
      providers = Array.from(providerSet);
    } else {
      providers = props.supportedIdentityProviders.map((p) => p.name);
    }
    if (providers.length === 0) { return undefined; }
    return Array.from(providers);
  }

  private configureAuthSessionValidity(resource: CfnUserPoolClient, props: UserPoolClientProps) {
    this.validateDuration('authSessionValidity', Duration.minutes(3), Duration.minutes(15), props.authSessionValidity);
    resource.authSessionValidity = props.authSessionValidity ? props.authSessionValidity.toMinutes() : undefined;
  }

  private configureTokenValidity(resource: CfnUserPoolClient, props: UserPoolClientProps) {
    this.validateDuration('idTokenValidity', Duration.minutes(5), Duration.days(1), props.idTokenValidity);
    this.validateDuration('accessTokenValidity', Duration.minutes(5), Duration.days(1), props.accessTokenValidity);
    this.validateDuration('refreshTokenValidity', Duration.minutes(60), Duration.days(10 * 365), props.refreshTokenValidity);
    if (props.refreshTokenValidity) {
      this.validateDuration('idTokenValidity', Duration.minutes(5), props.refreshTokenValidity, props.idTokenValidity);
      this.validateDuration('accessTokenValidity', Duration.minutes(5), props.refreshTokenValidity, props.accessTokenValidity);
    }

    if (props.accessTokenValidity || props.idTokenValidity || props.refreshTokenValidity) {
      resource.tokenValidityUnits = {
        idToken: props.idTokenValidity ? 'minutes' : undefined,
        accessToken: props.accessTokenValidity ? 'minutes' : undefined,
        refreshToken: props.refreshTokenValidity ? 'minutes' : undefined,
      };
    }

    resource.idTokenValidity = props.idTokenValidity ? props.idTokenValidity.toMinutes() : undefined;
    resource.refreshTokenValidity = props.refreshTokenValidity ? props.refreshTokenValidity.toMinutes() : undefined;
    resource.accessTokenValidity = props.accessTokenValidity ? props.accessTokenValidity.toMinutes() : undefined;
  }

  private validateDuration(name: string, min: Duration, max: Duration, value?: Duration) {
    if (value === undefined) { return; }
    if (value.toMilliseconds() < min.toMilliseconds() || value.toMilliseconds() > max.toMilliseconds()) {
      throw new ValidationError(`${name}: Must be a duration between ${min.toHumanString()} and ${max.toHumanString()} (inclusive); received ${value.toHumanString()}.`, this);
    }
  }

  private configureAnalytics(analytics: AnalyticsConfiguration): CfnUserPoolClient.AnalyticsConfigurationProperty {
    // NOTE: CloudFormation expects either `ApplicationArn` or all of `ApplicationId`, `ExternalId`, and `RoleArn` to be provided.
    if (
      analytics.application &&
        (analytics.applicationId || analytics.externalId || analytics.role)
    ) {
      throw new ValidationError('Either `application` or all of `applicationId`, `externalId` and `role` must be specified.', this);
    }

    if (
      !analytics.application &&
        (!analytics.applicationId || !analytics.externalId || !analytics.role)
    ) {
      throw new ValidationError('Either all of `applicationId`, `externalId` and `role` must be specified or `application` must be specified.', this);
    }

    return {
      applicationArn: analytics.application?.attrArn,
      applicationId: analytics.applicationId,
      externalId: analytics.externalId,
      roleArn: analytics.role?.roleArn,
      userDataShared: analytics.shareUserData,
    };
  }
}<|MERGE_RESOLUTION|>--- conflicted
+++ resolved
@@ -8,13 +8,9 @@
 import { IResource, Resource, Duration, Stack, SecretValue, Token, FeatureFlags } from '../../core';
 import { ValidationError } from '../../core/lib/errors';
 import { addConstructMetadata } from '../../core/lib/metadata-resource';
-<<<<<<< HEAD
 import { propertyInjectable } from '../../core/lib/prop-injectable';
-import { AwsCustomResource, AwsCustomResourcePolicy, PhysicalResourceId } from '../../custom-resources';
-=======
 import { AwsCustomResource, AwsCustomResourcePolicy, Logging, PhysicalResourceId } from '../../custom-resources';
 import * as cxapi from '../../cx-api';
->>>>>>> 63f09f1c
 
 /**
  * Types of authentication flow
