--- conflicted
+++ resolved
@@ -62,22 +62,14 @@
     });
   });
 
-<<<<<<< HEAD
   test('can specify triggers with branches in pushFilter', () => {
-=======
-  test('can specify triggers with branches in pullRequestFilter', () => {
->>>>>>> 205163fc
-    const pipeline = new codepipeline.Pipeline(stack, 'Pipeline', {
-      pipelineType: codepipeline.PipelineType.V2,
-      triggers: [{
-        providerType: codepipeline.ProviderType.CODE_STAR_SOURCE_CONNECTION,
-        gitConfiguration: {
-          sourceAction,
-<<<<<<< HEAD
+    const pipeline = new codepipeline.Pipeline(stack, 'Pipeline', {
+      pipelineType: codepipeline.PipelineType.V2,
+      triggers: [{
+        providerType: codepipeline.ProviderType.CODE_STAR_SOURCE_CONNECTION,
+        gitConfiguration: {
+          sourceAction,
           pushFilter: [{
-=======
-          pullRequestFilter: [{
->>>>>>> 205163fc
             branchesExcludes: ['exclude1', 'exclude2'],
             branchesIncludes: ['include1', 'include2'],
           }],
@@ -92,38 +84,26 @@
       Triggers: [{
         GitConfiguration: {
           SourceActionName: 'CodeStarConnectionsSourceAction',
-<<<<<<< HEAD
           Push: [{
-=======
-          PullRequest: [{
->>>>>>> 205163fc
-            Branches: {
-              Excludes: ['exclude1', 'exclude2'],
-              Includes: ['include1', 'include2'],
-            },
-          }],
-        },
-        ProviderType: 'CodeStarSourceConnection',
-      }],
-    });
-  });
-
-<<<<<<< HEAD
+            Branches: {
+              Excludes: ['exclude1', 'exclude2'],
+              Includes: ['include1', 'include2'],
+            },
+          }],
+        },
+        ProviderType: 'CodeStarSourceConnection',
+      }],
+    });
+  });
+
   test('can specify triggers with branches and file paths in pushFilter', () => {
-=======
-  test('can specify triggers with branches and file paths in pullRequestFilter', () => {
->>>>>>> 205163fc
-    const pipeline = new codepipeline.Pipeline(stack, 'Pipeline', {
-      pipelineType: codepipeline.PipelineType.V2,
-      triggers: [{
-        providerType: codepipeline.ProviderType.CODE_STAR_SOURCE_CONNECTION,
-        gitConfiguration: {
-          sourceAction,
-<<<<<<< HEAD
+    const pipeline = new codepipeline.Pipeline(stack, 'Pipeline', {
+      pipelineType: codepipeline.PipelineType.V2,
+      triggers: [{
+        providerType: codepipeline.ProviderType.CODE_STAR_SOURCE_CONNECTION,
+        gitConfiguration: {
+          sourceAction,
           pushFilter: [{
-=======
-          pullRequestFilter: [{
->>>>>>> 205163fc
             branchesExcludes: ['exclude1', 'exclude2'],
             branchesIncludes: ['include1', 'include2'],
             filePathsExcludes: ['exclude1', 'exclude2'],
@@ -140,11 +120,81 @@
       Triggers: [{
         GitConfiguration: {
           SourceActionName: 'CodeStarConnectionsSourceAction',
-<<<<<<< HEAD
           Push: [{
-=======
+            Branches: {
+              Excludes: ['exclude1', 'exclude2'],
+              Includes: ['include1', 'include2'],
+            },
+            FilePaths: {
+              Excludes: ['exclude1', 'exclude2'],
+              Includes: ['include1', 'include2'],
+            },
+          }],
+        },
+        ProviderType: 'CodeStarSourceConnection',
+      }],
+    });
+  });
+
+  test('can specify triggers with branches in pullRequestFilter', () => {
+    const pipeline = new codepipeline.Pipeline(stack, 'Pipeline', {
+      pipelineType: codepipeline.PipelineType.V2,
+      triggers: [{
+        providerType: codepipeline.ProviderType.CODE_STAR_SOURCE_CONNECTION,
+        gitConfiguration: {
+          sourceAction,
+          pullRequestFilter: [{
+            branchesExcludes: ['exclude1', 'exclude2'],
+            branchesIncludes: ['include1', 'include2'],
+          }],
+        },
+      }],
+    });
+
+    testPipelineSetup(pipeline, [sourceAction], [buildAction]);
+
+    Template.fromStack(stack).hasResourceProperties('AWS::CodePipeline::Pipeline', {
+      PipelineType: 'V2',
+      Triggers: [{
+        GitConfiguration: {
+          SourceActionName: 'CodeStarConnectionsSourceAction',
           PullRequest: [{
->>>>>>> 205163fc
+            Branches: {
+              Excludes: ['exclude1', 'exclude2'],
+              Includes: ['include1', 'include2'],
+            },
+          }],
+        },
+        ProviderType: 'CodeStarSourceConnection',
+      }],
+    });
+  });
+
+  test('can specify triggers with branches and file paths in pullRequestFilter', () => {
+    const pipeline = new codepipeline.Pipeline(stack, 'Pipeline', {
+      pipelineType: codepipeline.PipelineType.V2,
+      triggers: [{
+        providerType: codepipeline.ProviderType.CODE_STAR_SOURCE_CONNECTION,
+        gitConfiguration: {
+          sourceAction,
+          pullRequestFilter: [{
+            branchesExcludes: ['exclude1', 'exclude2'],
+            branchesIncludes: ['include1', 'include2'],
+            filePathsExcludes: ['exclude1', 'exclude2'],
+            filePathsIncludes: ['include1', 'include2'],
+          }],
+        },
+      }],
+    });
+
+    testPipelineSetup(pipeline, [sourceAction], [buildAction]);
+
+    Template.fromStack(stack).hasResourceProperties('AWS::CodePipeline::Pipeline', {
+      PipelineType: 'V2',
+      Triggers: [{
+        GitConfiguration: {
+          SourceActionName: 'CodeStarConnectionsSourceAction',
+          PullRequest: [{
             Branches: {
               Excludes: ['exclude1', 'exclude2'],
               Includes: ['include1', 'include2'],
@@ -160,8 +210,6 @@
     });
   });
 
-<<<<<<< HEAD
-=======
   test('can specify triggers with branches and events in pullRequestFilter', () => {
     const pipeline = new codepipeline.Pipeline(stack, 'Pipeline', {
       pipelineType: codepipeline.PipelineType.V2,
@@ -202,7 +250,6 @@
     });
   });
 
->>>>>>> 205163fc
   test('can specify multiple triggers', () => {
     const sourceArtifact2 = new codepipeline.Artifact();
     const sourceAction2 = new CodeStarConnectionsSourceAction({
@@ -373,22 +420,14 @@
     });
   });
 
-<<<<<<< HEAD
   test('empty branchesExcludes in pushFilter for trigger is set to undefined', () => {
-=======
-  test('empty branchesExcludes in pullRequestFilter for trigger is set to undefined', () => {
->>>>>>> 205163fc
-    const pipeline = new codepipeline.Pipeline(stack, 'Pipeline', {
-      pipelineType: codepipeline.PipelineType.V2,
-      triggers: [{
-        providerType: codepipeline.ProviderType.CODE_STAR_SOURCE_CONNECTION,
-        gitConfiguration: {
-          sourceAction,
-<<<<<<< HEAD
+    const pipeline = new codepipeline.Pipeline(stack, 'Pipeline', {
+      pipelineType: codepipeline.PipelineType.V2,
+      triggers: [{
+        providerType: codepipeline.ProviderType.CODE_STAR_SOURCE_CONNECTION,
+        gitConfiguration: {
+          sourceAction,
           pushFilter: [{
-=======
-          pullRequestFilter: [{
->>>>>>> 205163fc
             branchesExcludes: [],
             branchesIncludes: ['include1', 'include2'],
           }],
@@ -403,11 +442,7 @@
       Triggers: [{
         GitConfiguration: {
           SourceActionName: 'CodeStarConnectionsSourceAction',
-<<<<<<< HEAD
           Push: [{
-=======
-          PullRequest: [{
->>>>>>> 205163fc
             Branches: {
               Excludes: Match.absent(),
               Includes: ['include1', 'include2'],
@@ -419,22 +454,14 @@
     });
   });
 
-<<<<<<< HEAD
   test('empty branchesIncludes in pushFilter for trigger is set to undefined', () => {
-=======
-  test('empty branchesIncludes in pullRequestFilter for trigger is set to undefined', () => {
->>>>>>> 205163fc
-    const pipeline = new codepipeline.Pipeline(stack, 'Pipeline', {
-      pipelineType: codepipeline.PipelineType.V2,
-      triggers: [{
-        providerType: codepipeline.ProviderType.CODE_STAR_SOURCE_CONNECTION,
-        gitConfiguration: {
-          sourceAction,
-<<<<<<< HEAD
+    const pipeline = new codepipeline.Pipeline(stack, 'Pipeline', {
+      pipelineType: codepipeline.PipelineType.V2,
+      triggers: [{
+        providerType: codepipeline.ProviderType.CODE_STAR_SOURCE_CONNECTION,
+        gitConfiguration: {
+          sourceAction,
           pushFilter: [{
-=======
-          pullRequestFilter: [{
->>>>>>> 205163fc
             branchesExcludes: ['excluded1', 'excluded2'],
             branchesIncludes: [],
           }],
@@ -449,11 +476,7 @@
       Triggers: [{
         GitConfiguration: {
           SourceActionName: 'CodeStarConnectionsSourceAction',
-<<<<<<< HEAD
           Push: [{
-=======
-          PullRequest: [{
->>>>>>> 205163fc
             Branches: {
               Excludes: ['excluded1', 'excluded2'],
               Includes: Match.absent(),
@@ -465,22 +488,14 @@
     });
   });
 
-<<<<<<< HEAD
   test('empty filePathsExcludes in pushFilter for trigger is set to undefined', () => {
-=======
-  test('empty filePathsExcludes in pullRequestFilter for trigger is set to undefined', () => {
->>>>>>> 205163fc
-    const pipeline = new codepipeline.Pipeline(stack, 'Pipeline', {
-      pipelineType: codepipeline.PipelineType.V2,
-      triggers: [{
-        providerType: codepipeline.ProviderType.CODE_STAR_SOURCE_CONNECTION,
-        gitConfiguration: {
-          sourceAction,
-<<<<<<< HEAD
+    const pipeline = new codepipeline.Pipeline(stack, 'Pipeline', {
+      pipelineType: codepipeline.PipelineType.V2,
+      triggers: [{
+        providerType: codepipeline.ProviderType.CODE_STAR_SOURCE_CONNECTION,
+        gitConfiguration: {
+          sourceAction,
           pushFilter: [{
-=======
-          pullRequestFilter: [{
->>>>>>> 205163fc
             branchesExcludes: ['exclude1', 'exclude2'],
             branchesIncludes: ['include1', 'include2'],
             filePathsExcludes: [],
@@ -497,11 +512,7 @@
       Triggers: [{
         GitConfiguration: {
           SourceActionName: 'CodeStarConnectionsSourceAction',
-<<<<<<< HEAD
           Push: [{
-=======
-          PullRequest: [{
->>>>>>> 205163fc
             Branches: {
               Excludes: ['exclude1', 'exclude2'],
               Includes: ['include1', 'include2'],
@@ -517,22 +528,14 @@
     });
   });
 
-<<<<<<< HEAD
   test('empty filePathsIncludes in pushFilter for trigger is set to undefined', () => {
-=======
-  test('empty filePathsIncludes in pullRequestFilter for trigger is set to undefined', () => {
->>>>>>> 205163fc
-    const pipeline = new codepipeline.Pipeline(stack, 'Pipeline', {
-      pipelineType: codepipeline.PipelineType.V2,
-      triggers: [{
-        providerType: codepipeline.ProviderType.CODE_STAR_SOURCE_CONNECTION,
-        gitConfiguration: {
-          sourceAction,
-<<<<<<< HEAD
+    const pipeline = new codepipeline.Pipeline(stack, 'Pipeline', {
+      pipelineType: codepipeline.PipelineType.V2,
+      triggers: [{
+        providerType: codepipeline.ProviderType.CODE_STAR_SOURCE_CONNECTION,
+        gitConfiguration: {
+          sourceAction,
           pushFilter: [{
-=======
-          pullRequestFilter: [{
->>>>>>> 205163fc
             branchesExcludes: ['exclude1', 'exclude2'],
             branchesIncludes: ['include1', 'include2'],
             filePathsExcludes: ['exclude1', 'exclude2'],
@@ -549,16 +552,160 @@
       Triggers: [{
         GitConfiguration: {
           SourceActionName: 'CodeStarConnectionsSourceAction',
-<<<<<<< HEAD
           Push: [{
-=======
+            Branches: {
+              Excludes: ['exclude1', 'exclude2'],
+              Includes: ['include1', 'include2'],
+            },
+            FilePaths: {
+              Excludes: ['exclude1', 'exclude2'],
+              Includes: Match.absent(),
+            },
+          }],
+        },
+        ProviderType: 'CodeStarSourceConnection',
+      }],
+    });
+  });
+
+  test('empty branchesExcludes in pullRequestFilter for trigger is set to undefined', () => {
+    const pipeline = new codepipeline.Pipeline(stack, 'Pipeline', {
+      pipelineType: codepipeline.PipelineType.V2,
+      triggers: [{
+        providerType: codepipeline.ProviderType.CODE_STAR_SOURCE_CONNECTION,
+        gitConfiguration: {
+          sourceAction,
+          pullRequestFilter: [{
+            branchesExcludes: [],
+            branchesIncludes: ['include1', 'include2'],
+          }],
+        },
+      }],
+    });
+
+    testPipelineSetup(pipeline, [sourceAction], [buildAction]);
+
+    Template.fromStack(stack).hasResourceProperties('AWS::CodePipeline::Pipeline', {
+      PipelineType: 'V2',
+      Triggers: [{
+        GitConfiguration: {
+          SourceActionName: 'CodeStarConnectionsSourceAction',
           PullRequest: [{
->>>>>>> 205163fc
+            Branches: {
+              Excludes: Match.absent(),
+              Includes: ['include1', 'include2'],
+            },
+          }],
+        },
+        ProviderType: 'CodeStarSourceConnection',
+      }],
+    });
+  });
+
+  test('empty branchesIncludes in pullRequestFilter for trigger is set to undefined', () => {
+    const pipeline = new codepipeline.Pipeline(stack, 'Pipeline', {
+      pipelineType: codepipeline.PipelineType.V2,
+      triggers: [{
+        providerType: codepipeline.ProviderType.CODE_STAR_SOURCE_CONNECTION,
+        gitConfiguration: {
+          sourceAction,
+          pullRequestFilter: [{
+            branchesExcludes: ['excluded1', 'excluded2'],
+            branchesIncludes: [],
+          }],
+        },
+      }],
+    });
+
+    testPipelineSetup(pipeline, [sourceAction], [buildAction]);
+
+    Template.fromStack(stack).hasResourceProperties('AWS::CodePipeline::Pipeline', {
+      PipelineType: 'V2',
+      Triggers: [{
+        GitConfiguration: {
+          SourceActionName: 'CodeStarConnectionsSourceAction',
+          PullRequest: [{
+            Branches: {
+              Excludes: ['excluded1', 'excluded2'],
+              Includes: Match.absent(),
+            },
+          }],
+        },
+        ProviderType: 'CodeStarSourceConnection',
+      }],
+    });
+  });
+
+  test('empty filePathsExcludes in pullRequestFilter for trigger is set to undefined', () => {
+    const pipeline = new codepipeline.Pipeline(stack, 'Pipeline', {
+      pipelineType: codepipeline.PipelineType.V2,
+      triggers: [{
+        providerType: codepipeline.ProviderType.CODE_STAR_SOURCE_CONNECTION,
+        gitConfiguration: {
+          sourceAction,
+          pullRequestFilter: [{
+            branchesExcludes: ['exclude1', 'exclude2'],
+            branchesIncludes: ['include1', 'include2'],
+            filePathsExcludes: [],
+            filePathsIncludes: ['include1', 'include2'],
+          }],
+        },
+      }],
+    });
+
+    testPipelineSetup(pipeline, [sourceAction], [buildAction]);
+
+    Template.fromStack(stack).hasResourceProperties('AWS::CodePipeline::Pipeline', {
+      PipelineType: 'V2',
+      Triggers: [{
+        GitConfiguration: {
+          SourceActionName: 'CodeStarConnectionsSourceAction',
+          PullRequest: [{
             Branches: {
               Excludes: ['exclude1', 'exclude2'],
               Includes: ['include1', 'include2'],
             },
             FilePaths: {
+              Excludes: Match.absent(),
+              Includes: ['include1', 'include2'],
+            },
+          }],
+        },
+        ProviderType: 'CodeStarSourceConnection',
+      }],
+    });
+  });
+
+  test('empty filePathsIncludes in pullRequestFilter for trigger is set to undefined', () => {
+    const pipeline = new codepipeline.Pipeline(stack, 'Pipeline', {
+      pipelineType: codepipeline.PipelineType.V2,
+      triggers: [{
+        providerType: codepipeline.ProviderType.CODE_STAR_SOURCE_CONNECTION,
+        gitConfiguration: {
+          sourceAction,
+          pullRequestFilter: [{
+            branchesExcludes: ['exclude1', 'exclude2'],
+            branchesIncludes: ['include1', 'include2'],
+            filePathsExcludes: ['exclude1', 'exclude2'],
+            filePathsIncludes: [],
+          }],
+        },
+      }],
+    });
+
+    testPipelineSetup(pipeline, [sourceAction], [buildAction]);
+
+    Template.fromStack(stack).hasResourceProperties('AWS::CodePipeline::Pipeline', {
+      PipelineType: 'V2',
+      Triggers: [{
+        GitConfiguration: {
+          SourceActionName: 'CodeStarConnectionsSourceAction',
+          PullRequest: [{
+            Branches: {
+              Excludes: ['exclude1', 'exclude2'],
+              Includes: ['include1', 'include2'],
+            },
+            FilePaths: {
               Excludes: ['exclude1', 'exclude2'],
               Includes: Match.absent(),
             },
@@ -568,9 +715,7 @@
       }],
     });
   });
-
-<<<<<<< HEAD
-=======
+  
   test('undefined events in pullRequestFilter for trigger is set to all events', () => {
     const pipeline = new codepipeline.Pipeline(stack, 'Pipeline', {
       pipelineType: codepipeline.PipelineType.V2,
@@ -642,7 +787,6 @@
     });
   });
 
->>>>>>> 205163fc
   test('throw if length of tagsExcludes in pushFilter is greater than 8', () => {
     expect(() => {
       new codepipeline.Pipeline(stack, 'Pipeline', {
@@ -679,81 +823,51 @@
     }).toThrow(/maximum length of tagsIncludes in pushFilter for sourceAction with name 'CodeStarConnectionsSourceAction' is 8, got 9/);
   });
 
-<<<<<<< HEAD
   test('throw if length of branchesExcludes in pushFilter is greater than 8', () => {
-=======
-  test('throw if length of branchesExcludes in pullRequestFilter is greater than 8', () => {
->>>>>>> 205163fc
-    expect(() => {
-      new codepipeline.Pipeline(stack, 'Pipeline', {
-        pipelineType: codepipeline.PipelineType.V2,
-        triggers: [{
-          providerType: codepipeline.ProviderType.CODE_STAR_SOURCE_CONNECTION,
-          gitConfiguration: {
-            sourceAction,
-<<<<<<< HEAD
+    expect(() => {
+      new codepipeline.Pipeline(stack, 'Pipeline', {
+        pipelineType: codepipeline.PipelineType.V2,
+        triggers: [{
+          providerType: codepipeline.ProviderType.CODE_STAR_SOURCE_CONNECTION,
+          gitConfiguration: {
+            sourceAction,
             pushFilter: [{
-=======
-            pullRequestFilter: [{
->>>>>>> 205163fc
               branchesExcludes: ['exclude1', 'exclude2', 'exclude3', 'exclude4', 'exclude5', 'exclude6', 'exclude7', 'exclude8', 'exclude9'],
               branchesIncludes: ['include1', 'include2'],
             }],
           },
         }],
       });
-<<<<<<< HEAD
     }).toThrow(/maximum length of branchesExcludes in pushFilter for sourceAction with name 'CodeStarConnectionsSourceAction' is 8, got 9/);
   });
 
   test('throw if length of branchesIncludes in pushFilter is greater than 8', () => {
-=======
-    }).toThrow(/maximum length of branchesExcludes in pullRequestFilter for sourceAction with name 'CodeStarConnectionsSourceAction' is 8, got 9/);
-  });
-
-  test('throw if length of branchesIncludes in pullRequestFilter is greater than 8', () => {
->>>>>>> 205163fc
-    expect(() => {
-      new codepipeline.Pipeline(stack, 'Pipeline', {
-        pipelineType: codepipeline.PipelineType.V2,
-        triggers: [{
-          providerType: codepipeline.ProviderType.CODE_STAR_SOURCE_CONNECTION,
-          gitConfiguration: {
-            sourceAction,
-<<<<<<< HEAD
+    expect(() => {
+      new codepipeline.Pipeline(stack, 'Pipeline', {
+        pipelineType: codepipeline.PipelineType.V2,
+        triggers: [{
+          providerType: codepipeline.ProviderType.CODE_STAR_SOURCE_CONNECTION,
+          gitConfiguration: {
+            sourceAction,
             pushFilter: [{
-=======
-            pullRequestFilter: [{
->>>>>>> 205163fc
               branchesExcludes: ['exclude1', 'exclude2'],
               branchesIncludes: ['include1', 'include2', 'include3', 'include4', 'include5', 'include6', 'include7', 'include8', 'include9'],
             }],
           },
         }],
       });
-<<<<<<< HEAD
     }).toThrow(/maximum length of branchesIncludes in pushFilter for sourceAction with name 'CodeStarConnectionsSourceAction' is 8, got 9/);
   });
 
   test('throw if length of filePathsExcludes in pushFilter is greater than 8', () => {
-=======
-    }).toThrow(/maximum length of branchesIncludes in pullRequestFilter for sourceAction with name 'CodeStarConnectionsSourceAction' is 8, got 9/);
-  });
-
-  test('throw if length of filePathsExcludes in pullRequestFilter is greater than 8', () => {
->>>>>>> 205163fc
-    expect(() => {
-      new codepipeline.Pipeline(stack, 'Pipeline', {
-        pipelineType: codepipeline.PipelineType.V2,
-        triggers: [{
-          providerType: codepipeline.ProviderType.CODE_STAR_SOURCE_CONNECTION,
-          gitConfiguration: {
-            sourceAction,
-<<<<<<< HEAD
+    expect(() => {
+      new codepipeline.Pipeline(stack, 'Pipeline', {
+        pipelineType: codepipeline.PipelineType.V2,
+        triggers: [{
+          providerType: codepipeline.ProviderType.CODE_STAR_SOURCE_CONNECTION,
+          gitConfiguration: {
+            sourceAction,
             pushFilter: [{
-=======
-            pullRequestFilter: [{
->>>>>>> 205163fc
               branchesExcludes: ['exclude1', 'exclude2'],
               branchesIncludes: ['include1', 'include2'],
               filePathsExcludes: ['exclude1', 'exclude2', 'exclude3', 'exclude4', 'exclude5', 'exclude6', 'exclude7', 'exclude8', 'exclude9'],
@@ -762,29 +876,18 @@
           },
         }],
       });
-<<<<<<< HEAD
     }).toThrow(/maximum length of filePathsExcludes in pushFilter for sourceAction with name 'CodeStarConnectionsSourceAction' is 8, got 9/);
   });
 
   test('throw if length of filePathsIncludes in pushFilter is greater than 8', () => {
-=======
-    }).toThrow(/maximum length of filePathsExcludes in pullRequestFilter for sourceAction with name 'CodeStarConnectionsSourceAction' is 8, got 9/);
-  });
-
-  test('throw if length of filePathsIncludes in pullRequestFilter is greater than 8', () => {
->>>>>>> 205163fc
-    expect(() => {
-      new codepipeline.Pipeline(stack, 'Pipeline', {
-        pipelineType: codepipeline.PipelineType.V2,
-        triggers: [{
-          providerType: codepipeline.ProviderType.CODE_STAR_SOURCE_CONNECTION,
-          gitConfiguration: {
-            sourceAction,
-<<<<<<< HEAD
+    expect(() => {
+      new codepipeline.Pipeline(stack, 'Pipeline', {
+        pipelineType: codepipeline.PipelineType.V2,
+        triggers: [{
+          providerType: codepipeline.ProviderType.CODE_STAR_SOURCE_CONNECTION,
+          gitConfiguration: {
+            sourceAction,
             pushFilter: [{
-=======
-            pullRequestFilter: [{
->>>>>>> 205163fc
               branchesExcludes: ['exclude1', 'exclude2'],
               branchesIncludes: ['include1', 'include2'],
               filePathsExcludes: ['exclude1', 'exclude2'],
@@ -793,25 +896,17 @@
           },
         }],
       });
-<<<<<<< HEAD
     }).toThrow(/maximum length of filePathsIncludes in pushFilter for sourceAction with name 'CodeStarConnectionsSourceAction' is 8, got 9/);
   });
 
   test('throw if filePaths without branches is specified in pushFilter', () => {
-=======
-    }).toThrow(/maximum length of filePathsIncludes in pullRequestFilter for sourceAction with name 'CodeStarConnectionsSourceAction' is 8, got 9/);
-  });
-
-  test('throw if branches is not specified in pullRequestFilter', () => {
->>>>>>> 205163fc
-    expect(() => {
-      new codepipeline.Pipeline(stack, 'Pipeline', {
-        pipelineType: codepipeline.PipelineType.V2,
-        triggers: [{
-          providerType: codepipeline.ProviderType.CODE_STAR_SOURCE_CONNECTION,
-          gitConfiguration: {
-            sourceAction,
-<<<<<<< HEAD
+    expect(() => {
+      new codepipeline.Pipeline(stack, 'Pipeline', {
+        pipelineType: codepipeline.PipelineType.V2,
+        triggers: [{
+          providerType: codepipeline.ProviderType.CODE_STAR_SOURCE_CONNECTION,
+          gitConfiguration: {
+            sourceAction,
             pushFilter: [{
               filePathsExcludes: ['exclude1', 'exclude2'],
             }],
@@ -852,7 +947,92 @@
         }],
       });
     }).toThrow(/must specify either tags or branches in pushFilter for sourceAction with name 'CodeStarConnectionsSourceAction'/);
-=======
+  });
+
+  test('throw if length of branchesExcludes in pullRequestFilter is greater than 8', () => {
+    expect(() => {
+      new codepipeline.Pipeline(stack, 'Pipeline', {
+        pipelineType: codepipeline.PipelineType.V2,
+        triggers: [{
+          providerType: codepipeline.ProviderType.CODE_STAR_SOURCE_CONNECTION,
+          gitConfiguration: {
+            sourceAction,
+            pullRequestFilter: [{
+              branchesExcludes: ['exclude1', 'exclude2', 'exclude3', 'exclude4', 'exclude5', 'exclude6', 'exclude7', 'exclude8', 'exclude9'],
+              branchesIncludes: ['include1', 'include2'],
+            }],
+          },
+        }],
+      });
+    }).toThrow(/maximum length of branchesExcludes in pullRequestFilter for sourceAction with name 'CodeStarConnectionsSourceAction' is 8, got 9/);
+  });
+
+  test('throw if length of branchesIncludes in pullRequestFilter is greater than 8', () => {
+    expect(() => {
+      new codepipeline.Pipeline(stack, 'Pipeline', {
+        pipelineType: codepipeline.PipelineType.V2,
+        triggers: [{
+          providerType: codepipeline.ProviderType.CODE_STAR_SOURCE_CONNECTION,
+          gitConfiguration: {
+            sourceAction,
+            pullRequestFilter: [{
+              branchesExcludes: ['exclude1', 'exclude2'],
+              branchesIncludes: ['include1', 'include2', 'include3', 'include4', 'include5', 'include6', 'include7', 'include8', 'include9'],
+            }],
+          },
+        }],
+      });
+    }).toThrow(/maximum length of branchesIncludes in pullRequestFilter for sourceAction with name 'CodeStarConnectionsSourceAction' is 8, got 9/);
+  });
+
+  test('throw if length of filePathsExcludes in pullRequestFilter is greater than 8', () => {
+    expect(() => {
+      new codepipeline.Pipeline(stack, 'Pipeline', {
+        pipelineType: codepipeline.PipelineType.V2,
+        triggers: [{
+          providerType: codepipeline.ProviderType.CODE_STAR_SOURCE_CONNECTION,
+          gitConfiguration: {
+            sourceAction,
+            pullRequestFilter: [{
+              branchesExcludes: ['exclude1', 'exclude2'],
+              branchesIncludes: ['include1', 'include2'],
+              filePathsExcludes: ['exclude1', 'exclude2', 'exclude3', 'exclude4', 'exclude5', 'exclude6', 'exclude7', 'exclude8', 'exclude9'],
+              filePathsIncludes: ['include1', 'include2'],
+            }],
+          },
+        }],
+      });
+    }).toThrow(/maximum length of filePathsExcludes in pullRequestFilter for sourceAction with name 'CodeStarConnectionsSourceAction' is 8, got 9/);
+  });
+
+  test('throw if length of filePathsIncludes in pullRequestFilter is greater than 8', () => {
+    expect(() => {
+      new codepipeline.Pipeline(stack, 'Pipeline', {
+        pipelineType: codepipeline.PipelineType.V2,
+        triggers: [{
+          providerType: codepipeline.ProviderType.CODE_STAR_SOURCE_CONNECTION,
+          gitConfiguration: {
+            sourceAction,
+            pullRequestFilter: [{
+              branchesExcludes: ['exclude1', 'exclude2'],
+              branchesIncludes: ['include1', 'include2'],
+              filePathsExcludes: ['exclude1', 'exclude2'],
+              filePathsIncludes: ['include1', 'include2', 'include3', 'include4', 'include5', 'include6', 'include7', 'include8', 'include9'],
+            }],
+          },
+        }],
+      });
+    }).toThrow(/maximum length of filePathsIncludes in pullRequestFilter for sourceAction with name 'CodeStarConnectionsSourceAction' is 8, got 9/);
+  });
+
+  test('throw if branches is not specified in pullRequestFilter', () => {
+    expect(() => {
+      new codepipeline.Pipeline(stack, 'Pipeline', {
+        pipelineType: codepipeline.PipelineType.V2,
+        triggers: [{
+          providerType: codepipeline.ProviderType.CODE_STAR_SOURCE_CONNECTION,
+          gitConfiguration: {
+            sourceAction,
             pullRequestFilter: [{}],
           },
         }],
@@ -898,7 +1078,6 @@
         ProviderType: 'CodeStarSourceConnection',
       }],
     });
->>>>>>> 205163fc
   });
 
   test('empty pushFilter for trigger is set to undefined', () => {
