
import * as fs from 'fs';
import { kebab as toKebabCase } from 'case';
import { Construct } from 'constructs';
import { ISource, SourceConfig, Source, MarkersConfig } from './source';
import * as cloudfront from '../../aws-cloudfront';
import * as ec2 from '../../aws-ec2';
import * as efs from '../../aws-efs';
import * as iam from '../../aws-iam';
import * as lambda from '../../aws-lambda';
import * as logs from '../../aws-logs';
import * as s3 from '../../aws-s3';
import * as cdk from '../../core';
import { ValidationError } from '../../core/lib/errors';
import { propertyInjectable } from '../../core/lib/prop-injectable';
import { BucketDeploymentSingletonFunction } from '../../custom-resource-handlers/dist/aws-s3-deployment/bucket-deployment-provider.generated';
import { AwsCliLayer } from '../../lambda-layer-awscli';

// tag key has a limit of 128 characters
const CUSTOM_RESOURCE_OWNER_TAG = 'aws-cdk:cr-owned';

/**
 * Properties for `BucketDeployment`.
 */
export interface BucketDeploymentProps {
  /**
   * The sources from which to deploy the contents of this bucket.
   */
  readonly sources: ISource[];

  /**
   * The S3 bucket to sync the contents of the zip file to.
   */
  readonly destinationBucket: s3.IBucket;

  /**
   * Key prefix in the destination bucket. Must be <=104 characters
   *
   * If it's set with prune: true, it will only prune files with the prefix.
   *
   * We recommend to always configure the `destinationKeyPrefix` property. This will prevent the deployment
   * from accidentally deleting data that wasn't uploaded by it.
   *
   * @default "/" (unzip to root of the destination bucket)
   */
  readonly destinationKeyPrefix?: string;

  /**
   * The AWS region of the destination bucket.
   *
   * This property is only needed for certain regions (like ZAZ) that have special
   * requirements. Most cross-region deployments work without specifying this.
   *
   * @default - Not specified, uses default AWS CLI behavior
   */
  readonly destinationBucketRegion?: string;

  /**
   * If this is set, the zip file will be synced to the destination S3 bucket and extracted.
   * If false, the file will remain zipped in the destination bucket.
   * @default true
   */
  readonly extract?: boolean;

  /**
   * If this is set, matching files or objects will be excluded from the deployment's sync
   * command. This can be used to exclude a file from being pruned in the destination bucket.
   *
   * If you want to just exclude files from the deployment package (which excludes these files
   * evaluated when invalidating the asset), you should leverage the `exclude` property of
   * `AssetOptions` when defining your source.
   *
   * @default - No exclude filters are used
   * @see https://docs.aws.amazon.com/cli/latest/reference/s3/index.html#use-of-exclude-and-include-filters
   */
  readonly exclude?: string[];

  /**
   * If this is set, matching files or objects will be included with the deployment's sync
   * command. Since all files from the deployment package are included by default, this property
   * is usually leveraged alongside an `exclude` filter.
   *
   * @default - No include filters are used and all files are included with the sync command
   * @see https://docs.aws.amazon.com/cli/latest/reference/s3/index.html#use-of-exclude-and-include-filters
   */
  readonly include?: string[];

  /**
   * By default, files in the destination bucket that don't exist in the source will be deleted
   * when the BucketDeployment resource is created or updated.
   *
   * If this is set to false, files in the destination bucket that
   * do not exist in the asset, will NOT be deleted during deployment (create/update).
   *
   * @see https://docs.aws.amazon.com/cli/latest/reference/s3/sync.html
   *
   * @default true
   */
  readonly prune?: boolean;

  /**
   * If this is set to "false", the destination files will be deleted when the
   * resource is deleted or the destination is updated.
   *
   * NOTICE: Configuring this to "false" might have operational implications. Please
   * visit to the package documentation referred below to make sure you fully understand those implications.
   *
   * @see https://github.com/aws/aws-cdk/tree/main/packages/aws-cdk-lib/aws-s3-deployment#retain-on-delete
   * @default true - when resource is deleted/updated, files are retained
   */
  readonly retainOnDelete?: boolean;

  /**
   * The CloudFront distribution using the destination bucket as an origin.
   * Files in the distribution's edge caches will be invalidated after
   * files are uploaded to the destination bucket.
   *
   * @default - No invalidation occurs
   */
  readonly distribution?: cloudfront.IDistributionRef;

  /**
   * The file paths to invalidate in the CloudFront distribution.
   *
   * @default - All files under the destination bucket key prefix will be invalidated.
   */
  readonly distributionPaths?: string[];

  /**
   * In case of using a cloudfront distribtuion, if this property is set to false then the custom resource
   * will not wait and verify for Cloudfront invalidation to complete. This may speed up deployment and avoid
   * intermittent Cloudfront issues. However, this is risky and not recommended as cache invalidation
   * can silently fail.
   *
   * @see https://github.com/aws/aws-cdk/issues/15891
   * @default true
   */
  readonly waitForDistributionInvalidation?: boolean;

  /**
   * The number of days that the lambda function's log events are kept in CloudWatch Logs.
   *
   * This is a legacy API and we strongly recommend you migrate to `logGroup` if you can.
   * `logGroup` allows you to create a fully customizable log group and instruct the Lambda function to send logs to it.
   *
   * @default logs.RetentionDays.INFINITE
   */
  readonly logRetention?: logs.RetentionDays;

  /**
   * The Log Group used for logging of events emitted by the custom resource's lambda function.
   *
   * Providing a user-controlled log group was rolled out to commercial regions on 2023-11-16.
   * If you are deploying to another type of region, please check regional availability first.
   *
   * @default - a default log group created by AWS Lambda
   */
  readonly logGroup?: logs.ILogGroup;

  /**
   * The amount of memory (in MiB) to allocate to the AWS Lambda function which
   * replicates the files from the CDK bucket to the destination bucket.
   *
   * If you are deploying large files, you will need to increase this number
   * accordingly.
   *
   * @default 128
   */
  readonly memoryLimit?: number;

  /**
   * The size of the AWS Lambda function’s /tmp directory in MiB.
   *
   * @default 512 MiB
   */
  readonly ephemeralStorageSize?: cdk.Size;

  /**
   *  Mount an EFS file system. Enable this if your assets are large and you encounter disk space errors.
   *  Enabling this option will require a VPC to be specified.
   *
   * @default - No EFS. Lambda has access only to 512MB of disk space.
   */
  readonly useEfs?: boolean;

  /**
   * Execution role associated with this function
   *
   * @default - A role is automatically created
   */
  readonly role?: iam.IRole;

  /**
   * User-defined object metadata to be set on all objects in the deployment
   * @default - No user metadata is set
   * @see https://docs.aws.amazon.com/AmazonS3/latest/dev/UsingMetadata.html#UserMetadata
   */
  readonly metadata?: { [key: string]: string };

  /**
   * System-defined cache-control metadata to be set on all objects in the deployment.
   * @default - Not set.
   * @see https://docs.aws.amazon.com/AmazonS3/latest/dev/UsingMetadata.html#SysMetadata
   */
  readonly cacheControl?: CacheControl[];
  /**
   * System-defined cache-disposition metadata to be set on all objects in the deployment.
   * @default - Not set.
   * @see https://docs.aws.amazon.com/AmazonS3/latest/dev/UsingMetadata.html#SysMetadata
   */
  readonly contentDisposition?: string;
  /**
   * System-defined content-encoding metadata to be set on all objects in the deployment.
   * @default - Not set.
   * @see https://docs.aws.amazon.com/AmazonS3/latest/dev/UsingMetadata.html#SysMetadata
   */
  readonly contentEncoding?: string;
  /**
   * System-defined content-language metadata to be set on all objects in the deployment.
   * @default - Not set.
   * @see https://docs.aws.amazon.com/AmazonS3/latest/dev/UsingMetadata.html#SysMetadata
   */
  readonly contentLanguage?: string;
  /**
   * System-defined content-type metadata to be set on all objects in the deployment.
   * @default - Not set.
   * @see https://docs.aws.amazon.com/AmazonS3/latest/dev/UsingMetadata.html#SysMetadata
   */
  readonly contentType?: string;
  /**
   * System-defined expires metadata to be set on all objects in the deployment.
   * @default - The objects in the distribution will not expire.
   * @see https://docs.aws.amazon.com/AmazonS3/latest/dev/UsingMetadata.html#SysMetadata
   */
  readonly expires?: cdk.Expiration;
  /**
   * System-defined x-amz-server-side-encryption metadata to be set on all objects in the deployment.
   * @default - Server side encryption is not used.
   * @see https://docs.aws.amazon.com/AmazonS3/latest/dev/UsingMetadata.html#SysMetadata
   */
  readonly serverSideEncryption?: ServerSideEncryption;
  /**
   * System-defined x-amz-storage-class metadata to be set on all objects in the deployment.
   * @default - Default storage-class for the bucket is used.
   * @see https://docs.aws.amazon.com/AmazonS3/latest/dev/UsingMetadata.html#SysMetadata
   */
  readonly storageClass?: StorageClass;
  /**
   * System-defined x-amz-website-redirect-location metadata to be set on all objects in the deployment.
   * @default - No website redirection.
   * @see https://docs.aws.amazon.com/AmazonS3/latest/dev/UsingMetadata.html#SysMetadata
   */
  readonly websiteRedirectLocation?: string;
  /**
   * System-defined x-amz-server-side-encryption-aws-kms-key-id metadata to be set on all objects in the deployment.
   * @default - Not set.
   * @see https://docs.aws.amazon.com/AmazonS3/latest/dev/UsingMetadata.html#SysMetadata
   */
  readonly serverSideEncryptionAwsKmsKeyId?: string;
  /**
   * System-defined x-amz-server-side-encryption-customer-algorithm metadata to be set on all objects in the deployment.
   * Warning: This is not a useful parameter until this bug is fixed: https://github.com/aws/aws-cdk/issues/6080
   * @default - Not set.
   * @see https://docs.aws.amazon.com/AmazonS3/latest/dev/ServerSideEncryptionCustomerKeys.html#sse-c-how-to-programmatically-intro
   */
  readonly serverSideEncryptionCustomerAlgorithm?: string;
  /**
   * System-defined x-amz-acl metadata to be set on all objects in the deployment.
   * @default - Not set.
   * @see https://docs.aws.amazon.com/AmazonS3/latest/userguide/acl-overview.html#canned-acl
   */
  readonly accessControl?: s3.BucketAccessControl;

  /**
   * The VPC network to place the deployment lambda handler in.
   * This is required if `useEfs` is set.
   *
   * @default None
   */
  readonly vpc?: ec2.IVpc;

  /**
   * Where in the VPC to place the deployment lambda handler.
   * Only used if 'vpc' is supplied.
   *
   * @default - the Vpc default strategy if not specified
   */
  readonly vpcSubnets?: ec2.SubnetSelection;

  /**
   * If set to true, uploads will precompute the value of `x-amz-content-sha256`
   * and include it in the signed S3 request headers.
   *
   * @default - `x-amz-content-sha256` will not be computed
   */
  readonly signContent?: boolean;

  /**
   * If set to false, the custom resource will not send back the SourceObjectKeys.
   * This is useful when you are facing the error `Response object is too long`
   *
   * See https://github.com/aws/aws-cdk/issues/28579
   *
   * @default true
   */
  readonly outputObjectKeys?: boolean;
}

/**
 * `BucketDeployment` populates an S3 bucket with the contents of .zip files from
 * other S3 buckets or from local disk
 */
@propertyInjectable
export class BucketDeployment extends Construct {
  /**
   * Uniquely identifies this class.
   */
  public static readonly PROPERTY_INJECTION_ID: string = 'aws-cdk-lib.aws-s3-deployment.BucketDeployment';

  private readonly cr: cdk.CustomResource;
  private _deployedBucket?: s3.IBucket;
  private requestDestinationArn: boolean = false;
  private readonly destinationBucket: s3.IBucket;
  private readonly sources: SourceConfig[];

  /**
   * Execution role of the Lambda function behind the custom CloudFormation resource of type `Custom::CDKBucketDeployment`.
   */
  public readonly handlerRole: iam.IRole;

  constructor(scope: Construct, id: string, props: BucketDeploymentProps) {
    super(scope, id);

    if (props.distributionPaths) {
      if (!props.distribution) {
        throw new ValidationError('Distribution must be specified if distribution paths are specified', this);
      }
      if (!cdk.Token.isUnresolved(props.distributionPaths)) {
        if (!props.distributionPaths.every(distributionPath => cdk.Token.isUnresolved(distributionPath) || distributionPath.startsWith('/'))) {
          throw new ValidationError('Distribution paths must start with "/"', this);
        }
      }
    }

    if (props.useEfs && !props.vpc) {
      throw new ValidationError('Vpc must be specified if useEfs is set', this);
    }

    this.destinationBucket = props.destinationBucket;

    const accessPointPath = '/lambda';
    let accessPoint;
    if (props.useEfs && props.vpc) {
      const accessMode = '0777';
      const fileSystem = this.getOrCreateEfsFileSystem(scope, {
        vpc: props.vpc,
        removalPolicy: cdk.RemovalPolicy.DESTROY,
      });
      accessPoint = fileSystem.addAccessPoint('AccessPoint', {
        path: accessPointPath,
        createAcl: {
          ownerUid: '1001',
          ownerGid: '1001',
          permissions: accessMode,
        },
        posixUser: {
          uid: '1001',
          gid: '1001',
        },
      });
      accessPoint.node.addDependency(fileSystem.mountTargetsAvailable);
    }

    // Making VPC dependent on BucketDeployment so that CFN stack deletion is smooth.
    // Refer comments on https://github.com/aws/aws-cdk/pull/15220 for more details.
    if (props.vpc) {
      this.node.addDependency(props.vpc);
    }

    const mountPath = `/mnt${accessPointPath}`;
    const handler = new BucketDeploymentSingletonFunction(this, 'CustomResourceHandler', {
      uuid: this.renderSingletonUuid(props.memoryLimit, props.ephemeralStorageSize, props.vpc),
      layers: [new AwsCliLayer(this, 'AwsCliLayer')],
      environment: {
        ...props.useEfs ? { MOUNT_PATH: mountPath } : undefined,
        // Override the built-in CA bundle from the AWS CLI with the Lambda-curated one
        // This is necessary to make the CLI work in ADC regions.
        AWS_CA_BUNDLE: '/etc/pki/ca-trust/extracted/pem/tls-ca-bundle.pem',
      },
      lambdaPurpose: 'Custom::CDKBucketDeployment',
      timeout: cdk.Duration.minutes(15),
      role: props.role,
      memorySize: props.memoryLimit,
      ephemeralStorageSize: props.ephemeralStorageSize,
      vpc: props.vpc,
      vpcSubnets: props.vpcSubnets,
      filesystem: accessPoint ? lambda.FileSystem.fromEfsAccessPoint(
        accessPoint,
        mountPath,
      ) : undefined,
      // props.logRetention is deprecated, make sure we only set it if it is actually provided
      // otherwise jsii will print warnings even for users that don't use this directly
      ...(props.logRetention ? { logRetention: props.logRetention } : {}),
      logGroup: props.logGroup,
    });

    const handlerRole = handler.role;
    if (!handlerRole) { throw new ValidationError('lambda.SingletonFunction should have created a Role', this); }
    this.handlerRole = handlerRole;

    this.sources = props.sources.map((source: ISource) => source.bind(this, { handlerRole: this.handlerRole }));

    this.destinationBucket.grantReadWrite(handler);
    if (props.accessControl) {
      this.destinationBucket.grantPutAcl(handler);
    }
    if (props.distribution) {
      handler.addToRolePolicy(new iam.PolicyStatement({
        effect: iam.Effect.ALLOW,
        actions: ['cloudfront:GetInvalidation', 'cloudfront:CreateInvalidation'],
        resources: ['*'],
      }));
    }

    // Markers are not replaced if zip sources are not extracted, so throw an error
    // if extraction is not wanted and sources have markers.
    const _this = this;
    this.node.addValidation({
      validate(): string[] {
        if (_this.sources.some(source => source.markers) && props.extract == false) {
          return ['Some sources are incompatible with extract=false; sources with deploy-time values (such as \'snsTopic.topicArn\') must be extracted.'];
        }
        return [];
      },
    });

    const crUniqueId = `CustomResource${this.renderUniqueId(props.memoryLimit, props.ephemeralStorageSize, props.vpc)}`;

    this.cr = new cdk.CustomResource(this, crUniqueId, {
      serviceToken: handler.functionArn,
      resourceType: 'Custom::CDKBucketDeployment',
      properties: {
        SourceBucketNames: cdk.Lazy.uncachedList({ produce: () => this.sources.map(source => source.bucket.bucketName) }),
        SourceObjectKeys: cdk.Lazy.uncachedList({ produce: () => this.sources.map(source => source.zipObjectKey) }),
        SourceMarkers: cdk.Lazy.uncachedAny({
          produce: () => {
            return this.sources.reduce((acc, source) => {
              if (source.markers) {
                acc.push(source.markers);
                // if there are more than 1 source, then all sources
                // require markers (custom resource will throw an error otherwise)
              } else if (this.sources.length > 1) {
                acc.push({});
              }
              return acc;
            }, [] as Array<Record<string, any>>);
          },
        }, { omitEmptyArray: true }),
        SourceMarkersConfig: cdk.Lazy.uncachedAny({
          produce: () => {
            return this.sources.reduce((acc, source) => {
              if (source.markersConfig) {
                acc.push(source.markersConfig);
              } else if (this.sources.length > 1) {
                acc.push({});
              }
              return acc;
            }, [] as Array<MarkersConfig>);
          },
        }, { omitEmptyArray: true }),
        DestinationBucketName: this.destinationBucket.bucketName,
        DestinationBucketKeyPrefix: props.destinationKeyPrefix,
<<<<<<< HEAD
        DestinationBucketRegion: props.destinationBucketRegion,
=======
        WaitForDistributionInvalidation: props.waitForDistributionInvalidation ?? true,
>>>>>>> effa46d0
        RetainOnDelete: props.retainOnDelete,
        Extract: props.extract,
        Prune: props.prune ?? true,
        Exclude: props.exclude,
        Include: props.include,
        UserMetadata: props.metadata ? mapUserMetadata(props.metadata) : undefined,
        SystemMetadata: mapSystemMetadata(props),
        DistributionId: props.distribution?.distributionRef.distributionId,
        DistributionPaths: props.distributionPaths,
        SignContent: props.signContent,
        OutputObjectKeys: props.outputObjectKeys ?? true,
        // Passing through the ARN sequences dependency on the deployment
        DestinationBucketArn: cdk.Lazy.string({ produce: () => this.requestDestinationArn ? this.destinationBucket.bucketArn : undefined }),
      },
    });

    let prefix: string = props.destinationKeyPrefix ?
      `:${props.destinationKeyPrefix}` :
      '';
    prefix += `:${this.cr.node.addr.slice(-8)}`;
    const tagKey = CUSTOM_RESOURCE_OWNER_TAG + prefix;

    // destinationKeyPrefix can be 104 characters before we hit
    // the tag key limit of 128
    // '/this/is/a/random/key/prefix/that/is/a/lot/of/characters/do/we/think/that/it/will/ever/be/this/long?????'
    // better to throw an error here than wait for CloudFormation to fail
    if (!cdk.Token.isUnresolved(tagKey) && tagKey.length > 128) {
      throw new ValidationError('The BucketDeployment construct requires that the "destinationKeyPrefix" be <=104 characters.', this);
    }

    /*
     * This will add a tag to the deployment bucket in the format of
     * `aws-cdk:cr-owned:{keyPrefix}:{uniqueHash}`
     *
     * For example:
     * {
     *   Key: 'aws-cdk:cr-owned:deploy/here/:240D17B3',
     *   Value: 'true',
     * }
     *
     * This will allow for scenarios where there is a single S3 Bucket that has multiple
     * BucketDeployment resources deploying to it. Each bucket + keyPrefix can be "owned" by
     * 1 or more BucketDeployment resources. Since there are some scenarios where multiple BucketDeployment
     * resources can deploy to the same bucket and key prefix (e.g. using include/exclude) we
     * also append part of the id to make the key unique.
     *
     * As long as a bucket + keyPrefix is "owned" by a BucketDeployment resource, another CR
     * cannot delete data. There are a couple of scenarios where this comes into play.
     *
     * 1. If the LogicalResourceId of the CustomResource changes (e.g. the crUniqueId changes)
     * CloudFormation will first issue a 'Create' to create the new CustomResource and will
     * update the Tag on the bucket. CloudFormation will then issue a 'Delete' on the old CustomResource
     * and since the new CR "owns" the Bucket+keyPrefix it will not delete the contents of the bucket
     *
     * 2. If the BucketDeployment resource is deleted _and_ it is the only CR for that bucket+keyPrefix
     * then CloudFormation will first remove the tag from the bucket and then issue a "Delete" to the
     * CR. Since there are no tags indicating that this bucket+keyPrefix is "owned" then it will delete
     * the contents.
     *
     * 3. If the BucketDeployment resource is deleted _and_ it is *not* the only CR for that bucket:keyPrefix
     * then CloudFormation will first remove the tag from the bucket and then issue a "Delete" to the CR.
     * Since there are other CRs that also "own" that bucket+keyPrefix there will still be a tag on the bucket
     * and the contents will not be removed.
     *
     * 4. If the BucketDeployment resource _and_ the S3 Bucket are both removed, then CloudFormation will first
     * issue a "Delete" to the CR and since there is a tag on the bucket the contents will not be removed. If you
     * want the contents of the bucket to be removed on bucket deletion, then `autoDeleteObjects` property should
     * be set to true on the Bucket.
     */
    cdk.Tags.of(this.destinationBucket).add(tagKey, 'true');
  }

  /**
   * The bucket after the deployment
   *
   * If you want to reference the destination bucket in another construct and make sure the
   * bucket deployment has happened before the next operation is started, pass the other construct
   * a reference to `deployment.deployedBucket`.
   *
   * Note that this only returns an immutable reference to the destination bucket.
   * If sequenced access to the original destination bucket is required, you may add a dependency
   * on the bucket deployment instead: `otherResource.node.addDependency(deployment)`
   */
  public get deployedBucket(): s3.IBucket {
    this.requestDestinationArn = true;
    this._deployedBucket = this._deployedBucket ?? s3.Bucket.fromBucketAttributes(this, 'DestinationBucket', {
      bucketArn: cdk.Token.asString(this.cr.getAtt('DestinationBucketArn')),
      region: this.destinationBucket.env.region,
      account: this.destinationBucket.env.account,
      isWebsite: this.destinationBucket.isWebsite,
    });
    return this._deployedBucket;
  }

  /**
   * The object keys for the sources deployed to the S3 bucket.
   *
   * This returns a list of tokenized object keys for source files that are deployed to the bucket.
   *
   * This can be useful when using `BucketDeployment` with `extract` set to `false` and you need to reference
   * the object key that resides in the bucket for that zip source file somewhere else in your CDK
   * application, such as in a CFN output.
   *
   * For example, use `Fn.select(0, myBucketDeployment.objectKeys)` to reference the object key of the
   * first source file in your bucket deployment.
   */
  public get objectKeys(): string[] {
    const objectKeys = cdk.Token.asList(this.cr.getAtt('SourceObjectKeys'));
    return objectKeys;
  }

  /**
   * Add an additional source to the bucket deployment
   *
   * @example
   * declare const websiteBucket: s3.IBucket;
   * const deployment = new s3deploy.BucketDeployment(this, 'Deployment', {
   *   sources: [s3deploy.Source.asset('./website-dist')],
   *   destinationBucket: websiteBucket,
   * });
   *
   * deployment.addSource(s3deploy.Source.asset('./another-asset'));
   */
  public addSource(source: ISource): void {
    const config = source.bind(this, { handlerRole: this.handlerRole });
    if (!this.sources.some((c) => sourceConfigEqual(cdk.Stack.of(this), c, config))) {
      this.sources.push(config);
    }
  }

  private renderUniqueId(memoryLimit?: number, ephemeralStorageSize?: cdk.Size, vpc?: ec2.IVpc) {
    let uuid = '';

    // if the user specifes a custom memory limit, we define another singleton handler
    // with this configuration. otherwise, it won't be possible to use multiple
    // configurations since we have a singleton.
    if (memoryLimit) {
      if (cdk.Token.isUnresolved(memoryLimit)) {
        throw new ValidationError("Can't use tokens when specifying 'memoryLimit' since we use it to identify the singleton custom resource handler.", this);
      }

      uuid += `-${memoryLimit.toString()}MiB`;
    }

    // if the user specifies a custom ephemeral storage size, we define another singleton handler
    // with this configuration. otherwise, it won't be possible to use multiple
    // configurations since we have a singleton.
    if (ephemeralStorageSize) {
      if (ephemeralStorageSize.isUnresolved()) {
        throw new ValidationError("Can't use tokens when specifying 'ephemeralStorageSize' since we use it to identify the singleton custom resource handler.", this);
      }

      uuid += `-${ephemeralStorageSize.toMebibytes().toString()}MiB`;
    }

    // if the user specifies a VPC, we define another singleton handler
    // with this configuration. otherwise, it won't be possible to use multiple
    // configurations since we have a singleton.
    // A VPC is a must if EFS storage is used and that's why we are only using VPC in uuid.
    if (vpc) {
      uuid += `-${vpc.node.addr}`;
    }

    return uuid;
  }

  private renderSingletonUuid(memoryLimit?: number, ephemeralStorageSize?: cdk.Size, vpc?: ec2.IVpc) {
    let uuid = '8693BB64-9689-44B6-9AAF-B0CC9EB8756C';

    uuid += this.renderUniqueId(memoryLimit, ephemeralStorageSize, vpc);

    return uuid;
  }

  /**
   * Function to get/create a stack singleton instance of EFS FileSystem per vpc.
   *
   * @param scope Construct
   * @param fileSystemProps EFS FileSystemProps
   */
  private getOrCreateEfsFileSystem(scope: Construct, fileSystemProps: efs.FileSystemProps): efs.FileSystem {
    const stack = cdk.Stack.of(scope);
    const uuid = `BucketDeploymentEFS-VPC-${fileSystemProps.vpc.node.addr}`;
    return stack.node.tryFindChild(uuid) as efs.FileSystem ?? new efs.FileSystem(scope, uuid, fileSystemProps);
  }
}

export interface DeployTimeSubstitutedFileProps {
  /**
   * Path to the user's local file.
   */
  readonly source: string;

  /**
   * The object key in the destination bucket where the processed
   * file would be written to.
   * @default - Fingerprint of the file content would be used as object key
   */
  readonly destinationKey?: string;

  /**
   * The S3 bucket to sync the contents of the zip file to.
   */
  readonly destinationBucket: s3.IBucket;

  /**
   * User-defined substitutions to make in the file.
   * Placeholders in the user's local file must be specified with double curly
   * brackets and spaces. For example, if you use the key 'xxxx' in the file,
   * it must be written as: {{ xxxx }} to be recognized by the construct as a
   * substitution.
   */
  readonly substitutions: { [key: string]: string };

  /**
   * Execution role associated with this function
   *
   * @default - A role is automatically created
   */
  readonly role?: iam.IRole;
}

/**
 * `DeployTimeSubstitutedFile` is an extension of `BucketDeployment` that allows users to
 * upload individual files and specify to make substitutions in the file.
 */
export class DeployTimeSubstitutedFile extends BucketDeployment {
  public readonly objectKey: string;

  constructor(scope: Construct, id: string, props: DeployTimeSubstitutedFileProps) {
    if (!fs.existsSync(props.source)) {
      throw new ValidationError(`No file found at 'source' path ${props.source}`, scope);
    }
    // Makes substitutions on the file
    let fileData = fs.readFileSync(props.source, 'utf-8');
    fileData = fileData.replace(/{{\s*(\w+)\s*}}/g, function (match, expr) {
      return props.substitutions[expr] ?? match;
    });

    const objectKey = props.destinationKey ?? cdk.FileSystem.fingerprint(props.source);
    const fileSource = Source.data(objectKey, fileData);
    const fullBucketDeploymentProps: BucketDeploymentProps = {
      prune: false,
      extract: true,
      ...props,
      sources: [fileSource],
      role: props.role,
    };
    super(scope, id, fullBucketDeploymentProps);
    // sets the object key
    this.objectKey = objectKey;
  }

  public get bucket(): s3.IBucket {
    return this.deployedBucket;
  }
}

/**
 * Metadata.
 *
 * The `x-amz-meta-` prefix will automatically be added to keys.
 *
 * @see https://docs.aws.amazon.com/AmazonS3/latest/dev/UsingMetadata.html#UserMetadata
 */

function mapUserMetadata(metadata: { [key: string]: string }) {
  const mapKey = (key: string) => key.toLowerCase();

  return Object.keys(metadata).reduce((o, key) => ({ ...o, [mapKey(key)]: metadata[key] }), {});
}

function mapSystemMetadata(metadata: BucketDeploymentProps) {
  const res: { [key: string]: string } = {};

  if (metadata.cacheControl) { res['cache-control'] = metadata.cacheControl.map(c => c.value).join(', '); }
  if (metadata.expires) { res.expires = metadata.expires.date.toUTCString(); }
  if (metadata.contentDisposition) { res['content-disposition'] = metadata.contentDisposition; }
  if (metadata.contentEncoding) { res['content-encoding'] = metadata.contentEncoding; }
  if (metadata.contentLanguage) { res['content-language'] = metadata.contentLanguage; }
  if (metadata.contentType) { res['content-type'] = metadata.contentType; }
  if (metadata.serverSideEncryption) { res.sse = metadata.serverSideEncryption; }
  if (metadata.storageClass) { res['storage-class'] = metadata.storageClass; }
  if (metadata.websiteRedirectLocation) { res['website-redirect'] = metadata.websiteRedirectLocation; }
  if (metadata.serverSideEncryptionAwsKmsKeyId) { res['sse-kms-key-id'] = metadata.serverSideEncryptionAwsKmsKeyId; }
  if (metadata.serverSideEncryptionCustomerAlgorithm) { res['sse-c-copy-source'] = metadata.serverSideEncryptionCustomerAlgorithm; }
  if (metadata.accessControl) { res.acl = toKebabCase(metadata.accessControl.toString()); }

  return Object.keys(res).length === 0 ? undefined : res;
}

/**
 * Used for HTTP cache-control header, which influences downstream caches.
 * @see https://docs.aws.amazon.com/AmazonS3/latest/dev/UsingMetadata.html#SysMetadata
 */
export class CacheControl {
  /**
   * Sets 'must-revalidate'.
   */
  public static mustRevalidate() { return new CacheControl('must-revalidate'); }

  /**
   * Sets 'no-cache'.
   */
  public static noCache() { return new CacheControl('no-cache'); }

  /**
   * Sets 'no-transform'.
   */
  public static noTransform() { return new CacheControl('no-transform'); }

  /**
   * Sets 'no-store'.
   */
  public static noStore() { return new CacheControl('no-store'); }

  /**
   * Sets 'must-understand'.
   */
  public static mustUnderstand() { return new CacheControl('must-understand'); }

  /**
   * Sets 'public'.
   */
  public static setPublic() { return new CacheControl('public'); }

  /**
   * Sets 'private'.
   */
  public static setPrivate() { return new CacheControl('private'); }

  /**
   * Sets 'immutable'.
   */
  public static immutable() { return new CacheControl('immutable'); }

  /**
   * Sets 'proxy-revalidate'.
   */
  public static proxyRevalidate() { return new CacheControl('proxy-revalidate'); }

  /**
   * Sets 'max-age=<duration-in-seconds>'.
   */
  public static maxAge(t: cdk.Duration) { return new CacheControl(`max-age=${t.toSeconds()}`); }

  /**
   * Sets 's-maxage=<duration-in-seconds>'.
   */
  public static sMaxAge(t: cdk.Duration) { return new CacheControl(`s-maxage=${t.toSeconds()}`); }

  /**
   * Sets 'stale-while-revalidate=<duration-in-seconds>'.
   */
  public static staleWhileRevalidate(t: cdk.Duration) { return new CacheControl(`stale-while-revalidate=${t.toSeconds()}`); }

  /**
   * Sets 'stale-if-error=<duration-in-seconds>'.
   */
  public static staleIfError(t: cdk.Duration) { return new CacheControl(`stale-if-error=${t.toSeconds()}`); }

  /**
   * Constructs a custom cache control key from the literal value.
   */
  public static fromString(s: string) { return new CacheControl(s); }

  private constructor(
    /**
     * The raw cache control setting.
     */
    public readonly value: any,
  ) { }
}

/**
 * Indicates whether server-side encryption is enabled for the object, and whether that encryption is
 * from the AWS Key Management Service (AWS KMS) or from Amazon S3 managed encryption (SSE-S3).
 * @see https://docs.aws.amazon.com/AmazonS3/latest/dev/UsingMetadata.html#SysMetadata
 */
export enum ServerSideEncryption {

  /**
   * 'AES256'
   */
  AES_256 = 'AES256',

  /**
   * 'aws:kms'
   */
  AWS_KMS = 'aws:kms',

  /**
   * 'aws:kms:dsse'
   */
  AWS_KMS_DSSE = 'aws:kms:dsse',
}

/**
 * Storage class used for storing the object.
 * @see https://docs.aws.amazon.com/AmazonS3/latest/dev/UsingMetadata.html#SysMetadata
 */
export enum StorageClass {

  /**
   * 'STANDARD'
   */
  STANDARD = 'STANDARD',

  /**
   * 'REDUCED_REDUNDANCY'
   */
  REDUCED_REDUNDANCY = 'REDUCED_REDUNDANCY',

  /**
   * 'STANDARD_IA'
   */
  STANDARD_IA = 'STANDARD_IA',

  /**
   * 'ONEZONE_IA'
   */
  ONEZONE_IA = 'ONEZONE_IA',

  /**
   * 'INTELLIGENT_TIERING'
   */
  INTELLIGENT_TIERING = 'INTELLIGENT_TIERING',

  /**
   * 'GLACIER'
   */
  GLACIER = 'GLACIER',

  /**
   * 'DEEP_ARCHIVE'
   */
  DEEP_ARCHIVE = 'DEEP_ARCHIVE',
}

/**
 * Used for HTTP expires header, which influences downstream caches. Does NOT influence deletion of the object.
 * @see https://docs.aws.amazon.com/AmazonS3/latest/dev/UsingMetadata.html#SysMetadata
 *
 * @deprecated use core.Expiration
 */
export class Expires {
  /**
   * Expire at the specified date
   * @param d date to expire at
   */
  public static atDate(d: Date) { return new Expires(d.toUTCString()); }

  /**
   * Expire at the specified timestamp
   * @param t timestamp in unix milliseconds
   */
  public static atTimestamp(t: number) { return Expires.atDate(new Date(t)); }

  /**
   * Expire once the specified duration has passed since deployment time
   * @param t the duration to wait before expiring
   */
  public static after(t: cdk.Duration) { return Expires.atDate(new Date(Date.now() + t.toMilliseconds())); }

  /**
   * Create an expiration date from a raw date string.
   */
  public static fromString(s: string) { return new Expires(s); }

  private constructor(
    /**
     * The raw expiration date expression.
     */
    public readonly value: any,
  ) { }
}

/**
 * Custom user defined metadata.
 *
 * @deprecated Use raw property bags instead (object literals, `Map<String,Object>`, etc... )
 */
export interface UserDefinedObjectMetadata {
  /**
   * Arbitrary metadata key-values
   * The `x-amz-meta-` prefix will automatically be added to keys.
   *
   * @see https://docs.aws.amazon.com/AmazonS3/latest/dev/UsingMetadata.html#UserMetadata
   *
   * This index signature is not usable in non-TypeScript/JavaScript languages.
   *
   * @jsii ignore
   */
  readonly [key: string]: string;
}

function sourceConfigEqual(stack: cdk.Stack, a: SourceConfig, b: SourceConfig) {
  const resolveName = (config: SourceConfig) => JSON.stringify(stack.resolve(config.bucket.bucketName));
  return (
    resolveName(a) === resolveName(b)
    && a.zipObjectKey === b.zipObjectKey
    && a.markers === undefined && b.markers === undefined);
}<|MERGE_RESOLUTION|>--- conflicted
+++ resolved
@@ -470,11 +470,8 @@
         }, { omitEmptyArray: true }),
         DestinationBucketName: this.destinationBucket.bucketName,
         DestinationBucketKeyPrefix: props.destinationKeyPrefix,
-<<<<<<< HEAD
         DestinationBucketRegion: props.destinationBucketRegion,
-=======
         WaitForDistributionInvalidation: props.waitForDistributionInvalidation ?? true,
->>>>>>> effa46d0
         RetainOnDelete: props.retainOnDelete,
         Extract: props.extract,
         Prune: props.prune ?? true,
