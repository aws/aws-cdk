--- conflicted
+++ resolved
@@ -1246,14 +1246,7 @@
 new ec2.Instance(this, 'Instance', {
   vpc,
   instanceType,
-<<<<<<< HEAD
-  machineImage: ec2.MachineImage.latestAmazonLinux({
-    // Amazon Linux 2 uses SystemD
-    generation: ec2.AmazonLinuxGeneration.AMAZON_LINUX_2,
-  }),
-=======
   machineImage: ec2.MachineImage.latestAmazonLinux2022(),
->>>>>>> 4eb5e99e
 
   init: ec2.CloudFormationInit.fromElements(
     // Create a simple config file that runs a Python web server
