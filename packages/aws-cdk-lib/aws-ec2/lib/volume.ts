--- conflicted
+++ resolved
@@ -1,10 +1,6 @@
 import { Construct } from 'constructs';
-<<<<<<< HEAD
-import { CfnVolume, IInstanceRef, IVolumeRef, VolumeRef } from './ec2.generated';
-=======
 import { CfnVolume, IVolumeRef, VolumeReference } from './ec2.generated';
 import { IInstance } from './instance';
->>>>>>> 9e82000c
 import { AccountRootPrincipal, Grant, IGrantable } from '../../aws-iam';
 import { IKey, ViaServicePrincipal } from '../../aws-kms';
 import {
@@ -531,21 +527,13 @@
   public abstract readonly availabilityZone: string;
   public abstract readonly encryptionKey?: IKey;
 
-<<<<<<< HEAD
-  public get volumeRef(): VolumeRef {
-=======
   public get volumeRef(): VolumeReference {
->>>>>>> 9e82000c
     return {
       volumeId: this.volumeId,
     };
   }
 
-<<<<<<< HEAD
-  public grantAttachVolume(grantee: IGrantable, instances?: IInstanceRef[]): Grant {
-=======
   public grantAttachVolume(grantee: IGrantable, instances?: IInstance[]): Grant {
->>>>>>> 9e82000c
     const result = Grant.addToPrincipal({
       grantee,
       actions: ['ec2:AttachVolume'],
