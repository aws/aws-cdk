import { Construct } from 'constructs';
import { Connections, IConnectable } from './connections';
<<<<<<< HEAD
import { CfnLaunchTemplate, ILaunchTemplateRef, IPlacementGroupRef, LaunchTemplateRef } from './ec2.generated';
=======
import { CfnLaunchTemplate, ILaunchTemplateRef, LaunchTemplateReference } from './ec2.generated';
>>>>>>> 9e82000c
import { InstanceType } from './instance-types';
import { IKeyPair } from './key-pair';
import { IMachineImage, MachineImageConfig, OperatingSystemType } from './machine-image';
import { launchTemplateBlockDeviceMappings } from './private/ebs-util';
import { ISecurityGroup } from './security-group';
import { UserData } from './user-data';
import { BlockDevice } from './volume';
import * as iam from '../../aws-iam';
import {
  Annotations,
  Duration,
  Expiration,
  FeatureFlags,
  Fn,
  IResource,
  Lazy,
  Resource,
  TagManager,
  Tags,
  TagType,
  Token,
  ValidationError,
} from '../../core';
import { addConstructMetadata, MethodMetadata } from '../../core/lib/metadata-resource';
import { propertyInjectable } from '../../core/lib/prop-injectable';
import * as cxapi from '../../cx-api';

/**
 * Name tag constant
 */
const NAME_TAG: string = 'Name';

/**
 * Provides the options for specifying the CPU credit type for burstable EC2 instance types (T2, T3, T3a, etc).
 *
 * @see https://docs.aws.amazon.com/AWSEC2/latest/UserGuide/burstable-performance-instances-how-to.html
 */
// dev-note: This could be used in the Instance L2
export enum CpuCredits {
  /**
   * Standard bursting mode.
   * @see https://docs.aws.amazon.com/AWSEC2/latest/UserGuide/burstable-performance-instances-standard-mode.html
   */
  STANDARD = 'standard',

  /**
   * Unlimited bursting mode.
   * @see https://docs.aws.amazon.com/AWSEC2/latest/UserGuide/burstable-performance-instances-unlimited-mode.html
   */
  UNLIMITED = 'unlimited',
}

/**
 * Provides the options for specifying the instance initiated shutdown behavior.
 *
 * @see https://docs.aws.amazon.com/AWSEC2/latest/UserGuide/terminating-instances.html#Using_ChangingInstanceInitiatedShutdownBehavior
 */
// dev-note: This could be used in the Instance L2
export enum InstanceInitiatedShutdownBehavior {
  /**
   * The instance will stop when it initiates a shutdown.
   */
  STOP = 'stop',

  /**
   * The instance will be terminated when it initiates a shutdown.
   */
  TERMINATE = 'terminate',
}

/**
 * Interface for LaunchTemplate-like objects.
 */
export interface ILaunchTemplate extends IResource, ILaunchTemplateRef {
  /**
   * The version number of this launch template to use
   *
   * @attribute
   */
  readonly versionNumber: string;

  /**
   * The identifier of the Launch Template
   *
   * Exactly one of `launchTemplateId` and `launchTemplateName` will be set.
   *
   * @attribute
   */
  readonly launchTemplateId?: string;

  /**
   * The name of the Launch Template
   *
   * Exactly one of `launchTemplateId` and `launchTemplateName` will be set.
   *
   * @attribute
   */
  readonly launchTemplateName?: string;
}

/**
 * Provides the options for the types of interruption for spot instances.
 */
// dev-note: This could be used in a SpotFleet L2 if one gets developed.
export enum SpotInstanceInterruption {
  /**
   * The instance will stop when interrupted.
   */
  STOP = 'stop',

  /**
   * The instance will be terminated when interrupted.
   */
  TERMINATE = 'terminate',

  /**
   * The instance will hibernate when interrupted.
   */
  HIBERNATE = 'hibernate',
}

/**
 * The Spot Instance request type.
 *
 * @see https://docs.aws.amazon.com/AWSEC2/latest/UserGuide/spot-requests.html
 */
export enum SpotRequestType {
  /**
   * A one-time Spot Instance request remains active until Amazon EC2 launches the Spot Instance,
   * the request expires, or you cancel the request. If the Spot price exceeds your maximum price
   * or capacity is not available, your Spot Instance is terminated and the Spot Instance request
   * is closed.
   */
  ONE_TIME = 'one-time',

  /**
   * A persistent Spot Instance request remains active until it expires or you cancel it, even if
   * the request is fulfilled. If the Spot price exceeds your maximum price or capacity is not available,
   * your Spot Instance is interrupted. After your instance is interrupted, when your maximum price exceeds
   * the Spot price or capacity becomes available again, the Spot Instance is started if stopped or resumed
   * if hibernated.
   */
  PERSISTENT = 'persistent',
}

/**
 * Interface for the Spot market instance options provided in a LaunchTemplate.
 */
export interface LaunchTemplateSpotOptions {
  /**
   * Spot Instances with a defined duration (also known as Spot blocks) are designed not to be interrupted and will run continuously for the duration you select.
   * You can use a duration of 1, 2, 3, 4, 5, or 6 hours.
   *
   * @see https://docs.aws.amazon.com/AWSEC2/latest/UserGuide/spot-requests.html#fixed-duration-spot-instances
   *
   * @default Requested spot instances do not have a pre-defined duration.
   */
  readonly blockDuration?: Duration;

  /**
   * The behavior when a Spot Instance is interrupted.
   *
   * @default Spot instances will terminate when interrupted.
   */
  readonly interruptionBehavior?: SpotInstanceInterruption;

  /**
   * Maximum hourly price you're willing to pay for each Spot instance. The value is given
   * in dollars. ex: 0.01 for 1 cent per hour, or 0.001 for one-tenth of a cent per hour.
   *
   * @default Maximum hourly price will default to the on-demand price for the instance type.
   */
  readonly maxPrice?: number;

  /**
   * The Spot Instance request type.
   *
   * If you are using Spot Instances with an Auto Scaling group, use one-time requests, as the
   * Amazon EC2 Auto Scaling service handles requesting new Spot Instances whenever the group is
   * below its desired capacity.
   *
   * @default One-time spot request.
   */
  readonly requestType?: SpotRequestType;

  /**
   * The end date of the request. For a one-time request, the request remains active until all instances
   * launch, the request is canceled, or this date is reached. If the request is persistent, it remains
   * active until it is canceled or this date and time is reached.
   *
   * @default The default end date is 7 days from the current date.
   */
  readonly validUntil?: Expiration;
}

/**
 * The state of token usage for your instance metadata requests.
 *
 * @see https://docs.aws.amazon.com/AWSCloudFormation/latest/UserGuide/aws-properties-ec2-launchtemplate-launchtemplatedata-metadataoptions.html#cfn-ec2-launchtemplate-launchtemplatedata-metadataoptions-httptokens
 */
export enum LaunchTemplateHttpTokens {
  /**
   * If the state is optional, you can choose to retrieve instance metadata with or without a signed token header on your request.
   */
  OPTIONAL = 'optional',
  /**
   * If the state is required, you must send a signed token header with any instance metadata retrieval requests. In this state,
   * retrieving the IAM role credentials always returns the version 2.0 credentials; the version 1.0 credentials are not available.
   */
  REQUIRED = 'required',
}

/**
 * Properties of a LaunchTemplate.
 */
export interface LaunchTemplateProps {
  /**
   * Name for this launch template.
   *
   * @default Automatically generated name
   */
  readonly launchTemplateName?: string;

  /**
   * A description for the first version of the launch template.
   *
   * The version description must be maximum 255 characters long.
   *
   * @see http://docs.aws.amazon.com/AWSCloudFormation/latest/UserGuide/aws-resource-ec2-launchtemplate.html#cfn-ec2-launchtemplate-versiondescription
   *
   * @default - No description
   */
  readonly versionDescription?: string;

  /**
   * Type of instance to launch.
   *
   * @default - This Launch Template does not specify a default Instance Type.
   */
  readonly instanceType?: InstanceType;

  /**
   * The AMI that will be used by instances.
   *
   * @default - This Launch Template does not specify a default AMI.
   */
  readonly machineImage?: IMachineImage;

  /**
   * The user data to make available to the instance.
   *
   * @default - This Launch Template creates a UserData based on the type of provided
   * machineImage; no UserData is created if a machineImage is not provided
   */
  readonly userData?: UserData;

  /**
   * An IAM role to associate with the instance profile that is used by instances.
   *
   * The role must be assumable by the service principal `ec2.amazonaws.com`.
   * Note: You can provide an instanceProfile or a role, but not both.
   *
   * @example
   * const role = new iam.Role(this, 'MyRole', {
   *   assumedBy: new iam.ServicePrincipal('ec2.amazonaws.com')
   * });
   *
   * @default - No new role is created.
   */
  readonly role?: iam.IRole;

  /**
   * Specifies how block devices are exposed to the instance. You can specify virtual devices and EBS volumes.
   *
   * Each instance that is launched has an associated root device volume,
   * either an Amazon EBS volume or an instance store volume.
   * You can use block device mappings to specify additional EBS volumes or
   * instance store volumes to attach to an instance when it is launched.
   *
   * @see https://docs.aws.amazon.com/AWSEC2/latest/UserGuide/block-device-mapping-concepts.html
   *
   * @default - Uses the block device mapping of the AMI
   */
  readonly blockDevices?: BlockDevice[];

  /**
   * CPU credit type for burstable EC2 instance types.
   *
   * @see https://docs.aws.amazon.com/AWSEC2/latest/UserGuide/burstable-performance-instances.html
   *
   * @default - No credit type is specified in the Launch Template.
   */
  readonly cpuCredits?: CpuCredits;

  /**
   * If you set this parameter to true, you cannot terminate the instances launched with this launch template
   * using the Amazon EC2 console, CLI, or API; otherwise, you can.
   *
   * @default - The API termination setting is not specified in the Launch Template.
   */
  readonly disableApiTermination?: boolean;

  /**
   * Indicates whether the instances are optimized for Amazon EBS I/O. This optimization provides dedicated throughput
   * to Amazon EBS and an optimized configuration stack to provide optimal Amazon EBS I/O performance. This optimization
   * isn't available with all instance types. Additional usage charges apply when using an EBS-optimized instance.
   *
   * @default - EBS optimization is not specified in the launch template.
   */
  readonly ebsOptimized?: boolean;

  /**
   * If this parameter is set to true, the instance is enabled for AWS Nitro Enclaves; otherwise, it is not enabled for AWS Nitro Enclaves.
   *
   * @default - Enablement of Nitro enclaves is not specified in the launch template; defaulting to false.
   */
  readonly nitroEnclaveEnabled?: boolean;

  /**
   * If you set this parameter to true, the instance is enabled for hibernation.
   *
   * @default - Hibernation configuration is not specified in the launch template; defaulting to false.
   */
  readonly hibernationConfigured?: boolean;

  /**
   * Indicates whether an instance stops or terminates when you initiate shutdown from the instance (using the operating system command for system shutdown).
   *
   * @see https://docs.aws.amazon.com/AWSEC2/latest/UserGuide/terminating-instances.html#Using_ChangingInstanceInitiatedShutdownBehavior
   *
   * @default - Shutdown behavior is not specified in the launch template; defaults to STOP.
   */
  readonly instanceInitiatedShutdownBehavior?: InstanceInitiatedShutdownBehavior;

  /**
   * If this property is defined, then the Launch Template's InstanceMarketOptions will be
   * set to use Spot instances, and the options for the Spot instances will be as defined.
   *
   * @default - Instance launched with this template will not be spot instances.
   */
  readonly spotOptions?: LaunchTemplateSpotOptions;

  /**
   * Name of SSH keypair to grant access to instance
   *
   * @default - No SSH access will be possible.
   * @deprecated - Use `keyPair` instead - https://docs.aws.amazon.com/cdk/api/v2/docs/aws-cdk-lib.aws_ec2-readme.html#using-an-existing-ec2-key-pair
   */
  readonly keyName?: string;

  /**
   * The SSH keypair to grant access to the instance.
   *
   * @default - No SSH access will be possible.
   */
  readonly keyPair?: IKeyPair;

  /**
   * If set to true, then detailed monitoring will be enabled on instances created with this
   * launch template.
   *
   * @see https://docs.aws.amazon.com/AWSEC2/latest/UserGuide/using-cloudwatch-new.html
   *
   * @default False - Detailed monitoring is disabled.
   */
  readonly detailedMonitoring?: boolean;

  /**
   * Security group to assign to instances created with the launch template.
   *
   * @default No security group is assigned.
   */
  readonly securityGroup?: ISecurityGroup;

  /**
   * Whether IMDSv2 should be required on launched instances.
   *
   * @default - false
   */
  readonly requireImdsv2?: boolean;

  /**
   * Enables or disables the HTTP metadata endpoint on your instances.
   *
   * @see https://docs.aws.amazon.com/AWSCloudFormation/latest/UserGuide/aws-properties-ec2-launchtemplate-launchtemplatedata-metadataoptions.html#cfn-ec2-launchtemplate-launchtemplatedata-metadataoptions-httpendpoint
   *
   * @default true
   */
  readonly httpEndpoint?: boolean;

  /**
   * Enables or disables the IPv6 endpoint for the instance metadata service.
   *
   * @see https://docs.aws.amazon.com/AWSCloudFormation/latest/UserGuide/aws-properties-ec2-launchtemplate-launchtemplatedata-metadataoptions.html#cfn-ec2-launchtemplate-launchtemplatedata-metadataoptions-httpprotocolipv6
   *
   * @default true
   */
  readonly httpProtocolIpv6?: boolean;

  /**
   * The desired HTTP PUT response hop limit for instance metadata requests. The larger the number, the further instance metadata requests can travel.
   *
   * @see https://docs.aws.amazon.com/AWSCloudFormation/latest/UserGuide/aws-properties-ec2-launchtemplate-launchtemplatedata-metadataoptions.html#cfn-ec2-launchtemplate-launchtemplatedata-metadataoptions-httpputresponsehoplimit
   *
   * @default 1
   */
  readonly httpPutResponseHopLimit?: number;

  /**
   * The state of token usage for your instance metadata requests.  The default state is `optional` if not specified. However,
   * if requireImdsv2 is true, the state must be `required`.
   *
   * @see https://docs.aws.amazon.com/AWSCloudFormation/latest/UserGuide/aws-properties-ec2-launchtemplate-launchtemplatedata-metadataoptions.html#cfn-ec2-launchtemplate-launchtemplatedata-metadataoptions-httptokens
   *
   * @default LaunchTemplateHttpTokens.OPTIONAL
   */
  readonly httpTokens?: LaunchTemplateHttpTokens;

  /**
   * Set to enabled to allow access to instance tags from the instance metadata. Set to disabled to turn off access to instance tags from the instance metadata.
   *
   * @see https://docs.aws.amazon.com/AWSCloudFormation/latest/UserGuide/aws-properties-ec2-launchtemplate-launchtemplatedata-metadataoptions.html#cfn-ec2-launchtemplate-launchtemplatedata-metadataoptions-instancemetadatatags
   *
   * @default false
   */
  readonly instanceMetadataTags?: boolean;

  /**
   * Whether instances should have a public IP addresses associated with them.
   *
   * @default - Use subnet settings
   */
  readonly associatePublicIpAddress?: boolean;

  /**
   * The instance profile used to pass role information to EC2 instances.
   *
   * Note: You can provide an instanceProfile or a role, but not both.
   *
   * @default - No instance profile
   */
  readonly instanceProfile?: iam.IInstanceProfile;

  /**
   * The placement group that you want to launch the instance into.
   *
   * @default - no placement group will be used for this launch template.
   */
  readonly placementGroup?: IPlacementGroupRef;
}

/**
 * A class that provides convenient access to special version tokens for LaunchTemplate
 * versions.
 */
export class LaunchTemplateSpecialVersions {
  /**
   * The special value that denotes that users of a Launch Template should
   * reference the LATEST version of the template.
   */
  public static readonly LATEST_VERSION: string = '$Latest';

  /**
   * The special value that denotes that users of a Launch Template should
   * reference the DEFAULT version of the template.
   */
  public static readonly DEFAULT_VERSION: string = '$Default';
}

/**
 * Attributes for an imported LaunchTemplate.
 */
export interface LaunchTemplateAttributes {
  /**
   * The version number of this launch template to use
   *
   * @default Version: "$Default"
   */
  readonly versionNumber?: string;

  /**
   * The identifier of the Launch Template
   *
   * Exactly one of `launchTemplateId` and `launchTemplateName` may be set.
   *
   * @default None
   */
  readonly launchTemplateId?: string;

  /**
   * The name of the Launch Template
   *
   * Exactly one of `launchTemplateId` and `launchTemplateName` may be set.
   *
   * @default None
   */
  readonly launchTemplateName?: string;
}

/**
 * This represents an EC2 LaunchTemplate.
 *
 * @see https://docs.aws.amazon.com/AWSEC2/latest/UserGuide/ec2-launch-templates.html
 */
@propertyInjectable
export class LaunchTemplate extends Resource implements ILaunchTemplate, iam.IGrantable, IConnectable {
  /**
   * Uniquely identifies this class.
   */
  public static readonly PROPERTY_INJECTION_ID: string = 'aws-cdk-lib.aws-ec2.LaunchTemplate';

  /**
   * Import an existing LaunchTemplate.
   */
  public static fromLaunchTemplateAttributes(scope: Construct, id: string, attrs: LaunchTemplateAttributes): ILaunchTemplate {
    const haveId = Boolean(attrs.launchTemplateId);
    const haveName = Boolean(attrs.launchTemplateName);
    if (haveId == haveName) {
      throw new ValidationError('LaunchTemplate.fromLaunchTemplateAttributes() requires exactly one of launchTemplateId or launchTemplateName be provided.', scope);
    }

    class Import extends Resource implements ILaunchTemplate {
      public readonly versionNumber = attrs.versionNumber ?? LaunchTemplateSpecialVersions.DEFAULT_VERSION;
      public readonly launchTemplateId? = attrs.launchTemplateId;
      public readonly launchTemplateName? = attrs.launchTemplateName;

<<<<<<< HEAD
      public get launchTemplateRef(): LaunchTemplateRef {
=======
      public get launchTemplateRef(): LaunchTemplateReference {
>>>>>>> 9e82000c
        if (!this.launchTemplateId) {
          throw new ValidationError('You must set launchTemplateId in LaunchTemplate.fromLaunchTemplateAttributes() in order to use the LaunchTemplate in this API', this);
        }

        return {
          launchTemplateId: this.launchTemplateId,
        };
      }
    }
    return new Import(scope, id);
  }

  // ============================================
  //   Members for ILaunchTemplate interface

  public readonly versionNumber: string;
  public readonly launchTemplateId?: string;
  public readonly launchTemplateName?: string;

  // =============================================
  //   Data members

  /**
   * The default version for the launch template.
   *
   * @attribute
   */
  public readonly defaultVersionNumber: string;

  /**
   * The latest version of the launch template.
   *
   * @attribute
   */
  public readonly latestVersionNumber: string;

  /**
   * The type of OS the instance is running.
   *
   * @attribute
   */
  public readonly osType?: OperatingSystemType;

  /**
   * The AMI ID of the image to use
   *
   * @attribute
   */
  public readonly imageId?: string;

  /**
   * IAM Role assumed by instances that are launched from this template.
   *
   * @attribute
   */
  public readonly role?: iam.IRole;

  /**
   * UserData executed by instances that are launched from this template.
   *
   * @attribute
   */
  public readonly userData?: UserData;

  /**
   * Type of instance to launch.
   *
   * @attribute
   */
  public readonly instanceType?: InstanceType;

  // =============================================
  //   Private/protected data members

  /**
   * Principal to grant permissions to.
   * @internal
   */
  protected readonly _grantPrincipal?: iam.IPrincipal;

  /**
   * Allows specifying security group connections for the instance.
   * @internal
   */
  protected readonly _connections?: Connections;

  /**
   * TagManager for tagging support.
   */
  protected readonly tags: TagManager;

  // =============================================

  constructor(scope: Construct, id: string, props: LaunchTemplateProps = {}) {
    super(scope, id);
    // Enhanced CDK Analytics Telemetry
    addConstructMetadata(this, props);

    // Basic validation of the provided spot block duration
    const spotDuration = props?.spotOptions?.blockDuration?.toHours({ integral: true });
    if (spotDuration !== undefined && (spotDuration < 1 || spotDuration > 6)) {
      // See: https://docs.aws.amazon.com/AWSEC2/latest/UserGuide/spot-requests.html#fixed-duration-spot-instances
      Annotations.of(this).addError('Spot block duration must be exactly 1, 2, 3, 4, 5, or 6 hours.');
    }

    // Basic validation of the provided httpPutResponseHopLimit
    if (props.httpPutResponseHopLimit !== undefined && (props.httpPutResponseHopLimit < 1 || props.httpPutResponseHopLimit > 64)) {
      // See: https://docs.aws.amazon.com/AWSCloudFormation/latest/UserGuide/aws-properties-ec2-launchtemplate-launchtemplatedata-metadataoptions.html#cfn-ec2-launchtemplate-launchtemplatedata-metadataoptions-httpputresponsehoplimit
      Annotations.of(this).addError('HttpPutResponseHopLimit must between 1 and 64');
    }

    if (props.instanceProfile && props.role) {
      throw new ValidationError('You cannot provide both an instanceProfile and a role', this);
    }

    if (props.keyName && props.keyPair) {
      throw new ValidationError('Cannot specify both of \'keyName\' and \'keyPair\'; prefer \'keyPair\'', this);
    }

    // use provided instance profile or create one if a role was provided
    let iamProfileArn: string | undefined = undefined;
    if (props.instanceProfile) {
      this.role = props.instanceProfile.role;
      iamProfileArn = props.instanceProfile.instanceProfileArn;
    } else if (props.role) {
      this.role = props.role;
      const iamProfile = new iam.CfnInstanceProfile(this, 'Profile', {
        roles: [this.role.roleName],
      });
      iamProfileArn = iamProfile.attrArn;
    }

    this._grantPrincipal = this.role;

    if (props.securityGroup) {
      this._connections = new Connections({ securityGroups: [props.securityGroup] });
    }
    const securityGroupsToken = Lazy.list({
      produce: () => {
        if (this._connections && this._connections.securityGroups.length > 0) {
          return this._connections.securityGroups.map(sg => sg.securityGroupId);
        }
        return undefined;
      },
    });

    const imageConfig: MachineImageConfig | undefined = props.machineImage?.getImage(this);
    if (imageConfig) {
      this.osType = imageConfig.osType;
      this.imageId = imageConfig.imageId;
    }

    if (this.osType && props.keyPair && !props.keyPair._isOsCompatible(this.osType)) {
      throw new ValidationError(`${props.keyPair.type} keys are not compatible with the chosen AMI`, this);
    }

    if (FeatureFlags.of(this).isEnabled(cxapi.EC2_LAUNCH_TEMPLATE_DEFAULT_USER_DATA) ||
      FeatureFlags.of(this).isEnabled(cxapi.AUTOSCALING_GENERATE_LAUNCH_TEMPLATE)) {
      // priority: prop.userData -> userData from machineImage -> undefined
      this.userData = props.userData ?? imageConfig?.userData;
    } else {
      if (props.userData) {
        this.userData = props.userData;
      }
    }
    const userDataToken = Lazy.string({
      produce: () => {
        if (this.userData) {
          return Fn.base64(this.userData.render());
        }
        return undefined;
      },
    });

    this.instanceType = props.instanceType;

    let marketOptions: any = undefined;
    if (props?.spotOptions) {
      marketOptions = {
        marketType: 'spot',
        spotOptions: {
          blockDurationMinutes: spotDuration !== undefined ? spotDuration * 60 : undefined,
          instanceInterruptionBehavior: props.spotOptions.interruptionBehavior,
          maxPrice: props.spotOptions.maxPrice?.toString(),
          spotInstanceType: props.spotOptions.requestType,
          validUntil: props.spotOptions.validUntil?.date.toUTCString(),
        },
      };
      // Remove SpotOptions if there are none.
      if (Object.keys(marketOptions.spotOptions).filter(k => marketOptions.spotOptions[k]).length == 0) {
        marketOptions.spotOptions = undefined;
      }
    }

    this.tags = new TagManager(TagType.KEY_VALUE, 'AWS::EC2::LaunchTemplate');

    const tagsToken = Lazy.any({
      produce: () => {
        if (this.tags.hasTags()) {
          const renderedTags = this.tags.renderTags();
          const lowerCaseRenderedTags = renderedTags.map( (tag: { [key: string]: string}) => {
            return {
              key: tag.Key,
              value: tag.Value,
            };
          });
          return [
            {
              resourceType: 'instance',
              tags: lowerCaseRenderedTags,
            },
            {
              resourceType: 'volume',
              tags: lowerCaseRenderedTags,
            },
          ];
        }
        return undefined;
      },
    });

    const ltTagsToken = Lazy.any({
      produce: () => {
        if (this.tags.hasTags()) {
          const renderedTags = this.tags.renderTags();
          const lowerCaseRenderedTags = renderedTags.map( (tag: { [key: string]: string}) => {
            return {
              key: tag.Key,
              value: tag.Value,
            };
          });
          return [
            {
              resourceType: 'launch-template',
              tags: lowerCaseRenderedTags,
            },
          ];
        }
        return undefined;
      },
    });

    const networkInterfaces = props.associatePublicIpAddress !== undefined
      ? [{ deviceIndex: 0, associatePublicIpAddress: props.associatePublicIpAddress, groups: securityGroupsToken }]
      : undefined;

    if (props.versionDescription && !Token.isUnresolved(props.versionDescription) && props.versionDescription.length > 255) {
      throw new ValidationError(`versionDescription must be less than or equal to 255 characters, got ${props.versionDescription.length}`, this);
    }

    const resource = new CfnLaunchTemplate(this, 'Resource', {
      launchTemplateName: props?.launchTemplateName,
      versionDescription: props?.versionDescription,
      launchTemplateData: {
        blockDeviceMappings: props?.blockDevices !== undefined ? launchTemplateBlockDeviceMappings(this, props.blockDevices) : undefined,
        creditSpecification: props?.cpuCredits !== undefined ? {
          cpuCredits: props.cpuCredits,
        } : undefined,
        disableApiTermination: props?.disableApiTermination,
        ebsOptimized: props?.ebsOptimized,
        enclaveOptions: props?.nitroEnclaveEnabled !== undefined ? {
          enabled: props.nitroEnclaveEnabled,
        } : undefined,
        hibernationOptions: props?.hibernationConfigured !== undefined ? {
          configured: props.hibernationConfigured,
        } : undefined,
        iamInstanceProfile: iamProfileArn !== undefined ? { arn: iamProfileArn } : undefined,
        imageId: imageConfig?.imageId,
        instanceType: props?.instanceType?.toString(),
        instanceInitiatedShutdownBehavior: props?.instanceInitiatedShutdownBehavior,
        instanceMarketOptions: marketOptions,
        keyName: props.keyPair?.keyPairName ?? props?.keyName,
        monitoring: props?.detailedMonitoring !== undefined ? {
          enabled: props.detailedMonitoring,
        } : undefined,
        securityGroupIds: networkInterfaces ? undefined : securityGroupsToken,
        tagSpecifications: tagsToken,
        userData: userDataToken,
        metadataOptions: this.renderMetadataOptions(props),
        networkInterfaces,
        placement: props.placementGroup ? {
          groupName: props.placementGroup.placementGroupRef.groupName,
        } : undefined,

        // Fields not yet implemented:
        // ==========================
        // https://docs.aws.amazon.com/AWSCloudFormation/latest/UserGuide/aws-properties-ec2-launchtemplate-launchtemplatedata-capacityreservationspecification.html
        // Will require creating an L2 for AWS::EC2::CapacityReservation
        // capacityReservationSpecification: undefined,

        // https://docs.aws.amazon.com/AWSCloudFormation/latest/UserGuide/aws-properties-ec2-launchtemplate-launchtemplatedata-cpuoptions.html
        // cpuOptions: undefined,

        // https://docs.aws.amazon.com/AWSCloudFormation/latest/UserGuide/aws-properties-ec2-launchtemplate-elasticgpuspecification.html
        // elasticGpuSpecifications: undefined,

        // https://docs.aws.amazon.com/AWSCloudFormation/latest/UserGuide/aws-properties-ec2-launchtemplate-launchtemplatedata.html#cfn-ec2-launchtemplate-launchtemplatedata-elasticinferenceaccelerators
        // elasticInferenceAccelerators: undefined,

        // https://docs.aws.amazon.com/AWSCloudFormation/latest/UserGuide/aws-properties-ec2-launchtemplate-launchtemplatedata.html#cfn-ec2-launchtemplate-launchtemplatedata-kernelid
        // kernelId: undefined,
        // ramDiskId: undefined,

        // https://docs.aws.amazon.com/AWSCloudFormation/latest/UserGuide/aws-properties-ec2-launchtemplate-launchtemplatedata.html#cfn-ec2-launchtemplate-launchtemplatedata-licensespecifications
        // Also not implemented in Instance L2
        // licenseSpecifications: undefined,

        // https://docs.aws.amazon.com/AWSCloudFormation/latest/UserGuide/aws-properties-ec2-launchtemplate-launchtemplatedata.html#cfn-ec2-launchtemplate-launchtemplatedata-tagspecifications
        // Should be implemented via the Tagging aspect in CDK core. Complication will be that this tagging interface is very unique to LaunchTemplates.
        // tagSpecification: undefined

        // CDK only has placement groups, not placement.
        // Specifiying options other than placementGroup is not supported yet.
        // placement: undefined,

      },
      tagSpecifications: ltTagsToken,
    });

    if (this.role) {
      resource.node.addDependency(this.role);
    } else if (props.instanceProfile?.role) {
      resource.node.addDependency(props.instanceProfile.role);
    }

    Tags.of(this).add(NAME_TAG, this.node.path);

    this.defaultVersionNumber = resource.attrDefaultVersionNumber;
    this.latestVersionNumber = resource.attrLatestVersionNumber;
    this.launchTemplateId = resource.ref;
    this.versionNumber = Token.asString(resource.getAtt('LatestVersionNumber'));
  }

<<<<<<< HEAD
  public get launchTemplateRef(): LaunchTemplateRef {
=======
  public get launchTemplateRef(): LaunchTemplateReference {
>>>>>>> 9e82000c
    return {
      launchTemplateId: this.launchTemplateId!,
    };
  }

  private renderMetadataOptions(props: LaunchTemplateProps) {
    let requireMetadataOptions = false;
    // if requireImdsv2 is true, httpTokens must be required.
    if (props.requireImdsv2 === true && props.httpTokens === LaunchTemplateHttpTokens.OPTIONAL) {
      Annotations.of(this).addError('httpTokens must be required when requireImdsv2 is true');
    }
    if (props.httpEndpoint !== undefined || props.httpProtocolIpv6 !== undefined || props.httpPutResponseHopLimit !== undefined ||
      props.httpTokens !== undefined || props.instanceMetadataTags !== undefined || props.requireImdsv2 === true) {
      requireMetadataOptions = true;
    }
    if (requireMetadataOptions) {
      return {
        httpEndpoint: props.httpEndpoint === true ? 'enabled' :
          props.httpEndpoint === false ? 'disabled' : undefined,
        httpProtocolIpv6: props.httpProtocolIpv6 === true ? 'enabled' :
          props.httpProtocolIpv6 === false ? 'disabled' : undefined,
        httpPutResponseHopLimit: props.httpPutResponseHopLimit,
        httpTokens: props.requireImdsv2 === true ? LaunchTemplateHttpTokens.REQUIRED : props.httpTokens,
        instanceMetadataTags: props.instanceMetadataTags === true ? 'enabled' :
          props.instanceMetadataTags === false ? 'disabled' : undefined,
      };
    } else {
      return undefined;
    }
  }

  /**
   * Add the security group to the instance.
   *
   * @param securityGroup: The security group to add
   */
  @MethodMetadata()
  public addSecurityGroup(securityGroup: ISecurityGroup): void {
    if (!this._connections) {
      throw new ValidationError('LaunchTemplate can only be added a securityGroup if another securityGroup is initialized in the constructor.', this);
    }
    this._connections.addSecurityGroup(securityGroup);
  }

  /**
   * Allows specifying security group connections for the instance.
   *
   * @note Only available if you provide a securityGroup when constructing the LaunchTemplate.
   */
  public get connections(): Connections {
    if (!this._connections) {
      throw new ValidationError('LaunchTemplate can only be used as IConnectable if a securityGroup is provided when constructing it.', this);
    }
    return this._connections;
  }

  /**
   * Principal to grant permissions to.
   *
   * @note Only available if you provide a role when constructing the LaunchTemplate.
   */
  public get grantPrincipal(): iam.IPrincipal {
    if (!this._grantPrincipal) {
      throw new ValidationError('LaunchTemplate can only be used as IGrantable if a role is provided when constructing it.', this);
    }
    return this._grantPrincipal;
  }
}<|MERGE_RESOLUTION|>--- conflicted
+++ resolved
@@ -1,10 +1,6 @@
 import { Construct } from 'constructs';
 import { Connections, IConnectable } from './connections';
-<<<<<<< HEAD
-import { CfnLaunchTemplate, ILaunchTemplateRef, IPlacementGroupRef, LaunchTemplateRef } from './ec2.generated';
-=======
 import { CfnLaunchTemplate, ILaunchTemplateRef, LaunchTemplateReference } from './ec2.generated';
->>>>>>> 9e82000c
 import { InstanceType } from './instance-types';
 import { IKeyPair } from './key-pair';
 import { IMachineImage, MachineImageConfig, OperatingSystemType } from './machine-image';
@@ -531,11 +527,7 @@
       public readonly launchTemplateId? = attrs.launchTemplateId;
       public readonly launchTemplateName? = attrs.launchTemplateName;
 
-<<<<<<< HEAD
-      public get launchTemplateRef(): LaunchTemplateRef {
-=======
       public get launchTemplateRef(): LaunchTemplateReference {
->>>>>>> 9e82000c
         if (!this.launchTemplateId) {
           throw new ValidationError('You must set launchTemplateId in LaunchTemplate.fromLaunchTemplateAttributes() in order to use the LaunchTemplate in this API', this);
         }
@@ -869,11 +861,7 @@
     this.versionNumber = Token.asString(resource.getAtt('LatestVersionNumber'));
   }
 
-<<<<<<< HEAD
-  public get launchTemplateRef(): LaunchTemplateRef {
-=======
   public get launchTemplateRef(): LaunchTemplateReference {
->>>>>>> 9e82000c
     return {
       launchTemplateId: this.launchTemplateId!,
     };
