--- conflicted
+++ resolved
@@ -1,14 +1,6 @@
 import { Construct, Dependable, DependencyGroup, IConstruct, IDependable, Node } from 'constructs';
 import { ClientVpnEndpoint, ClientVpnEndpointOptions } from './client-vpn-endpoint';
 import {
-<<<<<<< HEAD
-  CfnEIP, CfnEgressOnlyInternetGateway, CfnInternetGateway, CfnNatGateway, CfnRoute, CfnRouteTable, CfnSubnet,
-  CfnSubnetRouteTableAssociation, CfnVPC, CfnVPCCidrBlock, CfnVPCGatewayAttachment, CfnVPNGatewayRoutePropagation,
-  ISubnetRef,
-  IVPCRef,
-  SubnetRef,
-  VPCRef,
-=======
   CfnEgressOnlyInternetGateway,
   CfnEIP,
   CfnInternetGateway,
@@ -23,7 +15,6 @@
   CfnVPNGatewayRoutePropagation,
   ISubnetRef,
   IVPCRef, SubnetReference, VPCReference,
->>>>>>> 9e82000c
 } from './ec2.generated';
 import {
   AllocatedSubnet,
@@ -525,11 +516,7 @@
    */
   protected _vpnGatewayId?: string;
 
-<<<<<<< HEAD
-  public get vpcRef(): VPCRef {
-=======
   public get vpcRef(): VPCReference {
->>>>>>> 9e82000c
     return {
       vpcId: this.vpcId,
     };
@@ -2163,11 +2150,7 @@
    */
   public readonly routeTable: IRouteTable;
 
-<<<<<<< HEAD
-  public readonly subnetRef: SubnetRef;
-=======
   public readonly subnetRef: SubnetReference;
->>>>>>> 9e82000c
 
   public readonly internetConnectivityEstablished: IDependable;
 
@@ -2757,11 +2740,7 @@
     };
   }
 
-<<<<<<< HEAD
-  public get subnetRef(): SubnetRef {
-=======
   public get subnetRef(): SubnetReference {
->>>>>>> 9e82000c
     return {
       subnetId: this.subnetId,
     };
