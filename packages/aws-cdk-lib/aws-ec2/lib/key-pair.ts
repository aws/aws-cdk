--- conflicted
+++ resolved
@@ -1,9 +1,5 @@
 import { Construct } from 'constructs';
-<<<<<<< HEAD
-import { CfnKeyPair, IKeyPairRef, KeyPairRef } from './ec2.generated';
-=======
 import { CfnKeyPair, IKeyPairRef, KeyPairReference } from './ec2.generated';
->>>>>>> 9e82000c
 import { OperatingSystemType } from './machine-image';
 import { IStringParameter, StringParameter } from '../../aws-ssm';
 import { IResource, Lazy, Names, Resource, ResourceProps, ValidationError } from '../../core';
@@ -152,11 +148,7 @@
         this.type = attrs.type;
       }
 
-<<<<<<< HEAD
-      public get keyPairRef(): KeyPairRef {
-=======
       public get keyPairRef(): KeyPairReference {
->>>>>>> 9e82000c
         return {
           keyName: this.keyPairName,
         };
@@ -248,11 +240,7 @@
     this.format = keyFormat;
   }
 
-<<<<<<< HEAD
-  public get keyPairRef(): KeyPairRef {
-=======
   public get keyPairRef(): KeyPairReference {
->>>>>>> 9e82000c
     return {
       keyName: this.keyPairName,
     };
