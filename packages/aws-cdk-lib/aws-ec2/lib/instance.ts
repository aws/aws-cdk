--- conflicted
+++ resolved
@@ -318,7 +318,6 @@
   readonly ebsOptimized?: boolean;
 
   /**
-<<<<<<< HEAD
    * Indicates whether an instance stops or terminates when you initiate shutdown from the instance
    * (using the operating system command for system shutdown).
    *
@@ -327,13 +326,13 @@
    * @default InstanceInitiatedShutdownBehavior.STOP
    */
   readonly instanceInitiatedShutdownBehavior?: InstanceInitiatedShutdownBehavior;
-=======
+
+  /**
    * The placement group that you want to launch the instance into.
    *
    * @default - no placement group will be used for this instance.
    */
   readonly placementGroup?: IPlacementGroup;
->>>>>>> 823cab30
 }
 
 /**
@@ -505,11 +504,8 @@
       monitoring: props.detailedMonitoring,
       creditSpecification: props.creditSpecification ? { cpuCredits: props.creditSpecification } : undefined,
       ebsOptimized: props.ebsOptimized,
-<<<<<<< HEAD
       instanceInitiatedShutdownBehavior: props.instanceInitiatedShutdownBehavior,
-=======
       placementGroupName: props.placementGroup?.placementGroupName,
->>>>>>> 823cab30
     });
     this.instance.node.addDependency(this.role);
 
