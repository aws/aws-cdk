--- conflicted
+++ resolved
@@ -18,11 +18,7 @@
 import { Annotations, Aspects, Duration, FeatureFlags, Fn, IResource, Lazy, Resource, Stack, Tags, Token, ValidationError } from '../../core';
 import { md5hash } from '../../core/lib/helpers-internal';
 import { addConstructMetadata, MethodMetadata } from '../../core/lib/metadata-resource';
-<<<<<<< HEAD
 import { propertyInjectable } from '../../core/lib/prop-injectable';
-=======
-import { mutatingAspectPrio32333 } from '../../core/lib/private/aspect-prio';
->>>>>>> 63f09f1c
 import * as cxapi from '../../cx-api';
 
 /**
