import { Construct } from 'constructs';
import { Connections, IConnectable } from './connections';
<<<<<<< HEAD
import { CfnVPCEndpoint, IVPCEndpointRef, VPCEndpointRef } from './ec2.generated';
=======
import { CfnVPCEndpoint, IVPCEndpointRef, VPCEndpointReference } from './ec2.generated';
>>>>>>> 9e82000c
import { Peer } from './peer';
import { Port } from './port';
import { ISecurityGroup, SecurityGroup } from './security-group';
import { allRouteTableIds, flatten } from './util';
import { ISubnet, IVpc, SubnetSelection } from './vpc';
import * as iam from '../../aws-iam';
import * as cxschema from '../../cloud-assembly-schema';
import { Aws, ContextProvider, IResource, Lazy, Resource, Stack, Token, ValidationError } from '../../core';
import { addConstructMetadata } from '../../core/lib/metadata-resource';
import { propertyInjectable } from '../../core/lib/prop-injectable';

/**
 * A VPC endpoint.
 */
export interface IVpcEndpoint extends IResource, IVPCEndpointRef {
  /**
   * The VPC endpoint identifier.
   * @attribute
   */
  readonly vpcEndpointId: string;
}

export abstract class VpcEndpoint extends Resource implements IVpcEndpoint {
  public abstract readonly vpcEndpointId: string;

  protected policyDocument?: iam.PolicyDocument;

<<<<<<< HEAD
  public get vpcEndpointRef(): VPCEndpointRef {
=======
  public get vpcEndpointRef(): VPCEndpointReference {
>>>>>>> 9e82000c
    return {
      vpcEndpointId: this.vpcEndpointId,
    };
  }

  /**
   * Adds a statement to the policy document of the VPC endpoint. The statement
   * must have a Principal.
   *
   * Not all interface VPC endpoints support policy. For more information
   * see https://docs.aws.amazon.com/vpc/latest/userguide/vpce-interface.html
   *
   * @param statement the IAM statement to add
   */
  public addToPolicy(statement: iam.PolicyStatement) {
    if (!statement.hasPrincipal) {
      throw new ValidationError('Statement must have a `Principal`.', this);
    }

    if (!this.policyDocument) {
      this.policyDocument = new iam.PolicyDocument();
    }

    this.policyDocument.addStatements(statement);
  }
}

/**
 * A gateway VPC endpoint.
 */
export interface IGatewayVpcEndpoint extends IVpcEndpoint {
}

/**
 * The type of VPC endpoint.
 */
export enum VpcEndpointType {
  /**
   * Interface
   *
   * An interface endpoint is an elastic network interface with a private IP
   * address that serves as an entry point for traffic destined to a supported
   * service.
   */
  INTERFACE = 'Interface',

  /**
   * Gateway
   *
   * A gateway endpoint is a gateway that is a target for a specified route in
   * your route table, used for traffic destined to a supported AWS service.
   */
  GATEWAY = 'Gateway',

  /**
   * A Gateway Load Balancer (GWLB) endpoint is an entry/exit point in your VPC that allows traffic
   * to flow between your VPC and Gateway Load Balancer appliances (like firewalls, intrusion detection systems,
   * or other security appliances) deployed in a separate VPC.
   */
  GATEWAYLOADBALANCER = 'GatewayLoadBalancer',

  /**
   * A ServiceNetwork VPC endpoint is a feature to connect your VPC to an AWS Cloud WAN (Wide Area Network)
   * or Amazon VPC Lattice service.
   */
  SERVICENETWORK = 'ServiceNetwork',

  /**
   * A Resource VPC endpoint in AWS is specifically designed to connect to AWS Resource Access Manager (RAM) service
   * privately within your VPC, without requiring access through the public internet.
   */
  RESOURCE = 'Resource',
}

/**
 * IP address type for the endpoint.
 */
export enum VpcEndpointIpAddressType {
  /**
   * Assign IPv4 addresses to the endpoint network interfaces.
   * This option is supported only if all selected subnets have IPv4 address ranges
   * and the endpoint service accepts IPv4 requests.
   */
  IPV4 = 'ipv4',
  /**
   * Assign IPv6 addresses to the endpoint network interfaces.
   * This option is supported only if all selected subnets are IPv6 only subnets
   * and the endpoint service accepts IPv6 requests.
   */
  IPV6 = 'ipv6',
  /**
   * Assign both IPv4 and IPv6 addresses to the endpoint network interfaces.
   * This option is supported only if all selected subnets have both IPv4 and IPv6
   * address ranges and the endpoint service accepts both IPv4 and IPv6 requests.
   */
  DUALSTACK = 'dualstack',
}

/**
 * Enums for all Dns Record IP Address types.
 */
export enum VpcEndpointDnsRecordIpType {
  /**
   * Create A records for the private, Regional, and zonal DNS names.
   * The IP address type must be IPv4 or Dualstack.
   */
  IPV4 = 'ipv4',
  /**
   * Create AAAA records for the private, Regional, and zonal DNS names.
   * The IP address type must be IPv6 or Dualstack.
   */
  IPV6 = 'ipv6',
  /**
   * Create A and AAAA records for the private, Regional, and zonal DNS names.
   * The IP address type must be Dualstack.
   */
  DUALSTACK = 'dualstack',
  /**
   * Create A records for the private, Regional, and zonal DNS names and
   * AAAA records for the Regional and zonal DNS names.
   * The IP address type must be Dualstack.
   */
  SERVICE_DEFINED = 'service-defined',
}

/**
 * Indicates whether to enable private DNS only for inbound endpoints.
 * This option is available only for services that support both gateway and interface endpoints.
 * It routes traffic that originates from the VPC to the gateway endpoint and traffic that
 * originates from on-premises to the interface endpoint.
 */
export enum VpcEndpointPrivateDnsOnlyForInboundResolverEndpoint {
  /**
   * Enable private DNS for all resolvers.
   */
  ALL_RESOLVERS = 'AllResolvers',
  /**
   * Enable private DNS only for inbound endpoints.
   */
  ONLY_INBOUND_RESOLVER = 'OnlyInboundResolver',
}

/**
 * A service for a gateway VPC endpoint.
 */
export interface IGatewayVpcEndpointService {
  /**
   * The name of the service.
   */
  readonly name: string;
}

/**
 * An AWS service for a gateway VPC endpoint.
 */
export class GatewayVpcEndpointAwsService implements IGatewayVpcEndpointService {
  public static readonly DYNAMODB = new GatewayVpcEndpointAwsService('dynamodb');
  public static readonly S3 = new GatewayVpcEndpointAwsService('s3');
  public static readonly S3_EXPRESS = new GatewayVpcEndpointAwsService('s3express');

  /**
   * The name of the service.
   */
  public readonly name: string;

  constructor(name: string, prefix?: string) {
    this.name = `${prefix || 'com.amazonaws'}.${Aws.REGION}.${name}`;
  }
}

/**
 * Options to add a gateway endpoint to a VPC.
 */
export interface GatewayVpcEndpointOptions {
  /**
   * The service to use for this gateway VPC endpoint.
   */
  readonly service: IGatewayVpcEndpointService;

  /**
   * Where to add endpoint routing.
   *
   * By default, this endpoint will be routable from all subnets in the VPC.
   * Specify a list of subnet selection objects here to be more specific.
   *
   * @default - All subnets in the VPC
   * @example
   *
   * declare const vpc: ec2.Vpc;
   *
   * vpc.addGatewayEndpoint('DynamoDbEndpoint', {
   *   service: ec2.GatewayVpcEndpointAwsService.DYNAMODB,
   *   // Add only to ISOLATED subnets
   *   subnets: [
   *     { subnetType: ec2.SubnetType.PRIVATE_ISOLATED }
   *   ]
   * });
   *
   *
   */
  readonly subnets?: SubnetSelection[];
}

/**
 * Construction properties for a GatewayVpcEndpoint.
 */
export interface GatewayVpcEndpointProps extends GatewayVpcEndpointOptions {
  /**
   * The VPC network in which the gateway endpoint will be used.
   */
  readonly vpc: IVpc;
}

/**
 * A gateway VPC endpoint.
 * @resource AWS::EC2::VPCEndpoint
 */
@propertyInjectable
export class GatewayVpcEndpoint extends VpcEndpoint implements IGatewayVpcEndpoint {
  /** Uniquely identifies this class. */
  public static readonly PROPERTY_INJECTION_ID: string = 'aws-cdk-lib.aws-ec2.GatewayVpcEndpoint';

  public static fromGatewayVpcEndpointId(scope: Construct, id: string, gatewayVpcEndpointId: string): IGatewayVpcEndpoint {
    class Import extends VpcEndpoint {
      public vpcEndpointId = gatewayVpcEndpointId;
    }

    return new Import(scope, id);
  }

  /**
   * The gateway VPC endpoint identifier.
   */
  public readonly vpcEndpointId: string;

  /**
   * The date and time the gateway VPC endpoint was created.
   * @attribute
   */
  public readonly vpcEndpointCreationTimestamp: string;

  /**
   * @attribute
   */
  public readonly vpcEndpointNetworkInterfaceIds: string[];

  /**
   * @attribute
   */
  public readonly vpcEndpointDnsEntries: string[];

  constructor(scope: Construct, id: string, props: GatewayVpcEndpointProps) {
    super(scope, id);
    // Enhanced CDK Analytics Telemetry
    addConstructMetadata(this, props);

    const subnets: ISubnet[] = props.subnets
      ? flatten(props.subnets.map(s => props.vpc.selectSubnets(s).subnets))
      : [...props.vpc.privateSubnets, ...props.vpc.publicSubnets, ...props.vpc.isolatedSubnets];
    const routeTableIds = allRouteTableIds(subnets);

    if (routeTableIds.length === 0) {
      throw new ValidationError('Can\'t add a gateway endpoint to VPC; route table IDs are not available', this);
    }

    const endpoint = new CfnVPCEndpoint(this, 'Resource', {
      policyDocument: Lazy.any({ produce: () => this.policyDocument }),
      routeTableIds,
      serviceName: props.service.name,
      vpcEndpointType: VpcEndpointType.GATEWAY,
      vpcId: props.vpc.vpcId,
    });

    this.vpcEndpointId = endpoint.ref;
    this.vpcEndpointCreationTimestamp = endpoint.attrCreationTimestamp;
    this.vpcEndpointDnsEntries = endpoint.attrDnsEntries;
    this.vpcEndpointNetworkInterfaceIds = endpoint.attrNetworkInterfaceIds;
  }
}

/**
 * A service for an interface VPC endpoint.
 */
export interface IInterfaceVpcEndpointService {
  /**
   * The name of the service.
   */
  readonly name: string;

  /**
   * The port of the service.
   */
  readonly port: number;

  /**
   * Whether Private DNS is supported by default.
   */
  readonly privateDnsDefault?: boolean;
}

/**
 * A custom-hosted service for an interface VPC endpoint.
 */
export class InterfaceVpcEndpointService implements IInterfaceVpcEndpointService {
  /**
   * The name of the service.
   */
  public readonly name: string;

  /**
   * The port of the service.
   */
  public readonly port: number;

  /**
   * Whether Private DNS is supported by default.
   */
  public readonly privateDnsDefault?: boolean = false;

  constructor(name: string, port?: number) {
    this.name = name;
    this.port = port || 443;
  }
}

/**
 * Optional properties for the InterfaceVpcEndpointAwsService class
 */
export interface InterfaceVpcEndpointAwsServiceProps {
  /**
   * If true, the service is a global endpoint and
   * its name will not be prefixed with the stack's region.
   *
   * @default false
   */
  readonly global?: boolean;
}

/**
 * An AWS service for an interface VPC endpoint.
 */
export class InterfaceVpcEndpointAwsService implements IInterfaceVpcEndpointService {
  public static readonly ACCESS_ANALYZER = new InterfaceVpcEndpointAwsService('access-analyzer');
  public static readonly ACCOUNT_MANAGEMENT = new InterfaceVpcEndpointAwsService('account');
  public static readonly AIRFLOW_API = new InterfaceVpcEndpointAwsService('airflow.api');
  public static readonly AIRFLOW_API_FIPS = new InterfaceVpcEndpointAwsService('airflow.api-fips');
  public static readonly AIRFLOW_ENV = new InterfaceVpcEndpointAwsService('airflow.env');
  public static readonly AIRFLOW_ENV_FIPS = new InterfaceVpcEndpointAwsService('airflow.env-fips');
  public static readonly AIRFLOW_OPS = new InterfaceVpcEndpointAwsService('airflow.ops');
  public static readonly APIGATEWAY = new InterfaceVpcEndpointAwsService('execute-api');
  /** @deprecated - Use InterfaceVpcEndpointAwsService.APP_MESH_ENVOY_MANAGEMENT instead. */
  public static readonly APP_MESH = new InterfaceVpcEndpointAwsService('appmesh-envoy-management');
  public static readonly APP_MESH_ENVOY_MANAGEMENT = new InterfaceVpcEndpointAwsService('appmesh-envoy-management');
  public static readonly APP_MESH_OPS = new InterfaceVpcEndpointAwsService('appmesh');
  public static readonly APP_RUNNER = new InterfaceVpcEndpointAwsService('apprunner');
  public static readonly APP_RUNNER_REQUESTS = new InterfaceVpcEndpointAwsService('apprunner.requests');
  public static readonly APP_SYNC = new InterfaceVpcEndpointAwsService('appsync-api');
  public static readonly APPCONFIG = new InterfaceVpcEndpointAwsService('appconfig');
  public static readonly APPCONFIGDATA = new InterfaceVpcEndpointAwsService('appconfigdata');
  public static readonly APPLICATION_AUTOSCALING = new InterfaceVpcEndpointAwsService('application-autoscaling');
  public static readonly APPLICATION_DISCOVERY_ARSENAL = new InterfaceVpcEndpointAwsService('arsenal-discovery');
  public static readonly APPLICATION_DISCOVERY_SERVICE = new InterfaceVpcEndpointAwsService('discovery');
  public static readonly APPLICATION_MIGRATION_SERVICE = new InterfaceVpcEndpointAwsService('mgn');
  public static readonly APPSTREAM_API = new InterfaceVpcEndpointAwsService('appstream.api');
  public static readonly APPSTREAM_STREAMING = new InterfaceVpcEndpointAwsService('appstream.streaming');
  public static readonly ATHENA = new InterfaceVpcEndpointAwsService('athena');
  public static readonly AUDIT_MANAGER = new InterfaceVpcEndpointAwsService('auditmanager');
  public static readonly AUTOSCALING = new InterfaceVpcEndpointAwsService('autoscaling');
  public static readonly AUTOSCALING_PLANS = new InterfaceVpcEndpointAwsService('autoscaling-plans');
  public static readonly B2B_DATA_INTERCHANGE = new InterfaceVpcEndpointAwsService('b2bi');
  public static readonly BACKUP = new InterfaceVpcEndpointAwsService('backup');
  public static readonly BACKUP_GATEWAY = new InterfaceVpcEndpointAwsService('backup-gateway');
  public static readonly BATCH = new InterfaceVpcEndpointAwsService('batch');
  public static readonly BEDROCK = new InterfaceVpcEndpointAwsService('bedrock');
  public static readonly BEDROCK_AGENT = new InterfaceVpcEndpointAwsService('bedrock-agent');
  public static readonly BEDROCK_AGENT_RUNTIME = new InterfaceVpcEndpointAwsService('bedrock-agent-runtime');
  public static readonly BEDROCK_RUNTIME = new InterfaceVpcEndpointAwsService('bedrock-runtime');
  public static readonly BEDROCK_DATA_AUTOMATION = new InterfaceVpcEndpointAwsService('bedrock-data-automation');
  public static readonly BEDROCK_DATA_AUTOMATION_FIPS = new InterfaceVpcEndpointAwsService('bedrock-data-automation-fips');
  public static readonly BEDROCK_DATA_AUTOMATION_RUNTIME = new InterfaceVpcEndpointAwsService('bedrock-data-automation-runtime');
  public static readonly BEDROCK_DATA_AUTOMATION_RUNTIME_FIPS = new InterfaceVpcEndpointAwsService('bedrock-data-automation-runtime-fips');
  public static readonly BILLING = new InterfaceVpcEndpointAwsService('billing');
  public static readonly BILLING_AND_COST_MANAGEMENT_FREETIER = new InterfaceVpcEndpointAwsService('freetier', 'aws.api');
  public static readonly BILLING_AND_COST_MANAGEMENT_TAX = new InterfaceVpcEndpointAwsService('tax');
  public static readonly BILLING_CONDUCTOR = new InterfaceVpcEndpointAwsService('billingconductor');
  public static readonly BRAKET = new InterfaceVpcEndpointAwsService('braket');
  public static readonly CLEAN_ROOMS = new InterfaceVpcEndpointAwsService('cleanrooms');
  public static readonly CLEAN_ROOMS_ML = new InterfaceVpcEndpointAwsService('cleanrooms-ml');
  public static readonly CLOUD_CONTROL_API = new InterfaceVpcEndpointAwsService('cloudcontrolapi');
  public static readonly CLOUD_CONTROL_API_FIPS = new InterfaceVpcEndpointAwsService('cloudcontrolapi-fips');
  public static readonly CLOUD_DIRECTORY = new InterfaceVpcEndpointAwsService('clouddirectory');
  public static readonly CLOUD_MAP_DATA_SERVICE_DISCOVERY = new InterfaceVpcEndpointAwsService('data-servicediscovery');
  public static readonly CLOUD_MAP_DATA_SERVICE_DISCOVERY_FIPS = new InterfaceVpcEndpointAwsService('data-servicediscovery-fips');
  public static readonly CLOUD_MAP_SERVICE_DISCOVERY = new InterfaceVpcEndpointAwsService('servicediscovery');
  public static readonly CLOUD_MAP_SERVICE_DISCOVERY_FIPS = new InterfaceVpcEndpointAwsService('servicediscovery-fips');
  public static readonly CLOUDFORMATION = new InterfaceVpcEndpointAwsService('cloudformation');
  public static readonly CLOUDHSM = new InterfaceVpcEndpointAwsService('cloudhsmv2');
  public static readonly CLOUDTRAIL = new InterfaceVpcEndpointAwsService('cloudtrail');
  /** @deprecated Use InterfaceVpcEndpointAwsService.Q_DEVELOPER_CODE_WHISPERER instead.*/
  public static readonly CODEWHISPERER = new InterfaceVpcEndpointAwsService('codewhisperer');
  /** @deprecated - Use InterfaceVpcEndpointAwsService.CLOUDWATCH_MONITORING instead. */
  public static readonly CLOUDWATCH = new InterfaceVpcEndpointAwsService('monitoring');
  public static readonly CLOUDWATCH_APPLICATION_INSIGHTS = new InterfaceVpcEndpointAwsService('applicationinsights');
  public static readonly CLOUDWATCH_APPLICATION_SIGNALS = new InterfaceVpcEndpointAwsService('application-signals');
  /** @deprecated - Use InterfaceVpcEndpointAwsService.EVENTBRIDGE instead. */
  public static readonly CLOUDWATCH_EVENTS = new InterfaceVpcEndpointAwsService('events');
  public static readonly CLOUDWATCH_EVIDENTLY = new InterfaceVpcEndpointAwsService('evidently');
  public static readonly CLOUDWATCH_EVIDENTLY_DATAPLANE = new InterfaceVpcEndpointAwsService('evidently-dataplane');
  public static readonly CLOUDWATCH_LOGS = new InterfaceVpcEndpointAwsService('logs');
  public static readonly CLOUDWATCH_MONITORING = new InterfaceVpcEndpointAwsService('monitoring');
  public static readonly CLOUDWATCH_NETWORK_MONITOR = new InterfaceVpcEndpointAwsService('networkmonitor');
  public static readonly CLOUDWATCH_RUM = new InterfaceVpcEndpointAwsService('rum');
  public static readonly CLOUDWATCH_RUM_DATAPLANE = new InterfaceVpcEndpointAwsService('rum-dataplane');
  public static readonly CLOUDWATCH_SYNTHETICS = new InterfaceVpcEndpointAwsService('synthetics');
  public static readonly CLOUDWATCH_SYNTHETICS_FIPS = new InterfaceVpcEndpointAwsService('synthetics-fips');
  public static readonly CODEARTIFACT_API = new InterfaceVpcEndpointAwsService('codeartifact.api');
  public static readonly CODEARTIFACT_REPOSITORIES = new InterfaceVpcEndpointAwsService('codeartifact.repositories');
  public static readonly CODEBUILD = new InterfaceVpcEndpointAwsService('codebuild');
  public static readonly CODEBUILD_FIPS = new InterfaceVpcEndpointAwsService('codebuild-fips');
  public static readonly CODECATALYST = new InterfaceVpcEndpointAwsService('codecatalyst', 'aws.api.global', undefined, { global: true });
  public static readonly CODECATALYST_GIT = new InterfaceVpcEndpointAwsService('codecatalyst.git');
  public static readonly CODECATALYST_PACKAGES = new InterfaceVpcEndpointAwsService('codecatalyst.packages');
  public static readonly CODECOMMIT = new InterfaceVpcEndpointAwsService('codecommit');
  public static readonly CODECOMMIT_FIPS = new InterfaceVpcEndpointAwsService('codecommit-fips');
  public static readonly CODEDEPLOY = new InterfaceVpcEndpointAwsService('codedeploy');
  public static readonly CODEDEPLOY_COMMANDS_SECURE = new InterfaceVpcEndpointAwsService('codedeploy-commands-secure');
  public static readonly CODEGURU_PROFILER = new InterfaceVpcEndpointAwsService('codeguru-profiler');
  public static readonly CODEGURU_REVIEWER = new InterfaceVpcEndpointAwsService('codeguru-reviewer');
  public static readonly CODEPIPELINE = new InterfaceVpcEndpointAwsService('codepipeline');
  public static readonly CODESTAR_CONNECTIONS = new InterfaceVpcEndpointAwsService('codestar-connections.api');
  public static readonly CODE_CONNECTIONS = new InterfaceVpcEndpointAwsService('codeconnections.api');
  public static readonly COMPREHEND = new InterfaceVpcEndpointAwsService('comprehend');
  public static readonly COMPREHEND_MEDICAL = new InterfaceVpcEndpointAwsService('comprehendmedical');
  public static readonly COMPUTE_OPTIMIZER = new InterfaceVpcEndpointAwsService('compute-optimizer');
  public static readonly CONFIG = new InterfaceVpcEndpointAwsService('config');
  public static readonly CONNECT_APP_INTEGRATIONS = new InterfaceVpcEndpointAwsService('app-integrations');
  public static readonly CONNECT_CASES = new InterfaceVpcEndpointAwsService('cases');
  public static readonly CONNECT_CONNECT_CAMPAIGNS = new InterfaceVpcEndpointAwsService('connect-campaigns');
  public static readonly CONNECT_PROFILE = new InterfaceVpcEndpointAwsService('profile');
  public static readonly CONNECT_VOICEID = new InterfaceVpcEndpointAwsService('voiceid');
  public static readonly CONNECT_WISDOM = new InterfaceVpcEndpointAwsService('wisdom');
  public static readonly CONTROL_CATALOG = new InterfaceVpcEndpointAwsService('controlcatalog');
  public static readonly COST_EXPLORER = new InterfaceVpcEndpointAwsService('ce');
  public static readonly COST_OPTIMIZATION_HUB = new InterfaceVpcEndpointAwsService('cost-optimization-hub');
  public static readonly DATA_EXCHANGE = new InterfaceVpcEndpointAwsService('dataexchange');
  public static readonly DATA_EXPORTS = new InterfaceVpcEndpointAwsService('bcm-data-exports', 'aws.api');
  public static readonly DATASYNC = new InterfaceVpcEndpointAwsService('datasync');
  public static readonly DATAZONE = new InterfaceVpcEndpointAwsService('datazone');
  public static readonly DATABASE_MIGRATION_SERVICE = new InterfaceVpcEndpointAwsService('dms');
  public static readonly DATABASE_MIGRATION_SERVICE_FIPS = new InterfaceVpcEndpointAwsService('dms-fips');
  public static readonly DEADLINE_CLOUD_MANAGEMENT = new InterfaceVpcEndpointAwsService('deadline.management');
  public static readonly DEADLINE_CLOUD_SCHEDULING = new InterfaceVpcEndpointAwsService('deadline.scheduling');
  public static readonly DEVOPS_GURU = new InterfaceVpcEndpointAwsService('devops-guru');
  public static readonly DIRECTORY_SERVICE = new InterfaceVpcEndpointAwsService('ds');
  public static readonly DIRECTORY_SERVICE_DATA = new InterfaceVpcEndpointAwsService('ds-data');
  /**
    The management endpoint for DSQL.
    For the Connection endpoint, use `new InterfaceVpcEndpointService(cfnCluster.attrVpcEndpointServiceName)`.
    See https://docs.aws.amazon.com/aurora-dsql/latest/userguide/privatelink-managing-clusters.html#endpoint-types-dsql for details
   */
  public static readonly DSQL_MANAGEMENT = new InterfaceVpcEndpointAwsService('dsql');
  public static readonly DYNAMODB = new InterfaceVpcEndpointAwsService('dynamodb');
  public static readonly DYNAMODB_FIPS = new InterfaceVpcEndpointAwsService('dynamodb-fips');
  public static readonly DYNAMODB_STREAMS = new InterfaceVpcEndpointAwsService('dynamodb-streams');
  public static readonly EBS_DIRECT = new InterfaceVpcEndpointAwsService('ebs');
  public static readonly EC2 = new InterfaceVpcEndpointAwsService('ec2');
  public static readonly EC2_MESSAGES = new InterfaceVpcEndpointAwsService('ec2messages');
  public static readonly ECR = new InterfaceVpcEndpointAwsService('ecr.api');
  public static readonly ECR_DOCKER = new InterfaceVpcEndpointAwsService('ecr.dkr');
  public static readonly ECS = new InterfaceVpcEndpointAwsService('ecs');
  public static readonly ECS_AGENT = new InterfaceVpcEndpointAwsService('ecs-agent');
  public static readonly ECS_TELEMETRY = new InterfaceVpcEndpointAwsService('ecs-telemetry');
  public static readonly EKS = new InterfaceVpcEndpointAwsService('eks');
  public static readonly EKS_AUTH = new InterfaceVpcEndpointAwsService('eks-auth');
  public static readonly ELASTIC_BEANSTALK = new InterfaceVpcEndpointAwsService('elasticbeanstalk');
  public static readonly ELASTIC_BEANSTALK_HEALTH = new InterfaceVpcEndpointAwsService('elasticbeanstalk-health');
  public static readonly ELASTIC_DISASTER_RECOVERY = new InterfaceVpcEndpointAwsService('drs');
  public static readonly ELASTIC_FILESYSTEM = new InterfaceVpcEndpointAwsService('elasticfilesystem');
  public static readonly ELASTIC_FILESYSTEM_FIPS = new InterfaceVpcEndpointAwsService('elasticfilesystem-fips');
  public static readonly ELASTIC_INFERENCE_RUNTIME = new InterfaceVpcEndpointAwsService('elastic-inference.runtime');
  public static readonly ELASTIC_LOAD_BALANCING = new InterfaceVpcEndpointAwsService('elasticloadbalancing');
  public static readonly ELASTICACHE = new InterfaceVpcEndpointAwsService('elasticache');
  public static readonly ELASTICACHE_FIPS = new InterfaceVpcEndpointAwsService('elasticache-fips');
  public static readonly ELEMENTAL_MEDIACONNECT = new InterfaceVpcEndpointAwsService('mediaconnect');
  public static readonly EMAIL_SMTP = new InterfaceVpcEndpointAwsService('email-smtp');
  public static readonly EMR = new InterfaceVpcEndpointAwsService('elasticmapreduce');
  public static readonly EMR_EKS = new InterfaceVpcEndpointAwsService('emr-containers');
  public static readonly EMR_SERVERLESS = new InterfaceVpcEndpointAwsService('emr-serverless');
  public static readonly EMR_SERVERLESS_LIVY = new InterfaceVpcEndpointAwsService('emr-serverless-services.livy');
  public static readonly EMR_SERVERLESS_DASHBOARD = new InterfaceVpcEndpointAwsService('emr-serverless.dashboard');
  public static readonly EMR_WAL = new InterfaceVpcEndpointAwsService('emrwal.prod');
  public static readonly END_USER_MESSAGING_SOCIAL = new InterfaceVpcEndpointAwsService('social-messaging');
  public static readonly ENTITY_RESOLUTION = new InterfaceVpcEndpointAwsService('entityresolution');
  public static readonly EVENTBRIDGE = new InterfaceVpcEndpointAwsService('events');
  public static readonly EVENTBRIDGE_SCHEMA_REGISTRY = new InterfaceVpcEndpointAwsService('schemas');
  public static readonly FAULT_INJECTION_SIMULATOR = new InterfaceVpcEndpointAwsService('fis');
  public static readonly FINSPACE = new InterfaceVpcEndpointAwsService('finspace');
  public static readonly FINSPACE_API = new InterfaceVpcEndpointAwsService('finspace-api');
  public static readonly FORECAST = new InterfaceVpcEndpointAwsService('forecast');
  public static readonly FORECAST_QUERY = new InterfaceVpcEndpointAwsService('forecastquery');
  public static readonly FORECAST_FIPS = new InterfaceVpcEndpointAwsService('forecast-fips');
  public static readonly FORECAST_QUERY_FIPS = new InterfaceVpcEndpointAwsService('forecastquery-fips');
  public static readonly FRAUD_DETECTOR = new InterfaceVpcEndpointAwsService('frauddetector');
  public static readonly FSX = new InterfaceVpcEndpointAwsService('fsx');
  public static readonly FSX_FIPS = new InterfaceVpcEndpointAwsService('fsx-fips');
  public static readonly CODECOMMIT_GIT = new InterfaceVpcEndpointAwsService('git-codecommit');
  public static readonly CODECOMMIT_GIT_FIPS = new InterfaceVpcEndpointAwsService('git-codecommit-fips');
  public static readonly GLUE = new InterfaceVpcEndpointAwsService('glue');
  public static readonly GLUE_DATABREW = new InterfaceVpcEndpointAwsService('databrew');
  public static readonly GLUE_DASHBOARD = new InterfaceVpcEndpointAwsService('glue.dashboard');
  public static readonly GRAFANA = new InterfaceVpcEndpointAwsService('grafana');
  public static readonly GRAFANA_WORKSPACE = new InterfaceVpcEndpointAwsService('grafana-workspace');
  public static readonly GROUNDSTATION = new InterfaceVpcEndpointAwsService('groundstation');
  public static readonly GUARDDUTY = new InterfaceVpcEndpointAwsService('guardduty');
  public static readonly GUARDDUTY_FIPS = new InterfaceVpcEndpointAwsService('guardduty-fips');
  public static readonly GUARDDUTY_DATA = new InterfaceVpcEndpointAwsService('guardduty-data');
  public static readonly GUARDDUTY_DATA_FIPS = new InterfaceVpcEndpointAwsService('guardduty-data-fips');
  public static readonly HEALTH_IMAGING = new InterfaceVpcEndpointAwsService('medical-imaging');
  public static readonly HEALTH_IMAGING_RUNTIME = new InterfaceVpcEndpointAwsService('runtime-medical-imaging');
  public static readonly HEALTH_IMAGING_DICOM = new InterfaceVpcEndpointAwsService('dicom-medical-imaging');
  public static readonly HEALTHLAKE = new InterfaceVpcEndpointAwsService('healthlake');
  public static readonly IAM = new InterfaceVpcEndpointAwsService('iam', 'com.amazonaws', undefined, { global: true });
  public static readonly IAM_IDENTITY_CENTER = new InterfaceVpcEndpointAwsService('identitystore');
  public static readonly IAM_ROLES_ANYWHERE = new InterfaceVpcEndpointAwsService('rolesanywhere');
  public static readonly IMAGE_BUILDER = new InterfaceVpcEndpointAwsService('imagebuilder');
  public static readonly INSPECTOR = new InterfaceVpcEndpointAwsService('inspector2');
  public static readonly INSPECTOR_SCAN = new InterfaceVpcEndpointAwsService('inspector-scan');
  public static readonly INTERNET_MONITOR = new InterfaceVpcEndpointAwsService('internetmonitor');
  public static readonly INTERNET_MONITOR_FIPS = new InterfaceVpcEndpointAwsService('internetmonitor-fips');
  public static readonly INVOICING = new InterfaceVpcEndpointAwsService('invoicing');
  public static readonly IOT_CORE = new InterfaceVpcEndpointAwsService('iot.data');
  public static readonly IOT_CORE_CREDENTIALS = new InterfaceVpcEndpointAwsService('iot.credentials');
  public static readonly IOT_CORE_DEVICE_ADVISOR = new InterfaceVpcEndpointAwsService('deviceadvisor.iot');
  public static readonly IOT_CORE_FLEETHUB_API = new InterfaceVpcEndpointAwsService('iot.fleethub.api');
  public static readonly IOT_CORE_FOR_LORAWAN = new InterfaceVpcEndpointAwsService('iotwireless.api');
  public static readonly IOT_FLEETWISE = new InterfaceVpcEndpointAwsService('iotfleetwise');
  public static readonly IOT_LORAWAN_CUPS = new InterfaceVpcEndpointAwsService('lorawan.cups');
  public static readonly IOT_LORAWAN_LNS = new InterfaceVpcEndpointAwsService('lorawan.lns');
  public static readonly IOT_GREENGRASS = new InterfaceVpcEndpointAwsService('greengrass');
  public static readonly IOT_ROBORUNNER = new InterfaceVpcEndpointAwsService('iotroborunner');
  public static readonly IOT_SITEWISE_API = new InterfaceVpcEndpointAwsService('iotsitewise.api');
  public static readonly IOT_SITEWISE_DATA = new InterfaceVpcEndpointAwsService('iotsitewise.data');
  public static readonly IOT_TWINMAKER_API = new InterfaceVpcEndpointAwsService('iottwinmaker.api');
  public static readonly IOT_TWINMAKER_DATA = new InterfaceVpcEndpointAwsService('iottwinmaker.data');
  public static readonly KAFKA = new InterfaceVpcEndpointAwsService('kafka');
  public static readonly KAFKA_CONNECT = new InterfaceVpcEndpointAwsService('kafkaconnect');
  public static readonly KAFKA_FIPS = new InterfaceVpcEndpointAwsService('kafka-fips');
  public static readonly KENDRA = new InterfaceVpcEndpointAwsService('kendra');
  public static readonly KENDRA_RANKING = new InterfaceVpcEndpointAwsService('kendra-ranking', 'aws.api');
  public static readonly KEYSPACES = new InterfaceVpcEndpointAwsService('cassandra', '', 9142);
  public static readonly KEYSPACES_FIPS = new InterfaceVpcEndpointAwsService('cassandra-fips', '', 9142);
  public static readonly KINESIS_STREAMS = new InterfaceVpcEndpointAwsService('kinesis-streams');
  public static readonly KINESIS_STREAMS_FIPS = new InterfaceVpcEndpointAwsService('kinesis-streams-fips');
  public static readonly KINESIS_FIREHOSE = new InterfaceVpcEndpointAwsService('kinesis-firehose');
  public static readonly KMS = new InterfaceVpcEndpointAwsService('kms');
  public static readonly KMS_FIPS = new InterfaceVpcEndpointAwsService('kms-fips');
  public static readonly LAKE_FORMATION = new InterfaceVpcEndpointAwsService('lakeformation');
  public static readonly LAUNCH_WIZARD = new InterfaceVpcEndpointAwsService('launchwizard');
  public static readonly LAMBDA = new InterfaceVpcEndpointAwsService('lambda');
  public static readonly LEX_MODELS = new InterfaceVpcEndpointAwsService('models-v2-lex');
  public static readonly LEX_RUNTIME = new InterfaceVpcEndpointAwsService('runtime-v2-lex');
  public static readonly LICENSE_MANAGER = new InterfaceVpcEndpointAwsService('license-manager');
  public static readonly LICENSE_MANAGER_FIPS = new InterfaceVpcEndpointAwsService('license-manager-fips');
  public static readonly LICENSE_MANAGER_LINUX_SUBSCRIPTIONS = new InterfaceVpcEndpointAwsService('license-manager-linux-subscriptions');
  public static readonly LICENSE_MANAGER_LINUX_SUBSCRIPTIONS_FIPS = new InterfaceVpcEndpointAwsService('license-manager-linux-subscriptions-fips');
  public static readonly LICENSE_MANAGER_USER_SUBSCRIPTIONS = new InterfaceVpcEndpointAwsService('license-manager-user-subscriptions');
  public static readonly LOCATION_SERVICE_GEOFENCING = new InterfaceVpcEndpointAwsService('geo.geofencing');
  public static readonly LOCATION_SERVICE_MAPS = new InterfaceVpcEndpointAwsService('geo.maps');
  public static readonly LOCATION_SERVICE_METADATA = new InterfaceVpcEndpointAwsService('geo.metadata');
  public static readonly LOCATION_SERVICE_PLACES = new InterfaceVpcEndpointAwsService('geo.places');
  public static readonly LOCATION_SERVICE_ROUTE = new InterfaceVpcEndpointAwsService('geo.routes');
  public static readonly LOCATION_SERVICE_TRACKING = new InterfaceVpcEndpointAwsService('geo.tracking');
  public static readonly LOOKOUT_EQUIPMENT = new InterfaceVpcEndpointAwsService('lookoutequipment');
  public static readonly LOOKOUT_METRICS = new InterfaceVpcEndpointAwsService('lookoutmetrics');
  public static readonly LOOKOUT_VISION = new InterfaceVpcEndpointAwsService('lookoutvision');
  public static readonly MAILMANAGER = new InterfaceVpcEndpointAwsService('mail-manager');
  public static readonly MAILMANAGER_FIPS = new InterfaceVpcEndpointAwsService('mail-manager-fips');
  public static readonly MAINFRAME_MODERNIZATION = new InterfaceVpcEndpointAwsService('m2');
  public static readonly MAINFRAME_MODERNIZATION_APP_TEST = new InterfaceVpcEndpointAwsService('apptest');
  public static readonly MACIE = new InterfaceVpcEndpointAwsService('macie2');
  public static readonly MANAGEMENT_CONSOLE = new InterfaceVpcEndpointAwsService('console');
  public static readonly MANAGEMENT_CONSOLE_SIGNIN = new InterfaceVpcEndpointAwsService('signin');
  public static readonly MANAGED_BLOCKCHAIN_QUERY = new InterfaceVpcEndpointAwsService('managedblockchain-query');
  public static readonly MANAGED_BLOCKCHAIN_BITCOIN_MAINNET = new InterfaceVpcEndpointAwsService('managedblockchain.bitcoin.mainnet');
  public static readonly MANAGED_BLOCKCHAIN_BITCOIN_TESTNET = new InterfaceVpcEndpointAwsService('managedblockchain.bitcoin.testnet');
  public static readonly MEMORY_DB = new InterfaceVpcEndpointAwsService('memory-db');
  public static readonly MEMORY_DB_FIPS = new InterfaceVpcEndpointAwsService('memorydb-fips');
  public static readonly MIGRATIONHUB_ORCHESTRATOR = new InterfaceVpcEndpointAwsService('migrationhub-orchestrator');
  public static readonly MIGRATIONHUB_REFACTOR_SPACES = new InterfaceVpcEndpointAwsService('refactor-spaces');
  public static readonly MIGRATIONHUB_STRATEGY = new InterfaceVpcEndpointAwsService('migrationhub-strategy');
  public static readonly MQ = new InterfaceVpcEndpointAwsService('mq');
  public static readonly NEPTUNE_ANALYTICS = new InterfaceVpcEndpointAwsService('neptune-graph');
  public static readonly NEPTUNE_ANALYTICS_DATA = new InterfaceVpcEndpointAwsService('neptune-graph-data');
  public static readonly NEPTUNE_ANALYTICS_FIPS = new InterfaceVpcEndpointAwsService('neptune-graph-fips');
  public static readonly NETWORK_FIREWALL = new InterfaceVpcEndpointAwsService('network-firewall');
  public static readonly NETWORK_FIREWALL_FIPS = new InterfaceVpcEndpointAwsService('network-firewall-fips');
  public static readonly NETWORK_FLOW_MONITOR = new InterfaceVpcEndpointAwsService('networkflowmonitor');
  public static readonly NETWORK_FLOW_MONITOR_REPORTS = new InterfaceVpcEndpointAwsService('networkflowmonitorreports');
  public static readonly NIMBLE_STUDIO = new InterfaceVpcEndpointAwsService('nimble');
  public static readonly OBSERVABILITY_ADMIN = new InterfaceVpcEndpointAwsService('observabilityadmin');
  public static readonly OUTPOSTS = new InterfaceVpcEndpointAwsService('outposts');
  public static readonly ORGANIZATIONS = new InterfaceVpcEndpointAwsService('organizations');
  public static readonly ORGANIZATIONS_FIPS = new InterfaceVpcEndpointAwsService('organizations-fips');
  public static readonly OMICS_ANALYTICS = new InterfaceVpcEndpointAwsService('analytics-omics');
  public static readonly OMICS_CONTROL_STORAGE = new InterfaceVpcEndpointAwsService('control-storage-omics');
  public static readonly OMICS_STORAGE = new InterfaceVpcEndpointAwsService('storage-omics');
  public static readonly OMICS_TAGS = new InterfaceVpcEndpointAwsService('tags-omics');
  public static readonly OMICS_WORKFLOWS = new InterfaceVpcEndpointAwsService('workflows-omics');
  public static readonly PANORAMA = new InterfaceVpcEndpointAwsService('panorama');
  public static readonly PARALLEL_COMPUTING_SERVICE = new InterfaceVpcEndpointAwsService('pcs');
  public static readonly PARALLEL_COMPUTING_SERVICE_FIPS = new InterfaceVpcEndpointAwsService('pcs-fips');
  public static readonly PAYMENT_CRYPTOGRAPHY_CONTROLPLANE = new InterfaceVpcEndpointAwsService('payment-cryptography.controlplane');
  /** @deprecated - Use InterfaceVpcEndpointAwsService.PAYMENT_CRYPTOGRAPHY_DATAPLANE instead. */
  public static readonly PAYMENT_CRYTOGRAPHY_DATAPLANE = new InterfaceVpcEndpointAwsService('payment-cryptography.dataplane');
  public static readonly PAYMENT_CRYPTOGRAPHY_DATAPLANE = new InterfaceVpcEndpointAwsService('payment-cryptography.dataplane');
  public static readonly PERSONALIZE = new InterfaceVpcEndpointAwsService('personalize');
  public static readonly PERSONALIZE_EVENTS = new InterfaceVpcEndpointAwsService('personalize-events');
  public static readonly PERSONALIZE_RUNTIME = new InterfaceVpcEndpointAwsService('personalize-runtime');
  public static readonly PINPOINT_V1 = new InterfaceVpcEndpointAwsService('pinpoint');
  /** @deprecated - Use InterfaceVpcEndpointAwsService.PINPOINT_SMS_VOICE_V2 instead. */
  public static readonly PINPOINT = new InterfaceVpcEndpointAwsService('pinpoint-sms-voice-v2');
  public static readonly PINPOINT_SMS_VOICE_V2 = new InterfaceVpcEndpointAwsService('pinpoint-sms-voice-v2');
  public static readonly PIPES = new InterfaceVpcEndpointAwsService('pipes');
  public static readonly PIPES_DATA = new InterfaceVpcEndpointAwsService('pipes-data');
  public static readonly PIPES_FIPS = new InterfaceVpcEndpointAwsService('pipes-fips');
  public static readonly PRICE_LIST = new InterfaceVpcEndpointAwsService('pricing.api');
  public static readonly PRICING_CALCULATOR = new InterfaceVpcEndpointAwsService('bcm-pricing-calculator');
  public static readonly POLLY = new InterfaceVpcEndpointAwsService('polly');
  public static readonly PRIVATE_5G = new InterfaceVpcEndpointAwsService('private-networks');
  public static readonly PRIVATE_CERTIFICATE_AUTHORITY = new InterfaceVpcEndpointAwsService('acm-pca');
  public static readonly PRIVATE_CERTIFICATE_AUTHORITY_CONNECTOR_AD = new InterfaceVpcEndpointAwsService('pca-connector-ad');
  public static readonly PRIVATE_CERTIFICATE_AUTHORITY_CONNECTOR_SCEP = new InterfaceVpcEndpointAwsService('pca-connector-scep');
  public static readonly PROMETHEUS = new InterfaceVpcEndpointAwsService('aps');
  public static readonly PROMETHEUS_WORKSPACES = new InterfaceVpcEndpointAwsService('aps-workspaces');
  public static readonly PROTON = new InterfaceVpcEndpointAwsService('proton');
  public static readonly Q_BUSSINESS = new InterfaceVpcEndpointAwsService('qbusiness', 'aws.api');
  public static readonly Q_DEVELOPER = new InterfaceVpcEndpointAwsService('q');
  public static readonly Q_DEVELOPER_CODE_WHISPERER = new InterfaceVpcEndpointAwsService('codewhisperer');
  public static readonly Q_DEVELOPER_QAPPS = new InterfaceVpcEndpointAwsService('qapps');
  public static readonly Q_USER_SUBSCRIPTIONS = new InterfaceVpcEndpointAwsService('service.user-subscriptions');
  public static readonly QLDB = new InterfaceVpcEndpointAwsService('qldb.session');
  public static readonly QUICKSIGHT_WEBSITE = new InterfaceVpcEndpointAwsService('quicksight-website');
  public static readonly RDS = new InterfaceVpcEndpointAwsService('rds');
  public static readonly RDS_DATA = new InterfaceVpcEndpointAwsService('rds-data');
  public static readonly RDS_PERFORMANCE_INSIGHTS = new InterfaceVpcEndpointAwsService('pi');
  public static readonly RDS_PERFORMANCE_INSIGHTS_FIPS = new InterfaceVpcEndpointAwsService('pi-fips');
  public static readonly REDSHIFT = new InterfaceVpcEndpointAwsService('redshift');
  public static readonly REDSHIFT_FIPS = new InterfaceVpcEndpointAwsService('redshift-fips');
  public static readonly REDSHIFT_DATA = new InterfaceVpcEndpointAwsService('redshift-data');
  public static readonly REDSHIFT_DATA_FIPS = new InterfaceVpcEndpointAwsService('redshift-data-fips');
  public static readonly REDSHIFT_SERVERLESS = new InterfaceVpcEndpointAwsService('redshift-serverless');
  public static readonly REDSHIFT_SERVERLESS_FIPS = new InterfaceVpcEndpointAwsService('redshift-serverless-fips');
  public static readonly REKOGNITION = new InterfaceVpcEndpointAwsService('rekognition');
  public static readonly REKOGNITION_FIPS = new InterfaceVpcEndpointAwsService('rekognition-fips');
  public static readonly REKOGNITION_STREAMING = new InterfaceVpcEndpointAwsService('streaming-rekognition');
  public static readonly REKOGNITION_STREAMING_FIPS = new InterfaceVpcEndpointAwsService('streaming-rekognition-fips');
  public static readonly REPOST_SPACE = new InterfaceVpcEndpointAwsService('repostspace');
  public static readonly RESOURCE_ACCESS_MANAGER = new InterfaceVpcEndpointAwsService('ram');
  public static readonly RESOURCE_GROUPS = new InterfaceVpcEndpointAwsService('resource-groups');
  public static readonly RESOURCE_GROUPS_FIPS = new InterfaceVpcEndpointAwsService('resource-groups-fips');
  public static readonly ROBOMAKER = new InterfaceVpcEndpointAwsService('robomaker');
  public static readonly RECYCLE_BIN = new InterfaceVpcEndpointAwsService('rbin');
  public static readonly S3 = new InterfaceVpcEndpointAwsService('s3');
  public static readonly S3_OUTPOSTS = new InterfaceVpcEndpointAwsService('s3-outposts');
  public static readonly S3_MULTI_REGION_ACCESS_POINTS = new InterfaceVpcEndpointAwsService('s3-global.accesspoint', 'com.amazonaws', undefined, { global: true });
  public static readonly S3_TABLES = new InterfaceVpcEndpointAwsService('s3tables');
  public static readonly SAVINGS_PLANS = new InterfaceVpcEndpointAwsService('savingsplans', 'com.amazonaws', undefined, { global: true });
  public static readonly SAGEMAKER_API = new InterfaceVpcEndpointAwsService('sagemaker.api');
  public static readonly SAGEMAKER_API_FIPS = new InterfaceVpcEndpointAwsService('sagemaker.api-fips');
  public static readonly SAGEMAKER_DATA_SCIENCE_ASSISTANT = new InterfaceVpcEndpointAwsService('sagemaker-data-science-assistant');
  public static readonly SAGEMAKER_EXPERIMENTS = new InterfaceVpcEndpointAwsService('experiments', 'aws.sagemaker');
  public static readonly SAGEMAKER_FEATURESTORE_RUNTIME = new InterfaceVpcEndpointAwsService('sagemaker.featurestore-runtime');
  public static readonly SAGEMAKER_GEOSPATIAL = new InterfaceVpcEndpointAwsService('sagemaker-geospatial');
  public static readonly SAGEMAKER_METRICS = new InterfaceVpcEndpointAwsService('sagemaker.metrics');
  public static readonly SAGEMAKER_NOTEBOOK = new InterfaceVpcEndpointAwsService('notebook', 'aws.sagemaker');
  public static readonly SAGEMAKER_PARTNER_APP = new InterfaceVpcEndpointAwsService('partner-app', 'aws.sagemaker');
  public static readonly SAGEMAKER_RUNTIME = new InterfaceVpcEndpointAwsService('sagemaker.runtime');
  public static readonly SAGEMAKER_RUNTIME_FIPS = new InterfaceVpcEndpointAwsService('sagemaker.runtime-fips');
  public static readonly SAGEMAKER_STUDIO = new InterfaceVpcEndpointAwsService('studio', 'aws.sagemaker');
  public static readonly SECRETS_MANAGER = new InterfaceVpcEndpointAwsService('secretsmanager');
  public static readonly SECURITYHUB = new InterfaceVpcEndpointAwsService('securityhub');
  public static readonly SECURITYLAKE = new InterfaceVpcEndpointAwsService('securitylake');
  public static readonly SECURITYLAKE_FIPS = new InterfaceVpcEndpointAwsService('securitylake-fips');
  public static readonly SERVICE_CATALOG = new InterfaceVpcEndpointAwsService('servicecatalog');
  public static readonly SERVICE_CATALOG_APPREGISTRY = new InterfaceVpcEndpointAwsService('servicecatalog-appregistry');
  public static readonly SERVER_MIGRATION_SERVICE = new InterfaceVpcEndpointAwsService('sms');
  public static readonly SERVER_MIGRATION_SERVICE_FIPS = new InterfaceVpcEndpointAwsService('sms-fips');
  public static readonly SERVER_MIGRATION_SERVICE_AWSCONNECTOR = new InterfaceVpcEndpointAwsService('awsconnector');
  public static readonly SERVERLESS_APPLICATION_REPOSITORY = new InterfaceVpcEndpointAwsService('serverlessrepo');
  /** @deprecated - Use InterfaceVpcEndpointAwsService.EMAIL_SMTP instead. */
  public static readonly SES = new InterfaceVpcEndpointAwsService('email-smtp');
  public static readonly SHIELD = new InterfaceVpcEndpointAwsService('shield');
  public static readonly SHIELD_FIPS = new InterfaceVpcEndpointAwsService('shield-fips');
  public static readonly SIMSPACE_WEAVER = new InterfaceVpcEndpointAwsService('simspaceweaver');
  public static readonly SNOW_DEVICE_MANAGEMENT = new InterfaceVpcEndpointAwsService('snow-device-management');
  public static readonly SNS = new InterfaceVpcEndpointAwsService('sns');
  public static readonly SQS = new InterfaceVpcEndpointAwsService('sqs');
  public static readonly SQS_FIPS = new InterfaceVpcEndpointAwsService('sqs-fips');
  public static readonly SSM = new InterfaceVpcEndpointAwsService('ssm');
  public static readonly SSM_FIPS = new InterfaceVpcEndpointAwsService('ssm-fips');
  public static readonly SSM_MESSAGES = new InterfaceVpcEndpointAwsService('ssmmessages');
  public static readonly SSM_CONTACTS = new InterfaceVpcEndpointAwsService('ssm-contacts');
  public static readonly SSM_INCIDENTS = new InterfaceVpcEndpointAwsService('ssm-incidents');
  public static readonly SSM_QUICK_SETUP = new InterfaceVpcEndpointAwsService('ssm-quicksetup');
  public static readonly STEP_FUNCTIONS = new InterfaceVpcEndpointAwsService('states');
  public static readonly STEP_FUNCTIONS_SYNC = new InterfaceVpcEndpointAwsService('sync-states');
  public static readonly STORAGE_GATEWAY = new InterfaceVpcEndpointAwsService('storagegateway');
  public static readonly STS = new InterfaceVpcEndpointAwsService('sts');
  public static readonly STS_FIPS = new InterfaceVpcEndpointAwsService('sts-fips');
  public static readonly SUPPLY_CHAIN = new InterfaceVpcEndpointAwsService('scn');
  public static readonly SWF = new InterfaceVpcEndpointAwsService('swf');
  public static readonly SWF_FIPS = new InterfaceVpcEndpointAwsService('swf-fips');
  public static readonly TAGGING = new InterfaceVpcEndpointAwsService('tagging');
  public static readonly TELCO_NETWORK_BUILDER = new InterfaceVpcEndpointAwsService('tnb');
  public static readonly TEXTRACT = new InterfaceVpcEndpointAwsService('textract');
  public static readonly TEXTRACT_FIPS = new InterfaceVpcEndpointAwsService('textract-fips');
  public static readonly TIMESTREAM_INFLUXDB = new InterfaceVpcEndpointAwsService('timestream-influxdb');
  public static readonly TIMESTREAM_INFLUXDB_FIPS = new InterfaceVpcEndpointAwsService('timestream-influxdb-fips');
  public static readonly TRANSCRIBE = new InterfaceVpcEndpointAwsService('transcribe');
  public static readonly TRANSCRIBE_STREAMING = new InterfaceVpcEndpointAwsService('transcribestreaming');
  public static readonly TRANSFER = new InterfaceVpcEndpointAwsService('transfer');
  public static readonly TRANSFER_SERVER = new InterfaceVpcEndpointAwsService('transfer.server');
  public static readonly TRANSLATE = new InterfaceVpcEndpointAwsService('translate');
  public static readonly TRUSTED_ADVISOR = new InterfaceVpcEndpointAwsService('trustedadvisor');
  public static readonly WAFV2 = new InterfaceVpcEndpointAwsService('wafv2');
  public static readonly WAFV2_FIPS = new InterfaceVpcEndpointAwsService('wafv2-fips');
  public static readonly WELL_ARCHITECTED_TOOL = new InterfaceVpcEndpointAwsService('wellarchitected');
  public static readonly WORKMAIL = new InterfaceVpcEndpointAwsService('workmail');
  public static readonly WORKSPACES = new InterfaceVpcEndpointAwsService('workspaces');
  public static readonly WORKSPACES_THIN_CLIENT = new InterfaceVpcEndpointAwsService('thinclient.api');
  public static readonly WORKSPACES_WEB = new InterfaceVpcEndpointAwsService('workspaces-web');
  public static readonly WORKSPACES_WEB_FIPS = new InterfaceVpcEndpointAwsService('workspaces-web-fips');
  public static readonly XRAY = new InterfaceVpcEndpointAwsService('xray');
  public static readonly VERIFIED_PERMISSIONS = new InterfaceVpcEndpointAwsService('verifiedpermissions');
  public static readonly VPC_LATTICE = new InterfaceVpcEndpointAwsService('vpc-lattice');

  /**
   * The name of the service. e.g. com.amazonaws.us-east-1.ecs
   */
  public readonly name: string;

  /**
   * The short name of the service. e.g. ecs
   */
  public readonly shortName: string;

  /**
   * The port of the service.
   */
  public readonly port: number;

  /**
   * Whether Private DNS is supported by default.
   */
  public readonly privateDnsDefault?: boolean = true;

  constructor(
    name: string,
    prefix?: string,
    port?: number,
    props?: InterfaceVpcEndpointAwsServiceProps,
  ) {
    const regionPrefix = props?.global ? '' : (Lazy.uncachedString({
      produce: (context) => Stack.of(context.scope).region,
    }) + '.');
    const defaultEndpointPrefix = Lazy.uncachedString({
      produce: (context) => {
        const regionName = Stack.of(context.scope).region;
        return this.getDefaultEndpointPrefix(name, regionName);
      },
    });
    const defaultEndpointSuffix = Lazy.uncachedString({
      produce: (context) => {
        const regionName = Stack.of(context.scope).region;
        return this.getDefaultEndpointSuffix(name, regionName);
      },
    });

    this.name = `${prefix || defaultEndpointPrefix}.${regionPrefix}${name}${defaultEndpointSuffix}`;
    this.shortName = name;
    this.port = port || 443;
  }

  /**
   * Get the endpoint prefix for the service in the specified region
   * because the prefix for some of the services in cn-north-1 and cn-northwest-1 are different
   *
   * For future maintenance， the vpc endpoint services could be fetched using AWS CLI Commmand:
   * aws ec2 describe-vpc-endpoint-services
   */
  private getDefaultEndpointPrefix(name: string, region: string) {
    const VPC_ENDPOINT_SERVICE_EXCEPTIONS: { [region: string]: string[] } = {
      'cn-north-1': ['application-autoscaling', 'appmesh-envoy-management', 'athena', 'autoscaling', 'awsconnector',
        'backup', 'batch', 'cassandra', 'cloudcontrolapi', 'cloudformation', 'codedeploy-commands-secure', 'databrew', 'dms',
        'ebs', 'ec2', 'ecr.api', 'ecr.dkr', 'eks', 'elasticache', 'elasticbeanstalk', 'elasticfilesystem',
        'elasticfilesystem-fips', 'emr-containers', 'execute-api', 'fsx', 'imagebuilder', 'iot.data', 'iotsitewise.api',
        'iotsitewise.data', 'kinesis-streams', 'lambda', 'license-manager', 'monitoring', 'rds', 'redshift', 'redshift-data',
        's3', 'sagemaker.api', 'sagemaker.featurestore-runtime', 'sagemaker.runtime', 'securityhub', 'servicecatalog',
        'sms', 'sqs', 'states', 'sts', 'sync-states', 'synthetics', 'transcribe', 'transcribestreaming', 'transfer', 'xray'],
      'cn-northwest-1': ['account', 'application-autoscaling', 'appmesh-envoy-management', 'athena', 'autoscaling', 'awsconnector',
        'backup', 'batch', 'cassandra', 'cloudcontrolapi', 'cloudformation', 'codedeploy-commands-secure', 'databrew', 'dms', 'ebs', 'ec2',
        'ecr.api', 'ecr.dkr', 'eks', 'elasticache', 'elasticbeanstalk', 'elasticfilesystem', 'elasticfilesystem-fips', 'emr-containers',
        'execute-api', 'fsx', 'imagebuilder', 'iot.data', 'kinesis-streams', 'lambda', 'license-manager', 'monitoring', 'polly', 'rds',
        'redshift', 'redshift-data', 's3', 'sagemaker.api', 'sagemaker.featurestore-runtime', 'sagemaker.runtime', 'securityhub',
        'servicecatalog', 'sms', 'sqs', 'states', 'sts', 'sync-states', 'synthetics', 'transcribe', 'transcribestreaming', 'transfer',
        'workspaces', 'xray'],
    };
    if (VPC_ENDPOINT_SERVICE_EXCEPTIONS[region]?.includes(name)) {
      return 'cn.com.amazonaws';
    } else {
      return 'com.amazonaws';
    }
  }

  /**
   * Get the endpoint suffix for the service in the specified region.
   * In cn-north-1 and cn-northwest-1, the vpc endpoint of transcribe is:
   *   cn.com.amazonaws.cn-north-1.transcribe.cn
   *   cn.com.amazonaws.cn-northwest-1.transcribe.cn
   * so suffix '.cn' should be return in these scenarios.
   *
   * For future maintenance， the vpc endpoint services could be fetched using AWS CLI Commmand:
   * aws ec2 describe-vpc-endpoint-services
   */
  private getDefaultEndpointSuffix(name: string, region: string) {
    const VPC_ENDPOINT_SERVICE_EXCEPTIONS: { [region: string]: string[] } = {
      'cn-north-1': ['transcribe'],
      'cn-northwest-1': ['transcribe'],
    };
    return VPC_ENDPOINT_SERVICE_EXCEPTIONS[region]?.includes(name) ? '.cn' : '';
  }
}

/**
 * Options to add an interface endpoint to a VPC.
 */
export interface InterfaceVpcEndpointOptions {
  /**
   * The service to use for this interface VPC endpoint.
   */
  readonly service: IInterfaceVpcEndpointService;

  /**
   * Whether to associate a private hosted zone with the specified VPC. This
   * allows you to make requests to the service using its default DNS hostname.
   *
   * @default set by the instance of IInterfaceVpcEndpointService, or true if
   * not defined by the instance of IInterfaceVpcEndpointService
   */
  readonly privateDnsEnabled?: boolean;

  /**
   * The subnets in which to create an endpoint network interface. At most one
   * per availability zone.
   *
   * @default - private subnets
   */
  readonly subnets?: SubnetSelection;

  /**
   * The security groups to associate with this interface VPC endpoint.
   *
   * @default - a new security group is created
   */
  readonly securityGroups?: ISecurityGroup[];

  /**
   * Whether to automatically allow VPC traffic to the endpoint
   *
   * If enabled, all traffic to the endpoint from within the VPC will be
   * automatically allowed. This is done based on the VPC's CIDR range.
   *
   * @default true
   */
  readonly open?: boolean;

  /**
   * Limit to only those availability zones where the endpoint service can be created
   *
   * Setting this to 'true' requires a lookup to be performed at synthesis time. Account
   * and region must be set on the containing stack for this to work.
   *
   * @default false
   */
  readonly lookupSupportedAzs?: boolean;

  /**
   * The IP address type for the endpoint.
   *
   * @default not specified
   */
  readonly ipAddressType?: VpcEndpointIpAddressType;

  /**
   * Type of DNS records created for the VPC endpoint.
   *
   * @default not specified
   */
  readonly dnsRecordIpType?: VpcEndpointDnsRecordIpType;

  /**
   * Whether to enable private DNS only for inbound endpoints.
   *
   * @default not specified
   */
  readonly privateDnsOnlyForInboundResolverEndpoint?: VpcEndpointPrivateDnsOnlyForInboundResolverEndpoint;

  /**
   * The region where the VPC endpoint service is located.
   *
   * Only needs to be specified for cross-region VPC endpoints.
   *
   * @default - Same region as the interface VPC endpoint
   */
  readonly serviceRegion?: string;
}

/**
 * Construction properties for an InterfaceVpcEndpoint.
 */
export interface InterfaceVpcEndpointProps extends InterfaceVpcEndpointOptions {
  /**
   * The VPC network in which the interface endpoint will be used.
   */
  readonly vpc: IVpc;
}

/**
 * An interface VPC endpoint.
 */
export interface IInterfaceVpcEndpoint extends IVpcEndpoint, IConnectable {
}

/**
 * A interface VPC endpoint.
 * @resource AWS::EC2::VPCEndpoint
 */
@propertyInjectable
export class InterfaceVpcEndpoint extends VpcEndpoint implements IInterfaceVpcEndpoint {
  /**
   * Uniquely identifies this class.
   */
  public static readonly PROPERTY_INJECTION_ID: string = 'aws-cdk-lib.aws-ec2.InterfaceVpcEndpoint';

  /**
   * Imports an existing interface VPC endpoint.
   */
  public static fromInterfaceVpcEndpointAttributes(scope: Construct, id: string, attrs: InterfaceVpcEndpointAttributes): IInterfaceVpcEndpoint {
    const securityGroups = attrs.securityGroupId
      ? [SecurityGroup.fromSecurityGroupId(scope, 'SecurityGroup', attrs.securityGroupId)]
      : attrs.securityGroups;

    class Import extends Resource implements IInterfaceVpcEndpoint {
      public readonly vpcEndpointId = attrs.vpcEndpointId;
      public readonly connections = new Connections({
        defaultPort: Port.tcp(attrs.port),
        securityGroups,
      });
<<<<<<< HEAD
      public get vpcEndpointRef(): VPCEndpointRef {
=======
      public get vpcEndpointRef(): VPCEndpointReference {
>>>>>>> 9e82000c
        return {
          vpcEndpointId: this.vpcEndpointId,
        };
      }
    }

    return new Import(scope, id);
  }

  /**
   * The interface VPC endpoint identifier.
   */
  public readonly vpcEndpointId: string;

  /**
   * The date and time the interface VPC endpoint was created.
   * @attribute
   */
  public readonly vpcEndpointCreationTimestamp: string;

  /**
   * The DNS entries for the interface VPC endpoint.
   * Each entry is a combination of the hosted zone ID and the DNS name.
   * The entries are ordered as follows: regional public DNS, zonal public DNS, private DNS, and wildcard DNS.
   * This order is not enforced for AWS Marketplace services.
   *
   * The following is an example. In the first entry, the hosted zone ID is Z1HUB23UULQXV
   * and the DNS name is vpce-01abc23456de78f9g-12abccd3.ec2.us-east-1.vpce.amazonaws.com.
   *
   * ["Z1HUB23UULQXV:vpce-01abc23456de78f9g-12abccd3.ec2.us-east-1.vpce.amazonaws.com",
   * "Z1HUB23UULQXV:vpce-01abc23456de78f9g-12abccd3-us-east-1a.ec2.us-east-1.vpce.amazonaws.com",
   * "Z1C12344VYDITB0:ec2.us-east-1.amazonaws.com"]
   *
   * If you update the PrivateDnsEnabled or SubnetIds properties, the DNS entries in the list will change.
   * @attribute
   */
  public readonly vpcEndpointDnsEntries: string[];

  /**
   * One or more network interfaces for the interface VPC endpoint.
   * @attribute
   */
  public readonly vpcEndpointNetworkInterfaceIds: string[];

  /**
   * The identifier of the first security group associated with this interface
   * VPC endpoint.
   *
   * @deprecated use the `connections` object
   */
  public readonly securityGroupId: string;

  /**
   * Access to network connections.
   */
  public readonly connections: Connections;

  constructor(scope: Construct, id: string, props: InterfaceVpcEndpointProps) {
    super(scope, id);
    // Enhanced CDK Analytics Telemetry
    addConstructMetadata(this, props);

    const securityGroups = props.securityGroups || [new SecurityGroup(this, 'SecurityGroup', {
      vpc: props.vpc,
    })];

    this.securityGroupId = securityGroups[0].securityGroupId;
    this.connections = new Connections({
      defaultPort: Port.tcp(props.service.port),
      securityGroups,
    });

    if (props.open !== false) {
      this.connections.allowDefaultPortFrom(Peer.ipv4(props.vpc.vpcCidrBlock));
    }

    // Determine which subnets to place the endpoint in
    const subnetIds = this.endpointSubnets(props);

    const dnsOptions = (props.dnsRecordIpType === undefined && props.privateDnsOnlyForInboundResolverEndpoint === undefined)
      ? undefined
      : {
        dnsRecordIpType: props.dnsRecordIpType,
        privateDnsOnlyForInboundResolverEndpoint: props.privateDnsOnlyForInboundResolverEndpoint,
      };

    const endpoint = new CfnVPCEndpoint(this, 'Resource', {
      privateDnsEnabled: props.privateDnsEnabled ?? props.service.privateDnsDefault ?? true,
      policyDocument: Lazy.any({ produce: () => this.policyDocument }),
      securityGroupIds: securityGroups.map(s => s.securityGroupId),
      serviceName: props.service.name,
      vpcEndpointType: VpcEndpointType.INTERFACE,
      subnetIds,
      vpcId: props.vpc.vpcId,
      ipAddressType: props.ipAddressType,
      dnsOptions,
      ...(props.serviceRegion && { serviceRegion: props.serviceRegion }),
    });

    this.vpcEndpointId = endpoint.ref;
    this.vpcEndpointCreationTimestamp = endpoint.attrCreationTimestamp;
    this.vpcEndpointDnsEntries = endpoint.attrDnsEntries;
    this.vpcEndpointNetworkInterfaceIds = endpoint.attrNetworkInterfaceIds;
  }

  /**
   * Determine which subnets to place the endpoint in. This is in its own function
   * because there's a lot of code.
   */
  private endpointSubnets(props: InterfaceVpcEndpointProps) {
    const lookupSupportedAzs = props.lookupSupportedAzs ?? false;
    const subnetSelection = props.vpc.selectSubnets({ ...props.subnets, onePerAz: true });
    const subnets = subnetSelection.subnets;

    // Sanity check the subnet count
    if (!subnetSelection.isPendingLookup && subnetSelection.subnets.length == 0) {
      throw new ValidationError('Cannot create a VPC Endpoint with no subnets', this);
    }

    // If we aren't going to lookup supported AZs we'll exit early, returning the subnetIds from the provided subnet selection
    if (!lookupSupportedAzs) {
      return subnetSelection.subnetIds;
    }

    // Some service names, such as AWS service name references, use Tokens to automatically fill in the region
    // If it is an InterfaceVpcEndpointAwsService, then the reference will be resolvable since it only references the region
    const isAwsService = Token.isUnresolved(props.service.name) && props.service instanceof InterfaceVpcEndpointAwsService;

    // Determine what service name gets pass to the context provider
    // If it is an AWS service it will have a REGION token
    const lookupServiceName = isAwsService ? Stack.of(this).resolve(props.service.name) : props.service.name;

    // Check that the lookup will work
    this.validateCanLookupSupportedAzs(subnets, lookupServiceName);

    // Do the actual lookup for AZs
    const availableAZs = this.availableAvailabilityZones(lookupServiceName);
    const filteredSubnets = subnets.filter(s => availableAZs.includes(s.availabilityZone));

    // Throw an error if the lookup filtered out all subnets
    // VpcEndpoints must be created with at least one AZ
    if (filteredSubnets.length == 0) {
      throw new ValidationError(`lookupSupportedAzs returned ${availableAZs} but subnets have AZs ${subnets.map(s => s.availabilityZone)}`, this);
    }
    return filteredSubnets.map(s => s.subnetId);
  }

  /**
   * Sanity checking when looking up AZs for an endpoint service, to make sure it won't fail
   */
  private validateCanLookupSupportedAzs(subnets: ISubnet[], serviceName: string) {
    // Having any of these be true will cause the AZ lookup to fail at synthesis time
    const agnosticAcct = Token.isUnresolved(this.env.account);
    const agnosticRegion = Token.isUnresolved(this.env.region);
    const agnosticService = Token.isUnresolved(serviceName);

    // Having subnets with Token AZs can cause the endpoint to be created with no subnets, failing at deployment time
    const agnosticSubnets = subnets.some(s => Token.isUnresolved(s.availabilityZone));
    const agnosticSubnetList = Token.isUnresolved(subnets.map(s => s.availabilityZone));

    // Context provider cannot make an AWS call without an account/region
    if (agnosticAcct || agnosticRegion) {
      throw new ValidationError('Cannot look up VPC endpoint availability zones if account/region are not specified', this);
    }

    // The AWS call will fail if there is a Token in the service name
    if (agnosticService) {
      throw new ValidationError(`Cannot lookup AZs for a service name with a Token: ${serviceName}`, this);
    }

    // The AWS call return strings for AZs, like us-east-1a, us-east-1b, etc
    // If the subnet AZs are Tokens, a string comparison between the subnet AZs and the AZs from the AWS call
    // will not match
    if (agnosticSubnets || agnosticSubnetList) {
      const agnostic = subnets.filter(s => Token.isUnresolved(s.availabilityZone));
      throw new ValidationError(`lookupSupportedAzs cannot filter on subnets with Token AZs: ${agnostic}`, this);
    }
  }

  private availableAvailabilityZones(serviceName: string): string[] {
    // Here we check what AZs the endpoint service is available in
    // If for whatever reason we can't retrieve the AZs, and no context is set,
    // we will fall back to all AZs
    const availableAZs = ContextProvider.getValue(this, {
      provider: cxschema.ContextProvider.ENDPOINT_SERVICE_AVAILABILITY_ZONE_PROVIDER,
      dummyValue: this.stack.availabilityZones,
      props: { serviceName },
    }).value;
    if (!Array.isArray(availableAZs)) {
      throw new ValidationError(`Discovered AZs for endpoint service ${serviceName} must be an array`, this);
    }
    return availableAZs;
  }
}

/**
 * Construction properties for an ImportedInterfaceVpcEndpoint.
 */
export interface InterfaceVpcEndpointAttributes {
  /**
   * The interface VPC endpoint identifier.
   */
  readonly vpcEndpointId: string;

  /**
   * The identifier of the security group associated with the interface VPC endpoint.
   *
   * @deprecated use `securityGroups` instead
   */
  readonly securityGroupId?: string;

  /**
   * The security groups associated with the interface VPC endpoint.
   *
   * If you wish to manage the network connections associated with this endpoint,
   * you will need to specify its security groups.
   */
  readonly securityGroups?: ISecurityGroup[];

  /**
   * The port of the service of the interface VPC endpoint.
   */
  readonly port: number;
}<|MERGE_RESOLUTION|>--- conflicted
+++ resolved
@@ -1,10 +1,6 @@
 import { Construct } from 'constructs';
 import { Connections, IConnectable } from './connections';
-<<<<<<< HEAD
-import { CfnVPCEndpoint, IVPCEndpointRef, VPCEndpointRef } from './ec2.generated';
-=======
 import { CfnVPCEndpoint, IVPCEndpointRef, VPCEndpointReference } from './ec2.generated';
->>>>>>> 9e82000c
 import { Peer } from './peer';
 import { Port } from './port';
 import { ISecurityGroup, SecurityGroup } from './security-group';
@@ -32,11 +28,7 @@
 
   protected policyDocument?: iam.PolicyDocument;
 
-<<<<<<< HEAD
-  public get vpcEndpointRef(): VPCEndpointRef {
-=======
   public get vpcEndpointRef(): VPCEndpointReference {
->>>>>>> 9e82000c
     return {
       vpcEndpointId: this.vpcEndpointId,
     };
@@ -995,11 +987,7 @@
         defaultPort: Port.tcp(attrs.port),
         securityGroups,
       });
-<<<<<<< HEAD
-      public get vpcEndpointRef(): VPCEndpointRef {
-=======
       public get vpcEndpointRef(): VPCEndpointReference {
->>>>>>> 9e82000c
         return {
           vpcEndpointId: this.vpcEndpointId,
         };
