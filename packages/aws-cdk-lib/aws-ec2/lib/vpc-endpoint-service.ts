import { Construct } from 'constructs';
<<<<<<< HEAD
import { CfnVPCEndpointService, CfnVPCEndpointServicePermissions, IVPCEndpointServiceRef, VPCEndpointServiceRef } from './ec2.generated';
=======
import {
  CfnVPCEndpointService,
  CfnVPCEndpointServicePermissions,
  IVPCEndpointServiceRef,
  VPCEndpointServiceReference,
} from './ec2.generated';
>>>>>>> 9e82000c
import { ArnPrincipal } from '../../aws-iam';
import { Aws, Fn, IResource, Resource, Stack, Token, ValidationError } from '../../core';
import { addConstructMetadata } from '../../core/lib/metadata-resource';
import { propertyInjectable } from '../../core/lib/prop-injectable';
import { RegionInfo } from '../../region-info';

/**
 * IP address types supported for VPC endpoint service.
 */
export enum IpAddressType {
  /**
   * ipv4 address type.
   */
  IPV4 = 'ipv4',

  /**
   * ipv6 address type.
   */
  IPV6 = 'ipv6',
}

/**
 * A load balancer that can host a VPC Endpoint Service
 *
 */
export interface IVpcEndpointServiceLoadBalancer {
  /**
   * The ARN of the load balancer that hosts the VPC Endpoint Service
   *
   * @attribute
   */
  readonly loadBalancerArn: string;
}

/**
 * A VPC endpoint service.
 *
 */
export interface IVpcEndpointService extends IResource, IVPCEndpointServiceRef {
  /**
   * The service name of the VPC Endpoint Service that clients use to connect to,
   * like com.amazonaws.vpce.<region>.vpce-svc-xxxxxxxxxxxxxxxx
   *
   * @attribute
   */
  readonly vpcEndpointServiceName: string;

  /**
   * The id of the VPC Endpoint Service that clients use to connect to,
   * like vpce-svc-xxxxxxxxxxxxxxxx
   *
   * @attribute
   */
  readonly vpcEndpointServiceId: string;
}

/**
 * A VPC endpoint service
 * @resource AWS::EC2::VPCEndpointService
 *
 */
@propertyInjectable
export class VpcEndpointService extends Resource implements IVpcEndpointService {
  /** Uniquely identifies this class. */
  public static readonly PROPERTY_INJECTION_ID: string = 'aws-cdk-lib.aws-ec2.VpcEndpointService';
  /**
   * The default value for a VPC Endpoint Service name prefix, useful if you do
   * not have a synthesize-time region literal available (all you have is
   * `{ "Ref": "AWS::Region" }`)
   */
  public static readonly DEFAULT_PREFIX = 'com.amazonaws.vpce';

  /**
   * One or more network load balancers to host the service.
   * @attribute
   */
  public readonly vpcEndpointServiceLoadBalancers: IVpcEndpointServiceLoadBalancer[];

  /**
   * Whether to require manual acceptance of new connections to the service.
   *
   */
  public readonly acceptanceRequired: boolean;

  /**
   * Whether to enable the built-in Contributor Insights rules provided by AWS PrivateLink.
   *
   */
  public readonly contributorInsightsEnabled?: boolean;

  /**
   * One or more Principal ARNs to allow inbound connections to.
   * @deprecated use `allowedPrincipals`
   */
  public readonly whitelistedPrincipals: ArnPrincipal[];

  /**
   * One or more Principal ARNs to allow inbound connections to.
   *
   */
  public readonly allowedPrincipals: ArnPrincipal[];

  /**
   * IP address types supported for this VPC endpoint service.
   */
  private readonly supportedIpAddressTypes?: IpAddressType[];

  /**
   * The Regions from which service consumers can access the service.
   */
  private readonly allowedRegions?: string[];

  /**
   * The id of the VPC Endpoint Service, like vpce-svc-xxxxxxxxxxxxxxxx.
   * @attribute
   */
  public readonly vpcEndpointServiceId: string;

  /**
   * The service name of the VPC Endpoint Service that clients use to connect to,
   * like com.amazonaws.vpce.<region>.vpce-svc-xxxxxxxxxxxxxxxx
   *
   * @attribute
   */
  public readonly vpcEndpointServiceName: string;

  private readonly endpointService: CfnVPCEndpointService;

  constructor(scope: Construct, id: string, props: VpcEndpointServiceProps) {
    super(scope, id);
    // Enhanced CDK Analytics Telemetry
    addConstructMetadata(this, props);

    if (props.vpcEndpointServiceLoadBalancers === undefined || props.vpcEndpointServiceLoadBalancers.length === 0) {
      throw new ValidationError('VPC Endpoint Service must have at least one load balancer specified.', this);
    }

    this.vpcEndpointServiceLoadBalancers = props.vpcEndpointServiceLoadBalancers;
    this.acceptanceRequired = props.acceptanceRequired ?? true;
    this.contributorInsightsEnabled = props.contributorInsights;
    this.supportedIpAddressTypes = props.supportedIpAddressTypes;
    this.allowedRegions = props.allowedRegions;

    if (props.allowedPrincipals && props.whitelistedPrincipals) {
      throw new ValidationError('`whitelistedPrincipals` is deprecated; please use `allowedPrincipals` instead', this);
    }
    this.allowedPrincipals = props.allowedPrincipals ?? props.whitelistedPrincipals ?? [];
    this.whitelistedPrincipals = this.allowedPrincipals;

    this.endpointService = new CfnVPCEndpointService(this, id, {
      networkLoadBalancerArns: this.vpcEndpointServiceLoadBalancers.map(lb => lb.loadBalancerArn),
      acceptanceRequired: this.acceptanceRequired,
      contributorInsightsEnabled: this.contributorInsightsEnabled,
      supportedIpAddressTypes: this.supportedIpAddressTypes?.map(type => type.toString()),
      supportedRegions: this.allowedRegions,
    });

    this.vpcEndpointServiceId = this.endpointService.ref;

    const { region } = Stack.of(this);
    const serviceNamePrefix = !Token.isUnresolved(region) ?
      (RegionInfo.get(region).vpcEndpointServiceNamePrefix ?? VpcEndpointService.DEFAULT_PREFIX) :
      VpcEndpointService.DEFAULT_PREFIX;

    this.vpcEndpointServiceName = Fn.join('.', [serviceNamePrefix, Aws.REGION, this.vpcEndpointServiceId]);
    if (this.allowedPrincipals.length > 0) {
      new CfnVPCEndpointServicePermissions(this, 'Permissions', {
        serviceId: this.endpointService.ref,
        allowedPrincipals: this.allowedPrincipals.map(x => x.arn),
      });
    }
  }

<<<<<<< HEAD
  public get vpcEndpointServiceRef(): VPCEndpointServiceRef {
=======
  public get vpcEndpointServiceRef(): VPCEndpointServiceReference {
>>>>>>> 9e82000c
    return this.endpointService.vpcEndpointServiceRef;
  }
}

/**
 * Construction properties for a VpcEndpointService.
 *
 */
export interface VpcEndpointServiceProps {

  /**
   * Name of the Vpc Endpoint Service
   * @deprecated This property is not used
   * @default - CDK generated name
   */
  readonly vpcEndpointServiceName?: string;

  /**
   * One or more load balancers to host the VPC Endpoint Service.
   *
   */
  readonly vpcEndpointServiceLoadBalancers: IVpcEndpointServiceLoadBalancer[];

  /**
   * Whether requests from service consumers to connect to the service through
   * an endpoint must be accepted.
   * @default true
   *
   */
  readonly acceptanceRequired?: boolean;

  /**
   * Indicates whether to enable the built-in Contributor Insights rules provided by AWS PrivateLink.
   * @default false
   *
   */
  readonly contributorInsights?: boolean;

  /**
   * IAM users, IAM roles, or AWS accounts to allow inbound connections from.
   * These principals can connect to your service using VPC endpoints. Takes a
   * list of one or more ArnPrincipal.
   * @default - no principals
   * @deprecated use `allowedPrincipals`
   */
  readonly whitelistedPrincipals?: ArnPrincipal[];

  /**
   * IAM users, IAM roles, or AWS accounts to allow inbound connections from.
   * These principals can connect to your service using VPC endpoints. Takes a
   * list of one or more ArnPrincipal.
   * @default - no principals
   *
   */
  readonly allowedPrincipals?: ArnPrincipal[];

  /**
   * Specify which IP address types are supported for VPC endpoint service.
   * @default - No specific IP address types configured
   */
  readonly supportedIpAddressTypes?: IpAddressType[];

  /**
   * The Regions from which service consumers can access the service.
   * @default - No Region restrictions
   */
  readonly allowedRegions?: string[];
}<|MERGE_RESOLUTION|>--- conflicted
+++ resolved
@@ -1,14 +1,10 @@
 import { Construct } from 'constructs';
-<<<<<<< HEAD
-import { CfnVPCEndpointService, CfnVPCEndpointServicePermissions, IVPCEndpointServiceRef, VPCEndpointServiceRef } from './ec2.generated';
-=======
 import {
   CfnVPCEndpointService,
   CfnVPCEndpointServicePermissions,
   IVPCEndpointServiceRef,
   VPCEndpointServiceReference,
 } from './ec2.generated';
->>>>>>> 9e82000c
 import { ArnPrincipal } from '../../aws-iam';
 import { Aws, Fn, IResource, Resource, Stack, Token, ValidationError } from '../../core';
 import { addConstructMetadata } from '../../core/lib/metadata-resource';
@@ -182,11 +178,7 @@
     }
   }
 
-<<<<<<< HEAD
-  public get vpcEndpointServiceRef(): VPCEndpointServiceRef {
-=======
   public get vpcEndpointServiceRef(): VPCEndpointServiceReference {
->>>>>>> 9e82000c
     return this.endpointService.vpcEndpointServiceRef;
   }
 }
