--- conflicted
+++ resolved
@@ -5,11 +5,7 @@
 import * as firehose from '../../aws-kinesisfirehose';
 import * as logs from '../../aws-logs';
 import * as s3 from '../../aws-s3';
-<<<<<<< HEAD
 import { IResource, PhysicalName, RemovalPolicy, Resource, FeatureFlags, Stack, Tags, CfnResource, Token, TokenComparison, ValidationError } from '../../core';
-=======
-import { IResource, PhysicalName, RemovalPolicy, Resource, FeatureFlags, Stack, Tags, CfnResource, ValidationError } from '../../core';
->>>>>>> 1c0e03f0
 import { addConstructMetadata } from '../../core/lib/metadata-resource';
 import { S3_CREATE_DEFAULT_LOGGING_POLICY } from '../../cx-api';
 
@@ -471,7 +467,6 @@
     super();
   }
 
-<<<<<<< HEAD
   public bind(scope: Construct, flowLog: FlowLog): FlowLogDestinationConfig {
     if (this.props.deliveryStreamArn && this.props.deliveryStream) {
       throw new ValidationError('Neither deliveryStream nor deliveryStreamArn is specified.', scope);
@@ -484,11 +479,6 @@
       if (compareAccount === TokenComparison.DIFFERENT && !this.props.iamRole) {
         throw new ValidationError('The iamRole is required for cross-account log delivery.', scope);
       }
-=======
-  public bind(scope: Construct, _flowLog: FlowLog): FlowLogDestinationConfig {
-    if (this.props.deliveryStreamArn === undefined) {
-      throw new ValidationError('deliveryStreamArn is required', scope);
->>>>>>> 1c0e03f0
     }
 
     return {
