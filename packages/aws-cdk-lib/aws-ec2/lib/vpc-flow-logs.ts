--- conflicted
+++ resolved
@@ -1,11 +1,6 @@
 import { Construct } from 'constructs';
-<<<<<<< HEAD
-import { CfnFlowLog, FlowLogRef, IFlowLogRef, ISubnetRef } from './ec2.generated';
-import { IVpc } from './vpc';
-=======
 import { CfnFlowLog, FlowLogReference, IFlowLogRef } from './ec2.generated';
 import { ISubnet, IVpc } from './vpc';
->>>>>>> 9e82000c
 import * as iam from '../../aws-iam';
 import * as logs from '../../aws-logs';
 import * as s3 from '../../aws-s3';
@@ -820,11 +815,7 @@
    */
   public abstract readonly flowLogId: string;
 
-<<<<<<< HEAD
-  public get flowLogRef(): FlowLogRef {
-=======
   public get flowLogRef(): FlowLogReference {
->>>>>>> 9e82000c
     return {
       flowLogId: this.flowLogId,
     };
