import { ArtifactMetadataEntryType } from '@aws-cdk/cloud-assembly-schema';
import { Construct } from 'constructs';
import { Alias, AliasOptions } from './alias';
import { Architecture } from './architecture';
import { EventInvokeConfigOptions } from './event-invoke-config';
import { Function } from './function';
import { IFunction, QualifiedFunctionBase } from './function-base';
<<<<<<< HEAD
import { CfnVersion, IVersionRef, VersionRef } from './lambda.generated';
=======
import { CfnVersion, IVersionRef, VersionReference } from './lambda.generated';
>>>>>>> 9e82000c
import { addAlias } from './util';
import * as cloudwatch from '../../aws-cloudwatch';
import { Fn, Lazy, RemovalPolicy, Token } from '../../core';
import { ValidationError } from '../../core/lib/errors';
import { addConstructMetadata, MethodMetadata } from '../../core/lib/metadata-resource';
import { propertyInjectable } from '../../core/lib/prop-injectable';

export interface IVersion extends IFunction, IVersionRef {
  /**
   * The most recently deployed version of this function.
   * @attribute
   */
  readonly version: string;

  /**
   * The underlying AWS Lambda function.
   */
  readonly lambda: IFunction;

  /**
   * The ARN of the version for Lambda@Edge.
   */
  readonly edgeArn: string;

  /**
   * Defines an alias for this version.
   * @param aliasName The name of the alias
   * @param options Alias options
   *
   * @deprecated Calling `addAlias` on a `Version` object will cause the Alias to be replaced on every function update. Call `function.addAlias()` or `new Alias()` instead.
   */
  addAlias(aliasName: string, options?: AliasOptions): Alias;
}

/**
 * Options for `lambda.Version`
 */
export interface VersionOptions extends EventInvokeConfigOptions {
  /**
   * SHA256 of the version of the Lambda source code
   *
   * Specify to validate that you're deploying the right version.
   *
   * @default No validation is performed
   */
  readonly codeSha256?: string;

  /**
   * Description of the version
   *
   * @default Description of the Lambda
   */
  readonly description?: string;

  /**
   * Specifies a provisioned concurrency configuration for a function's version.
   *
   * @default No provisioned concurrency
   */
  readonly provisionedConcurrentExecutions?: number;

  /**
   * Whether to retain old versions of this function when a new version is
   * created.
   *
   * @default RemovalPolicy.DESTROY
   */
  readonly removalPolicy?: RemovalPolicy;
}

/**
 * Properties for a new Lambda version
 */
export interface VersionProps extends VersionOptions {
  /**
   * Function to get the value of
   */
  readonly lambda: IFunction;
}

export interface VersionAttributes {
  /**
   * The version.
   */
  readonly version: string;

  /**
   * The lambda function.
   */
  readonly lambda: IFunction;
}

/**
 * Tag the current state of a Function with a Version number
 *
 * Avoid using this resource directly. If you need a Version object, use
 * `function.currentVersion` instead. That will add a Version object to your
 * template, and make sure the Version is invalidated whenever the Function
 * object changes. If you use the `Version` resource directly, you are
 * responsible for making sure it is invalidated (by changing its
 * logical ID) whenever necessary.
 *
 * Version resources can then be used in `Alias` resources to refer to a
 * particular deployment of a Lambda.
 *
 * If you want to ensure that you're associating the right version with
 * the right deployment, specify the `codeSha256` property while
 * creating the `Version.
 */
@propertyInjectable
export class Version extends QualifiedFunctionBase implements IVersion {
  /** Uniquely identifies this class. */
  public static readonly PROPERTY_INJECTION_ID: string = 'aws-cdk-lib.aws-lambda.Version';

  /**
   * Construct a Version object from a Version ARN.
   *
   * @param scope The cdk scope creating this resource
   * @param id The cdk id of this resource
   * @param versionArn The version ARN to create this version from
   */
  public static fromVersionArn(scope: Construct, id: string, versionArn: string): IVersion {
    const version = extractQualifierFromArn(versionArn);
    const lambdaArn = extractLambdaFunctionArn(versionArn);
    const lambda = Function.fromFunctionArn(scope, `${id}Function`, lambdaArn);

    class Import extends QualifiedFunctionBase implements IVersion {
      public readonly version = version;
      public readonly lambda = lambda;
      public readonly functionName = `${lambda.functionName}:${version}`;
      public readonly functionArn = versionArn;
      public readonly grantPrincipal = lambda.grantPrincipal;
      public readonly role = lambda.role;
      public readonly architecture = lambda.architecture;

      protected readonly qualifier = version;
      protected readonly canCreatePermissions = this._isStackAccount();

      public addAlias(name: string, opts: AliasOptions = {}): Alias {
        return addAlias(this, this, name, opts);
      }

      public get edgeArn(): string {
        if (version === '$LATEST') {
          throw new ValidationError('$LATEST function version cannot be used for Lambda@Edge', this);
        }
        return this.functionArn;
      }

<<<<<<< HEAD
      public get versionRef(): VersionRef {
=======
      public get versionRef(): VersionReference {
>>>>>>> 9e82000c
        return {
          functionArn: this.functionArn,
        };
      }
    }
    return new Import(scope, id);
  }

  public static fromVersionAttributes(scope: Construct, id: string, attrs: VersionAttributes): IVersion {
    class Import extends QualifiedFunctionBase implements IVersion {
      public readonly version = attrs.version;
      public readonly lambda = attrs.lambda;
      public readonly functionName = `${attrs.lambda.functionName}:${attrs.version}`;
      public readonly functionArn = `${attrs.lambda.functionArn}:${attrs.version}`;
      public readonly grantPrincipal = attrs.lambda.grantPrincipal;
      public readonly role = attrs.lambda.role;
      public readonly architecture = attrs.lambda.architecture;

      protected readonly qualifier = attrs.version;
      protected readonly canCreatePermissions = this._isStackAccount();

      public addAlias(name: string, opts: AliasOptions = {}): Alias {
        return addAlias(this, this, name, opts);
      }

      public get edgeArn(): string {
        if (attrs.version === '$LATEST') {
          throw new ValidationError('$LATEST function version cannot be used for Lambda@Edge', this);
        }
        return this.functionArn;
      }

<<<<<<< HEAD
      public get versionRef(): VersionRef {
=======
      public get versionRef(): VersionReference {
>>>>>>> 9e82000c
        return {
          functionArn: this.functionArn,
        };
      }
    }
    return new Import(scope, id);
  }

  public readonly version: string;
  public readonly lambda: IFunction;
  public readonly functionArn: string;
  public readonly functionName: string;
  public readonly architecture: Architecture;

  protected readonly qualifier: string;
  protected readonly canCreatePermissions = true;

  constructor(scope: Construct, id: string, props: VersionProps) {
    super(scope, id);
    // Enhanced CDK Analytics Telemetry
    addConstructMetadata(this, props);

    this.lambda = props.lambda;
    this.architecture = props.lambda.architecture;

    const version = new CfnVersion(this, 'Resource', {
      codeSha256: props.codeSha256,
      description: props.description,
      functionName: props.lambda.functionName,
      provisionedConcurrencyConfig: this.determineProvisionedConcurrency(props),
    });
    version.addMetadata(ArtifactMetadataEntryType.DO_NOT_REFACTOR, true);

    if (props.removalPolicy) {
      version.applyRemovalPolicy(props.removalPolicy, {
        default: RemovalPolicy.DESTROY,
      });
    }

    this.version = version.attrVersion;
    this.functionArn = version.ref;
    this.functionName = `${this.lambda.functionName}:${this.version}`;
    this.qualifier = version.attrVersion;

    if (props.onFailure || props.onSuccess || props.maxEventAge || props.retryAttempts !== undefined) {
      this.configureAsyncInvoke({
        onFailure: props.onFailure,
        onSuccess: props.onSuccess,
        maxEventAge: props.maxEventAge,
        retryAttempts: props.retryAttempts,
      });
    }
  }

<<<<<<< HEAD
  public get versionRef(): VersionRef {
=======
  public get versionRef(): VersionReference {
>>>>>>> 9e82000c
    return {
      functionArn: this.functionArn,
    };
  }

  public get grantPrincipal() {
    return this.lambda.grantPrincipal;
  }

  public get role() {
    return this.lambda.role;
  }

  @MethodMetadata()
  public metric(metricName: string, props: cloudwatch.MetricOptions = {}): cloudwatch.Metric {
    // Metrics on Aliases need the "bare" function name, and the alias' ARN, this differs from the base behavior.
    return super.metric(metricName, {
      dimensions: {
        FunctionName: this.lambda.functionName,
        // construct the ARN from the underlying lambda so that alarms on an alias
        // don't cause a circular dependency with CodeDeploy
        // see: https://github.com/aws/aws-cdk/issues/2231
        Resource: `${this.lambda.functionArn}:${this.version}`,
      },
      ...props,
    });
  }

  /**
   * Defines an alias for this version.
   * @param aliasName The name of the alias (e.g. "live")
   * @param options Alias options
   * @deprecated Calling `addAlias` on a `Version` object will cause the Alias to be replaced on every function update. Call `function.addAlias()` or `new Alias()` instead.
   */
  @MethodMetadata()
  public addAlias(aliasName: string, options: AliasOptions = {}): Alias {
    return addAlias(this, this, aliasName, options);
  }

  public get edgeArn(): string {
    // Validate first that this version can be used for Lambda@Edge
    if (this.version === '$LATEST') {
      throw new ValidationError('$LATEST function version cannot be used for Lambda@Edge', this);
    }

    // Check compatibility at synthesis. It could be that the version was associated
    // with a CloudFront distribution first and made incompatible afterwards.
    return Lazy.string({
      produce: () => {
        // Validate that the underlying function can be used for Lambda@Edge
        if (this.lambda instanceof Function) {
          this.lambda._checkEdgeCompatibility();
        }

        return this.functionArn;
      },
    });
  }

  /**
   * Validate that the provisionedConcurrentExecutions makes sense
   *
   * Member must have value greater than or equal to 1
   */
  private determineProvisionedConcurrency(props: VersionProps): CfnVersion.ProvisionedConcurrencyConfigurationProperty | undefined {
    if (!props.provisionedConcurrentExecutions) {
      return undefined;
    }

    if (props.provisionedConcurrentExecutions <= 0) {
      throw new ValidationError('provisionedConcurrentExecutions must have value greater than or equal to 1', this);
    }

    return { provisionedConcurrentExecutions: props.provisionedConcurrentExecutions };
  }
}

/**
 * Given an opaque (token) ARN, returns a CloudFormation expression that extracts the
 * qualifier (= version or alias) from the ARN.
 *
 * Version ARNs look like this:
 *
 *   arn:aws:lambda:region:account-id:function:function-name:qualifier
 *
 * ..which means that in order to extract the `qualifier` component from the ARN, we can
 * split the ARN using ":" and select the component in index 7.
 *
 * @returns `FnSelect(7, FnSplit(':', arn))`
 */
export function extractQualifierFromArn(arn: string) {
  return Fn.select(7, Fn.split(':', arn));
}

/**
 * Given an opaque (token) ARN, returns a CloudFormation expression that extracts the
 * function ARN (excluding qualifier) from the ARN.
 *
 * Version ARNs look like this:
 *
 *   arn:aws:lambda:region:account-id:function:function-name:qualifier
 *
 * ..which means that in order to extract the function arn component from the ARN, we can
 * split the ARN using ":" and join the first 7 components.
 *
 */
export function extractLambdaFunctionArn(arn: string) {
  if (!Token.isUnresolved(arn)) {
    return arn.split(':').slice(0, 7).join(':');
  }
  return Fn.join(':', [...Array(7).keys()].map((i) => Fn.select(i, Fn.split(':', arn))));
}<|MERGE_RESOLUTION|>--- conflicted
+++ resolved
@@ -5,11 +5,7 @@
 import { EventInvokeConfigOptions } from './event-invoke-config';
 import { Function } from './function';
 import { IFunction, QualifiedFunctionBase } from './function-base';
-<<<<<<< HEAD
-import { CfnVersion, IVersionRef, VersionRef } from './lambda.generated';
-=======
 import { CfnVersion, IVersionRef, VersionReference } from './lambda.generated';
->>>>>>> 9e82000c
 import { addAlias } from './util';
 import * as cloudwatch from '../../aws-cloudwatch';
 import { Fn, Lazy, RemovalPolicy, Token } from '../../core';
@@ -159,11 +155,7 @@
         return this.functionArn;
       }
 
-<<<<<<< HEAD
-      public get versionRef(): VersionRef {
-=======
       public get versionRef(): VersionReference {
->>>>>>> 9e82000c
         return {
           functionArn: this.functionArn,
         };
@@ -196,11 +188,7 @@
         return this.functionArn;
       }
 
-<<<<<<< HEAD
-      public get versionRef(): VersionRef {
-=======
       public get versionRef(): VersionReference {
->>>>>>> 9e82000c
         return {
           functionArn: this.functionArn,
         };
@@ -255,11 +243,7 @@
     }
   }
 
-<<<<<<< HEAD
-  public get versionRef(): VersionRef {
-=======
   public get versionRef(): VersionReference {
->>>>>>> 9e82000c
     return {
       functionArn: this.functionArn,
     };
