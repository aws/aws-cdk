import { Construct } from 'constructs';
import { Architecture } from './architecture';
import { Code } from './code';
<<<<<<< HEAD
import { CfnLayerVersion, CfnLayerVersionPermission, ILayerVersionRef, LayerVersionRef } from './lambda.generated';
=======
import {
  CfnLayerVersion,
  CfnLayerVersionPermission,
  ILayerVersionRef,
  LayerVersionReference,
} from './lambda.generated';
>>>>>>> 9e82000c
import { Runtime } from './runtime';
import { IResource, RemovalPolicy, Resource } from '../../core';
import { ValidationError } from '../../core/lib/errors';
import { addConstructMetadata } from '../../core/lib/metadata-resource';
import { propertyInjectable } from '../../core/lib/prop-injectable';

/**
 * Non runtime options
 */
export interface LayerVersionOptions {
  /**
   * The description the this Lambda Layer.
   *
   * @default - No description.
   */
  readonly description?: string;

  /**
   * The SPDX licence identifier or URL to the license file for this layer.
   *
   * @default - No license information will be recorded.
   */
  readonly license?: string;

  /**
   * The name of the layer.
   *
   * @default - A name will be generated.
   */
  readonly layerVersionName?: string;

  /**
   * Whether to retain this version of the layer when a new version is added
   * or when the stack is deleted.
   *
   * @default RemovalPolicy.DESTROY
   */
  readonly removalPolicy?: RemovalPolicy;
}

export interface LayerVersionProps extends LayerVersionOptions {
  /**
   * The runtimes compatible with this Layer.
   *
   * @default - All runtimes are supported.
   */
  readonly compatibleRuntimes?: Runtime[];

  /**
   * The system architectures compatible with this layer.
   * @default [Architecture.X86_64]
   */
  readonly compatibleArchitectures?: Architecture[];

  /**
   * The content of this Layer.
   *
   * Using `Code.fromInline` is not supported.
   */
  readonly code: Code;
}

export interface ILayerVersion extends IResource, ILayerVersionRef {
  /**
   * The ARN of the Lambda Layer version that this Layer defines.
   * @attribute
   */
  readonly layerVersionArn: string;

  /**
   * The runtimes compatible with this Layer.
   *
   * @default Runtime.All
   */
  readonly compatibleRuntimes?: Runtime[];

  /**
   * Add permission for this layer version to specific entities. Usage within
   * the same account where the layer is defined is always allowed and does not
   * require calling this method. Note that the principal that creates the
   * Lambda function using the layer (for example, a CloudFormation changeset
   * execution role) also needs to have the ``lambda:GetLayerVersion``
   * permission on the layer version.
   *
   * @param id the ID of the grant in the construct tree.
   * @param permission the identification of the grantee.
   */
  addPermission(id: string, permission: LayerVersionPermission): void;
}

/**
 * A reference to a Lambda Layer version.
 */
abstract class LayerVersionBase extends Resource implements ILayerVersion {
  public abstract readonly layerVersionArn: string;
  public abstract readonly compatibleRuntimes?: Runtime[];

<<<<<<< HEAD
  public get layerVersionRef(): LayerVersionRef {
=======
  public get layerVersionRef(): LayerVersionReference {
>>>>>>> 9e82000c
    return {
      layerVersionArn: this.layerVersionArn,
    };
  }

  public addPermission(id: string, permission: LayerVersionPermission) {
    if (permission.organizationId != null && permission.accountId !== '*') {
      throw new ValidationError(`OrganizationId can only be specified if AwsAccountId is '*', but it is ${permission.accountId}`, this);
    }

    new CfnLayerVersionPermission(this, id, {
      action: 'lambda:GetLayerVersion',
      layerVersionArn: this.layerVersionArn,
      principal: permission.accountId,
      organizationId: permission.organizationId,
    });
  }
}

/**
 * Identification of an account (or organization) that is allowed to access a Lambda Layer Version.
 */
export interface LayerVersionPermission {
  /**
   * The AWS Account id of the account that is authorized to use a Lambda Layer Version. The wild-card ``'*'`` can be
   * used to grant access to "any" account (or any account in an organization when ``organizationId`` is specified).
   */
  readonly accountId: string;

  /**
   * The ID of the AWS Organization to which the grant is restricted.
   *
   * Can only be specified if ``accountId`` is ``'*'``
   */
  readonly organizationId?: string;
}

/**
 * Properties necessary to import a LayerVersion.
 */
export interface LayerVersionAttributes {
  /**
   * The ARN of the LayerVersion.
   */
  readonly layerVersionArn: string;

  /**
   * The list of compatible runtimes with this Layer.
   */
  readonly compatibleRuntimes?: Runtime[];
}

/**
 * Defines a new Lambda Layer version.
 */
@propertyInjectable
export class LayerVersion extends LayerVersionBase {
  /** Uniquely identifies this class. */
  public static readonly PROPERTY_INJECTION_ID: string = 'aws-cdk-lib.aws-lambda.LayerVersion';

  /**
   * Imports a layer version by ARN. Assumes it is compatible with all Lambda runtimes.
   */
  public static fromLayerVersionArn(scope: Construct, id: string, layerVersionArn: string): ILayerVersion {
    return LayerVersion.fromLayerVersionAttributes(scope, id, {
      layerVersionArn,
      compatibleRuntimes: Runtime.ALL,
    });
  }

  /**
   * Imports a Layer that has been defined externally.
   *
   * @param scope the parent Construct that will use the imported layer.
   * @param id    the id of the imported layer in the construct tree.
   * @param attrs the properties of the imported layer.
   */
  public static fromLayerVersionAttributes(scope: Construct, id: string, attrs: LayerVersionAttributes): ILayerVersion {
    if (attrs.compatibleRuntimes && attrs.compatibleRuntimes.length === 0) {
      throw new ValidationError('Attempted to import a Lambda layer that supports no runtime!', scope);
    }

    class Import extends LayerVersionBase {
      public readonly layerVersionArn = attrs.layerVersionArn;
      public readonly compatibleRuntimes = attrs.compatibleRuntimes;
    }

    return new Import(scope, id);
  }

  public readonly layerVersionArn: string;
  public readonly compatibleRuntimes?: Runtime[];

  constructor(scope: Construct, id: string, props: LayerVersionProps) {
    super(scope, id, {
      physicalName: props.layerVersionName,
    });
    // Enhanced CDK Analytics Telemetry
    addConstructMetadata(this, props);

    if (props.compatibleRuntimes && props.compatibleRuntimes.length === 0) {
      throw new ValidationError('Attempted to define a Lambda layer that supports no runtime!', this);
    }

    // Allow usage of the code in this context...
    const code = props.code.bind(this);
    if (code.inlineCode) {
      throw new ValidationError('Inline code is not supported for AWS Lambda layers', this);
    }
    if (!code.s3Location) {
      throw new ValidationError('Code must define an S3 location', this);
    }

    const resource: CfnLayerVersion = new CfnLayerVersion(this, 'Resource', {
      compatibleRuntimes: props.compatibleRuntimes && props.compatibleRuntimes.map(r => r.name),
      compatibleArchitectures: props.compatibleArchitectures?.map(a => a.name),
      content: {
        s3Bucket: code.s3Location.bucketName,
        s3Key: code.s3Location.objectKey,
        s3ObjectVersion: code.s3Location.objectVersion,
      },
      description: props.description,
      layerName: this.physicalName,
      licenseInfo: props.license,
    });

    if (props.removalPolicy) {
      resource.applyRemovalPolicy(props.removalPolicy);
    }

    props.code.bindToResource(resource, {
      resourceProperty: 'Content',
    });

    this.layerVersionArn = resource.ref;
    this.compatibleRuntimes = props.compatibleRuntimes;
  }
}<|MERGE_RESOLUTION|>--- conflicted
+++ resolved
@@ -1,16 +1,12 @@
 import { Construct } from 'constructs';
 import { Architecture } from './architecture';
 import { Code } from './code';
-<<<<<<< HEAD
-import { CfnLayerVersion, CfnLayerVersionPermission, ILayerVersionRef, LayerVersionRef } from './lambda.generated';
-=======
 import {
   CfnLayerVersion,
   CfnLayerVersionPermission,
   ILayerVersionRef,
   LayerVersionReference,
 } from './lambda.generated';
->>>>>>> 9e82000c
 import { Runtime } from './runtime';
 import { IResource, RemovalPolicy, Resource } from '../../core';
 import { ValidationError } from '../../core/lib/errors';
@@ -108,11 +104,7 @@
   public abstract readonly layerVersionArn: string;
   public abstract readonly compatibleRuntimes?: Runtime[];
 
-<<<<<<< HEAD
-  public get layerVersionRef(): LayerVersionRef {
-=======
   public get layerVersionRef(): LayerVersionReference {
->>>>>>> 9e82000c
     return {
       layerVersionArn: this.layerVersionArn,
     };
