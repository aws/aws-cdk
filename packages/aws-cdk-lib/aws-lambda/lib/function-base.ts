--- conflicted
+++ resolved
@@ -7,11 +7,7 @@
 import { EventSourceMapping, EventSourceMappingOptions } from './event-source-mapping';
 import { FunctionUrl, FunctionUrlAuthType, FunctionUrlOptions } from './function-url';
 import { IVersion } from './lambda-version';
-<<<<<<< HEAD
-import { CfnPermission, FunctionRef, IFunctionRef, VersionRef } from './lambda.generated';
-=======
 import { CfnPermission, FunctionReference, IFunctionRef, VersionReference } from './lambda.generated';
->>>>>>> 9e82000c
 import { Permission } from './permission';
 import { addAlias, flatMap } from './util';
 import * as cloudwatch from '../../aws-cloudwatch';
@@ -346,11 +342,7 @@
    */
   private _hasAddedArrayTokenStatements: boolean = false;
 
-<<<<<<< HEAD
-  public get functionRef(): FunctionRef {
-=======
   public get functionRef(): FunctionReference {
->>>>>>> 9e82000c
     return {
       functionName: this.functionName,
       functionArn: this.functionArn,
@@ -872,11 +864,7 @@
     this.lambda = lambda;
   }
 
-<<<<<<< HEAD
-  public get versionRef(): VersionRef {
-=======
   public get versionRef(): VersionReference {
->>>>>>> 9e82000c
     return {
       functionArn: this.functionRef.functionArn,
     };
