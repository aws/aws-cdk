import { Construct } from 'constructs';
<<<<<<< HEAD
import { CfnCodeSigningConfig, CodeSigningConfigRef, ICodeSigningConfigRef } from './lambda.generated';
=======
import { CfnCodeSigningConfig, CodeSigningConfigReference, ICodeSigningConfigRef } from './lambda.generated';
>>>>>>> 9e82000c
import { ISigningProfile } from '../../aws-signer';
import { ArnFormat, IResource, Resource, Stack } from '../../core';
import { ValidationError } from '../../core/lib/errors';
import { addConstructMetadata } from '../../core/lib/metadata-resource';
import { propertyInjectable } from '../../core/lib/prop-injectable';

/**
 * Code signing configuration policy for deployment validation failure.
 */
export enum UntrustedArtifactOnDeployment {
  /**
   * Lambda blocks the deployment request if signature validation checks fail.
   */
  ENFORCE = 'Enforce',

  /**
   * Lambda allows the deployment of the code package, but issues a warning.
   * Lambda issues a new Amazon CloudWatch metric, called a signature validation error and also stores the warning in CloudTrail.
   */
  WARN = 'Warn',
}

/**
 * A Code Signing Config
 */
export interface ICodeSigningConfig extends IResource, ICodeSigningConfigRef {
  /**
   * The ARN of Code Signing Config
   * @attribute
   */
  readonly codeSigningConfigArn: string;

  /**
   * The id of Code Signing Config
   * @attribute
   */
  readonly codeSigningConfigId: string;
}

/**
 * Construction properties for a Code Signing Config object
 */
export interface CodeSigningConfigProps {
  /**
   * List of signing profiles that defines a
   * trusted user who can sign a code package.
   */
  readonly signingProfiles: ISigningProfile[];

  /**
   * Code signing configuration policy for deployment validation failure.
   * If you set the policy to Enforce, Lambda blocks the deployment request
   * if signature validation checks fail.
   * If you set the policy to Warn, Lambda allows the deployment and
   * creates a CloudWatch log.
   *
   * @default UntrustedArtifactOnDeployment.WARN
   */
  readonly untrustedArtifactOnDeployment?: UntrustedArtifactOnDeployment;

  /**
   * Code signing configuration description.
   *
   * @default - No description.
   */
  readonly description?: string;
}

/**
 * Defines a Code Signing Config.
 *
 * @resource AWS::Lambda::CodeSigningConfig
 */
@propertyInjectable
export class CodeSigningConfig extends Resource implements ICodeSigningConfig {
  /**
   * Uniquely identifies this class.
   */
  public static readonly PROPERTY_INJECTION_ID: string = 'aws-cdk-lib.aws-lambda.CodeSigningConfig';

  /**
   * Creates a Signing Profile construct that represents an external Signing Profile.
   *
   * @param scope The parent creating construct (usually `this`).
   * @param id The construct's name.
   * @param codeSigningConfigArn The ARN of code signing config.
   */
  public static fromCodeSigningConfigArn(scope: Construct, id: string, codeSigningConfigArn: string): ICodeSigningConfig {
    const codeSigningProfileId = Stack.of(scope).splitArn(codeSigningConfigArn, ArnFormat.SLASH_RESOURCE_NAME).resourceName;
    if (!codeSigningProfileId) {
      throw new ValidationError(`Code signing config ARN must be in the format 'arn:<partition>:lambda:<region>:<account>:code-signing-config:<codeSigningConfigArn>', got: '${codeSigningConfigArn}'`, scope);
    }
    const assertedCodeSigningProfileId = codeSigningProfileId;
    class Import extends Resource implements ICodeSigningConfig {
      public readonly codeSigningConfigArn = codeSigningConfigArn;
      public readonly codeSigningConfigId = assertedCodeSigningProfileId;

      constructor() {
        super(scope, id);
      }

<<<<<<< HEAD
      public get codeSigningConfigRef(): CodeSigningConfigRef {
=======
      public get codeSigningConfigRef(): CodeSigningConfigReference {
>>>>>>> 9e82000c
        return {
          codeSigningConfigArn: this.codeSigningConfigArn,
        };
      }
    }
    return new Import();
  }

  public readonly codeSigningConfigArn: string;
  public readonly codeSigningConfigId: string;

  constructor(scope: Construct, id: string, props: CodeSigningConfigProps) {
    super(scope, id);
    // Enhanced CDK Analytics Telemetry
    addConstructMetadata(this, props);

    const signingProfileVersionArns = props.signingProfiles.map(signingProfile => {
      return signingProfile.signingProfileVersionArn;
    });

    const resource: CfnCodeSigningConfig = new CfnCodeSigningConfig(this, 'Resource', {
      allowedPublishers: {
        signingProfileVersionArns,
      },
      codeSigningPolicies: {
        untrustedArtifactOnDeployment: props.untrustedArtifactOnDeployment ?? UntrustedArtifactOnDeployment.WARN,
      },
      description: props.description,
    });
    this.codeSigningConfigArn = resource.attrCodeSigningConfigArn;
    this.codeSigningConfigId = resource.attrCodeSigningConfigId;
  }

<<<<<<< HEAD
  public get codeSigningConfigRef(): CodeSigningConfigRef {
=======
  public get codeSigningConfigRef(): CodeSigningConfigReference {
>>>>>>> 9e82000c
    return {
      codeSigningConfigArn: this.codeSigningConfigArn,
    };
  }
}<|MERGE_RESOLUTION|>--- conflicted
+++ resolved
@@ -1,9 +1,5 @@
 import { Construct } from 'constructs';
-<<<<<<< HEAD
-import { CfnCodeSigningConfig, CodeSigningConfigRef, ICodeSigningConfigRef } from './lambda.generated';
-=======
 import { CfnCodeSigningConfig, CodeSigningConfigReference, ICodeSigningConfigRef } from './lambda.generated';
->>>>>>> 9e82000c
 import { ISigningProfile } from '../../aws-signer';
 import { ArnFormat, IResource, Resource, Stack } from '../../core';
 import { ValidationError } from '../../core/lib/errors';
@@ -105,11 +101,7 @@
         super(scope, id);
       }
 
-<<<<<<< HEAD
-      public get codeSigningConfigRef(): CodeSigningConfigRef {
-=======
       public get codeSigningConfigRef(): CodeSigningConfigReference {
->>>>>>> 9e82000c
         return {
           codeSigningConfigArn: this.codeSigningConfigArn,
         };
@@ -143,11 +135,7 @@
     this.codeSigningConfigId = resource.attrCodeSigningConfigId;
   }
 
-<<<<<<< HEAD
-  public get codeSigningConfigRef(): CodeSigningConfigRef {
-=======
   public get codeSigningConfigRef(): CodeSigningConfigReference {
->>>>>>> 9e82000c
     return {
       codeSigningConfigArn: this.codeSigningConfigArn,
     };
