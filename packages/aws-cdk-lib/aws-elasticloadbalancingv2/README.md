--- conflicted
+++ resolved
@@ -221,16 +221,14 @@
   // The type of IP addresses to use.
   ipAddressType: elbv2.IpAddressType.IPV4,
 
-<<<<<<< HEAD
   // The duration of client keep-alive connections
   clientKeepAlive: Duration.seconds(500),
-=======
+
   // Whether cross-zone load balancing is enabled.
   crossZoneEnabled: true,
 
   // Whether the load balancer blocks traffic through the Internet Gateway (IGW).
   denyAllIgwTraffic: false
->>>>>>> 0fee99b4
 });
 ```
 
