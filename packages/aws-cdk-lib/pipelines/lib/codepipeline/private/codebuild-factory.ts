--- conflicted
+++ resolved
@@ -163,12 +163,9 @@
         subnetSelection: step.subnetSelection,
         cache: step.cache,
         timeout: step.timeout,
-<<<<<<< HEAD
         cloudWatchLogging: step.cloudWatchLogging,
         s3logging: step.s3logging,
-=======
         fileSystemLocations: step.fileSystemLocations,
->>>>>>> 55906bbf
       }),
     });
 
@@ -314,11 +311,8 @@
       buildSpec: projectBuildSpec,
       role: this.props.role,
       timeout: projectOptions.timeout,
-<<<<<<< HEAD
       logging: exportLoggingSettings(projectOptions),
-=======
       fileSystemLocations: projectOptions.fileSystemLocations,
->>>>>>> 55906bbf
     });
 
     if (this.props.additionalDependable) {
@@ -447,12 +441,9 @@
       subnetSelection: b.subnetSelection ?? a.subnetSelection,
       timeout: b.timeout ?? a.timeout,
       cache: b.cache ?? a.cache,
-<<<<<<< HEAD
       cloudWatchLogging: b.cloudWatchLogging ?? a.cloudWatchLogging,
       s3logging: b.s3logging ?? a.s3logging,
-=======
       fileSystemLocations: definedArray([...a.fileSystemLocations ?? [], ...b.fileSystemLocations ?? []]),
->>>>>>> 55906bbf
     };
   }
 }
