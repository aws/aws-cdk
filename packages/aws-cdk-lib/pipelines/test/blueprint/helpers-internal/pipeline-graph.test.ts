/* eslint-disable import/no-extraneous-dependencies */
import * as cdkp from '../../../lib';
import { ManualApprovalStep, Step } from '../../../lib';
import { Graph, GraphNode, PipelineGraph } from '../../../lib/helpers-internal';
import { flatten } from '../../../lib/private/javascript';
import { AppWithExposedStacks, AppWithOutput, OneStackApp, TestApp } from '../../testhelpers/test-app';

let app: TestApp;

beforeEach(() => {
  app = new TestApp();
});

afterEach(() => {
  app.cleanup();
});

describe('blueprint with one stage', () => {
  let blueprint: Blueprint;
  beforeEach(() => {
    blueprint = new Blueprint(app, 'Bp', {
      synth: new cdkp.ShellStep('Synth', {
        input: cdkp.CodePipelineSource.gitHub('test/test', 'main'),
        commands: ['build'],
      }),
    });
    blueprint.addStage(new OneStackApp(app, 'CrossAccount', { env: { account: 'you' } }));
  });

  test('simple app gets graphed correctly', () => {
    // WHEN
    const graph = new PipelineGraph(blueprint).graph;

    // THEN
    expect(childrenAt(graph)).toEqual([
      'Source',
      'Build',
      'CrossAccount',
    ]);

    expect(childrenAt(graph, 'CrossAccount')).toEqual([
      'Stack',
    ]);

    expect(childrenAt(graph, 'CrossAccount', 'Stack')).toEqual([
      'Prepare-CrossAccount-Stack',
      'Deploy',
    ]);
  });

  test('self mutation gets inserted at the right place', () => {
    // WHEN
    const graph = new PipelineGraph(blueprint, { selfMutation: true }).graph;

    // THEN
    expect(childrenAt(graph)).toEqual([
      'Source',
      'Build',
      'UpdatePipeline',
      'CrossAccount',
    ]);

    expect(childrenAt(graph, 'UpdatePipeline')).toEqual([
      'SelfMutate',
    ]);
  });
});

describe('blueprint with wave and stage', () => {
  let blueprint: Blueprint;
  beforeEach(() => {
    blueprint = new Blueprint(app, 'Bp', {
      synth: new cdkp.ShellStep('Synth', {
        input: cdkp.CodePipelineSource.gitHub('test/test', 'main'),
        commands: ['build'],
      }),
    });

    const wave = blueprint.addWave('Wave');
    wave.addStage(new OneStackApp(app, 'Alpha'));
    wave.addStage(new OneStackApp(app, 'Beta'));
  });

  test('post-action gets added inside stage graph', () => {
    // GIVEN
    blueprint.waves[0].stages[0].addPost(new cdkp.ManualApprovalStep('Approve'));

    // WHEN
    const graph = new PipelineGraph(blueprint).graph;

    // THEN
    expect(childrenAt(graph, 'Wave')).toEqual([
      'Alpha',
      'Beta',
    ]);

    expect(childrenAt(graph, 'Wave', 'Alpha')).toEqual([
      'Stack',
      'Approve',
    ]);
  });

  test('pre-action gets added inside stage graph', () => {
    // GIVEN
    blueprint.waves[0].stages[0].addPre(new cdkp.ManualApprovalStep('Gogogo'));

    // WHEN
    const graph = new PipelineGraph(blueprint).graph;

    // THEN
    expect(childrenAt(graph, 'Wave', 'Alpha')).toEqual([
      'Gogogo',
      'Stack',
    ]);
  });

<<<<<<< HEAD
  test('postPrepare and prepareNodes are added correctly inside stack graph', () => {
    // GIVEN
    const appWithExposedStacks = new AppWithExposedStacks(app, 'Gamma');

    blueprint.waves[0].addStage(appWithExposedStacks, {
      postPrepare: [
        new cdkp.ManualApprovalStep('Step1'),
        // new cdkp.ManualApprovalStep('Step2'),
        // new cdkp.ManualApprovalStep('Step3'),
      ],
      // stackSteps: [
      //   {
      //     stack,
      //     pre: [
      //       new cdkp.ManualApprovalStep('Step1'),
      //       new cdkp.ManualApprovalStep('Step2'),
      //       new cdkp.ManualApprovalStep('Step3'),
      //     ],
      //     changeSet: [new cdkp.ManualApprovalStep('Manual Approval')],
      //     post: [new cdkp.ManualApprovalStep('Post Approval')],
      //   },
      // ],
    });

    // WHEN
    const graph = new PipelineGraph(blueprint).graph;
    console.log(graph);
    // THEN
    expect(childrenAt(graph, 'Wave', 'Gamma', 'Stack1')).toEqual([
      'Prepare-Gamma-Stack1',
      'Step1',
      'Step2',
      'Step3',
      'Deploy',

    ]);
  });
=======
>>>>>>> 433c0f88

  test('pre, changeSet, and post are added correctly inside stack graph', () => {
    // GIVEN
    const appWithExposedStacks = new AppWithExposedStacks(app, 'Gamma');
    const stack = appWithExposedStacks.stacks[0];
    blueprint.waves[0].addStage(appWithExposedStacks, {
      stackSteps: [{
        stack,
        pre: [new cdkp.ManualApprovalStep('Step1'), new cdkp.ManualApprovalStep('Step2'), new cdkp.ManualApprovalStep('Step3')],
        changeSet: [new cdkp.ManualApprovalStep('Manual Approval')],
        post: [new cdkp.ManualApprovalStep('Post Approval')],
      }],
    });

    // WHEN
    const graph = new PipelineGraph(blueprint).graph;

    // THEN
    expect(childrenAt(graph, 'Wave', 'Gamma', 'Stack1')).toEqual([
      'Step1',
      'Step2',
      'Step3',
      'Prepare-Gamma-Stack1',
      'Manual Approval',
      'Deploy',
      'Post Approval',
    ]);
  });

  test('steps that do not depend on each other are ordered lexicographically', () => {
    // GIVEN
    const goStep = new cdkp.ManualApprovalStep('Gogogo');
    const checkStep = new cdkp.ManualApprovalStep('Check');
    blueprint.waves[0].stages[0].addPre(
      checkStep,
      goStep,
    );

    // WHEN
    const graph = new PipelineGraph(blueprint).graph;

    // THEN
    expect(childrenAt(graph, 'Wave', 'Alpha')).toEqual([
      'Check',
      'Gogogo',
      'Stack',
    ]);
  });

  test('steps can depend on each other', () => {
    // GIVEN
    const goStep = new cdkp.ManualApprovalStep('Gogogo');
    const checkStep = new cdkp.ManualApprovalStep('Check');
    checkStep.addStepDependency(goStep);
    blueprint.waves[0].stages[0].addPre(
      checkStep,
      goStep,
    );

    // WHEN
    const graph = new PipelineGraph(blueprint).graph;

    // THEN
    expect(childrenAt(graph, 'Wave', 'Alpha')).toEqual([
      'Gogogo',
      'Check',
      'Stack',
    ]);
  });

  test('Steps.sequence adds correct dependencies', () => {
    // GIVEN
    blueprint.waves[0].stages[0].addPre(...Step.sequence([
      new cdkp.ManualApprovalStep('Gogogo'),
      new cdkp.ManualApprovalStep('Check'),
      new cdkp.ManualApprovalStep('DoubleCheck'),
    ]));

    // WHEN
    const graph = new PipelineGraph(blueprint).graph;

    // THEN
    expect(childrenAt(graph, 'Wave', 'Alpha')).toEqual([
      'Gogogo',
      'Check',
      'DoubleCheck',
      'Stack',
    ]);
  });
});

describe('options for other engines', () => {
  test('"publishTemplate" will add steps to publish CFN templates as assets', () => {
    // GIVEN
    const blueprint = new Blueprint(app, 'Bp', {
      synth: new cdkp.ShellStep('Synth', {
        commands: ['build'],
      }),
    });
    blueprint.addStage(new OneStackApp(app, 'Alpha'));

    // WHEN
    const graph = new PipelineGraph(blueprint, {
      publishTemplate: true,
    });

    // THEN
    expect(childrenAt(graph.graph, 'Assets')).toStrictEqual(['FileAsset1']);
  });

  test('"prepareStep: false" can be used to disable the "prepare" step for stack deployments', () => {
    // GIVEN
    const blueprint = new Blueprint(app, 'Bp', {
      synth: new cdkp.ShellStep('Synth', {
        commands: ['build'],
      }),
    });
    blueprint.addStage(new OneStackApp(app, 'Alpha'));

    // WHEN
    const graph = new PipelineGraph(blueprint, {
      prepareStep: false,
    });

    // THEN
    // if "prepareStep" was true (default), the "Stack" node would have "Prepare" and "Deploy"
    // since "prepareStep" is false, it only has "Deploy".
    expect(childrenAt(graph.graph, 'Alpha', 'Stack')).toStrictEqual(['Deploy']);
  });

  test('"prepareStep: false" will not impact "pre" stack steps', () => {
    // GIVEN
    const blueprint = new Blueprint(app, 'Bp', {
      synth: new cdkp.ShellStep('Synth', {
        commands: ['build'],
      }),
    });
    const appWithExposedStacks = new AppWithExposedStacks(app, 'Alpha');
    blueprint.addStage(appWithExposedStacks, {
      stackSteps: [{
        stack: appWithExposedStacks.stacks[0],
        pre: [new ManualApprovalStep('PreCheck')],
      }],
    });

    // WHEN
    const graph = new PipelineGraph(blueprint, {
      prepareStep: false,
    });

    // THEN
    expect(childrenAt(graph.graph, 'Alpha', 'Stack1')).toEqual([
      'PreCheck',
      'Deploy',
    ]);
  });

  test('specifying changeSet step with "prepareStep: false" will throw', () => {
    // GIVEN
    const blueprint = new Blueprint(app, 'Bp', {
      synth: new cdkp.ShellStep('Synth', {
        commands: ['build'],
      }),
    });
    const appWithExposedStacks = new AppWithExposedStacks(app, 'Alpha');
    blueprint.addStage(appWithExposedStacks, {
      stackSteps: [{
        stack: appWithExposedStacks.stacks[0],
        changeSet: [new ManualApprovalStep('ChangeSetApproval')],
      }],
    });

    // THEN
    expect(() => new PipelineGraph(blueprint, {
      prepareStep: false,
    })).toThrow(/Cannot use 'changeSet' steps/);
  });
});

describe('with app with output', () => {
  let blueprint: Blueprint;
  let myApp: AppWithOutput;
  let scriptStep: cdkp.ShellStep;
  beforeEach(() => {
    blueprint = new Blueprint(app, 'Bp', {
      synth: new cdkp.ShellStep('Synth', {
        input: cdkp.CodePipelineSource.gitHub('test/test', 'main'),
        commands: ['build'],
      }),
    });

    myApp = new AppWithOutput(app, 'Alpha');
    scriptStep = new cdkp.ShellStep('PrintBucketName', {
      envFromCfnOutputs: {
        BUCKET_NAME: myApp.theOutput,
      },
      commands: ['echo $BUCKET_NAME'],
    });
  });

  test('post-action using stack output has dependency on execute node', () => {
    // GIVEN
    blueprint.addStage(myApp, {
      post: [scriptStep],
    });

    // WHEN
    const graph = new PipelineGraph(blueprint).graph;

    // THEN
    expect(childrenAt(graph, 'Alpha')).toEqual([
      'Stack',
      'PrintBucketName',
    ]);

    expect(nodeAt(graph, 'Alpha', 'PrintBucketName').dependencies).toContain(
      nodeAt(graph, 'Alpha', 'Stack', 'Deploy'));
  });

  test('pre-action cannot use stack output', () => {
    // GIVEN
    blueprint.addStage(myApp, {
      pre: [scriptStep],
    });

    // WHEN
    expect(() => {
      const graph = new PipelineGraph(blueprint).graph;
      assertGraph(nodeAt(graph, 'Alpha')).sortedLeaves();
    }).toThrow(/Dependency cycle/);
  });

  test('cannot use output from stack not in the pipeline', () => {
    // GIVEN
    blueprint.addStage(new AppWithOutput(app, 'OtherApp'), {
      pre: [scriptStep],
    });

    // WHEN
    expect(() => {
      new PipelineGraph(blueprint).graph;
    }).toThrow(/is not in the pipeline/);
  });
});

function childrenAt(g: Graph<any>, ...descend: string[]) {
  for (const d of descend) {
    const child = g.tryGetChild(d);
    if (!child) {
      throw new Error(`No node named '${d}' in ${g}`);
    }
    g = assertGraph(child);
  }
  return childNames(g);
}

function nodeAt(g: Graph<any>, ...descend: string[]) {
  for (const d of descend.slice(0, descend.length - 1)) {
    const child = g.tryGetChild(d);
    if (!child) {
      throw new Error(`No node named '${d}' in ${g}`);
    }
    g = assertGraph(child);
  }
  const child = g.tryGetChild(descend[descend.length - 1]);
  if (!child) {
    throw new Error(`No node named '${descend[descend.length - 1]}' in ${g}`);
  }
  return child;
}

function childNames(g: Graph<any>) {
  return Array.from(flatten(g.sortedChildren())).map(n => n.id);
}

function assertGraph<A>(g: GraphNode<A> | undefined): Graph<A> {
  if (!g) { throw new Error('Expected a graph node, got undefined'); }
  if (!(g instanceof Graph)) { throw new Error(`Expected a Graph, got: ${g}`); }
  return g;
}

class Blueprint extends cdkp.PipelineBase {
  protected doBuildPipeline(): void {
  }
}<|MERGE_RESOLUTION|>--- conflicted
+++ resolved
@@ -114,7 +114,7 @@
     ]);
   });
 
-<<<<<<< HEAD
+
   test('postPrepare and prepareNodes are added correctly inside stack graph', () => {
     // GIVEN
     const appWithExposedStacks = new AppWithExposedStacks(app, 'Gamma');
@@ -152,8 +152,7 @@
 
     ]);
   });
-=======
->>>>>>> 433c0f88
+
 
   test('pre, changeSet, and post are added correctly inside stack graph', () => {
     // GIVEN
