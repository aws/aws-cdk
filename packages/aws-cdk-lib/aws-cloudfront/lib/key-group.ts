import { Construct } from 'constructs';
<<<<<<< HEAD
import { CfnKeyGroup, IKeyGroupRef, IPublicKeyRef, KeyGroupRef } from './cloudfront.generated';
=======
import { CfnKeyGroup, IKeyGroupRef, KeyGroupReference } from './cloudfront.generated';
import { IPublicKey } from './public-key';
>>>>>>> 9e82000c
import { IResource, Names, Resource } from '../../core';
import { addConstructMetadata } from '../../core/lib/metadata-resource';
import { propertyInjectable } from '../../core/lib/prop-injectable';

/**
 * Represents a Key Group
 */
export interface IKeyGroup extends IResource, IKeyGroupRef {
  /**
   * The ID of the key group.
   * @attribute
   */
  readonly keyGroupId: string;
}

/**
 * Properties for creating a Public Key
 */
export interface KeyGroupProps {
  /**
   * A name to identify the key group.
   * @default - generated from the `id`
   */
  readonly keyGroupName?: string;

  /**
   * A comment to describe the key group.
   * @default - no comment
   */
  readonly comment?: string;

  /**
   * A list of public keys to add to the key group.
   */
  readonly items: IPublicKeyRef[];
}

/**
 * A Key Group configuration
 *
 * @resource AWS::CloudFront::KeyGroup
 */
@propertyInjectable
export class KeyGroup extends Resource implements IKeyGroup {
  /** Uniquely identifies this class. */
  public static readonly PROPERTY_INJECTION_ID: string = 'aws-cdk-lib.aws-cloudfront.KeyGroup';

  /** Imports a Key Group from its id. */
  public static fromKeyGroupId(scope: Construct, id: string, keyGroupId: string): IKeyGroup {
    return new class extends Resource implements IKeyGroup {
      public readonly keyGroupId = keyGroupId;
      public readonly keyGroupRef = {
        keyGroupId: keyGroupId,
      };
    }(scope, id);
  }
  public readonly keyGroupId: string;

<<<<<<< HEAD
  public readonly keyGroupRef: KeyGroupRef;
=======
  public readonly keyGroupRef: KeyGroupReference;
>>>>>>> 9e82000c

  constructor(scope: Construct, id: string, props: KeyGroupProps) {
    super(scope, id);
    // Enhanced CDK Analytics Telemetry
    addConstructMetadata(this, props);

    const resource = new CfnKeyGroup(this, 'Resource', {
      keyGroupConfig: {
        name: props.keyGroupName ?? this.generateName(),
        comment: props.comment,
        items: props.items.map(key => key.publicKeyRef.publicKeyId),
      },
    });

    this.keyGroupRef = resource.keyGroupRef;
    this.keyGroupId = resource.ref;
  }

  private generateName(): string {
    const name = Names.uniqueId(this);
    if (name.length > 80) {
      return name.substring(0, 40) + name.substring(name.length - 40);
    }
    return name;
  }
}<|MERGE_RESOLUTION|>--- conflicted
+++ resolved
@@ -1,10 +1,7 @@
 import { Construct } from 'constructs';
-<<<<<<< HEAD
 import { CfnKeyGroup, IKeyGroupRef, IPublicKeyRef, KeyGroupRef } from './cloudfront.generated';
-=======
 import { CfnKeyGroup, IKeyGroupRef, KeyGroupReference } from './cloudfront.generated';
 import { IPublicKey } from './public-key';
->>>>>>> 9e82000c
 import { IResource, Names, Resource } from '../../core';
 import { addConstructMetadata } from '../../core/lib/metadata-resource';
 import { propertyInjectable } from '../../core/lib/prop-injectable';
@@ -63,11 +60,7 @@
   }
   public readonly keyGroupId: string;
 
-<<<<<<< HEAD
-  public readonly keyGroupRef: KeyGroupRef;
-=======
   public readonly keyGroupRef: KeyGroupReference;
->>>>>>> 9e82000c
 
   constructor(scope: Construct, id: string, props: KeyGroupProps) {
     super(scope, id);
