--- conflicted
+++ resolved
@@ -1,8 +1,4 @@
 import { Construct } from 'constructs';
-<<<<<<< HEAD
-import { CfnDistribution, DistributionRef } from './cloudfront.generated';
-import { HttpVersion, IDistribution, LambdaEdgeEventType, OriginProtocolPolicy, PriceClass, ViewerProtocolPolicy, SSLMethod, SecurityPolicyProtocol } from './distribution';
-=======
 import { CfnDistribution, DistributionReference } from './cloudfront.generated';
 import {
   HttpVersion,
@@ -14,7 +10,6 @@
   SSLMethod,
   ViewerProtocolPolicy,
 } from './distribution';
->>>>>>> 9e82000c
 import { FunctionAssociation } from './function';
 import { GeoRestriction } from './geo-restriction';
 import { IKeyGroup } from './key-group';
@@ -824,11 +819,7 @@
    */
   public readonly distributionId: string;
 
-<<<<<<< HEAD
-  public readonly distributionRef: DistributionRef;
-=======
   public readonly distributionRef: DistributionReference;
->>>>>>> 9e82000c
 
   /**
    * Maps our methods to the string arrays they are
