import { Construct, Node } from 'constructs';
<<<<<<< HEAD
import { CachePolicyRef, CfnCachePolicy, ICachePolicyRef } from './cloudfront.generated';
import { Duration, Names, Resource, Stack, Token, UnscopedValidationError, ValidationError, withResolved } from '../../core';
=======
import { CachePolicyReference, CfnCachePolicy, ICachePolicyRef } from './cloudfront.generated';
import {
  Duration,
  Names,
  Resource,
  Stack,
  Token,
  UnscopedValidationError,
  ValidationError,
  withResolved,
} from '../../core';
>>>>>>> 9e82000c
import { addConstructMetadata } from '../../core/lib/metadata-resource';
import { propertyInjectable } from '../../core/lib/prop-injectable';

/**
 * Represents a Cache Policy
 */
export interface ICachePolicy extends ICachePolicyRef {
  /**
   * The ID of the cache policy
   * @attribute
   */
  readonly cachePolicyId: string;
}

/**
 * Properties for creating a Cache Policy
 */
export interface CachePolicyProps {
  /**
   * A unique name to identify the cache policy.
   * The name must only include '-', '_', or alphanumeric characters.
   * @default - generated from the `id`
   */
  readonly cachePolicyName?: string;

  /**
   * A comment to describe the cache policy.
   *
   * The comment cannot be longer than 128 characters.
   *
   * @default - no comment
   */
  readonly comment?: string;

  /**
   * The default amount of time for objects to stay in the CloudFront cache.
   * Only used when the origin does not send Cache-Control or Expires headers with the object.
   * @default - The greater of 1 day and ``minTtl``
   */
  readonly defaultTtl?: Duration;

  /**
   * The minimum amount of time for objects to stay in the CloudFront cache.
   * @default Duration.seconds(0)
   */
  readonly minTtl?: Duration;

  /**
   * The maximum amount of time for objects to stay in the CloudFront cache.
   * CloudFront uses this value only when the origin sends Cache-Control or Expires headers with the object.
   * @default - The greater of 1 year and ``defaultTtl``
   */
  readonly maxTtl?: Duration;

  /**
   * Determines whether any cookies in viewer requests are included in the cache key and automatically included in requests that CloudFront sends to the origin.
   * @default CacheCookieBehavior.none()
   */
  readonly cookieBehavior?: CacheCookieBehavior;

  /**
   * Determines whether any HTTP headers are included in the cache key and automatically included in requests that CloudFront sends to the origin.
   * @default CacheHeaderBehavior.none()
   */
  readonly headerBehavior?: CacheHeaderBehavior;

  /**
   * Determines whether any query strings are included in the cache key and automatically included in requests that CloudFront sends to the origin.
   * @default CacheQueryStringBehavior.none()
   */
  readonly queryStringBehavior?: CacheQueryStringBehavior;

  /**
   * Whether to normalize and include the `Accept-Encoding` header in the cache key when the `Accept-Encoding` header is 'gzip'.
   * @default false
   */
  readonly enableAcceptEncodingGzip?: boolean;

  /**
   * Whether to normalize and include the `Accept-Encoding` header in the cache key when the `Accept-Encoding` header is 'br'.
   * @default false
   */
  readonly enableAcceptEncodingBrotli?: boolean;
}

/**
 * A Cache Policy configuration.
 *
 * @resource AWS::CloudFront::CachePolicy
 * @link https://docs.aws.amazon.com/AmazonCloudFront/latest/DeveloperGuide/using-managed-cache-policies.html
 */
@propertyInjectable
export class CachePolicy extends Resource implements ICachePolicy {
  /** Uniquely identifies this class. */
  public static readonly PROPERTY_INJECTION_ID: string = 'aws-cdk-lib.aws-cloudfront.CachePolicy';
  /**
   * This policy is designed for use with an origin that is an AWS Amplify web app.
   */
  public static readonly AMPLIFY = CachePolicy.fromManagedCachePolicy('2e54312d-136d-493c-8eb9-b001f22f67d2');
  /**
   * Optimize cache efficiency by minimizing the values that CloudFront includes in the cache key.
   * Query strings and cookies are not included in the cache key, and only the normalized 'Accept-Encoding' header is included.
   */
  public static readonly CACHING_OPTIMIZED = CachePolicy.fromManagedCachePolicy('658327ea-f89d-4fab-a63d-7e88639e58f6');
  /**
   * Optimize cache efficiency by minimizing the values that CloudFront includes in the cache key.
   * Query strings and cookies are not included in the cache key, and only the normalized 'Accept-Encoding' header is included.
   * Disables cache compression.
   */
  public static readonly CACHING_OPTIMIZED_FOR_UNCOMPRESSED_OBJECTS = CachePolicy.fromManagedCachePolicy('b2884449-e4de-46a7-ac36-70bc7f1ddd6d');
  /** Disables caching. This policy is useful for dynamic content and for requests that are not cacheable. */
  public static readonly CACHING_DISABLED = CachePolicy.fromManagedCachePolicy('4135ea2d-6df8-44a3-9df3-4b5a84be39ad');
  /** Designed for use with an origin that is an AWS Elemental MediaPackage endpoint. */
  public static readonly ELEMENTAL_MEDIA_PACKAGE = CachePolicy.fromManagedCachePolicy('08627262-05a9-4f76-9ded-b50ca2e3a84f');

  /**
   * Designed for use with an origin that returns Cache-Control HTTP response headers and does not serve different content based on values present in the query string.
   */
  public static readonly USE_ORIGIN_CACHE_CONTROL_HEADERS = CachePolicy.fromManagedCachePolicy('83da9c7e-98b4-4e11-a168-04f0df8e2c65');

  /**
   * Designed for use with an origin that returns Cache-Control HTTP response headers and serves different content based on values present in the query string.
   */
  public static readonly USE_ORIGIN_CACHE_CONTROL_HEADERS_QUERY_STRINGS = CachePolicy.fromManagedCachePolicy('4cc15a8a-d715-48a4-82b8-cc0b614638fe');

  /** Imports a Cache Policy from its id. */
  public static fromCachePolicyId(scope: Construct, id: string, cachePolicyId: string): ICachePolicy {
    return new class extends Resource implements ICachePolicy {
      public readonly cachePolicyId = cachePolicyId;
      public readonly cachePolicyRef = {
        cachePolicyId: cachePolicyId,
      };
    }(scope, id);
  }

  /** Use an existing managed cache policy. */
  private static fromManagedCachePolicy(managedCachePolicyId: string): ICachePolicy {
    return new class implements ICachePolicy {
      public get node(): Node {
        throw new UnscopedValidationError('The result of fromManagedCachePolicy can not be used in this API');
      }

      public readonly cachePolicyId = managedCachePolicyId;
      public readonly cachePolicyRef = {
        cachePolicyId: managedCachePolicyId,
      };
    }();
  }

  public readonly cachePolicyId: string;

<<<<<<< HEAD
  public readonly cachePolicyRef: CachePolicyRef;
=======
  public readonly cachePolicyRef: CachePolicyReference;
>>>>>>> 9e82000c

  constructor(scope: Construct, id: string, props: CachePolicyProps = {}) {
    super(scope, id, {
      physicalName: props.cachePolicyName,
    });
    // Enhanced CDK Analytics Telemetry
    addConstructMetadata(this, props);

    const cachePolicyName = props.cachePolicyName ?? `${Names.uniqueId(this).slice(0, 110)}-${Stack.of(this).region}`;

    if (!Token.isUnresolved(cachePolicyName) && !cachePolicyName.match(/^[\w-]+$/i)) {
      throw new ValidationError(`'cachePolicyName' can only include '-', '_', and alphanumeric characters, got: '${cachePolicyName}'`, this);
    }

    if (cachePolicyName.length > 128) {
      throw new ValidationError(`'cachePolicyName' cannot be longer than 128 characters, got: '${cachePolicyName.length}'`, this);
    }

    if (props.comment && !Token.isUnresolved(props.comment) && props.comment.length > 128) {
      throw new ValidationError(`'comment' cannot be longer than 128 characters, got: ${props.comment.length}`, this);
    }

    const minTtl = (props.minTtl ?? Duration.seconds(0)).toSeconds();
    let defaultTtl = (props.defaultTtl ?? Duration.days(1)).toSeconds();
    let maxTtl = (props.maxTtl ?? Duration.days(365)).toSeconds();

    withResolved(defaultTtl, minTtl, () => {
      defaultTtl = Math.max(defaultTtl, minTtl);
    });
    withResolved(maxTtl, defaultTtl, () => {
      maxTtl = Math.max(maxTtl, defaultTtl);
    });

    const resource = new CfnCachePolicy(this, 'Resource', {
      cachePolicyConfig: {
        name: cachePolicyName,
        comment: props.comment,
        minTtl,
        maxTtl,
        defaultTtl,
        parametersInCacheKeyAndForwardedToOrigin: this.renderCacheKey(props),
      },
    });

    this.cachePolicyRef = resource.cachePolicyRef;
    this.cachePolicyId = resource.ref;
  }

  private renderCacheKey(props: CachePolicyProps): CfnCachePolicy.ParametersInCacheKeyAndForwardedToOriginProperty {
    const cookies = props.cookieBehavior ?? CacheCookieBehavior.none();
    const headers = props.headerBehavior ?? CacheHeaderBehavior.none();
    const queryStrings = props.queryStringBehavior ?? CacheQueryStringBehavior.none();

    return {
      cookiesConfig: {
        cookieBehavior: cookies.behavior,
        cookies: cookies.cookies,
      },
      headersConfig: {
        headerBehavior: headers.behavior,
        headers: headers.headers,
      },
      enableAcceptEncodingGzip: props.enableAcceptEncodingGzip ?? false,
      enableAcceptEncodingBrotli: props.enableAcceptEncodingBrotli ?? false,
      queryStringsConfig: {
        queryStringBehavior: queryStrings.behavior,
        queryStrings: queryStrings.queryStrings,
      },
    };
  }
}

/**
 * Determines whether any cookies in viewer requests are included in the cache key and
 * automatically included in requests that CloudFront sends to the origin.
 */
export class CacheCookieBehavior {
  /**
   * Cookies in viewer requests are not included in the cache key and
   * are not automatically included in requests that CloudFront sends to the origin.
   */
  public static none() { return new CacheCookieBehavior('none'); }

  /**
   * All cookies in viewer requests are included in the cache key and are automatically included in requests that CloudFront sends to the origin.
   */
  public static all() { return new CacheCookieBehavior('all'); }

  /**
   * Only the provided `cookies` are included in the cache key and automatically included in requests that CloudFront sends to the origin.
   */
  public static allowList(...cookies: string[]) {
    if (cookies.length === 0) {
      throw new UnscopedValidationError('At least one cookie to allow must be provided');
    }
    return new CacheCookieBehavior('whitelist', cookies);
  }

  /**
   * All cookies except the provided `cookies` are included in the cache key and
   * automatically included in requests that CloudFront sends to the origin.
   */
  public static denyList(...cookies: string[]) {
    if (cookies.length === 0) {
      throw new UnscopedValidationError('At least one cookie to deny must be provided');
    }
    return new CacheCookieBehavior('allExcept', cookies);
  }

  /** The behavior of cookies: allow all, none, an allow list, or a deny list. */
  public readonly behavior: string;
  /** The cookies to allow or deny, if the behavior is an allow or deny list. */
  public readonly cookies?: string[];

  private constructor(behavior: string, cookies?: string[]) {
    this.behavior = behavior;
    this.cookies = cookies;
  }
}

/**
 * Determines whether any HTTP headers are included in the cache key and automatically included in requests that CloudFront sends to the origin.
 */
export class CacheHeaderBehavior {
  /** HTTP headers are not included in the cache key and are not automatically included in requests that CloudFront sends to the origin. */
  public static none() { return new CacheHeaderBehavior('none'); }
  /** Listed headers are included in the cache key and are automatically included in requests that CloudFront sends to the origin. */
  public static allowList(...headers: string[]) {
    if (headers.length === 0) {
      throw new UnscopedValidationError('At least one header to allow must be provided');
    }
    return new CacheHeaderBehavior('whitelist', headers);
  }

  /** If no headers will be passed, or an allow list of headers. */
  public readonly behavior: string;
  /** The headers for the allow/deny list, if applicable. */
  public readonly headers?: string[];

  private constructor(behavior: string, headers?: string[]) {
    this.behavior = behavior;
    this.headers = headers;
  }
}

/**
 * Determines whether any URL query strings in viewer requests are included in the cache key
 * and automatically included in requests that CloudFront sends to the origin.
 */
export class CacheQueryStringBehavior {
  /**
   * Query strings in viewer requests are not included in the cache key and
   * are not automatically included in requests that CloudFront sends to the origin.
   */
  public static none() { return new CacheQueryStringBehavior('none'); }

  /**
   * All query strings in viewer requests are included in the cache key and are automatically included in requests that CloudFront sends to the origin.
   */
  public static all() { return new CacheQueryStringBehavior('all'); }

  /**
   * Only the provided `queryStrings` are included in the cache key and automatically included in requests that CloudFront sends to the origin.
   */
  public static allowList(...queryStrings: string[]) {
    if (queryStrings.length === 0) {
      throw new UnscopedValidationError('At least one query string to allow must be provided');
    }
    return new CacheQueryStringBehavior('whitelist', queryStrings);
  }

  /**
   * All query strings except the provided `queryStrings` are included in the cache key and
   * automatically included in requests that CloudFront sends to the origin.
   */
  public static denyList(...queryStrings: string[]) {
    if (queryStrings.length === 0) {
      throw new UnscopedValidationError('At least one query string to deny must be provided');
    }
    return new CacheQueryStringBehavior('allExcept', queryStrings);
  }

  /** The behavior of query strings -- allow all, none, only an allow list, or a deny list. */
  public readonly behavior: string;
  /** The query strings to allow or deny, if the behavior is an allow or deny list. */
  public readonly queryStrings?: string[];

  private constructor(behavior: string, queryStrings?: string[]) {
    this.behavior = behavior;
    this.queryStrings = queryStrings;
  }
}<|MERGE_RESOLUTION|>--- conflicted
+++ resolved
@@ -1,8 +1,7 @@
 import { Construct, Node } from 'constructs';
-<<<<<<< HEAD
 import { CachePolicyRef, CfnCachePolicy, ICachePolicyRef } from './cloudfront.generated';
 import { Duration, Names, Resource, Stack, Token, UnscopedValidationError, ValidationError, withResolved } from '../../core';
-=======
+import { Construct, Node } from 'constructs';
 import { CachePolicyReference, CfnCachePolicy, ICachePolicyRef } from './cloudfront.generated';
 import {
   Duration,
@@ -14,7 +13,6 @@
   ValidationError,
   withResolved,
 } from '../../core';
->>>>>>> 9e82000c
 import { addConstructMetadata } from '../../core/lib/metadata-resource';
 import { propertyInjectable } from '../../core/lib/prop-injectable';
 
@@ -166,11 +164,7 @@
 
   public readonly cachePolicyId: string;
 
-<<<<<<< HEAD
-  public readonly cachePolicyRef: CachePolicyRef;
-=======
   public readonly cachePolicyRef: CachePolicyReference;
->>>>>>> 9e82000c
 
   constructor(scope: Construct, id: string, props: CachePolicyProps = {}) {
     super(scope, id, {
