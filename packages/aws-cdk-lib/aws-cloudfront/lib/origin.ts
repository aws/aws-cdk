--- conflicted
+++ resolved
@@ -52,13 +52,13 @@
   readonly failoverConfig?: OriginFailoverConfig;
 
   /**
-<<<<<<< HEAD
    * The Origin ID, if this is an OriginGroup with an explicitly set ID.
    *
    * @default - nothing is returned
    */
   readonly originGroupId?: string;
-=======
+
+  /**
    * The selection criteria for how your origins are selected.
    *
    * @see https://docs.aws.amazon.com/AmazonCloudFront/latest/DeveloperGuide/high_availability_origin_failover.html#concept_origin_groups.creating
@@ -66,7 +66,6 @@
    * @default - OriginSelectionCriteria.DEFAULT
    */
   readonly selectionCriteria?: OriginSelectionCriteria;
->>>>>>> fbcb732e
 }
 
 /**
