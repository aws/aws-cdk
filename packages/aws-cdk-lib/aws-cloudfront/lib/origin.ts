import { Construct } from 'constructs';
import { CfnDistribution } from './cloudfront.generated';
import { Duration, Token, UnscopedValidationError, ValidationError } from '../../core';

/**
 * The selection criteria for the origin group.
 */
export enum OriginSelectionCriteria {
  /**
   * Default selection behavior.
   */
  DEFAULT='default',

  /**
   * Selection based on media quality.
   *
   * This option is only valid for AWS Elemental MediaPackage v2 Origins.
   */
  MEDIA_QUALITY_BASED='media-quality-based',
}

/**
 * The failover configuration used for Origin Groups,
 * returned in `OriginBindConfig.failoverConfig`.
 */
export interface OriginFailoverConfig {
  /** The origin to use as the fallback origin. */
  readonly failoverOrigin: IOrigin;

  /**
   * The HTTP status codes of the response that trigger querying the failover Origin.
   *
   * @default - 500, 502, 503 and 504
   */
  readonly statusCodes?: number[];
}

/** The struct returned from `IOrigin.bind`. */
export interface OriginBindConfig {
  /**
   * The CloudFormation OriginProperty configuration for this Origin.
   *
   * @default - nothing is returned
   */
  readonly originProperty?: CfnDistribution.OriginProperty;

  /**
   * The failover configuration for this Origin.
   *
   * @default - nothing is returned
   */
  readonly failoverConfig?: OriginFailoverConfig;

  /**
   * The selection criteria for how your origins are selected.
   *
   * @see https://docs.aws.amazon.com/AmazonCloudFront/latest/DeveloperGuide/high_availability_origin_failover.html#concept_origin_groups.creating
   *
   * @default - OriginSelectionCriteria.DEFAULT
   */
  readonly selectionCriteria?: OriginSelectionCriteria;
}

/**
 * Represents the concept of a CloudFront Origin.
 * You provide one or more origins when creating a Distribution.
 */
export interface IOrigin {
  /**
   * The method called when a given Origin is added
   * (for the first time) to a Distribution.
   */
  bind(scope: Construct, options: OriginBindOptions): OriginBindConfig;
}

/**
 * Options to define an Origin.
 */
export interface OriginOptions {
  /**
   * The number of seconds that CloudFront waits when trying to establish a connection to the origin.
   * Valid values are 1-10 seconds, inclusive.
   *
   * @default Duration.seconds(10)
   */
  readonly connectionTimeout?: Duration;

  /**
   * The number of times that CloudFront attempts to connect to the origin; valid values are 1, 2, or 3 attempts.
   *
   * @default 3
   */
  readonly connectionAttempts?: number;

  /**
   * A list of HTTP header names and values that CloudFront adds to requests it sends to the origin.
   *
   * @default {}
   */
  readonly customHeaders?: Record<string, string>;

  /**
   * When you enable Origin Shield in the AWS Region that has the lowest latency to your origin, you can get better network performance
   *
   * @see https://docs.aws.amazon.com/AmazonCloudFront/latest/DeveloperGuide/origin-shield.html
   *
   * @default - origin shield not enabled
   */
  readonly originShieldRegion?: string;

  /**
   * Origin Shield is enabled by setting originShieldRegion to a valid region, after this to disable Origin Shield again you must set this flag to false.
   *
   * @default - true
   */
  readonly originShieldEnabled?: boolean;

  /**
   * A unique identifier for the origin. This value must be unique within the distribution.
   *
   * @default - an originid will be generated for you
   */
  readonly originId?: string;

  /**
   * The unique identifier of an origin access control for this origin.
   *
   * @default - no origin access control
   */
  readonly originAccessControlId?: string;
}

/**
 * Properties to define an Origin.
 */
export interface OriginProps extends OriginOptions {
  /**
   * An optional path that CloudFront appends to the origin domain name when CloudFront requests content from the origin.
   * Must begin, but not end, with '/' (e.g., '/production/images').
   *
   * @default '/'
   */
  readonly originPath?: string;
}

/**
 * Options passed to Origin.bind().
 */
export interface OriginBindOptions {
  /**
   * The identifier of this Origin,
   * as assigned by the Distribution this Origin has been used added to.
   */
  readonly originId: string;

  /**
   * The identifier of the Distribution this Origin is used for.
   * This is used to grant origin access permissions to the distribution for origin access control.
   *
   * @default - no distribution id
   */
  readonly distributionId?: string;
}

/**
 * Represents a distribution origin, that describes the Amazon S3 bucket, HTTP server (for example, a web server),
 * Amazon MediaStore, or other server from which CloudFront gets your files.
 */
export abstract class OriginBase implements IOrigin {
  private readonly domainName: string;
  private readonly originPath?: string;
  private readonly connectionTimeout?: Duration;
  private readonly connectionAttempts?: number;
  private readonly customHeaders?: Record<string, string>;
  private readonly originShieldRegion?: string;
  private readonly originShieldEnabled: boolean;
  private readonly originId?: string;
  private readonly originAccessControlId?: string;

  protected constructor(domainName: string, props: OriginProps = {}) {
    validateIntInRangeOrUndefined('connectionTimeout', 1, 10, props.connectionTimeout?.toSeconds());
    validateIntInRangeOrUndefined('connectionAttempts', 1, 3, props.connectionAttempts, false);
    validateCustomHeaders(props.customHeaders);

    this.domainName = domainName;
    this.originPath = this.validateOriginPath(props.originPath);
    this.connectionTimeout = props.connectionTimeout;
    this.connectionAttempts = props.connectionAttempts;
    this.customHeaders = props.customHeaders;
    this.originShieldRegion = props.originShieldRegion;
    this.originId = props.originId;
    this.originShieldEnabled = props.originShieldEnabled ?? true;
    this.originAccessControlId = props.originAccessControlId;
  }

  /**
   * Binds the origin to the associated Distribution. Can be used to grant permissions, create dependent resources, etc.
   */
  public bind(scope: Construct, options: OriginBindOptions): OriginBindConfig {
    const s3OriginConfig = this.renderS3OriginConfig();
    const customOriginConfig = this.renderCustomOriginConfig();
    const vpcOriginConfig = this.renderVpcOriginConfig();

<<<<<<< HEAD
    if (!s3OriginConfig && !customOriginConfig && !vpcOriginConfig) {
      throw new Error('Subclass must override and provide either s3OriginConfig, customOriginConfig or vpcOriginConfig');
=======
    if (!s3OriginConfig && !customOriginConfig) {
      throw new ValidationError('Subclass must override and provide either s3OriginConfig or customOriginConfig', scope);
>>>>>>> 4b0094b3
    }

    return {
      originProperty: {
        domainName: this.domainName,
        id: this.originId ?? options.originId,
        originPath: this.originPath,
        connectionAttempts: this.connectionAttempts,
        connectionTimeout: this.connectionTimeout?.toSeconds(),
        originCustomHeaders: this.renderCustomHeaders(),
        s3OriginConfig,
        customOriginConfig,
        vpcOriginConfig,
        originShield: this.renderOriginShield(this.originShieldEnabled, this.originShieldRegion),
        originAccessControlId: this.originAccessControlId,
      },
    };
  }

  // Overridden by sub-classes to provide S3 origin config.
  protected renderS3OriginConfig(): CfnDistribution.S3OriginConfigProperty | undefined {
    return undefined;
  }

  // Overridden by sub-classes to provide custom origin config.
  protected renderCustomOriginConfig(): CfnDistribution.CustomOriginConfigProperty | undefined {
    return undefined;
  }

  // Overridden by sub-classes to provide VPC origin config.
  protected renderVpcOriginConfig(): CfnDistribution.VpcOriginConfigProperty | undefined {
    return undefined;
  }

  private renderCustomHeaders(): CfnDistribution.OriginCustomHeaderProperty[] | undefined {
    if (!this.customHeaders || Object.entries(this.customHeaders).length === 0) { return undefined; }
    return Object.entries(this.customHeaders).map(([headerName, headerValue]) => {
      return { headerName, headerValue };
    });
  }

  /**
   * If the path is defined, it must start with a '/' and not end with a '/'.
   * This method takes in the originPath, and returns it back (if undefined) or adds/removes the '/' as appropriate.
   */
  private validateOriginPath(originPath?: string): string | undefined {
    if (Token.isUnresolved(originPath)) { return originPath; }
    if (originPath === undefined) { return undefined; }
    let path = originPath;
    if (!path.startsWith('/')) { path = '/' + path; }
    if (path.endsWith('/')) { path = path.slice(0, -1); }
    return path;
  }

  /**
   * Takes origin shield region and converts to CfnDistribution.OriginShieldProperty
   */
  private renderOriginShield(originShieldEnabled: boolean, originShieldRegion?: string): CfnDistribution.OriginShieldProperty | undefined {
    if (!originShieldEnabled) {
      return { enabled: false };
    }
    return originShieldRegion ? { enabled: true, originShieldRegion } : undefined;
  }
}

/**
 * Throws an error if a value is defined and not an integer or not in a range.
 */
function validateIntInRangeOrUndefined(name: string, min: number, max: number, value?: number, isDuration: boolean = true) {
  if (value === undefined) { return; }
  if (!Number.isInteger(value) || value < min || value > max) {
    const seconds = isDuration ? ' seconds' : '';
    throw new UnscopedValidationError(`${name}: Must be an int between ${min} and ${max}${seconds} (inclusive); received ${value}.`);
  }
}

/**
 * Throws an error if custom header assignment is prohibited by CloudFront.
 * @link: https://docs.aws.amazon.com/AmazonCloudFront/latest/DeveloperGuide/add-origin-custom-headers.html#add-origin-custom-headers-denylist
 */
function validateCustomHeaders(customHeaders?: Record<string, string>) {
  if (!customHeaders || Object.entries(customHeaders).length === 0) { return; }
  const customHeaderKeys = Object.keys(customHeaders);
  const prohibitedHeaderKeys = [
    'Cache-Control', 'Connection', 'Content-Length', 'Cookie', 'Host', 'If-Match', 'If-Modified-Since', 'If-None-Match', 'If-Range', 'If-Unmodified-Since',
    'Max-Forwards', 'Pragma', 'Proxy-Authorization', 'Proxy-Connection', 'Range', 'Request-Range', 'TE', 'Trailer', 'Transfer-Encoding', 'Upgrade', 'Via',
    'X-Real-Ip',
  ];
  const prohibitedHeaderKeyPrefixes = [
    'X-Amz-', 'X-Edge-',
  ];

  const prohibitedHeadersKeysMatches = customHeaderKeys.filter(customKey => {
    return prohibitedHeaderKeys.map((prohibitedKey) => prohibitedKey.toLowerCase()).includes(customKey.toLowerCase());
  });
  const prohibitedHeaderPrefixMatches = customHeaderKeys.filter(customKey => {
    return prohibitedHeaderKeyPrefixes.some(prohibitedKeyPrefix => customKey.toLowerCase().startsWith(prohibitedKeyPrefix.toLowerCase()));
  });

  if (prohibitedHeadersKeysMatches.length !== 0) {
    throw new UnscopedValidationError(`The following headers cannot be configured as custom origin headers: ${prohibitedHeadersKeysMatches.join(', ')}`);
  }
  if (prohibitedHeaderPrefixMatches.length !== 0) {
    throw new UnscopedValidationError(`The following headers cannot be used as prefixes for custom origin headers: ${prohibitedHeaderPrefixMatches.join(', ')}`);
  }
}<|MERGE_RESOLUTION|>--- conflicted
+++ resolved
@@ -201,13 +201,8 @@
     const customOriginConfig = this.renderCustomOriginConfig();
     const vpcOriginConfig = this.renderVpcOriginConfig();
 
-<<<<<<< HEAD
     if (!s3OriginConfig && !customOriginConfig && !vpcOriginConfig) {
-      throw new Error('Subclass must override and provide either s3OriginConfig, customOriginConfig or vpcOriginConfig');
-=======
-    if (!s3OriginConfig && !customOriginConfig) {
-      throw new ValidationError('Subclass must override and provide either s3OriginConfig or customOriginConfig', scope);
->>>>>>> 4b0094b3
+      throw new ValidationError('Subclass must override and provide either s3OriginConfig, customOriginConfig or vpcOriginConfig', scope);
     }
 
     return {
