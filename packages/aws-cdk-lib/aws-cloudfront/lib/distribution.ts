import { Construct } from 'constructs';
import { ICachePolicy } from './cache-policy';
import { CfnDistribution, CfnMonitoringSubscription } from './cloudfront.generated';
import { FunctionAssociation } from './function';
import { GeoRestriction } from './geo-restriction';
import { IKeyGroup } from './key-group';
import { IOrigin, OriginBindConfig, OriginBindOptions, OriginSelectionCriteria } from './origin';
import { IOriginRequestPolicy } from './origin-request-policy';
import { CacheBehavior } from './private/cache-behavior';
import { formatDistributionArn } from './private/utils';
import { IRealtimeLogConfig } from './realtime-log-config';
import { IResponseHeadersPolicy } from './response-headers-policy';
import * as acm from '../../aws-certificatemanager';
import * as cloudwatch from '../../aws-cloudwatch';
import * as iam from '../../aws-iam';
import * as lambda from '../../aws-lambda';
import * as s3 from '../../aws-s3';
import { ArnFormat, IResource, Lazy, Resource, Stack, Token, Duration, Names, FeatureFlags, Annotations } from '../../core';
import { addConstructMetadata, MethodMetadata } from '../../core/lib/metadata-resource';
import { CLOUDFRONT_DEFAULT_SECURITY_POLICY_TLS_V1_2_2021 } from '../../cx-api';

/**
 * Interface for CloudFront distributions
 */
export interface IDistribution extends IResource {
  /**
   * The domain name of the Distribution, such as d111111abcdef8.cloudfront.net.
   *
   * @attribute
   * @deprecated - Use `distributionDomainName` instead.
   */
  readonly domainName: string;

  /**
   * The domain name of the Distribution, such as d111111abcdef8.cloudfront.net.
   *
   * @attribute
   */
  readonly distributionDomainName: string;

  /**
   * The distribution ID for this distribution.
   *
   * @attribute
   */
  readonly distributionId: string;

  /**
   * The distribution ARN for this distribution.
   *
   * @attribute
   */
  readonly distributionArn: string;

  /**
   * Adds an IAM policy statement associated with this distribution to an IAM
   * principal's policy.
   *
   * @param identity The principal
   * @param actions The set of actions to allow (i.e. "cloudfront:ListInvalidations")
   */
  grant(identity: iam.IGrantable, ...actions: string[]): iam.Grant;

  /**
   * Grant to create invalidations for this bucket to an IAM principal (Role/Group/User).
   *
   * @param identity The principal
   */
  grantCreateInvalidation(identity: iam.IGrantable): iam.Grant;
}

/**
 * Attributes used to import a Distribution.
 */
export interface DistributionAttributes {
  /**
   * The generated domain name of the Distribution, such as d111111abcdef8.cloudfront.net.
   *
   * @attribute
   */
  readonly domainName: string;

  /**
   * The distribution ID for this distribution.
   *
   * @attribute
   */
  readonly distributionId: string;
}

interface BoundOrigin extends OriginBindOptions, OriginBindConfig {
  readonly origin: IOrigin;
}

/**
 * Properties for a Distribution
 */
export interface DistributionProps {
  /**
   * The default behavior for the distribution.
   */
  readonly defaultBehavior: BehaviorOptions;

  /**
   * Additional behaviors for the distribution, mapped by the pathPattern that specifies which requests to apply the behavior to.
   *
   * @default - no additional behaviors are added.
   */
  readonly additionalBehaviors?: Record<string, BehaviorOptions>;

  /**
   * A certificate to associate with the distribution. The certificate must be located in N. Virginia (us-east-1).
   *
   * @default - the CloudFront wildcard certificate (*.cloudfront.net) will be used.
   */
  readonly certificate?: acm.ICertificate;

  /**
   * Any comments you want to include about the distribution.
   *
   * @default - no comment
   */
  readonly comment?: string;

  /**
   * The object that you want CloudFront to request from your origin (for example, index.html)
   * when a viewer requests the root URL for your distribution. If no default object is set, the
   * request goes to the origin's root (e.g., example.com/).
   *
   * @default - no default root object
   */
  readonly defaultRootObject?: string;

  /**
   * Alternative domain names for this distribution.
   *
   * If you want to use your own domain name, such as www.example.com, instead of the cloudfront.net domain name,
   * you can add an alternate domain name to your distribution. If you attach a certificate to the distribution,
   * you should add (at least one of) the domain names of the certificate to this list.
   *
   * When you want to move a domain name between distributions, you can associate a certificate without specifying any domain names.
   * For more information, see the _Moving an alternate domain name to a different distribution_ section in the README.
   *
   * @default - The distribution will only support the default generated name (e.g., d111111abcdef8.cloudfront.net)
   */
  readonly domainNames?: string[];

  /**
   * Enable or disable the distribution.
   *
   * @default true
   */
  readonly enabled?: boolean;

  /**
   * Whether CloudFront will respond to IPv6 DNS requests with an IPv6 address.
   *
   * If you specify false, CloudFront responds to IPv6 DNS requests with the DNS response code NOERROR and with no IP addresses.
   * This allows viewers to submit a second request, for an IPv4 address for your distribution.
   *
   * @default true
   */
  readonly enableIpv6?: boolean;

  /**
   * Enable access logging for the distribution.
   *
   * @default - false, unless `logBucket` is specified.
   */
  readonly enableLogging?: boolean;

  /**
   * Controls the countries in which your content is distributed.
   *
   * @default - No geographic restrictions
   */
  readonly geoRestriction?: GeoRestriction;

  /**
   * Specify the maximum HTTP version that you want viewers to use to communicate with CloudFront.
   *
   * For viewers and CloudFront to use HTTP/2, viewers must support TLS 1.2 or later, and must support server name identification (SNI).
   *
   * @default HttpVersion.HTTP2
   */
  readonly httpVersion?: HttpVersion;

  /**
   * The Amazon S3 bucket to store the access logs in.
   * Make sure to set `objectOwnership` to `s3.ObjectOwnership.OBJECT_WRITER` in your custom bucket.
   *
   * @default - A bucket is created if `enableLogging` is true
   */
  readonly logBucket?: s3.IBucket;

  /**
   * Specifies whether you want CloudFront to include cookies in access logs
   *
   * @default false
   */
  readonly logIncludesCookies?: boolean;

  /**
   * An optional string that you want CloudFront to prefix to the access log filenames for this distribution.
   *
   * @default - no prefix
   */
  readonly logFilePrefix?: string;

  /**
   * The price class that corresponds with the maximum price that you want to pay for CloudFront service.
   * If you specify PriceClass_All, CloudFront responds to requests for your objects from all CloudFront edge locations.
   * If you specify a price class other than PriceClass_All, CloudFront serves your objects from the CloudFront edge location
   * that has the lowest latency among the edge locations in your price class.
   *
   * @default PriceClass.PRICE_CLASS_ALL
   */
  readonly priceClass?: PriceClass;

  /**
   * Unique identifier that specifies the AWS WAF web ACL to associate with this CloudFront distribution.
   *
   * To specify a web ACL created using the latest version of AWS WAF, use the ACL ARN, for example
   * `arn:aws:wafv2:us-east-1:123456789012:global/webacl/ExampleWebACL/473e64fd-f30b-4765-81a0-62ad96dd167a`.
   * To specify a web ACL created using AWS WAF Classic, use the ACL ID, for example `473e64fd-f30b-4765-81a0-62ad96dd167a`.
   *
   * @see https://docs.aws.amazon.com/waf/latest/developerguide/what-is-aws-waf.html
   * @see https://docs.aws.amazon.com/cloudfront/latest/APIReference/API_CreateDistribution.html#API_CreateDistribution_RequestParameters.
   *
   * @default - No AWS Web Application Firewall web access control list (web ACL).
   */
  readonly webAclId?: string;

  /**
   * How CloudFront should handle requests that are not successful (e.g., PageNotFound).
   *
   * @default - No custom error responses.
   */
  readonly errorResponses?: ErrorResponse[];

  /**
   * The minimum version of the SSL protocol that you want CloudFront to use for HTTPS connections.
   *
   * CloudFront serves your objects only to browsers or devices that support at
   * least the SSL version that you specify.
   *
   * @default - SecurityPolicyProtocol.TLS_V1_2_2021 if the '@aws-cdk/aws-cloudfront:defaultSecurityPolicyTLSv1.2_2021' feature flag is set; otherwise, SecurityPolicyProtocol.TLS_V1_2_2019.
   */
  readonly minimumProtocolVersion?: SecurityPolicyProtocol;

  /**
   * The SSL method CloudFront will use for your distribution.
   *
   * Server Name Indication (SNI) - is an extension to the TLS computer networking protocol by which a client indicates
   * which hostname it is attempting to connect to at the start of the handshaking process. This allows a server to present
   * multiple certificates on the same IP address and TCP port number and hence allows multiple secure (HTTPS) websites
   * (or any other service over TLS) to be served by the same IP address without requiring all those sites to use the same certificate.
   *
   * CloudFront can use SNI to host multiple distributions on the same IP - which a large majority of clients will support.
   *
   * If your clients cannot support SNI however - CloudFront can use dedicated IPs for your distribution - but there is a prorated monthly charge for
   * using this feature. By default, we use SNI - but you can optionally enable dedicated IPs (VIP).
   *
   * See the CloudFront SSL for more details about pricing : https://aws.amazon.com/cloudfront/custom-ssl-domains/
   *
   * @default SSLMethod.SNI
   */
  readonly sslSupportMethod?: SSLMethod;

  /**
   * Whether to enable additional CloudWatch metrics.
   *
   * @see https://docs.aws.amazon.com/AmazonCloudFront/latest/DeveloperGuide/viewing-cloudfront-metrics.html
   *
   * @default false
   */
  readonly publishAdditionalMetrics?: boolean;
}

/**
 * A CloudFront distribution with associated origin(s) and caching behavior(s).
 */
export class Distribution extends Resource implements IDistribution {
  /**
   * Creates a Distribution construct that represents an external (imported) distribution.
   */
  public static fromDistributionAttributes(scope: Construct, id: string, attrs: DistributionAttributes): IDistribution {
    return new class extends Resource implements IDistribution {
      public readonly domainName: string;
      public readonly distributionDomainName: string;
      public readonly distributionId: string;

      constructor() {
        super(scope, id);
        this.domainName = attrs.domainName;
        this.distributionDomainName = attrs.domainName;
        this.distributionId = attrs.distributionId;
      }

      public get distributionArn(): string {
        return formatDistributionArn(this);
      }
      public grant(grantee: iam.IGrantable, ...actions: string[]): iam.Grant {
        return iam.Grant.addToPrincipal({ grantee, actions, resourceArns: [formatDistributionArn(this)] });
      }
      public grantCreateInvalidation(grantee: iam.IGrantable): iam.Grant {
        return this.grant(grantee, 'cloudfront:CreateInvalidation');
      }
    }();
  }

  public readonly domainName: string;
  public readonly distributionDomainName: string;
  public readonly distributionId: string;

  private readonly defaultBehavior: CacheBehavior;
  private readonly additionalBehaviors: CacheBehavior[] = [];
  private readonly boundOrigins: BoundOrigin[] = [];
  private readonly originGroups: CfnDistribution.OriginGroupProperty[] = [];

  private readonly errorResponses: ErrorResponse[];
  private readonly certificate?: acm.ICertificate;
  private readonly publishAdditionalMetrics?: boolean;
  private webAclId?: string;

  constructor(scope: Construct, id: string, props: DistributionProps) {
    super(scope, id);
    // Enhanced CDK Analytics Telemetry
    addConstructMetadata(this, props);

    if (props.certificate) {
      const certificateRegion = Stack.of(this).splitArn(props.certificate.certificateArn, ArnFormat.SLASH_RESOURCE_NAME).region;
      if (!Token.isUnresolved(certificateRegion) && certificateRegion !== 'us-east-1') {
        throw new Error(`Distribution certificates must be in the us-east-1 region and the certificate you provided is in ${certificateRegion}.`);
      }

      if ((props.domainNames ?? []).length === 0) {
        Annotations.of(this).addWarningV2('@aws-cdk/aws-cloudfront:emptyDomainNames', 'No domain names are specified. You will need to specify it after running associate-alias CLI command manually. See the "Moving an alternate domain name to a different distribution" section of module\'s README for more info.');
      }
    }

    const originId = this.addOrigin(props.defaultBehavior.origin);
    this.defaultBehavior = new CacheBehavior(originId, { pathPattern: '*', ...props.defaultBehavior });
    if (props.additionalBehaviors) {
      Object.entries(props.additionalBehaviors).forEach(([pathPattern, behaviorOptions]) => {
        this.addBehavior(pathPattern, behaviorOptions.origin, behaviorOptions);
      });
    }

    if (props.webAclId) {
      this.validateWebAclId(props.webAclId);
      this.webAclId = props.webAclId;
    }

    this.certificate = props.certificate;
    this.errorResponses = props.errorResponses ?? [];
    this.publishAdditionalMetrics = props.publishAdditionalMetrics;

    // Comments have an undocumented limit of 128 characters
    const trimmedComment =
      props.comment && props.comment.length > 128
        ? `${props.comment.slice(0, 128 - 3)}...`
        : props.comment;

    const distribution = new CfnDistribution(this, 'Resource', {
      distributionConfig: {
        enabled: props.enabled ?? true,
        origins: Lazy.any({ produce: () => this.renderOrigins() }),
        originGroups: Lazy.any({ produce: () => this.renderOriginGroups() }),
        defaultCacheBehavior: this.defaultBehavior._renderBehavior(),
        aliases: props.domainNames,
        cacheBehaviors: Lazy.any({ produce: () => this.renderCacheBehaviors() }),
        comment: trimmedComment,
        customErrorResponses: this.renderErrorResponses(),
        defaultRootObject: props.defaultRootObject,
        httpVersion: props.httpVersion ?? HttpVersion.HTTP2,
        ipv6Enabled: props.enableIpv6 ?? true,
        logging: this.renderLogging(props),
        priceClass: props.priceClass ?? undefined,
        restrictions: this.renderRestrictions(props.geoRestriction),
        viewerCertificate: this.certificate ? this.renderViewerCertificate(this.certificate,
          props.minimumProtocolVersion, props.sslSupportMethod) : undefined,
        webAclId: Lazy.string({ produce: () => this.webAclId }),
      },
    });

    this.domainName = distribution.attrDomainName;
    this.distributionDomainName = distribution.attrDomainName;
    this.distributionId = distribution.ref;

    if (props.publishAdditionalMetrics) {
      new CfnMonitoringSubscription(this, 'MonitoringSubscription', {
        distributionId: this.distributionId,
        monitoringSubscription: {
          realtimeMetricsSubscriptionConfig: {
            realtimeMetricsSubscriptionStatus: 'Enabled',
          },
        },
      });
    }
  }

  public get distributionArn(): string {
    return formatDistributionArn(this);
  }

  /**
   * Return the given named metric for this Distribution
   */
  @MethodMetadata()
  public metric(metricName: string, props?: cloudwatch.MetricOptions): cloudwatch.Metric {
    return new cloudwatch.Metric({
      namespace: 'AWS/CloudFront',
      metricName,
      dimensionsMap: { DistributionId: this.distributionId },
      ...props,
    });
  }

  /**
   * Metric for the total number of viewer requests received by CloudFront, for all HTTP methods and for both HTTP and HTTPS requests.
   *
   * @default - sum over 5 minutes
   */
  @MethodMetadata()
  public metricRequests(props?: cloudwatch.MetricOptions): cloudwatch.Metric {
    return this.metric('Requests', { statistic: 'sum', ...props });
  }

  /**
   * Metric for the total number of bytes that viewers uploaded to your origin with CloudFront, using POST and PUT requests.
   *
   * @default - sum over 5 minutes
   */
  @MethodMetadata()
  public metricBytesUploaded(props?: cloudwatch.MetricOptions): cloudwatch.Metric {
    return this.metric('BytesUploaded', { statistic: 'sum', ...props });
  }

  /**
   * Metric for the total number of bytes downloaded by viewers for GET, HEAD, and OPTIONS requests.
   *
   * @default - sum over 5 minutes
   */
  @MethodMetadata()
  public metricBytesDownloaded(props?: cloudwatch.MetricOptions): cloudwatch.Metric {
    return this.metric('BytesDownloaded', { statistic: 'sum', ...props });
  }

  /**
   * Metric for the percentage of all viewer requests for which the response's HTTP status code is 4xx or 5xx.
   *
   * @default - average over 5 minutes
   */
  @MethodMetadata()
  public metricTotalErrorRate(props?: cloudwatch.MetricOptions): cloudwatch.Metric {
    return this.metric('TotalErrorRate', props);
  }

  /**
   * Metric for the percentage of all viewer requests for which the response's HTTP status code is 4xx.
   *
   * @default - average over 5 minutes
   */
  @MethodMetadata()
  public metric4xxErrorRate(props?: cloudwatch.MetricOptions): cloudwatch.Metric {
    return this.metric('4xxErrorRate', props);
  }

  /**
   * Metric for the percentage of all viewer requests for which the response's HTTP status code is 5xx.
   *
   * @default - average over 5 minutes
   */
  @MethodMetadata()
  public metric5xxErrorRate(props?: cloudwatch.MetricOptions): cloudwatch.Metric {
    return this.metric('5xxErrorRate', props);
  }

  /**
   * Metric for the total time spent from when CloudFront receives a request to when it starts providing a response to the network (not the viewer),
   * for requests that are served from the origin, not the CloudFront cache.
   *
   * This is also known as first byte latency, or time-to-first-byte.
   *
   * To obtain this metric, you need to set `publishAdditionalMetrics` to `true`.
   *
   * @default - average over 5 minutes
   */
  @MethodMetadata()
  public metricOriginLatency(props?: cloudwatch.MetricOptions): cloudwatch.Metric {
    if (this.publishAdditionalMetrics !== true) {
      throw new Error('Origin latency metric is only available if \'publishAdditionalMetrics\' is set \'true\'');
    }
    return this.metric('OriginLatency', props);
  }

  /**
   * Metric for the percentage of all cacheable requests for which CloudFront served the content from its cache.
   *
   * HTTP POST and PUT requests, and errors, are not considered cacheable requests.
   *
   * To obtain this metric, you need to set `publishAdditionalMetrics` to `true`.
   *
   * @default - average over 5 minutes
   */
  @MethodMetadata()
  public metricCacheHitRate(props?: cloudwatch.MetricOptions): cloudwatch.Metric {
    if (this.publishAdditionalMetrics !== true) {
      throw new Error('Cache hit rate metric is only available if \'publishAdditionalMetrics\' is set \'true\'');
    }
    return this.metric('CacheHitRate', props);
  }

  /**
   * Metric for the percentage of all viewer requests for which the response's HTTP status code is 401.
   *
   * To obtain this metric, you need to set `publishAdditionalMetrics` to `true`.
   *
   * @default - average over 5 minutes
   */
  @MethodMetadata()
  public metric401ErrorRate(props?: cloudwatch.MetricOptions): cloudwatch.Metric {
    if (this.publishAdditionalMetrics !== true) {
      throw new Error('401 error rate metric is only available if \'publishAdditionalMetrics\' is set \'true\'');
    }
    return this.metric('401ErrorRate', props);
  }

  /**
   * Metric for the percentage of all viewer requests for which the response's HTTP status code is 403.
   *
   * To obtain this metric, you need to set `publishAdditionalMetrics` to `true`.
   *
   * @default - average over 5 minutes
   */
  @MethodMetadata()
  public metric403ErrorRate(props?: cloudwatch.MetricOptions): cloudwatch.Metric {
    if (this.publishAdditionalMetrics !== true) {
      throw new Error('403 error rate metric is only available if \'publishAdditionalMetrics\' is set \'true\'');
    }
    return this.metric('403ErrorRate', props);
  }

  /**
   * Metric for the percentage of all viewer requests for which the response's HTTP status code is 404.
   *
   * To obtain this metric, you need to set `publishAdditionalMetrics` to `true`.
   *
   * @default - average over 5 minutes
   */
  @MethodMetadata()
  public metric404ErrorRate(props?: cloudwatch.MetricOptions): cloudwatch.Metric {
    if (this.publishAdditionalMetrics !== true) {
      throw new Error('404 error rate metric is only available if \'publishAdditionalMetrics\' is set \'true\'');
    }
    return this.metric('404ErrorRate', props);
  }

  /**
   * Metric for the percentage of all viewer requests for which the response's HTTP status code is 502.
   *
   * To obtain this metric, you need to set `publishAdditionalMetrics` to `true`.
   *
   * @default - average over 5 minutes
   */
  @MethodMetadata()
  public metric502ErrorRate(props?: cloudwatch.MetricOptions): cloudwatch.Metric {
    if (this.publishAdditionalMetrics !== true) {
      throw new Error('502 error rate metric is only available if \'publishAdditionalMetrics\' is set \'true\'');
    }
    return this.metric('502ErrorRate', props);
  }

  /**
   * Metric for the percentage of all viewer requests for which the response's HTTP status code is 503.
   *
   * To obtain this metric, you need to set `publishAdditionalMetrics` to `true`.
   *
   * @default - average over 5 minutes
   */
  @MethodMetadata()
  public metric503ErrorRate(props?: cloudwatch.MetricOptions): cloudwatch.Metric {
    if (this.publishAdditionalMetrics !== true) {
      throw new Error('503 error rate metric is only available if \'publishAdditionalMetrics\' is set \'true\'');
    }
    return this.metric('503ErrorRate', props);
  }

  /**
   * Metric for the percentage of all viewer requests for which the response's HTTP status code is 504.
   *
   * To obtain this metric, you need to set `publishAdditionalMetrics` to `true`.
   *
   * @default - average over 5 minutes
   */
  @MethodMetadata()
  public metric504ErrorRate(props?: cloudwatch.MetricOptions): cloudwatch.Metric {
    if (this.publishAdditionalMetrics !== true) {
      throw new Error('504 error rate metric is only available if \'publishAdditionalMetrics\' is set \'true\'');
    }
    return this.metric('504ErrorRate', props);
  }

  /**
   * Adds a new behavior to this distribution for the given pathPattern.
   *
   * @param pathPattern the path pattern (e.g., 'images/*') that specifies which requests to apply the behavior to.
   * @param origin the origin to use for this behavior
   * @param behaviorOptions the options for the behavior at this path.
   */
  @MethodMetadata()
  public addBehavior(pathPattern: string, origin: IOrigin, behaviorOptions: AddBehaviorOptions = {}) {
    if (pathPattern === '*') {
      throw new Error('Only the default behavior can have a path pattern of \'*\'');
    }
    const originId = this.addOrigin(origin);
    this.additionalBehaviors.push(new CacheBehavior(originId, { pathPattern, ...behaviorOptions }));
  }

  /**
   * Adds an IAM policy statement associated with this distribution to an IAM
   * principal's policy.
   *
   * @param identity The principal
   * @param actions The set of actions to allow (i.e. "cloudfront:ListInvalidations")
   */
  @MethodMetadata()
  public grant(identity: iam.IGrantable, ...actions: string[]): iam.Grant {
    return iam.Grant.addToPrincipal({ grantee: identity, actions, resourceArns: [formatDistributionArn(this)] });
  }

  /**
   * Grant to create invalidations for this bucket to an IAM principal (Role/Group/User).
   *
   * @param identity The principal
   */
  @MethodMetadata()
  public grantCreateInvalidation(identity: iam.IGrantable): iam.Grant {
    return this.grant(identity, 'cloudfront:CreateInvalidation');
  }

  /**
   * Attach WAF WebACL to this CloudFront distribution
   *
   * WebACL must be in the us-east-1 region
   *
   * @param webAclId The WAF WebACL to associate with this distribution
   */
  @MethodMetadata()
  public attachWebAclId(webAclId: string) {
    if (this.webAclId) {
      throw new Error('A WebACL has already been attached to this distribution');
    }
    this.validateWebAclId(webAclId);
    this.webAclId = webAclId;
  }

  private validateWebAclId(webAclId: string) {
    if (webAclId.startsWith('arn:')) {
      const webAclRegion = Stack.of(this).splitArn(webAclId, ArnFormat.SLASH_RESOURCE_NAME).region;
      if (!Token.isUnresolved(webAclRegion) && webAclRegion !== 'us-east-1') {
        throw new Error(`WebACL for CloudFront distributions must be created in the us-east-1 region; received ${webAclRegion}`);
      }
    }
  }

  private addOrigin(origin: IOrigin, isFailoverOrigin: boolean = false): string {
    const ORIGIN_ID_MAX_LENGTH = 128;

    const existingOrigin = this.boundOrigins.find(boundOrigin => boundOrigin.origin === origin);
    if (existingOrigin) {
      return existingOrigin.originGroupId ?? existingOrigin.originId;
    } else {
      const originIndex = this.boundOrigins.length + 1;
      const scope = new Construct(this, `Origin${originIndex}`);
      const generatedId = Names.uniqueId(scope).slice(-ORIGIN_ID_MAX_LENGTH);
      const distributionId = this.distributionId;
      const originBindConfig = origin.bind(scope, { originId: generatedId, distributionId: Lazy.string({ produce: () => this.distributionId }) });
      const originId = originBindConfig.originProperty?.id ?? generatedId;
      if (!originBindConfig.failoverConfig) {
        this.addBoundOrigin({ origin, originId, distributionId, ...originBindConfig });
      } else {
        if (isFailoverOrigin) {
          throw new Error('An Origin cannot use an Origin with its own failover configuration as its fallback origin!');
        }
        const groupIndex = this.originGroups.length + 1;
        const originGroupId = originBindConfig.originGroupId ??
          Names.uniqueId(new Construct(this, `OriginGroup${groupIndex}`)).slice(-ORIGIN_ID_MAX_LENGTH);
        this.addBoundOrigin({ origin, originId, distributionId, ...originBindConfig, originGroupId });

        const failoverOriginId = this.addOrigin(originBindConfig.failoverConfig.failoverOrigin, true);
        this.addOriginGroup(
          originGroupId,
          originBindConfig.failoverConfig.statusCodes,
          originId,
          failoverOriginId,
          originBindConfig.selectionCriteria,
        );
        return originGroupId;
      }
      return originBindConfig.originProperty?.id ?? originId;
    }
  }

<<<<<<< HEAD
  private addBoundOrigin(boundOrigin: BoundOrigin) {
    const { originId } = boundOrigin;
    if (originId === boundOrigin.originGroupId) {
      throw new Error(`OriginGroup id ${originId} duplicates the primary Origin id. OriginIds must be unique within a distribution`);
    }
    const duplicate = this.findDuplicateOriginId(originId) ?? this.findDuplicateOriginId(boundOrigin.originGroupId);
    if (duplicate) {
      throw new Error(`Origin with id ${duplicate} already exists. OriginIds must be unique within a distribution`);
    }
    this.boundOrigins.push(boundOrigin);
  }

  private findDuplicateOriginId(originId: string | undefined): string | undefined {
    const duplicate = originId && this.boundOrigins.some(boundOrigin =>
      boundOrigin.originId === originId || boundOrigin.originGroupId === originId);
    return duplicate ? originId : undefined;
  }

  private addOriginGroup(originGroupId: string, statusCodes: number[] | undefined, originId: string, failoverOriginId: string): void {
=======
  private addOriginGroup(
    originGroupId: string,
    statusCodes: number[] | undefined,
    originId: string,
    failoverOriginId: string,
    selectionCriteria: OriginSelectionCriteria | undefined,
  ): void {
>>>>>>> fbcb732e
    statusCodes = statusCodes ?? [500, 502, 503, 504];
    if (statusCodes.length === 0) {
      throw new Error('fallbackStatusCodes cannot be empty');
    }
    this.originGroups.push({
      failoverCriteria: {
        statusCodes: {
          items: statusCodes,
          quantity: statusCodes.length,
        },
      },
      id: originGroupId,
      members: {
        items: [
          { originId },
          { originId: failoverOriginId },
        ],
        quantity: 2,
      },
      selectionCriteria,
    });
  }

  private renderOrigins(): CfnDistribution.OriginProperty[] {
    const renderedOrigins: CfnDistribution.OriginProperty[] = [];
    this.boundOrigins.forEach(boundOrigin => {
      if (boundOrigin.originProperty) {
        renderedOrigins.push(boundOrigin.originProperty);
      }
    });
    return renderedOrigins;
  }

  private renderOriginGroups(): CfnDistribution.OriginGroupsProperty | undefined {
    return this.originGroups.length === 0
      ? undefined
      : {
        items: this.originGroups,
        quantity: this.originGroups.length,
      };
  }

  private renderCacheBehaviors(): CfnDistribution.CacheBehaviorProperty[] | undefined {
    if (this.additionalBehaviors.length === 0) { return undefined; }
    return this.additionalBehaviors.map(behavior => behavior._renderBehavior());
  }

  private renderErrorResponses(): CfnDistribution.CustomErrorResponseProperty[] | undefined {
    if (this.errorResponses.length === 0) { return undefined; }

    return this.errorResponses.map(errorConfig => {
      if (!errorConfig.responseHttpStatus && !errorConfig.ttl && !errorConfig.responsePagePath) {
        throw new Error('A custom error response without either a \'responseHttpStatus\', \'ttl\' or \'responsePagePath\' is not valid.');
      }

      return {
        errorCachingMinTtl: errorConfig.ttl?.toSeconds(),
        errorCode: errorConfig.httpStatus,
        responseCode: errorConfig.responsePagePath
          ? errorConfig.responseHttpStatus ?? errorConfig.httpStatus
          : errorConfig.responseHttpStatus,
        responsePagePath: errorConfig.responsePagePath,
      };
    });
  }

  private renderLogging(props: DistributionProps): CfnDistribution.LoggingProperty | undefined {
    if (!props.enableLogging && !props.logBucket) { return undefined; }
    if (props.enableLogging === false && props.logBucket) {
      throw new Error('Explicitly disabled logging but provided a logging bucket.');
    }

    const bucket = props.logBucket ?? new s3.Bucket(this, 'LoggingBucket', {
      encryption: s3.BucketEncryption.S3_MANAGED,
      // We need set objectOwnership to OBJECT_WRITER to enable ACL, which is disabled by default.
      objectOwnership: s3.ObjectOwnership.OBJECT_WRITER,
    });
    return {
      bucket: bucket.bucketRegionalDomainName,
      includeCookies: props.logIncludesCookies,
      prefix: props.logFilePrefix,
    };
  }

  private renderRestrictions(geoRestriction?: GeoRestriction) {
    return geoRestriction ? {
      geoRestriction: {
        restrictionType: geoRestriction.restrictionType,
        locations: geoRestriction.locations,
      },
    } : undefined;
  }

  private renderViewerCertificate(certificate: acm.ICertificate,
    minimumProtocolVersionProp?: SecurityPolicyProtocol, sslSupportMethodProp?: SSLMethod): CfnDistribution.ViewerCertificateProperty {
    const defaultVersion = FeatureFlags.of(this).isEnabled(CLOUDFRONT_DEFAULT_SECURITY_POLICY_TLS_V1_2_2021)
      ? SecurityPolicyProtocol.TLS_V1_2_2021 : SecurityPolicyProtocol.TLS_V1_2_2019;
    const minimumProtocolVersion = minimumProtocolVersionProp ?? defaultVersion;
    const sslSupportMethod = sslSupportMethodProp ?? SSLMethod.SNI;

    return {
      acmCertificateArn: certificate.certificateArn,
      minimumProtocolVersion: minimumProtocolVersion,
      sslSupportMethod: sslSupportMethod,
    };
  }
}

/** Maximum HTTP version to support */
export enum HttpVersion {
  /** HTTP 1.1 */
  HTTP1_1 = 'http1.1',
  /** HTTP 2 */
  HTTP2 = 'http2',
  /** HTTP 2 and HTTP 3 */
  HTTP2_AND_3 = 'http2and3',
  /** HTTP 3 */
  HTTP3 = 'http3',
}

/**
 * The price class determines how many edge locations CloudFront will use for your distribution.
 * See https://aws.amazon.com/cloudfront/pricing/ for full list of supported regions.
 */
export enum PriceClass {
  /** USA, Canada, Europe, & Israel */
  PRICE_CLASS_100 = 'PriceClass_100',
  /** PRICE_CLASS_100 + South Africa, Kenya, Middle East, Japan, Singapore, South Korea, Taiwan, Hong Kong, & Philippines */
  PRICE_CLASS_200 = 'PriceClass_200',
  /** All locations */
  PRICE_CLASS_ALL = 'PriceClass_All',
}

/**
 * How HTTPs should be handled with your distribution.
 */
export enum ViewerProtocolPolicy {
  /** HTTPS only */
  HTTPS_ONLY = 'https-only',
  /** Will redirect HTTP requests to HTTPS */
  REDIRECT_TO_HTTPS = 'redirect-to-https',
  /** Both HTTP and HTTPS supported */
  ALLOW_ALL = 'allow-all',
}

/**
 * Defines what protocols CloudFront will use to connect to an origin.
 */
export enum OriginProtocolPolicy {
  /** Connect on HTTP only */
  HTTP_ONLY = 'http-only',
  /** Connect with the same protocol as the viewer */
  MATCH_VIEWER = 'match-viewer',
  /** Connect on HTTPS only */
  HTTPS_ONLY = 'https-only',
}

/**
 * The SSL method CloudFront will use for your distribution.
 *
 * Server Name Indication (SNI) - is an extension to the TLS computer networking protocol by which a client indicates
 *  which hostname it is attempting to connect to at the start of the handshaking process. This allows a server to present
 *  multiple certificates on the same IP address and TCP port number and hence allows multiple secure (HTTPS) websites
 * (or any other service over TLS) to be served by the same IP address without requiring all those sites to use the same certificate.
 *
 * CloudFront can use SNI to host multiple distributions on the same IP - which a large majority of clients will support.
 *
 * If your clients cannot support SNI however - CloudFront can use dedicated IPs for your distribution - but there is a prorated monthly charge for
 * using this feature. By default, we use SNI - but you can optionally enable dedicated IPs (VIP).
 *
 * See the CloudFront SSL for more details about pricing : https://aws.amazon.com/cloudfront/custom-ssl-domains/
 *
 */
export enum SSLMethod {
  SNI = 'sni-only',
  VIP = 'vip',
}

/**
 * The minimum version of the SSL protocol that you want CloudFront to use for HTTPS connections.
 * CloudFront serves your objects only to browsers or devices that support at least the SSL version that you specify.
 */
export enum SecurityPolicyProtocol {
  SSL_V3 = 'SSLv3',
  TLS_V1 = 'TLSv1',
  TLS_V1_2016 = 'TLSv1_2016',
  TLS_V1_1_2016 = 'TLSv1.1_2016',
  TLS_V1_2_2018 = 'TLSv1.2_2018',
  TLS_V1_2_2019 = 'TLSv1.2_2019',
  TLS_V1_2_2021 = 'TLSv1.2_2021',
}

/**
 * The HTTP methods that the Behavior will accept requests on.
 */
export class AllowedMethods {
  /** HEAD and GET */
  public static readonly ALLOW_GET_HEAD = new AllowedMethods(['GET', 'HEAD']);
  /** HEAD, GET, and OPTIONS */
  public static readonly ALLOW_GET_HEAD_OPTIONS = new AllowedMethods(['GET', 'HEAD', 'OPTIONS']);
  /** All supported HTTP methods */
  public static readonly ALLOW_ALL = new AllowedMethods(['GET', 'HEAD', 'OPTIONS', 'PUT', 'PATCH', 'POST', 'DELETE']);

  /** HTTP methods supported */
  public readonly methods: string[];

  private constructor(methods: string[]) { this.methods = methods; }
}

/**
 * The HTTP methods that the Behavior will cache requests on.
 */
export class CachedMethods {
  /** HEAD and GET */
  public static readonly CACHE_GET_HEAD = new CachedMethods(['GET', 'HEAD']);
  /** HEAD, GET, and OPTIONS */
  public static readonly CACHE_GET_HEAD_OPTIONS = new CachedMethods(['GET', 'HEAD', 'OPTIONS']);

  /** HTTP methods supported */
  public readonly methods: string[];

  private constructor(methods: string[]) { this.methods = methods; }
}

/**
 * Options for configuring custom error responses.
 */
export interface ErrorResponse {
  /**
   * The minimum amount of time, in seconds, that you want CloudFront to cache the HTTP status code specified in ErrorCode.
   *
   * @default - the default caching TTL behavior applies
   */
  readonly ttl?: Duration;
  /**
   * The HTTP status code for which you want to specify a custom error page and/or a caching duration.
   */
  readonly httpStatus: number;
  /**
   * The HTTP status code that you want CloudFront to return to the viewer along with the custom error page.
   *
   * If you specify a value for `responseHttpStatus`, you must also specify a value for `responsePagePath`.
   *
   * @default - the error code will be returned as the response code.
   */
  readonly responseHttpStatus?: number;
  /**
   * The path to the custom error page that you want CloudFront to return to a viewer when your origin returns the
   * `httpStatus`, for example, /4xx-errors/403-forbidden.html
   *
   * @default - the default CloudFront response is shown.
   */
  readonly responsePagePath?: string;
}

/**
 * The type of events that a Lambda@Edge function can be invoked in response to.
 */
export enum LambdaEdgeEventType {
  /**
   * The origin-request specifies the request to the
   * origin location (e.g. S3)
   */
  ORIGIN_REQUEST = 'origin-request',

  /**
   * The origin-response specifies the response from the
   * origin location (e.g. S3)
   */
  ORIGIN_RESPONSE = 'origin-response',

  /**
   * The viewer-request specifies the incoming request
   */
  VIEWER_REQUEST = 'viewer-request',

  /**
   * The viewer-response specifies the outgoing response
   */
  VIEWER_RESPONSE = 'viewer-response',
}

/**
 * Represents a Lambda function version and event type when using Lambda@Edge.
 * The type of the `AddBehaviorOptions.edgeLambdas` property.
 */
export interface EdgeLambda {
  /**
   * The version of the Lambda function that will be invoked.
   *
   * **Note**: it's not possible to use the '$LATEST' function version for Lambda@Edge!
   */
  readonly functionVersion: lambda.IVersion;

  /** The type of event in response to which should the function be invoked. */
  readonly eventType: LambdaEdgeEventType;

  /**
   * Allows a Lambda function to have read access to the body content.
   * Only valid for "request" event types (`ORIGIN_REQUEST` or `VIEWER_REQUEST`).
   * See https://docs.aws.amazon.com/AmazonCloudFront/latest/DeveloperGuide/lambda-include-body-access.html
   *
   * @default false
   */
  readonly includeBody?: boolean;
}

/**
 * Options for adding a new behavior to a Distribution.
 */
export interface AddBehaviorOptions {
  /**
   * HTTP methods to allow for this behavior.
   *
   * @default AllowedMethods.ALLOW_GET_HEAD
   */
  readonly allowedMethods?: AllowedMethods;

  /**
   * HTTP methods to cache for this behavior.
   *
   * @default CachedMethods.CACHE_GET_HEAD
   */
  readonly cachedMethods?: CachedMethods;

  /**
   * The cache policy for this behavior. The cache policy determines what values are included in the cache key,
   * and the time-to-live (TTL) values for the cache.
   *
   * @see https://docs.aws.amazon.com/AmazonCloudFront/latest/DeveloperGuide/controlling-the-cache-key.html.
   * @default CachePolicy.CACHING_OPTIMIZED
   */
  readonly cachePolicy?: ICachePolicy;

  /**
   * Whether you want CloudFront to automatically compress certain files for this cache behavior.
   * See https://docs.aws.amazon.com/AmazonCloudFront/latest/DeveloperGuide/ServingCompressedFiles.html#compressed-content-cloudfront-file-types
   * for file types CloudFront will compress.
   *
   * @default true
   */
  readonly compress?: boolean;

  /**
   * The origin request policy for this behavior. The origin request policy determines which values (e.g., headers, cookies)
   * are included in requests that CloudFront sends to the origin.
   *
   * @default - none
   */
  readonly originRequestPolicy?: IOriginRequestPolicy;

  /**
   * The real-time log configuration to be attached to this cache behavior.
   *
   * @default - none
   */
  readonly realtimeLogConfig?: IRealtimeLogConfig;

  /**
   * The response headers policy for this behavior. The response headers policy determines which headers are included in responses
   *
   * @default - none
   */
  readonly responseHeadersPolicy?: IResponseHeadersPolicy;

  /**
   * Set this to true to indicate you want to distribute media files in the Microsoft Smooth Streaming format using this behavior.
   *
   * @default false
   */
  readonly smoothStreaming?: boolean;

  /**
   * The protocol that viewers can use to access the files controlled by this behavior.
   *
   * @default ViewerProtocolPolicy.ALLOW_ALL
   */
  readonly viewerProtocolPolicy?: ViewerProtocolPolicy;

  /**
   * The CloudFront functions to invoke before serving the contents.
   *
   * @default - no functions will be invoked
   */
  readonly functionAssociations?: FunctionAssociation[];

  /**
   * The Lambda@Edge functions to invoke before serving the contents.
   *
   * @default - no Lambda functions will be invoked
   * @see https://aws.amazon.com/lambda/edge
   */
  readonly edgeLambdas?: EdgeLambda[];

  /**
   * A list of Key Groups that CloudFront can use to validate signed URLs or signed cookies.
   *
   * @default - no KeyGroups are associated with cache behavior
   * @see https://docs.aws.amazon.com/AmazonCloudFront/latest/DeveloperGuide/PrivateContent.html
   */
  readonly trustedKeyGroups?: IKeyGroup[];
}

/**
 * Options for creating a new behavior.
 */
export interface BehaviorOptions extends AddBehaviorOptions {
  /**
   * The origin that you want CloudFront to route requests to when they match this behavior.
   */
  readonly origin: IOrigin;
}<|MERGE_RESOLUTION|>--- conflicted
+++ resolved
@@ -703,7 +703,6 @@
     }
   }
 
-<<<<<<< HEAD
   private addBoundOrigin(boundOrigin: BoundOrigin) {
     const { originId } = boundOrigin;
     if (originId === boundOrigin.originGroupId) {
@@ -722,8 +721,6 @@
     return duplicate ? originId : undefined;
   }
 
-  private addOriginGroup(originGroupId: string, statusCodes: number[] | undefined, originId: string, failoverOriginId: string): void {
-=======
   private addOriginGroup(
     originGroupId: string,
     statusCodes: number[] | undefined,
@@ -731,7 +728,6 @@
     failoverOriginId: string,
     selectionCriteria: OriginSelectionCriteria | undefined,
   ): void {
->>>>>>> fbcb732e
     statusCodes = statusCodes ?? [500, 502, 503, 504];
     if (statusCodes.length === 0) {
       throw new Error('fallbackStatusCodes cannot be empty');
