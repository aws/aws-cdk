--- conflicted
+++ resolved
@@ -1,13 +1,9 @@
 import { Construct, Node } from 'constructs';
-<<<<<<< HEAD
-import { CfnResponseHeadersPolicy, IResponseHeadersPolicyRef, ResponseHeadersPolicyRef } from './cloudfront.generated';
-=======
 import {
   CfnResponseHeadersPolicy,
   IResponseHeadersPolicyRef,
   ResponseHeadersPolicyReference,
 } from './cloudfront.generated';
->>>>>>> 9e82000c
 import { Duration, Names, Resource, Token, UnscopedValidationError, ValidationError, withResolved } from '../../core';
 import { addConstructMetadata } from '../../core/lib/metadata-resource';
 import { propertyInjectable } from '../../core/lib/prop-injectable';
@@ -126,11 +122,7 @@
   }
 
   public readonly responseHeadersPolicyId: string;
-<<<<<<< HEAD
-  public readonly responseHeadersPolicyRef: ResponseHeadersPolicyRef;
-=======
   public readonly responseHeadersPolicyRef: ResponseHeadersPolicyReference;
->>>>>>> 9e82000c
 
   constructor(scope: Construct, id: string, props: ResponseHeadersPolicyProps = {}) {
     super(scope, id, {
