--- conflicted
+++ resolved
@@ -2,11 +2,7 @@
 import { join } from 'path';
 
 import { Construct } from 'constructs';
-<<<<<<< HEAD
-import { CfnKeyValueStore, IKeyValueStoreRef, KeyValueStoreRef } from './cloudfront.generated';
-=======
 import { CfnKeyValueStore, IKeyValueStoreRef, KeyValueStoreReference } from './cloudfront.generated';
->>>>>>> 9e82000c
 import * as s3 from '../../aws-s3';
 import * as s3_assets from '../../aws-s3-assets';
 import { Arn, ArnFormat, FileSystem, IResource, Lazy, Names, Resource, Stack, ValidationError } from '../../core';
@@ -258,11 +254,7 @@
   readonly keyValueStoreArn: string;
   readonly keyValueStoreId: string;
   readonly keyValueStoreStatus: string;
-<<<<<<< HEAD
-  readonly keyValueStoreRef: KeyValueStoreRef;
-=======
   readonly keyValueStoreRef: KeyValueStoreReference;
->>>>>>> 9e82000c
 
   constructor(scope: Construct, id: string, props?: KeyValueStoreProps) {
     super(scope, id, {
