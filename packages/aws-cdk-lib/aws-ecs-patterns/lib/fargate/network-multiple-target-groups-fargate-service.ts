--- conflicted
+++ resolved
@@ -156,12 +156,9 @@
       cloudMapOptions: props.cloudMapOptions,
       platformVersion: props.platformVersion,
       enableExecuteCommand: props.enableExecuteCommand,
-<<<<<<< HEAD
-      availabilityZoneRebalancing: props.availabilityZoneRebalancing,
-=======
       minHealthyPercent: props.minHealthyPercent,
       maxHealthyPercent: props.maxHealthyPercent,
->>>>>>> d8e6c090
+      availabilityZoneRebalancing: props.availabilityZoneRebalancing,
     });
   }
 }