<<<<<<< HEAD
import { CfnBucket, IBucket, Bucket } from '../../../aws-s3';
import { BucketDeployment, Source } from '../../../aws-s3-deployment';
=======
import * as path from 'path';
import { CfnBucket, IBucket } from '../../../aws-s3';
import { BucketDeployment, ServerSideEncryption, Source } from '../../../aws-s3-deployment';
>>>>>>> cb5bef5e
import * as cdk from '../../../core';
import { ProductStack } from '../product-stack';

/**
 * Product stack synthesizer props.
 */
export interface ProductStackSynthesizerProps {
  /**
   * The bucket used to store assets and enable ProductStack asset support.
   *
   * @default - No ProductStack asset suppor
   */
  readonly assetBucket?: IBucket;
}

/**
 * Deployment environment for an AWS Service Catalog product stack.
 *
 * Interoperates with the StackSynthesizer of the parent stack.
 */
export class ProductStackSynthesizer extends cdk.StackSynthesizer {
<<<<<<< HEAD
  private parentStack: cdk.Stack;
  private assetBucket?: IBucket;
=======
  private readonly assetBucket?: IBucket;
  private readonly serverSideEncryption? : ServerSideEncryption;
  private readonly serverSideEncryptionAwsKmsKeyId? : string;
>>>>>>> cb5bef5e
  private bucketDeployment?: BucketDeployment;
  private parentAssetBucket?: IBucket;

<<<<<<< HEAD
  constructor(props: ProductStackSynthesizerProps = {}) {
    super();
    this.parentStack = (this.boundStack as ProductStack)._getParentStack();
    this.assetBucket = props.assetBucket;
=======
  constructor(assetBucket?: IBucket, serverSideEncryption? : ServerSideEncryption, serverSideEncryptionAwsKmsKeyId? : string) {
    super();
    this.assetBucket = assetBucket;
    this.serverSideEncryption = serverSideEncryption;
    this.serverSideEncryptionAwsKmsKeyId = serverSideEncryptionAwsKmsKeyId;
>>>>>>> cb5bef5e
  }

  public addFileAsset(asset: cdk.FileAssetSource): cdk.FileAssetLocation {
    if (!this.assetBucket) {
      throw new Error('An Asset Bucket must be provided to use Assets');
    }
<<<<<<< HEAD

    const location = this.parentStack.synthesizer.addFileAsset(asset);
    if (!this.parentAssetBucket) {
      this.parentAssetBucket = Bucket.fromBucketName(this.boundStack, 'ParentAssetBucket', location.bucketName);
    }
    const objectKey = location.objectKey;
    const source = Source.bucket(this.parentAssetBucket, location.objectKey);

=======
    if (this.serverSideEncryption == ServerSideEncryption.AWS_KMS && !this.serverSideEncryptionAwsKmsKeyId) {
      throw new Error('A KMS Key must be provided to use SSE_KMS');
    }
    if (this.serverSideEncryption != ServerSideEncryption.AWS_KMS && this.serverSideEncryptionAwsKmsKeyId) {
      throw new Error('A SSE_KMS encryption must be enabled if you provide KMS Key');
    }
    const outdir = cdk.App.of(this.boundStack)?.outdir ?? 'cdk.out';
    const assetPath = `${outdir}/${asset.fileName}`;
>>>>>>> cb5bef5e
    if (!this.bucketDeployment) {
      if (!cdk.Resource.isOwnedResource(this.assetBucket)) {
        cdk.Annotations.of(this.parentStack).addWarning('[WARNING] Bucket Policy Permissions cannot be added to' +
          ' referenced Bucket. Please make sure your bucket has the correct permissions');
      }
      this.bucketDeployment = new BucketDeployment(this.parentStack, 'AssetsBucketDeployment', {
        sources: [source],
        destinationBucket: this.assetBucket,
        extract: false,
        prune: false,
        serverSideEncryption: this.serverSideEncryption,
        serverSideEncryptionAwsKmsKeyId: this.serverSideEncryptionAwsKmsKeyId,
      });
    } else {
      this.bucketDeployment.addSource(source);
    }

<<<<<<< HEAD
    const bucketName = this.physicalNameOfBucket(this.assetBucket);
=======
    const bucketName = this.physicalNameOfBucket(this.assetBucket);;
    if (!asset.fileName) {
      throw new Error('Asset file name is undefined');
    }
    const assetFileBaseName = path.basename(asset.fileName);
    const s3Filename = assetFileBaseName.split('.')[1] + '.zip';
    const objectKey = `${s3Filename}`;
>>>>>>> cb5bef5e
    const s3ObjectUrl = `s3://${bucketName}/${objectKey}`;
    const httpUrl = `https://s3.${bucketName}/${objectKey}`;

    return { bucketName, objectKey, httpUrl, s3ObjectUrl, s3Url: httpUrl };
  }

  private physicalNameOfBucket(bucket: IBucket) {
    let resolvedName;
    if (cdk.Resource.isOwnedResource(bucket)) {
      resolvedName = cdk.Stack.of(bucket).resolve((bucket.node.defaultChild as CfnBucket).bucketName);
    } else {
      resolvedName = bucket.bucketName;
    }
    if (resolvedName === undefined) {
      throw new Error('A bucketName must be provided to use Assets');
    }
    return resolvedName;
  }

  public addDockerImageAsset(_asset: cdk.DockerImageAssetSource): cdk.DockerImageAssetLocation {
    throw new Error('Service Catalog Product Stacks cannot use Assets');
  }

  public synthesize(session: cdk.ISynthesisSession): void {
    // Synthesize the template, but don't emit as a cloud assembly artifact.
    // It will be registered as an S3 asset of its parent instead.
    this.synthesizeTemplate(session);
  }
}<|MERGE_RESOLUTION|>--- conflicted
+++ resolved
@@ -1,11 +1,5 @@
-<<<<<<< HEAD
 import { CfnBucket, IBucket, Bucket } from '../../../aws-s3';
-import { BucketDeployment, Source } from '../../../aws-s3-deployment';
-=======
-import * as path from 'path';
-import { CfnBucket, IBucket } from '../../../aws-s3';
 import { BucketDeployment, ServerSideEncryption, Source } from '../../../aws-s3-deployment';
->>>>>>> cb5bef5e
 import * as cdk from '../../../core';
 import { ProductStack } from '../product-stack';
 
@@ -19,6 +13,18 @@
    * @default - No ProductStack asset suppor
    */
   readonly assetBucket?: IBucket;
+
+  /**
+   * A ServerSideEncryption can be enabled to encrypt assets that are put into assetBucket
+   * @default No encryption is used
+   */
+  readonly serverSideEncryption? : ServerSideEncryption;
+
+  /**
+   * For AWS_KMS ServerSideEncryption a KMS KeyId must be provided which will be used to encrypt assets
+   * @default No KMS KeyId and SSE_KMS encryption cannot be used
+   */
+  readonly serverSideEncryptionAwsKmsKeyId? : string;
 }
 
 /**
@@ -27,36 +33,25 @@
  * Interoperates with the StackSynthesizer of the parent stack.
  */
 export class ProductStackSynthesizer extends cdk.StackSynthesizer {
-<<<<<<< HEAD
-  private parentStack: cdk.Stack;
-  private assetBucket?: IBucket;
-=======
+  private readonly parentStack: cdk.Stack;
   private readonly assetBucket?: IBucket;
   private readonly serverSideEncryption? : ServerSideEncryption;
   private readonly serverSideEncryptionAwsKmsKeyId? : string;
->>>>>>> cb5bef5e
   private bucketDeployment?: BucketDeployment;
   private parentAssetBucket?: IBucket;
 
-<<<<<<< HEAD
   constructor(props: ProductStackSynthesizerProps = {}) {
     super();
     this.parentStack = (this.boundStack as ProductStack)._getParentStack();
     this.assetBucket = props.assetBucket;
-=======
-  constructor(assetBucket?: IBucket, serverSideEncryption? : ServerSideEncryption, serverSideEncryptionAwsKmsKeyId? : string) {
-    super();
-    this.assetBucket = assetBucket;
-    this.serverSideEncryption = serverSideEncryption;
-    this.serverSideEncryptionAwsKmsKeyId = serverSideEncryptionAwsKmsKeyId;
->>>>>>> cb5bef5e
+    this.serverSideEncryption = props.serverSideEncryption;
+    this.serverSideEncryptionAwsKmsKeyId = props.serverSideEncryptionAwsKmsKeyId;
   }
 
   public addFileAsset(asset: cdk.FileAssetSource): cdk.FileAssetLocation {
     if (!this.assetBucket) {
       throw new Error('An Asset Bucket must be provided to use Assets');
     }
-<<<<<<< HEAD
 
     const location = this.parentStack.synthesizer.addFileAsset(asset);
     if (!this.parentAssetBucket) {
@@ -65,16 +60,13 @@
     const objectKey = location.objectKey;
     const source = Source.bucket(this.parentAssetBucket, location.objectKey);
 
-=======
     if (this.serverSideEncryption == ServerSideEncryption.AWS_KMS && !this.serverSideEncryptionAwsKmsKeyId) {
       throw new Error('A KMS Key must be provided to use SSE_KMS');
     }
     if (this.serverSideEncryption != ServerSideEncryption.AWS_KMS && this.serverSideEncryptionAwsKmsKeyId) {
       throw new Error('A SSE_KMS encryption must be enabled if you provide KMS Key');
     }
-    const outdir = cdk.App.of(this.boundStack)?.outdir ?? 'cdk.out';
-    const assetPath = `${outdir}/${asset.fileName}`;
->>>>>>> cb5bef5e
+
     if (!this.bucketDeployment) {
       if (!cdk.Resource.isOwnedResource(this.assetBucket)) {
         cdk.Annotations.of(this.parentStack).addWarning('[WARNING] Bucket Policy Permissions cannot be added to' +
@@ -92,17 +84,10 @@
       this.bucketDeployment.addSource(source);
     }
 
-<<<<<<< HEAD
     const bucketName = this.physicalNameOfBucket(this.assetBucket);
-=======
-    const bucketName = this.physicalNameOfBucket(this.assetBucket);;
     if (!asset.fileName) {
       throw new Error('Asset file name is undefined');
     }
-    const assetFileBaseName = path.basename(asset.fileName);
-    const s3Filename = assetFileBaseName.split('.')[1] + '.zip';
-    const objectKey = `${s3Filename}`;
->>>>>>> cb5bef5e
     const s3ObjectUrl = `s3://${bucketName}/${objectKey}`;
     const httpUrl = `https://s3.${bucketName}/${objectKey}`;
 
