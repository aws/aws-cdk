import { CfnBucket, IBucket, Bucket } from '../../../aws-s3';
import { BucketDeployment, ServerSideEncryption, Source } from '../../../aws-s3-deployment';
import * as cdk from '../../../core';

/**
 * Product stack synthesizer props.
 */
export interface ProductStackSynthesizerProps {
  /**
   * The parent stack of the stack that this synthesizer is bound to.
   */
  readonly parentStack: cdk.Stack;

  /**
   * The bucket used to store assets and enable ProductStack asset support.
   *
   * @default - No bucket provided and assets will not be supported
   */
  readonly assetBucket?: IBucket;

  /**
   * A ServerSideEncryption can be enabled to encrypt assets that are put into assetBucket.
   *
   * @default - No encryption is used
   */
  readonly serverSideEncryption? : ServerSideEncryption;

  /**
   * For AWS_KMS ServerSideEncryption a KMS KeyId must be provided which will be used to encrypt assets.
   *
   * @default - No KMS KeyId and SSE_KMS encryption cannot be used
   */
  readonly serverSideEncryptionAwsKmsKeyId? : string;
}

/**
 * Deployment environment for an AWS Service Catalog product stack.
 *
 * Interoperates with the StackSynthesizer of the parent stack.
 */
export class ProductStackSynthesizer extends cdk.StackSynthesizer {
  private readonly parentStack: cdk.Stack;
  private readonly assetBucket?: IBucket;
  private readonly serverSideEncryption? : ServerSideEncryption;
  private readonly serverSideEncryptionAwsKmsKeyId? : string;
  private bucketDeployment?: BucketDeployment;
  private parentAssetBucket?: IBucket;

  constructor(props: ProductStackSynthesizerProps) {
    super();
    this.parentStack = props.parentStack;
    this.assetBucket = props.assetBucket;
    this.serverSideEncryption = props.serverSideEncryption;
    this.serverSideEncryptionAwsKmsKeyId = props.serverSideEncryptionAwsKmsKeyId;
  }

  public addFileAsset(asset: cdk.FileAssetSource): cdk.FileAssetLocation {
    if (!this.assetBucket) {
      throw new Error('An Asset Bucket must be provided to use Assets');
    }

    const location = this.parentStack.synthesizer.addFileAsset(asset);
    if (!this.parentAssetBucket) {
      this.parentAssetBucket = Bucket.fromBucketName(this.boundStack, 'ParentAssetBucket', location.bucketName);
    }
    const objectKey = location.objectKey;
    const source = Source.bucket(this.parentAssetBucket, location.objectKey);

    if (this.serverSideEncryption === ServerSideEncryption.AWS_KMS && !this.serverSideEncryptionAwsKmsKeyId) {
      throw new Error('A KMS Key must be provided to use SSE_KMS');
    }
    if (this.serverSideEncryption !== ServerSideEncryption.AWS_KMS && this.serverSideEncryptionAwsKmsKeyId) {
      throw new Error('A SSE_KMS encryption must be enabled if you provide KMS Key');
    }

    if (!this.bucketDeployment) {
      if (!cdk.Resource.isOwnedResource(this.assetBucket)) {
<<<<<<< HEAD
        cdk.Annotations.of(parentStack).addWarningV2('@aws-cdk/aws-servicecatalog:assetsManuallyAddBucketPermissions', '[WARNING] Bucket Policy Permissions cannot be added to' +
=======
        cdk.Annotations.of(this.parentStack).addWarning('[WARNING] Bucket Policy Permissions cannot be added to' +
>>>>>>> 52b43fc3
          ' referenced Bucket. Please make sure your bucket has the correct permissions');
      }
      this.bucketDeployment = new BucketDeployment(this.parentStack, 'AssetsBucketDeployment', {
        sources: [source],
        destinationBucket: this.assetBucket,
        extract: false,
        prune: false,
        serverSideEncryption: this.serverSideEncryption,
        serverSideEncryptionAwsKmsKeyId: this.serverSideEncryptionAwsKmsKeyId,
      });
    } else {
      this.bucketDeployment.addSource(source);
    }

    const bucketName = this.physicalNameOfBucket(this.assetBucket);
    if (!asset.fileName) {
      throw new Error('Asset file name is undefined');
    }
    const s3ObjectUrl = `s3://${bucketName}/${objectKey}`;
    const httpUrl = `https://s3.${bucketName}/${objectKey}`;

    return { bucketName, objectKey, httpUrl, s3ObjectUrl, s3Url: httpUrl };
  }

  private physicalNameOfBucket(bucket: IBucket) {
    let resolvedName;
    if (cdk.Resource.isOwnedResource(bucket)) {
      resolvedName = cdk.Stack.of(bucket).resolve((bucket.node.defaultChild as CfnBucket).bucketName);
    } else {
      resolvedName = bucket.bucketName;
    }
    if (resolvedName === undefined) {
      throw new Error('A bucketName must be provided to use Assets');
    }
    return resolvedName;
  }

  public addDockerImageAsset(_asset: cdk.DockerImageAssetSource): cdk.DockerImageAssetLocation {
    throw new Error('Service Catalog Product Stacks cannot use Assets');
  }

  public synthesize(session: cdk.ISynthesisSession): void {
    // Synthesize the template, but don't emit as a cloud assembly artifact.
    // It will be registered as an S3 asset of its parent instead.
    this.synthesizeTemplate(session);
  }
}<|MERGE_RESOLUTION|>--- conflicted
+++ resolved
@@ -75,11 +75,7 @@
 
     if (!this.bucketDeployment) {
       if (!cdk.Resource.isOwnedResource(this.assetBucket)) {
-<<<<<<< HEAD
-        cdk.Annotations.of(parentStack).addWarningV2('@aws-cdk/aws-servicecatalog:assetsManuallyAddBucketPermissions', '[WARNING] Bucket Policy Permissions cannot be added to' +
-=======
-        cdk.Annotations.of(this.parentStack).addWarning('[WARNING] Bucket Policy Permissions cannot be added to' +
->>>>>>> 52b43fc3
+        cdk.Annotations.of(this.parentStack).addWarningV2('@aws-cdk/aws-servicecatalog:assetsManuallyAddBucketPermissions', '[WARNING] Bucket Policy Permissions cannot be added to' +
           ' referenced Bucket. Please make sure your bucket has the correct permissions');
       }
       this.bucketDeployment = new BucketDeployment(this.parentStack, 'AssetsBucketDeployment', {
