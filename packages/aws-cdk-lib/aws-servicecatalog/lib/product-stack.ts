import * as crypto from 'crypto';
import * as fs from 'fs';
import * as path from 'path';
import { Construct } from 'constructs';
import { ProductStackSynthesizer } from './private/product-stack-synthesizer';
import { ProductStackHistory } from './product-stack-history';
import { IBucket } from '../../aws-s3';
import { ServerSideEncryption } from '../../aws-s3-deployment';
import * as cdk from '../../core';

/**
 * Product stack props.
 */
export interface ProductStackProps {
  /**
   * A Bucket can be passed to store assets, enabling ProductStack Asset support
   * @default No Bucket provided and Assets will not be supported.
   */
  readonly assetBucket?: IBucket;
  /**
   * A ServerSideEncryption can be enabled to encrypt assets that are put into assetBucket
   * @default No encryption is used
   */
  readonly serverSideEncryption? : ServerSideEncryption;
  /**
   * For AWS_KMS ServerSideEncryption a KMS KeyId must be provided which will be used to encrypt assets
   * @default No KMS KeyId and SSE_KMS encryption cannot be used
   */
  readonly serverSideEncryptionAwsKmsKeyId? : string;
}

/**
 * A Service Catalog product stack, which is similar in form to a Cloudformation nested stack.
 * You can add the resources to this stack that you want to define for your service catalog product.
 *
 * This stack will not be treated as an independent deployment
 * artifact (won't be listed in "cdk list" or deployable through "cdk deploy"),
 * but rather only synthesized as a template and uploaded as an asset to S3.
 *
 */
export class ProductStack extends cdk.Stack {
  public readonly templateFile: string;
  private _parentProductStackHistory?: ProductStackHistory;
  private _templateUrl?: string;
  private _parentStack: cdk.Stack;
  private assetBucket?: IBucket;

  constructor(scope: Construct, id: string, props: ProductStackProps = {}) {
    const parentStack = findParentStack(scope);
    super(scope, id, {
<<<<<<< HEAD
      synthesizer: new ProductStackSynthesizer({ assetBucket: props.assetBucket }),
=======
      synthesizer: new ProductStackSynthesizer(props.assetBucket, props.serverSideEncryption, props.serverSideEncryptionAwsKmsKeyId),
>>>>>>> cb5bef5e
    });

    this._parentStack = parentStack;

    // this is the file name of the synthesized template file within the cloud assembly
    this.templateFile = `${cdk.Names.uniqueId(this)}.product.template.json`;

    this.assetBucket = props.assetBucket;
  }

  /**
   * Set the parent product stack history
   *
   * @internal
   */
  public _setParentProductStackHistory(parentProductStackHistory: ProductStackHistory) {
    return this._parentProductStackHistory = parentProductStackHistory;
  }

  /**
   * Fetch the template URL.
   *
   * @internal
   */
  public _getTemplateUrl(): string {
    return cdk.Lazy.uncachedString({ produce: () => this._templateUrl });
  }

  /**
   * Fetch the asset bucket.
   *
   * @internal
   */
  public _getAssetBucket(): IBucket | undefined {
    return this.assetBucket;
  }

  /**
   * Fetch the parent Stack.
   *
   * @internal
   */
  public _getParentStack(): cdk.Stack {
    return this._parentStack;
  }

  /**
   * Synthesize the product stack template, overrides the `super` class method.
   *
   * Defines an asset at the parent stack which represents the template of this
   * product stack.
   *
   * @internal
   */
  public _synthesizeTemplate(session: cdk.ISynthesisSession): void {
    const cfn = JSON.stringify(this._toCloudFormation(), undefined, 2);
    const templateHash = crypto.createHash('sha256').update(cfn).digest('hex');

    this._templateUrl = this._parentStack.synthesizer.addFileAsset({
      packaging: cdk.FileAssetPackaging.FILE,
      sourceHash: templateHash,
      fileName: this.templateFile,
    }).httpUrl;

    if (this._parentProductStackHistory) {
      this._parentProductStackHistory._writeTemplateToSnapshot(cfn);
    }

    fs.writeFileSync(path.join(session.assembly.outdir, this.templateFile), cfn);
  }
}

/**
 * Validates the scope for a product stack, which must be defined within the scope of another `Stack`.
 */
function findParentStack(scope: Construct): cdk.Stack {
  try {
    const parentStack = cdk.Stack.of(scope);
    return parentStack as cdk.Stack;
  } catch {
    throw new Error('Product stacks must be defined within scope of another non-product stack');
  }
}<|MERGE_RESOLUTION|>--- conflicted
+++ resolved
@@ -17,11 +17,13 @@
    * @default No Bucket provided and Assets will not be supported.
    */
   readonly assetBucket?: IBucket;
+
   /**
    * A ServerSideEncryption can be enabled to encrypt assets that are put into assetBucket
    * @default No encryption is used
    */
   readonly serverSideEncryption? : ServerSideEncryption;
+
   /**
    * For AWS_KMS ServerSideEncryption a KMS KeyId must be provided which will be used to encrypt assets
    * @default No KMS KeyId and SSE_KMS encryption cannot be used
@@ -48,11 +50,11 @@
   constructor(scope: Construct, id: string, props: ProductStackProps = {}) {
     const parentStack = findParentStack(scope);
     super(scope, id, {
-<<<<<<< HEAD
-      synthesizer: new ProductStackSynthesizer({ assetBucket: props.assetBucket }),
-=======
-      synthesizer: new ProductStackSynthesizer(props.assetBucket, props.serverSideEncryption, props.serverSideEncryptionAwsKmsKeyId),
->>>>>>> cb5bef5e
+      synthesizer: new ProductStackSynthesizer({
+        assetBucket: props.assetBucket,
+        serverSideEncryption: props.serverSideEncryption,
+        serverSideEncryptionAwsKmsKeyId: props.serverSideEncryptionAwsKmsKeyId,
+      }),
     });
 
     this._parentStack = parentStack;
