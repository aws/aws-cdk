import { EOL } from 'os';
import { IConstruct, Construct } from 'constructs';
import { CfnRepository } from './ecr.generated';
import { LifecycleRule, TagStatus } from './lifecycle';
import * as events from '../../aws-events';
import * as iam from '../../aws-iam';
import * as kms from '../../aws-kms';
import * as cxschema from '../../cloud-assembly-schema';
import {
  Annotations,
  ArnFormat,
  IResource,
  Lazy,
  RemovalPolicy,
  Resource,
  Stack,
  Tags,
  Token,
  TokenComparison,
  CustomResource,
  Aws,
  ContextProvider,
  Arn,
  ValidationError,
  UnscopedValidationError,
} from '../../core';
import { addConstructMetadata, MethodMetadata } from '../../core/lib/metadata-resource';
import { propertyInjectable } from '../../core/lib/prop-injectable';
import { AutoDeleteImagesProvider } from '../../custom-resource-handlers/dist/aws-ecr/auto-delete-images-provider.generated';

const AUTO_DELETE_IMAGES_RESOURCE_TYPE = 'Custom::ECRAutoDeleteImages';
const AUTO_DELETE_IMAGES_TAG = 'aws-cdk:auto-delete-images';

/**
 * Represents an ECR repository.
 */
export interface IRepository extends IResource {
  /**
   * The name of the repository
   * @attribute
   */
  readonly repositoryName: string;

  /**
   * The ARN of the repository
   * @attribute
   */
  readonly repositoryArn: string;

  /**
   * The URI of this repository (represents the latest image):
   *
   *    ACCOUNT.dkr.ecr.REGION.amazonaws.com/REPOSITORY
   *
   * @attribute
   */
  readonly repositoryUri: string;

  /**
   * The URI of this repository's registry:
   *
   *    ACCOUNT.dkr.ecr.REGION.amazonaws.com
   *
   * @attribute
   */
  readonly registryUri: string;

  /**
   * Returns the URI of the repository for a certain tag. Can be used in `docker push/pull`.
   *
   *    ACCOUNT.dkr.ecr.REGION.amazonaws.com/REPOSITORY[:TAG]
   *
   * @param tag Image tag to use (tools usually default to "latest" if omitted)
   */
  repositoryUriForTag(tag?: string): string;

  /**
   * Returns the URI of the repository for a certain digest. Can be used in `docker push/pull`.
   *
   *    ACCOUNT.dkr.ecr.REGION.amazonaws.com/REPOSITORY[@DIGEST]
   *
   * @param digest Image digest to use (tools usually default to the image with the "latest" tag if omitted)
   */
  repositoryUriForDigest(digest?: string): string;

  /**
   * Returns the URI of the repository for a certain tag or digest, inferring based on the syntax of the tag. Can be used in `docker push/pull`.
   *
   *    ACCOUNT.dkr.ecr.REGION.amazonaws.com/REPOSITORY[:TAG]
   *    ACCOUNT.dkr.ecr.REGION.amazonaws.com/REPOSITORY[@DIGEST]
   *
   * @param tagOrDigest Image tag or digest to use (tools usually default to the image with the "latest" tag if omitted)
   */
  repositoryUriForTagOrDigest(tagOrDigest?: string): string;

  /**
   * Add a policy statement to the repository's resource policy
   */
  addToResourcePolicy(statement: iam.PolicyStatement): iam.AddToResourcePolicyResult;

  /**
   * Grant the given principal identity permissions to perform the actions on this repository
   */
  grant(grantee: iam.IGrantable, ...actions: string[]): iam.Grant;

  /**
   * Grant the given identity permissions to read images in this repository.
   */
  grantRead(grantee: iam.IGrantable): iam.Grant;

  /**
   * Grant the given identity permissions to pull images in this repository.
   */
  grantPull(grantee: iam.IGrantable): iam.Grant;

  /**
   * Grant the given identity permissions to push images in this repository.
   */
  grantPush(grantee: iam.IGrantable): iam.Grant;

  /**
   * Grant the given identity permissions to pull and push images to this repository.
   */
  grantPullPush(grantee: iam.IGrantable): iam.Grant;

  /**
   * Define a CloudWatch event that triggers when something happens to this repository
   *
   * Requires that there exists at least one CloudTrail Trail in your account
   * that captures the event. This method will not create the Trail.
   *
   * @param id The id of the rule
   * @param options Options for adding the rule
   */
  onCloudTrailEvent(id: string, options?: events.OnEventOptions): events.Rule;

  /**
   * Defines an AWS CloudWatch event rule that can trigger a target when an image is pushed to this
   * repository.
   *
   * Requires that there exists at least one CloudTrail Trail in your account
   * that captures the event. This method will not create the Trail.
   *
   * @param id The id of the rule
   * @param options Options for adding the rule
   */
  onCloudTrailImagePushed(id: string, options?: OnCloudTrailImagePushedOptions): events.Rule;

  /**
   * Defines an AWS CloudWatch event rule that can trigger a target when the image scan is completed
   *
   *
   * @param id The id of the rule
   * @param options Options for adding the rule
   */
  onImageScanCompleted(id: string, options?: OnImageScanCompletedOptions): events.Rule;

  /**
   * Defines a CloudWatch event rule which triggers for repository events. Use
   * `rule.addEventPattern(pattern)` to specify a filter.
   */
  onEvent(id: string, options?: events.OnEventOptions): events.Rule;
}

/**
 * Base class for ECR repository. Reused between imported repositories and owned repositories.
 */
export abstract class RepositoryBase extends Resource implements IRepository {
  private readonly REPO_PULL_ACTIONS: string[] = [
    'ecr:BatchCheckLayerAvailability',
    'ecr:GetDownloadUrlForLayer',
    'ecr:BatchGetImage',
  ];

  // https://docs.aws.amazon.com/AmazonECR/latest/userguide/image-push.html#image-push-iam
  private readonly REPO_PUSH_ACTIONS: string[] = [
    'ecr:CompleteLayerUpload',
    'ecr:UploadLayerPart',
    'ecr:InitiateLayerUpload',
    'ecr:BatchCheckLayerAvailability',
    'ecr:PutImage',
  ];

  /**
   * The name of the repository
   */
  public abstract readonly repositoryName: string;

  /**
   * The ARN of the repository
   */
  public abstract readonly repositoryArn: string;

  /**
   * Add a policy statement to the repository's resource policy
   */
  public abstract addToResourcePolicy(statement: iam.PolicyStatement): iam.AddToResourcePolicyResult;

  /**
   * The URI of this repository (represents the latest image):
   *
   *    ACCOUNT.dkr.ecr.REGION.amazonaws.com/REPOSITORY
   *
   */
  public get repositoryUri() {
    return this.repositoryUriForTag();
  }

  /**
   * The URI of this repository's registry:
   *
   *    ACCOUNT.dkr.ecr.REGION.amazonaws.com
   *
   */
  public get registryUri(): string {
    const parts = this.stack.splitArn(this.repositoryArn, ArnFormat.SLASH_RESOURCE_NAME);
    return `${parts.account}.dkr.ecr.${parts.region}.${this.stack.urlSuffix}`;
  }

  /**
   * Returns the URL of the repository. Can be used in `docker push/pull`.
   *
   *    ACCOUNT.dkr.ecr.REGION.amazonaws.com/REPOSITORY[:TAG]
   *
   * @param tag Optional image tag
   */
  public repositoryUriForTag(tag?: string): string {
    const tagSuffix = tag ? `:${tag}` : '';
    return this.repositoryUriWithSuffix(tagSuffix);
  }

  /**
   * Returns the URL of the repository. Can be used in `docker push/pull`.
   *
   *    ACCOUNT.dkr.ecr.REGION.amazonaws.com/REPOSITORY[@DIGEST]
   *
   * @param digest Optional image digest
   */
  public repositoryUriForDigest(digest?: string): string {
    const digestSuffix = digest ? `@${digest}` : '';
    return this.repositoryUriWithSuffix(digestSuffix);
  }

  /**
   * Returns the URL of the repository. Can be used in `docker push/pull`.
   *
   *    ACCOUNT.dkr.ecr.REGION.amazonaws.com/REPOSITORY[:TAG]
   *    ACCOUNT.dkr.ecr.REGION.amazonaws.com/REPOSITORY[@DIGEST]
   *
   * @param tagOrDigest Optional image tag or digest (digests must start with `sha256:`)
   */
  public repositoryUriForTagOrDigest(tagOrDigest?: string): string {
    if (tagOrDigest?.startsWith('sha256:')) {
      return this.repositoryUriForDigest(tagOrDigest);
    } else {
      return this.repositoryUriForTag(tagOrDigest);
    }
  }

  /**
   * Returns the repository URI, with an appended suffix, if provided.
   * @param suffix An image tag or an image digest.
   * @private
   */
  private repositoryUriWithSuffix(suffix?: string): string {
    const parts = this.stack.splitArn(this.repositoryArn, ArnFormat.SLASH_RESOURCE_NAME);
    return `${parts.account}.dkr.ecr.${parts.region}.${this.stack.urlSuffix}/${this.repositoryName}${suffix}`;
  }

  /**
   * Define a CloudWatch event that triggers when something happens to this repository
   *
   * Requires that there exists at least one CloudTrail Trail in your account
   * that captures the event. This method will not create the Trail.
   *
   * @param id The id of the rule
   * @param options Options for adding the rule
   */
  public onCloudTrailEvent(id: string, options: events.OnEventOptions = {}): events.Rule {
    const rule = new events.Rule(this, id, options);
    rule.addTarget(options.target);
    rule.addEventPattern({
      source: ['aws.ecr'],
      detailType: ['AWS API Call via CloudTrail'],
      detail: {
        requestParameters: {
          repositoryName: [this.repositoryName],
        },
      },
    });
    return rule;
  }

  /**
   * Defines an AWS CloudWatch event rule that can trigger a target when an image is pushed to this
   * repository.
   *
   * Requires that there exists at least one CloudTrail Trail in your account
   * that captures the event. This method will not create the Trail.
   *
   * @param id The id of the rule
   * @param options Options for adding the rule
   */
  public onCloudTrailImagePushed(id: string, options: OnCloudTrailImagePushedOptions = {}): events.Rule {
    const rule = this.onCloudTrailEvent(id, options);
    rule.addEventPattern({
      detail: {
        eventName: ['PutImage'],
        requestParameters: {
          imageTag: options.imageTag ? [options.imageTag] : undefined,
        },
      },
    });
    return rule;
  }
  /**
   * Defines an AWS CloudWatch event rule that can trigger a target when an image scan is completed
   *
   *
   * @param id The id of the rule
   * @param options Options for adding the rule
   */
  public onImageScanCompleted(id: string, options: OnImageScanCompletedOptions = {}): events.Rule {
    const rule = new events.Rule(this, id, options);
    rule.addTarget(options.target);
    rule.addEventPattern({
      source: ['aws.ecr'],
      detailType: ['ECR Image Scan'],
      detail: {
        'repository-name': [this.repositoryName],
        'scan-status': ['COMPLETE'],
        'image-tags': options.imageTags ?? undefined,
      },
    });
    return rule;
  }

  /**
   * Defines a CloudWatch event rule which triggers for repository events. Use
   * `rule.addEventPattern(pattern)` to specify a filter.
   */
  public onEvent(id: string, options: events.OnEventOptions = {}) {
    const rule = new events.Rule(this, id, options);
    rule.addEventPattern({
      source: ['aws.ecr'],
      detail: {
        'repository-name': [this.repositoryName],
      },
    });
    rule.addTarget(options.target);
    return rule;
  }

  /**
   * Grant the given principal identity permissions to perform the actions on this repository
   */
  public grant(grantee: iam.IGrantable, ...actions: string[]) {
    const crossAccountPrincipal = this.unsafeCrossAccountResourcePolicyPrincipal(grantee);
    if (crossAccountPrincipal) {
      // If the principal is from a different account,
      // that means addToPrincipalOrResource() will update the Resource Policy of this repo to trust that principal.
      // However, ECR verifies that the principal used in the Policy exists,
      // and will error out if it doesn't.
      // Because of that, if the principal is a newly created resource,
      // and there is not a dependency relationship between the Stacks of this repo and the principal,
      // trust the entire account of the principal instead
      // (otherwise, deploying this repo will fail).
      // To scope down the permissions as much as possible,
      // only trust principals from that account with a specific tag
      const crossAccountPrincipalStack = Stack.of(crossAccountPrincipal);
      const roleTag = `${crossAccountPrincipalStack.stackName}_${crossAccountPrincipal.node.addr}`;
      Tags.of(crossAccountPrincipal).add('aws-cdk:id', roleTag);
      this.addToResourcePolicy(new iam.PolicyStatement({
        actions,
        principals: [new iam.AccountPrincipal(crossAccountPrincipalStack.account)],
        conditions: {
          StringEquals: { 'aws:PrincipalTag/aws-cdk:id': roleTag },
        },
      }));

      return iam.Grant.addToPrincipal({
        grantee,
        actions,
        resourceArns: [this.repositoryArn],
        scope: this,
      });
    } else {
      return iam.Grant.addToPrincipalOrResource({
        grantee,
        actions,
        resourceArns: [this.repositoryArn],
        resourceSelfArns: [],
        resource: this,
      });
    }
  }

  /**
   * Grant the given identity permissions to read the images in this repository
   */
  public grantRead(grantee: iam.IGrantable): iam.Grant {
    return this.grant(grantee,
      'ecr:DescribeRepositories',
      'ecr:DescribeImages',
    );
  }

  /**
   * Grant the given identity permissions to use the images in this repository
   */
  public grantPull(grantee: iam.IGrantable) {
    const ret = this.grant(grantee, ...this.REPO_PULL_ACTIONS);

    iam.Grant.addToPrincipal({
      grantee,
      actions: ['ecr:GetAuthorizationToken'],
      resourceArns: ['*'],
      scope: this,
    });

    return ret;
  }

  /**
   * Grant the given identity permissions to use the images in this repository
   */
  public grantPush(grantee: iam.IGrantable) {
    const ret = this.grant(grantee, ...this.REPO_PUSH_ACTIONS);
    iam.Grant.addToPrincipal({
      grantee,
      actions: ['ecr:GetAuthorizationToken'],
      resourceArns: ['*'],
      scope: this,
    });

    return ret;
  }

  /**
   * Grant the given identity permissions to pull and push images to this repository.
   */
  public grantPullPush(grantee: iam.IGrantable) {
    const ret = this.grant(grantee,
      ...this.REPO_PULL_ACTIONS,
      ...this.REPO_PUSH_ACTIONS,
    );
    iam.Grant.addToPrincipal({
      grantee,
      actions: ['ecr:GetAuthorizationToken'],
      resourceArns: ['*'],
      scope: this,
    });

    return ret;
  }

  /**
   * Returns the resource that backs the given IAM grantee if we cannot put a direct reference
   * to the grantee in the resource policy of this ECR repository,
   * and 'undefined' in case we can.
   */
  private unsafeCrossAccountResourcePolicyPrincipal(grantee: iam.IGrantable): IConstruct | undefined {
    // A principal cannot be safely added to the Resource Policy of this ECR repository, if:
    // 1. The principal is from a different account, and
    // 2. The principal is a new resource (meaning, not just referenced), and
    // 3. The Stack this repo belongs to doesn't depend on the Stack the principal belongs to.

    // condition #1
    const principal = grantee.grantPrincipal;
    const principalAccount = principal.principalAccount;
    if (!principalAccount) {
      return undefined;
    }
    const repoAndPrincipalAccountCompare = Token.compareStrings(this.env.account, principalAccount);
    if (repoAndPrincipalAccountCompare === TokenComparison.BOTH_UNRESOLVED ||
        repoAndPrincipalAccountCompare === TokenComparison.SAME) {
      return undefined;
    }

    // condition #2
    if (!iam.principalIsOwnedResource(principal)) {
      return undefined;
    }

    // condition #3
    const principalStack = Stack.of(principal);
    if (this.stack.dependencies.includes(principalStack)) {
      return undefined;
    }

    return principal;
  }
}

/**
 * Options for the onCloudTrailImagePushed method
 */
export interface OnCloudTrailImagePushedOptions extends events.OnEventOptions {
  /**
   * Only watch changes to this image tag
   *
   * @default - Watch changes to all tags
   */
  readonly imageTag?: string;
}

/**
 * Options for the OnImageScanCompleted method
 */
export interface OnImageScanCompletedOptions extends events.OnEventOptions {
  /**
   * Only watch changes to the image tags specified.
   * Leave it undefined to watch the full repository.
   *
   * @default - Watch the changes to the repository with all image tags
   */
  readonly imageTags?: string[];
}

export interface RepositoryProps {
  /**
   * Name for this repository.
   *
   * The repository name must start with a letter and can only contain lowercase letters, numbers, hyphens, underscores, and forward slashes.
   *
   * > If you specify a name, you cannot perform updates that require replacement of this resource. You can perform updates that require no or some interruption. If you must replace the resource, specify a new name.
   *
   * @default Automatically generated name.
   */
  readonly repositoryName?: string;

  /**
   * The kind of server-side encryption to apply to this repository.
   *
   * If you choose KMS, you can specify a KMS key via `encryptionKey`. If
   * encryptionKey is not specified, an AWS managed KMS key is used.
   *
   * @default - `KMS` if `encryptionKey` is specified, or `AES256` otherwise.
   */
  readonly encryption?: RepositoryEncryption;

  /**
   * External KMS key to use for repository encryption.
   *
   * The 'encryption' property must be either not specified or set to "KMS".
   * An error will be emitted if encryption is set to "AES256".
   *
   * @default - If encryption is set to `KMS` and this property is undefined,
   * an AWS managed KMS key is used.
   */
  readonly encryptionKey?: kms.IKeyRef;

  /**
   * Life cycle rules to apply to this registry
   *
   * @default No life cycle rules
   */
  readonly lifecycleRules?: LifecycleRule[];

  /**
   * The AWS account ID associated with the registry that contains the repository.
   *
   * @see https://docs.aws.amazon.com/AmazonECR/latest/APIReference/API_PutLifecyclePolicy.html
   * @default The default registry is assumed.
   */
  readonly lifecycleRegistryId?: string;

  /**
   * Determine what happens to the repository when the resource/stack is deleted.
   *
   * @default RemovalPolicy.Retain
   */
  readonly removalPolicy?: RemovalPolicy;

  /**
   * Enable the scan on push when creating the repository
   *
   *  @default false
   */
  readonly imageScanOnPush?: boolean;

  /**
   * The tag mutability setting for the repository. If this parameter is omitted, the default setting of MUTABLE will be used which will allow image tags to be overwritten.
   *
   *  @default TagMutability.MUTABLE
   */
  readonly imageTagMutability?: TagMutability;

  /**
   * The image tag mutability exclusion filters for the repository.
   *
   * These filters specify which image tags can override the repository's default image tag mutability setting.
   *
   * @default undefined - AWS ECR default is no exclusion filters
   * @see https://docs.aws.amazon.com/AmazonECR/latest/userguide/image-tag-mutability.html
   */
  readonly imageTagMutabilityExclusionFilters?: ImageTagMutabilityExclusionFilter[];

  /**
   * Whether all images should be automatically deleted when the repository is
   * removed from the stack or when the stack is deleted.
   *
   * Requires the `removalPolicy` to be set to `RemovalPolicy.DESTROY`.
   *
   * @default false
   * @deprecated Use `emptyOnDelete` instead.
   */
  readonly autoDeleteImages?: boolean;

  /**
   * If true, deleting the repository force deletes the contents of the repository. If false, the repository must be empty before attempting to delete it.
   *
   * @default false
   */
  readonly emptyOnDelete?: boolean;
}

/**
 * Properties for looking up an existing Repository.
 */
export interface RepositoryLookupOptions {
  /**
   * The name of the repository.
   *
   * @default - Do not filter on repository name
   */
  readonly repositoryName?: string;
  /**
   * The ARN of the repository.
   *
   * @default - Do not filter on repository ARN
   */
  readonly repositoryArn?: string;
}

export interface RepositoryAttributes {
  readonly repositoryName: string;
  readonly repositoryArn: string;
}

/**
 * Define an ECR repository
 */
@propertyInjectable
export class Repository extends RepositoryBase {
  /**
   * Uniquely identifies this class.
   */
  public static readonly PROPERTY_INJECTION_ID: string = 'aws-cdk-lib.aws-ecr.Repository';

  /**
   * Lookup an existing repository
   */
  public static fromLookup(scope: Construct, id: string, options: RepositoryLookupOptions): IRepository {
    if (Token.isUnresolved(options.repositoryName) || Token.isUnresolved(options.repositoryArn)) {
      throw new UnscopedValidationError('Cannot look up a repository with a tokenized name or ARN.');
    }

    if (!options.repositoryArn && !options.repositoryName) {
      throw new UnscopedValidationError('At least one of `repositoryName` or `repositoryArn` must be provided.');
    }

    const identifier = options.repositoryName ??
      (options.repositoryArn ? Arn.split(options.repositoryArn, ArnFormat.SLASH_RESOURCE_NAME).resourceName : undefined);

    if (!identifier) {
      throw new UnscopedValidationError('Could not determine repository identifier from provided options.');
    }

    const response: {[key: string]: any}[] = ContextProvider.getValue(scope, {
      provider: cxschema.ContextProvider.CC_API_PROVIDER,
      props: {
        typeName: 'AWS::ECR::Repository',
        exactIdentifier: identifier,
        propertiesToReturn: ['Arn'],
      } as cxschema.CcApiContextQuery,
      dummyValue: [
        {
          Arn: Stack.of(scope).formatArn({
            service: 'ecr',
            region: 'us-east-1',
            account: '123456789012',
            resource: 'repository',
            resourceName: 'DUMMY_ARN',
          }),
        },
      ],
    }).value;

    const repository = response[0];
    const repositoryName = Arn.extractResourceName(repository.Arn, 'repository');

    return this.fromRepositoryAttributes(scope, id, {
      repositoryName: repositoryName,
      repositoryArn: repository.Arn,
    });
  }

  /**
   * Import a repository
   */
  public static fromRepositoryAttributes(scope: Construct, id: string, attrs: RepositoryAttributes): IRepository {
    class Import extends RepositoryBase {
      public readonly repositoryName = attrs.repositoryName;
      public readonly repositoryArn = attrs.repositoryArn;

      public addToResourcePolicy(_statement: iam.PolicyStatement): iam.AddToResourcePolicyResult {
        // dropped
        return { statementAdded: false };
      }
    }

    return new Import(scope, id);
  }

  public static fromRepositoryArn(scope: Construct, id: string, repositoryArn: string): IRepository {
    // if repositoryArn is a token, the repository name is also required. this is because
    // repository names can include "/" (e.g. foo/bar/myrepo) and it is impossible to
    // parse the name from an ARN using CloudFormation's split/select.
    if (Token.isUnresolved(repositoryArn)) {
      throw new UnscopedValidationError('"repositoryArn" is a late-bound value, and therefore "repositoryName" is required. Use `fromRepositoryAttributes` instead');
    }

    validateRepositoryArn();

    const repositoryName = repositoryArn.split('/').slice(1).join('/');

    class Import extends RepositoryBase {
      public repositoryName = repositoryName;
      public repositoryArn = repositoryArn;

      public addToResourcePolicy(_statement: iam.PolicyStatement): iam.AddToResourcePolicyResult {
        // dropped
        return { statementAdded: false };
      }
    }

    return new Import(scope, id, {
      environmentFromArn: repositoryArn,
    });

    function validateRepositoryArn() {
      const splitArn = repositoryArn.split(':');

      if (!splitArn[splitArn.length - 1].startsWith('repository/')) {
        throw new UnscopedValidationError(`Repository arn should be in the format 'arn:<PARTITION>:ecr:<REGION>:<ACCOUNT>:repository/<NAME>', got ${repositoryArn}.`);
      }
    }
  }

  public static fromRepositoryName(scope: Construct, id: string, repositoryName: string): IRepository {
    class Import extends RepositoryBase {
      public repositoryName = repositoryName;
      public repositoryArn = Repository.arnForLocalRepository(repositoryName, scope);

      public addToResourcePolicy(_statement: iam.PolicyStatement): iam.AddToResourcePolicyResult {
        // dropped
        return { statementAdded: false };
      }
    }

    return new Import(scope, id);
  }

  /**
   * Returns an ECR ARN for a repository that resides in the same account/region
   * as the current stack.
   */
  public static arnForLocalRepository(repositoryName: string, scope: IConstruct, account?: string): string {
    return Stack.of(scope).formatArn({
      account,
      service: 'ecr',
      resource: 'repository',
      resourceName: repositoryName,
    });
  }

  private static validateRepositoryName(physicalName: string) {
    const repositoryName = physicalName;
    if (!repositoryName || Token.isUnresolved(repositoryName)) {
      // the name is a late-bound value, not a defined string,
      // so skip validation
      return;
    }

    const errors: string[] = [];

    // Rules codified from https://docs.aws.amazon.com/AWSCloudFormation/latest/UserGuide/aws-resource-ecr-repository.html
    if (repositoryName.length < 2 || repositoryName.length > 256) {
      errors.push('Repository name must be at least 2 and no more than 256 characters');
    }
    const isPatternMatch = /^(?:[a-z0-9]+(?:[._-][a-z0-9]+)*\/)*[a-z0-9]+(?:[._-][a-z0-9]+)*$/.test(repositoryName);
    if (!isPatternMatch) {
      errors.push('Repository name must start with a letter and can only contain lowercase letters, numbers, hyphens, underscores, periods and forward slashes');
    }

    if (errors.length > 0) {
      throw new UnscopedValidationError(`Invalid ECR repository name (value: ${repositoryName})${EOL}${errors.join(EOL)}`);
    }
  }

  public readonly repositoryName: string;
  public readonly repositoryArn: string;
  private readonly lifecycleRules = new Array<LifecycleRule>();
  private readonly registryId?: string;
  private policyDocument?: iam.PolicyDocument;
  private readonly _resource: CfnRepository;

  constructor(scope: Construct, id: string, props: RepositoryProps = {}) {
    super(scope, id, {
      physicalName: props.repositoryName,
    });
    // Enhanced CDK Analytics Telemetry
    addConstructMetadata(this, props);

    Repository.validateRepositoryName(this.physicalName);
    this.validateTagMutability(props.imageTagMutability, props.imageTagMutabilityExclusionFilters);

    const resource = new CfnRepository(this, 'Resource', {
      repositoryName: this.physicalName,
      // It says "Text", but they actually mean "Object".
      repositoryPolicyText: Lazy.any({ produce: () => this.policyDocument }),
      lifecyclePolicy: Lazy.any({ produce: () => this.renderLifecyclePolicy() }),
      imageScanningConfiguration: props.imageScanOnPush !== undefined ? { scanOnPush: props.imageScanOnPush } : undefined,
      imageTagMutability: props.imageTagMutability,
      imageTagMutabilityExclusionFilters: props.imageTagMutabilityExclusionFilters?.map(
        filter => filter._render(),
      ),
      encryptionConfiguration: this.parseEncryption(props),
      emptyOnDelete: props.emptyOnDelete,
    });
    this._resource = resource;

    resource.applyRemovalPolicy(props.removalPolicy);

    this.registryId = props.lifecycleRegistryId;
    if (props.lifecycleRules) {
      props.lifecycleRules.forEach(this.addLifecycleRule.bind(this));
    }

    this.repositoryName = this.getResourceNameAttribute(resource.ref);
    this.repositoryArn = this.getResourceArnAttribute(resource.attrArn, {
      service: 'ecr',
      resource: 'repository',
      resourceName: this.physicalName,
    });

    if (props.emptyOnDelete && props.removalPolicy !== RemovalPolicy.DESTROY) {
      throw new ValidationError('Cannot use \'emptyOnDelete\' property on a repository without setting removal policy to \'DESTROY\'.', this);
    } else if (props.emptyOnDelete == undefined && props.autoDeleteImages) {
      if (props.removalPolicy !== RemovalPolicy.DESTROY) {
        throw new ValidationError('Cannot use \'autoDeleteImages\' property on a repository without setting removal policy to \'DESTROY\'.', this);
      }
      this.enableAutoDeleteImages();
    }

    this.node.addValidation({ validate: () => this.policyDocument?.validateForResourcePolicy() ?? [] });
  }

  /**
   * Add a policy statement to the repository's resource policy.
   *
   * While other resources policies in AWS either require or accept a resource section,
   * Cfn for ECR does not allow us to specify a resource policy.
   * It will fail if a resource section is present at all.
   */
  @MethodMetadata()
  public addToResourcePolicy(statement: iam.PolicyStatement): iam.AddToResourcePolicyResult {
    if (statement.resources.length) {
      Annotations.of(this).addWarningV2('@aws-cdk/aws-ecr:noResourceStatements', 'ECR resource policy does not allow resource statements.');
    }
    if (this.policyDocument === undefined) {
      this.policyDocument = new iam.PolicyDocument();
    }
    this.policyDocument.addStatements(statement);
    return { statementAdded: true, policyDependable: this.policyDocument };
  }

  /**
   * Add a life cycle rule to the repository
   *
   * Life cycle rules automatically expire images from the repository that match
   * certain conditions.
   */
  @MethodMetadata()
  public addLifecycleRule(rule: LifecycleRule) {
    // Validate rule here so users get errors at the expected location
    if (rule.tagStatus === undefined) {
      rule = { ...rule, tagStatus: rule.tagPrefixList === undefined && rule.tagPatternList === undefined ? TagStatus.ANY : TagStatus.TAGGED };
    }

    if (rule.tagStatus === TagStatus.TAGGED
      && (rule.tagPrefixList === undefined || rule.tagPrefixList.length === 0)
      && (rule.tagPatternList === undefined || rule.tagPatternList.length === 0)
    ) {
      throw new ValidationError('TagStatus.Tagged requires the specification of a tagPrefixList or a tagPatternList', this);
    }
    if (rule.tagStatus !== TagStatus.TAGGED && (rule.tagPrefixList !== undefined || rule.tagPatternList !== undefined)) {
      throw new ValidationError('tagPrefixList and tagPatternList can only be specified when tagStatus is set to Tagged', this);
    }
    if (rule.tagPrefixList !== undefined && rule.tagPatternList !== undefined) {
      throw new ValidationError('Both tagPrefixList and tagPatternList cannot be specified together in a rule', this);
    }
    if (rule.tagPatternList !== undefined) {
      rule.tagPatternList.forEach((pattern) => {
        const splitPatternLength = pattern.split('*').length;
        if (splitPatternLength > 5) {
          throw new ValidationError(`A tag pattern cannot contain more than four wildcard characters (*), pattern: ${pattern}, counts: ${splitPatternLength - 1}`, this);
        }
      });
    }
    if ((rule.maxImageAge !== undefined) === (rule.maxImageCount !== undefined)) {
      throw new ValidationError(`Life cycle rule must contain exactly one of 'maxImageAge' and 'maxImageCount', got: ${JSON.stringify(rule)}`, this);
    }

    if (rule.tagStatus === TagStatus.ANY && this.lifecycleRules.filter(r => r.tagStatus === TagStatus.ANY).length > 0) {
      throw new ValidationError('Life cycle can only have one TagStatus.Any rule', this);
    }

    this.lifecycleRules.push({ ...rule });
  }

  private validateTagMutability(tagMutability?: TagMutability, exclusionFilters?: ImageTagMutabilityExclusionFilter[]): void {
    const EXCLUSION_REQUIRED_TAG_MUTABILITY = [
      TagMutability.IMMUTABLE_WITH_EXCLUSION,
      TagMutability.MUTABLE_WITH_EXCLUSION,
    ];

    const requiresExclusion = tagMutability && EXCLUSION_REQUIRED_TAG_MUTABILITY.includes(tagMutability);
    const hasExclusionFilters = !!exclusionFilters;

    if (hasExclusionFilters && !requiresExclusion) {
      throw new ValidationError(
        `imageTagMutability must be 'IMMUTABLE_WITH_EXCLUSION' or 'MUTABLE_WITH_EXCLUSION' when imageTagMutabilityExclusionFilters is provided, got: ${tagMutability}.`,
        this,
      );
    }

    if (exclusionFilters !== undefined) {
      const filterCount = exclusionFilters.length;

      if (filterCount < 1 || filterCount > 5) {
        throw new ValidationError(`imageTagMutabilityExclusionFilters must contain between 1 and 5 filters, got ${filterCount}.`, this);
      }
    }

    if (requiresExclusion && !hasExclusionFilters) {
      throw new ValidationError(
        `imageTagMutabilityExclusionFilters must be specified when imageTagMutability is '${tagMutability}'.`,
        this,
      );
    }
  }

  /**
   * Render the life cycle policy object
   */
  private renderLifecyclePolicy(): CfnRepository.LifecyclePolicyProperty | undefined {
    const stack = Stack.of(this);
    let lifecyclePolicyText: any;

    if (this.lifecycleRules.length === 0 && !this.registryId) { return undefined; }

    if (this.lifecycleRules.length > 0) {
      lifecyclePolicyText = JSON.stringify(stack.resolve({
        rules: this.orderedLifecycleRules().map(renderLifecycleRule),
      }));
    }

    return {
      lifecyclePolicyText,
      registryId: this.registryId,
    };
  }

  /**
   * Return life cycle rules with automatic ordering applied.
   *
   * Also applies validation of the 'any' rule.
   */
  private orderedLifecycleRules(): LifecycleRule[] {
    if (this.lifecycleRules.length === 0) { return []; }

    const prioritizedRules = this.lifecycleRules.filter(r => r.rulePriority !== undefined && r.tagStatus !== TagStatus.ANY);
    const autoPrioritizedRules = this.lifecycleRules.filter(r => r.rulePriority === undefined && r.tagStatus !== TagStatus.ANY);
    const anyRules = this.lifecycleRules.filter(r => r.tagStatus === TagStatus.ANY);
    if (anyRules.length > 0 && anyRules[0].rulePriority !== undefined && autoPrioritizedRules.length > 0) {
      // Supporting this is too complex for very little value. We just prohibit it.
      throw new ValidationError("Cannot combine prioritized TagStatus.Any rule with unprioritized rules. Remove rulePriority from the 'Any' rule.", this);
    }

    const prios = prioritizedRules.map(r => r.rulePriority!);
    let autoPrio = (prios.length > 0 ? Math.max(...prios) : 0) + 1;

    const ret = new Array<LifecycleRule>();
    for (const rule of prioritizedRules.concat(autoPrioritizedRules).concat(anyRules)) {
      ret.push({
        ...rule,
        rulePriority: rule.rulePriority ?? autoPrio++,
      });
    }

    // Do validation on the final array--might still be wrong because the user supplied all prios, but incorrectly.
    validateAnyRuleLast(ret);
    return ret;
  }

  /**
   * Set up key properties and return the Repository encryption property from the
   * user's configuration.
   */
  private parseEncryption(props: RepositoryProps): CfnRepository.EncryptionConfigurationProperty | undefined {
    // default based on whether encryptionKey is specified
    const encryptionType = props.encryption ?? (props.encryptionKey ? RepositoryEncryption.KMS : RepositoryEncryption.AES_256);

    // if encryption key is set, encryption must be set to KMS.
    if (encryptionType !== RepositoryEncryption.KMS && props.encryptionKey) {
      throw new ValidationError(`encryptionKey is specified, so 'encryption' must be set to KMS (value: ${encryptionType.value})`, this);
    }

    if (encryptionType === RepositoryEncryption.AES_256) {
      return undefined;
    }

    if (encryptionType === RepositoryEncryption.KMS) {
      return {
        encryptionType: 'KMS',
        kmsKey: props.encryptionKey?.keyRef.keyArn,
      };
    }

    throw new ValidationError(`Unexpected 'encryptionType': ${encryptionType}`, this);
  }

  private enableAutoDeleteImages() {
    const firstTime = Stack.of(this).node.tryFindChild(`${AUTO_DELETE_IMAGES_RESOURCE_TYPE}CustomResourceProvider`) === undefined;
    const provider = AutoDeleteImagesProvider.getOrCreateProvider(this, AUTO_DELETE_IMAGES_RESOURCE_TYPE, {
      useCfnResponseWrapper: false,
      description: `Lambda function for auto-deleting images in ${this.repositoryName} repository.`,
    });

    if (firstTime) {
      // Use a iam policy to allow the custom resource to list & delete
      // images in the repository and the ability to get all repositories to find the arn needed on delete.
      provider.addToRolePolicy({
        Effect: 'Allow',
        Action: [
          'ecr:BatchDeleteImage',
          'ecr:DescribeRepositories',
          'ecr:ListImages',
          'ecr:ListTagsForResource',
        ],
        Resource: [`arn:${Aws.PARTITION}:ecr:${Stack.of(this).region}:${Stack.of(this).account}:repository/*`],
        Condition: {
          StringEquals: {
            ['ecr:ResourceTag/' + AUTO_DELETE_IMAGES_TAG]: 'true',
          },
        },
      });
    }

    const customResource = new CustomResource(this, 'AutoDeleteImagesCustomResource', {
      resourceType: AUTO_DELETE_IMAGES_RESOURCE_TYPE,
      serviceToken: provider.serviceToken,
      properties: {
        RepositoryName: this.repositoryName,
      },
    });
    customResource.node.addDependency(this);

    // We also tag the repository to record the fact that we want it autodeleted.
    // The custom resource will check this tag before actually doing the delete.
    // Because tagging and untagging will ALWAYS happen before the CR is deleted,
    // we can set `autoDeleteImages: false` without the removal of the CR emptying
    // the repository as a side effect.
    Tags.of(this._resource).add(AUTO_DELETE_IMAGES_TAG, 'true');
  }
}

function validateAnyRuleLast(rules: LifecycleRule[]) {
  const anyRules = rules.filter(r => r.tagStatus === TagStatus.ANY);
  if (anyRules.length === 1) {
    const maxPrio = Math.max(...rules.map(r => r.rulePriority!));
    if (anyRules[0].rulePriority !== maxPrio) {
      throw new UnscopedValidationError(`TagStatus.Any rule must have highest priority, has ${anyRules[0].rulePriority} which is smaller than ${maxPrio}`);
    }
  }
}

/**
 * Render the lifecycle rule to JSON
 */
function renderLifecycleRule(rule: LifecycleRule) {
  return {
    rulePriority: rule.rulePriority,
    description: rule.description,
    selection: {
      tagStatus: rule.tagStatus || TagStatus.ANY,
      tagPrefixList: rule.tagPrefixList,
      tagPatternList: rule.tagPatternList,
      countType: rule.maxImageAge !== undefined ? CountType.SINCE_IMAGE_PUSHED : CountType.IMAGE_COUNT_MORE_THAN,
      countNumber: rule.maxImageAge?.toDays() ?? rule.maxImageCount,
      countUnit: rule.maxImageAge !== undefined ? 'days' : undefined,
    },
    action: {
      type: 'expire',
    },
  };
}

/**
 * Select images based on counts
 */
enum CountType {
  /**
   * Set a limit on the number of images in your repository
   */
  IMAGE_COUNT_MORE_THAN = 'imageCountMoreThan',

  /**
   * Set an age limit on the images in your repository
   */
  SINCE_IMAGE_PUSHED = 'sinceImagePushed',
}

/**
 * The tag mutability setting for your repository.
 */
export enum TagMutability {
  /**
   * allow image tags to be overwritten.
   */
  MUTABLE = 'MUTABLE',

  /**
   * all image tags within the repository will be immutable which will prevent them from being overwritten.
   */
  IMMUTABLE = 'IMMUTABLE',

  /**
<<<<<<< HEAD
   * allow image tags to be overwritten, except for those that match the exclusion filters.
   */
  MUTABLE_WITH_EXCLUSION = 'MUTABLE_WITH_EXCLUSION',

  /**
   * all image tags within the repository will be immutable which will prevent them from being overwritten,
   * except for those that match the exclusion filters.
   */
  IMMUTABLE_WITH_EXCLUSION = 'IMMUTABLE_WITH_EXCLUSION',
}

/**
 * Represents an image tag mutability exclusion filter for ECR repository
 */
export class ImageTagMutabilityExclusionFilter {
  /**
   * Creates a wildcard filter for image tag mutability exclusion
   * @param pattern The wildcard pattern to match image tags (e.g., 'dev-*', 'release-v*')
   */
  public static wildcard(pattern: string): ImageTagMutabilityExclusionFilter {
    return new ImageTagMutabilityExclusionFilter('WILDCARD', pattern);
  }

  private constructor(
    private readonly filterType: string,
    private readonly filterValue: string,
  ) {
    if (!filterValue) {
      throw new UnscopedValidationError('Pattern cannot be empty');
    }
    if (filterValue.length > 128) {
      throw new UnscopedValidationError(`Pattern cannot exceed 128 characters, got: ${filterValue.length} characters.`);
    }
    if (!/^[0-9a-zA-Z._*-]+$/.test(filterValue)) {
      throw new UnscopedValidationError(`Pattern '${filterValue}' contains invalid characters. Only alphanumeric characters, dots, underscores, asterisks, and hyphens are allowed.`);
    }
  }

  /**
   * Renders the filter to CloudFormation properties
   * @internal
   */
  public _render(): CfnRepository.ImageTagMutabilityExclusionFilterProperty {
    return {
      imageTagMutabilityExclusionFilterType: this.filterType,
      imageTagMutabilityExclusionFilterValue: this.filterValue,
    };
  }
=======
   * all image tags within the repository will be immutable, while allowing you to define some filters for tags that can be changed.
   */
  IMMUTABLE_WITH_EXCLUSION = 'IMMUTABLE_WITH_EXCLUSION',

  /**
   * allow image tags to be overwritten while allowing you to define some filters for tags that should remain unchanged.
   */
  MUTABLE_WITH_EXCLUSION = 'MUTABLE_WITH_EXCLUSION',
>>>>>>> c62d9960
}

/**
 * Indicates whether server-side encryption is enabled for the object, and whether that encryption is
 * from the AWS Key Management Service (AWS KMS) or from Amazon S3 managed encryption (SSE-S3).
 * @see https://docs.aws.amazon.com/AmazonS3/latest/dev/UsingMetadata.html#SysMetadata
 */
export class RepositoryEncryption {
  /**
   * 'AES256'
   */
  public static readonly AES_256 = new RepositoryEncryption('AES256');
  /**
   * 'KMS'
   */
  public static readonly KMS = new RepositoryEncryption('KMS');
  /**
   * 'KMS_DSSE'
   */
  public static readonly KMS_DSSE = new RepositoryEncryption('KMS_DSSE');

  /**
   * @param value the string value of the encryption
   */
  protected constructor(public readonly value: string) { }
}<|MERGE_RESOLUTION|>--- conflicted
+++ resolved
@@ -1138,16 +1138,14 @@
   IMMUTABLE = 'IMMUTABLE',
 
   /**
-<<<<<<< HEAD
-   * allow image tags to be overwritten, except for those that match the exclusion filters.
+   * all image tags within the repository will be immutable, while allowing you to define some filters for tags that can be changed.
+   */
+  IMMUTABLE_WITH_EXCLUSION = 'IMMUTABLE_WITH_EXCLUSION',
+
+  /**
+   * allow image tags to be overwritten while allowing you to define some filters for tags that should remain unchanged.
    */
   MUTABLE_WITH_EXCLUSION = 'MUTABLE_WITH_EXCLUSION',
-
-  /**
-   * all image tags within the repository will be immutable which will prevent them from being overwritten,
-   * except for those that match the exclusion filters.
-   */
-  IMMUTABLE_WITH_EXCLUSION = 'IMMUTABLE_WITH_EXCLUSION',
 }
 
 /**
@@ -1187,16 +1185,6 @@
       imageTagMutabilityExclusionFilterValue: this.filterValue,
     };
   }
-=======
-   * all image tags within the repository will be immutable, while allowing you to define some filters for tags that can be changed.
-   */
-  IMMUTABLE_WITH_EXCLUSION = 'IMMUTABLE_WITH_EXCLUSION',
-
-  /**
-   * allow image tags to be overwritten while allowing you to define some filters for tags that should remain unchanged.
-   */
-  MUTABLE_WITH_EXCLUSION = 'MUTABLE_WITH_EXCLUSION',
->>>>>>> c62d9960
 }
 
 /**
