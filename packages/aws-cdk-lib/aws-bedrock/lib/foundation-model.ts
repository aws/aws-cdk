--- conflicted
+++ resolved
@@ -59,10 +59,9 @@
   /** Base model "amazon.titan-embed-image-v1". */
   public static readonly AMAZON_TITAN_MULTIMODAL_EMBEDDINGS_G1_V1 = new FoundationModelIdentifier('amazon.titan-embed-image-v1');
 
-<<<<<<< HEAD
   /** Base model "amazon.rerank-v1:0". */
   public static readonly AMAZON_RERANK_V1 = new FoundationModelIdentifier('amazon.rerank-v1:0');
-=======
+
   /** Base model "amazon.nova-canvas-v1:0". */
   public static readonly AMAZON_NOVA_CANVAS_V1_0 = new FoundationModelIdentifier('amazon.nova-canvas-v1:0');
 
@@ -86,7 +85,6 @@
 
   /** Base model "amazon.nova-reel-v1:0". */
   public static readonly AMAZON_NOVA_REEL_V1_0 = new FoundationModelIdentifier('amazon.nova-reel-v1:0');
->>>>>>> b30c8234
 
   /** Base model "ai21.j2-mid". */
   public static readonly AI21_J2_MID = new FoundationModelIdentifier('ai21.j2-mid');
