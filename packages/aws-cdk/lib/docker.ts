--- conflicted
+++ resolved
@@ -57,18 +57,13 @@
       }
     }
 
-<<<<<<< HEAD
-    const baseCommand = ['docker', 'build', '--tag', latest, asset.path];
-=======
-    buildHold.start();
+    const baseCommand = [
+      'docker', 'build',
+      ...Object.entries(asset.buildArgs || {}).map(([k, v]) => `--build-arg ${k}=${v}`),
+      '--tag', latest,
+      asset.path
+    ];
 
-    const baseCommand = ['docker',
-      'build',
-      ...Object.entries(asset.buildArgs || {}).map(([k, v]) => `--build-arg ${k}=${v}`), // Pass build args if any
-      '--quiet',
-      asset.path];
-
->>>>>>> d7b0324e
     const command = ci
       ? [...baseCommand, '--cache-from', latest] // This does not fail if latest is not available
       : baseCommand;
