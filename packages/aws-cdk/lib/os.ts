--- conflicted
+++ resolved
@@ -1,12 +1,6 @@
-<<<<<<< HEAD
-import childProcess = require("child_process");
-import colors = require('colors/safe');
-import { debug } from "./logging";
-=======
 import * as child_process from 'child_process';
 import * as colors from 'colors/safe';
 import { debug } from './logging';
->>>>>>> acf3ffce
 
 export interface ShellOptions extends childProcess.SpawnOptions {
   quiet?: boolean;
