import { randomUUID } from 'crypto';
import * as cxapi from '@aws-cdk/cx-api';
import * as cdk_assets from 'cdk-assets';
import { AssetManifest, IManifestEntry } from 'cdk-assets';
import * as chalk from 'chalk';
import type { SdkProvider } from './aws-auth/sdk-provider';
import { type DeploymentMethod, deployStack, DeployStackResult, destroyStack } from './deploy-stack';
import { type EnvironmentResources } from './environment-resources';
import type { Tag } from '../cdk-toolkit';
import { debug, warning } from '../logging';
import { EnvironmentAccess } from './environment-access';
import { HotswapMode, HotswapPropertyOverrides } from './hotswap/common';
import {
  loadCurrentTemplate,
  loadCurrentTemplateWithNestedStacks,
  type RootTemplateWithNestedStacks,
} from './nested-stack-helpers';
import { DEFAULT_TOOLKIT_STACK_NAME } from './toolkit-info';
<<<<<<< HEAD
import { CloudFormationStack, Template, ResourcesToImport, ResourceIdentifierSummaries, stabilizeStack, uploadStackTemplateAssets } from './util/cloudformation';
=======
import { determineAllowCrossAccountAssetPublishing } from './util/checks';
import {
  CloudFormationStack,
  type ResourceIdentifierSummaries,
  ResourcesToImport,
  stabilizeStack,
  Template,
  uploadStackTemplateAssets,
} from './util/cloudformation';
>>>>>>> 6bb142e8
import { StackActivityMonitor, StackActivityProgress } from './util/cloudformation/stack-activity-monitor';
import { StackEventPoller } from './util/cloudformation/stack-event-poller';
import { RollbackChoice } from './util/cloudformation/stack-status';
import { makeBodyParameter } from './util/template-body-parameter';
import { AssetManifestBuilder } from '../util/asset-manifest-builder';
import {
  buildAssets,
  type BuildAssetsOptions,
  EVENT_TO_LOGGER,
  publishAssets,
  type PublishAssetsOptions,
  PublishingAws,
} from '../util/asset-publishing';

const BOOTSTRAP_STACK_VERSION_FOR_ROLLBACK = 23;

export interface DeployStackOptions {
  /**
   * Stack to deploy
   */
  readonly stack: cxapi.CloudFormationStackArtifact;

  /**
   * Execution role for the deployment (pass through to CloudFormation)
   *
   * @default - Current role
   */
  readonly roleArn?: string;

  /**
   * Topic ARNs to send a message when deployment finishes (pass through to CloudFormation)
   *
   * @default - No notifications
   */
  readonly notificationArns?: string[];

  /**
   * Override name under which stack will be deployed
   *
   * @default - Use artifact default
   */
  readonly deployName?: string;

  /**
   * Don't show stack deployment events, just wait
   *
   * @default false
   */
  readonly quiet?: boolean;

  /**
   * Name of the toolkit stack, if not the default name
   *
   * @default 'CDKToolkit'
   */
  readonly toolkitStackName?: string;

  /**
   * List of asset IDs which should NOT be built or uploaded
   *
   * @default - Build all assets
   */
  readonly reuseAssets?: string[];

  /**
   * Stack tags (pass through to CloudFormation)
   */
  readonly tags?: Tag[];

  /**
   * Stage the change set but don't execute it
   *
   * @default - true
   * @deprecated Use 'deploymentMethod' instead
   */
  readonly execute?: boolean;

  /**
   * Optional name to use for the CloudFormation change set.
   * If not provided, a name will be generated automatically.
   *
   * @deprecated Use 'deploymentMethod' instead
   */
  readonly changeSetName?: string;

  /**
   * Select the deployment method (direct or using a change set)
   *
   * @default - Change set with default options
   */
  readonly deploymentMethod?: DeploymentMethod;

  /**
   * Force deployment, even if the deployed template is identical to the one we are about to deploy.
   * @default false deployment will be skipped if the template is identical
   */
  readonly force?: boolean;

  /**
   * Extra parameters for CloudFormation
   * @default - no additional parameters will be passed to the template
   */
  readonly parameters?: { [name: string]: string | undefined };

  /**
   * Use previous values for unspecified parameters
   *
   * If not set, all parameters must be specified for every deployment.
   *
   * @default true
   */
  readonly usePreviousParameters?: boolean;

  /**
   * Display mode for stack deployment progress.
   *
   * @default - StackActivityProgress.Bar - stack events will be displayed for
   *   the resource currently being deployed.
   */
  readonly progress?: StackActivityProgress;

  /**
   * Whether we are on a CI system
   *
   * @default false
   */
  readonly ci?: boolean;

  /**
   * Rollback failed deployments
   *
   * @default true
   */
  readonly rollback?: boolean;

  /*
   * Whether to perform a 'hotswap' deployment.
   * A 'hotswap' deployment will attempt to short-circuit CloudFormation
   * and update the affected resources like Lambda functions directly.
   *
   * @default - `HotswapMode.FULL_DEPLOYMENT` for regular deployments, `HotswapMode.HOTSWAP_ONLY` for 'watch' deployments
   */
  readonly hotswap?: HotswapMode;

  /**
  * Properties that configure hotswap behavior
  */
  readonly hotswapPropertyOverrides?: HotswapPropertyOverrides;

  /**
   * The extra string to append to the User-Agent header when performing AWS SDK calls.
   *
   * @default - nothing extra is appended to the User-Agent header
   */
  readonly extraUserAgent?: string;

  /**
   * List of existing resources to be IMPORTED into the stack, instead of being CREATED
   */
  readonly resourcesToImport?: ResourcesToImport;

  /**
   * If present, use this given template instead of the stored one
   *
   * @default - Use the stored template
   */
  readonly overrideTemplate?: any;

  /**
   * Whether to build/publish assets in parallel
   *
   * @default true To remain backward compatible.
   */
  readonly assetParallelism?: boolean;

  /**
   * Whether to deploy if the app contains no stacks.
   *
   * @default false
   */
  ignoreNoStacks?: boolean;
}

export interface RollbackStackOptions {
  /**
   * Stack to roll back
   */
  readonly stack: cxapi.CloudFormationStackArtifact;

  /**
   * Execution role for the deployment (pass through to CloudFormation)
   *
   * @default - Current role
   */
  readonly roleArn?: string;

  /**
   * Don't show stack deployment events, just wait
   *
   * @default false
   */
  readonly quiet?: boolean;

  /**
   * Whether we are on a CI system
   *
   * @default false
   */
  readonly ci?: boolean;

  /**
   * Name of the toolkit stack, if not the default name
   *
   * @default 'CDKToolkit'
   */
  readonly toolkitStackName?: string;

  /**
   * Whether to force a rollback or not
   *
   * Forcing a rollback will orphan all undeletable resources.
   *
   * @default false
   */
  readonly force?: boolean;

  /**
   * Orphan the resources with the given logical IDs
   *
   * @default - No orphaning
   */
  readonly orphanLogicalIds?: string[];

  /**
   * Display mode for stack deployment progress.
   *
   * @default - StackActivityProgress.Bar - stack events will be displayed for
   *   the resource currently being deployed.
   */
  readonly progress?: StackActivityProgress;

  /**
   * Whether to validate the version of the bootstrap stack permissions
   *
   * @default true
   */
  readonly validateBootstrapStackVersion?: boolean;
}

export interface RollbackStackResult {
  readonly notInRollbackableState?: boolean;
  readonly success?: boolean;
}

interface AssetOptions {
  /**
   * Stack with assets to build.
   */
  readonly stack: cxapi.CloudFormationStackArtifact;

  /**
   * Execution role for the building.
   *
   * @default - Current role
   */
  readonly roleArn?: string;
}

export interface BuildStackAssetsOptions extends AssetOptions {
  /**
   * Options to pass on to `buildAssets()` function
   */
  readonly buildOptions?: BuildAssetsOptions;

  /**
   * Stack name this asset is for
   */
  readonly stackName?: string;
}

interface PublishStackAssetsOptions extends AssetOptions {
  /**
   * Options to pass on to `publishAsests()` function
   */
  readonly publishOptions?: Omit<PublishAssetsOptions, 'buildAssets'>;

  /**
   * Stack name this asset is for
   */
  readonly stackName?: string;
}

export interface DestroyStackOptions {
  stack: cxapi.CloudFormationStackArtifact;
  deployName?: string;
  roleArn?: string;
  quiet?: boolean;
  force?: boolean;
  ci?: boolean;
}

export interface StackExistsOptions {
  stack: cxapi.CloudFormationStackArtifact;
  deployName?: string;
  tryLookupRole?: boolean;
}

export interface DeploymentsProps {
  sdkProvider: SdkProvider;
  readonly toolkitStackName?: string;
  readonly quiet?: boolean;
}

/**
 * Scope for a single set of deployments from a set of Cloud Assembly Artifacts
 *
 * Manages lookup of SDKs, Bootstrap stacks, etc.
 */
export class Deployments {
  public readonly envs: EnvironmentAccess;

  /**
   * SDK provider for asset publishing (do not use for anything else).
   *
   * This SDK provider is only allowed to be used for that purpose, nothing else.
   *
   * It's not a different object, but the field name should imply that this
   * object should not be used directly, except to pass to asset handling routines.
   */
  private readonly assetSdkProvider: SdkProvider;

  /**
   * SDK provider for passing to deployStack
   *
   * This SDK provider is only allowed to be used for that purpose, nothing else.
   *
   * It's not a different object, but the field name should imply that this
   * object should not be used directly, except to pass to `deployStack`.
   */
  private readonly deployStackSdkProvider: SdkProvider;

  private readonly publisherCache = new Map<AssetManifest, cdk_assets.AssetPublishing>();

  constructor(private readonly props: DeploymentsProps) {
    this.assetSdkProvider = props.sdkProvider;
    this.deployStackSdkProvider = props.sdkProvider;
    this.envs = new EnvironmentAccess(props.sdkProvider, props.toolkitStackName ?? DEFAULT_TOOLKIT_STACK_NAME);
  }

  /**
   * Resolves the environment for a stack.
   */
  public async resolveEnvironment(stack: cxapi.CloudFormationStackArtifact): Promise<cxapi.Environment> {
    return this.envs.resolveStackEnvironment(stack);
  }

  public async readCurrentTemplateWithNestedStacks(
    rootStackArtifact: cxapi.CloudFormationStackArtifact,
    retrieveProcessedTemplate: boolean = false,
  ): Promise<RootTemplateWithNestedStacks> {
    const env = await this.envs.accessStackForLookupBestEffort(rootStackArtifact);
    return loadCurrentTemplateWithNestedStacks(rootStackArtifact, env.sdk, retrieveProcessedTemplate);
  }

  public async readCurrentTemplate(stackArtifact: cxapi.CloudFormationStackArtifact): Promise<Template> {
    debug(`Reading existing template for stack ${stackArtifact.displayName}.`);
    const env = await this.envs.accessStackForLookupBestEffort(stackArtifact);
    return loadCurrentTemplate(stackArtifact, env.sdk);
  }

  public async resourceIdentifierSummaries(
    stackArtifact: cxapi.CloudFormationStackArtifact,
  ): Promise<ResourceIdentifierSummaries> {
    debug(`Retrieving template summary for stack ${stackArtifact.displayName}.`);
    // Currently, needs to use `deploy-role` since it may need to read templates in the staging
    // bucket which have been encrypted with a KMS key (and lookup-role may not read encrypted things)
    const env = await this.envs.accessStackForReadOnlyStackOperations(stackArtifact);
    const cfn = env.sdk.cloudFormation();

    const proof = await uploadStackTemplateAssets(stackArtifact, this.assetSdkProvider, env);

    // Upload the template, if necessary, before passing it to CFN
<<<<<<< HEAD
    let cfnParam;
    const bodyAction = await makeBodyParameter(stackArtifact, env, proof);
    switch (bodyAction.type) {
      case 'direct':
        cfnParam = bodyAction.param;
        break;

      case 'upload':
        const builder = new AssetManifestBuilder();
        cfnParam = bodyAction.addToManifest(builder);
        await publishAssets(builder.toManifest(stackArtifact.assembly.directory), this.assetSdkProvider, env.resolvedEnvironment, {
          allowCrossAccount: await env.resources.allowCrossAccountAssetPublishing(),
        });
        break;
=======
    const builder = new AssetManifestBuilder();
    const cfnParam = await makeBodyParameter(
      stackArtifact,
      env.resolvedEnvironment,
      builder,
      env.resources);

    // If the `makeBodyParameter` before this added assets, make sure to publish them before
    // calling the API.
    const addedAssets = builder.toManifest(stackArtifact.assembly.directory);
    for (const entry of addedAssets.entries) {
      await this.buildSingleAsset('no-version-validation', addedAssets, entry, {
        stack: stackArtifact,
      });
      await this.publishSingleAsset(addedAssets, entry, {
        stack: stackArtifact,
      });
>>>>>>> 6bb142e8
    }

    const response = await cfn.getTemplateSummary(cfnParam);
    if (!response.ResourceIdentifierSummaries) {
      debug('GetTemplateSummary API call did not return "ResourceIdentifierSummaries"');
    }
    return response.ResourceIdentifierSummaries ?? [];
  }

  public async deployStack(options: DeployStackOptions): Promise<DeployStackResult> {
    let deploymentMethod = options.deploymentMethod;
    if (options.changeSetName || options.execute !== undefined) {
      if (deploymentMethod) {
        throw new Error(
          "You cannot supply both 'deploymentMethod' and 'changeSetName/execute'. Supply one or the other.",
        );
      }
      deploymentMethod = {
        method: 'change-set',
        changeSetName: options.changeSetName,
        execute: options.execute,
      };
    }

    const env = await this.envs.accessStackForMutableStackOperations(options.stack);

    // Do a verification of the bootstrap stack version
    await this.validateBootstrapStackVersion(
      options.stack.stackName,
      options.stack.requiresBootstrapStackVersion,
      options.stack.bootstrapStackVersionSsmParameter,
      env.resources);

    const executionRoleArn = await env.replacePlaceholders(options.roleArn ?? options.stack.cloudFormationExecutionRoleArn);

    return deployStack({
      stack: options.stack,
      env,
      deployName: options.deployName,
      notificationArns: options.notificationArns,
      quiet: options.quiet,
      sdkProvider: this.deployStackSdkProvider,
      roleArn: executionRoleArn,
      reuseAssets: options.reuseAssets,
      tags: options.tags,
      deploymentMethod,
      force: options.force,
      parameters: options.parameters,
      usePreviousParameters: options.usePreviousParameters,
      progress: options.progress,
      ci: options.ci,
      rollback: options.rollback,
      hotswap: options.hotswap,
      hotswapPropertyOverrides: options.hotswapPropertyOverrides,
      extraUserAgent: options.extraUserAgent,
      resourcesToImport: options.resourcesToImport,
      overrideTemplate: options.overrideTemplate,
      assetParallelism: options.assetParallelism,
    });
  }

  public async rollbackStack(options: RollbackStackOptions): Promise<RollbackStackResult> {
    let resourcesToSkip: string[] = options.orphanLogicalIds ?? [];
    if (options.force && resourcesToSkip.length > 0) {
      throw new Error('Cannot combine --force with --orphan');
    }

    const env = await this.envs.accessStackForMutableStackOperations(options.stack);

    if (options.validateBootstrapStackVersion ?? true) {
      // Do a verification of the bootstrap stack version
      await this.validateBootstrapStackVersion(
        options.stack.stackName,
        BOOTSTRAP_STACK_VERSION_FOR_ROLLBACK,
        options.stack.bootstrapStackVersionSsmParameter,
        env.resources);
    }

    const cfn = env.sdk.cloudFormation();
    const deployName = options.stack.stackName;

    // We loop in case of `--force` and the stack ends up in `CONTINUE_UPDATE_ROLLBACK`.
    let maxLoops = 10;
    while (maxLoops--) {
      let cloudFormationStack = await CloudFormationStack.lookup(cfn, deployName);

      const executionRoleArn = await env.replacePlaceholders(options.roleArn ?? options.stack.cloudFormationExecutionRoleArn);

      switch (cloudFormationStack.stackStatus.rollbackChoice) {
        case RollbackChoice.NONE:
          warning(`Stack ${deployName} does not need a rollback: ${cloudFormationStack.stackStatus}`);
          return { notInRollbackableState: true };

        case RollbackChoice.START_ROLLBACK:
          debug(`Initiating rollback of stack ${deployName}`);
          await cfn.rollbackStack({
            StackName: deployName,
            RoleARN: executionRoleArn,
            ClientRequestToken: randomUUID(),
            // Enabling this is just the better overall default, the only reason it isn't the upstream default is backwards compatibility
            RetainExceptOnCreate: true,
          });
          break;

        case RollbackChoice.CONTINUE_UPDATE_ROLLBACK:
          if (options.force) {
            // Find the failed resources from the deployment and automatically skip them
            // (Using deployment log because we definitely have `DescribeStackEvents` permissions, and we might not have
            // `DescribeStackResources` permissions).
            const poller = new StackEventPoller(cfn, {
              stackName: deployName,
              stackStatuses: ['ROLLBACK_IN_PROGRESS', 'UPDATE_ROLLBACK_IN_PROGRESS'],
            });
            await poller.poll();
            resourcesToSkip = poller.resourceErrors
              .filter((r) => !r.isStackEvent && r.parentStackLogicalIds.length === 0)
              .map((r) => r.event.LogicalResourceId ?? '');
          }

          const skipDescription = resourcesToSkip.length > 0 ? ` (orphaning: ${resourcesToSkip.join(', ')})` : '';
          warning(`Continuing rollback of stack ${deployName}${skipDescription}`);
          await cfn.continueUpdateRollback({
            StackName: deployName,
            ClientRequestToken: randomUUID(),
            RoleARN: executionRoleArn,
            ResourcesToSkip: resourcesToSkip,
          });
          break;

        case RollbackChoice.ROLLBACK_FAILED:
          warning(
            `Stack ${deployName} failed creation and rollback. This state cannot be rolled back. You can recreate this stack by running 'cdk deploy'.`,
          );
          return { notInRollbackableState: true };

        default:
          throw new Error(`Unexpected rollback choice: ${cloudFormationStack.stackStatus.rollbackChoice}`);
      }

      const monitor = options.quiet
        ? undefined
        : StackActivityMonitor.withDefaultPrinter(cfn, deployName, options.stack, {
          ci: options.ci,
        }).start();

      let stackErrorMessage: string | undefined = undefined;
      let finalStackState = cloudFormationStack;
      try {
        const successStack = await stabilizeStack(cfn, deployName);

        // This shouldn't really happen, but catch it anyway. You never know.
        if (!successStack) {
          throw new Error('Stack deploy failed (the stack disappeared while we were rolling it back)');
        }
        finalStackState = successStack;

        const errors = monitor?.errors?.join(', ');
        if (errors) {
          stackErrorMessage = errors;
        }
      } catch (e: any) {
        stackErrorMessage = suffixWithErrors(e.message, monitor?.errors);
      } finally {
        await monitor?.stop();
      }

      if (finalStackState.stackStatus.isRollbackSuccess || !stackErrorMessage) {
        return { success: true };
      }

      // Either we need to ignore some resources to continue the rollback, or something went wrong
      if (finalStackState.stackStatus.rollbackChoice === RollbackChoice.CONTINUE_UPDATE_ROLLBACK && options.force) {
        // Do another loop-de-loop
        continue;
      }

      throw new Error(
        `${stackErrorMessage} (fix problem and retry, or orphan these resources using --orphan or --force)`,
      );
    }
    throw new Error(
      "Rollback did not finish after a large number of iterations; stopping because it looks like we're not making progress anymore. You can retry if rollback was progressing as expected.",
    );
  }

  public async destroyStack(options: DestroyStackOptions): Promise<void> {
    const env = await this.envs.accessStackForMutableStackOperations(options.stack);
    const executionRoleArn = await env.replacePlaceholders(options.roleArn ?? options.stack.cloudFormationExecutionRoleArn);

    return destroyStack({
      sdk: env.sdk,
      roleArn: executionRoleArn,
      stack: options.stack,
      deployName: options.deployName,
      quiet: options.quiet,
      ci: options.ci,
    });
  }

  public async stackExists(options: StackExistsOptions): Promise<boolean> {
    let env;
    if (options.tryLookupRole) {
      env = await this.envs.accessStackForLookupBestEffort(options.stack);
    } else {
      env = await this.envs.accessStackForReadOnlyStackOperations(options.stack);
    }
    const stack = await CloudFormationStack.lookup(env.sdk.cloudFormation(), options.deployName ?? options.stack.stackName);
    return stack.exists;
  }

  private async prepareAndValidateAssets(asset: cxapi.AssetManifestArtifact, options: AssetOptions) {
    const env = await this.envs.accessStackForMutableStackOperations(options.stack);

    await this.validateBootstrapStackVersion(
      options.stack.stackName,
      asset.requiresBootstrapStackVersion,
      asset.bootstrapStackVersionSsmParameter,
      env.resources);

    const manifest = AssetManifest.fromFile(asset.file);

    return { manifest, stackEnv: env.resolvedEnvironment };
  }

  /**
   * Build all assets in a manifest
   *
   * @deprecated Use `buildSingleAsset` instead
   */
  public async buildAssets(asset: cxapi.AssetManifestArtifact, options: BuildStackAssetsOptions) {
    const { manifest, stackEnv } = await this.prepareAndValidateAssets(asset, options);
    await buildAssets(manifest, this.assetSdkProvider, stackEnv, options.buildOptions);
  }

  /**
   * Publish all assets in a manifest
   *
   * @deprecated Use `publishSingleAsset` instead
   */
  public async publishAssets(asset: cxapi.AssetManifestArtifact, options: PublishStackAssetsOptions) {
    const { manifest, stackEnv } = await this.prepareAndValidateAssets(asset, options);
    const env = await this.envs.accessStackForMutableStackOperations(options.stack);

    await publishAssets(manifest, this.assetSdkProvider, stackEnv, {
      ...options.publishOptions,
      allowCrossAccount: await env.resources.allowCrossAccountAssetPublishing(),
    });
  }

  /**
   * Build a single asset from an asset manifest
   *
   * If an assert manifest artifact is given, the bootstrap stack version
   * will be validated according to the constraints in that manifest artifact.
   * If that is not necessary, `'no-version-validation'` can be passed.
   */
  // eslint-disable-next-line max-len
  public async buildSingleAsset(assetArtifact: cxapi.AssetManifestArtifact | 'no-version-validation', assetManifest: AssetManifest, asset: IManifestEntry, options: BuildStackAssetsOptions) {
    if (assetArtifact !== 'no-version-validation') {
      const env = await this.envs.accessStackForReadOnlyStackOperations(options.stack);
      await this.validateBootstrapStackVersion(
        options.stack.stackName,
        assetArtifact.requiresBootstrapStackVersion,
        assetArtifact.bootstrapStackVersionSsmParameter,
        env.resources);
    }

    const resolvedEnvironment = await this.envs.resolveStackEnvironment(options.stack);

    const publisher = this.cachedPublisher(assetManifest, resolvedEnvironment, options.stackName);
    await publisher.buildEntry(asset);
    if (publisher.hasFailures) {
      throw new Error(`Failed to build asset ${asset.id}`);
    }
  }

  /**
   * Publish a single asset from an asset manifest
   */
  // eslint-disable-next-line max-len
<<<<<<< HEAD
  public async publishSingleAsset(assetManifest: AssetManifest, asset: IManifestEntry, options: PublishStackAssetsOptions) {
    const env = await this.envs.accessStackForMutableStackOperations(options.stack);
=======
  public async publishSingleAsset(
    assetManifest: AssetManifest,
    asset: IManifestEntry,
    options: PublishStackAssetsOptions,
  ) {
    const stackEnv = await this.envs.resolveStackEnvironment(options.stack);
>>>>>>> 6bb142e8

    // No need to validate anymore, we already did that during build
    const publisher = this.cachedPublisher(assetManifest, env.resolvedEnvironment, options.stackName);
    // eslint-disable-next-line no-console
    await publisher.publishEntry(asset, {
      allowCrossAccount: await env.resources.allowCrossAccountAssetPublishing(),
    });
    if (publisher.hasFailures) {
      throw new Error(`Failed to publish asset ${asset.id}`);
    }
  }

  /**
   * Return whether a single asset has been published already
   */
  public async isSingleAssetPublished(
    assetManifest: AssetManifest,
    asset: IManifestEntry,
    options: PublishStackAssetsOptions,
  ) {
    const stackEnv = await this.envs.resolveStackEnvironment(options.stack);
    const publisher = this.cachedPublisher(assetManifest, stackEnv, options.stackName);
    return publisher.isEntryPublished(asset);
  }

  /**
   * Validate that the bootstrap stack has the right version for this stack
   *
   * Call into envResources.validateVersion, but prepend the stack name in case of failure.
   */
  private async validateBootstrapStackVersion(
    stackName: string,
    requiresBootstrapStackVersion: number | undefined,
    bootstrapStackVersionSsmParameter: string | undefined,
    envResources: EnvironmentResources,
  ) {
    try {
      await envResources.validateVersion(requiresBootstrapStackVersion, bootstrapStackVersionSsmParameter);
    } catch (e: any) {
      throw new Error(`${stackName}: ${e.message}`);
    }
  }

  private cachedPublisher(assetManifest: cdk_assets.AssetManifest, env: cxapi.Environment, stackName?: string) {
    const existing = this.publisherCache.get(assetManifest);
    if (existing) {
      return existing;
    }
    const prefix = stackName ? `${chalk.bold(stackName)}: ` : '';
    const publisher = new cdk_assets.AssetPublishing(assetManifest, {
      // The AssetPublishing class takes care of role assuming etc, so it's okay to
      // give it a direct `SdkProvider`.
      aws: new PublishingAws(this.assetSdkProvider, env),
      progressListener: new ParallelSafeAssetProgress(prefix, this.props.quiet ?? false),
    });
    this.publisherCache.set(assetManifest, publisher);
    return publisher;
  }
}

/**
 * Asset progress that doesn't do anything with percentages (currently)
 */
class ParallelSafeAssetProgress implements cdk_assets.IPublishProgressListener {
  constructor(
    private readonly prefix: string,
    private readonly quiet: boolean,
  ) {}

  public onPublishEvent(type: cdk_assets.EventType, event: cdk_assets.IPublishProgress): void {
    const handler = this.quiet && type !== 'fail' ? debug : EVENT_TO_LOGGER[type];
    handler(`${this.prefix}${type}: ${event.message}`);
  }
}

function suffixWithErrors(msg: string, errors?: string[]) {
  return errors && errors.length > 0 ? `${msg}: ${errors.join(', ')}` : msg;
}<|MERGE_RESOLUTION|>--- conflicted
+++ resolved
@@ -16,10 +16,6 @@
   type RootTemplateWithNestedStacks,
 } from './nested-stack-helpers';
 import { DEFAULT_TOOLKIT_STACK_NAME } from './toolkit-info';
-<<<<<<< HEAD
-import { CloudFormationStack, Template, ResourcesToImport, ResourceIdentifierSummaries, stabilizeStack, uploadStackTemplateAssets } from './util/cloudformation';
-=======
-import { determineAllowCrossAccountAssetPublishing } from './util/checks';
 import {
   CloudFormationStack,
   type ResourceIdentifierSummaries,
@@ -28,7 +24,6 @@
   Template,
   uploadStackTemplateAssets,
 } from './util/cloudformation';
->>>>>>> 6bb142e8
 import { StackActivityMonitor, StackActivityProgress } from './util/cloudformation/stack-activity-monitor';
 import { StackEventPoller } from './util/cloudformation/stack-event-poller';
 import { RollbackChoice } from './util/cloudformation/stack-status';
@@ -411,7 +406,6 @@
     const proof = await uploadStackTemplateAssets(stackArtifact, this.assetSdkProvider, env);
 
     // Upload the template, if necessary, before passing it to CFN
-<<<<<<< HEAD
     let cfnParam;
     const bodyAction = await makeBodyParameter(stackArtifact, env, proof);
     switch (bodyAction.type) {
@@ -426,25 +420,6 @@
           allowCrossAccount: await env.resources.allowCrossAccountAssetPublishing(),
         });
         break;
-=======
-    const builder = new AssetManifestBuilder();
-    const cfnParam = await makeBodyParameter(
-      stackArtifact,
-      env.resolvedEnvironment,
-      builder,
-      env.resources);
-
-    // If the `makeBodyParameter` before this added assets, make sure to publish them before
-    // calling the API.
-    const addedAssets = builder.toManifest(stackArtifact.assembly.directory);
-    for (const entry of addedAssets.entries) {
-      await this.buildSingleAsset('no-version-validation', addedAssets, entry, {
-        stack: stackArtifact,
-      });
-      await this.publishSingleAsset(addedAssets, entry, {
-        stack: stackArtifact,
-      });
->>>>>>> 6bb142e8
     }
 
     const response = await cfn.getTemplateSummary(cfnParam);
@@ -725,17 +700,8 @@
    * Publish a single asset from an asset manifest
    */
   // eslint-disable-next-line max-len
-<<<<<<< HEAD
   public async publishSingleAsset(assetManifest: AssetManifest, asset: IManifestEntry, options: PublishStackAssetsOptions) {
     const env = await this.envs.accessStackForMutableStackOperations(options.stack);
-=======
-  public async publishSingleAsset(
-    assetManifest: AssetManifest,
-    asset: IManifestEntry,
-    options: PublishStackAssetsOptions,
-  ) {
-    const stackEnv = await this.envs.resolveStackEnvironment(options.stack);
->>>>>>> 6bb142e8
 
     // No need to validate anymore, we already did that during build
     const publisher = this.cachedPublisher(assetManifest, env.resolvedEnvironment, options.stackName);
