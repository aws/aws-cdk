import { randomUUID } from 'crypto';
import * as cxapi from '@aws-cdk/cx-api';
import * as cdk_assets from 'cdk-assets';
import { AssetManifest, IManifestEntry } from 'cdk-assets';
import * as chalk from 'chalk';
import { Tag } from '../cdk-toolkit';
import { debug, warning } from '../logging';
import { SdkProvider } from './aws-auth/sdk-provider';
import { deployStack, DeployStackResult, destroyStack, DeploymentMethod } from './deploy-stack';
import { EnvironmentAccess } from './environment-access';
import { EnvironmentResources } from './environment-resources';
import { HotswapMode, HotswapPropertyOverrides } from './hotswap/common';
import { loadCurrentTemplateWithNestedStacks, loadCurrentTemplate, RootTemplateWithNestedStacks } from './nested-stack-helpers';
import { DEFAULT_TOOLKIT_STACK_NAME } from './toolkit-info';
import { determineAllowCrossAccountAssetPublishing } from './util/checks';
import { CloudFormationStack, Template, ResourcesToImport, ResourceIdentifierSummaries, stabilizeStack, uploadStackTemplateAssets } from './util/cloudformation';
import { StackActivityMonitor, StackActivityProgress } from './util/cloudformation/stack-activity-monitor';
import { StackEventPoller } from './util/cloudformation/stack-event-poller';
import { RollbackChoice } from './util/cloudformation/stack-status';
import { makeBodyParameter } from './util/template-body-parameter';
import { AssetManifestBuilder } from '../util/asset-manifest-builder';
import { buildAssets, publishAssets, BuildAssetsOptions, PublishAssetsOptions, PublishingAws, EVENT_TO_LOGGER } from '../util/asset-publishing';

const BOOTSTRAP_STACK_VERSION_FOR_ROLLBACK = 23;

export interface DeployStackOptions {
  /**
   * Stack to deploy
   */
  readonly stack: cxapi.CloudFormationStackArtifact;

  /**
   * Execution role for the deployment (pass through to CloudFormation)
   *
   * @default - Current role
   */
  readonly roleArn?: string;

  /**
   * Topic ARNs to send a message when deployment finishes (pass through to CloudFormation)
   *
   * @default - No notifications
   */
  readonly notificationArns?: string[];

  /**
   * Override name under which stack will be deployed
   *
   * @default - Use artifact default
   */
  readonly deployName?: string;

  /**
   * Don't show stack deployment events, just wait
   *
   * @default false
   */
  readonly quiet?: boolean;

  /**
   * Name of the toolkit stack, if not the default name
   *
   * @default 'CDKToolkit'
   */
  readonly toolkitStackName?: string;

  /**
   * List of asset IDs which should NOT be built or uploaded
   *
   * @default - Build all assets
   */
  readonly reuseAssets?: string[];

  /**
   * Stack tags (pass through to CloudFormation)
   */
  readonly tags?: Tag[];

  /**
   * Stage the change set but don't execute it
   *
   * @default - true
   * @deprecated Use 'deploymentMethod' instead
   */
  readonly execute?: boolean;

  /**
   * Optional name to use for the CloudFormation change set.
   * If not provided, a name will be generated automatically.
   *
   * @deprecated Use 'deploymentMethod' instead
   */
  readonly changeSetName?: string;

  /**
   * Select the deployment method (direct or using a change set)
   *
   * @default - Change set with default options
   */
  readonly deploymentMethod?: DeploymentMethod;

  /**
   * Force deployment, even if the deployed template is identical to the one we are about to deploy.
   * @default false deployment will be skipped if the template is identical
   */
  readonly force?: boolean;

  /**
   * Extra parameters for CloudFormation
   * @default - no additional parameters will be passed to the template
   */
  readonly parameters?: { [name: string]: string | undefined };

  /**
   * Use previous values for unspecified parameters
   *
   * If not set, all parameters must be specified for every deployment.
   *
   * @default true
   */
  readonly usePreviousParameters?: boolean;

  /**
   * Display mode for stack deployment progress.
   *
   * @default - StackActivityProgress.Bar - stack events will be displayed for
   *   the resource currently being deployed.
   */
  readonly progress?: StackActivityProgress;

  /**
   * Whether we are on a CI system
   *
   * @default false
   */
  readonly ci?: boolean;

  /**
   * Rollback failed deployments
   *
   * @default true
   */
  readonly rollback?: boolean;

  /*
   * Whether to perform a 'hotswap' deployment.
   * A 'hotswap' deployment will attempt to short-circuit CloudFormation
   * and update the affected resources like Lambda functions directly.
   *
   * @default - `HotswapMode.FULL_DEPLOYMENT` for regular deployments, `HotswapMode.HOTSWAP_ONLY` for 'watch' deployments
   */
  readonly hotswap?: HotswapMode;

  /**
  * Properties that configure hotswap behavior
  */
  readonly hotswapPropertyOverrides?: HotswapPropertyOverrides;

  /**
   * The extra string to append to the User-Agent header when performing AWS SDK calls.
   *
   * @default - nothing extra is appended to the User-Agent header
   */
  readonly extraUserAgent?: string;

  /**
   * List of existing resources to be IMPORTED into the stack, instead of being CREATED
   */
  readonly resourcesToImport?: ResourcesToImport;

  /**
   * If present, use this given template instead of the stored one
   *
   * @default - Use the stored template
   */
  readonly overrideTemplate?: any;

  /**
   * Whether to build/publish assets in parallel
   *
   * @default true To remain backward compatible.
   */
  readonly assetParallelism?: boolean;

  /**
   * Whether to deploy if the app contains no stacks.
   *
   * @default false
   */
  ignoreNoStacks?: boolean;
}

export interface RollbackStackOptions {
  /**
   * Stack to roll back
   */
  readonly stack: cxapi.CloudFormationStackArtifact;

  /**
   * Execution role for the deployment (pass through to CloudFormation)
   *
   * @default - Current role
   */
  readonly roleArn?: string;

  /**
   * Don't show stack deployment events, just wait
   *
   * @default false
   */
  readonly quiet?: boolean;

  /**
   * Whether we are on a CI system
   *
   * @default false
   */
  readonly ci?: boolean;

  /**
   * Name of the toolkit stack, if not the default name
   *
   * @default 'CDKToolkit'
   */
  readonly toolkitStackName?: string;

  /**
   * Whether to force a rollback or not
   *
   * Forcing a rollback will orphan all undeletable resources.
   *
   * @default false
   */
  readonly force?: boolean;

  /**
   * Orphan the resources with the given logical IDs
   *
   * @default - No orphaning
   */
  readonly orphanLogicalIds?: string[];

  /**
   * Display mode for stack deployment progress.
   *
   * @default - StackActivityProgress.Bar - stack events will be displayed for
   *   the resource currently being deployed.
   */
  readonly progress?: StackActivityProgress;

  /**
   * Whether to validate the version of the bootstrap stack permissions
   *
   * @default true
   */
  readonly validateBootstrapStackVersion?: boolean;
}

export interface RollbackStackResult {
  readonly notInRollbackableState?: boolean;
  readonly success?: boolean;
}

interface AssetOptions {
  /**
   * Stack with assets to build.
   */
  readonly stack: cxapi.CloudFormationStackArtifact;

  /**
   * Execution role for the building.
   *
   * @default - Current role
   */
  readonly roleArn?: string;
}

export interface BuildStackAssetsOptions extends AssetOptions {
  /**
   * Options to pass on to `buildAssets()` function
   */
  readonly buildOptions?: BuildAssetsOptions;

  /**
   * Stack name this asset is for
   */
  readonly stackName?: string;
}

interface PublishStackAssetsOptions extends AssetOptions {
  /**
   * Options to pass on to `publishAsests()` function
   */
  readonly publishOptions?: Omit<PublishAssetsOptions, 'buildAssets'>;

  /**
   * Stack name this asset is for
   */
  readonly stackName?: string;
}

export interface DestroyStackOptions {
  stack: cxapi.CloudFormationStackArtifact;
  deployName?: string;
  roleArn?: string;
  quiet?: boolean;
  force?: boolean;
  ci?: boolean;
}

export interface StackExistsOptions {
  stack: cxapi.CloudFormationStackArtifact;
  deployName?: string;
  tryLookupRole?: boolean;
}

export interface DeploymentsProps {
  sdkProvider: SdkProvider;
  readonly toolkitStackName?: string;
  readonly quiet?: boolean;
}

/**
 * Scope for a single set of deployments from a set of Cloud Assembly Artifacts
 *
 * Manages lookup of SDKs, Bootstrap stacks, etc.
 */
export class Deployments {
  public readonly envs: EnvironmentAccess;

  /**
   * SDK provider for asset publishing (do not use for anything else).
   *
   * This SDK provider is only allowed to be used for that purpose, nothing else.
   *
   * It's not a different object, but the field name should imply that this
   * object should not be used directly, except to pass to asset handling routines.
   */
  private readonly assetSdkProvider: SdkProvider;

  /**
   * SDK provider for passing to deployStack
   *
   * This SDK provider is only allowed to be used for that purpose, nothing else.
   *
   * It's not a different object, but the field name should imply that this
   * object should not be used directly, except to pass to `deployStack`.
   */
  private readonly deployStackSdkProvider: SdkProvider;

  private readonly publisherCache = new Map<AssetManifest, cdk_assets.AssetPublishing>();

  private _allowCrossAccountAssetPublishing: boolean | undefined;
  constructor(private readonly props: DeploymentsProps) {
    this.assetSdkProvider = props.sdkProvider;
    this.deployStackSdkProvider = props.sdkProvider;
    this.envs = new EnvironmentAccess(props.sdkProvider, props.toolkitStackName ?? DEFAULT_TOOLKIT_STACK_NAME);
  }

  /**
   * Resolves the environment for a stack.
   */
  public async resolveEnvironment(stack: cxapi.CloudFormationStackArtifact): Promise<cxapi.Environment> {
    return this.envs.resolveStackEnvironment(stack);
  }

  public async readCurrentTemplateWithNestedStacks(
    rootStackArtifact: cxapi.CloudFormationStackArtifact,
    retrieveProcessedTemplate: boolean = false,
  ): Promise<RootTemplateWithNestedStacks> {
    const env = await this.envs.accessStackForLookupBestEffort(rootStackArtifact);
    return loadCurrentTemplateWithNestedStacks(rootStackArtifact, env.sdk, retrieveProcessedTemplate);
  }

  public async readCurrentTemplate(stackArtifact: cxapi.CloudFormationStackArtifact): Promise<Template> {
    debug(`Reading existing template for stack ${stackArtifact.displayName}.`);
    const env = await this.envs.accessStackForLookupBestEffort(stackArtifact);
    return loadCurrentTemplate(stackArtifact, env.sdk);
  }

  public async resourceIdentifierSummaries(
    stackArtifact: cxapi.CloudFormationStackArtifact,
  ): Promise<ResourceIdentifierSummaries> {
    debug(`Retrieving template summary for stack ${stackArtifact.displayName}.`);
    // Currently, needs to use `deploy-role` since it may need to read templates in the staging
    // bucket which have been encrypted with a KMS key (and lookup-role may not read encrypted things)
    const env = await this.envs.accessStackForReadOnlyStackOperations(stackArtifact);
    const cfn = env.sdk.cloudFormation();

    const proof = await uploadStackTemplateAssets(stackArtifact, this.sdkProvider, resolvedEnvironment);

    // Upload the template, if necessary, before passing it to CFN
    let cfnParam;
    const bodyAction = await makeBodyParameter(
      stackArtifact,
<<<<<<< HEAD
      resolvedEnvironment,
      envResources,
      stackSdk,
      proof);
    switch (bodyAction.type) {
      case 'direct':
        cfnParam = bodyAction.param;
        break;

      case 'upload':
        const builder = new AssetManifestBuilder();
        cfnParam = bodyAction.addToManifest(builder);
        await publishAssets(builder.toManifest(stackArtifact.assembly.directory), this.sdkProvider, resolvedEnvironment);
        break;
=======
      env.resolvedEnvironment,
      builder,
      env.resources,
      env.sdk);

    // If the `makeBodyParameter` before this added assets, make sure to publish them before
    // calling the API.
    const addedAssets = builder.toManifest(stackArtifact.assembly.directory);
    for (const entry of addedAssets.entries) {
      await this.buildSingleAsset('no-version-validation', addedAssets, entry, {
        stack: stackArtifact,
      });
      await this.publishSingleAsset(addedAssets, entry, {
        stack: stackArtifact,
      });
>>>>>>> e0b7cf63
    }

    const response = await cfn.getTemplateSummary(cfnParam).promise();
    if (!response.ResourceIdentifierSummaries) {
      debug('GetTemplateSummary API call did not return "ResourceIdentifierSummaries"');
    }
    return response.ResourceIdentifierSummaries ?? [];
  }

  public async deployStack(options: DeployStackOptions): Promise<DeployStackResult> {
    let deploymentMethod = options.deploymentMethod;
    if (options.changeSetName || options.execute !== undefined) {
      if (deploymentMethod) {
        throw new Error('You cannot supply both \'deploymentMethod\' and \'changeSetName/execute\'. Supply one or the other.');
      }
      deploymentMethod = {
        method: 'change-set',
        changeSetName: options.changeSetName,
        execute: options.execute,
      };
    }

    const env = await this.envs.accessStackForMutableStackOperations(options.stack);

    // Do a verification of the bootstrap stack version
    await this.validateBootstrapStackVersion(
      options.stack.stackName,
      options.stack.requiresBootstrapStackVersion,
      options.stack.bootstrapStackVersionSsmParameter,
      env.resources);

    const executionRoleArn = await env.replacePlaceholders(options.roleArn ?? options.stack.cloudFormationExecutionRoleArn);

    return deployStack({
      stack: options.stack,
      resolvedEnvironment: env.resolvedEnvironment,
      deployName: options.deployName,
      notificationArns: options.notificationArns,
      quiet: options.quiet,
      sdk: env.sdk,
      sdkProvider: this.deployStackSdkProvider,
      roleArn: executionRoleArn,
      reuseAssets: options.reuseAssets,
      envResources: env.resources,
      tags: options.tags,
      deploymentMethod,
      force: options.force,
      parameters: options.parameters,
      usePreviousParameters: options.usePreviousParameters,
      progress: options.progress,
      ci: options.ci,
      rollback: options.rollback,
      hotswap: options.hotswap,
      hotswapPropertyOverrides: options.hotswapPropertyOverrides,
      extraUserAgent: options.extraUserAgent,
      resourcesToImport: options.resourcesToImport,
      overrideTemplate: options.overrideTemplate,
      assetParallelism: options.assetParallelism,
    });
  }

  public async rollbackStack(options: RollbackStackOptions): Promise<RollbackStackResult> {
    let resourcesToSkip: string[] = options.orphanLogicalIds ?? [];
    if (options.force && resourcesToSkip.length > 0) {
      throw new Error('Cannot combine --force with --orphan');
    }

    const env = await this.envs.accessStackForMutableStackOperations(options.stack);

    if (options.validateBootstrapStackVersion ?? true) {
      // Do a verification of the bootstrap stack version
      await this.validateBootstrapStackVersion(
        options.stack.stackName,
        BOOTSTRAP_STACK_VERSION_FOR_ROLLBACK,
        options.stack.bootstrapStackVersionSsmParameter,
        env.resources);
    }

    const cfn = env.sdk.cloudFormation();
    const deployName = options.stack.stackName;

    // We loop in case of `--force` and the stack ends up in `CONTINUE_UPDATE_ROLLBACK`.
    let maxLoops = 10;
    while (maxLoops--) {
      let cloudFormationStack = await CloudFormationStack.lookup(cfn, deployName);

      const executionRoleArn = await env.replacePlaceholders(options.roleArn ?? options.stack.cloudFormationExecutionRoleArn);

      switch (cloudFormationStack.stackStatus.rollbackChoice) {
        case RollbackChoice.NONE:
          warning(`Stack ${deployName} does not need a rollback: ${cloudFormationStack.stackStatus}`);
          return { notInRollbackableState: true };

        case RollbackChoice.START_ROLLBACK:
          debug(`Initiating rollback of stack ${deployName}`);
          await cfn.rollbackStack({
            StackName: deployName,
            RoleARN: executionRoleArn,
            ClientRequestToken: randomUUID(),
            // Enabling this is just the better overall default, the only reason it isn't the upstream default is backwards compatibility
            RetainExceptOnCreate: true,
          }).promise();
          break;

        case RollbackChoice.CONTINUE_UPDATE_ROLLBACK:
          if (options.force) {
            // Find the failed resources from the deployment and automatically skip them
            // (Using deployment log because we definitely have `DescribeStackEvents` permissions, and we might not have
            // `DescribeStackResources` permissions).
            const poller = new StackEventPoller(cfn, {
              stackName: deployName,
              stackStatuses: ['ROLLBACK_IN_PROGRESS', 'UPDATE_ROLLBACK_IN_PROGRESS'],
            });
            await poller.poll();
            resourcesToSkip = poller.resourceErrors
              .filter(r => !r.isStackEvent && r.parentStackLogicalIds.length === 0)
              .map(r => r.event.LogicalResourceId ?? '');
          }

          const skipDescription = resourcesToSkip.length > 0
            ? ` (orphaning: ${resourcesToSkip.join(', ')})`
            : '';
          warning(`Continuing rollback of stack ${deployName}${skipDescription}`);
          await cfn.continueUpdateRollback({
            StackName: deployName,
            ClientRequestToken: randomUUID(),
            RoleARN: executionRoleArn,
            ResourcesToSkip: resourcesToSkip,
          }).promise();
          break;

        case RollbackChoice.ROLLBACK_FAILED:
          warning(`Stack ${deployName} failed creation and rollback. This state cannot be rolled back. You can recreate this stack by running 'cdk deploy'.`);
          return { notInRollbackableState: true };

        default:
          throw new Error(`Unexpected rollback choice: ${cloudFormationStack.stackStatus.rollbackChoice}`);
      }

      const monitor = options.quiet ? undefined : StackActivityMonitor.withDefaultPrinter(cfn, deployName, options.stack, {
        ci: options.ci,
      }).start();

      let stackErrorMessage: string | undefined = undefined;
      let finalStackState = cloudFormationStack;
      try {
        const successStack = await stabilizeStack(cfn, deployName);

        // This shouldn't really happen, but catch it anyway. You never know.
        if (!successStack) { throw new Error('Stack deploy failed (the stack disappeared while we were rolling it back)'); }
        finalStackState = successStack;

        const errors = monitor?.errors?.join(', ');
        if (errors) {
          stackErrorMessage = errors;
        }
      } catch (e: any) {
        stackErrorMessage = suffixWithErrors(e.message, monitor?.errors);
      } finally {
        await monitor?.stop();
      }

      if (finalStackState.stackStatus.isRollbackSuccess || !stackErrorMessage) {
        return { success: true };
      }

      // Either we need to ignore some resources to continue the rollback, or something went wrong
      if (finalStackState.stackStatus.rollbackChoice === RollbackChoice.CONTINUE_UPDATE_ROLLBACK && options.force) {
        // Do another loop-de-loop
        continue;
      }

      throw new Error(`${stackErrorMessage} (fix problem and retry, or orphan these resources using --orphan or --force)`);;
    }
    throw new Error('Rollback did not finish after a large number of iterations; stopping because it looks like we\'re not making progress anymore. You can retry if rollback was progressing as expected.');
  }

  public async destroyStack(options: DestroyStackOptions): Promise<void> {
    const env = await this.envs.accessStackForMutableStackOperations(options.stack);
    const executionRoleArn = await env.replacePlaceholders(options.roleArn ?? options.stack.cloudFormationExecutionRoleArn);

    return destroyStack({
      sdk: env.sdk,
      roleArn: executionRoleArn,
      stack: options.stack,
      deployName: options.deployName,
      quiet: options.quiet,
      ci: options.ci,
    });
  }

  public async stackExists(options: StackExistsOptions): Promise<boolean> {
    let env;
    if (options.tryLookupRole) {
      env = await this.envs.accessStackForLookupBestEffort(options.stack);
    } else {
      env = await this.envs.accessStackForReadOnlyStackOperations(options.stack);
    }
    const stack = await CloudFormationStack.lookup(env.sdk.cloudFormation(), options.deployName ?? options.stack.stackName);
    return stack.exists;
  }

  private async prepareAndValidateAssets(asset: cxapi.AssetManifestArtifact, options: AssetOptions) {
    const env = await this.envs.accessStackForMutableStackOperations(options.stack);

    await this.validateBootstrapStackVersion(
      options.stack.stackName,
      asset.requiresBootstrapStackVersion,
      asset.bootstrapStackVersionSsmParameter,
      env.resources);

    const manifest = AssetManifest.fromFile(asset.file);

    return { manifest, stackEnv: env.resolvedEnvironment };
  }

  /**
   * Build all assets in a manifest
   *
   * @deprecated Use `buildSingleAsset` instead
   */
  public async buildAssets(asset: cxapi.AssetManifestArtifact, options: BuildStackAssetsOptions) {
    const { manifest, stackEnv } = await this.prepareAndValidateAssets(asset, options);
    await buildAssets(manifest, this.assetSdkProvider, stackEnv, options.buildOptions);
  }

  /**
   * Publish all assets in a manifest
   *
   * @deprecated Use `publishSingleAsset` instead
   */
  public async publishAssets(asset: cxapi.AssetManifestArtifact, options: PublishStackAssetsOptions) {
    const { manifest, stackEnv } = await this.prepareAndValidateAssets(asset, options);
    await publishAssets(manifest, this.assetSdkProvider, stackEnv, {
      ...options.publishOptions,
      allowCrossAccount: await this.allowCrossAccountAssetPublishingForEnv(options.stack),
    });
  }

  /**
   * Build a single asset from an asset manifest
   *
   * If an assert manifest artifact is given, the bootstrap stack version
   * will be validated according to the constraints in that manifest artifact.
   * If that is not necessary, `'no-version-validation'` can be passed.
   */
  // eslint-disable-next-line max-len
  public async buildSingleAsset(assetArtifact: cxapi.AssetManifestArtifact | 'no-version-validation', assetManifest: AssetManifest, asset: IManifestEntry, options: BuildStackAssetsOptions) {
    if (assetArtifact !== 'no-version-validation') {
      const env = await this.envs.accessStackForReadOnlyStackOperations(options.stack);
      await this.validateBootstrapStackVersion(
        options.stack.stackName,
        assetArtifact.requiresBootstrapStackVersion,
        assetArtifact.bootstrapStackVersionSsmParameter,
        env.resources);
    }

    const resolvedEnvironment = await this.envs.resolveStackEnvironment(options.stack);

    const publisher = this.cachedPublisher(assetManifest, resolvedEnvironment, options.stackName);
    await publisher.buildEntry(asset);
    if (publisher.hasFailures) {
      throw new Error(`Failed to build asset ${asset.id}`);
    }
  }

  /**
   * Publish a single asset from an asset manifest
   */
  // eslint-disable-next-line max-len
  public async publishSingleAsset(assetManifest: AssetManifest, asset: IManifestEntry, options: PublishStackAssetsOptions) {
    const stackEnv = await this.envs.resolveStackEnvironment(options.stack);

    // No need to validate anymore, we already did that during build
    const publisher = this.cachedPublisher(assetManifest, stackEnv, options.stackName);
    // eslint-disable-next-line no-console
    await publisher.publishEntry(asset, { allowCrossAccount: await this.allowCrossAccountAssetPublishingForEnv(options.stack) });
    if (publisher.hasFailures) {
      throw new Error(`Failed to publish asset ${asset.id}`);
    }
  }

  private async allowCrossAccountAssetPublishingForEnv(stack: cxapi.CloudFormationStackArtifact): Promise<boolean> {
    if (this._allowCrossAccountAssetPublishing === undefined) {
      const env = await this.envs.accessStackForReadOnlyStackOperations(stack);
      this._allowCrossAccountAssetPublishing = await determineAllowCrossAccountAssetPublishing(env.sdk, this.props.toolkitStackName);
    }
    return this._allowCrossAccountAssetPublishing;
  }

  /**
   * Return whether a single asset has been published already
   */
  public async isSingleAssetPublished(assetManifest: AssetManifest, asset: IManifestEntry, options: PublishStackAssetsOptions) {
    const stackEnv = await this.envs.resolveStackEnvironment(options.stack);

    const publisher = this.cachedPublisher(assetManifest, stackEnv, options.stackName);
    return publisher.isEntryPublished(asset);
  }

  /**
   * Validate that the bootstrap stack has the right version for this stack
   *
   * Call into envResources.validateVersion, but prepend the stack name in case of failure.
   */
  private async validateBootstrapStackVersion(
    stackName: string,
    requiresBootstrapStackVersion: number | undefined,
    bootstrapStackVersionSsmParameter: string | undefined,
    envResources: EnvironmentResources) {

    try {
      await envResources.validateVersion(requiresBootstrapStackVersion, bootstrapStackVersionSsmParameter);
    } catch (e: any) {
      throw new Error(`${stackName}: ${e.message}`);
    }
  }

  private cachedPublisher(assetManifest: cdk_assets.AssetManifest, env: cxapi.Environment, stackName?: string) {
    const existing = this.publisherCache.get(assetManifest);
    if (existing) {
      return existing;
    }
    const prefix = stackName ? `${chalk.bold(stackName)}: ` : '';
    const publisher = new cdk_assets.AssetPublishing(assetManifest, {
      // The AssetPublishing class takes care of role assuming etc, so it's okay to
      // give it a direct `SdkProvider`.
      aws: new PublishingAws(this.assetSdkProvider, env),
      progressListener: new ParallelSafeAssetProgress(prefix, this.props.quiet ?? false),
    });
    this.publisherCache.set(assetManifest, publisher);
    return publisher;
  }
}

/**
 * Asset progress that doesn't do anything with percentages (currently)
 */
class ParallelSafeAssetProgress implements cdk_assets.IPublishProgressListener {
  constructor(private readonly prefix: string, private readonly quiet: boolean) {
  }

  public onPublishEvent(type: cdk_assets.EventType, event: cdk_assets.IPublishProgress): void {
    const handler = this.quiet && type !== 'fail' ? debug : EVENT_TO_LOGGER[type];
    handler(`${this.prefix}${type}: ${event.message}`);
  }
}

/**
 * @deprecated Use 'Deployments' instead
 */
export class CloudFormationDeployments extends Deployments {
}

function suffixWithErrors(msg: string, errors?: string[]) {
  return errors && errors.length > 0
    ? `${msg}: ${errors.join(', ')}`
    : msg;
}<|MERGE_RESOLUTION|>--- conflicted
+++ resolved
@@ -12,7 +12,6 @@
 import { HotswapMode, HotswapPropertyOverrides } from './hotswap/common';
 import { loadCurrentTemplateWithNestedStacks, loadCurrentTemplate, RootTemplateWithNestedStacks } from './nested-stack-helpers';
 import { DEFAULT_TOOLKIT_STACK_NAME } from './toolkit-info';
-import { determineAllowCrossAccountAssetPublishing } from './util/checks';
 import { CloudFormationStack, Template, ResourcesToImport, ResourceIdentifierSummaries, stabilizeStack, uploadStackTemplateAssets } from './util/cloudformation';
 import { StackActivityMonitor, StackActivityProgress } from './util/cloudformation/stack-activity-monitor';
 import { StackEventPoller } from './util/cloudformation/stack-event-poller';
@@ -350,7 +349,6 @@
 
   private readonly publisherCache = new Map<AssetManifest, cdk_assets.AssetPublishing>();
 
-  private _allowCrossAccountAssetPublishing: boolean | undefined;
   constructor(private readonly props: DeploymentsProps) {
     this.assetSdkProvider = props.sdkProvider;
     this.deployStackSdkProvider = props.sdkProvider;
@@ -387,17 +385,11 @@
     const env = await this.envs.accessStackForReadOnlyStackOperations(stackArtifact);
     const cfn = env.sdk.cloudFormation();
 
-    const proof = await uploadStackTemplateAssets(stackArtifact, this.sdkProvider, resolvedEnvironment);
+    const proof = await uploadStackTemplateAssets(stackArtifact, this.assetSdkProvider, env.resolvedEnvironment);
 
     // Upload the template, if necessary, before passing it to CFN
     let cfnParam;
-    const bodyAction = await makeBodyParameter(
-      stackArtifact,
-<<<<<<< HEAD
-      resolvedEnvironment,
-      envResources,
-      stackSdk,
-      proof);
+    const bodyAction = await makeBodyParameter(stackArtifact, env, proof);
     switch (bodyAction.type) {
       case 'direct':
         cfnParam = bodyAction.param;
@@ -406,25 +398,10 @@
       case 'upload':
         const builder = new AssetManifestBuilder();
         cfnParam = bodyAction.addToManifest(builder);
-        await publishAssets(builder.toManifest(stackArtifact.assembly.directory), this.sdkProvider, resolvedEnvironment);
+        await publishAssets(builder.toManifest(stackArtifact.assembly.directory), this.assetSdkProvider, env.resolvedEnvironment, {
+          allowCrossAccount: await env.resources.allowCrossAccountAssetPublishing(),
+        });
         break;
-=======
-      env.resolvedEnvironment,
-      builder,
-      env.resources,
-      env.sdk);
-
-    // If the `makeBodyParameter` before this added assets, make sure to publish them before
-    // calling the API.
-    const addedAssets = builder.toManifest(stackArtifact.assembly.directory);
-    for (const entry of addedAssets.entries) {
-      await this.buildSingleAsset('no-version-validation', addedAssets, entry, {
-        stack: stackArtifact,
-      });
-      await this.publishSingleAsset(addedAssets, entry, {
-        stack: stackArtifact,
-      });
->>>>>>> e0b7cf63
     }
 
     const response = await cfn.getTemplateSummary(cfnParam).promise();
@@ -460,15 +437,13 @@
 
     return deployStack({
       stack: options.stack,
-      resolvedEnvironment: env.resolvedEnvironment,
+      env,
       deployName: options.deployName,
       notificationArns: options.notificationArns,
       quiet: options.quiet,
-      sdk: env.sdk,
       sdkProvider: this.deployStackSdkProvider,
       roleArn: executionRoleArn,
       reuseAssets: options.reuseAssets,
-      envResources: env.resources,
       tags: options.tags,
       deploymentMethod,
       force: options.force,
@@ -658,9 +633,11 @@
    */
   public async publishAssets(asset: cxapi.AssetManifestArtifact, options: PublishStackAssetsOptions) {
     const { manifest, stackEnv } = await this.prepareAndValidateAssets(asset, options);
+    const env = await this.envs.accessStackForMutableStackOperations(options.stack);
+
     await publishAssets(manifest, this.assetSdkProvider, stackEnv, {
       ...options.publishOptions,
-      allowCrossAccount: await this.allowCrossAccountAssetPublishingForEnv(options.stack),
+      allowCrossAccount: await env.resources.allowCrossAccountAssetPublishing(),
     });
   }
 
@@ -696,23 +673,17 @@
    */
   // eslint-disable-next-line max-len
   public async publishSingleAsset(assetManifest: AssetManifest, asset: IManifestEntry, options: PublishStackAssetsOptions) {
-    const stackEnv = await this.envs.resolveStackEnvironment(options.stack);
+    const env = await this.envs.accessStackForMutableStackOperations(options.stack);
 
     // No need to validate anymore, we already did that during build
-    const publisher = this.cachedPublisher(assetManifest, stackEnv, options.stackName);
+    const publisher = this.cachedPublisher(assetManifest, env.resolvedEnvironment, options.stackName);
     // eslint-disable-next-line no-console
-    await publisher.publishEntry(asset, { allowCrossAccount: await this.allowCrossAccountAssetPublishingForEnv(options.stack) });
+    await publisher.publishEntry(asset, {
+      allowCrossAccount: await env.resources.allowCrossAccountAssetPublishing(),
+    });
     if (publisher.hasFailures) {
       throw new Error(`Failed to publish asset ${asset.id}`);
     }
-  }
-
-  private async allowCrossAccountAssetPublishingForEnv(stack: cxapi.CloudFormationStackArtifact): Promise<boolean> {
-    if (this._allowCrossAccountAssetPublishing === undefined) {
-      const env = await this.envs.accessStackForReadOnlyStackOperations(stack);
-      this._allowCrossAccountAssetPublishing = await determineAllowCrossAccountAssetPublishing(env.sdk, this.props.toolkitStackName);
-    }
-    return this._allowCrossAccountAssetPublishing;
   }
 
   /**
