--- conflicted
+++ resolved
@@ -64,73 +64,51 @@
 
     const isWindows = process.platform === 'win32';
     const verbose = options.logLevel ?? logLevel;
-    const fancyOutputAvailable = !isWindows && stream.isTTY;
-
-    const printer = fancyOutputAvailable && !verbose
-      ? new CurrentActivityPrinter(props)
-      : new HistoryActivityPrinter(props);
-
-    return new StackActivityMonitor(cfn, stackName, printer, stackArtifact);
-  }
-
-
-  private active = false;
-  private activity: { [eventId: string]: StackActivity } = { };
-
-  /**
-   * Determines which events not to display
-   */
-  private startTime = Date.now();
-
-  /**
-   * Current tick timer
-   */
-  private tickTimer?: NodeJS.Timer;
-
-  /**
-   * Set to the activity of reading the current events
-   */
-  private readPromise?: Promise<ReadEventsResult>;
-
-  /**
-   * Pagination token for the next page of stack events
-   *
-   * Retained between ticks in order to avoid being O(N^2) in the length of
-   * the stack event log
-   */
-  private nextToken?: string;
-
-  constructor(
-    private readonly cfn: aws.CloudFormation,
-    private readonly stackName: string,
-<<<<<<< HEAD
-    private readonly printer: IActivityPrinter,
-    private readonly stack?: cxapi.CloudFormationStackArtifact,
-  ) {}
-=======
-    private readonly stack: cxapi.CloudFormationStackArtifact,
-    options: StackActivityMonitorProps = {}) {
-
-    const stream = process.stderr;
-
-    const props: PrinterProps = {
-      resourceTypeColumnWidth: calcMaxResourceTypeLength(this.stack.template),
-      resourcesTotal: options.resourcesTotal,
-      stream,
-    };
-
-    const isWindows = process.platform === 'win32';
-    const verbose = options.logLevel ?? logLevel;
     // On some CI systems (such as CircleCI) output still reports as a TTY so we also
     // need an individual check for whether we're running on CI.
     // see: https://discuss.circleci.com/t/circleci-terminal-is-a-tty-but-term-is-not-set/9965
     const fancyOutputAvailable = !isWindows && stream.isTTY && !options.ci;
 
-    this.printer = fancyOutputAvailable && !verbose
+    const printer = fancyOutputAvailable && !verbose
       ? new CurrentActivityPrinter(props)
       : new HistoryActivityPrinter(props);
-  }
->>>>>>> 97ef3713
+
+    return new StackActivityMonitor(cfn, stackName, printer, stackArtifact);
+  }
+
+
+  private active = false;
+  private activity: { [eventId: string]: StackActivity } = { };
+
+  /**
+   * Determines which events not to display
+   */
+  private startTime = Date.now();
+
+  /**
+   * Current tick timer
+   */
+  private tickTimer?: NodeJS.Timer;
+
+  /**
+   * Set to the activity of reading the current events
+   */
+  private readPromise?: Promise<ReadEventsResult>;
+
+  /**
+   * Pagination token for the next page of stack events
+   *
+   * Retained between ticks in order to avoid being O(N^2) in the length of
+   * the stack event log
+   */
+  private nextToken?: string;
+
+  constructor(
+    private readonly cfn: aws.CloudFormation,
+    private readonly stackName: string,
+    private readonly printer: IActivityPrinter,
+    private readonly stack?: cxapi.CloudFormationStackArtifact,
+  ) {}
 
   public start() {
     this.active = true;
