import { debug } from '../../logging';
import { SDK } from '../aws-auth/sdk';

export async function determineAllowCrossAccountAssetPublishing(sdk: SDK, customStackName?: string): Promise<boolean> {
  try {
    const stackName = customStackName || 'CDKToolkit';
    const stackInfo = await getBootstrapStackInfo(sdk, stackName);

    if (!stackInfo.hasStagingBucket) {
      // indicates an intentional cross account setup
      return true;
    }

    if (stackInfo.bootstrapVersion >= 21) {
      // bootstrap stack version 21 contains a fix that will prevent cross
      // account publishing on the IAM level
      // https://github.com/aws/aws-cdk/pull/30823
      return true;
    }

    // If there is a staging bucket AND the bootstrap version is old, then we want to protect
    // against accidental cross-account publishing.
    return false;
  } catch (e) {
    // You would think we would need to fail closed here, but the reality is
    // that we get here if we couldn't find the bootstrap stack: that is
    // completely valid, and many large organizations may have their own method
    // of creating bootstrap resources. If they do, there's nothing for us to validate,
    // but we can't use that as a reason to disallow cross-account publishing. We'll just
    // have to trust they did their due diligence. So we fail open.
    debug(`Error determining cross account asset publishing: ${e}`);
    debug('Defaulting to allowing cross account asset publishing');
    return true;
  }
}

interface BootstrapStackInfo {
  hasStagingBucket: boolean;
  bootstrapVersion: number;
}

export async function getBootstrapStackInfo(sdk: SDK, stackName: string): Promise<BootstrapStackInfo> {
  try {
    const cfn = sdk.cloudFormation();
    const stackResponse = await cfn.describeStacks({ StackName: stackName });

    if (!stackResponse.Stacks || stackResponse.Stacks.length === 0) {
      throw new Error(`Toolkit stack ${stackName} not found`);
    }

    const stack = stackResponse.Stacks[0];
    const versionOutput = stack.Outputs?.find(output => output.OutputKey === 'BootstrapVersion');

    if (!versionOutput?.OutputValue) {
      throw new Error(`Unable to find BootstrapVersion output in the toolkit stack ${stackName}`);
    }

    const bootstrapVersion = parseInt(versionOutput.OutputValue);
    if (isNaN(bootstrapVersion)) {
      throw new Error(`Invalid BootstrapVersion value: ${versionOutput.OutputValue}`);
    }

<<<<<<< HEAD
    // try to get bucketname from the logical resource id
    let bucketName: string | undefined;
    const resourcesResponse = await cfn.describeStackResources({ StackName: stackName });
    const bucketResource = resourcesResponse.StackResources?.find(resource =>
      resource.ResourceType === 'AWS::S3::Bucket',
    );
    bucketName = bucketResource?.PhysicalResourceId;

    let hasStagingBucket = !!bucketName;
=======
    // try to get bucketname from the logical resource id. If there is no
    // bucketname, or the value doesn't look like an S3 bucket name, we assume
    // the bucket doesn't exist (this is for the case where a template customizer did
    // not dare to remove the Output, but put a dummy value there like '' or '-' or '***').
    //
    // We would have preferred to look at the stack resources here, but
    // unfortunately the deploy role doesn't have permissions call DescribeStackResources.
    const bucketName = stack.Outputs?.find(output => output.OutputKey === 'BucketName')?.OutputValue;
    // Must begin and end with letter or number.
    const hasStagingBucket = !!(bucketName && bucketName.match(/^[a-z0-9]/) && bucketName.match(/[a-z0-9]$/));
>>>>>>> 0fb61067

    return {
      hasStagingBucket,
      bootstrapVersion,
    };
  } catch (e) {
    throw new Error(`Error retrieving toolkit stack info: ${e}`);
  }
}<|MERGE_RESOLUTION|>--- conflicted
+++ resolved
@@ -60,17 +60,6 @@
       throw new Error(`Invalid BootstrapVersion value: ${versionOutput.OutputValue}`);
     }
 
-<<<<<<< HEAD
-    // try to get bucketname from the logical resource id
-    let bucketName: string | undefined;
-    const resourcesResponse = await cfn.describeStackResources({ StackName: stackName });
-    const bucketResource = resourcesResponse.StackResources?.find(resource =>
-      resource.ResourceType === 'AWS::S3::Bucket',
-    );
-    bucketName = bucketResource?.PhysicalResourceId;
-
-    let hasStagingBucket = !!bucketName;
-=======
     // try to get bucketname from the logical resource id. If there is no
     // bucketname, or the value doesn't look like an S3 bucket name, we assume
     // the bucket doesn't exist (this is for the case where a template customizer did
@@ -81,7 +70,6 @@
     const bucketName = stack.Outputs?.find(output => output.OutputKey === 'BucketName')?.OutputValue;
     // Must begin and end with letter or number.
     const hasStagingBucket = !!(bucketName && bucketName.match(/^[a-z0-9]/) && bucketName.match(/[a-z0-9]$/));
->>>>>>> 0fb61067
 
     return {
       hasStagingBucket,
