<<<<<<< HEAD
import {
  type ChangeHotswapResult,
  classifyChanges,
  type HotswappableChangeCandidate,
  lowerCaseFirstCharacter,
  reportNonHotswappableChange,
  transformObjectKeys,
} from './common';
import type { SDK } from '../aws-auth';
import type { EvaluateCloudFormationTemplate } from '../evaluate-cloudformation-template';
=======
import * as AWS from 'aws-sdk';
import { ChangeHotswapResult, classifyChanges, HotswappableChangeCandidate, HotswapPropertyOverrides, lowerCaseFirstCharacter, reportNonHotswappableChange, transformObjectKeys } from './common';
import { ISDK } from '../aws-auth';
import { EvaluateCloudFormationTemplate } from '../evaluate-cloudformation-template';
>>>>>>> 0fb61067

export async function isHotswappableEcsServiceChange(
  logicalId: string,
  change: HotswappableChangeCandidate,
  evaluateCfnTemplate: EvaluateCloudFormationTemplate,
<<<<<<< HEAD
=======
  hotswapPropertyOverrides: HotswapPropertyOverrides,
>>>>>>> 0fb61067
): Promise<ChangeHotswapResult> {
  // the only resource change we can evaluate here is an ECS TaskDefinition
  if (change.newValue.Type !== 'AWS::ECS::TaskDefinition') {
    return [];
  }

  const ret: ChangeHotswapResult = [];

  // We only allow a change in the ContainerDefinitions of the TaskDefinition for now -
  // it contains the image and environment variables, so seems like a safe bet for now.
  // We might revisit this decision in the future though!
  const classifiedChanges = classifyChanges(change, ['ContainerDefinitions']);
  classifiedChanges.reportNonHotswappablePropertyChanges(ret);

  // find all ECS Services that reference the TaskDefinition that changed
  const resourcesReferencingTaskDef = evaluateCfnTemplate.findReferencesTo(logicalId);
  const ecsServiceResourcesReferencingTaskDef = resourcesReferencingTaskDef.filter(
    (r) => r.Type === 'AWS::ECS::Service',
  );
  const ecsServicesReferencingTaskDef = new Array<EcsService>();
  for (const ecsServiceResource of ecsServiceResourcesReferencingTaskDef) {
    const serviceArn = await evaluateCfnTemplate.findPhysicalNameFor(ecsServiceResource.LogicalId);
    if (serviceArn) {
      ecsServicesReferencingTaskDef.push({ serviceArn });
    }
  }
  if (ecsServicesReferencingTaskDef.length === 0) {
    // if there are no resources referencing the TaskDefinition,
    // hotswap is not possible in FALL_BACK mode
    reportNonHotswappableChange(ret, change, undefined, 'No ECS services reference the changed task definition', false);
  }
  if (resourcesReferencingTaskDef.length > ecsServicesReferencingTaskDef.length) {
    // if something besides an ECS Service is referencing the TaskDefinition,
    // hotswap is not possible in FALL_BACK mode
    const nonEcsServiceTaskDefRefs = resourcesReferencingTaskDef.filter((r) => r.Type !== 'AWS::ECS::Service');
    for (const taskRef of nonEcsServiceTaskDefRefs) {
      reportNonHotswappableChange(
        ret,
        change,
        undefined,
        `A resource '${taskRef.LogicalId}' with Type '${taskRef.Type}' that is not an ECS Service was found referencing the changed TaskDefinition '${logicalId}'`,
      );
    }
  }

  const namesOfHotswappableChanges = Object.keys(classifiedChanges.hotswappableProps);
  if (namesOfHotswappableChanges.length > 0) {
    const taskDefinitionResource = await prepareTaskDefinitionChange(evaluateCfnTemplate, logicalId, change);
    ret.push({
      hotswappable: true,
      resourceType: change.newValue.Type,
      propsChanged: namesOfHotswappableChanges,
      service: 'ecs-service',
      resourceNames: [
        `ECS Task Definition '${await taskDefinitionResource.Family}'`,
        ...ecsServicesReferencingTaskDef.map((ecsService) => `ECS Service '${ecsService.serviceArn.split('/')[2]}'`),
      ],
      apply: async (sdk: SDK) => {
        // Step 1 - update the changed TaskDefinition, creating a new TaskDefinition Revision
        // we need to lowercase the evaluated TaskDef from CloudFormation,
        // as the AWS SDK uses lowercase property names for these

        // The SDK requires more properties here than its worth doing explicit typing for
        // instead, just use all the old values in the diff to fill them in implicitly
        const lowercasedTaskDef = transformObjectKeys(taskDefinitionResource, lowerCaseFirstCharacter, {
          // All the properties that take arbitrary string as keys i.e. { "string" : "string" }
          // https://docs.aws.amazon.com/AmazonECS/latest/APIReference/API_RegisterTaskDefinition.html#API_RegisterTaskDefinition_RequestSyntax
          ContainerDefinitions: {
            DockerLabels: true,
            FirelensConfiguration: {
              Options: true,
            },
            LogConfiguration: {
              Options: true,
            },
          },
          Volumes: {
            DockerVolumeConfiguration: {
              DriverOpts: true,
              Labels: true,
            },
          },
        });
        const registerTaskDefResponse = await sdk.ecs().registerTaskDefinition(lowercasedTaskDef);
        const taskDefRevArn = registerTaskDefResponse.taskDefinition?.taskDefinitionArn;

        let ecsHotswapProperties = hotswapPropertyOverrides.ecsHotswapProperties;
        let minimumHealthyPercent = ecsHotswapProperties?.minimumHealthyPercent;
        let maximumHealthyPercent = ecsHotswapProperties?.maximumHealthyPercent;

        // Step 2 - update the services using that TaskDefinition to point to the new TaskDefinition Revision
        // Forcing New Deployment and setting Minimum Healthy Percent to 0.
        // As CDK HotSwap is development only, this seems the most efficient way to ensure all tasks are replaced immediately, regardless of original amount
        // eslint-disable-next-line @cdklabs/promiseall-no-unbounded-parallelism
        await Promise.all(
          ecsServicesReferencingTaskDef.map(async (service) => {
            const cluster = service.serviceArn.split('/')[1];
            const update = await sdk.ecs().updateService({
              service: service.serviceArn,
              taskDefinition: taskDefRevArn,
              cluster,
              forceNewDeployment: true,
              deploymentConfiguration: {
                minimumHealthyPercent: minimumHealthyPercent !== undefined ? minimumHealthyPercent : 0,
                maximumPercent: maximumHealthyPercent !== undefined ? maximumHealthyPercent : undefined,
              },
            });

            await sdk.ecs().waitUntilServicesStable({
              cluster: update.service?.clusterArn,
              services: [service.serviceArn],
            });
          }),
        );
      },
    });
  }

  return ret;
}

interface EcsService {
  readonly serviceArn: string;
}

async function prepareTaskDefinitionChange(
  evaluateCfnTemplate: EvaluateCloudFormationTemplate,
  logicalId: string,
  change: HotswappableChangeCandidate,
) {
  const taskDefinitionResource: { [name: string]: any } = {
    ...change.oldValue.Properties,
    ContainerDefinitions: change.newValue.Properties?.ContainerDefinitions,
  };
  // first, let's get the name of the family
  const familyNameOrArn = await evaluateCfnTemplate.establishResourcePhysicalName(
    logicalId,
    taskDefinitionResource?.Family,
  );
  if (!familyNameOrArn) {
    // if the Family property has not been provided, and we can't find it in the current Stack,
    // this means hotswapping is not possible
    return;
  }
  // the physical name of the Task Definition in CloudFormation includes its current revision number at the end,
  // remove it if needed
  const familyNameOrArnParts = familyNameOrArn.split(':');
  const family =
    familyNameOrArnParts.length > 1
      ? // familyNameOrArn is actually an ARN, of the format 'arn:aws:ecs:region:account:task-definition/<family-name>:<revision-nr>'
    // so, take the 6th element, at index 5, and split it on '/'
      familyNameOrArnParts[5].split('/')[1]
      : // otherwise, familyNameOrArn is just the simple name evaluated from the CloudFormation template
      familyNameOrArn;
  // then, let's evaluate the body of the remainder of the TaskDef (without the Family property)
  return {
    ...(await evaluateCfnTemplate.evaluateCfnExpression({
      ...(taskDefinitionResource ?? {}),
      Family: undefined,
    })),
    Family: family,
  };
}<|MERGE_RESOLUTION|>--- conflicted
+++ resolved
@@ -1,29 +1,19 @@
-<<<<<<< HEAD
 import {
   type ChangeHotswapResult,
   classifyChanges,
   type HotswappableChangeCandidate,
-  lowerCaseFirstCharacter,
+ HotswapPropertyOverrides, lowerCaseFirstCharacter,
   reportNonHotswappableChange,
   transformObjectKeys,
 } from './common';
 import type { SDK } from '../aws-auth';
 import type { EvaluateCloudFormationTemplate } from '../evaluate-cloudformation-template';
-=======
-import * as AWS from 'aws-sdk';
-import { ChangeHotswapResult, classifyChanges, HotswappableChangeCandidate, HotswapPropertyOverrides, lowerCaseFirstCharacter, reportNonHotswappableChange, transformObjectKeys } from './common';
-import { ISDK } from '../aws-auth';
-import { EvaluateCloudFormationTemplate } from '../evaluate-cloudformation-template';
->>>>>>> 0fb61067
 
 export async function isHotswappableEcsServiceChange(
   logicalId: string,
   change: HotswappableChangeCandidate,
   evaluateCfnTemplate: EvaluateCloudFormationTemplate,
-<<<<<<< HEAD
-=======
   hotswapPropertyOverrides: HotswapPropertyOverrides,
->>>>>>> 0fb61067
 ): Promise<ChangeHotswapResult> {
   // the only resource change we can evaluate here is an ECS TaskDefinition
   if (change.newValue.Type !== 'AWS::ECS::TaskDefinition') {
