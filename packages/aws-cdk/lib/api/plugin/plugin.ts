--- conflicted
+++ resolved
@@ -77,13 +77,9 @@
         error(`Module ${chalk.green(moduleSpec)} is not a valid plug-in, or has an unsupported version.`);
         throw new Error(`Module ${moduleSpec} does not define a valid plug-in.`);
       }
-<<<<<<< HEAD
       if (plugin.init) {
-        plugin.init(PluginHost.instance);
+        plugin.init(this);
       }
-=======
-      if (plugin.init) { plugin.init(this); }
->>>>>>> 796c6d17
     } catch (e: any) {
       error(`Unable to load ${chalk.green(moduleSpec)}: ${e.stack}`);
       throw new Error(`Unable to load plug-in: ${moduleSpec}: ${e}`);
