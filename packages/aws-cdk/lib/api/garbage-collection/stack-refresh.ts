--- conflicted
+++ resolved
@@ -1,8 +1,5 @@
-<<<<<<< HEAD
 import { ParameterDeclaration } from '@aws-sdk/client-cloudformation';
-=======
 import { CloudFormation } from 'aws-sdk';
->>>>>>> 0fb61067
 import { debug } from '../../logging';
 import { ICloudFormationClient } from '../aws-auth';
 
@@ -34,38 +31,12 @@
   }
 }
 
-<<<<<<< HEAD
-/** We cannot operate on REVIEW_IN_PROGRESS stacks because we do not know what the template looks like in this case
- * If we encounter this status, we will wait up to the maxWaitTime before erroring out
- */
-async function listStacksNotBeingReviewed(cfn: ICloudFormationClient, maxWaitTime: number, nextToken: string | undefined) {
-  let sleepMs = 500;
-  const deadline = Date.now() + maxWaitTime;
-
-  while (Date.now() <= deadline) {
-    let stacks = await cfn.listStacks({ NextToken: nextToken });
-    if (!stacks.StackSummaries?.some(s => s.StackStatus == 'REVIEW_IN_PROGRESS')) {
-      return stacks;
-    }
-    await sleep(Math.floor(Math.random() * sleepMs));
-    sleepMs = sleepMs * 2;
-  }
-
-  throw new Error(`Stacks still in REVIEW_IN_PROGRESS state after waiting for ${maxWaitTime} ms.`);
-}
-
-=======
->>>>>>> 0fb61067
 /**
  * Fetches all relevant stack templates from CloudFormation. It ignores the following stacks:
  * - stacks in DELETE_COMPLETE or DELETE_IN_PROGRESS stage
  * - stacks that are using a different bootstrap qualifier
  */
-<<<<<<< HEAD
-async function fetchAllStackTemplates(cfn: ICloudFormationClient, maxWaitTime: number, qualifier?: string) {
-=======
-async function fetchAllStackTemplates(cfn: CloudFormation, qualifier?: string) {
->>>>>>> 0fb61067
+async function fetchAllStackTemplates(cfn: ICloudFormationClient, qualifier?: string) {
   const stackNames: string[] = [];
   await paginateSdkCall(async (nextToken) => {
     const stacks = await cfn.listStacks({ NextToken: nextToken }).promise();
@@ -126,11 +97,7 @@
           splitBootstrapVersion[2] != qualifier);
 }
 
-<<<<<<< HEAD
-export async function refreshStacks(cfn: ICloudFormationClient, activeAssets: ActiveAssetCache, maxWaitTime: number, qualifier?: string) {
-=======
-export async function refreshStacks(cfn: CloudFormation, activeAssets: ActiveAssetCache, qualifier?: string) {
->>>>>>> 0fb61067
+export async function refreshStacks(cfn: ICloudFormationClient, activeAssets: ActiveAssetCache, qualifier?: string) {
   try {
     const stacks = await fetchAllStackTemplates(cfn, qualifier);
     for (const stack of stacks) {
