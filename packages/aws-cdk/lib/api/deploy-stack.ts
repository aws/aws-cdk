--- conflicted
+++ resolved
@@ -308,19 +308,15 @@
     options.resolvedEnvironment,
     legacyAssets,
     options.envResources,
-<<<<<<< HEAD
+    options.sdk,
     options.overrideTemplate,
   );
-=======
-    options.sdk,
-    options.overrideTemplate);
   let bootstrapStackName: string | undefined;
   try {
     bootstrapStackName = (await options.envResources.lookupToolkit()).stackName;
   } catch (e) {
     debug(`Could not determine the bootstrap stack name: ${e}`);
   }
->>>>>>> f1e2f3b6
   await publishAssets(legacyAssets.toManifest(stackArtifact.assembly.directory), options.sdkProvider, stackEnv, {
     parallel: options.assetParallelism,
     allowCrossAccount: await determineAllowCrossAccountAssetPublishing(options.sdk, bootstrapStackName),
