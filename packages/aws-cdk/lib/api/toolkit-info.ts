--- conflicted
+++ resolved
@@ -17,11 +17,7 @@
     }) { }
 
     public get bucketUrl() {
-<<<<<<< HEAD
-        return `https://${this.props.bucketName}.s3.amazonaws.com`;
-=======
         return `https://${this.props.bucketEndpoint}`;
->>>>>>> 07632827
     }
 
     public get bucketName() {
