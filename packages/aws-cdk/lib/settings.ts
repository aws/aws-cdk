import * as os from 'os';
import * as fs_path from 'path';
import * as fs from 'fs-extra';
import { Tag } from './cdk-toolkit';
import { debug, warning } from './logging';
import * as util from './util';

export type SettingsMap = {[key: string]: any};

export const PROJECT_CONFIG = 'cdk.json';
export const PROJECT_CONTEXT = 'cdk.context.json';
export const USER_DEFAULTS = '~/.cdk.json';

/**
 * If a context value is an object with this key set to a truthy value, it won't be saved to cdk.context.json
 */
export const TRANSIENT_CONTEXT_KEY = '$dontSaveContext';

const CONTEXT_KEY = 'context';

export enum Command {
  LS = 'ls',
  LIST = 'list',
  DIFF = 'diff',
  BOOTSTRAP = 'bootstrap',
  DEPLOY = 'deploy',
  DESTROY = 'destroy',
  SYNTHESIZE = 'synthesize',
  SYNTH = 'synth',
  METADATA = 'metadata',
  INIT = 'init',
  VERSION = 'version',
  WATCH = 'watch',
}

const BUNDLING_COMMANDS = [
  Command.DEPLOY,
  Command.DIFF,
  Command.SYNTH,
  Command.SYNTHESIZE,
  Command.WATCH,
];

export type Arguments = {
  readonly _: [Command, ...string[]];
  readonly exclusively?: boolean;
  readonly STACKS?: string[];
  readonly lookups?: boolean;
  readonly [name: string]: unknown;
};

export interface ConfigurationProps {
  /**
   * Configuration passed via command line arguments
   *
   * @default - Nothing passed
   */
  readonly commandLineArguments?: Arguments;

  /**
   * Whether or not to use context from `.cdk.json` in user home directory
   *
   * @default true
   */
  readonly readUserContext?: boolean;
}

/**
 * All sources of settings combined
 */
export class Configuration {
  public settings = new Settings();
  public context = new Context();

  public readonly defaultConfig = new Settings({
    versionReporting: true,
    assetMetadata: true,
    pathMetadata: true,
    output: 'cdk.out',
  });

  private readonly commandLineArguments: Settings;
  private readonly commandLineContext: Settings;
  private _projectConfig?: Settings;
  private _projectContext?: Settings;
  private loaded = false;

  constructor(private readonly props: ConfigurationProps = {}) {
    this.commandLineArguments = props.commandLineArguments
      ? Settings.fromCommandLineArguments(props.commandLineArguments)
      : new Settings();
    this.commandLineContext = this.commandLineArguments.subSettings([CONTEXT_KEY]).makeReadOnly();
  }

  private get projectConfig() {
    if (!this._projectConfig) {
      throw new Error('#load has not been called yet!');
    }
    return this._projectConfig;
  }

  private get projectContext() {
    if (!this._projectContext) {
      throw new Error('#load has not been called yet!');
    }
    return this._projectContext;
  }

  /**
   * Load all config
   */
  public async load(): Promise<this> {
    const userConfig = await loadAndLog(USER_DEFAULTS);
    this._projectConfig = await loadAndLog(PROJECT_CONFIG);
    this._projectContext = await loadAndLog(PROJECT_CONTEXT);

    const readUserContext = this.props.readUserContext ?? true;

    if (userConfig.get(['build'])) {
      throw new Error('The `build` key cannot be specified in the user config (~/.cdk.json), specify it in the project config (cdk.json) instead');
    }

    const contextSources = [
      this.commandLineContext,
      this.projectConfig.subSettings([CONTEXT_KEY]).makeReadOnly(),
      this.projectContext,
    ];
    if (readUserContext) {
      contextSources.push(userConfig.subSettings([CONTEXT_KEY]).makeReadOnly());
    }

    this.context = new Context(...contextSources);

    // Build settings from what's left
    this.settings = this.defaultConfig
      .merge(userConfig)
      .merge(this.projectConfig)
      .merge(this.commandLineArguments)
      .makeReadOnly();

    debug('merged settings:', this.settings.all);

    this.loaded = true;

    return this;
  }

  /**
   * Save the project context
   */
  public async saveContext(): Promise<this> {
    if (!this.loaded) { return this; } // Avoid overwriting files with nothing

    await this.projectContext.save(PROJECT_CONTEXT);

    return this;
  }
}

async function loadAndLog(fileName: string): Promise<Settings> {
  const ret = new Settings();
  await ret.load(fileName);
  if (!ret.empty) {
    debug(fileName + ':', JSON.stringify(ret.all, undefined, 2));
  }
  return ret;
}

/**
 * Class that supports overlaying property bags
 *
 * Reads come from the first property bag that can has the given key,
 * writes go to the first property bag that is not readonly. A write
 * will remove the value from all property bags after the first
 * writable one.
 */
export class Context {
  private readonly bags: Settings[];

  constructor(...bags: Settings[]) {
    this.bags = bags.length > 0 ? bags : [new Settings()];
  }

  public get keys(): string[] {
    return Object.keys(this.all);
  }

  public has(key: string) {
    return this.keys.indexOf(key) > -1;
  }

  public get all(): {[key: string]: any} {
    let ret = new Settings();

    // In reverse order so keys to the left overwrite keys to the right of them
    for (const bag of [...this.bags].reverse()) {
      ret = ret.merge(bag);
    }

    return ret.all;
  }

  public get(key: string): any {
    for (const bag of this.bags) {
      const v = bag.get([key]);
      if (v !== undefined) { return v; }
    }
    return undefined;
  }

  public set(key: string, value: any) {
    for (const bag of this.bags) {
      if (bag.readOnly) { continue; }

      // All bags past the first one have the value erased
      bag.set([key], value);
      value = undefined;
    }
  }

  public unset(key: string) {
    this.set(key, undefined);
  }

  public clear() {
    for (const key of this.keys) {
      this.unset(key);
    }
  }
}

/**
 * A single bag of settings
 */
export class Settings {
  /**
   * Parse Settings out of CLI arguments.
   *
   * CLI arguments in must be accessed in the CLI code via
   * `configuration.settings.get(['argName'])` instead of via `args.argName`.
   *
   * The advantage is that they can be configured via `cdk.json` and
   * `$HOME/.cdk.json`. Arguments not listed below and accessed via this object
   * can only be specified on the command line.
   *
   * @param argv the received CLI arguments.
   * @returns a new Settings object.
   */
  public static fromCommandLineArguments(argv: Arguments): Settings {
    const context = this.parseStringContextListToObject(argv);
    const tags = this.parseStringTagsListToObject(expectStringList(argv.tags));

    // Determine bundling stacks
    let bundlingStacks: string[];
    if (BUNDLING_COMMANDS.includes(argv._[0])) {
    // If we deploy, diff, synth or watch a list of stacks exclusively we skip
    // bundling for all other stacks.
      bundlingStacks = argv.exclusively
        ? argv.STACKS ?? ['**']
        : ['**'];
    } else { // Skip bundling for all stacks
      bundlingStacks = [];
    }

    return new Settings({
      app: argv.app,
      browser: argv.browser,
      build: argv.build,
      context,
      debug: argv.debug,
      tags,
      language: argv.language,
      pathMetadata: argv.pathMetadata,
      assetMetadata: argv.assetMetadata,
      profile: argv.profile,
      plugin: argv.plugin,
      requireApproval: argv.requireApproval,
      toolkitStackName: argv.toolkitStackName,
      toolkitBucket: {
        bucketName: argv.bootstrapBucketName,
        kmsKeyId: argv.bootstrapKmsKeyId,
      },
      versionReporting: argv.versionReporting,
      staging: argv.staging,
      output: argv.output,
      outputsFile: argv.outputsFile,
      progress: argv.progress,
      bundlingStacks,
      lookups: argv.lookups,
      rollback: argv.rollback,
      notices: argv.notices,
      assetParallelism: argv['asset-parallelism'],
      assetPrebuild: argv['asset-prebuild'],
      ignoreNoStacks: argv['ignore-no-stacks'],
<<<<<<< HEAD
      hotswap: {
        ecs: {
          minimumEcsHealthyPercent: argv.minimumEcsHealthyPercent,
          maximumEcsHealthyPercent: argv.maximumEcsHealthyPercent,
        },
      },
=======
      unstable: argv.unstable,
>>>>>>> d1d179f6
    });
  }

  public static mergeAll(...settings: Settings[]): Settings {
    let ret = new Settings();
    for (const setting of settings) {
      ret = ret.merge(setting);
    }
    return ret;
  }

  private static parseStringContextListToObject(argv: Arguments): any {
    const context: any = {};

    for (const assignment of ((argv as any).context || [])) {
      const parts = assignment.split(/=(.*)/, 2);
      if (parts.length === 2) {
        debug('CLI argument context: %s=%s', parts[0], parts[1]);
        if (parts[0].match(/^aws:.+/)) {
          throw new Error(`User-provided context cannot use keys prefixed with 'aws:', but ${parts[0]} was provided.`);
        }
        context[parts[0]] = parts[1];
      } else {
        warning('Context argument is not an assignment (key=value): %s', assignment);
      }
    }
    return context;
  }

  /**
   * Parse tags out of arguments
   *
   * Return undefined if no tags were provided, return an empty array if only empty
   * strings were provided
   */
  private static parseStringTagsListToObject(argTags: string[] | undefined): Tag[] | undefined {
    if (argTags === undefined) { return undefined; }
    if (argTags.length === 0) { return undefined; }
    const nonEmptyTags = argTags.filter(t => t !== '');
    if (nonEmptyTags.length === 0) { return []; }

    const tags: Tag[] = [];

    for (const assignment of nonEmptyTags) {
      const parts = assignment.split(/=(.*)/, 2);
      if (parts.length === 2) {
        debug('CLI argument tags: %s=%s', parts[0], parts[1]);
        tags.push({
          Key: parts[0],
          Value: parts[1],
        });
      } else {
        warning('Tags argument is not an assignment (key=value): %s', assignment);
      }
    }
    return tags.length > 0 ? tags : undefined;
  }

  constructor(private settings: SettingsMap = {}, public readonly readOnly = false) {}

  public async load(fileName: string): Promise<this> {
    if (this.readOnly) {
      throw new Error(`Can't load ${fileName}: settings object is readonly`);
    }
    this.settings = {};

    const expanded = expandHomeDir(fileName);
    if (await fs.pathExists(expanded)) {
      this.settings = await fs.readJson(expanded);
    }

    // See https://github.com/aws/aws-cdk/issues/59
    this.prohibitContextKey('default-account', fileName);
    this.prohibitContextKey('default-region', fileName);
    this.warnAboutContextKey('aws:', fileName);

    return this;
  }

  public async save(fileName: string): Promise<this> {
    const expanded = expandHomeDir(fileName);
    await fs.writeJson(expanded, stripTransientValues(this.settings), { spaces: 2 });
    return this;
  }

  public get all(): any {
    return this.get([]);
  }

  public merge(other: Settings): Settings {
    return new Settings(util.deepMerge(this.settings, other.settings));
  }

  public subSettings(keyPrefix: string[]) {
    return new Settings(this.get(keyPrefix) || {}, false);
  }

  public makeReadOnly(): Settings {
    return new Settings(this.settings, true);
  }

  public clear() {
    if (this.readOnly) {
      throw new Error('Cannot clear(): settings are readonly');
    }
    this.settings = {};
  }

  public get empty(): boolean {
    return Object.keys(this.settings).length === 0;
  }

  public get(path: string[]): any {
    return util.deepClone(util.deepGet(this.settings, path));
  }

  public set(path: string[], value: any): Settings {
    if (this.readOnly) {
      throw new Error(`Can't set ${path}: settings object is readonly`);
    }
    if (path.length === 0) {
      // deepSet can't handle this case
      this.settings = value;
    } else {
      util.deepSet(this.settings, path, value);
    }
    return this;
  }

  public unset(path: string[]) {
    this.set(path, undefined);
  }

  private prohibitContextKey(key: string, fileName: string) {
    if (!this.settings.context) { return; }
    if (key in this.settings.context) {
      // eslint-disable-next-line max-len
      throw new Error(`The 'context.${key}' key was found in ${fs_path.resolve(fileName)}, but it is no longer supported. Please remove it.`);
    }
  }

  private warnAboutContextKey(prefix: string, fileName: string) {
    if (!this.settings.context) { return; }
    for (const contextKey of Object.keys(this.settings.context)) {
      if (contextKey.startsWith(prefix)) {
        // eslint-disable-next-line max-len
        warning(`A reserved context key ('context.${prefix}') key was found in ${fs_path.resolve(fileName)}, it might cause surprising behavior and should be removed.`);
      }
    }
  }
}

function expandHomeDir(x: string) {
  if (x.startsWith('~')) {
    return fs_path.join(os.homedir(), x.slice(1));
  }
  return x;
}

/**
 * Return all context value that are not transient context values
 */
function stripTransientValues(obj: {[key: string]: any}) {
  const ret: any = {};
  for (const [key, value] of Object.entries(obj)) {
    if (!isTransientValue(value)) {
      ret[key] = value;
    }
  }
  return ret;
}

/**
 * Return whether the given value is a transient context value
 *
 * Values that are objects with a magic key set to a truthy value are considered transient.
 */
function isTransientValue(value: any) {
  return typeof value === 'object' && value !== null && (value as any)[TRANSIENT_CONTEXT_KEY];
}

function expectStringList(x: unknown): string[] | undefined {
  if (x === undefined) { return undefined; }
  if (!Array.isArray(x)) {
    throw new Error(`Expected array, got '${x}'`);
  }
  const nonStrings = x.filter(e => typeof e !== 'string');
  if (nonStrings.length > 0) {
    throw new Error(`Expected list of strings, found ${nonStrings}`);
  }
  return x;
}<|MERGE_RESOLUTION|>--- conflicted
+++ resolved
@@ -292,16 +292,13 @@
       assetParallelism: argv['asset-parallelism'],
       assetPrebuild: argv['asset-prebuild'],
       ignoreNoStacks: argv['ignore-no-stacks'],
-<<<<<<< HEAD
       hotswap: {
         ecs: {
           minimumEcsHealthyPercent: argv.minimumEcsHealthyPercent,
           maximumEcsHealthyPercent: argv.maximumEcsHealthyPercent,
         },
       },
-=======
       unstable: argv.unstable,
->>>>>>> d1d179f6
     });
   }
 
