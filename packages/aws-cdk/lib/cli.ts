--- conflicted
+++ resolved
@@ -291,12 +291,9 @@
           case 'direct':
             if (args.changeSetName) {
               throw new ToolkitError('--change-set-name cannot be used with method=direct');
-<<<<<<< HEAD
-=======
             }
             if (args.importExistingResources) {
               throw new Error('--import-existing-resources cannot be enabled with method=direct');
->>>>>>> 4f2a73b6
             }
             deploymentMethod = { method: 'direct' };
             break;
