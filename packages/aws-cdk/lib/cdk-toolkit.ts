--- conflicted
+++ resolved
@@ -1,8 +1,5 @@
 import * as cxapi from '@aws-cdk/cx-api';
-<<<<<<< HEAD
 import { AssetManifest } from 'cdk-assets';
-=======
->>>>>>> 95ab44b4
 import * as colors from 'colors/safe';
 import * as fs from 'fs-extra';
 import * as path from 'path';
@@ -19,10 +16,7 @@
 import { data, error, highlight, print, success, warning } from './logging';
 import { deserializeStructure } from './serialize';
 import { Configuration } from './settings';
-<<<<<<< HEAD
 import { publishAssets } from './util/asset-publishing';
-=======
->>>>>>> 95ab44b4
 
 export interface CdkToolkitProps {
 
@@ -134,12 +128,9 @@
       }
     }
 
-<<<<<<< HEAD
-=======
     const stackOutputs: { [key: string]: any } = { };
     const outputsFile = options.outputsFile;
 
->>>>>>> 95ab44b4
     for (const stack of stacks.stackArtifacts) {
       if (stacks.stackCount !== 1) { highlight(stack.displayName); }
       if (!stack.environment) {
@@ -187,12 +178,9 @@
       }
 
       try {
-<<<<<<< HEAD
         // Publish assets here
         await this.publishStackAssets(stack);
 
-=======
->>>>>>> 95ab44b4
         const result = await this.props.cloudFormation.deployStack({
           stack,
           deployName: stack.stackName,
@@ -452,7 +440,6 @@
   private assembly(): Promise<CloudAssembly> {
     return this.props.cloudExecutable.synthesize();
   }
-<<<<<<< HEAD
 
   /**
    * Publish all asset manifests that are referenced by the given stack
@@ -466,8 +453,6 @@
       await publishAssets(manifest, this.props.sdkProvider, stackEnv);
     }
   }
-=======
->>>>>>> 95ab44b4
 }
 
 export interface DiffOptions {
@@ -630,11 +615,8 @@
 export interface Tag {
   readonly Key: string;
   readonly Value: string;
-<<<<<<< HEAD
 }
 
 function isAssetManifestArtifact(art: cxapi.CloudArtifact): art is cxapi.AssetManifestArtifact {
   return art instanceof cxapi.AssetManifestArtifact;
-=======
->>>>>>> 95ab44b4
 }