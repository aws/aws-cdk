--- conflicted
+++ resolved
@@ -12,12 +12,6 @@
 import { data, error, highlight, print, success, warning } from './logging';
 import { deserializeStructure } from './serialize';
 
-<<<<<<< HEAD
-// eslint-disable-next-line @typescript-eslint/no-var-requires
-const promptly = require('promptly');
-
-=======
->>>>>>> acf3ffce
 export interface CdkToolkitProps {
   /**
    * The (stacks of the) CDK application
@@ -94,13 +88,8 @@
     for (const stack of stacks) {
       if (stacks.length !== 1) { highlight(stack.displayName); }
       if (!stack.environment) {
-<<<<<<< HEAD
         // eslint-disable-next-line max-len
-        throw new Error(`Stack ${stack.name} does not define an environment, and AWS credentials could not be obtained from standard locations or no region was configured.`);
-=======
-        // tslint:disable-next-line:max-line-length
         throw new Error(`Stack ${stack.displayName} does not define an environment, and AWS credentials could not be obtained from standard locations or no region was configured.`);
->>>>>>> acf3ffce
       }
 
       if (Object.keys(stack.template.Resources || {}).length === 0) { // The generated stack has no resources
@@ -191,13 +180,8 @@
     stacks.reverse();
 
     if (!options.force) {
-<<<<<<< HEAD
       // eslint-disable-next-line max-len
-      const confirmed = await promptly.confirm(`Are you sure you want to delete: ${colors.blue(stacks.map(s => s.name).join(', '))} (y/n)?`);
-=======
-      // tslint:disable-next-line:max-line-length
       const confirmed = await promptly.confirm(`Are you sure you want to delete: ${colors.blue(stacks.map(s => s.id).join(', '))} (y/n)?`);
->>>>>>> acf3ffce
       if (!confirmed) {
         return;
       }
