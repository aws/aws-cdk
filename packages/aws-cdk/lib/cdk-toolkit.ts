--- conflicted
+++ resolved
@@ -328,17 +328,11 @@
       });
     };
 
-<<<<<<< HEAD
-    const deployStack = async (assetNode: StackNode) => {
-      const stack = assetNode.stack;
+    const deployStack = async (stackNode: StackNode) => {
+      const stack = stackNode.stack;
       if (stackCollection.stackCount !== 1) {
         highlight(stack.displayName);
       }
-=======
-    const deployStack = async (stackNode: StackNode) => {
-      const stack = stackNode.stack;
-      if (stackCollection.stackCount !== 1) { highlight(stack.displayName); }
->>>>>>> 18c19fd4
 
       if (!stack.environment) {
         // eslint-disable-next-line max-len
@@ -368,36 +362,11 @@
       if (requireApproval !== RequireApproval.Never) {
         const currentTemplate = await this.props.deployments.readCurrentTemplate(stack);
         if (printSecurityDiff(currentTemplate, stack, requireApproval)) {
-<<<<<<< HEAD
-          await withCorkedLogging(async () => {
-            // only talk to user if STDIN is a terminal (otherwise, fail)
-            if (!process.stdin.isTTY) {
-              throw new Error(
-                '"--require-approval" is enabled and stack includes security-sensitive updates, ' +
-                  'but terminal (TTY) is not attached so we are unable to get a confirmation from the user',
-              );
-            }
-
-            // only talk to user if concurrency is 1 (otherwise, fail)
-            if (concurrency > 1) {
-              throw new Error(
-                '"--require-approval" is enabled and stack includes security-sensitive updates, ' +
-                  'but concurrency is greater than 1 so we are unable to get a confirmation from the user',
-              );
-            }
-
-            const confirmed = await promptly.confirm('Do you wish to deploy these changes (y/n)?');
-            if (!confirmed) {
-              throw new Error('Aborted by user');
-            }
-          });
-=======
           await askUserConfirmation(
             concurrency,
             '"--require-approval" is enabled and stack includes security-sensitive updates',
             'Do you wish to deploy these changes',
           );
->>>>>>> 18c19fd4
         }
       }
 
@@ -424,9 +393,6 @@
       try {
         let deployResult: SuccessfulDeployStackResult | undefined;
 
-<<<<<<< HEAD
-        const message = result.noOp ? ' ✅  %s (no changes)' : ' ✅  %s';
-=======
         let rollback = options.rollback;
         let iteration = 0;
         while (!deployResult) {
@@ -516,7 +482,6 @@
         const message = deployResult.noOp
           ? ' ✅  %s (no changes)'
           : ' ✅  %s';
->>>>>>> 18c19fd4
 
         success('\n' + message, stack.displayName);
         elapsedDeployTime = new Date().getTime() - startDeployTime;
