// -------------------------------------------------------------------------------------------
// GENERATED FROM packages/aws-cdk/lib/config.ts.
// Do not edit by hand; all changes will be overwritten at build time from the config file.
// -------------------------------------------------------------------------------------------
/* eslint-disable max-len */
import { Argv } from 'yargs';
import * as helpers from './util/yargs-helpers';

// @ts-ignore TS6133
export function parseCommandLineArguments(args: Array<string>): any {
  return yargs
    .env('CDK')
    .usage('Usage: cdk -a <cdk-app> COMMAND')
    .option('app', {
      default: undefined,
      type: 'string',
      alias: 'a',
      desc: 'REQUIRED WHEN RUNNING APP: command-line for executing your app or a cloud assembly directory (e.g. "node bin/my-app.js"). Can also be specified in cdk.json or ~/.cdk.json',
      requiresArg: true,
    })
    .option('build', {
      default: undefined,
      type: 'string',
      desc: 'Command-line for a pre-synth build',
    })
    .option('context', {
      default: [],
      type: 'array',
      alias: 'c',
      desc: 'Add contextual string parameter (KEY=VALUE)',
      nargs: 1,
      requiresArg: true,
    })
    .option('plugin', {
      default: [],
      type: 'array',
      alias: 'p',
      desc: 'Name or path of a node package that extend the CDK features. Can be specified multiple times',
      nargs: 1,
      requiresArg: true,
    })
    .option('trace', {
      default: undefined,
      type: 'boolean',
      desc: 'Print trace for stack warnings',
    })
    .option('strict', {
      default: undefined,
      type: 'boolean',
      desc: 'Do not construct stacks with warnings',
    })
    .option('lookups', {
      default: true,
      type: 'boolean',
      desc: 'Perform context lookups (synthesis fails if this is disabled and context lookups need to be performed)',
    })
    .option('ignore-errors', {
      default: false,
      type: 'boolean',
      desc: 'Ignores synthesis errors, which will likely produce an invalid output',
    })
    .option('json', {
      default: false,
      type: 'boolean',
      alias: 'j',
      desc: 'Use JSON output instead of YAML when templates are printed to STDOUT',
    })
    .option('verbose', {
      default: false,
      type: 'boolean',
      alias: 'v',
      desc: 'Show debug logs (specify multiple times to increase verbosity)',
      count: true,
    })
    .option('debug', {
      default: false,
      type: 'boolean',
      desc: 'Debug the CDK app. Log additional information during synthesis, such as creation stack traces of tokens (sets CDK_DEBUG, will slow down synthesis)',
    })
    .option('profile', {
      default: undefined,
      type: 'string',
      desc: 'Use the indicated AWS profile as the default environment',
      requiresArg: true,
    })
    .option('proxy', {
      default: undefined,
      type: 'string',
      desc: 'Use the indicated proxy. Will read from HTTPS_PROXY environment variable if not specified',
      requiresArg: true,
    })
    .option('ca-bundle-path', {
      default: undefined,
      type: 'string',
      desc: 'Path to CA certificate to use when validating HTTPS requests. Will read from AWS_CA_BUNDLE environment variable if not specified',
      requiresArg: true,
    })
    .option('ec2creds', {
      default: undefined,
      type: 'boolean',
      alias: 'i',
      desc: 'Force trying to fetch EC2 instance credentials. Default: guess EC2 instance status',
    })
    .option('version-reporting', {
      default: undefined,
      type: 'boolean',
      desc: 'Include the "AWS::CDK::Metadata" resource in synthesized templates (enabled by default)',
    })
    .option('path-metadata', {
      default: undefined,
      type: 'boolean',
      desc: 'Include "aws:cdk:path" CloudFormation metadata for each resource (enabled by default)',
    })
    .option('asset-metadata', {
      default: undefined,
      type: 'boolean',
      desc: 'Include "aws:asset:*" CloudFormation metadata for resources that uses assets (enabled by default)',
    })
    .option('role-arn', {
      default: undefined,
      type: 'string',
      alias: 'r',
      desc: 'ARN of Role to use when invoking CloudFormation',
      requiresArg: true,
    })
    .option('staging', {
      default: true,
      type: 'boolean',
      desc: 'Copy assets to the output directory (use --no-staging to disable the copy of assets which allows local debugging via the SAM CLI to reference the original source files)',
    })
    .option('output', {
      default: undefined,
      type: 'string',
      alias: 'o',
      desc: 'Emits the synthesized cloud assembly into a directory (default: cdk.out)',
      requiresArg: true,
    })
    .option('notices', {
      default: undefined,
      type: 'boolean',
      desc: 'Show relevant notices',
    })
    .option('no-color', {
      default: false,
      type: 'boolean',
      desc: 'Removes colors and other style from console output',
    })
    .option('ci', {
      default: helpers.isCI(),
      type: 'boolean',
      desc: 'Force CI detection. If CI=true then logs will be sent to stdout instead of stderr',
    })
    .option('unstable', {
      default: [],
      type: 'array',
      desc: 'Opt in to unstable features. The flag indicates that the scope and API of a feature might still change. Otherwise the feature is generally production ready and fully supported. Can be specified multiple times.',
      nargs: 1,
      requiresArg: true,
    })
    .command(['list [STACKS..]', 'ls [STACKS..]'], 'Lists all stacks in the app', (yargs: Argv) =>
      yargs
        .option('long', {
          default: false,
          type: 'boolean',
          alias: 'l',
          desc: 'Display environment information for each stack',
        })
        .option('show-dependencies', {
          default: false,
          type: 'boolean',
          alias: 'd',
          desc: 'Display stack dependency information for each stack',
        }),
    )
    .command(['synthesize [STACKS..]', 'synth [STACKS..]'], 'Synthesizes and prints the CloudFormation template for this stack', (yargs: Argv) =>
      yargs
        .option('exclusively', {
          default: undefined,
          type: 'boolean',
          alias: 'e',
          desc: "Only synthesize requested stacks, don't include dependencies",
        })
        .option('validation', {
          default: true,
          type: 'boolean',
          desc: 'After synthesis, validate stacks with the "validateOnSynth" attribute set (can also be controlled with CDK_VALIDATION)',
        })
        .option('quiet', {
          default: false,
          type: 'boolean',
          alias: 'q',
          desc: 'Do not output CloudFormation Template to stdout',
        }),
    )
    .command('bootstrap [ENVIRONMENTS..]', 'Deploys the CDK toolkit stack into an AWS environment', (yargs: Argv) =>
      yargs
        .option('bootstrap-bucket-name', {
          default: undefined,
          type: 'string',
          alias: ['b', 'toolkit-bucket-name'],
          desc: 'The name of the CDK toolkit bucket; bucket will be created and must not exist',
        })
        .option('bootstrap-kms-key-id', {
          default: undefined,
          type: 'string',
          desc: 'AWS KMS master key ID used for the SSE-KMS encryption',
          conflicts: 'bootstrap-customer-key',
        })
        .option('example-permissions-boundary', {
          default: undefined,
          type: 'boolean',
          alias: 'epb',
          desc: 'Use the example permissions boundary.',
          conflicts: 'custom-permissions-boundary',
        })
        .option('custom-permissions-boundary', {
          default: undefined,
          type: 'string',
          alias: 'cpb',
          desc: 'Use the permissions boundary specified by name.',
          conflicts: 'example-permissions-boundary',
        })
        .option('bootstrap-customer-key', {
          default: undefined,
          type: 'boolean',
          desc: 'Create a Customer Master Key (CMK) for the bootstrap bucket (you will be charged but can customize permissions, modern bootstrapping only)',
          conflicts: 'bootstrap-kms-key-id',
        })
        .option('qualifier', {
          default: undefined,
          type: 'string',
          desc: 'String which must be unique for each bootstrap stack. You must configure it on your CDK app if you change this from the default.',
        })
        .option('public-access-block-configuration', {
          default: undefined,
          type: 'boolean',
          desc: 'Block public access configuration on CDK toolkit bucket (enabled by default) ',
        })
        .option('tags', {
          default: [],
          type: 'array',
          alias: 't',
          desc: 'Tags to add for the stack (KEY=VALUE)',
          nargs: 1,
          requiresArg: true,
        })
        .option('execute', {
          default: true,
          type: 'boolean',
          desc: 'Whether to execute ChangeSet (--no-execute will NOT execute the ChangeSet)',
        })
        .option('trust', {
          default: [],
          type: 'array',
          desc: 'The AWS account IDs that should be trusted to perform deployments into this environment (may be repeated, modern bootstrapping only)',
          nargs: 1,
          requiresArg: true,
        })
        .option('trust-for-lookup', {
          default: [],
          type: 'array',
          desc: 'The AWS account IDs that should be trusted to look up values in this environment (may be repeated, modern bootstrapping only)',
          nargs: 1,
          requiresArg: true,
        })
        .option('cloudformation-execution-policies', {
          default: [],
          type: 'array',
          desc: 'The Managed Policy ARNs that should be attached to the role performing deployments into this environment (may be repeated, modern bootstrapping only)',
          nargs: 1,
          requiresArg: true,
        })
        .option('force', {
          default: false,
          alias: 'f',
          type: 'boolean',
          desc: 'Always bootstrap even if it would downgrade template version',
        })
        .option('termination-protection', {
          default: undefined,
          type: 'boolean',
          desc: 'Toggle CloudFormation termination protection on the bootstrap stacks',
        })
        .option('show-template', {
          default: false,
          type: 'boolean',
          desc: "Instead of actual bootstrapping, print the current CLI's bootstrapping template to stdout for customization",
        })
        .option('toolkit-stack-name', {
          default: undefined,
          type: 'string',
          desc: 'The name of the CDK toolkit stack to create',
          requiresArg: true,
        })
        .option('template', {
          default: undefined,
          type: 'string',
          requiresArg: true,
          desc: 'Use the template from the given file instead of the built-in one (use --show-template to obtain an example)',
        })
        .option('previous-parameters', {
          default: true,
          type: 'boolean',
          desc: 'Use previous values for existing parameters (you must specify all parameters on every deployment if this is disabled)',
        }),
    )
    .command(
      'gc [ENVIRONMENTS..]',
      'Garbage collect assets. Options detailed here: https://github.com/aws/aws-cdk/blob/main/packages/aws-cdk/README.md#cdk-gc',
      (yargs: Argv) =>
        yargs
          .option('action', {
            default: 'full',
            type: 'string',
            desc: 'The action (or sub-action) you want to perform. Valid entires are "print", "tag", "delete-tagged", "full".',
          })
          .option('type', {
            default: 'all',
            type: 'string',
            desc: 'Specify either ecr, s3, or all',
          })
          .option('rollback-buffer-days', {
            default: 0,
            type: 'number',
            desc: 'Delete assets that have been marked as isolated for this many days',
          })
          .option('created-buffer-days', {
            default: 1,
            type: 'number',
            desc: 'Never delete assets younger than this (in days)',
          })
          .option('confirm', {
            default: true,
            type: 'boolean',
            desc: 'Confirm via manual prompt before deletion',
          })
          .option('bootstrap-stack-name', {
            default: undefined,
            type: 'string',
            desc: 'The name of the CDK toolkit stack, if different from the default "CDKToolkit"',
            requiresArg: true,
          }),
    )
    .command('deploy [STACKS..]', 'Deploys the stack(s) named STACKS into your AWS account', (yargs: Argv) =>
      yargs
        .option('all', {
          default: false,
          type: 'boolean',
          desc: 'Deploy all available stacks',
        })
        .option('build-exclude', {
          default: [],
          type: 'array',
          alias: 'E',
          desc: 'Do not rebuild asset with the given ID. Can be specified multiple times',
          nargs: 1,
          requiresArg: true,
        })
        .option('exclusively', {
          default: undefined,
          type: 'boolean',
          alias: 'e',
          desc: "Only deploy requested stacks, don't include dependencies",
        })
        .option('require-approval', {
          default: undefined,
          type: 'string',
          choices: ['never', 'any-change', 'broadening'],
          desc: 'What security-sensitive changes need manual approval',
        })
        .option('notification-arns', {
          default: [],
          type: 'array',
          desc: "ARNs of SNS topics that CloudFormation will notify with stack related events. These will be added to ARNs specified with the 'notificationArns' stack property.",
          nargs: 1,
          requiresArg: true,
        })
        .option('tags', {
          default: [],
          type: 'array',
          alias: 't',
          desc: 'Tags to add to the stack (KEY=VALUE), overrides tags from Cloud Assembly (deprecated)',
          nargs: 1,
          requiresArg: true,
        })
        .option('execute', {
          default: undefined,
          type: 'boolean',
          desc: 'Whether to execute ChangeSet (--no-execute will NOT execute the ChangeSet) (deprecated)',
          deprecated: true,
        })
        .option('change-set-name', {
          default: undefined,
          type: 'string',
          desc: 'Name of the CloudFormation change set to create (only if method is not direct)',
        })
        .option('method', {
          default: undefined,
          alias: 'm',
          type: 'string',
          choices: ['direct', 'change-set', 'prepare-change-set'],
          requiresArg: true,
          desc: 'How to perform the deployment. Direct is a bit faster but lacks progress information',
        })
        .option('force', {
          default: false,
          alias: 'f',
          type: 'boolean',
          desc: 'Always deploy stack even if templates are identical',
        })
        .option('parameters', {
          default: {},
          type: 'array',
          desc: 'Additional parameters passed to CloudFormation at deploy time (STACK:KEY=VALUE)',
          nargs: 1,
          requiresArg: true,
        })
        .option('outputs-file', {
          default: undefined,
          type: 'string',
          alias: 'O',
          desc: 'Path to file where stack outputs will be written as JSON',
          requiresArg: true,
        })
        .option('previous-parameters', {
          default: true,
          type: 'boolean',
          desc: 'Use previous values for existing parameters (you must specify all parameters on every deployment if this is disabled)',
        })
        .option('toolkit-stack-name', {
          default: undefined,
          type: 'string',
          desc: 'The name of the existing CDK toolkit stack (only used for app using legacy synthesis)',
          requiresArg: true,
        })
        .option('progress', {
          default: undefined,
          type: 'string',
          choices: ['bar', 'events'],
          desc: 'Display mode for stack activity events',
        })
        .option('rollback', {
          default: undefined,
          type: 'boolean',
          desc: "Rollback stack to stable state on failure. Defaults to 'true', iterate more rapidly with --no-rollback or -R. Note: do **not** disable this flag for deployments with resource replacements, as that will always fail",
        })
        .option('R', { type: 'boolean', hidden: true })
        .middleware(helpers.yargsNegativeAlias('R', 'rollback'), true)
        .option('hotswap', {
          default: undefined,
          type: 'boolean',
          desc: "Attempts to perform a 'hotswap' deployment, but does not fall back to a full deployment if that is not possible. Instead, changes to any non-hotswappable properties are ignored.Do not use this in production environments",
        })
        .option('hotswap-fallback', {
          default: undefined,
          type: 'boolean',
          desc: "Attempts to perform a 'hotswap' deployment, which skips CloudFormation and updates the resources directly, and falls back to a full deployment if that is not possible. Do not use this in production environments",
        })
        .option('watch', {
          default: undefined,
          type: 'boolean',
          desc: 'Continuously observe the project files, and deploy the given stack(s) automatically when changes are detected. Implies --hotswap by default',
        })
        .option('logs', {
          default: true,
          type: 'boolean',
          desc: "Show CloudWatch log events from all resources in the selected Stacks in the terminal. 'true' by default, use --no-logs to turn off. Only in effect if specified alongside the '--watch' option",
        })
        .option('concurrency', {
          default: 1,
          type: 'number',
          desc: 'Maximum number of simultaneous deployments (dependency permitting) to execute.',
          requiresArg: true,
        })
        .option('asset-parallelism', {
          default: undefined,
          type: 'boolean',
          desc: 'Whether to build/publish assets in parallel',
        })
        .option('asset-prebuild', {
          default: true,
          type: 'boolean',
          desc: 'Whether to build all assets before deploying the first stack (useful for failing Docker builds)',
        })
        .option('ignore-no-stacks', {
          default: false,
          type: 'boolean',
          desc: 'Whether to deploy if the app contains no stacks',
        }),
    )
    .command('rollback [STACKS..]', 'Rolls back the stack(s) named STACKS to their last stable state', (yargs: Argv) =>
      yargs
        .option('all', {
          default: false,
          type: 'boolean',
          desc: 'Roll back all available stacks',
        })
        .option('toolkit-stack-name', {
          default: undefined,
          type: 'string',
          desc: 'The name of the CDK toolkit stack the environment is bootstrapped with',
          requiresArg: true,
        })
        .option('force', {
          default: undefined,
          alias: 'f',
          type: 'boolean',
          desc: 'Orphan all resources for which the rollback operation fails.',
        })
        .option('validate-bootstrap-version', {
          default: undefined,
          type: 'boolean',
          desc: "Whether to validate the bootstrap stack version. Defaults to 'true', disable with --no-validate-bootstrap-version.",
        })
        .option('orphan', {
          default: [],
          type: 'array',
          desc: 'Orphan the given resources, identified by their logical ID (can be specified multiple times)',
          nargs: 1,
          requiresArg: true,
        }),
    )
    .command('import [STACK]', 'Import existing resource(s) into the given STACK', (yargs: Argv) =>
      yargs
        .option('execute', {
          default: true,
          type: 'boolean',
          desc: 'Whether to execute ChangeSet (--no-execute will NOT execute the ChangeSet)',
        })
        .option('change-set-name', {
          default: undefined,
          type: 'string',
          desc: 'Name of the CloudFormation change set to create',
        })
        .option('toolkit-stack-name', {
          default: undefined,
          type: 'string',
          desc: 'The name of the CDK toolkit stack to create',
          requiresArg: true,
        })
        .option('rollback', {
          default: undefined,
          type: 'boolean',
          desc: "Rollback stack to stable state on failure. Defaults to 'true', iterate more rapidly with --no-rollback or -R. Note: do **not** disable this flag for deployments with resource replacements, as that will always fail",
        })
        .option('force', {
          default: undefined,
          alias: 'f',
          type: 'boolean',
          desc: "Do not abort if the template diff includes updates or deletes. This is probably safe but we're not sure, let us know how it goes.",
        })
        .option('record-resource-mapping', {
          default: undefined,
          type: 'string',
          alias: 'r',
          requiresArg: true,
          desc: 'If specified, CDK will generate a mapping of existing physical resources to CDK resources to be imported as. The mapping will be written in the given file path. No actual import operation will be performed',
        })
        .option('resource-mapping', {
          default: undefined,
          type: 'string',
          alias: 'm',
          requiresArg: true,
          desc: 'If specified, CDK will use the given file to map physical resources to CDK resources for import, instead of interactively asking the user. Can be run from scripts',
        }),
    )
    .command('watch [STACKS..]', "Shortcut for 'deploy --watch'", (yargs: Argv) =>
      yargs
        .option('build-exclude', {
          default: [],
          type: 'array',
          alias: 'E',
          desc: 'Do not rebuild asset with the given ID. Can be specified multiple times',
          nargs: 1,
          requiresArg: true,
        })
        .option('exclusively', {
          default: undefined,
          type: 'boolean',
          alias: 'e',
          desc: "Only deploy requested stacks, don't include dependencies",
        })
        .option('change-set-name', {
          default: undefined,
          type: 'string',
          desc: 'Name of the CloudFormation change set to create',
        })
        .option('force', {
          default: false,
          alias: 'f',
          type: 'boolean',
          desc: 'Always deploy stack even if templates are identical',
        })
        .option('toolkit-stack-name', {
          default: undefined,
          type: 'string',
          desc: 'The name of the existing CDK toolkit stack (only used for app using legacy synthesis)',
          requiresArg: true,
        })
        .option('progress', {
          default: undefined,
          type: 'string',
          choices: ['bar', 'events'],
          desc: 'Display mode for stack activity events',
        })
        .option('rollback', {
          default: undefined,
          type: 'boolean',
          desc: "Rollback stack to stable state on failure. Defaults to 'true', iterate more rapidly with --no-rollback or -R. Note: do **not** disable this flag for deployments with resource replacements, as that will always fail",
        })
        .option('R', { type: 'boolean', hidden: true })
        .middleware(helpers.yargsNegativeAlias('R', 'rollback'), true)
        .option('hotswap', {
          default: undefined,
          type: 'boolean',
          desc: "Attempts to perform a 'hotswap' deployment, but does not fall back to a full deployment if that is not possible. Instead, changes to any non-hotswappable properties are ignored.'true' by default, use --no-hotswap to turn off",
        })
        .option('hotswap-fallback', {
          default: undefined,
          type: 'boolean',
          desc: "Attempts to perform a 'hotswap' deployment, which skips CloudFormation and updates the resources directly, and falls back to a full deployment if that is not possible.",
        })
        .option('logs', {
          default: true,
          type: 'boolean',
          desc: "Show CloudWatch log events from all resources in the selected Stacks in the terminal. 'true' by default, use --no-logs to turn off",
        })
        .option('concurrency', {
          default: 1,
          type: 'number',
          desc: 'Maximum number of simultaneous deployments (dependency permitting) to execute.',
          requiresArg: true,
        }),
    )
    .command('destroy [STACKS..]', 'Destroy the stack(s) named STACKS', (yargs: Argv) =>
      yargs
        .option('all', {
          default: false,
          type: 'boolean',
          desc: 'Destroy all available stacks',
        })
        .option('exclusively', {
          default: undefined,
          type: 'boolean',
          alias: 'e',
          desc: "Only destroy requested stacks, don't include dependees",
        })
        .option('force', {
          default: undefined,
          type: 'boolean',
          alias: 'f',
          desc: 'Do not ask for confirmation before destroying the stacks',
        }),
    )
    .command(
      'diff [STACKS..]',
      'Compares the specified stack with the deployed stack or a local template file, and returns with status 1 if any difference is found',
      (yargs: Argv) =>
        yargs
          .option('exclusively', {
            default: undefined,
            type: 'boolean',
            alias: 'e',
            desc: "Only diff requested stacks, don't include dependencies",
          })
          .option('context-lines', {
            default: 3,
            type: 'number',
            desc: 'Number of context lines to include in arbitrary JSON diff rendering',
            requiresArg: true,
          })
          .option('template', {
            default: undefined,
            type: 'string',
            desc: 'The path to the CloudFormation template to compare with',
            requiresArg: true,
          })
          .option('strict', {
            default: false,
            type: 'boolean',
            desc: 'Do not filter out AWS::CDK::Metadata resources, mangled non-ASCII characters, or the CheckBootstrapVersionRule',
          })
          .option('security-only', {
            default: false,
            type: 'boolean',
            desc: 'Only diff for broadened security changes',
          })
          .option('fail', {
            default: undefined,
            type: 'boolean',
            desc: 'Fail with exit code 1 in case of diff',
          })
          .option('processed', {
            default: false,
            type: 'boolean',
            desc: 'Whether to compare against the template with Transforms already processed',
          })
          .option('quiet', {
            default: false,
            type: 'boolean',
            alias: 'q',
            desc: 'Do not print stack name and default message when there is no diff to stdout',
          })
          .option('change-set', {
            default: true,
            type: 'boolean',
            alias: 'changeset',
            desc: 'Whether to create a changeset to analyze resource replacements. In this mode, diff will use the deploy role instead of the lookup role.',
          }),
    )
    .command('metadata [STACK]', 'Returns all metadata associated with this stack')
    .command(['acknowledge [ID]', 'ack [ID]'], 'Acknowledge a notice so that it does not show up anymore')
    .command('notices', 'Returns a list of relevant notices', (yargs: Argv) =>
      yargs.option('unacknowledged', {
        default: false,
        type: 'boolean',
        alias: 'u',
        desc: 'Returns a list of unacknowledged notices',
      }),
    )
    .command('init [TEMPLATE]', 'Create a new, empty CDK project from a template.', (yargs: Argv) =>
      yargs
        .option('language', {
          default: undefined,
          type: 'string',
          alias: 'l',
          desc: 'The language to be used for the new project (default can be configured in ~/.cdk.json)',
          choices: ['csharp', 'fsharp', 'go', 'java', 'javascript', 'python', 'typescript'],
        })
        .option('list', {
          default: undefined,
          type: 'boolean',
          desc: 'List the available templates',
        })
        .option('generate-only', {
          default: false,
          type: 'boolean',
          desc: 'If true, only generates project files, without executing additional operations such as setting up a git repo, installing dependencies or compiling the project',
        }),
    )
    .command('migrate', 'Migrate existing AWS resources into a CDK app', (yargs: Argv) =>
      yargs
        .option('stack-name', {
          default: undefined,
          type: 'string',
          alias: 'n',
          desc: 'The name assigned to the stack created in the new project. The name of the app will be based off this name as well.',
          requiresArg: true,
        })
        .option('language', {
          default: 'typescript',
          type: 'string',
          alias: 'l',
          desc: 'The language to be used for the new project',
          choices: ['typescript', 'go', 'java', 'python', 'csharp'],
        })
        .option('account', {
          default: undefined,
          type: 'string',
          desc: 'The account to retrieve the CloudFormation stack template from',
        })
        .option('region', {
          default: undefined,
          type: 'string',
          desc: 'The region to retrieve the CloudFormation stack template from',
        })
        .option('from-path', {
          default: undefined,
          type: 'string',
          desc: 'The path to the CloudFormation template to migrate. Use this for locally stored templates',
        })
        .option('from-stack', {
          default: undefined,
          type: 'boolean',
          desc: 'Use this flag to retrieve the template for an existing CloudFormation stack',
        })
        .option('output-path', {
          default: undefined,
          type: 'string',
          desc: 'The output path for the migrated CDK app',
        })
        .option('from-scan', {
          default: undefined,
          type: 'string',
          desc: 'Determines if a new scan should be created, or the last successful existing scan should be used \n options are "new" or "most-recent"',
        })
        .option('filter', {
          default: [],
          type: 'array',
          desc: 'Filters the resource scan based on the provided criteria in the following format: "key1=value1,key2=value2"\n This field can be passed multiple times for OR style filtering: \n filtering options: \n resource-identifier: A key-value pair that identifies the target resource. i.e. {"ClusterName", "myCluster"}\n resource-type-prefix: A string that represents a type-name prefix. i.e. "AWS::DynamoDB::"\n tag-key: a string that matches resources with at least one tag with the provided key. i.e. "myTagKey"\n tag-value: a string that matches resources with at least one tag with the provided value. i.e. "myTagValue"',
          nargs: 1,
          requiresArg: true,
        })
        .option('compress', {
          default: undefined,
          type: 'boolean',
          desc: 'Use this flag to zip the generated CDK app',
        }),
    )
    .command('context', 'Manage cached context values', (yargs: Argv) =>
      yargs
        .option('reset', {
          default: undefined,
          alias: 'e',
          desc: 'The context key (or its index) to reset',
          type: 'string',
          requiresArg: true,
          default: undefined,
        })
        .option('force', {
          default: false,
          alias: 'f',
          desc: 'Ignore missing key error',
          type: 'boolean',
        })
        .option('clear', {
          default: undefined,
          desc: 'Clear all context',
          type: 'boolean',
<<<<<<< HEAD
        }),
=======
          default: false,
        })
>>>>>>> cb985bad
    )
    .command(['docs', 'doc'], 'Opens the reference documentation in a browser', (yargs: Argv) =>
      yargs.option('browser', {
        default: helpers.browserForPlatform(),
        alias: 'b',
        desc: 'the command to use to open the browser, using %u as a placeholder for the path of the file to open',
        type: 'string',
      }),
    )
    .command('doctor', 'Check your set-up for potential problems')
    .version(helpers.cliVersion())
    .demandCommand(1, '')
    .recommendCommands()
    .help()
    .alias('h', 'help')
    .epilogue(
      'If your app has a single stack, there is no need to specify the stack name\n\nIf one of cdk.json or ~/.cdk.json exists, options specified there will be used as defaults. Settings in cdk.json take precedence.',
    )
    .parse(args);
} // eslint-disable-next-line @typescript-eslint/no-require-imports
const yargs = require('yargs');<|MERGE_RESOLUTION|>--- conflicted
+++ resolved
@@ -814,15 +814,10 @@
           type: 'boolean',
         })
         .option('clear', {
-          default: undefined,
+          default: false,
           desc: 'Clear all context',
           type: 'boolean',
-<<<<<<< HEAD
-        }),
-=======
-          default: false,
-        })
->>>>>>> cb985bad
+        }),
     )
     .command(['docs', 'doc'], 'Opens the reference documentation in a browser', (yargs: Argv) =>
       yargs.option('browser', {
