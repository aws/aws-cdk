--- conflicted
+++ resolved
@@ -70,17 +70,10 @@
 }
 
 function prepareFileAsset(
-<<<<<<< HEAD
-    asset: cxschema.FileAssetMetadataEntry,
-    assetManifest: AssetManifestBuilder,
-    toolkitInfo: ToolkitInfo,
-    packaging: asset_schema.FileAssetPackaging): Record<string, string> {
-=======
-  asset: cxapi.FileAssetMetadataEntry,
+  asset: cxschema.FileAssetMetadataEntry,
   assetManifest: AssetManifestBuilder,
   toolkitInfo: ToolkitInfo,
   packaging: asset_schema.FileAssetPackaging): Record<string, string> {
->>>>>>> 82eea406
 
   const extension = packaging === asset_schema.FileAssetPackaging.ZIP_DIRECTORY ? '.zip' : path.extname(asset.path);
   const baseName = `${asset.sourceHash}${extension}`;
@@ -107,15 +100,9 @@
 }
 
 async function prepareDockerImageAsset(
-<<<<<<< HEAD
-    asset: cxschema.ContainerImageAssetMetadataEntry,
-    assetManifest: AssetManifestBuilder,
-    toolkitInfo: ToolkitInfo): Promise<Record<string, string>> {
-=======
-  asset: cxapi.ContainerImageAssetMetadataEntry,
+  asset: cxschema.ContainerImageAssetMetadataEntry,
   assetManifest: AssetManifestBuilder,
   toolkitInfo: ToolkitInfo): Promise<Record<string, string>> {
->>>>>>> 82eea406
 
   // Pre-1.21.0, repositoryName can be specified by the user or can be left out, in which case we make
   // a per-asset repository which will get adopted and cleaned up along with the stack.
