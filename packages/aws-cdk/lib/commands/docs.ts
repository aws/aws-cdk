import * as childProcess from 'child_process';
import * as chalk from 'chalk';
<<<<<<< HEAD
import type { Arguments as YArguments } from 'yargs';
=======
>>>>>>> 0feb05af
import { debug, print, warning } from '../../lib/logging';
import { CommandOptions } from '../command-api';

export const command = 'docs';
export const describe = 'Opens the reference documentation in a browser';
export const aliases = ['doc'];

<<<<<<< HEAD
const defaultBrowserCommand: { [key in NodeJS.Platform]?: string } = {
  darwin: 'open %u',
  win32: 'start %u',
};

export const builder = {
  browser: {
    alias: 'b',
    desc: 'the command to use to open the browser, using %u as a placeholder for the path of the file to open',
    type: 'string',
    default: process.platform in defaultBrowserCommand ? defaultBrowserCommand[process.platform] : 'xdg-open %u',
  },
};

export interface Arguments extends YArguments {
  browser: string
}

export function handler(args: YArguments) {
  args.commandHandler = realHandler;
}

=======
>>>>>>> 0feb05af
export async function realHandler(options: CommandOptions): Promise<number> {
  const url = 'https://docs.aws.amazon.com/cdk/api/v2/';
  print(chalk.green(url));
  const browserCommand = (options.args.browser as string).replace(/%u/g, url);
  debug(`Opening documentation ${chalk.green(browserCommand)}`);
  return new Promise<number>((resolve, _reject) => {
    childProcess.exec(browserCommand, (err, stdout, stderr) => {
      if (err) {
        debug(`An error occurred when trying to open a browser: ${err.stack || err.message}`);
        return resolve(0);
      }
      if (stdout) { debug(stdout); }
      if (stderr) { warning(stderr); }
      resolve(0);
    });
  });
}<|MERGE_RESOLUTION|>--- conflicted
+++ resolved
@@ -1,9 +1,5 @@
 import * as childProcess from 'child_process';
 import * as chalk from 'chalk';
-<<<<<<< HEAD
-import type { Arguments as YArguments } from 'yargs';
-=======
->>>>>>> 0feb05af
 import { debug, print, warning } from '../../lib/logging';
 import { CommandOptions } from '../command-api';
 
@@ -11,31 +7,6 @@
 export const describe = 'Opens the reference documentation in a browser';
 export const aliases = ['doc'];
 
-<<<<<<< HEAD
-const defaultBrowserCommand: { [key in NodeJS.Platform]?: string } = {
-  darwin: 'open %u',
-  win32: 'start %u',
-};
-
-export const builder = {
-  browser: {
-    alias: 'b',
-    desc: 'the command to use to open the browser, using %u as a placeholder for the path of the file to open',
-    type: 'string',
-    default: process.platform in defaultBrowserCommand ? defaultBrowserCommand[process.platform] : 'xdg-open %u',
-  },
-};
-
-export interface Arguments extends YArguments {
-  browser: string
-}
-
-export function handler(args: YArguments) {
-  args.commandHandler = realHandler;
-}
-
-=======
->>>>>>> 0feb05af
 export async function realHandler(options: CommandOptions): Promise<number> {
   const url = 'https://docs.aws.amazon.com/cdk/api/v2/';
   print(chalk.green(url));
