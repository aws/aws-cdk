{
  "name": "aws-cdk",
  "description": "CDK Toolkit, the command line tool for CDK apps",
  "version": "0.0.0",
  "bin": {
    "cdk": "bin/cdk"
  },
  "scripts": {
    "build": "cdk-build",
    "watch": "cdk-watch",
    "lint": "cdk-lint",
    "pkglint": "pkglint -f",
    "test": "cdk-test",
    "integ": "jest --testMatch '**/?(*.)+(integ-test).js'",
    "package": "cdk-package",
    "build+test+package": "yarn build+test && yarn package",
    "build+test": "yarn build && yarn test",
    "integ-cli": "npm run integ-cli-regression && npm run integ-cli-no-regression",
    "integ-cli-regression": "npm run integ-cli-regression-latest-release && npm run integ-cli-regression-latest-code",
    "integ-cli-regression-latest-release": "test/integ/run-against-dist test/integ/test-cli-regression-against-latest-release.sh",
    "integ-cli-regression-latest-code": "test/integ/run-against-dist test/integ/test-cli-regression-against-current-code.sh",
    "integ-cli-no-regression": "test/integ/run-against-repo test/integ/cli/test.sh",
    "integ-init": "test/integ/run-against-dist test/integ/init/test-all.sh",
    "gen": "./generate.sh",
    "build+extract": "yarn build",
    "build+test+extract": "yarn build+test"
  },
  "cdk-package": {
    "shrinkWrap": true
  },
  "author": {
    "name": "Amazon Web Services",
    "url": "https://aws.amazon.com",
    "organization": true
  },
  "license": "Apache-2.0",
  "devDependencies": {
    "@aws-cdk/core": "0.0.0",
    "@octokit/rest": "^18.12.0",
    "@types/archiver": "^5.3.1",
    "@types/fs-extra": "^8.1.2",
    "@types/glob": "^7.2.0",
    "@types/jest": "^27.4.0",
    "@types/minimatch": "^3.0.5",
    "@types/mockery": "^1.4.30",
    "@types/node": "^10.17.60",
    "@types/promptly": "^3.0.2",
    "@types/semver": "^7.3.9",
    "@types/sinon": "^9.0.11",
    "@types/table": "^6.0.0",
    "@types/uuid": "^8.3.4",
    "@types/wrap-ansi": "^3.0.0",
    "@types/yargs": "^15.0.14",
    "aws-sdk-mock": "^5.5.1",
    "@aws-cdk/cdk-build-tools": "0.0.0",
<<<<<<< HEAD
    "constructs": "^10.0.0",
    "jest": "^27.4.5",
=======
    "constructs": "^3.3.69",
    "jest": "^27.4.7",
>>>>>>> b6e3e517
    "make-runnable": "^1.3.10",
    "mockery": "^2.1.0",
    "nock": "^13.2.2",
    "@aws-cdk/pkglint": "0.0.0",
    "sinon": "^9.2.4",
    "ts-jest": "^27.1.2",
    "ts-mock-imports": "^1.3.8",
    "xml-js": "^1.6.11"
  },
  "dependencies": {
    "@aws-cdk/cloud-assembly-schema": "0.0.0",
    "@aws-cdk/cloudformation-diff": "0.0.0",
    "@aws-cdk/cx-api": "0.0.0",
    "@aws-cdk/region-info": "0.0.0",
    "@jsii/check-node": "1.52.1",
    "archiver": "^5.3.0",
    "aws-sdk": "^2.979.0",
    "camelcase": "^6.3.0",
    "cdk-assets": "0.0.0",
    "chokidar": "^3.5.2",
<<<<<<< HEAD
    "colors": "1.4.0",
=======
    "chalk": "^4",
>>>>>>> b6e3e517
    "decamelize": "^5.0.1",
    "fs-extra": "^9.1.0",
    "glob": "^7.2.0",
    "json-diff": "^0.7.1",
    "minimatch": ">=3.0",
    "promptly": "^3.2.0",
    "proxy-agent": "^5.0.0",
    "semver": "^7.3.5",
    "source-map-support": "^0.5.21",
    "strip-ansi": "^6.0.1",
    "table": "^6.8.0",
    "uuid": "^8.3.2",
    "wrap-ansi": "^7.0.0",
    "yaml": "1.10.2",
    "yargs": "^16.2.0"
  },
  "repository": {
    "url": "https://github.com/aws/aws-cdk.git",
    "type": "git",
    "directory": "packages/aws-cdk"
  },
  "keywords": [
    "aws",
    "cdk"
  ],
  "homepage": "https://github.com/aws/aws-cdk",
  "engines": {
    "node": ">= 14.15.0"
  },
  "nozem": {
    "ostools": [
      "git",
      "date",
      "cat",
      "dotnet",
      "mvn",
      "npm"
    ],
    "env": {
      "CODEBUILD_RESOLVED_SOURCE_VERSION": "|nzm-build"
    }
  },
  "stability": "stable",
  "maturity": "stable",
  "publishConfig": {
    "tag": "latest"
  }
}<|MERGE_RESOLUTION|>--- conflicted
+++ resolved
@@ -53,13 +53,8 @@
     "@types/yargs": "^15.0.14",
     "aws-sdk-mock": "^5.5.1",
     "@aws-cdk/cdk-build-tools": "0.0.0",
-<<<<<<< HEAD
-    "constructs": "^10.0.0",
-    "jest": "^27.4.5",
-=======
     "constructs": "^3.3.69",
     "jest": "^27.4.7",
->>>>>>> b6e3e517
     "make-runnable": "^1.3.10",
     "mockery": "^2.1.0",
     "nock": "^13.2.2",
@@ -80,11 +75,7 @@
     "camelcase": "^6.3.0",
     "cdk-assets": "0.0.0",
     "chokidar": "^3.5.2",
-<<<<<<< HEAD
-    "colors": "1.4.0",
-=======
     "chalk": "^4",
->>>>>>> b6e3e517
     "decamelize": "^5.0.1",
     "fs-extra": "^9.1.0",
     "glob": "^7.2.0",
