{
  "name": "aws-cdk",
  "description": "CDK Toolkit, the command line tool for CDK apps",
  "version": "0.0.0",
  "main": "lib/index.js",
  "types": "lib/index.d.ts",
  "bin": {
    "cdk": "bin/cdk"
  },
  "scripts": {
    "build": "cdk-build",
    "watch": "cdk-watch",
    "lint": "cdk-lint",
    "pkglint": "pkglint -f",
    "test": "cdk-test",
    "integ": "jest --testMatch '**/?(*.)+(integ-test).js'",
    "package": "cdk-package",
    "build+test+package": "npm run build+test && npm run package",
    "build+test": "npm run build && npm test",
    "integ-cli": "npm run integ-cli-regression && npm run integ-cli-no-regression",
    "integ-cli-regression": "npm run integ-cli-regression-latest-release && npm run integ-cli-regression-latest-code",
    "integ-cli-regression-latest-release": "test/integ/run-against-dist test/integ/test-cli-regression-against-latest-release.sh",
    "integ-cli-regression-latest-code": "test/integ/run-against-dist test/integ/test-cli-regression-against-current-code.sh",
    "integ-cli-no-regression": "test/integ/run-against-repo test/integ/cli/test.sh",
    "integ-init": "test/integ/run-against-dist test/integ/init/test-all.sh",
    "gen": "./generate.sh"
  },
  "cdk-build": {
    "jest": true
  },
  "cdk-package": {
    "shrinkWrap": true
  },
  "author": {
    "name": "Amazon Web Services",
    "url": "https://aws.amazon.com",
    "organization": true
  },
  "license": "Apache-2.0",
  "devDependencies": {
    "@aws-cdk/core": "0.0.0",
    "@octokit/rest": "^18.0.9",
    "@types/archiver": "^5.1.0",
    "@types/fs-extra": "^8.1.1",
    "@types/glob": "^7.1.3",
    "@types/jest": "^26.0.15",
    "@types/minimatch": "^3.0.3",
    "@types/mockery": "^1.4.29",
    "@types/node": "^10.17.48",
    "@types/promptly": "^3.0.0",
    "@types/semver": "^7.3.4",
    "@types/sinon": "^9.0.9",
    "@types/table": "^5.0.0",
    "@types/uuid": "^8.3.0",
    "@types/wrap-ansi": "^3.0.0",
    "@types/yargs": "^15.0.10",
    "aws-sdk-mock": "^5.1.0",
    "cdk-build-tools": "0.0.0",
    "jest": "^26.6.3",
    "make-runnable": "^1.3.8",
    "mockery": "^2.1.0",
    "nock": "^13.0.5",
    "pkglint": "0.0.0",
    "sinon": "^9.2.1",
    "ts-jest": "^26.4.4",
    "ts-mock-imports": "^1.3.1",
<<<<<<< HEAD
    "@octokit/rest": "^18.0.9",
    "make-runnable": "^1.3.8",
    "constructs": "10.0.0-pre.5"
=======
    "xml-js": "^1.6.11"
>>>>>>> a10481db
  },
  "dependencies": {
    "@aws-cdk/cloud-assembly-schema": "0.0.0",
    "@aws-cdk/cloudformation-diff": "0.0.0",
    "@aws-cdk/cx-api": "0.0.0",
    "@aws-cdk/region-info": "0.0.0",
    "@aws-cdk/yaml-cfn": "0.0.0",
    "archiver": "^5.1.0",
    "aws-sdk": "^2.804.0",
    "camelcase": "^6.2.0",
    "cdk-assets": "0.0.0",
    "colors": "^1.4.0",
    "decamelize": "^4.0.0",
    "fs-extra": "^9.0.1",
    "glob": "^7.1.6",
    "json-diff": "^0.5.4",
    "minimatch": ">=3.0",
    "promptly": "^3.2.0",
    "proxy-agent": "^4.0.0",
    "semver": "^7.3.2",
    "source-map-support": "^0.5.19",
    "table": "^6.0.4",
    "uuid": "^8.3.1",
    "wrap-ansi": "^7.0.0",
    "yargs": "^16.2.0"
  },
  "repository": {
    "url": "https://github.com/aws/aws-cdk.git",
    "type": "git",
    "directory": "packages/aws-cdk"
  },
  "keywords": [
    "aws",
    "cdk"
  ],
  "homepage": "https://github.com/aws/aws-cdk",
  "engines": {
    "node": ">= 10.13.0 <13 || >=13.7.0"
  },
  "stability": "stable",
  "maturity": "stable"
}<|MERGE_RESOLUTION|>--- conflicted
+++ resolved
@@ -64,13 +64,8 @@
     "sinon": "^9.2.1",
     "ts-jest": "^26.4.4",
     "ts-mock-imports": "^1.3.1",
-<<<<<<< HEAD
-    "@octokit/rest": "^18.0.9",
-    "make-runnable": "^1.3.8",
-    "constructs": "10.0.0-pre.5"
-=======
+    "constructs": "10.0.0-pre.5",
     "xml-js": "^1.6.11"
->>>>>>> a10481db
   },
   "dependencies": {
     "@aws-cdk/cloud-assembly-schema": "0.0.0",
