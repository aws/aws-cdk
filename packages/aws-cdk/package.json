--- conflicted
+++ resolved
@@ -44,14 +44,8 @@
     "pkglint": "^0.12.0"
   },
   "dependencies": {
-<<<<<<< HEAD
-    "@aws-cdk/cloudformation-diff": "^0.10.0",
-    "@aws-cdk/cx-api": "^0.10.0",
-    "@aws-cdk/cdk": "^0.10.0",
-=======
     "@aws-cdk/cloudformation-diff": "^0.12.0",
     "@aws-cdk/cx-api": "^0.12.0",
->>>>>>> e6e8c515
     "archiver": "^2.1.1",
     "aws-sdk": "^2.259.1",
     "camelcase": "^5.0.0",
