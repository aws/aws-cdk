--- conflicted
+++ resolved
@@ -63,12 +63,8 @@
     "request": "^2.83.0",
     "semver": "^5.5.0",
     "source-map-support": "^0.5.6",
-<<<<<<< HEAD
     "table": "^5.1.0",
     "yaml": "^1.1.0",
-=======
-    "yaml": "^1.0.1",
->>>>>>> 3076070e
     "yargs": "^9.0.1"
   },
   "repository": {
