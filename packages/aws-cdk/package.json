{
  "name": "aws-cdk",
  "description": "CDK Toolkit, the command line tool for CDK apps",
  "version": "0.0.0",
  "main": "lib/index.js",
  "types": "lib/index.d.ts",
  "bin": {
    "cdk": "bin/cdk"
  },
  "scripts": {
    "build": "cdk-build",
    "watch": "cdk-watch",
    "lint": "cdk-lint",
    "pkglint": "pkglint -f",
    "test": "cdk-test",
    "integ": "jest --testMatch '**/?(*.)+(integ-test).js'",
    "package": "cdk-package",
    "build+test+package": "npm run build+test && npm run package",
    "build+test": "npm run build && npm test",
    "integ-cli": "test/integ/run-against-repo test/integ/cli/test.sh",
    "integ-init": "test/integ/run-against-dist test/integ/init/test-all.sh"
  },
  "cdk-build": {
    "pre": [
      "./generate.sh"
    ],
    "eslint": {
      "ignore-pattern": [
        "lib/init-templates/*/typescript/**/*.ts",
        "lib/init-templates/*/javascript/**/*.js",
        "test/integ/cli/app/**/*.js",
        "test/integ/cli/cloud-assemblies/**/*.json.js"
      ]
    }
  },
  "author": {
    "name": "Amazon Web Services",
    "url": "https://aws.amazon.com",
    "organization": true
  },
  "license": "Apache-2.0",
  "devDependencies": {
    "@aws-cdk/core": "0.0.0",
    "@types/archiver": "^3.1.0",
    "@types/fs-extra": "^8.1.0",
    "@types/glob": "^7.1.1",
<<<<<<< HEAD
    "@types/jest": "^25.1.2",
=======
    "@types/jest": "^25.1.4",
    "@types/jszip": "^3.1.7",
>>>>>>> 05cf78bc
    "@types/minimatch": "^3.0.3",
    "@types/mockery": "^1.4.29",
    "@types/node": "^10.17.17",
    "@types/promptly": "^3.0.0",
    "@types/request": "^2.48.4",
    "@types/semver": "^7.1.0",
    "@types/sinon": "^7.5.2",
    "@types/table": "^4.0.7",
    "@types/uuid": "^7.0.0",
    "@types/yaml": "^1.2.0",
    "@types/yargs": "^15.0.4",
    "aws-sdk-mock": "^5.0.0",
    "cdk-build-tools": "0.0.0",
    "jest": "^24.9.0",
    "mockery": "^2.1.0",
    "pkglint": "0.0.0",
    "sinon": "^9.0.0",
    "ts-jest": "^25.2.0"
  },
  "dependencies": {
    "@aws-cdk/cdk-assets-schema": "0.0.0",
    "@aws-cdk/cloudformation-diff": "0.0.0",
    "@aws-cdk/cx-api": "0.0.0",
    "@aws-cdk/region-info": "0.0.0",
    "archiver": "^3.1.1",
    "aws-sdk": "^2.634.0",
    "camelcase": "^5.3.1",
    "cdk-assets": "0.0.0",
    "colors": "^1.4.0",
    "decamelize": "^4.0.0",
    "fs-extra": "^8.1.0",
    "glob": "^7.1.6",
    "json-diff": "^0.5.4",
    "minimatch": ">=3.0",
    "promptly": "^3.0.3",
    "proxy-agent": "^3.1.1",
    "request": "^2.88.2",
    "semver": "^7.1.3",
    "source-map-support": "^0.5.16",
    "table": "^5.4.6",
    "uuid": "^7.0.2",
    "yaml": "^1.8.0",
    "yargs": "^15.3.0"
  },
  "repository": {
    "url": "https://github.com/aws/aws-cdk.git",
    "type": "git",
    "directory": "packages/aws-cdk"
  },
  "keywords": [
    "aws",
    "cdk"
  ],
  "homepage": "https://github.com/aws/aws-cdk",
  "engines": {
    "node": ">= 10.3.0"
  },
  "stability": "stable",
  "jest": {
    "moduleFileExtensions": [
      "js"
    ],
    "coverageThreshold": {
      "global": {
        "branches": 45,
        "statements": 60
      }
    },
    "testMatch": [
      "**/?(*.)+(spec|test).js?(x)"
    ]
  }
}<|MERGE_RESOLUTION|>--- conflicted
+++ resolved
@@ -44,12 +44,8 @@
     "@types/archiver": "^3.1.0",
     "@types/fs-extra": "^8.1.0",
     "@types/glob": "^7.1.1",
-<<<<<<< HEAD
     "@types/jest": "^25.1.2",
-=======
     "@types/jest": "^25.1.4",
-    "@types/jszip": "^3.1.7",
->>>>>>> 05cf78bc
     "@types/minimatch": "^3.0.3",
     "@types/mockery": "^1.4.29",
     "@types/node": "^10.17.17",
