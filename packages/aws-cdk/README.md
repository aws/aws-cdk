--- conflicted
+++ resolved
@@ -386,7 +386,6 @@
 For more control over when stack changes are deployed, the CDK can generate a
 CloudFormation change set but not execute it.
 
-<<<<<<< HEAD
 #### Import existing resources
 
 You can pass the `--import-existing-resources` flag to the `deploy` command:
@@ -421,7 +420,6 @@
 Visit [Bringing existing resources into CloudFormation management](https://docs.aws.amazon.com/AWSCloudFormation/latest/UserGuide/resource-import.html)
 for more details.
 
-=======
 #### Ignore No Stacks
 
 You may have an app with multiple environments, e.g., dev and prod. When starting
@@ -436,7 +434,6 @@
 $ cdk deploy --ignore-no-stacks
 ```
 
->>>>>>> 45b8398b
 #### Hotswap deployments for faster development
 
 You can pass the `--hotswap` flag to the `deploy` command:
