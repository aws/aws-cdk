--- conflicted
+++ resolved
@@ -56,12 +56,8 @@
       .option('tags', { type: 'array', alias: 't', desc: 'Tags to add for the stack (KEY=VALUE)', nargs: 1, requiresArg: true, default: [] })
       .option('execute', {type: 'boolean', desc: 'Whether to execute ChangeSet (--no-execute will NOT execute the ChangeSet)', default: true})
       .option('trust', { type: 'array', desc: 'The (space-separated) list of AWS account IDs that should be trusted to perform deployments into this environment', default: [], hidden: true })
-<<<<<<< HEAD
       .option('cloudformation-execution-policies', { type: 'array', desc: 'The (space-separated) list of Managed Policy ARNs that should be attached to the role performing deployments into this environment. Required if --trust was passed', default: [], hidden: true })
-      .option('force', { alias: 'f', type: 'boolean', desc: 'Always bootstrap even if it would downgrade template version', default: false })
-=======
-      .option('cloudformation-execution-policies', { type: 'array', desc: 'The (space-separated) list of Managed Policy ARNs that should be attached to the role performing deployments into this environment. Required if --trust was passed', default: [], hidden: true }),
->>>>>>> 32299ef2
+      .option('force', { alias: 'f', type: 'boolean', desc: 'Always bootstrap even if it would downgrade template version', default: false }),
     )
     .command('deploy [STACKS..]', 'Deploys the stack(s) named STACKS into your AWS account', yargs => yargs
       .option('build-exclude', { type: 'array', alias: 'E', nargs: 1, desc: 'Do not rebuild asset with the given ID. Can be specified multiple times.', default: [] })
