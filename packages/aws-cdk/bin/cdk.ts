#!/usr/bin/env node
import 'source-map-support/register';

import cxapi = require('@aws-cdk/cx-api');
import colors = require('colors/safe');
import fs = require('fs-extra');
import util = require('util');
import yargs = require('yargs');

import { bootstrapEnvironment, deployStack, destroyStack, loadToolkitInfo, Mode, SDK } from '../lib';
import { environmentsFromDescriptors, globEnvironmentsFromStacks } from '../lib/api/cxapp/environments';
import { AppStacks, listStackNames } from '../lib/api/cxapp/stacks';
import { printSecurityDiff, printStackDiff, RequireApproval } from '../lib/diff';
import { availableInitLanguages, cliInit, printAvailableTemplates } from '../lib/init';
import { interactive } from '../lib/interactive';
import { data, debug, error, highlight, print, setVerbose, success } from '../lib/logging';
import { PluginHost } from '../lib/plugin';
import { parseRenames } from '../lib/renames';
import { deserializeStructure, serializeStructure } from '../lib/serialize';
import { Configuration, Settings } from '../lib/settings';
import { VERSION } from '../lib/version';

// tslint:disable-next-line:no-var-requires
const promptly = require('promptly');
const confirm = util.promisify(promptly.confirm);

const DEFAULT_TOOLKIT_STACK_NAME = 'CDKToolkit';

// tslint:disable:no-shadowed-variable max-line-length
async function parseCommandLineArguments() {
  const initTemplateLanuages = await availableInitLanguages;
  return yargs
    .usage('Usage: cdk -a <cdk-app> COMMAND')
    .option('app', { type: 'string', alias: 'a', desc: 'REQUIRED: Command-line for executing your CDK app (e.g. "node bin/my-app.js")' })
    .option('context', { type: 'array', alias: 'c', desc: 'Add contextual string parameter.', nargs: 1, requiresArg: 'KEY=VALUE' })
    .option('plugin', { type: 'array', alias: 'p', desc: 'Name or path of a node package that extend the CDK features. Can be specified multiple times', nargs: 1 })
    .option('rename', { type: 'string', desc: 'Rename stack name if different then the one defined in the cloud executable', requiresArg: '[ORIGINAL:]RENAMED' })
    .option('trace', { type: 'boolean', desc: 'Print trace for stack warnings' })
    .option('strict', { type: 'boolean', desc: 'Do not construct stacks with warnings' })
    .option('ignore-errors', { type: 'boolean', default: false, desc: 'Ignores synthesis errors, which will likely produce an invalid output' })
    .option('json', { type: 'boolean', alias: 'j', desc: 'Use JSON output instead of YAML' })
    .option('verbose', { type: 'boolean', alias: 'v', desc: 'Show debug logs' })
    .option('profile', { type: 'string', desc: 'Use the indicated AWS profile as the default environment' })
    .option('proxy', { type: 'string', desc: 'Use the indicated proxy. Will read from HTTPS_PROXY environment variable if not specified.' })
    .option('ec2creds', { type: 'boolean', alias: 'i', default: undefined, desc: 'Force trying to fetch EC2 instance credentials. Default: guess EC2 instance status.' })
    .option('version-reporting', { type: 'boolean', desc: 'Include the "AWS::CDK::Metadata" resource in synthesized templates (enabled by default)', default: undefined })
    .option('path-metadata', { type: 'boolean', desc: 'Include "aws:cdk:path" CloudFormation metadata for each resource (enabled by default)', default: true })
    .option('role-arn', { type: 'string', alias: 'r', desc: 'ARN of Role to use when invoking CloudFormation', default: undefined })
    .command([ 'list', 'ls' ], 'Lists all stacks in the app', yargs => yargs
      .option('long', { type: 'boolean', default: false, alias: 'l', desc: 'display environment information for each stack' }))
    .command([ 'synthesize [STACKS..]', 'synth [STACKS..]' ], 'Synthesizes and prints the CloudFormation template for this stack', yargs => yargs
      .option('interactive', { type: 'boolean', alias: 'i', desc: 'interactively watch and show template updates' })
      .option('output', { type: 'string', alias: 'o', desc: 'write CloudFormation template for requested stacks to the given directory' }))
    .command('bootstrap [ENVIRONMENTS..]', 'Deploys the CDK toolkit stack into an AWS environment', yargs => yargs
      .option('toolkit-stack-name', { type: 'string', desc: 'the name of the CDK toolkit stack' }))
    .command('deploy [STACKS..]', 'Deploys the stack(s) named STACKS into your AWS account', yargs => yargs
      .option('require-approval', { type: 'string', choices: [RequireApproval.Never, RequireApproval.AnyChange, RequireApproval.Broadening], desc: 'what security-sensitive changes need manual approval' })
      .option('toolkit-stack-name', { type: 'string', desc: 'the name of the CDK toolkit stack' }))
    .command('destroy [STACKS..]', 'Destroy the stack(s) named STACKS', yargs => yargs
      .option('force', { type: 'boolean', alias: 'f', desc: 'Do not ask for confirmation before destroying the stacks' }))
    .command('diff [STACK]', 'Compares the specified stack with the deployed stack or a local template file', yargs => yargs
      .option('template', { type: 'string', desc: 'the path to the CloudFormation template to compare with' })
      .option('strict', { type: 'boolean', desc: 'do not filter out AWS::CDK::Metadata resources', default: false }))
    .command('metadata [STACK]', 'Returns all metadata associated with this stack')
    .command('init [TEMPLATE]', 'Create a new, empty CDK project from a template. Invoked without TEMPLATE, the app template will be used.', yargs => yargs
      .option('language', { type: 'string', alias: 'l', desc: 'the language to be used for the new project (default can be configured in ~/.cdk.json)', choices: initTemplateLanuages })
      .option('list', { type: 'boolean', desc: 'list the available templates' }))
    .commandDir('../lib/commands', { exclude: /^_.*/ })
    .version(VERSION)
    .demandCommand(1, '') // just print help
    .help()
    .alias('h', 'help')
    .epilogue([
      'If your app has a single stack, there is no need to specify the stack name',
      'If one of cdk.json or ~/.cdk.json exists, options specified there will be used as defaults. Settings in cdk.json take precedence.'
    ].join('\n\n'))
    .argv;
}
// tslint:enable:no-shadowed-variable max-line-length

async function initCommandLine() {
  const argv = await parseCommandLineArguments();
  if (argv.verbose) {
    setVerbose();
  }

  debug('CDK toolkit version:', VERSION);
  debug('Command line arguments:', argv);

  const aws = new SDK({
    profile: argv.profile,
    proxyAddress: argv.proxy,
    ec2creds: argv.ec2creds,
  });

  const configuration = new Configuration(argv);
  await configuration.load();
  configuration.logDefaults();

  const appStacks = new AppStacks(argv, configuration, aws);

  const renames = parseRenames(argv.rename);

  /** Function to load plug-ins, using configurations additively. */
  function loadPlugins(...settings: Settings[]) {
    const loaded = new Set<string>();
    for (const source of settings) {
      const plugins: string[] = source.get(['plugin']) || [];
      for (const plugin of plugins) {
        const resolved = tryResolve(plugin);
        if (loaded.has(resolved)) { continue; }
        debug(`Loading plug-in: ${colors.green(plugin)} from ${colors.blue(resolved)}`);
        PluginHost.instance.load(plugin);
        loaded.add(resolved);
      }
    }

    function tryResolve(plugin: string): string {
      try {
        return require.resolve(plugin);
      } catch (e) {
        error(`Unable to resolve plugin ${colors.green(plugin)}: ${e.stack}`);
        throw new Error(`Unable to resolve plug-in: ${plugin}`);
      }
    }
  }

  loadPlugins(configuration.combined);

  const cmd = argv._[0];

  // Bundle up global objects so the commands have access to them
  const commandOptions = { args: argv, appStacks, configuration, aws };

  const returnValue = argv.commandHandler ? await argv.commandHandler(commandOptions) : await main(cmd, argv);
  if (typeof returnValue === 'object') {
    return toJsonOrYaml(returnValue);
  } else if (typeof returnValue === 'string') {
    return returnValue;
  } else {
    return returnValue;
  }

  async function main(command: string, args: any): Promise<number | string | {} | void> {
    const toolkitStackName: string = configuration.combined.get(['toolkitStackName']) || DEFAULT_TOOLKIT_STACK_NAME;

    args.STACKS = args.STACKS || [];
    args.ENVIRONMENTS = args.ENVIRONMENTS || [];

    switch (command) {
      case 'ls':
      case 'list':
        return await cliList({ long: args.long });

      case 'diff':
        return await diffStack(await findStack(args.STACK), args.template, args.strict);

      case 'bootstrap':
        return await cliBootstrap(args.ENVIRONMENTS, toolkitStackName, args.roleArn);

      case 'deploy':
        return await cliDeploy(args.STACKS, toolkitStackName, args.roleArn, configuration.combined.get(['requireApproval']));

      case 'destroy':
        return await cliDestroy(args.STACKS, args.force, args.roleArn);

      case 'synthesize':
      case 'synth':
        return await cliSynthesize(args.STACKS, args.interactive, args.output, args.json);

      case 'metadata':
        return await cliMetadata(await findStack(args.STACK));

      case 'init':
        const language = configuration.combined.get(['language']);
        if (args.list) {
          return await printAvailableTemplates(language);
        } else {
          return await cliInit(args.TEMPLATE, language);
        }

      default:
        throw new Error('Unknown command: ' + command);
    }
  }

  async function cliMetadata(stackName: string) {
    const s = await appStacks.synthesizeStack(stackName);
    return s.metadata;
  }

  /**
   * Bootstrap the CDK Toolkit stack in the accounts used by the specified stack(s).
   *
   * @param environmentGlobs environment names that need to have toolkit support
   *             provisioned, as a glob filter. If none is provided,
   *             all stacks are implicitly selected.
   * @param toolkitStackName the name to be used for the CDK Toolkit stack.
   */
  async function cliBootstrap(environmentGlobs: string[], toolkitStackName: string, roleArn: string | undefined): Promise<void> {
    // Two modes of operation.
    //
    // If there is an '--app' argument, we select the environments from the app. Otherwise we just take the user
    // at their word that they know the name of the environment.

    const app = configuration.combined.get(['app']);

    const environments = app ? await globEnvironmentsFromStacks(appStacks, environmentGlobs) : environmentsFromDescriptors(environmentGlobs);

    await Promise.all(environments.map(async (environment) => {
      success(' ⏳  Bootstrapping environment %s...', colors.blue(environment.name));
      try {
        const result = await bootstrapEnvironment(environment, aws, toolkitStackName, roleArn);
        const message = result.noOp ? ' ✅  Environment %s bootstrapped (no changes).'
                      : ' ✅  Environment %s bootstrapped.';
        success(message, colors.blue(environment.name));
      } catch (e) {
        error(' ❌  Environment %s failed bootstrapping: %s', colors.blue(environment.name), e);
        throw e;
      }
    }));
  }

  /**
   * Synthesize the given set of stacks (called when the user runs 'cdk synth')
   *
   * INPUT: Stack names can be supplied using a glob filter. If no stacks are
   * given, all stacks from the application are implictly selected.
   *
   * OUTPUT: If more than one stack ends up being selected, an output directory
   * should be supplied, where the templates will be written.
   */
  async function cliSynthesize(stackNames: string[],
                               doInteractive: boolean,
                               outputDir: string|undefined,
                               json: boolean): Promise<void> {
    const stacks = await appStacks.selectStacks(...stackNames);
    renames.validateSelectedStacks(stacks);

    if (doInteractive) {
      if (stacks.length !== 1) {
        throw new Error(`When using interactive synthesis, must select exactly one stack. Got: ${listStackNames(stacks)}`);
      }
      return await interactive(stacks[0], argv.verbose, (stack) => appStacks.synthesizeStack(stack));
    }

    if (stacks.length > 1 && outputDir == null) {
      // tslint:disable-next-line:max-line-length
      throw new Error(`Multiple stacks selected (${listStackNames(stacks)}), but output is directed to stdout. Either select one stack, or use --output to send templates to a directory.`);
    }

    if (outputDir == null) {
      return stacks[0].template;  // Will be printed in main()
    }

    fs.mkdirpSync(outputDir);

    for (const stack of stacks) {
      const finalName = renames.finalName(stack.name);
      const fileName = `${outputDir}/${finalName}.template.${json ? 'json' : 'yaml'}`;
      highlight(fileName);
      await fs.writeFile(fileName, toJsonOrYaml(stack.template));
    }

    return undefined; // Nothing to print
  }

  async function cliList(options: { long?: boolean } = { }) {
    const stacks = await appStacks.listStacks();

    // if we are in "long" mode, emit the array as-is (JSON/YAML)
    if (options.long) {
      const long = [];
      for (const stack of stacks) {
        long.push({
          name: stack.name,
          environment: stack.environment
        });
      }
      return long; // will be YAML formatted output
    }

    // just print stack names
    for (const stack of stacks) {
      data(stack.name);
    }

    return 0; // exit-code
  }

  async function cliDeploy(stackNames: string[], toolkitStackName: string, roleArn: string | undefined, requireApproval: RequireApproval) {
    if (requireApproval === undefined) { requireApproval = RequireApproval.Broadening; }

    const stacks = await appStacks.selectStacks(...stackNames);
    renames.validateSelectedStacks(stacks);

    for (const stack of stacks) {
      if (stacks.length !== 1) { highlight(stack.name); }
      if (!stack.environment) {
        // tslint:disable-next-line:max-line-length
        throw new Error(`Stack ${stack.name} does not define an environment, and AWS credentials could not be obtained from standard locations or no region was configured.`);
      }
      const toolkitInfo = await loadToolkitInfo(stack.environment, aws, toolkitStackName);
      const deployName = renames.finalName(stack.name);

      if (requireApproval !== RequireApproval.Never) {
        const currentTemplate = await readCurrentTemplate(stack);
        if (printSecurityDiff(currentTemplate, stack, requireApproval)) {
          const confirmed = await confirm(`Do you wish to deploy these changes (y/n)?`);
          if (!confirmed) { throw new Error('Aborted by user'); }
        }
      }

      if (deployName !== stack.name) {
        print('%s: deploying... (was %s)', colors.bold(deployName), colors.bold(stack.name));
      } else {
        print('%s: deploying...', colors.bold(stack.name));
      }

      try {
        const result = await deployStack({ stack, sdk: aws, toolkitInfo, deployName, roleArn });
        const message = result.noOp
          ? ` ✅  %s (no changes)`
          : ` ✅  %s`;

        success('\n' + message, stack.name);

        if (Object.keys(result.outputs).length > 0) {
          print('\nOutputs:');
        }

        for (const name of Object.keys(result.outputs)) {
          const value = result.outputs[name];
          print('%s.%s = %s', colors.cyan(deployName), colors.cyan(name), colors.underline(colors.cyan(value)));
        }

        print('\nStack ARN:');

        data(result.stackArn);
      } catch (e) {
        error('\n ❌  %s failed: %s', colors.bold(stack.name), e);
        throw e;
      }
    }
  }

  async function cliDestroy(stackNames: string[], force: boolean, roleArn: string | undefined) {
    const stacks = await appStacks.selectStacks(...stackNames);
    renames.validateSelectedStacks(stacks);

    if (!force) {
      // tslint:disable-next-line:max-line-length
      const confirmed = await confirm(`Are you sure you want to delete: ${colors.blue(stacks.map(s => s.name).join(', '))} (y/n)?`);
      if (!confirmed) {
        return;
      }
    }

    for (const stack of stacks) {
      const deployName = renames.finalName(stack.name);

      success('%s: destroying...', colors.blue(deployName));
      try {
        await destroyStack({ stack, sdk: aws, deployName, roleArn });
        success('\n ✅  %s: destroyed', colors.blue(deployName));
      } catch (e) {
        error('\n ❌  %s: destroy failed', colors.blue(deployName), e);
        throw e;
      }
    }
  }

  async function diffStack(stackName: string, templatePath: string | undefined, strict: boolean): Promise<number> {
    const stack = await appStacks.synthesizeStack(stackName);
    const currentTemplate = await readCurrentTemplate(stack, templatePath);
    if (printStackDiff(currentTemplate, stack, strict) === 0) {
      return 0;
    } else {
      return 1;
    }
  }

  async function readCurrentTemplate(stack: cxapi.SynthesizedStack, templatePath?: string): Promise<{ [key: string]: any }> {
    if (templatePath) {
      if (!await fs.pathExists(templatePath)) {
        throw new Error(`There is no file at ${templatePath}`);
      }
      const fileContent = await fs.readFile(templatePath, { encoding: 'UTF-8' });
      return parseTemplate(fileContent);
    } else {
      const stackName = renames.finalName(stack.name);
      debug(`Reading existing template for stack ${stackName}.`);

      const cfn = await aws.cloudFormation(stack.environment, Mode.ForReading);
      try {
        const response = await cfn.getTemplate({ StackName: stackName }).promise();
        return (response.TemplateBody && parseTemplate(response.TemplateBody)) || {};
      } catch (e) {
        if (e.code === 'ValidationError' && e.message === `Stack with id ${stackName} does not exist`) {
          return {};
        } else {
          throw e;
        }
      }
    }

    /* Attempt to parse YAML, fall back to JSON. */
    function parseTemplate(text: string): any {
      return deserializeStructure(text);
    }
  }

  /**
   * Match a single stack from the list of available stacks
   */
  async function findStack(name: string): Promise<string> {
    const stacks = await appStacks.selectStacks(name);

    // Could have been a glob so check that we evaluated to exactly one
    if (stacks.length > 1) {
      throw new Error(`This command requires exactly one stack and we matched more than one: ${stacks.map(x => x.name)}`);
    }

    return stacks[0].name;
  }

<<<<<<< HEAD
=======
  /** Convert the command-line arguments into a Settings object */
  function argumentsToSettings() {
    const context: any = {};

    // Turn list of KEY=VALUE strings into an object
    for (const assignment of (argv.context || [])) {
      const parts = assignment.split('=', 2);
      if (parts.length === 2) {
        debug('CLI argument context: %s=%s', parts[0], parts[1]);
        if (parts[0].match(/^aws:.+/)) {
          throw new Error(`User-provided context cannot use keys prefixed with 'aws:', but ${parts[0]} was provided.`);
        }
        context[parts[0]] = parts[1];
      } else {
        warning('Context argument is not an assignment (key=value): %s', assignment);
      }
    }

    return new Settings({
      app: argv.app,
      browser: argv.browser,
      context,
      language: argv.language,
      plugin: argv.plugin,
      toolkitStackName: argv.toolkitStackName,
      versionReporting: argv.versionReporting,
      requireApproval: argv.requireApproval,
      pathMetadata: argv.pathMetadata,
    });
  }

>>>>>>> d20938c6
  function toJsonOrYaml(object: any): string {
    return serializeStructure(object, argv.json);
  }
}

initCommandLine()
  .then(value => {
    if (value == null) { return; }
    if (typeof value === 'string') {
      data(value);
    } else if (typeof value === 'number') {
      process.exit(value);
    }
  })
  .catch(err => {
    error(err.message);
    debug(err.stack);
    process.exit(1);
  });<|MERGE_RESOLUTION|>--- conflicted
+++ resolved
@@ -424,40 +424,6 @@
     return stacks[0].name;
   }
 
-<<<<<<< HEAD
-=======
-  /** Convert the command-line arguments into a Settings object */
-  function argumentsToSettings() {
-    const context: any = {};
-
-    // Turn list of KEY=VALUE strings into an object
-    for (const assignment of (argv.context || [])) {
-      const parts = assignment.split('=', 2);
-      if (parts.length === 2) {
-        debug('CLI argument context: %s=%s', parts[0], parts[1]);
-        if (parts[0].match(/^aws:.+/)) {
-          throw new Error(`User-provided context cannot use keys prefixed with 'aws:', but ${parts[0]} was provided.`);
-        }
-        context[parts[0]] = parts[1];
-      } else {
-        warning('Context argument is not an assignment (key=value): %s', assignment);
-      }
-    }
-
-    return new Settings({
-      app: argv.app,
-      browser: argv.browser,
-      context,
-      language: argv.language,
-      plugin: argv.plugin,
-      toolkitStackName: argv.toolkitStackName,
-      versionReporting: argv.versionReporting,
-      requireApproval: argv.requireApproval,
-      pathMetadata: argv.pathMetadata,
-    });
-  }
-
->>>>>>> d20938c6
   function toJsonOrYaml(object: any): string {
     return serializeStructure(object, argv.json);
   }
