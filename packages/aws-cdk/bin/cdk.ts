--- conflicted
+++ resolved
@@ -395,13 +395,8 @@
     }
   }
 
-<<<<<<< HEAD
   async function diffStack(stackName: string, templatePath: string | undefined, strict: boolean): Promise<number> {
-    const stack = await synthesizeStack(stackName);
-=======
-  async function diffStack(stackName: string, templatePath?: string): Promise<number> {
     const stack = await appStacks.synthesizeStack(stackName);
->>>>>>> b3a5cb31
     const currentTemplate = await readCurrentTemplate(stack, templatePath);
     if (printStackDiff(currentTemplate, stack, strict) === 0) {
       return 0;
