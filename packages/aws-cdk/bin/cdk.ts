#!/usr/bin/env node
import 'source-map-support/register';

import * as cxapi from '@aws-cdk/cx-api';
import * as colors from 'colors/safe';
import * as yargs from 'yargs';

import { ToolkitInfo, BootstrapSource, Bootstrapper } from '../lib';
import { SdkProvider } from '../lib/api/aws-auth';
import { CloudFormationDeployments } from '../lib/api/cloudformation-deployments';
import { CloudExecutable } from '../lib/api/cxapp/cloud-executable';
import { execProgram } from '../lib/api/cxapp/exec';
import { StackActivityProgress } from '../lib/api/util/cloudformation/stack-activity-monitor';
import { CdkToolkit } from '../lib/cdk-toolkit';
import { RequireApproval } from '../lib/diff';
import { availableInitLanguages, cliInit, printAvailableTemplates } from '../lib/init';
import { data, debug, error, print, setLogLevel } from '../lib/logging';
import { PluginHost } from '../lib/plugin';
import { serializeStructure } from '../lib/serialize';
import { Configuration, Settings } from '../lib/settings';
import * as version from '../lib/version';

/* eslint-disable max-len */
/* eslint-disable no-shadow */ // yargs

async function parseCommandLineArguments() {
  // Use the following configuration for array arguments:
  //
  //     { type: 'array', default: [], nargs: 1, requiresArg: true }
  //
  // The default behavior of yargs is to eat all strings following an array argument:
  //
  //   ./prog --arg one two positional  => will parse to { arg: ['one', 'two', 'positional'], _: [] } (so no positional arguments)
  //   ./prog --arg one two -- positional  => does not help, for reasons that I can't understand. Still gets parsed incorrectly.
  //
  // By using the config above, every --arg will only consume one argument, so you can do the following:
  //
  //   ./prog --arg one --arg two position  =>  will parse to  { arg: ['one', 'two'], _: ['positional'] }.

  const initTemplateLanuages = await availableInitLanguages;
  return yargs
    .env('CDK')
    .usage('Usage: cdk -a <cdk-app> COMMAND')
    .option('app', { type: 'string', alias: 'a', desc: 'REQUIRED: command-line for executing your app or a cloud assembly directory (e.g. "node bin/my-app.js")', requiresArg: true })
    .option('context', { type: 'array', alias: 'c', desc: 'Add contextual string parameter (KEY=VALUE)', nargs: 1, requiresArg: true })
    .option('plugin', { type: 'array', alias: 'p', desc: 'Name or path of a node package that extend the CDK features. Can be specified multiple times', nargs: 1 })
    .option('trace', { type: 'boolean', desc: 'Print trace for stack warnings' })
    .option('strict', { type: 'boolean', desc: 'Do not construct stacks with warnings' })
    .option('ignore-errors', { type: 'boolean', default: false, desc: 'Ignores synthesis errors, which will likely produce an invalid output' })
    .option('json', { type: 'boolean', alias: 'j', desc: 'Use JSON output instead of YAML when templates are printed to STDOUT', default: false })
    .option('verbose', { type: 'boolean', alias: 'v', desc: 'Show debug logs (specify multiple times to increase verbosity)', default: false })
    .count('verbose')
    .option('profile', { type: 'string', desc: 'Use the indicated AWS profile as the default environment', requiresArg: true })
    .option('proxy', { type: 'string', desc: 'Use the indicated proxy. Will read from HTTPS_PROXY environment variable if not specified.', requiresArg: true })
    .option('ca-bundle-path', { type: 'string', desc: 'Path to CA certificate to use when validating HTTPS requests. Will read from AWS_CA_BUNDLE environment variable if not specified.', requiresArg: true })
    .option('ec2creds', { type: 'boolean', alias: 'i', default: undefined, desc: 'Force trying to fetch EC2 instance credentials. Default: guess EC2 instance status.' })
    .option('version-reporting', { type: 'boolean', desc: 'Include the "AWS::CDK::Metadata" resource in synthesized templates (enabled by default)', default: undefined })
    .option('path-metadata', { type: 'boolean', desc: 'Include "aws:cdk:path" CloudFormation metadata for each resource (enabled by default)', default: true })
    .option('asset-metadata', { type: 'boolean', desc: 'Include "aws:asset:*" CloudFormation metadata for resources that user assets (enabled by default)', default: true })
    .option('role-arn', { type: 'string', alias: 'r', desc: 'ARN of Role to use when invoking CloudFormation', default: undefined, requiresArg: true })
    .option('toolkit-stack-name', { type: 'string', desc: 'The name of the CDK toolkit stack', requiresArg: true })
    .option('staging', { type: 'boolean', desc: 'Copy assets to the output directory (use --no-staging to disable, needed for local debugging the source files with SAM CLI)', default: true })
    .option('output', { type: 'string', alias: 'o', desc: 'Emits the synthesized cloud assembly into a directory (default: cdk.out)', requiresArg: true })
    .option('no-color', { type: 'boolean', desc: 'Removes colors and other style from console output', default: false })
    .command(['list [STACKS..]', 'ls [STACKS..]'], 'Lists all stacks in the app', yargs => yargs
      .option('long', { type: 'boolean', default: false, alias: 'l', desc: 'Display environment information for each stack' }),
    )
    .command(['synthesize [STACKS..]', 'synth [STACKS..]'], 'Synthesizes and prints the CloudFormation template for this stack', yargs => yargs
      .option('exclusively', { type: 'boolean', alias: 'e', desc: 'Only synthesize requested stacks, don\'t include dependencies' }))
    .command('bootstrap [ENVIRONMENTS..]', 'Deploys the CDK toolkit stack into an AWS environment', yargs => yargs
      .option('bootstrap-bucket-name', { type: 'string', alias: ['b', 'toolkit-bucket-name'], desc: 'The name of the CDK toolkit bucket; bucket will be created and must not exist', default: undefined })
      .option('bootstrap-kms-key-id', { type: 'string', desc: 'AWS KMS master key ID used for the SSE-KMS encryption', default: undefined })
      .option('qualifier', { type: 'string', desc: 'Unique string to distinguish multiple bootstrap stacks', default: undefined })
      .option('public-access-block-configuration', { type: 'boolean', desc: 'Block public access configuration on CDK toolkit bucket (enabled by default) ', default: undefined })
      .option('tags', { type: 'array', alias: 't', desc: 'Tags to add for the stack (KEY=VALUE)', nargs: 1, requiresArg: true, default: [] })
      .option('execute', { type: 'boolean', desc: 'Whether to execute ChangeSet (--no-execute will NOT execute the ChangeSet)', default: true })
      .option('trust', { type: 'array', desc: 'The AWS account IDs that should be trusted to perform deployments into this environment (may be repeated)', default: [], nargs: 1, requiresArg: true, hidden: true })
      .option('cloudformation-execution-policies', { type: 'array', desc: 'The Managed Policy ARNs that should be attached to the role performing deployments into this environment. Required if --trust was passed (may be repeated)', default: [], nargs: 1, requiresArg: true, hidden: true })
      .option('force', { alias: 'f', type: 'boolean', desc: 'Always bootstrap even if it would downgrade template version', default: false })
      .option('termination-protection', { type: 'boolean', default: undefined, desc: 'Toggle CloudFormation termination protection on the bootstrap stacks' })
      .option('show-template', { type: 'boolean', desc: 'Instead of actual bootstrapping, print the current CLI\'s bootstrapping template to stdout for customization.', default: false })
      .option('template', { type: 'string', requiresArg: true, desc: 'Use the template from the given file instead of the built-in one (use --show-template to obtain an example).' }),
    )
    .command('deploy [STACKS..]', 'Deploys the stack(s) named STACKS into your AWS account', yargs => yargs
      .option('build-exclude', { type: 'array', alias: 'E', nargs: 1, desc: 'Do not rebuild asset with the given ID. Can be specified multiple times.', default: [] })
      .option('exclusively', { type: 'boolean', alias: 'e', desc: 'Only deploy requested stacks, don\'t include dependencies' })
      .option('require-approval', { type: 'string', choices: [RequireApproval.Never, RequireApproval.AnyChange, RequireApproval.Broadening], desc: 'What security-sensitive changes need manual approval' })
      .option('ci', { type: 'boolean', desc: 'Force CI detection', default: process.env.CI !== undefined })
      .option('notification-arns', { type: 'array', desc: 'ARNs of SNS topics that CloudFormation will notify with stack related events', nargs: 1, requiresArg: true })
<<<<<<< HEAD
      // @deprecated(v2) -- tags are part of the Cloud Assembly and tags specified here will be overwritten on the next deployment
      .option('tags', { type: 'array', alias: 't', desc: 'Tags to add to the stack (KEY=VALUE), overrides tags from Cloud Assembly (deprecated)', nargs: 1, requiresArg: true })
=======
      .option('tags', { type: 'array', alias: 't', desc: 'Tags to add to the stack (KEY=VALUE), overrides tags from Cloud Assembly', nargs: 1, requiresArg: true })
>>>>>>> d5add11e
      .option('execute', { type: 'boolean', desc: 'Whether to execute ChangeSet (--no-execute will NOT execute the ChangeSet)', default: true })
      .option('force', { alias: 'f', type: 'boolean', desc: 'Always deploy stack even if templates are identical', default: false })
      .option('parameters', { type: 'array', desc: 'Additional parameters passed to CloudFormation at deploy time (STACK:KEY=VALUE)', nargs: 1, requiresArg: true, default: {} })
      .option('outputs-file', { type: 'string', alias: 'O', desc: 'Path to file where stack outputs will be written as JSON', requiresArg: true })
      .option('previous-parameters', { type: 'boolean', default: true, desc: 'Use previous values for existing parameters (you must specify all parameters on every deployment if this is disabled)' })
      .option('progress', { type: 'string', choices: [StackActivityProgress.BAR, StackActivityProgress.EVENTS], desc: 'Display mode for stack activity events.' }),
    )
    .command('destroy [STACKS..]', 'Destroy the stack(s) named STACKS', yargs => yargs
      .option('exclusively', { type: 'boolean', alias: 'e', desc: 'Only destroy requested stacks, don\'t include dependees' })
      .option('force', { type: 'boolean', alias: 'f', desc: 'Do not ask for confirmation before destroying the stacks' }))
    .command('diff [STACKS..]', 'Compares the specified stack with the deployed stack or a local template file, and returns with status 1 if any difference is found', yargs => yargs
      .option('exclusively', { type: 'boolean', alias: 'e', desc: 'Only diff requested stacks, don\'t include dependencies' })
      .option('context-lines', { type: 'number', desc: 'Number of context lines to include in arbitrary JSON diff rendering', default: 3, requiresArg: true })
      .option('template', { type: 'string', desc: 'The path to the CloudFormation template to compare with', requiresArg: true })
      .option('strict', { type: 'boolean', desc: 'Do not filter out AWS::CDK::Metadata resources', default: false }))
    .option('fail', { type: 'boolean', desc: 'Fail with exit code 1 in case of diff', default: false })
    .command('metadata [STACK]', 'Returns all metadata associated with this stack')
    .command('init [TEMPLATE]', 'Create a new, empty CDK project from a template. Invoked without TEMPLATE, the app template will be used.', yargs => yargs
      .option('language', { type: 'string', alias: 'l', desc: 'The language to be used for the new project (default can be configured in ~/.cdk.json)', choices: initTemplateLanuages })
      .option('list', { type: 'boolean', desc: 'List the available templates' })
      .option('generate-only', { type: 'boolean', default: false, desc: 'If true, only generates project files, without executing additional operations such as setting up a git repo, installing dependencies or compiling the project' }),
    )
    .commandDir('../lib/commands', { exclude: /^_.*/ })
    .version(version.DISPLAY_VERSION)
    .demandCommand(1, '') // just print help
    .recommendCommands()
    .help()
    .alias('h', 'help')
    .epilogue([
      'If your app has a single stack, there is no need to specify the stack name',
      'If one of cdk.json or ~/.cdk.json exists, options specified there will be used as defaults. Settings in cdk.json take precedence.',
    ].join('\n\n'))
    .argv;
}

if (!process.stdout.isTTY) {
  colors.disable();
}

async function initCommandLine() {
  const argv = await parseCommandLineArguments();
  if (argv.verbose) {
    setLogLevel(argv.verbose);
  }
  debug('CDK toolkit version:', version.DISPLAY_VERSION);
  debug('Command line arguments:', argv);

  const configuration = new Configuration(argv);
  await configuration.load();

  const sdkProvider = await SdkProvider.withAwsCliCompatibleDefaults({
    profile: configuration.settings.get(['profile']),
    ec2creds: argv.ec2creds,
    httpOptions: {
      proxyAddress: argv.proxy,
      caBundlePath: argv['ca-bundle-path'],
    },
  });

  const cloudFormation = new CloudFormationDeployments({ sdkProvider });

  const cloudExecutable = new CloudExecutable({
    configuration,
    sdkProvider,
    synthesizer: execProgram,
  });

  /** Function to load plug-ins, using configurations additively. */
  function loadPlugins(...settings: Settings[]) {
    const loaded = new Set<string>();
    for (const source of settings) {
      const plugins: string[] = source.get(['plugin']) || [];
      for (const plugin of plugins) {
        const resolved = tryResolve(plugin);
        if (loaded.has(resolved)) { continue; }
        debug(`Loading plug-in: ${colors.green(plugin)} from ${colors.blue(resolved)}`);
        PluginHost.instance.load(plugin);
        loaded.add(resolved);
      }
    }

    function tryResolve(plugin: string): string {
      try {
        return require.resolve(plugin);
      } catch (e) {
        error(`Unable to resolve plugin ${colors.green(plugin)}: ${e.stack}`);
        throw new Error(`Unable to resolve plug-in: ${plugin}`);
      }
    }
  }

  loadPlugins(configuration.settings);

  const cmd = argv._[0];

  // Bundle up global objects so the commands have access to them
  const commandOptions = { args: argv, configuration, aws: sdkProvider };

  try {
    const returnValue = argv.commandHandler
      ? await (argv.commandHandler as (opts: typeof commandOptions) => any)(commandOptions)
      : await main(cmd, argv);
    if (typeof returnValue === 'object') {
      return toJsonOrYaml(returnValue);
    } else if (typeof returnValue === 'string') {
      return returnValue;
    } else {
      return returnValue;
    }
  } finally {
    await version.displayVersionMessage();
  }

  async function main(command: string, args: any): Promise<number | string | {} | void> {
    const toolkitStackName: string = ToolkitInfo.determineName(configuration.settings.get(['toolkitStackName']));
    debug(`Toolkit stack: ${colors.bold(toolkitStackName)}`);

    args.STACKS = args.STACKS || [];
    args.ENVIRONMENTS = args.ENVIRONMENTS || [];

    const cli = new CdkToolkit({
      cloudExecutable,
      cloudFormation,
      verbose: argv.trace || argv.verbose > 0,
      ignoreErrors: argv['ignore-errors'],
      strict: argv.strict,
      configuration,
      sdkProvider,
    });

    switch (command) {
      case 'ls':
      case 'list':
        return await cli.list(args.STACKS, { long: args.long });

      case 'diff':
        const enableDiffNoFail = isFeatureEnabled(configuration, cxapi.ENABLE_DIFF_NO_FAIL);
        return await cli.diff({
          stackNames: args.STACKS,
          exclusively: args.exclusively,
          templatePath: args.template,
          strict: args.strict,
          contextLines: args.contextLines,
          fail: args.fail || !enableDiffNoFail,
        });

      case 'bootstrap':
        // Use new bootstrapping if it's requested via environment variable, or if
        // new style stack synthesis has been configured in `cdk.json`.
        //
        // In code it's optimistically called "default" bootstrapping but that is in
        // anticipation of flipping the switch, in user messaging we still call it
        // "new" bootstrapping.
        let source: BootstrapSource = { source: 'legacy' };
        const newStyleStackSynthesis = isFeatureEnabled(configuration, cxapi.NEW_STYLE_STACK_SYNTHESIS_CONTEXT);
        if (args.template) {
          print(`Using bootstrapping template from ${args.template}`);
          source = { source: 'custom', templateFile: args.template };
        } else if (process.env.CDK_NEW_BOOTSTRAP) {
          print('CDK_NEW_BOOTSTRAP set, using new-style bootstrapping');
          source = { source: 'default' };
        } else if (newStyleStackSynthesis) {
          print(`'${cxapi.NEW_STYLE_STACK_SYNTHESIS_CONTEXT}' context set, using new-style bootstrapping`);
          source = { source: 'default' };
        }

        const bootstrapper = new Bootstrapper(source);

        if (args.showTemplate) {
          return await bootstrapper.showTemplate();
        }

        return await cli.bootstrap(args.ENVIRONMENTS, bootstrapper, {
          roleArn: args.roleArn,
          force: argv.force,
          toolkitStackName: toolkitStackName,
          execute: args.execute,
          tags: configuration.settings.get(['tags']),
          terminationProtection: args.terminationProtection,
          parameters: {
            bucketName: configuration.settings.get(['toolkitBucket', 'bucketName']),
            kmsKeyId: configuration.settings.get(['toolkitBucket', 'kmsKeyId']),
            qualifier: args.qualifier,
            publicAccessBlockConfiguration: args.publicAccessBlockConfiguration,
            trustedAccounts: arrayFromYargs(args.trust),
            cloudFormationExecutionPolicies: arrayFromYargs(args.cloudformationExecutionPolicies),
          },
        });

      case 'deploy':
        const parameterMap: { [name: string]: string | undefined } = {};
        for (const parameter of args.parameters) {
          if (typeof parameter === 'string') {
            const keyValue = (parameter as string).split('=');
            parameterMap[keyValue[0]] = keyValue.slice(1).join('=');
          }
        }
        return await cli.deploy({
          stackNames: args.STACKS,
          exclusively: args.exclusively,
          toolkitStackName,
          roleArn: args.roleArn,
          notificationArns: args.notificationArns,
          requireApproval: configuration.settings.get(['requireApproval']),
          reuseAssets: args['build-exclude'],
          tags: configuration.settings.get(['tags']),
          execute: args.execute,
          force: args.force,
          parameters: parameterMap,
          usePreviousParameters: args['previous-parameters'],
          outputsFile: args.outputsFile,
          progress: configuration.settings.get(['progress']),
          ci: args.ci,
        });

      case 'destroy':
        return await cli.destroy({
          stackNames: args.STACKS,
          exclusively: args.exclusively,
          force: args.force,
          roleArn: args.roleArn,
        });

      case 'synthesize':
      case 'synth':
        return await cli.synth(args.STACKS, args.exclusively);

      case 'metadata':
        return await cli.metadata(args.STACK);

      case 'init':
        const language = configuration.settings.get(['language']);
        if (args.list) {
          return await printAvailableTemplates(language);
        } else {
          return await cliInit(args.TEMPLATE, language, undefined, args.generateOnly);
        }
      case 'version':
        return data(version.DISPLAY_VERSION);

      default:
        throw new Error('Unknown command: ' + command);
    }
  }

  function toJsonOrYaml(object: any): string {
    return serializeStructure(object, argv.json);
  }
}

function isFeatureEnabled(configuration: Configuration, featureFlag: string) {
  return configuration.context.get(featureFlag) ?? cxapi.futureFlagDefault(featureFlag);
}

/**
 * Translate a Yargs input array to something that makes more sense in a programming language
 * model (telling the difference between absence and an empty array)
 *
 * - An empty array is the default case, meaning the user didn't pass any arguments. We return
 *   undefined.
 * - If the user passed a single empty string, they did something like `--array=`, which we'll
 *   take to mean they passed an empty array.
 */
function arrayFromYargs(xs: string[]): string[] | undefined {
  if (xs.length === 0) { return undefined; }
  return xs.filter(x => x !== '');
}

initCommandLine()
  .then(value => {
    if (value == null) { return; }
    if (typeof value === 'string') {
      data(value);
    } else if (typeof value === 'number') {
      process.exitCode = value;
    }
  })
  .catch(err => {
    error(err.message);
    if (err.stack) {
      debug(err.stack);
    }
    process.exitCode = 1;
  });<|MERGE_RESOLUTION|>--- conflicted
+++ resolved
@@ -87,12 +87,8 @@
       .option('require-approval', { type: 'string', choices: [RequireApproval.Never, RequireApproval.AnyChange, RequireApproval.Broadening], desc: 'What security-sensitive changes need manual approval' })
       .option('ci', { type: 'boolean', desc: 'Force CI detection', default: process.env.CI !== undefined })
       .option('notification-arns', { type: 'array', desc: 'ARNs of SNS topics that CloudFormation will notify with stack related events', nargs: 1, requiresArg: true })
-<<<<<<< HEAD
       // @deprecated(v2) -- tags are part of the Cloud Assembly and tags specified here will be overwritten on the next deployment
       .option('tags', { type: 'array', alias: 't', desc: 'Tags to add to the stack (KEY=VALUE), overrides tags from Cloud Assembly (deprecated)', nargs: 1, requiresArg: true })
-=======
-      .option('tags', { type: 'array', alias: 't', desc: 'Tags to add to the stack (KEY=VALUE), overrides tags from Cloud Assembly', nargs: 1, requiresArg: true })
->>>>>>> d5add11e
       .option('execute', { type: 'boolean', desc: 'Whether to execute ChangeSet (--no-execute will NOT execute the ChangeSet)', default: true })
       .option('force', { alias: 'f', type: 'boolean', desc: 'Always deploy stack even if templates are identical', default: false })
       .option('parameters', { type: 'array', desc: 'Additional parameters passed to CloudFormation at deploy time (STACK:KEY=VALUE)', nargs: 1, requiresArg: true, default: {} })
