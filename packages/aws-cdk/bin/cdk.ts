--- conflicted
+++ resolved
@@ -177,11 +177,7 @@
         return await cliBootstrap(args.ENVIRONMENTS, toolkitStackName, args.roleArn);
 
       case 'deploy':
-<<<<<<< HEAD
-        return await cliDeploy(args.STACKS, args.exclusively, toolkitStackName, args.roleArn, configuration.settings.get(['requireApproval']));
-=======
-        return await cliDeploy(args.STACKS, args.exclusively, toolkitStackName, args.roleArn, configuration.combined.get(['requireApproval']), args.ci);
->>>>>>> 816cfc04
+        return await cliDeploy(args.STACKS, args.exclusively, toolkitStackName, args.roleArn, configuration.settings.get(['requireApproval']), args.ci);
 
       case 'destroy':
         return await cliDestroy(args.STACKS, args.exclusively, args.force, args.roleArn);
