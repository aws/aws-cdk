--- conflicted
+++ resolved
@@ -61,13 +61,8 @@
 
   public async shell(command: string[], options: Omit<ShellOptions, 'cwd'|'output'> = {}): Promise<string> {
     return await shell(command, {
-<<<<<<< HEAD
-      cwd: this.integTestDir,
-      output: this.output,
-=======
       output: this.output,
       cwd: this.integTestDir,
->>>>>>> 287f808c
       ...options,
     });
   }
