--- conflicted
+++ resolved
@@ -2,10 +2,7 @@
 node_modules
 *.d.ts
 *.js
-<<<<<<< HEAD
 !jest.setup.js
-=======
 
 # Templating files used for `cloud-assemblies`
-!*.json.js
->>>>>>> acab26df
+!*.json.js