import cxapi = require('@aws-cdk/cx-api');
import { Test } from 'nodeunit';
import sinon = require('sinon');
import { ToolkitInfo } from '../lib';
import { prepareContainerAsset } from '../lib/docker';
import os = require('../lib/os');
import { MockSDK } from './util/mock-sdk';

export = {
  async 'creates repository with given name'(test: Test) {
    // GIVEN

    let createdName;

    const sdk = new MockSDK();
    sdk.stubEcr({
      describeRepositories() {
        return { repositories: [] };
      },

      createRepository(req) {
        createdName = req.repositoryName;

        // Stop the test so that we don't actually docker build
        throw new Error('STOPTEST');
      },
    });

    const toolkit = new ToolkitInfo({
      sdk,
      bucketName: 'BUCKET_NAME',
      bucketEndpoint: 'BUCKET_ENDPOINT',
      environment: { name: 'env', account: '1234', region: 'abc' }
    });

    // WHEN
    const asset: cxapi.ContainerImageAssetMetadataEntry = {
      id: 'assetId',
      imageNameParameter: 'MyParameter',
      packaging: 'container-image',
      path: '/foo',
      repositoryName: 'some-name',
      sourceHash: '0123456789abcdef',
    };

    try {
      await prepareContainerAsset(asset, toolkit, false);
    } catch (e) {
      if (!/STOPTEST/.test(e.toString())) { throw e; }
    }

    // THEN
    test.deepEqual(createdName, 'some-name');

    test.done();
  },

  async 'passes the correct args to docker build'(test: Test) {
    // GIVEN
    const toolkit = new ToolkitInfo({
      sdk: new MockSDK(),
      bucketName: 'BUCKET_NAME',
      bucketEndpoint: 'BUCKET_ENDPOINT',
      environment: { name: 'env', account: '1234', region: 'abc' }
    });

    const prepareEcrRepositoryStub = sinon.stub(toolkit, 'prepareEcrRepository').resolves({
      repositoryUri: 'uri',
      repositoryName: 'name'
    });

    const shellStub = sinon.stub(os, 'shell').rejects('STOPTEST');

    // WHEN
    const asset: cxapi.ContainerImageAssetMetadataEntry = {
      id: 'assetId',
      imageNameParameter: 'MyParameter',
      packaging: 'container-image',
      path: '/foo',
      sourceHash: '1234567890abcdef',
      repositoryName: 'some-name',
      buildArgs: {
        a: 'b',
        c: 'd'
      }
    };

    try {
      await prepareContainerAsset(asset, toolkit, false);
    } catch (e) {
      if (!/STOPTEST/.test(e.toString())) { throw e; }
    }

    // THEN
<<<<<<< HEAD
    const command = ['docker', 'build', '--build-arg', 'a=b', '--build-arg', 'c=d', '--quiet', '/foo'];
=======
    const command = ['docker', 'build', '--build-arg a=b', '--build-arg c=d', '--tag', `uri:latest`, '/foo'];
>>>>>>> f901313d
    test.ok(shellStub.calledWith(command));

    prepareEcrRepositoryStub.restore();
    shellStub.restore();
    test.done();
  }
};<|MERGE_RESOLUTION|>--- conflicted
+++ resolved
@@ -92,11 +92,7 @@
     }
 
     // THEN
-<<<<<<< HEAD
-    const command = ['docker', 'build', '--build-arg', 'a=b', '--build-arg', 'c=d', '--quiet', '/foo'];
-=======
-    const command = ['docker', 'build', '--build-arg a=b', '--build-arg c=d', '--tag', `uri:latest`, '/foo'];
->>>>>>> f901313d
+    const command = ['docker', 'build', '--build-arg', 'a=b', '--build-arg', 'c=d', '--tag', `uri:latest`, '/foo'];
     test.ok(shellStub.calledWith(command));
 
     prepareEcrRepositoryStub.restore();
