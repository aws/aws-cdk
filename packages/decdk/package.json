{
  "name": "decdk",
  "version": "0.0.0",
  "description": "Declarative CDK: a CloudFormation-like syntax for defining CDK stacks",
  "main": "lib/index.js",
  "types": "lib/index.d.ts",
  "repository": {
    "type": "git",
    "url": "https://github.com/aws/aws-cdk.git"
  },
  "bin": {
    "decdk": "bin/decdk",
    "decdk-schema": "bin/decdk-schema"
  },
  "scripts": {
    "build": "node ./deps.js && tsc -b && chmod +x bin/decdk && chmod +x bin/decdk-schema && bin/decdk-schema > cdk.schema.json",
    "watch": "tsc -b -w",
    "test": "jest",
    "package": "mkdir -p dist/js && cd dist/js && npm pack ../../",
    "build+test": "npm run build && npm test",
    "build+test+package": "npm run build+test && npm run package"
  },
  "author": {
    "name": "Amazon Web Services",
    "url": "https://aws.amazon.com",
    "organization": true
  },
  "license": "Apache-2.0",
  "dependencies": {
    "@aws-cdk/alexa-ask": "0.0.0",
    "@aws-cdk/app-delivery": "0.0.0",
    "@aws-cdk/assets": "0.0.0",
    "@aws-cdk/aws-accessanalyzer": "0.0.0",
    "@aws-cdk/aws-acmpca": "0.0.0",
    "@aws-cdk/aws-amazonmq": "0.0.0",
    "@aws-cdk/aws-amplify": "0.0.0",
    "@aws-cdk/aws-apigateway": "0.0.0",
    "@aws-cdk/aws-apigatewayv2": "0.0.0",
    "@aws-cdk/aws-appconfig": "0.0.0",
    "@aws-cdk/aws-applicationautoscaling": "0.0.0",
    "@aws-cdk/aws-appmesh": "0.0.0",
    "@aws-cdk/aws-appstream": "0.0.0",
    "@aws-cdk/aws-appsync": "0.0.0",
    "@aws-cdk/aws-athena": "0.0.0",
    "@aws-cdk/aws-autoscaling": "0.0.0",
    "@aws-cdk/aws-autoscaling-common": "0.0.0",
    "@aws-cdk/aws-autoscaling-hooktargets": "0.0.0",
    "@aws-cdk/aws-autoscalingplans": "0.0.0",
    "@aws-cdk/aws-backup": "0.0.0",
    "@aws-cdk/aws-batch": "0.0.0",
    "@aws-cdk/aws-budgets": "0.0.0",
    "@aws-cdk/aws-certificatemanager": "0.0.0",
    "@aws-cdk/aws-cloud9": "0.0.0",
    "@aws-cdk/aws-cloudformation": "0.0.0",
    "@aws-cdk/aws-cloudfront": "0.0.0",
    "@aws-cdk/aws-cloudtrail": "0.0.0",
    "@aws-cdk/aws-cloudwatch": "0.0.0",
    "@aws-cdk/aws-cloudwatch-actions": "0.0.0",
    "@aws-cdk/aws-codebuild": "0.0.0",
    "@aws-cdk/aws-codecommit": "0.0.0",
    "@aws-cdk/aws-codedeploy": "0.0.0",
    "@aws-cdk/aws-codepipeline": "0.0.0",
    "@aws-cdk/aws-codepipeline-actions": "0.0.0",
    "@aws-cdk/aws-codestar": "0.0.0",
    "@aws-cdk/aws-codestarnotifications": "0.0.0",
    "@aws-cdk/aws-cognito": "0.0.0",
    "@aws-cdk/aws-config": "0.0.0",
    "@aws-cdk/aws-datapipeline": "0.0.0",
    "@aws-cdk/aws-dax": "0.0.0",
    "@aws-cdk/aws-directoryservice": "0.0.0",
    "@aws-cdk/aws-dlm": "0.0.0",
    "@aws-cdk/aws-dms": "0.0.0",
    "@aws-cdk/aws-docdb": "0.0.0",
    "@aws-cdk/aws-dynamodb": "0.0.0",
    "@aws-cdk/aws-ec2": "0.0.0",
    "@aws-cdk/aws-ecr": "0.0.0",
    "@aws-cdk/aws-ecr-assets": "0.0.0",
    "@aws-cdk/aws-ecs": "0.0.0",
    "@aws-cdk/aws-ecs-patterns": "0.0.0",
    "@aws-cdk/aws-efs": "0.0.0",
    "@aws-cdk/aws-eks": "0.0.0",
    "@aws-cdk/aws-eks-legacy": "0.0.0",
    "@aws-cdk/aws-elasticache": "0.0.0",
    "@aws-cdk/aws-elasticbeanstalk": "0.0.0",
    "@aws-cdk/aws-elasticloadbalancing": "0.0.0",
    "@aws-cdk/aws-elasticloadbalancingv2": "0.0.0",
    "@aws-cdk/aws-elasticloadbalancingv2-targets": "0.0.0",
    "@aws-cdk/aws-elasticsearch": "0.0.0",
    "@aws-cdk/aws-emr": "0.0.0",
    "@aws-cdk/aws-events": "0.0.0",
    "@aws-cdk/aws-events-targets": "0.0.0",
    "@aws-cdk/aws-eventschemas": "0.0.0",
    "@aws-cdk/aws-fms": "0.0.0",
    "@aws-cdk/aws-fsx": "0.0.0",
    "@aws-cdk/aws-gamelift": "0.0.0",
    "@aws-cdk/aws-glue": "0.0.0",
    "@aws-cdk/aws-greengrass": "0.0.0",
    "@aws-cdk/aws-guardduty": "0.0.0",
    "@aws-cdk/aws-iam": "0.0.0",
    "@aws-cdk/aws-inspector": "0.0.0",
    "@aws-cdk/aws-iot": "0.0.0",
    "@aws-cdk/aws-iot1click": "0.0.0",
    "@aws-cdk/aws-iotanalytics": "0.0.0",
    "@aws-cdk/aws-iotevents": "0.0.0",
    "@aws-cdk/aws-iotthingsgraph": "0.0.0",
    "@aws-cdk/aws-kinesis": "0.0.0",
    "@aws-cdk/aws-kinesisanalytics": "0.0.0",
    "@aws-cdk/aws-kinesisfirehose": "0.0.0",
    "@aws-cdk/aws-kms": "0.0.0",
    "@aws-cdk/aws-lakeformation": "0.0.0",
    "@aws-cdk/aws-lambda": "0.0.0",
    "@aws-cdk/aws-lambda-destinations": "0.0.0",
    "@aws-cdk/aws-lambda-event-sources": "0.0.0",
    "@aws-cdk/aws-lambda-nodejs": "0.0.0",
    "@aws-cdk/aws-logs": "0.0.0",
    "@aws-cdk/aws-logs-destinations": "0.0.0",
    "@aws-cdk/aws-managedblockchain": "0.0.0",
    "@aws-cdk/aws-mediaconvert": "0.0.0",
    "@aws-cdk/aws-medialive": "0.0.0",
    "@aws-cdk/aws-mediastore": "0.0.0",
    "@aws-cdk/aws-msk": "0.0.0",
    "@aws-cdk/aws-neptune": "0.0.0",
    "@aws-cdk/aws-opsworks": "0.0.0",
    "@aws-cdk/aws-opsworkscm": "0.0.0",
    "@aws-cdk/aws-pinpoint": "0.0.0",
    "@aws-cdk/aws-pinpointemail": "0.0.0",
    "@aws-cdk/aws-qldb": "0.0.0",
    "@aws-cdk/aws-ram": "0.0.0",
    "@aws-cdk/aws-rds": "0.0.0",
    "@aws-cdk/aws-redshift": "0.0.0",
    "@aws-cdk/aws-robomaker": "0.0.0",
    "@aws-cdk/aws-route53": "0.0.0",
    "@aws-cdk/aws-route53-patterns": "0.0.0",
    "@aws-cdk/aws-route53-targets": "0.0.0",
    "@aws-cdk/aws-route53resolver": "0.0.0",
    "@aws-cdk/aws-s3": "0.0.0",
    "@aws-cdk/aws-s3-assets": "0.0.0",
    "@aws-cdk/aws-s3-deployment": "0.0.0",
    "@aws-cdk/aws-s3-notifications": "0.0.0",
    "@aws-cdk/aws-sagemaker": "0.0.0",
    "@aws-cdk/aws-sam": "0.0.0",
    "@aws-cdk/aws-sdb": "0.0.0",
    "@aws-cdk/aws-secretsmanager": "0.0.0",
    "@aws-cdk/aws-securityhub": "0.0.0",
    "@aws-cdk/aws-servicecatalog": "0.0.0",
    "@aws-cdk/aws-servicediscovery": "0.0.0",
    "@aws-cdk/aws-ses": "0.0.0",
    "@aws-cdk/aws-ses-actions": "0.0.0",
    "@aws-cdk/aws-sns": "0.0.0",
    "@aws-cdk/aws-sns-subscriptions": "0.0.0",
    "@aws-cdk/aws-sqs": "0.0.0",
    "@aws-cdk/aws-ssm": "0.0.0",
    "@aws-cdk/aws-stepfunctions": "0.0.0",
    "@aws-cdk/aws-stepfunctions-tasks": "0.0.0",
    "@aws-cdk/aws-transfer": "0.0.0",
    "@aws-cdk/aws-waf": "0.0.0",
    "@aws-cdk/aws-wafregional": "0.0.0",
    "@aws-cdk/aws-wafv2": "0.0.0",
    "@aws-cdk/aws-workspaces": "0.0.0",
    "@aws-cdk/cdk-assets-schema": "0.0.0",
    "@aws-cdk/cfnspec": "0.0.0",
    "@aws-cdk/core": "0.0.0",
    "@aws-cdk/custom-resources": "0.0.0",
    "@aws-cdk/cx-api": "0.0.0",
    "@aws-cdk/region-info": "0.0.0",
    "fs-extra": "^8.1.0",
    "jsii-reflect": "^1.0.0",
    "jsonschema": "^1.2.5",
<<<<<<< HEAD
    "yaml": "1.8.0",
    "yargs": "^15.3.0",
    "constructs": "0.0.0"
=======
    "yaml": "1.8.2",
    "yargs": "^15.3.0"
>>>>>>> 8e802f47
  },
  "devDependencies": {
    "@types/fs-extra": "^8.1.0",
    "@types/jest": "^25.1.4",
    "@types/yaml": "1.2.0",
    "@types/yargs": "^15.0.4",
    "jest": "^24.9.0",
    "jsii": "^0.22.0"
  },
  "keywords": [
    "aws",
    "cdk"
  ],
  "homepage": "https://github.com/aws/aws-cdk",
  "engines": {
    "node": ">= 8.10.0"
  }
}<|MERGE_RESOLUTION|>--- conflicted
+++ resolved
@@ -166,14 +166,9 @@
     "fs-extra": "^8.1.0",
     "jsii-reflect": "^1.0.0",
     "jsonschema": "^1.2.5",
-<<<<<<< HEAD
-    "yaml": "1.8.0",
-    "yargs": "^15.3.0",
-    "constructs": "0.0.0"
-=======
+    "constructs": "0.0.0",
     "yaml": "1.8.2",
     "yargs": "^15.3.0"
->>>>>>> 8e802f47
   },
   "devDependencies": {
     "@types/fs-extra": "^8.1.0",
