{
  "name": "@aws-cdk/aws-kinesisfirehose",
  "version": "0.0.0",
  "description": "The CDK Construct Library for AWS::KinesisFirehose",
  "main": "lib/index.js",
  "types": "lib/index.d.ts",
  "jsii": {
    "outdir": "dist",
    "targets": {
      "java": {
        "package": "software.amazon.awscdk.services.kinesisfirehose",
        "maven": {
          "groupId": "software.amazon.awscdk",
          "artifactId": "kinesisfirehose"
        }
      },
      "dotnet": {
        "namespace": "Amazon.CDK.AWS.KinesisFirehose",
        "packageId": "Amazon.CDK.AWS.KinesisFirehose",
        "iconUrl": "https://raw.githubusercontent.com/aws/aws-cdk/master/logo/default-256-dark.png"
      },
      "python": {
        "distName": "aws-cdk.aws-kinesisfirehose",
        "module": "aws_cdk.aws_kinesisfirehose",
        "classifiers": [
          "Framework :: AWS CDK",
          "Framework :: AWS CDK :: 1"
        ]
      }
    },
    "projectReferences": true
  },
  "repository": {
    "type": "git",
    "url": "https://github.com/aws/aws-cdk.git",
    "directory": "packages/@aws-cdk/aws-kinesisfirehose"
  },
  "scripts": {
    "build": "cdk-build",
    "watch": "cdk-watch",
    "lint": "cdk-lint",
    "test": "cdk-test",
    "integ": "cdk-integ",
    "pkglint": "pkglint -f",
    "package": "cdk-package",
    "awslint": "cdk-awslint",
    "cfn2ts": "cfn2ts",
    "build+test+package": "yarn build+test && yarn package",
    "build+test": "yarn build && yarn test",
    "compat": "cdk-compat",
    "gen": "cfn2ts",
    "rosetta:extract": "yarn --silent jsii-rosetta extract",
    "build+extract": "yarn build && yarn rosetta:extract",
    "build+test+extract": "yarn build+test && yarn rosetta:extract"
  },
  "cdk-build": {
    "cloudformation": "AWS::KinesisFirehose",
    "jest": true,
    "env": {
      "AWSLINT_BASE_CONSTRUCT": true
    }
  },
  "keywords": [
    "aws",
    "cdk",
    "constructs",
    "kinesisfirehose"
  ],
  "author": {
    "name": "Amazon Web Services",
    "url": "https://aws.amazon.com",
    "organization": true
  },
  "license": "Apache-2.0",
  "devDependencies": {
    "@aws-cdk/assert-internal": "0.0.0",
    "@aws-cdk/aws-s3": "0.0.0",
    "@types/jest": "^26.0.24",
    "cdk-build-tools": "0.0.0",
    "cdk-integ-tools": "0.0.0",
    "cfn2ts": "0.0.0",
    "pkglint": "0.0.0"
  },
  "dependencies": {
    "@aws-cdk/aws-cloudwatch": "0.0.0",
    "@aws-cdk/aws-ec2": "0.0.0",
    "@aws-cdk/aws-iam": "0.0.0",
<<<<<<< HEAD
    "@aws-cdk/aws-kms": "0.0.0",
    "@aws-cdk/aws-logs": "0.0.0",
    "@aws-cdk/aws-s3": "0.0.0",
=======
>>>>>>> af2cb026
    "@aws-cdk/core": "0.0.0",
    "@aws-cdk/custom-resources": "0.0.0",
    "@aws-cdk/region-info": "0.0.0",
    "constructs": "^3.3.69"
  },
  "homepage": "https://github.com/aws/aws-cdk",
  "peerDependencies": {
    "@aws-cdk/aws-cloudwatch": "0.0.0",
    "@aws-cdk/aws-ec2": "0.0.0",
    "@aws-cdk/aws-iam": "0.0.0",
<<<<<<< HEAD
    "@aws-cdk/aws-kms": "0.0.0",
    "@aws-cdk/aws-logs": "0.0.0",
    "@aws-cdk/aws-s3": "0.0.0",
=======
>>>>>>> af2cb026
    "@aws-cdk/core": "0.0.0",
    "@aws-cdk/custom-resources": "0.0.0",
    "@aws-cdk/region-info": "0.0.0",
    "constructs": "^3.3.69"
  },
  "engines": {
    "node": ">= 10.13.0 <13 || >=13.7.0"
  },
  "stability": "experimental",
  "maturity": "experimental",
  "awscdkio": {
    "announce": false
  },
  "publishConfig": {
    "tag": "latest"
  }
}<|MERGE_RESOLUTION|>--- conflicted
+++ resolved
@@ -85,12 +85,9 @@
     "@aws-cdk/aws-cloudwatch": "0.0.0",
     "@aws-cdk/aws-ec2": "0.0.0",
     "@aws-cdk/aws-iam": "0.0.0",
-<<<<<<< HEAD
     "@aws-cdk/aws-kms": "0.0.0",
     "@aws-cdk/aws-logs": "0.0.0",
     "@aws-cdk/aws-s3": "0.0.0",
-=======
->>>>>>> af2cb026
     "@aws-cdk/core": "0.0.0",
     "@aws-cdk/custom-resources": "0.0.0",
     "@aws-cdk/region-info": "0.0.0",
@@ -101,12 +98,9 @@
     "@aws-cdk/aws-cloudwatch": "0.0.0",
     "@aws-cdk/aws-ec2": "0.0.0",
     "@aws-cdk/aws-iam": "0.0.0",
-<<<<<<< HEAD
     "@aws-cdk/aws-kms": "0.0.0",
     "@aws-cdk/aws-logs": "0.0.0",
     "@aws-cdk/aws-s3": "0.0.0",
-=======
->>>>>>> af2cb026
     "@aws-cdk/core": "0.0.0",
     "@aws-cdk/custom-resources": "0.0.0",
     "@aws-cdk/region-info": "0.0.0",
