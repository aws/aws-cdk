--- conflicted
+++ resolved
@@ -15,11 +15,7 @@
    * You can later modify the assume role policy document by accessing it via
    * the `assumeRolePolicy` property.
    */
-<<<<<<< HEAD
-  assumedBy: IPrincipal;
-=======
-  readonly assumedBy: PolicyPrincipal;
->>>>>>> 4819ff42
+  readonly assumbedBy: IPrincipal;
 
   /**
    * ID that the role assumer needs to provide when assuming this role
