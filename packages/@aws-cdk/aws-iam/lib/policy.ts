--- conflicted
+++ resolved
@@ -4,11 +4,8 @@
 import { CfnPolicy } from './iam.generated';
 import { PolicyDocument } from './policy-document';
 import { PolicyStatement } from './policy-statement';
-<<<<<<< HEAD
 import { AddToPrincipalPolicyResult, IGrantable, IPrincipal, PrincipalPolicyFragment } from './principals';
-=======
 import { generatePolicyName, undefinedIfEmpty } from './private/util';
->>>>>>> b66b0caf
 import { IRole } from './role';
 import { IUser } from './user';
 
