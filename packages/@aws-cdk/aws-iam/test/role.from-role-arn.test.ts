<<<<<<< HEAD
import '@aws-cdk/assert-internal/jest';
import { App, CfnElement, Lazy, Stack } from '@aws-cdk/core';
=======
import '@aws-cdk/assert/jest';
import { App, Aws, CfnElement, Lazy, Stack } from '@aws-cdk/core';
>>>>>>> 94fa611e
import { AnyPrincipal, ArnPrincipal, IRole, Policy, PolicyStatement, Role } from '../lib';

/* eslint-disable quote-props */

const roleAccount = '123456789012';
const notRoleAccount = '012345678901';

describe('IAM Role.fromRoleArn', () => {
  let app: App;

  beforeEach(() => {
    app = new App();
  });

  let roleStack: Stack;
  let importedRole: IRole;

  describe('imported with a static ARN', () => {
    const roleName = 'MyRole';

    describe('into an env-agnostic stack', () => {
      beforeEach(() => {
        roleStack = new Stack(app, 'RoleStack');
        importedRole = Role.fromRoleArn(roleStack, 'ImportedRole',
          `arn:aws:iam::${roleAccount}:role/${roleName}`);
      });

      test('correctly parses the imported role ARN', () => {
        expect(importedRole.roleArn).toBe(`arn:aws:iam::${roleAccount}:role/${roleName}`);
      });

      test('correctly parses the imported role name', () => {
        expect(importedRole.roleName).toBe(roleName);
      });

      describe('then adding a PolicyStatement to it', () => {
        let addToPolicyResult: boolean;

        beforeEach(() => {
          addToPolicyResult = importedRole.addToPolicy(somePolicyStatement());
        });

        test('returns true', () => {
          expect(addToPolicyResult).toBe(true);
        });

        test("generates a default Policy resource pointing at the imported role's physical name", () => {
          assertRoleHasDefaultPolicy(roleStack, roleName);
        });
      });

      describe('then attaching a Policy to it', () => {
        let policyStack: Stack;

        describe('that belongs to the same stack as the imported role', () => {
          beforeEach(() => {
            importedRole.attachInlinePolicy(somePolicy(roleStack, 'MyPolicy'));
          });

          test('correctly attaches the Policy to the imported role', () => {
            assertRoleHasAttachedPolicy(roleStack, roleName, 'MyPolicy');
          });
        });

        describe('that belongs to a different env-agnostic stack', () => {
          beforeEach(() => {
            policyStack = new Stack(app, 'PolicyStack');
            importedRole.attachInlinePolicy(somePolicy(policyStack, 'MyPolicy'));
          });

          test('correctly attaches the Policy to the imported role', () => {
            assertRoleHasAttachedPolicy(policyStack, roleName, 'MyPolicy');
          });
        });

        describe('that belongs to a targeted stack, with account set to', () => {
          describe('the same account as in the ARN of the imported role', () => {
            beforeEach(() => {
              policyStack = new Stack(app, 'PolicyStack', { env: { account: roleAccount } });
              importedRole.attachInlinePolicy(somePolicy(policyStack, 'MyPolicy'));
            });

            test('correctly attaches the Policy to the imported role', () => {
              assertRoleHasAttachedPolicy(policyStack, roleName, 'MyPolicy');
            });
          });

          describe('a different account than in the ARN of the imported role', () => {
            beforeEach(() => {
              policyStack = new Stack(app, 'PolicyStack', { env: { account: notRoleAccount } });
              importedRole.attachInlinePolicy(somePolicy(policyStack, 'MyPolicy'));
            });

            test('does NOT attach the Policy to the imported role', () => {
              assertPolicyDidNotAttachToRole(policyStack, 'MyPolicy');
            });
          });
        });
      });
    });

    describe('into a targeted stack with account set to', () => {
      describe('the same account as in the ARN the role was imported with', () => {
        beforeEach(() => {
          roleStack = new Stack(app, 'RoleStack', { env: { account: roleAccount } });
          importedRole = Role.fromRoleArn(roleStack, 'ImportedRole',
            `arn:aws:iam::${roleAccount}:role/${roleName}`);
        });

        describe('then adding a PolicyStatement to it', () => {
          let addToPolicyResult: boolean;

          beforeEach(() => {
            addToPolicyResult = importedRole.addToPolicy(somePolicyStatement());
          });

          test('returns true', () => {
            expect(addToPolicyResult).toBe(true);
          });

          test("generates a default Policy resource pointing at the imported role's physical name", () => {
            assertRoleHasDefaultPolicy(roleStack, roleName);
          });
        });

        describe('then attaching a Policy to it', () => {
          describe('that belongs to the same stack as the imported role', () => {
            beforeEach(() => {
              importedRole.attachInlinePolicy(somePolicy(roleStack, 'MyPolicy'));
            });

            test('correctly attaches the Policy to the imported role', () => {
              assertRoleHasAttachedPolicy(roleStack, roleName, 'MyPolicy');
            });
          });

          describe('that belongs to an env-agnostic stack', () => {
            let policyStack: Stack;

            beforeEach(() => {
              policyStack = new Stack(app, 'PolicyStack');
              importedRole.attachInlinePolicy(somePolicy(policyStack, 'MyPolicy'));
            });

            test('correctly attaches the Policy to the imported role', () => {
              assertRoleHasAttachedPolicy(policyStack, roleName, 'MyPolicy');
            });
          });

          describe('that belongs to a targeted stack, with account set to', () => {
            let policyStack: Stack;

            describe('the same account as in the imported role ARN and in the stack the imported role belongs to', () => {
              beforeEach(() => {
                policyStack = new Stack(app, 'PolicyStack', { env: { account: roleAccount } });
                importedRole.attachInlinePolicy(somePolicy(policyStack, 'MyPolicy'));
              });

              test('correctly attaches the Policy to the imported role', () => {
                assertRoleHasAttachedPolicy(policyStack, roleName, 'MyPolicy');
              });
            });

            describe('a different account than in the imported role ARN and in the stack the imported role belongs to', () => {
              beforeEach(() => {
                policyStack = new Stack(app, 'PolicyStack', { env: { account: notRoleAccount } });
                importedRole.attachInlinePolicy(somePolicy(policyStack, 'MyPolicy'));
              });

              test('does NOT attach the Policy to the imported role', () => {
                assertPolicyDidNotAttachToRole(policyStack, 'MyPolicy');
              });
            });
          });
        });
      });

      describe('a different account than in the ARN the role was imported with', () => {
        beforeEach(() => {
          roleStack = new Stack(app, 'RoleStack', { env: { account: notRoleAccount } });
          importedRole = Role.fromRoleArn(roleStack, 'ImportedRole',
            `arn:aws:iam::${roleAccount}:role/${roleName}`);
        });

        describe('then adding a PolicyStatement to it', () => {
          let addToPolicyResult: boolean;

          beforeEach(() => {
            addToPolicyResult = importedRole.addToPolicy(somePolicyStatement());
          });

          test('pretends to succeed', () => {
            expect(addToPolicyResult).toBe(true);
          });

          test("does NOT generate a default Policy resource pointing at the imported role's physical name", () => {
            expect(roleStack).not.toHaveResourceLike('AWS::IAM::Policy');
          });
        });

        describe('then attaching a Policy to it', () => {
          describe('that belongs to the same stack as the imported role', () => {
            beforeEach(() => {
              importedRole.attachInlinePolicy(somePolicy(roleStack, 'MyPolicy'));
            });

            test('does NOT attach the Policy to the imported role', () => {
              assertPolicyDidNotAttachToRole(roleStack, 'MyPolicy');
            });
          });

          describe('that belongs to an env-agnostic stack', () => {
            let policyStack: Stack;

            beforeEach(() => {
              policyStack = new Stack(app, 'PolicyStack');
              importedRole.attachInlinePolicy(somePolicy(policyStack, 'MyPolicy'));
            });

            test('does NOT attach the Policy to the imported role', () => {
              assertPolicyDidNotAttachToRole(policyStack, 'MyPolicy');
            });
          });

          describe('that belongs to a different targeted stack, with account set to', () => {
            let policyStack: Stack;

            describe('the same account as in the ARN of the imported role', () => {
              beforeEach(() => {
                policyStack = new Stack(app, 'PolicyStack', { env: { account: roleAccount } });
                importedRole.attachInlinePolicy(somePolicy(policyStack, 'MyPolicy'));
              });

              test('does NOT attach the Policy to the imported role', () => {
                assertPolicyDidNotAttachToRole(policyStack, 'MyPolicy');
              });
            });

            describe('the same account as in the stack the imported role belongs to', () => {
              beforeEach(() => {
                policyStack = new Stack(app, 'PolicyStack', { env: { account: notRoleAccount } });
                importedRole.attachInlinePolicy(somePolicy(policyStack, 'MyPolicy'));
              });

              test('does NOT attach the Policy to the imported role', () => {
                assertPolicyDidNotAttachToRole(policyStack, 'MyPolicy');
              });
            });

            describe('a third account, different from both the role and scope stack accounts', () => {
              beforeEach(() => {
                policyStack = new Stack(app, 'PolicyStack', { env: { account: 'some-random-account' } });
                importedRole.attachInlinePolicy(somePolicy(policyStack, 'MyPolicy'));
              });

              test('does NOT attach the Policy to the imported role', () => {
                assertPolicyDidNotAttachToRole(policyStack, 'MyPolicy');
              });
            });
          });
        });
      });
    });

    describe('and with mutable=false', () => {
      beforeEach(() => {
        roleStack = new Stack(app, 'RoleStack');
        importedRole = Role.fromRoleArn(roleStack, 'ImportedRole',
          `arn:aws:iam::${roleAccount}:role/${roleName}`, { mutable: false });
      });

      describe('then adding a PolicyStatement to it', () => {
        let addToPolicyResult: boolean;

        beforeEach(() => {
          addToPolicyResult = importedRole.addToPolicy(somePolicyStatement());
        });

        test('pretends to succeed', () => {
          expect(addToPolicyResult).toBe(true);
        });

        test("does NOT generate a default Policy resource pointing at the imported role's physical name", () => {
          expect(roleStack).not.toHaveResourceLike('AWS::IAM::Policy');
        });
      });

      describe('then attaching a Policy to it', () => {
        let policyStack: Stack;

        describe('that belongs to a stack with account equal to the account in the imported role ARN', () => {
          beforeEach(() => {
            policyStack = new Stack(app, 'PolicyStack', { env: { account: roleAccount } });
            importedRole.attachInlinePolicy(somePolicy(policyStack, 'MyPolicy'));
          });

          test('does NOT attach the Policy to the imported role', () => {
            assertPolicyDidNotAttachToRole(policyStack, 'MyPolicy');
          });
        });
      });
    });
  });

  describe('imported with a dynamic ARN', () => {
    const dynamicValue = Lazy.string({ produce: () => 'role-arn' });
    const roleName: any = {
      'Fn::Select': [1,
        {
          'Fn::Split': ['/',
            {
              'Fn::Select': [5,
                { 'Fn::Split': [':', 'role-arn'] }],
            }],
        }],
    };

    describe('into an env-agnostic stack', () => {
      beforeEach(() => {
        roleStack = new Stack(app, 'RoleStack');
        importedRole = Role.fromRoleArn(roleStack, 'ImportedRole', dynamicValue);
      });

      test('correctly parses the imported role ARN', () => {
        expect(importedRole.roleArn).toBe(dynamicValue);
      });

      test('correctly parses the imported role name', () => {
        new Role(roleStack, 'AnyRole', {
          roleName: 'AnyRole',
          assumedBy: new ArnPrincipal(importedRole.roleName),
        });

        expect(roleStack).toHaveResourceLike('AWS::IAM::Role', {
          'AssumeRolePolicyDocument': {
            'Statement': [
              {
                'Action': 'sts:AssumeRole',
                'Effect': 'Allow',
                'Principal': {
                  'AWS': roleName,
                },
              },
            ],
          },
        });
      });

      describe('then adding a PolicyStatement to it', () => {
        let addToPolicyResult: boolean;

        beforeEach(() => {
          addToPolicyResult = importedRole.addToPolicy(somePolicyStatement());
        });

        test('returns true', () => {
          expect(addToPolicyResult).toBe(true);
        });

        test("generates a default Policy resource pointing at the imported role's physical name", () => {
          assertRoleHasDefaultPolicy(roleStack, roleName);
        });
      });

      describe('then attaching a Policy to it', () => {
        let policyStack: Stack;

        describe('that belongs to the same stack as the imported role', () => {
          beforeEach(() => {
            importedRole.attachInlinePolicy(somePolicy(roleStack, 'MyPolicy'));
          });

          test('correctly attaches the Policy to the imported role', () => {
            assertRoleHasAttachedPolicy(roleStack, roleName, 'MyPolicy');
          });
        });

        describe('that belongs to a different env-agnostic stack', () => {
          beforeEach(() => {
            policyStack = new Stack(app, 'PolicyStack');
            importedRole.attachInlinePolicy(somePolicy(policyStack, 'MyPolicy'));
          });

          test('correctly attaches the Policy to the imported role', () => {
            assertRoleHasAttachedPolicy(policyStack, roleName, 'MyPolicy');
          });
        });

        describe('that belongs to a targeted stack', () => {
          beforeEach(() => {
            policyStack = new Stack(app, 'PolicyStack', { env: { account: roleAccount } });
            importedRole.attachInlinePolicy(somePolicy(policyStack, 'MyPolicy'));
          });

          test('correctly attaches the Policy to the imported role', () => {
            assertRoleHasAttachedPolicy(policyStack, roleName, 'MyPolicy');
          });
        });
      });
    });

    describe('into a targeted stack with account set', () => {
      beforeEach(() => {
        roleStack = new Stack(app, 'RoleStack', { env: { account: roleAccount } });
        importedRole = Role.fromRoleArn(roleStack, 'ImportedRole', dynamicValue);
      });

      describe('then adding a PolicyStatement to it', () => {
        let addToPolicyResult: boolean;

        beforeEach(() => {
          addToPolicyResult = importedRole.addToPolicy(somePolicyStatement());
        });

        test('returns true', () => {
          expect(addToPolicyResult).toBe(true);
        });

        test("generates a default Policy resource pointing at the imported role's physical name", () => {
          assertRoleHasDefaultPolicy(roleStack, roleName);
        });
      });

      describe('then attaching a Policy to it', () => {
        let policyStack: Stack;

        describe('that belongs to the same stack as the imported role', () => {
          beforeEach(() => {
            importedRole.attachInlinePolicy(somePolicy(roleStack, 'MyPolicy'));
          });

          test('correctly attaches the Policy to the imported role', () => {
            assertRoleHasAttachedPolicy(roleStack, roleName, 'MyPolicy');
          });
        });

        describe('that belongs to an env-agnostic stack', () => {
          beforeEach(() => {
            policyStack = new Stack(app, 'PolicyStack');
            importedRole.attachInlinePolicy(somePolicy(policyStack, 'MyPolicy'));
          });

          test('correctly attaches the Policy to the imported role', () => {
            assertRoleHasAttachedPolicy(policyStack, roleName, 'MyPolicy');
          });
        });

        describe('that belongs to a different targeted stack, with account set to', () => {
          describe('the same account as the stack the role was imported into', () => {
            beforeEach(() => {
              policyStack = new Stack(app, 'PolicyStack', { env: { account: roleAccount } });
              importedRole.attachInlinePolicy(somePolicy(policyStack, 'MyPolicy'));
            });

            test('correctly attaches the Policy to the imported role', () => {
              assertRoleHasAttachedPolicy(policyStack, roleName, 'MyPolicy');
            });
          });

          describe('a different account than the stack the role was imported into', () => {
            beforeEach(() => {
              policyStack = new Stack(app, 'PolicyStack', { env: { account: notRoleAccount } });
              importedRole.attachInlinePolicy(somePolicy(policyStack, 'MyPolicy'));
            });

            test('correctly attaches the Policy to the imported role', () => {
              assertRoleHasAttachedPolicy(policyStack, roleName, 'MyPolicy');
            });
          });
        });
      });
    });
  });

  describe('imported with the ARN of a service role', () => {
    beforeEach(() => {
      roleStack = new Stack();
    });

    describe('without a service principal in the role name', () => {
      beforeEach(() => {
        importedRole = Role.fromRoleArn(roleStack, 'Role',
          `arn:aws:iam::${roleAccount}:role/service-role/codebuild-role`);
      });

      it("correctly strips the 'service-role' prefix from the role name", () => {
        new Policy(roleStack, 'Policy', {
          statements: [somePolicyStatement()],
          roles: [importedRole],
        });

        expect(roleStack).toHaveResourceLike('AWS::IAM::Policy', {
          'Roles': [
            'codebuild-role',
          ],
        });
      });
    });

    describe('with a service principal in the role name', () => {
      beforeEach(() => {
        importedRole = Role.fromRoleArn(roleStack, 'Role',
          `arn:aws:iam::${roleAccount}:role/aws-service-role/anyservice.amazonaws.com/codebuild-role`);
      });

      it("correctly strips both the 'aws-service-role' prefix and the service principal from the role name", () => {
        new Policy(roleStack, 'Policy', {
          statements: [somePolicyStatement()],
          roles: [importedRole],
        });

        expect(roleStack).toHaveResourceLike('AWS::IAM::Policy', {
          'Roles': [
            'codebuild-role',
          ],
        });
      });
    });
  });

  describe('for an incorrect ARN', () => {
    beforeEach(() => {
      roleStack = new Stack(app, 'RoleStack');
    });

    describe("that accidentally skipped the 'region' fragment of the ARN", () => {
      test('throws an exception, indicating that error', () => {
        expect(() => {
          Role.fromRoleArn(roleStack, 'Role',
            `arn:${Aws.PARTITION}:iam:${Aws.ACCOUNT_ID}:role/AwsCicd-${Aws.REGION}-CodeBuildRole`);
        }).toThrow(/The `resource` component \(6th component\) of an ARN is required:/);
      });
    });
  });
});

function somePolicyStatement() {
  return new PolicyStatement({
    actions: ['s3:*'],
    resources: ['xyz'],
  });
}

function somePolicy(policyStack: Stack, policyName: string) {
  const someRole = new Role(policyStack, 'SomeExampleRole', {
    assumedBy: new AnyPrincipal(),
  });
  const roleResource = someRole.node.defaultChild as CfnElement;
  roleResource.overrideLogicalId('SomeRole'); // force a particular logical ID in the Ref expression

  return new Policy(policyStack, 'MyPolicy', {
    policyName,
    statements: [somePolicyStatement()],
    // need at least one of user/group/role, otherwise validation fails
    roles: [someRole],
  });
}

function assertRoleHasDefaultPolicy(stack: Stack, roleName: string) {
  _assertStackContainsPolicyResource(stack, [roleName], undefined);
}

function assertRoleHasAttachedPolicy(stack: Stack, roleName: string, attachedPolicyName: string) {
  _assertStackContainsPolicyResource(stack, [{ Ref: 'SomeRole' }, roleName], attachedPolicyName);
}

function assertPolicyDidNotAttachToRole(stack: Stack, policyName: string) {
  _assertStackContainsPolicyResource(stack, [{ Ref: 'SomeRole' }], policyName);
}

function _assertStackContainsPolicyResource(stack: Stack, roleNames: any[], nameOfPolicy: string | undefined) {
  const expected: any = {
    PolicyDocument: {
      Statement: [
        {
          Action: 's3:*',
          Effect: 'Allow',
          Resource: 'xyz',
        },
      ],
    },
    Roles: roleNames,
  };
  if (nameOfPolicy) {
    expected.PolicyName = nameOfPolicy;
  }

  expect(stack).toHaveResourceLike('AWS::IAM::Policy', expected);
}<|MERGE_RESOLUTION|>--- conflicted
+++ resolved
@@ -1,10 +1,5 @@
-<<<<<<< HEAD
 import '@aws-cdk/assert-internal/jest';
-import { App, CfnElement, Lazy, Stack } from '@aws-cdk/core';
-=======
-import '@aws-cdk/assert/jest';
 import { App, Aws, CfnElement, Lazy, Stack } from '@aws-cdk/core';
->>>>>>> 94fa611e
 import { AnyPrincipal, ArnPrincipal, IRole, Policy, PolicyStatement, Role } from '../lib';
 
 /* eslint-disable quote-props */
