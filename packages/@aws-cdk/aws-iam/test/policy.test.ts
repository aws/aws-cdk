--- conflicted
+++ resolved
@@ -14,13 +14,8 @@
     stack = new Stack(app, 'MyStack');
   });
 
-<<<<<<< HEAD
-  test('fails when "mustCreate" policy is empty', () => {
-    new Policy(stack, 'MyPolicy', { mustCreate: true });
-=======
   test('fails when "forced" policy is empty', () => {
     new Policy(stack, 'MyPolicy', { force: true });
->>>>>>> a2713f35
 
     expect(() => app.synth()).toThrow(/is empty/);
   });
@@ -226,13 +221,8 @@
     p3.attachToRole(role);
   });
 
-<<<<<<< HEAD
-  test('fails if "mustCreate" policy is not attached to a principal', () => {
-    new Policy(stack, 'MyPolicy', { mustCreate: true });
-=======
   test('fails if "forced" policy is not attached to a principal', () => {
     new Policy(stack, 'MyPolicy', { force: true });
->>>>>>> a2713f35
     expect(() => app.synth()).toThrow(/attached to at least one principal: user, group or role/);
   });
 
@@ -263,15 +253,9 @@
     }
   });
 
-<<<<<<< HEAD
-  test('mustCreate=false, dependency on empty Policy never materializes', () => {
-    // GIVEN
-    const pol = new Policy(stack, 'Pol', { mustCreate: false });
-=======
   test('force=false, dependency on empty Policy never materializes', () => {
     // GIVEN
     const pol = new Policy(stack, 'Pol', { force: false });
->>>>>>> a2713f35
 
     const res = new CfnResource(stack, 'Resource', {
       type: 'Some::Resource',
@@ -290,15 +274,9 @@
     });
   });
 
-<<<<<<< HEAD
-  test('mustCreate=false, dependency on attached and non-empty Policy can be taken', () => {
-    // GIVEN
-    const pol = new Policy(stack, 'Pol', { mustCreate: false });
-=======
   test('force=false, dependency on attached and non-empty Policy can be taken', () => {
     // GIVEN
     const pol = new Policy(stack, 'Pol', { force: false });
->>>>>>> a2713f35
     pol.addStatements(new PolicyStatement({
       actions: ['s3:*'],
       resources: ['*'],
@@ -319,30 +297,18 @@
     }, ResourcePart.CompleteDefinition);
   });
 
-<<<<<<< HEAD
-  test('empty policy is OK if mustCreate=false', () => {
-    new Policy(stack, 'Pol', { mustCreate: false });
-=======
   test('empty policy is OK if force=false', () => {
     new Policy(stack, 'Pol', { force: false });
->>>>>>> a2713f35
 
     app.synth();
     // If we got here, all OK
   });
 
   test('reading policyName forces a Policy to materialize', () => {
-<<<<<<< HEAD
-    const pol = new Policy(stack, 'Pol', { mustCreate: false });
-    Array.isArray(pol.policyName);
-
-    expect(() => app.synth()).toThrow(/empty policy/);
-=======
     const pol = new Policy(stack, 'Pol', { force: false });
     Array.isArray(pol.policyName);
 
     expect(() => app.synth()).toThrow(/must contain at least one statement/);
->>>>>>> a2713f35
   });
 });
 
