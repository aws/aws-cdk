# AWS CDK Assets
<!--BEGIN STABILITY BANNER-->

---

![cdk-constructs: Experimental](https://img.shields.io/badge/cdk--constructs-experimental-important.svg?style=for-the-badge)

> The APIs of higher level constructs in this module are experimental and under active development.
> They are subject to non-backward compatible changes or removal in any future version. These are
> not subject to the [Semantic Versioning](https://semver.org/) model and breaking changes will be
> announced in the release notes. This means that while you may use them, you may need to update
> your source code when upgrading to a newer version of this package.

---

<!--END STABILITY BANNER-->

Assets are local files or directories which are needed by a CDK app. A common
example is a directory which contains the handler code for a Lambda function,
but assets can represent any artifact that is needed for the app's operation.

When deploying a CDK app that includes constructs with assets, the CDK toolkit
will first upload all the assets to S3, and only then deploy the stacks. The S3
locations of the uploaded assets will be passed in as CloudFormation Parameters
to the relevant stacks.

The following JavaScript example defines an directory asset which is archived as
a .zip file and uploaded to S3 during deployment.

[Example of a ZipDirectoryAsset](./test/integ.assets.directory.lit.ts)

The following JavaScript example defines a file asset, which is uploaded as-is
to an S3 bucket during deployment.

[Example of a FileAsset](./test/integ.assets.file.lit.ts)

## Attributes

`Asset` constructs expose the following deploy-time attributes:

 * `s3BucketName` - the name of the assets S3 bucket.
 * `s3ObjectKey` - the S3 object key of the asset file (whether it's a file or a zip archive)
 * `s3ObjectUrl` - the S3 object URL of the asset (i.e. s3://mybucket/mykey.zip)
 * `httpUrl` - the S3 HTTP URL of the asset (i.e. https://s3.us-east-1.amazonaws.com/mybucket/mykey.zip)

In the following example, the various asset attributes are exported as stack outputs:

[Example of referencing an asset](./test/integ.assets.refs.lit.ts)

## Permissions

IAM roles, users or groups which need to be able to read assets in runtime will should be
granted IAM permissions. To do that use the `asset.grantRead(principal)` method:

The following examples grants an IAM group read permissions on an asset:

[Example of granting read access to an asset](./test/integ.assets.permissions.lit.ts)

## How does it work

When an asset is defined in a construct, a construct metadata entry
`aws:cdk:asset` is emitted with instructions on where to find the asset and what
type of packaging to perform (`zip` or `file`). Furthermore, the synthesized
CloudFormation template will also include two CloudFormation parameters: one for
the asset's bucket and one for the asset S3 key. Those parameters are used to
reference the deploy-time values of the asset (using `{ Ref: "Param" }`).

Then, when the stack is deployed, the toolkit will package the asset (i.e. zip
the directory), calculate an MD5 hash of the contents and will render an S3 key
for this asset within the toolkit's asset store. If the file doesn't exist in
the asset store, it is uploaded during deployment.

> The toolkit's asset store is an S3 bucket created by the toolkit for each
  environment the toolkit operates in (environment = account + region).

Now, when the toolkit deploys the stack, it will set the relevant CloudFormation
Parameters to point to the actual bucket and key for each asset.

## Asset Bundling

When defining an asset, you can use the `bundling` option to specify a command
to run inside a docker container. The command can read the contents of the asset
source from `/asset-input` and is expected to write files under `/asset-output`
(directories mapped inside the container). The files under `/asset-output` will
be zipped and uploaded to S3 as the asset.

The following example uses custom asset bundling to convert a markdown file to html:

[Example of using asset bundling](./test/integ.assets.bundling.lit.ts).

The bundling docker image (`image`) can either come from a registry (`DockerImage.fromRegistry`)
or it can be built from a `Dockerfile` located inside your project (`DockerImage.fromBuild`).

You can set the `CDK_DOCKER` environment variable in order to provide a custom
docker program to execute. This may sometime be needed when building in
environments where the standard docker cannot be executed (see
https://github.com/aws/aws-cdk/issues/8460 for details).

Use `local` to specify a local bundling provider. The provider implements a
method `tryBundle()` which should return `true` if local bundling was performed.
If `false` is returned, docker bundling will be done:

```ts
new assets.Asset(this, 'BundledAsset', {
  path: '/path/to/asset',
  bundling: {
    local: {
      tryBundle(outputDir: string, options: BundlingOptions) {
        if (canRunLocally) {
          // perform local bundling here
          return true;
        }
        return false;
      },
    },
    // Docker bundling fallback
<<<<<<< HEAD
    image: DockerImage.fromRegistry('alpine'),
=======
    image: BundlingDockerImage.fromRegistry('alpine'),
    entrypoint: ['/bin/sh', '-c'],
>>>>>>> 46043e04
    command: ['bundle'],
  },
});
```

Although optional, it's recommended to provide a local bundling method which can
greatly improve performance.

## CloudFormation Resource Metadata

> NOTE: This section is relevant for authors of AWS Resource Constructs.

In certain situations, it is desirable for tools to be able to know that a certain CloudFormation
resource is using a local asset. For example, SAM CLI can be used to invoke AWS Lambda functions
locally for debugging purposes.

To enable such use cases, external tools will consult a set of metadata entries on AWS CloudFormation
resources:

* `aws:asset:path` points to the local path of the asset.
* `aws:asset:property` is the name of the resource property where the asset is used

Using these two metadata entries, tools will be able to identify that assets are used
by a certain resource, and enable advanced local experiences.

To add these metadata entries to a resource, use the
`asset.addResourceMetadata(resource, property)` method.

See https://github.com/aws/aws-cdk/issues/1432 for more details<|MERGE_RESOLUTION|>--- conflicted
+++ resolved
@@ -114,12 +114,8 @@
       },
     },
     // Docker bundling fallback
-<<<<<<< HEAD
     image: DockerImage.fromRegistry('alpine'),
-=======
-    image: BundlingDockerImage.fromRegistry('alpine'),
     entrypoint: ['/bin/sh', '-c'],
->>>>>>> 46043e04
     command: ['bundle'],
   },
 });
