{
  "name": "@aws-cdk/assertions",
  "version": "0.0.0",
  "description": "An assertion library for use with CDK Apps",
  "main": "lib/index.js",
  "types": "lib/index.d.ts",
  "scripts": {
    "build": "cdk-build",
    "watch": "cdk-watch",
    "lint": "cdk-lint",
    "test": "cdk-test",
    "pkglint": "pkglint -f",
    "package": "cdk-package",
    "build+test+package": "yarn build+test && yarn package",
    "build+test": "yarn build && yarn test",
    "rosetta:extract": "yarn --silent jsii-rosetta extract",
    "compat": "cdk-compat",
    "build+extract": "yarn build && yarn rosetta:extract",
    "build+test+extract": "yarn build+test && yarn rosetta:extract"
  },
  "jsii": {
    "outdir": "dist",
    "diagnostics": {
      "language-compatibility/member-name-conflicts-with-type-name": "error",
      "language-compatibility/reserved-word": "error"
    },
    "targets": {
      "java": {
        "package": "software.amazon.awscdk.assertions",
        "maven": {
          "groupId": "software.amazon.awscdk",
          "artifactId": "assertions"
        }
      },
      "dotnet": {
        "namespace": "Amazon.CDK.Assertions",
        "packageId": "Amazon.CDK.Assertions",
        "iconUrl": "https://raw.githubusercontent.com/aws/aws-cdk/master/logo/default-256-dark.png"
      },
      "python": {
        "distName": "aws-cdk.assertions",
        "module": "aws_cdk.assertions",
        "classifiers": [
          "Framework :: AWS CDK",
          "Framework :: AWS CDK :: 1"
        ]
      }
    },
    "projectReferences": true,
    "metadata": {
      "jsii": {
        "rosetta": {
          "strict": true
        }
      }
    }
  },
  "author": {
    "name": "Amazon Web Services",
    "url": "https://aws.amazon.com",
    "organization": true
  },
  "license": "Apache-2.0",
  "devDependencies": {
    "@aws-cdk/cdk-build-tools": "0.0.0",
    "@aws-cdk/pkglint": "0.0.0",
    "@types/fs-extra": "^9.0.13",
    "@types/jest": "^27.4.1",
    "jest": "^27.5.1",
<<<<<<< HEAD
    "constructs": "^10.0.0",
    "ts-jest": "^27.1.3"
=======
    "ts-jest": "^27.1.4"
>>>>>>> 6cf0275d
  },
  "dependencies": {
    "@aws-cdk/cloud-assembly-schema": "0.0.0",
    "@aws-cdk/core": "0.0.0",
    "@aws-cdk/cx-api": "0.0.0",
    "constructs": "^10.0.0",
    "fs-extra": "^9.1.0"
  },
  "peerDependencies": {
    "@aws-cdk/cloud-assembly-schema": "0.0.0",
    "@aws-cdk/core": "0.0.0",
    "@aws-cdk/cx-api": "0.0.0",
    "constructs": "^10.0.0"
  },
  "bundledDependencies": [
    "fs-extra"
  ],
  "repository": {
    "url": "https://github.com/aws/aws-cdk.git",
    "type": "git",
    "directory": "packages/@aws-cdk/assertions"
  },
  "keywords": [
    "aws",
    "cdk",
    "assert"
  ],
  "homepage": "https://github.com/aws/aws-cdk",
  "engines": {
    "node": ">= 14.15.0"
  },
  "stability": "stable",
  "maturity": "stable",
  "publishConfig": {
    "tag": "next"
  },
  "awscdkio": {
    "announce": false
  },
  "private": true
}<|MERGE_RESOLUTION|>--- conflicted
+++ resolved
@@ -67,12 +67,8 @@
     "@types/fs-extra": "^9.0.13",
     "@types/jest": "^27.4.1",
     "jest": "^27.5.1",
-<<<<<<< HEAD
     "constructs": "^10.0.0",
-    "ts-jest": "^27.1.3"
-=======
     "ts-jest": "^27.1.4"
->>>>>>> 6cf0275d
   },
   "dependencies": {
     "@aws-cdk/cloud-assembly-schema": "0.0.0",
