--- conflicted
+++ resolved
@@ -1,19 +1,15 @@
-<<<<<<< HEAD
-import { App, CfnCondition, CfnMapping, CfnOutput, CfnParameter, CfnResource, Fn, NestedStack, Stack } from '@aws-cdk/core';
-=======
-import { App, CfnMapping, CfnOutput, CfnResource, LegacyStackSynthesizer, NestedStack, Stack } from '@aws-cdk/core';
->>>>>>> ce0d6e3e
+import { App, CfnCondition, CfnMapping, CfnOutput, CfnParameter, CfnResource, Fn, LegacyStackSynthesizer, NestedStack, Stack } from '@aws-cdk/core';
 import { Construct } from 'constructs';
 import { Capture, Match, Template } from '../lib';
 
 describe('Template', () => {
   test('fromString', () => {
     const template = Template.fromString(`{
-        "Resources": { 
-          "Foo": { 
+        "Resources": {
+          "Foo": {
             "Type": "Baz::Qux",
             "Properties": { "Fred": "Waldo" }
-          } 
+          }
         }
       }`);
 
