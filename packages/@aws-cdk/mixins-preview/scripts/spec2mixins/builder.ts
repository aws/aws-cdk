--- conflicted
+++ resolved
@@ -29,11 +29,7 @@
 
   public constructor(props: MixinsBuilderProps) {
     super(props);
-<<<<<<< HEAD
-    this.filePattern = props.filePattern ?? '%moduleName%/mixins.generated.ts';
-=======
     this.filePattern = '%moduleName%/cfn-props-mixins.generated.ts';
->>>>>>> 6607ce95
   }
 
   protected createServiceSubmodule(service: Service, submoduleName: string): MixinsServiceModule {
