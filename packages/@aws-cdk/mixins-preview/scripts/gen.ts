import { generateAll as generateMixins } from './spec2mixins/generate';
import { generateAll as generateEvents } from './spec2eventbridge/generate';
import * as path from 'node:path';
import * as fs from 'node:fs/promises';
import { existsSync } from 'node:fs';
import type { ModuleMap, ModuleMapEntry } from '@aws-cdk/spec2cdk/lib/module-topology';
import type { ModuleDefinition } from '@aws-cdk/pkglint';

main().catch(e => {
  // eslint-disable-next-line no-console
  console.error(e);
  process.exitCode = 1;
});

async function main() {
  // the path to the mixins package
  const pkgPath = path.join(__dirname, '..');
  const outputPath = path.join(pkgPath, 'lib', 'services');

  const mixinsModuleMap = await generateMixins({ outputPath });
  const eventsModuleMap = await generateEvents({ outputPath });

  const moduleMap = mergeModuleMaps(mixinsModuleMap, eventsModuleMap);

  await submodules(moduleMap, outputPath);
  await updateExportsAndEntryPoints(moduleMap, pkgPath);
}

function mergeModuleMaps(...maps: ModuleMap[]): ModuleMap {
  const merged: ModuleMap = {};
  for (const map of maps) {
    for (const [name, entry] of Object.entries(map)) {
      if (!merged[name]) {
        merged[name] = entry;
      } else {
        merged[name] = {
          ...entry,
          files: [...new Set([...merged[name].files, ...entry.files])],
          resources: { ...merged[name].resources, ...entry.resources },
        };
      }
    }
  }
  return merged;
}

async function updateExportsAndEntryPoints(modules: ModuleMap, pkgPath: string) {
  const servicesIndexFilePath = path.join(pkgPath, 'lib', 'services', 'index.ts');
  const serviceIndexExports = new Array<string>();

  const pkgJsonPath = path.join(pkgPath, 'package.json');
  const pkgJson = JSON.parse((await fs.readFile(pkgJsonPath)).toString());

  // Clean up old service exports, keep only non-service exports
  const newExports: Record<string, string> = {};
  for (const [key, value] of Object.entries(pkgJson.exports)) {
    if (!key.startsWith('./aws-') && !key.startsWith('./alexa-')) {
      newExports[key] = value as string;
    }
  }

  for (const moduleName of Object.keys(modules)) {
    const moduleConfig = {
      name: moduleName,
      submodule: moduleName.replace(/-/g, '_'),
    };

    // @aws-cdk/mixins-preview/aws-s3 => `export * as aws_s3 from './aws-s3';`
    if (!serviceIndexExports.find(e => e.includes(moduleConfig.name))) {
      serviceIndexExports.push(`export * as ${moduleConfig.submodule} from './${moduleConfig.name}';`);
    }

    // @aws-cdk/mixins-preview/aws-s3/mixins => ./lib/services/aws-s3/index.js
    const exportName = `./${moduleConfig.name}/mixins`;
    newExports[exportName] = `./lib/services/${moduleConfig.name}/mixins.js`;

    const eventsFilePath = path.join(pkgPath, 'lib', 'services', moduleConfig.name, 'events.ts');
    if (existsSync(eventsFilePath)) {
      const eventsExportName = `./${moduleConfig.name}/events`;
      newExports[eventsExportName] = `./lib/services/${moduleConfig.name}/events.js`;
    }
  }

  // sort exports
  pkgJson.exports = Object.fromEntries(Object.entries(newExports).sort(([e1], [e2]) => e1.localeCompare(e2)));

  // package.json
  await fs.writeFile(pkgJsonPath, JSON.stringify(pkgJson, null, 2) + '\n');
  // lib/services/index.ts
  await fs.writeFile(servicesIndexFilePath, serviceIndexExports.sort((l1, l2) => l1.localeCompare(l2)).join('\n') + '\n');
}

async function submodules(modules: ModuleMap, outPath: string) {
  for (const submodule of Object.values(modules)) {
    await ensureSubmodule(submodule, outPath);
  }
}

async function ensureSubmodule(submodule: ModuleMapEntry, outPath: string) {
  const modulePath = path.join(outPath, submodule.name);
  // Ensure we have a module definition. Should not happen, but need to check.
  if (!submodule.definition) {
    throw new Error(
      `Cannot infer path or namespace for submodule named "${submodule.name}". Manually create ${modulePath}/.jsiirc.json files.`,
    );
  }

  // services/<mod>/index.ts
<<<<<<< HEAD
  // These exports make submodules out of 'mixins.ts', 'events.ts'
  const subModuleIndex = path.join(modulePath, 'index.ts');
  const indexLines: string[] = [];

  indexLines.push('export * as mixins from \'./mixins\';');
=======
  // This index might contain hand-written exports => ensure they are preserved
  {
    const subModuleIndex = path.join(modulePath, 'index.ts');
    const subModuleIndexExports = new Array<string>();
    if (existsSync(subModuleIndex)) {
      subModuleIndexExports.push(...(await fs.readFile(subModuleIndex)).toString().split('\n').filter(Boolean));
    }

    const mixinsExportStmt = 'export * as mixins from \'./mixins\';';
    if (!subModuleIndexExports.find(e => e.includes(mixinsExportStmt))) {
      subModuleIndexExports.push(mixinsExportStmt);
    }

    await fs.writeFile(subModuleIndex, subModuleIndexExports.sort().join('\n') + '\n');
  }

  // services/<mod>/mixins.ts
  // This index might contain hand-written mixins => ensure they are preserved
  {
    const mixinsIndex = path.join(modulePath, 'mixins.ts');
    const mixinsExports = new Array<string>();
    if (existsSync(mixinsIndex)) {
      mixinsExports.push(...(await fs.readFile(mixinsIndex)).toString().split('\n').filter(Boolean));
    }
>>>>>>> f4310219

  const hasEvents = submodule.files.some(f => f.includes('events.generated.ts'));
  if (hasEvents) {
    indexLines.push('export * as events from \'./events\';');
  }
  await fs.writeFile(subModuleIndex, indexLines.map(x => `${x}\n`).join(''));
  await writeJsiiModuleMetadata(subModuleIndex, submodule.definition);

  // services/<mod>/mixins.ts
  // This file exists so people can import it directly in JavaScript with a reasonable name:
  //
  // ```
  // import { X } from '@aws-cdk/mixins-preview/aws-s3/mixins';
  // ```
  // All it does is re-export the generated file. It can be manually edited so we don't
  // fully overwrite it.
  const mixinsModuleFile = path.join(modulePath, 'mixins.ts');
  await ensureFileContains(mixinsModuleFile, ['export * from \'./mixins.generated\';']);
  await writeJsiiModuleMetadata(mixinsModuleFile, submodule.definition, 'mixins');

  if (hasEvents) {
    // services/<mod>/events.ts
    // See mixins.ts for the motivation.
    const eventsModuleFile = path.join(modulePath, 'events.ts');
    await fs.writeFile(eventsModuleFile, 'export * from \'./events.generated\';\n');
    await writeJsiiModuleMetadata(eventsModuleFile, submodule.definition, 'events');
  }
}

async function writeJsiiModuleMetadata(moduleFile: string, moduleDef: ModuleDefinition, namespaceLc: string = '') {
  const base = path.basename(moduleFile, '.ts');
  const rcFile = base === 'index'
    ? path.join(path.dirname(moduleFile), '.jsiirc.json')
    : path.join(path.dirname(moduleFile), `.${base}.jsiirc.json`);

  const namespaceUc = ucfirst(namespaceLc ?? '');

  const mixinsJsiirc = {
    targets: {
      java: {
        package: join(moduleDef.javaPackage, '.', namespaceLc),
      },
      dotnet: {
        package: join(moduleDef.dotnetPackage, '.', namespaceUc),
      },
      python: {
        module: join(moduleDef.pythonModuleName, '.', namespaceLc),
      },
      go: {
        packageName: `preview${moduleDef.moduleName}${namespaceLc}`.replace(/[^a-z0-9.]/gi, ''),
      },
    },
  };
  await fs.writeFile(rcFile, JSON.stringify(mixinsJsiirc, null, 2) + '\n');
}

function ucfirst(x: string) {
  return x.charAt(0).toUpperCase() + x.slice(1);
}

function join(a: string, sep: string, b: string) {
  return b ? `${a}${sep}${b}` : a;
}

async function ensureFileContains(fileName: string, lines: string[]) {
  let currentLines = new Array<string>();

  // This index might contain hand-written mixins => ensure they are preserved
  if (existsSync(fileName)) {
  // load lines from file
    currentLines.push(...(await fs.readFile(fileName, 'utf-8')).split('\n').filter(Boolean));
  }

  for (const line of lines) {
    if (!currentLines.includes(line)) {
      currentLines.push(line);
    }
  }

  await fs.writeFile(fileName, currentLines.sort().join('\n') + '\n');
}<|MERGE_RESOLUTION|>--- conflicted
+++ resolved
@@ -106,44 +106,19 @@
   }
 
   // services/<mod>/index.ts
-<<<<<<< HEAD
   // These exports make submodules out of 'mixins.ts', 'events.ts'
   const subModuleIndex = path.join(modulePath, 'index.ts');
   const indexLines: string[] = [];
 
   indexLines.push('export * as mixins from \'./mixins\';');
-=======
-  // This index might contain hand-written exports => ensure they are preserved
-  {
-    const subModuleIndex = path.join(modulePath, 'index.ts');
-    const subModuleIndexExports = new Array<string>();
-    if (existsSync(subModuleIndex)) {
-      subModuleIndexExports.push(...(await fs.readFile(subModuleIndex)).toString().split('\n').filter(Boolean));
-    }
-
-    const mixinsExportStmt = 'export * as mixins from \'./mixins\';';
-    if (!subModuleIndexExports.find(e => e.includes(mixinsExportStmt))) {
-      subModuleIndexExports.push(mixinsExportStmt);
-    }
-
-    await fs.writeFile(subModuleIndex, subModuleIndexExports.sort().join('\n') + '\n');
-  }
-
-  // services/<mod>/mixins.ts
-  // This index might contain hand-written mixins => ensure they are preserved
-  {
-    const mixinsIndex = path.join(modulePath, 'mixins.ts');
-    const mixinsExports = new Array<string>();
-    if (existsSync(mixinsIndex)) {
-      mixinsExports.push(...(await fs.readFile(mixinsIndex)).toString().split('\n').filter(Boolean));
-    }
->>>>>>> f4310219
 
   const hasEvents = submodule.files.some(f => f.includes('events.generated.ts'));
   if (hasEvents) {
     indexLines.push('export * as events from \'./events\';');
   }
-  await fs.writeFile(subModuleIndex, indexLines.map(x => `${x}\n`).join(''));
+
+  // This file may contain handwritten lines, preserve.
+  await ensureFileContains(subModuleIndex, indexLines);
   await writeJsiiModuleMetadata(subModuleIndex, submodule.definition);
 
   // services/<mod>/mixins.ts
