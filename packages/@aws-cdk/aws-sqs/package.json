{
  "name": "@aws-cdk/aws-sqs",
  "version": "1.2.0",
  "description": "CDK Constructs for AWS SQS",
  "main": "lib/index.js",
  "types": "lib/index.d.ts",
  "jsii": {
    "outdir": "dist",
    "targets": {
      "java": {
        "package": "software.amazon.awscdk.services.sqs",
        "maven": {
          "groupId": "software.amazon.awscdk",
          "artifactId": "sqs",
          "versionSuffix": ".DEVPREVIEW"
        }
      },
      "dotnet": {
        "namespace": "Amazon.CDK.AWS.SQS",
        "packageId": "Amazon.CDK.AWS.SQS",
        "signAssembly": true,
        "assemblyOriginatorKeyFile": "../../key.snk",
        "versionSuffix": "-devpreview"
      },
      "python": {
        "distName": "aws-cdk.aws-sqs",
        "module": "aws_cdk.aws_sqs"
      }
    }
  },
  "repository": {
    "type": "git",
    "url": "https://github.com/aws/aws-cdk.git",
    "directory": "packages/@aws-cdk/aws-sqs"
  },
  "scripts": {
    "build": "cdk-build",
    "watch": "cdk-watch",
    "lint": "cdk-lint",
    "test": "cdk-test",
    "integ": "cdk-integ",
    "pkglint": "pkglint -f",
    "package": "cdk-package",
    "awslint": "cdk-awslint",
    "cfn2ts": "cfn2ts",
    "build+test+package": "npm run build+test && npm run package",
    "build+test": "npm run build && npm test"
  },
  "cdk-build": {
    "cloudformation": "AWS::SQS"
  },
  "keywords": [
    "aws",
    "cdk",
    "constructs",
    "sqs"
  ],
  "author": {
    "name": "Amazon Web Services",
    "url": "https://aws.amazon.com",
    "organization": true
  },
  "license": "Apache-2.0",
  "devDependencies": {
<<<<<<< HEAD
    "@aws-cdk/assert": "^0.37.0",
    "@aws-cdk/aws-kms": "^0.37.0",
    "@aws-cdk/aws-s3": "^0.37.0",
=======
    "@aws-cdk/assert": "^1.2.0",
    "@aws-cdk/aws-s3": "^1.2.0",
>>>>>>> 6733e54f
    "aws-sdk": "^2.438.0",
    "cdk-build-tools": "file:../../../tools/cdk-build-tools",
    "cdk-integ-tools": "file:../../../tools/cdk-integ-tools",
    "cfn2ts": "file:../../../tools/cfn2ts",
    "pkglint": "file:../../../tools/pkglint"
  },
  "dependencies": {
    "@aws-cdk/aws-cloudwatch": "^1.2.0",
    "@aws-cdk/aws-iam": "^1.2.0",
    "@aws-cdk/aws-kms": "^1.2.0",
    "@aws-cdk/core": "^1.2.0"
  },
  "homepage": "https://github.com/aws/aws-cdk",
  "peerDependencies": {
    "@aws-cdk/aws-cloudwatch": "^1.2.0",
    "@aws-cdk/aws-iam": "^1.2.0",
    "@aws-cdk/aws-kms": "^1.2.0",
    "@aws-cdk/core": "^1.2.0"
  },
  "engines": {
    "node": ">= 8.10.0"
  },
  "awslint": {
    "exclude": [
      "construct-base-is-private:@aws-cdk/aws-sqs.QueueBase",
      "props-physical-name:@aws-cdk/aws-sqs.QueuePolicyProps"
    ]
  },
  "stability": "stable"
}<|MERGE_RESOLUTION|>--- conflicted
+++ resolved
@@ -62,14 +62,9 @@
   },
   "license": "Apache-2.0",
   "devDependencies": {
-<<<<<<< HEAD
-    "@aws-cdk/assert": "^0.37.0",
-    "@aws-cdk/aws-kms": "^0.37.0",
-    "@aws-cdk/aws-s3": "^0.37.0",
-=======
+    "@aws-cdk/aws-kms": "^1.2.0",
     "@aws-cdk/assert": "^1.2.0",
     "@aws-cdk/aws-s3": "^1.2.0",
->>>>>>> 6733e54f
     "aws-sdk": "^2.438.0",
     "cdk-build-tools": "file:../../../tools/cdk-build-tools",
     "cdk-integ-tools": "file:../../../tools/cdk-integ-tools",
