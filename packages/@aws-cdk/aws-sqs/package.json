{
  "name": "@aws-cdk/aws-sqs",
  "version": "0.28.0",
  "description": "CDK Constructs for AWS SQS",
  "main": "lib/index.js",
  "types": "lib/index.d.ts",
  "jsii": {
    "outdir": "dist",
    "targets": {
      "java": {
        "package": "software.amazon.awscdk.services.sqs",
        "maven": {
          "groupId": "software.amazon.awscdk",
          "artifactId": "sqs"
        }
      },
      "dotnet": {
        "namespace": "Amazon.CDK.AWS.SQS",
        "packageId": "Amazon.CDK.AWS.SQS",
        "signAssembly": true,
        "assemblyOriginatorKeyFile": "../../key.snk"
      },
      "sphinx": {},
      "python": {
        "distName": "aws-cdk.aws-sqs",
        "module": "aws_cdk.aws_sqs"
      }
    }
  },
  "repository": {
    "type": "git",
    "url": "https://github.com/awslabs/aws-cdk.git",
    "directory": "packages/@aws-cdk/aws-sqs"
  },
  "scripts": {
    "build": "cdk-build",
    "watch": "cdk-watch",
    "lint": "cdk-lint",
    "test": "cdk-test",
    "integ": "cdk-integ",
    "pkglint": "pkglint -f",
    "package": "cdk-package",
    "awslint": "cdk-awslint",
    "cfn2ts": "cfn2ts"
  },
  "cdk-build": {
    "cloudformation": "AWS::SQS"
  },
  "keywords": [
    "aws",
    "cdk",
    "constructs",
    "sqs"
  ],
  "author": {
    "name": "Amazon Web Services",
    "url": "https://aws.amazon.com",
    "organization": true
  },
  "license": "Apache-2.0",
  "devDependencies": {
    "@aws-cdk/assert": "^0.28.0",
    "@aws-cdk/aws-s3": "^0.28.0",
    "aws-sdk": "^2.438.0",
    "cdk-build-tools": "^0.28.0",
    "cdk-integ-tools": "^0.28.0",
    "cfn2ts": "^0.28.0",
    "pkglint": "^0.28.0"
  },
  "dependencies": {
<<<<<<< HEAD
    "@aws-cdk/aws-autoscaling-api": "^0.22.0",
    "@aws-cdk/aws-iam": "^0.22.0",
    "@aws-cdk/aws-kms": "^0.22.0",
    "@aws-cdk/aws-s3-notifications": "^0.22.0",
    "@aws-cdk/aws-stepfunctions": "^0.22.0",
    "@aws-cdk/cdk": "^0.22.0"
  },
  "homepage": "https://github.com/awslabs/aws-cdk",
  "peerDependencies": {
    "@aws-cdk/aws-autoscaling-api": "^0.22.0",
    "@aws-cdk/aws-iam": "^0.22.0",
    "@aws-cdk/aws-kms": "^0.22.0",
    "@aws-cdk/aws-s3-notifications": "^0.22.0",
    "@aws-cdk/aws-stepfunctions": "^0.22.0",
    "@aws-cdk/cdk": "^0.22.0"
=======
    "@aws-cdk/aws-autoscaling-api": "^0.28.0",
    "@aws-cdk/aws-cloudwatch": "^0.28.0",
    "@aws-cdk/aws-iam": "^0.28.0",
    "@aws-cdk/aws-kms": "^0.28.0",
    "@aws-cdk/aws-s3-notifications": "^0.28.0",
    "@aws-cdk/cdk": "^0.28.0"
  },
  "homepage": "https://github.com/awslabs/aws-cdk",
  "peerDependencies": {
    "@aws-cdk/aws-autoscaling-api": "^0.28.0",
    "@aws-cdk/aws-cloudwatch": "^0.28.0",
    "@aws-cdk/aws-iam": "^0.28.0",
    "@aws-cdk/aws-kms": "^0.28.0",
    "@aws-cdk/aws-s3-notifications": "^0.28.0",
    "@aws-cdk/cdk": "^0.28.0"
>>>>>>> 9653eceb
  },
  "engines": {
    "node": ">= 8.10.0"
  },
  "awslint": {
    "exclude": [
      "resource-attribute:@aws-cdk/aws-sqs.IQueue.queueName"
    ]
  }
}<|MERGE_RESOLUTION|>--- conflicted
+++ resolved
@@ -68,39 +68,21 @@
     "pkglint": "^0.28.0"
   },
   "dependencies": {
-<<<<<<< HEAD
-    "@aws-cdk/aws-autoscaling-api": "^0.22.0",
-    "@aws-cdk/aws-iam": "^0.22.0",
-    "@aws-cdk/aws-kms": "^0.22.0",
-    "@aws-cdk/aws-s3-notifications": "^0.22.0",
-    "@aws-cdk/aws-stepfunctions": "^0.22.0",
-    "@aws-cdk/cdk": "^0.22.0"
-  },
-  "homepage": "https://github.com/awslabs/aws-cdk",
-  "peerDependencies": {
-    "@aws-cdk/aws-autoscaling-api": "^0.22.0",
-    "@aws-cdk/aws-iam": "^0.22.0",
-    "@aws-cdk/aws-kms": "^0.22.0",
-    "@aws-cdk/aws-s3-notifications": "^0.22.0",
-    "@aws-cdk/aws-stepfunctions": "^0.22.0",
-    "@aws-cdk/cdk": "^0.22.0"
-=======
     "@aws-cdk/aws-autoscaling-api": "^0.28.0",
-    "@aws-cdk/aws-cloudwatch": "^0.28.0",
     "@aws-cdk/aws-iam": "^0.28.0",
     "@aws-cdk/aws-kms": "^0.28.0",
     "@aws-cdk/aws-s3-notifications": "^0.28.0",
+    "@aws-cdk/aws-stepfunctions": "^0.28.0",
     "@aws-cdk/cdk": "^0.28.0"
   },
   "homepage": "https://github.com/awslabs/aws-cdk",
   "peerDependencies": {
     "@aws-cdk/aws-autoscaling-api": "^0.28.0",
-    "@aws-cdk/aws-cloudwatch": "^0.28.0",
     "@aws-cdk/aws-iam": "^0.28.0",
     "@aws-cdk/aws-kms": "^0.28.0",
     "@aws-cdk/aws-s3-notifications": "^0.28.0",
+    "@aws-cdk/aws-stepfunctions": "^0.28.0",
     "@aws-cdk/cdk": "^0.28.0"
->>>>>>> 9653eceb
   },
   "engines": {
     "node": ">= 8.10.0"
