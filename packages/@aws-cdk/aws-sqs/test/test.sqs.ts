import { expect, haveResource } from '@aws-cdk/assert';
import * as iam from '@aws-cdk/aws-iam';
import * as kms from '@aws-cdk/aws-kms';
import { Duration, Stack } from '@aws-cdk/core';
import { Test } from 'nodeunit';
import * as sqs from '../lib';

// tslint:disable:object-literal-key-quotes

export = {
  'default properties'(test: Test) {
    const stack = new Stack();
    const q = new sqs.Queue(stack, 'Queue');

    test.deepEqual(q.fifo, false);

    expect(stack).toMatch({
      'Resources': {
        'Queue4A7E3555': {
          'Type': 'AWS::SQS::Queue',
        },
      },
    });

    test.done();
  },
  'with a dead letter queue'(test: Test) {
    const stack = new Stack();
    const dlq = new sqs.Queue(stack, 'DLQ');
    new sqs.Queue(stack, 'Queue', { deadLetterQueue: { queue: dlq, maxReceiveCount: 3 } });

    expect(stack).toMatch({
      'Resources': {
        'DLQ581697C4': {
          'Type': 'AWS::SQS::Queue',
        },
        'Queue4A7E3555': {
          'Type': 'AWS::SQS::Queue',
          'Properties': {
            'RedrivePolicy': {
              'deadLetterTargetArn': {
                'Fn::GetAtt': [
                  'DLQ581697C4',
                  'Arn',
                ],
              },
              'maxReceiveCount': 3,
            },
          },
        },
      },
    });

    test.done();
  },

  'addToPolicy will automatically create a policy for this queue'(test: Test) {
    const stack = new Stack();
    const queue = new sqs.Queue(stack, 'MyQueue');
    queue.addToResourcePolicy(new iam.PolicyStatement({
      resources: ['*'],
      actions: ['sqs:*'],
      principals: [new iam.ArnPrincipal('arn')],
    }));

    expect(stack).toMatch({
      'Resources': {
        'MyQueueE6CA6235': {
          'Type': 'AWS::SQS::Queue',
        },
        'MyQueuePolicy6BBEDDAC': {
          'Type': 'AWS::SQS::QueuePolicy',
          'Properties': {
            'PolicyDocument': {
              'Statement': [
                {
                  'Action': 'sqs:*',
                  'Effect': 'Allow',
                  'Principal': {
                    'AWS': 'arn',
                  },
                  'Resource': '*',
                },
              ],
              'Version': '2012-10-17',
            },
            'Queues': [
              {
                'Ref': 'MyQueueE6CA6235',
              },
            ],
          },
        },
      },
    });
    test.done();
  },

  'export and import': {
    'importing works correctly'(test: Test) {
      // GIVEN
      const stack = new Stack();

      // WHEN
      const imports = sqs.Queue.fromQueueArn(stack, 'Imported', 'arn:aws:sqs:us-east-1:123456789012:queue1');

      // THEN

      // "import" returns an IQueue bound to `Fn::ImportValue`s.
      test.deepEqual(stack.resolve(imports.queueArn), 'arn:aws:sqs:us-east-1:123456789012:queue1');
      test.deepEqual(stack.resolve(imports.queueUrl), { 'Fn::Join':
        [ '', [ 'https://sqs.', { Ref: 'AWS::Region' }, '.', { Ref: 'AWS::URLSuffix' }, '/', { Ref: 'AWS::AccountId' }, '/queue1' ] ] });
      test.deepEqual(stack.resolve(imports.queueName), 'queue1');
      test.done();
    },

    'importing fifo and standard queues are detected correctly'(test: Test) {
      const stack = new Stack();
      const stdQueue = sqs.Queue.fromQueueArn(stack, 'StdQueue', 'arn:aws:sqs:us-east-1:123456789012:queue1');
      const fifoQueue = sqs.Queue.fromQueueArn(stack, 'FifoQueue', 'arn:aws:sqs:us-east-1:123456789012:queue2.fifo');
      test.deepEqual(stdQueue.fifo, false);
      test.deepEqual(fifoQueue.fifo, true);
      test.done();
    },
  },

  'grants': {
    'grantConsumeMessages'(test: Test) {
      testGrant((q, p) => q.grantConsumeMessages(p),
        'sqs:ReceiveMessage',
        'sqs:ChangeMessageVisibility',
        'sqs:GetQueueUrl',
        'sqs:DeleteMessage',
        'sqs:GetQueueAttributes',
      );
      test.done();
    },

    'grantSendMessages'(test: Test) {
      testGrant((q, p) => q.grantSendMessages(p),
        'sqs:SendMessage',
        'sqs:GetQueueAttributes',
        'sqs:GetQueueUrl',
      );
      test.done();
    },

    'grantPurge'(test: Test) {
      testGrant((q, p) => q.grantPurge(p),
        'sqs:PurgeQueue',
        'sqs:GetQueueAttributes',
        'sqs:GetQueueUrl',
      );
      test.done();
    },

    'grant() is general purpose'(test: Test) {
      testGrant((q, p) => q.grant(p, 'service:hello', 'service:world'),
        'service:hello',
        'service:world',
      );
      test.done();
    },

    'grants also work on imported queues'(test: Test) {
      const stack = new Stack();
      const queue = sqs.Queue.fromQueueAttributes(stack, 'Import', {
        queueArn: 'arn:aws:sqs:us-east-1:123456789012:queue1',
        queueUrl: 'https://queue-url',
      });

      const user = new iam.User(stack, 'User');

      queue.grantPurge(user);

      expect(stack).to(haveResource('AWS::IAM::Policy', {
        'PolicyDocument': {
          'Statement': [
            {
              'Action': [
                'sqs:PurgeQueue',
                'sqs:GetQueueAttributes',
                'sqs:GetQueueUrl',
              ],
              'Effect': 'Allow',
              'Resource': 'arn:aws:sqs:us-east-1:123456789012:queue1',
            },
          ],
          'Version': '2012-10-17',
        },
      }));

      test.done();
    },
  },

  'queue encryption': {
    'encryptionMasterKey can be set to a custom KMS key'(test: Test) {
      const stack = new Stack();

      const key = new kms.Key(stack, 'CustomKey');
      const queue = new sqs.Queue(stack, 'Queue', { encryptionMasterKey: key });

      test.same(queue.encryptionMasterKey, key);
      expect(stack).to(haveResource('AWS::SQS::Queue', {
        'KmsMasterKeyId': { 'Fn::GetAtt': [ 'CustomKey1E6D0D07', 'Arn' ] },
      }));

      test.done();
    },

    'a kms key will be allocated if encryption = kms but a master key is not specified'(test: Test) {
      const stack = new Stack();

      new sqs.Queue(stack, 'Queue', { encryption: sqs.QueueEncryption.KMS });

      expect(stack).to(haveResource('AWS::KMS::Key'));
      expect(stack).to(haveResource('AWS::SQS::Queue', {
        'KmsMasterKeyId': {
          'Fn::GetAtt': [
            'QueueKey39FCBAE6',
            'Arn',
          ],
        },
      }));

      test.done();
    },

    'it is possible to use a managed kms key'(test: Test) {
      const stack = new Stack();

      new sqs.Queue(stack, 'Queue', { encryption: sqs.QueueEncryption.KMS_MANAGED });
      expect(stack).toMatch({
        'Resources': {
          'Queue4A7E3555': {
            'Type': 'AWS::SQS::Queue',
            'Properties': {
              'KmsMasterKeyId': 'alias/aws/sqs',
            },
          },
        },
      });
      test.done();
    },

    'grant also affects key on encrypted queue'(test: Test) {
      // GIVEN
      const stack = new Stack();
      const queue = new sqs.Queue(stack, 'Queue', {
        encryption: sqs.QueueEncryption.KMS,
      });
      const role = new iam.Role(stack, 'Role', {
        assumedBy: new iam.ServicePrincipal('someone'),
      });

      // WHEN
      queue.grantSendMessages(role);

      // THEN
      expect(stack).to(haveResource('AWS::IAM::Policy', {
        'PolicyDocument': {
          'Statement': [
            {
              'Action': [
                'sqs:SendMessage',
                'sqs:GetQueueAttributes',
                'sqs:GetQueueUrl',
              ],
              'Effect': 'Allow',
              'Resource': { 'Fn::GetAtt': [ 'Queue4A7E3555', 'Arn' ] },
            },
            {
              'Action': [
                'kms:Encrypt',
                'kms:ReEncrypt*',
                'kms:GenerateDataKey*',
<<<<<<< HEAD
                'kms:Decrypt'
=======
>>>>>>> 1b3aeaf2
              ],
              'Effect': 'Allow',
              'Resource': { 'Fn::GetAtt': [ 'QueueKey39FCBAE6', 'Arn' ] },
            },
          ],
          'Version': '2012-10-17',
        },
      }));

      test.done();
    }
  },

  'test ".fifo" suffixed queues register as fifo'(test: Test) {
    const stack = new Stack();
    const queue = new sqs.Queue(stack, 'Queue', {
      queueName: 'MyQueue.fifo',
    });

    test.deepEqual(queue.fifo, true);

    expect(stack).toMatch({
      'Resources': {
        'Queue4A7E3555': {
          'Type': 'AWS::SQS::Queue',
          'Properties': {
            'QueueName': 'MyQueue.fifo',
            'FifoQueue': true,
          },
        },
      },
    });

    test.done();
  },

  'test a fifo queue is observed when the "fifo" property is specified'(test: Test) {
    const stack = new Stack();
    const queue = new sqs.Queue(stack, 'Queue', {
      fifo: true,
    });

    test.deepEqual(queue.fifo, true);

    expect(stack).toMatch({
      'Resources': {
        'Queue4A7E3555': {
          'Type': 'AWS::SQS::Queue',
          'Properties': {
            'FifoQueue': true,
          },
        },
      },
    });

    test.done();
  },

  'test metrics'(test: Test) {
    // GIVEN
    const stack = new Stack();
    const queue = new sqs.Queue(stack, 'Queue');

    // THEN
    test.deepEqual(stack.resolve(queue.metricNumberOfMessagesSent()), {
      dimensions: {QueueName: { 'Fn::GetAtt': [ 'Queue4A7E3555', 'QueueName' ] }},
      namespace: 'AWS/SQS',
      metricName: 'NumberOfMessagesSent',
      period: Duration.minutes(5),
      statistic: 'Sum',
    });

    test.deepEqual(stack.resolve(queue.metricSentMessageSize()), {
      dimensions: {QueueName: { 'Fn::GetAtt': [ 'Queue4A7E3555', 'QueueName' ] }},
      namespace: 'AWS/SQS',
      metricName: 'SentMessageSize',
      period: Duration.minutes(5),
      statistic: 'Average',
    });

    test.done();
  },
};

function testGrant(action: (q: sqs.Queue, principal: iam.IPrincipal) => void, ...expectedActions: string[]) {
  const stack = new Stack();
  const queue = new sqs.Queue(stack, 'MyQueue');
  const principal = new iam.User(stack, 'User');

  action(queue, principal);

  expect(stack).to(haveResource('AWS::IAM::Policy', {
    'PolicyDocument': {
      'Statement': [
        {
          'Action': expectedActions,
          'Effect': 'Allow',
          'Resource': {
            'Fn::GetAtt': [
              'MyQueueE6CA6235',
              'Arn',
            ],
          },
        },
      ],
      'Version': '2012-10-17',
    },
  }));
}<|MERGE_RESOLUTION|>--- conflicted
+++ resolved
@@ -275,10 +275,7 @@
                 'kms:Encrypt',
                 'kms:ReEncrypt*',
                 'kms:GenerateDataKey*',
-<<<<<<< HEAD
                 'kms:Decrypt'
-=======
->>>>>>> 1b3aeaf2
               ],
               'Effect': 'Allow',
               'Resource': { 'Fn::GetAtt': [ 'QueueKey39FCBAE6', 'Arn' ] },
