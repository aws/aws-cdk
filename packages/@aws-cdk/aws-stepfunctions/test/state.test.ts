import * as assert from '@aws-cdk/assertions';
import * as cdk from '@aws-cdk/core';
import { FakeTask } from './fake-task';
<<<<<<< HEAD
import { renderGraph } from './private/render-util';
import { JsonPath } from '../lib';
=======
import { JsonPath, StateMachine } from '../lib';
>>>>>>> 767cf93e

test('JsonPath.DISCARD can be used to discard a state\'s output', () => {
  // GIVEN
  const app = new cdk.App();
  const stack = new cdk.Stack(app, 'TestStack');
  const task = new FakeTask(stack, 'my-state', {
    inputPath: JsonPath.DISCARD,
    outputPath: JsonPath.DISCARD,
    resultPath: JsonPath.DISCARD,
  });
  new StateMachine(stack, 'state-machine', {
    definition: task,
  });

  // WHEN
  const definitionString = new assert.Capture();
  assert.Template.fromStack(stack).hasResourceProperties('AWS::StepFunctions::StateMachine', {
    DefinitionString: definitionString,
  });

  // THEN
  const definition = JSON.parse(definitionString.asString());

  expect(definition).toMatchObject({
    States: {
      'my-state': {
        InputPath: null,
        OutputPath: null,
        ResultPath: null,
      },
    },
  });
});<|MERGE_RESOLUTION|>--- conflicted
+++ resolved
@@ -1,12 +1,7 @@
 import * as assert from '@aws-cdk/assertions';
 import * as cdk from '@aws-cdk/core';
 import { FakeTask } from './fake-task';
-<<<<<<< HEAD
-import { renderGraph } from './private/render-util';
-import { JsonPath } from '../lib';
-=======
 import { JsonPath, StateMachine } from '../lib';
->>>>>>> 767cf93e
 
 test('JsonPath.DISCARD can be used to discard a state\'s output', () => {
   // GIVEN
