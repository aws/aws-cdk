--- conflicted
+++ resolved
@@ -15,11 +15,7 @@
 /**
  * Define a new StepFunctions activity
  */
-<<<<<<< HEAD
-export class Activity extends cdk.Construct implements IActivity {
-=======
-export class Activity extends Resource implements IStepFunctionsTaskResource {
->>>>>>> 9653eceb
+export class Activity extends Resource implements IActivity, IStepFunctionsTaskResource {
     public readonly activityArn: string;
     public readonly activityName: string;
 
