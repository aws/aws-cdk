--- conflicted
+++ resolved
@@ -9,18 +9,7 @@
 /**
  * Props that are common to all tasks
  */
-<<<<<<< HEAD
 export interface BasicTaskProps {
-=======
-export interface TaskProps {
-    /**
-     * The resource that represents the work to be executed
-     *
-     * Can be either a Lambda Function or an Activity.
-     */
-    readonly resource: IStepFunctionsTaskResource;
-
->>>>>>> 9653eceb
     /**
      * An optional description for this state
      *
@@ -39,19 +28,6 @@
     readonly inputPath?: string;
 
     /**
-<<<<<<< HEAD
-=======
-     * Parameters pass a collection of key-value pairs, either static values or JSONPath expressions that select from the input.
-     *
-     * @see
-     * https://docs.aws.amazon.com/step-functions/latest/dg/input-output-inputpath-params.html#input-output-parameters
-     *
-     * @default No parameters
-     */
-    readonly parameters?: { [name: string]: any };
-
-    /**
->>>>>>> 9653eceb
      * JSONPath expression to select part of the state to be the output to this state.
      *
      * May also be the special value DISCARD, which will cause the effective
@@ -78,8 +54,7 @@
      *
      * @default 60
      */
-<<<<<<< HEAD
-    timeoutSeconds?: number;
+    readonly timeoutSeconds?: number;
 }
 
 /**
@@ -106,9 +81,6 @@
      * @default No parameters
      */
     parameters?: { [name: string]: any };
-=======
-    readonly timeoutSeconds?: number;
->>>>>>> 9653eceb
 
     /**
      * Maximum time between heart beats
@@ -350,8 +322,7 @@
      *
      * @default No metrics
      */
-<<<<<<< HEAD
-    metricDimensions?: cloudwatch.DimensionHash;
+    readonly metricDimensions?: cloudwatch.DimensionHash;
 }
 
 /**
@@ -370,7 +341,4 @@
             policyStatements: this.policyStatements
         };
     }
-=======
-    readonly metricDimensions?: cloudwatch.DimensionHash;
->>>>>>> 9653eceb
 }