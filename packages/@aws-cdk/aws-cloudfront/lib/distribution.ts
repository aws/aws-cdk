--- conflicted
+++ resolved
@@ -251,37 +251,24 @@
     this.certificate = props.certificate;
     this.errorResponses = props.errorResponses ?? [];
 
-<<<<<<< HEAD
-    const distribution = new CfnDistribution(this, 'CFDistribution', {
+    const distribution = new CfnDistribution(this, 'Resource', {
       distributionConfig: {
-        enabled: true,
+        enabled: props.enabled ?? true,
         origins: Lazy.anyValue({ produce: () => this.renderOrigins() }),
         originGroups: Lazy.anyValue({ produce: () => this.renderOriginGroups() }),
         defaultCacheBehavior: this.defaultBehavior._renderBehavior(),
         cacheBehaviors: Lazy.anyValue({ produce: () => this.renderCacheBehaviors() }),
+        comment: props.comment,
+        customErrorResponses: this.renderErrorResponses(),
+        defaultRootObject: props.defaultRootObject,
+        httpVersion: props.httpVersion ?? HttpVersion.HTTP2,
+        ipv6Enabled: props.enableIpv6 ?? true,
+        logging: this.renderLogging(props),
+        priceClass: props.priceClass ?? undefined,
+        restrictions: this.renderRestrictions(props.geoRestriction),
         viewerCertificate: this.certificate ? this.renderViewerCertificate(this.certificate) : undefined,
-        customErrorResponses: this.renderErrorResponses(),
-        priceClass: props.priceClass ?? undefined,
       },
     });
-=======
-    const distribution = new CfnDistribution(this, 'Resource', { distributionConfig: {
-      enabled: props.enabled ?? true,
-      origins: Lazy.anyValue({ produce: () => this.renderOrigins() }),
-      originGroups: Lazy.anyValue({ produce: () => this.renderOriginGroups() }),
-      defaultCacheBehavior: this.defaultBehavior._renderBehavior(),
-      cacheBehaviors: Lazy.anyValue({ produce: () => this.renderCacheBehaviors() }),
-      comment: props.comment,
-      customErrorResponses: this.renderErrorResponses(),
-      defaultRootObject: props.defaultRootObject,
-      httpVersion: props.httpVersion ?? HttpVersion.HTTP2,
-      ipv6Enabled: props.enableIpv6 ?? true,
-      logging: this.renderLogging(props),
-      priceClass: props.priceClass ?? undefined,
-      restrictions: this.renderRestrictions(props.geoRestriction),
-      viewerCertificate: this.certificate ? this.renderViewerCertificate(this.certificate) : undefined,
-    } });
->>>>>>> 0ea4ea37
 
     this.domainName = distribution.attrDomainName;
     this.distributionDomainName = distribution.attrDomainName;
