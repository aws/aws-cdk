--- conflicted
+++ resolved
@@ -1,10 +1,6 @@
 import * as iam from '@aws-cdk/aws-iam';
 import { CfnDistribution } from '../cloudfront.generated';
-<<<<<<< HEAD
-import { AddBehaviorOptions, LambdaEdgeEventType, ViewerProtocolPolicy, EdgeLambda } from '../distribution';
-=======
-import { AddBehaviorOptions, EdgeLambda, ViewerProtocolPolicy } from '../distribution';
->>>>>>> 9098e295
+import { AddBehaviorOptions, EdgeLambda, LambdaEdgeEventType, ViewerProtocolPolicy } from '../distribution';
 
 /**
  * Properties for specifying custom behaviors for origins.
@@ -30,11 +26,8 @@
   constructor(originId: string, private readonly props: CacheBehaviorProps) {
     this.originId = originId;
 
-<<<<<<< HEAD
     this.validateEdgeLambdas(props.edgeLambdas);
-=======
     this.grantEdgeLambdaFunctionExecutionRole(props.edgeLambdas);
->>>>>>> 9098e295
   }
 
   /**
@@ -68,13 +61,13 @@
     };
   }
 
-<<<<<<< HEAD
   private validateEdgeLambdas(edgeLambdas?: EdgeLambda[]) {
     const includeBodyEventTypes = [LambdaEdgeEventType.ORIGIN_REQUEST, LambdaEdgeEventType.VIEWER_REQUEST];
     if (edgeLambdas && edgeLambdas.some(lambda => lambda.includeBody && !includeBodyEventTypes.includes(lambda.eventType))) {
       throw new Error('\'includeBody\' can only be true for ORIGIN_REQUEST or VIEWER_REQUEST event types.');
     }
-=======
+  }
+
   private grantEdgeLambdaFunctionExecutionRole(edgeLambdas?: EdgeLambda[]) {
     if (!edgeLambdas || edgeLambdas.length === 0) { return; }
     edgeLambdas.forEach((edgeLambda) => {
@@ -86,6 +79,5 @@
         }));
       }
     });
->>>>>>> 9098e295
   }
 }