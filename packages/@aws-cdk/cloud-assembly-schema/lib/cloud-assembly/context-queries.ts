--- conflicted
+++ resolved
@@ -50,16 +50,14 @@
   SECURITY_GROUP_PROVIDER = 'security-group',
 
   /**
-<<<<<<< HEAD
    * ECR provider
    */
   ECR_PROVIDER = 'ecr',
 
-=======
+  /**
    * KMS Key Provider
    */
   KEY_PROVIDER = 'key-provider',
->>>>>>> 323281ed
 }
 
 /**
@@ -507,8 +505,5 @@
 | LoadBalancerContextQuery
 | LoadBalancerListenerContextQuery
 | SecurityGroupContextQuery
-<<<<<<< HEAD
-| ECRContextQuery;
-=======
-| KeyContextQuery;
->>>>>>> 323281ed
+| ECRContextQuery
+| KeyContextQuery;