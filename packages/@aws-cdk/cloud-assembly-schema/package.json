{
  "name": "@aws-cdk/cloud-assembly-schema",
  "version": "0.0.0",
  "description": "Cloud Assembly Schema",
  "main": "lib/index.js",
  "types": "lib/index.d.ts",
  "jsii": {
    "outdir": "dist",
    "targets": {
      "java": {
        "package": "software.amazon.awscdk.cloudassembly.schema",
        "maven": {
          "groupId": "software.amazon.awscdk",
          "artifactId": "cdk-cloud-assembly-schema"
        }
      },
      "dotnet": {
        "namespace": "Amazon.CDK.CloudAssembly.Schema",
        "packageId": "Amazon.CDK.CloudAssembly.Schema",
        "iconUrl": "https://raw.githubusercontent.com/aws/aws-cdk/master/logo/default-256-dark.png"
      },
      "python": {
        "distName": "aws-cdk.cloud-assembly-schema",
        "module": "aws_cdk.cloud_assembly_schema",
        "classifiers": [
          "Framework :: AWS CDK",
          "Framework :: AWS CDK :: 1"
        ]
      }
    },
    "projectReferences": true,
    "metadata": {
      "jsii": {
        "rosetta": {
          "strict": true
        }
      }
    }
  },
  "scripts": {
    "build": "cdk-build",
    "watch": "cdk-watch",
    "lint": "cdk-lint",
    "test": "cdk-test",
    "pkglint": "pkglint -f",
    "package": "cdk-package",
    "awslint": "cdk-awslint",
    "build+test+package": "yarn build+test && yarn package",
    "build+test": "yarn build && yarn test",
    "compat": "cdk-compat",
    "update-schema": "bash scripts/update-schema.sh",
    "rosetta:extract": "yarn --silent jsii-rosetta extract",
    "build+extract": "yarn build && yarn rosetta:extract",
    "build+test+extract": "yarn build+test && yarn rosetta:extract"
  },
  "author": {
    "name": "Amazon Web Services",
    "url": "https://aws.amazon.com",
    "organization": true
  },
  "license": "Apache-2.0",
  "devDependencies": {
    "@aws-cdk/cdk-build-tools": "0.0.0",
    "@aws-cdk/pkglint": "0.0.0",
    "@types/jest": "^26.0.24",
    "@types/mock-fs": "^4.13.1",
<<<<<<< HEAD
    "@types/semver": "^7.3.8",
    "cdk-build-tools": "0.0.0",
    "jest": "^26.6.3",
    "mock-fs": "^4.14.0",
    "pkglint": "0.0.0",
    "typescript-json-schema": "^0.51.0"
=======
    "@types/semver": "^7.3.7",
    "jest": "^26.6.3",
    "mock-fs": "^4.14.0",
    "typescript-json-schema": "^0.50.1"
>>>>>>> 2f729c4d
  },
  "repository": {
    "url": "https://github.com/aws/aws-cdk.git",
    "type": "git",
    "directory": "packages/@aws-cdk/cloud-assembly-schema"
  },
  "keywords": [
    "aws",
    "cdk"
  ],
  "homepage": "https://github.com/aws/aws-cdk",
  "bundledDependencies": [
    "jsonschema",
    "semver"
  ],
  "engines": {
    "node": ">= 10.13.0 <13 || >=13.7.0"
  },
  "stability": "stable",
  "awslint": {
    "exclude": []
  },
  "dependencies": {
    "jsonschema": "^1.4.0",
    "semver": "^7.3.5"
  },
  "awscdkio": {
    "announce": false
  },
  "maturity": "stable",
  "publishConfig": {
    "tag": "latest"
  }
}<|MERGE_RESOLUTION|>--- conflicted
+++ resolved
@@ -64,19 +64,10 @@
     "@aws-cdk/pkglint": "0.0.0",
     "@types/jest": "^26.0.24",
     "@types/mock-fs": "^4.13.1",
-<<<<<<< HEAD
     "@types/semver": "^7.3.8",
-    "cdk-build-tools": "0.0.0",
     "jest": "^26.6.3",
     "mock-fs": "^4.14.0",
-    "pkglint": "0.0.0",
     "typescript-json-schema": "^0.51.0"
-=======
-    "@types/semver": "^7.3.7",
-    "jest": "^26.6.3",
-    "mock-fs": "^4.14.0",
-    "typescript-json-schema": "^0.50.1"
->>>>>>> 2f729c4d
   },
   "repository": {
     "url": "https://github.com/aws/aws-cdk.git",
