import cdk = require('@aws-cdk/cdk');
import { Alarm } from "./alarm";
import { IMetric } from "./metric-types";
import { ConcreteWidget } from "./widget";

/**
 * Basic properties for widgets that display metrics
 */
export interface MetricWidgetProps {
  /**
   * Title for the graph
   */
  readonly title?: string;

  /**
   * The region the metrics of this graph should be taken from
   *
   * @default Current region
   */
  readonly region?: string;

  /**
   * Width of the widget, in a grid of 24 units wide
   *
   * @default 6
   */
  readonly width?: number;

  /**
   * Height of the widget
   *
   * @default Depends on the type of widget
   */
  readonly height?: number;
}

/**
 * Properties for a Y-Axis
 */
export interface YAxisProps {
  /**
   * The min value
   *
   * @default 0
   */
  readonly min?: number;

  /**
   * The max value
   *
   * @default No maximum value
   */
  readonly max?: number;

  /**
   * The label
   *
   * @default No label
   */
  readonly label?: string;

  /**
   * Whether to show units
   *
   * @default true
   */
  readonly showUnits?: boolean;
}

/**
 * Properties for an AlarmWidget
 */
export interface AlarmWidgetProps extends MetricWidgetProps {
  /**
   * The alarm to show
   */
  readonly alarm: Alarm;

  /**
   * Left Y axis
   */
  readonly leftYAxis?: YAxisProps;
}

/**
 * Display the metric associated with an alarm, including the alarm line
 */
export class AlarmWidget extends ConcreteWidget {
  private readonly props: AlarmWidgetProps;

  constructor(props: AlarmWidgetProps) {
    super(props.width || 6, props.height || 6);
    this.props = props;
  }

  public toJson(): any[] {
    return [{
      type: 'metric',
      width: this.width,
      height: this.height,
      x: this.x,
      y: this.y,
      properties: {
        view: 'timeSeries',
        title: this.props.title,
        region: this.props.region || cdk.Aws.region,
        annotations: {
          alarms: [this.props.alarm.alarmArn]
        },
        yAxis: {
          left: this.props.leftYAxis !== undefined ? this.props.leftYAxis : undefined
        }
      }
    }];
  }
}

/**
 * Properties for a GraphWidget
 */
export interface GraphWidgetProps extends MetricWidgetProps {
  /**
   * Metrics to display on left Y axis
   */
  readonly left?: IMetric[];

  /**
   * Metrics to display on right Y axis
   */
  readonly right?: IMetric[];

  /**
   * Annotations for the left Y axis
   */
  readonly leftAnnotations?: HorizontalAnnotation[];

  /**
   * Annotations for the right Y axis
   */
  readonly rightAnnotations?: HorizontalAnnotation[];

  /**
   * Whether the graph should be shown as stacked lines
   */
  readonly stacked?: boolean;

  /**
   * Left Y axis
   */
  readonly leftYAxis?: YAxisProps;

  /**
   * Right Y axis
   */
  readonly rightYAxis?: YAxisProps;
}

/**
 * A dashboard widget that displays metrics
 */
export class GraphWidget extends ConcreteWidget {
  private readonly props: GraphWidgetProps;

  constructor(props: GraphWidgetProps) {
    super(props.width || 6, props.height || 6);
    this.props = props;
  }

  public toJson(): any[] {
    return [{
      type: 'metric',
      width: this.width,
      height: this.height,
      x: this.x,
      y: this.y,
      properties: {
        view: 'timeSeries',
        title: this.props.title,
        region: this.props.region || cdk.Aws.region,
        metrics: (this.props.left || []).map(m => metricJson(m, 'left')).concat(
             (this.props.right || []).map(m => metricJson(m, 'right'))),
        annotations: {
          horizontal: (this.props.leftAnnotations || []).map(mapAnnotation('left')).concat(
                (this.props.rightAnnotations || []).map(mapAnnotation('right')))
        },
        yAxis: {
          left: this.props.leftYAxis !== undefined ? this.props.leftYAxis : undefined,
          right: this.props.rightYAxis !== undefined ? this.props.rightYAxis : undefined,
        }
      }
    }];
  }
}

/**
 * Properties for a SingleValueWidget
 */
export interface SingleValueWidgetProps extends MetricWidgetProps {
  /**
   * Metrics to display
   */
  readonly metrics: IMetric[];
}

/**
 * A dashboard widget that displays the most recent value for every metric
 */
export class SingleValueWidget extends ConcreteWidget {
  private readonly props: SingleValueWidgetProps;

  constructor(props: SingleValueWidgetProps) {
    super(props.width || 6, props.height || 3);
    this.props = props;
  }

  public toJson(): any[] {
    return [{
      type: 'metric',
      width: this.width,
      height: this.height,
      x: this.x,
      y: this.y,
      properties: {
        view: 'singleValue',
        title: this.props.title,
        region: this.props.region || cdk.Aws.region,
        metrics: this.props.metrics.map(m => metricJson(m, 'left'))
      }
    }];
  }
}

/**
 * Horizontal annotation to be added to a graph
 */
export interface HorizontalAnnotation {
  /**
   * The value of the annotation
   */
  readonly value: number;

  /**
   * Label for the annotation
   *
   * @default No label
   */
  readonly label?: string;

  /**
   * Hex color code to be used for the annotation
   *
   * @default Automatic color
   */
  readonly color?: string;

  /**
   * Add shading above or below the annotation
   *
   * @default No shading
   */
  readonly fill?: Shading;

  /**
   * Whether the annotation is visible
   *
   * @default true
   */
  readonly visible?: boolean;
}

export enum Shading {
  /**
   * Don't add shading
   */
  NONE = 'none',

  /**
   * Add shading above the annotation
   */
  ABOVE = 'above',

  /**
   * Add shading below the annotation
   */
  BELOW = 'below'
}

function mapAnnotation(yAxis: string): ((x: HorizontalAnnotation) => any) {
  return (a: HorizontalAnnotation) => {
    return { ...a, yAxis };
  };
}

/**
 * Return the JSON structure which represents this metric in a graph
 *
 * This will be called by GraphWidget, no need for clients to call this.
 */
function metricJson(metric: IMetric, yAxis: string): any[] {
  const config = metric.toGraphConfig();

  // Namespace and metric Name
  const ret: any[] = [
    config.namespace,
    config.metricName,
  ];

  // Dimensions
  for (const dim of (config.dimensions || [])) {
    ret.push(dim.name, dim.value);
  }

  // Options
  ret.push({
    yAxis,
<<<<<<< HEAD
    label: metric.label,
    color: metric.color,
    period: metric.period.toSeconds(),
    stat: stat.type === 'simple' ? stat.statistic : 'p' + stat.percentile.toString(),
=======
    label: config.label,
    color: config.color,
    period: config.period,
    stat: config.statistic,
>>>>>>> c1c43bf2
  });

  return ret;
}<|MERGE_RESOLUTION|>--- conflicted
+++ resolved
@@ -313,17 +313,10 @@
   // Options
   ret.push({
     yAxis,
-<<<<<<< HEAD
-    label: metric.label,
-    color: metric.color,
-    period: metric.period.toSeconds(),
-    stat: stat.type === 'simple' ? stat.statistic : 'p' + stat.percentile.toString(),
-=======
     label: config.label,
     color: config.color,
     period: config.period,
     stat: config.statistic,
->>>>>>> c1c43bf2
   });
 
   return ret;
