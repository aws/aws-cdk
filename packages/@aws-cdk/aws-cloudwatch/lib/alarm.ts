--- conflicted
+++ resolved
@@ -1,8 +1,4 @@
-<<<<<<< HEAD
-import { Construct, IResource, Lazy, Resource } from '@aws-cdk/cdk';
-=======
-import { Construct, IResource, Resource, Stack, Token } from '@aws-cdk/cdk';
->>>>>>> 2e0848c5
+import { Construct, IResource, Lazy, Resource, Stack } from '@aws-cdk/cdk';
 import { IAlarmAction } from './alarm-action';
 import { CfnAlarm } from './cloudwatch.generated';
 import { HorizontalAnnotation } from './graph';
