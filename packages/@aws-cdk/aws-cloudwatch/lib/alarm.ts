import { Construct, IResource, Lazy, Resource, Stack, Token } from '@aws-cdk/core';
import { IAlarmAction } from './alarm-action';
import { CfnAlarm, CfnAlarmProps } from './cloudwatch.generated';
import { HorizontalAnnotation } from './graph';
import { CreateAlarmOptions } from './metric';
import { IMetric, MetricStatConfig } from './metric-types';
import { dispatchMetric, metricPeriod } from './private/metric-util';
import { dropUndefined } from './private/object';
import { MetricSet } from './private/rendering';
import { parseStatistic } from './private/statistic';

/**
 * Represents a CloudWatch Alarm
 */
export interface IAlarm extends IResource {
  /**
   * Alarm ARN (i.e. arn:aws:cloudwatch:<region>:<account-id>:alarm:Foo)
   *
   * @attribute
   */
  readonly alarmArn: string;

  /**
   * Name of the alarm
   *
   * @attribute
   */
  readonly alarmName: string;
}

/**
 * Properties for Alarms
 */
export interface AlarmProps extends CreateAlarmOptions {
  /**
   * The metric to add the alarm on
   *
   * Metric objects can be obtained from most resources, or you can construct
   * custom Metric objects by instantiating one.
   */
  readonly metric: IMetric;
}

/**
 * Comparison operator for evaluating alarms
 */
export enum ComparisonOperator {
  /**
   * Specified statistic is greater than or equal to the threshold
   */
  GREATER_THAN_OR_EQUAL_TO_THRESHOLD = 'GreaterThanOrEqualToThreshold',

  /**
   * Specified statistic is strictly greater than the threshold
   */
  GREATER_THAN_THRESHOLD = 'GreaterThanThreshold',

  /**
   * Specified statistic is strictly less than the threshold
   */
  LESS_THAN_THRESHOLD = 'LessThanThreshold',

  /**
   * Specified statistic is less than or equal to the threshold.
   */
  LESS_THAN_OR_EQUAL_TO_THRESHOLD = 'LessThanOrEqualToThreshold',

  /**
   * Specified statistic is lower than or greater than the anomaly model band.
   * Used only for alarms based on anomaly detection models
   */
  LESS_THAN_LOWER_OR_GREATER_THAN_UPPER_THRESHOLD = 'LessThanLowerOrGreaterThanUpperThreshold',
}

const OPERATOR_SYMBOLS: {[key: string]: string} = {
  GreaterThanOrEqualToThreshold: '>=',
  GreaterThanThreshold: '>',
  LessThanThreshold: '<',
  LessThanOrEqualToThreshold: '>=',
};

/**
 * Specify how missing data points are treated during alarm evaluation
 */
export enum TreatMissingData {
  /**
   * Missing data points are treated as breaching the threshold
   */
  BREACHING = 'breaching',

  /**
   * Missing data points are treated as being within the threshold
   */
  NOT_BREACHING = 'notBreaching',

  /**
   * The current alarm state is maintained
   */
  IGNORE = 'ignore',

  /**
   * The alarm does not consider missing data points when evaluating whether to change state
   */
  MISSING = 'missing'
}

/**
 * An alarm on a CloudWatch metric
 */
export class Alarm extends Resource implements IAlarm {

  /**
   * Import an existing CloudWatch alarm provided an ARN
   *
   * @param scope The parent creating construct (usually `this`).
   * @param id The construct's name
   * @param alarmArn Alarm ARN (i.e. arn:aws:cloudwatch:<region>:<account-id>:alarm:Foo)
   */
  public static fromAlarmArn(scope: Construct, id: string, alarmArn: string): IAlarm {
    class Import extends Resource implements IAlarm {
      public readonly alarmArn = alarmArn;
      public readonly alarmName = Stack.of(scope).parseArn(alarmArn, ':').resourceName!;
    }
    return new Import(scope, id);
  }

  /**
   * ARN of this alarm
   *
   * @attribute
   */
  public readonly alarmArn: string;

  /**
   * Name of this alarm.
   *
   * @attribute
   */
  public readonly alarmName: string;

  /**
   * The metric object this alarm was based on
   */
  public readonly metric: IMetric;

  private alarmActionArns?: string[];
  private insufficientDataActionArns?: string[];
  private okActionArns?: string[];

  /**
   * This metric as an annotation
   */
  private readonly annotation: HorizontalAnnotation;

  constructor(scope: Construct, id: string, props: AlarmProps) {
    super(scope, id, {
      physicalName: props.alarmName,
    });

    const comparisonOperator = props.comparisonOperator || ComparisonOperator.GREATER_THAN_OR_EQUAL_TO_THRESHOLD;

    // Render metric, process potential overrides from the alarm
    // (It would be preferable if the statistic etc. was worked into the metric,
    // but hey we're allowing overrides...)
    const metricProps: Writeable<Partial<CfnAlarmProps>> = this.renderMetric(props.metric);
    if (props.period) {
      metricProps.period = props.period.toSeconds();
    }
    if (props.statistic) {
      // Will overwrite both fields if present
      Object.assign(metricProps, {
        statistic: renderIfSimpleStatistic(props.statistic),
        extendedStatistic: renderIfExtendedStatistic(props.statistic),
      });
    }

    const alarm = new CfnAlarm(this, 'Resource', {
      // Meta
      alarmDescription: props.alarmDescription,
      alarmName: this.physicalName,

      // Evaluation
      comparisonOperator,
      threshold: props.threshold,
      datapointsToAlarm: props.datapointsToAlarm,
      evaluateLowSampleCountPercentile: props.evaluateLowSampleCountPercentile,
      evaluationPeriods: props.evaluationPeriods,
      treatMissingData: props.treatMissingData,

      // Actions
      actionsEnabled: props.actionsEnabled,
      alarmActions: Lazy.listValue({ produce: () => this.alarmActionArns }),
      insufficientDataActions: Lazy.listValue({ produce: (() => this.insufficientDataActionArns) }),
      okActions: Lazy.listValue({ produce: () => this.okActionArns }),

      // Metric
<<<<<<< HEAD
      ...metricProps,
=======
      ...this.renderMetric(props.metric),
      ...dropUndefined({
        // Alarm overrides
        period: props.period && props.period.toSeconds(),
        statistic: renderIfSimpleStatistic(props.statistic),
        extendedStatistic: renderIfExtendedStatistic(props.statistic),
      }),
>>>>>>> 90801153
    });

    this.alarmArn = this.getResourceArnAttribute(alarm.attrArn, {
      service: 'cloudwatch',
      resource: 'alarm',
      resourceName: this.physicalName,
      sep: ':',
    });
    this.alarmName = this.getResourceNameAttribute(alarm.ref);

    this.metric = props.metric;
    const datapoints = props.datapointsToAlarm || props.evaluationPeriods;
    this.annotation = {
      // tslint:disable-next-line:max-line-length
      label: `${this.metric} ${OPERATOR_SYMBOLS[comparisonOperator]} ${props.threshold} for ${datapoints} datapoints within ${describePeriod(props.evaluationPeriods * metricPeriod(props.metric).toSeconds())}`,
      value: props.threshold,
    };
  }

  /**
   * Trigger this action if the alarm fires
   *
   * Typically the ARN of an SNS topic or ARN of an AutoScaling policy.
   */
  public addAlarmAction(...actions: IAlarmAction[]) {
    if (this.alarmActionArns === undefined) {
      this.alarmActionArns = [];
    }

    this.alarmActionArns.push(...actions.map(a => a.bind(this, this).alarmActionArn));
  }

  /**
   * Trigger this action if there is insufficient data to evaluate the alarm
   *
   * Typically the ARN of an SNS topic or ARN of an AutoScaling policy.
   */
  public addInsufficientDataAction(...actions: IAlarmAction[]) {
    if (this.insufficientDataActionArns === undefined) {
      this.insufficientDataActionArns = [];
    }

    this.insufficientDataActionArns.push(...actions.map(a => a.bind(this, this).alarmActionArn));
  }

  /**
   * Trigger this action if the alarm returns from breaching state into ok state
   *
   * Typically the ARN of an SNS topic or ARN of an AutoScaling policy.
   */
  public addOkAction(...actions: IAlarmAction[]) {
    if (this.okActionArns === undefined) {
      this.okActionArns = [];
    }

    this.okActionArns.push(...actions.map(a => a.bind(this, this).alarmActionArn));
  }

  /**
   * Turn this alarm into a horizontal annotation
   *
   * This is useful if you want to represent an Alarm in a non-AlarmWidget.
   * An `AlarmWidget` can directly show an alarm, but it can only show a
   * single alarm and no other metrics. Instead, you can convert the alarm to
   * a HorizontalAnnotation and add it as an annotation to another graph.
   *
   * This might be useful if:
   *
   * - You want to show multiple alarms inside a single graph, for example if
   *   you have both a "small margin/long period" alarm as well as a
   *   "large margin/short period" alarm.
   *
   * - You want to show an Alarm line in a graph with multiple metrics in it.
   */
  public toAnnotation(): HorizontalAnnotation {
    return this.annotation;
  }

  private renderMetric(metric: IMetric) {
    const self = this;
    return dispatchMetric(metric, {
      withStat(st) {
        self.validateMetricStat(st, metric);

        return dropUndefined({
          dimensions: st.dimensions,
          namespace: st.namespace,
          metricName: st.metricName,
          period: st.period?.toSeconds(),
          statistic: renderIfSimpleStatistic(st.statistic),
          extendedStatistic: renderIfExtendedStatistic(st.statistic),
          unit: st.unitFilter,
        });
      },

      withExpression() {
        // Expand the math expression metric into a set
        const mset = new MetricSet<boolean>();
        mset.addTopLevel(true, metric);

        let eid = 0;
        function uniqueMetricId() {
          return `expr_${++eid}`;
        }

        return {
          metrics: mset.entries.map(entry => dispatchMetric(entry.metric, {
            withStat(stat, conf) {
              self.validateMetricStat(stat, entry.metric);

              return {
                metricStat: {
                  metric: {
                    metricName: stat.metricName,
                    namespace: stat.namespace,
                    dimensions: stat.dimensions,
                  },
                  period: stat.period.toSeconds(),
                  stat: stat.statistic,
                  unit: stat.unitFilter,
                },
                id: entry.id || uniqueMetricId(),
                label: conf.renderingProperties?.label,
                returnData: entry.tag ? undefined : false, // Tag stores "primary" attribute, default is "true"
              };
            },
            withExpression(expr, conf) {
              return {
                expression: expr.expression,
                id: entry.id || uniqueMetricId(),
                label: conf.renderingProperties?.label,
                returnData: entry.tag ? undefined : false, // Tag stores "primary" attribute, default is "true"
              };
            },
          }) as CfnAlarm.MetricDataQueryProperty),
        };
      },
    });
  }

  /**
   * Validate that if a region and account are in the given stat config, they match the Alarm
   */
  private validateMetricStat(stat: MetricStatConfig, metric: IMetric) {
    const stack = Stack.of(this);

    if (definitelyDifferent(stat.region, stack.region)) {
      throw new Error(`Cannot create an Alarm in region '${stack.region}' based on metric '${metric}' in '${stat.region}'`);
    }
    if (definitelyDifferent(stat.account, stack.account)) {
      throw new Error(`Cannot create an Alarm in account '${stack.account}' based on metric '${metric}' in '${stat.account}'`);
    }
  }
}

function definitelyDifferent(x: string | undefined, y: string) {
  return x && !Token.isUnresolved(y) && x !== y;
}

/**
 * Return a human readable string for this period
 *
 * We know the seconds are always one of a handful of allowed values.
 */
function describePeriod(seconds: number) {
  if (seconds === 60) { return '1 minute'; }
  if (seconds === 1) { return '1 second'; }
  if (seconds > 60) { return (seconds / 60) + ' minutes'; }
  return seconds + ' seconds';
}

function renderIfSimpleStatistic(statistic?: string): string | undefined {
  if (statistic === undefined) { return undefined; }

  const parsed = parseStatistic(statistic);
  if (parsed.type === 'simple') {
    return parsed.statistic;
  }
  return undefined;
}

function renderIfExtendedStatistic(statistic?: string): string | undefined {
  if (statistic === undefined) { return undefined; }

  const parsed = parseStatistic(statistic);
  if (parsed.type === 'percentile') {
    // Already percentile. Avoid parsing because we might get into
    // floating point rounding issues, return as-is but lowercase the p.
    return statistic.toLowerCase();
  }
  return undefined;
}

type Writeable<T> = { -readonly [P in keyof T]: T[P] };<|MERGE_RESOLUTION|>--- conflicted
+++ resolved
@@ -194,17 +194,7 @@
       okActions: Lazy.listValue({ produce: () => this.okActionArns }),
 
       // Metric
-<<<<<<< HEAD
       ...metricProps,
-=======
-      ...this.renderMetric(props.metric),
-      ...dropUndefined({
-        // Alarm overrides
-        period: props.period && props.period.toSeconds(),
-        statistic: renderIfSimpleStatistic(props.statistic),
-        extendedStatistic: renderIfExtendedStatistic(props.statistic),
-      }),
->>>>>>> 90801153
     });
 
     this.alarmArn = this.getResourceArnAttribute(alarm.attrArn, {
