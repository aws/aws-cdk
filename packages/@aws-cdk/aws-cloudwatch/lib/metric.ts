import iam = require('@aws-cdk/aws-iam');
import cdk = require('@aws-cdk/cdk');
import { Alarm, ComparisonOperator, TreatMissingData } from './alarm';
import { Dimension, IMetric, MetricAlarmConfig, MetricGraphConfig, Unit } from './metric-types';
import { normalizeStatistic, parseStatistic } from './util.statistic';

export type DimensionHash = {[dim: string]: any};

/**
 * Options shared by most methods accepting metric options
 */
export interface CommonMetricOptions {
  /**
   * The period over which the specified statistic is applied.
   *
   * Specify time in seconds, in multiples of 60.
   *
   * @default 300
   */
  readonly periodSec?: number;

  /**
   * What function to use for aggregating.
   *
   * Can be one of the following:
   *
   * - "Minimum" | "min"
   * - "Maximum" | "max"
   * - "Average" | "avg"
   * - "Sum" | "sum"
   * - "SampleCount | "n"
   * - "pNN.NN"
   *
   * @default Average
   */
  readonly statistic?: string;

  /**
   * Dimensions of the metric
   *
   * @default - No dimensions.
   */
  readonly dimensions?: DimensionHash;

  /**
   * Unit for the metric that is associated with the alarm
   */
  readonly unit?: Unit;

  /**
   * Label for this metric when added to a Graph in a Dashboard
   */
  readonly label?: string;

  /**
   * Color for this metric when added to a Graph in a Dashboard
   */
  readonly color?: string;
}

/**
 * Properties for a metric
 */
export interface MetricProps extends CommonMetricOptions {
  /**
   * Namespace of the metric.
   */
  readonly namespace: string;

  /**
   * Name of the metric.
   */
  readonly metricName: string;
}

/**
 * Properties of a metric that can be changed
 */
export interface MetricOptions extends CommonMetricOptions {
}

/**
 * A metric emitted by a service
 *
 * The metric is a combination of a metric identifier (namespace, name and dimensions)
 * and an aggregation function (statistic, period and unit).
 *
 * It also contains metadata which is used only in graphs, such as color and label.
 * It makes sense to embed this in here, so that compound constructs can attach
 * that metadata to metrics they expose.
 *
 * This class does not represent a resource, so hence is not a construct. Instead,
 * Metric is an abstraction that makes it easy to specify metrics for use in both
 * alarms and graphs.
 */
export class Metric implements IMetric {
  /**
   * Grant permissions to the given identity to write metrics.
   *
   * @param grantee The IAM identity to give permissions to.
   */
  public static grantPutMetricData(grantee: iam.IGrantable): iam.Grant {
    return iam.Grant.addToPrincipal({
      grantee,
      actions: ['cloudwatch:PutMetricData'],
      resourceArns: ['*']
    });
  }

  public readonly dimensions?: DimensionHash;
  public readonly namespace: string;
  public readonly metricName: string;
  public readonly periodSec: number;
  public readonly statistic: string;
  public readonly unit?: Unit;
  public readonly label?: string;
  public readonly color?: string;

  constructor(props: MetricProps) {
    if (props.periodSec !== undefined
      && props.periodSec !== 1 && props.periodSec !== 5 && props.periodSec !== 10 && props.periodSec !== 30
      && props.periodSec % 60 !== 0) {
      throw new Error("'periodSec' must be 1, 5, 10, 30, or a multiple of 60");
    }

    this.dimensions = props.dimensions;
    this.namespace = props.namespace;
    this.metricName = props.metricName;
    this.periodSec = props.periodSec !== undefined ? props.periodSec : 300;
    // Try parsing, this will throw if it's not a valid stat
    this.statistic = normalizeStatistic(props.statistic || "Average");
    this.label = props.label;
    this.color = props.color;
    this.unit = props.unit;
  }

  /**
   * Return a copy of Metric with properties changed.
   *
   * All properties except namespace and metricName can be changed.
   *
   * @param props The set of properties to change.
   */
  public with(props: MetricOptions): Metric {
    return new Metric({
      dimensions: ifUndefined(props.dimensions, this.dimensions),
      namespace: this.namespace,
      metricName: this.metricName,
      periodSec: ifUndefined(props.periodSec, this.periodSec),
      statistic: ifUndefined(props.statistic, this.statistic),
      unit: ifUndefined(props.unit, this.unit),
      label: ifUndefined(props.label, this.label),
      color: ifUndefined(props.color, this.color)
    });
  }

  /**
   * Make a new Alarm for this metric
   *
   * Combines both properties that may adjust the metric (aggregation) as well
   * as alarm properties.
   */
  public createAlarm(scope: cdk.Construct, id: string, props: CreateAlarmOptions): Alarm {
    return new Alarm(scope, id, {
      metric: this.with({
        statistic: props.statistic,
        periodSec: props.periodSec,
      }),
      alarmName: props.alarmName,
      alarmDescription: props.alarmDescription,
      comparisonOperator: props.comparisonOperator,
      datapointsToAlarm: props.datapointsToAlarm,
      threshold: props.threshold,
      evaluationPeriods: props.evaluationPeriods,
      evaluateLowSampleCountPercentile: props.evaluateLowSampleCountPercentile,
      treatMissingData: props.treatMissingData,
      actionsEnabled: props.actionsEnabled,
    });
  }

  public toAlarmConfig(): MetricAlarmConfig {
    const stat = parseStatistic(this.statistic);
    const dims = this.dimensionsAsList();

    return {
      dimensions: dims.length > 0 ? dims : undefined,
      namespace: this.namespace,
      metricName: this.metricName,
      period: this.periodSec,
      statistic: stat.type === 'simple' ? stat.statistic : undefined,
      extendedStatistic: stat.type === 'percentile' ? 'p' + stat.percentile : undefined,
      unit: this.unit
    };
  }

  public toGraphConfig(): MetricGraphConfig {
    return {
      dimensions: this.dimensionsAsList(),
      namespace: this.namespace,
      metricName: this.metricName,
      period: this.periodSec,
      statistic: this.statistic,
      unit: this.unit,
      color: this.color,
      label: this.label,
    };
  }

  public toString() {
    return this.label || this.metricName;
  }

  /**
   * Return the dimensions of this Metric as a list of Dimension.
   */
  private dimensionsAsList(): Dimension[] {
    const dims = this.dimensions;

    if (dims === undefined) {
      return [];
    }

    const list = Object.keys(dims).map(key => ({ name: key, value: dims[key] }));

    return list;
  }
}

/**
<<<<<<< HEAD
 * Metric dimension
 */
export interface Dimension {
  /**
   * Name of the dimension
   */
  readonly name: string;

  /**
   * Value of the dimension
   */
  readonly value: any;
}

/**
 * Statistic to use over the aggregation period
 */
export enum Statistic {
  SAMPLE_count = 'SampleCount',
  AVERAGE = 'Average',
  SUM = 'Sum',
  MINIMUM = 'Minimum',
  MAXIMUM = 'Maximum',
}

/**
 * Unit for metric
 */
export enum Unit {
  SECONDS = 'Seconds',
  MICROSECONDS = 'Microseconds',
  MILLISECONDS = 'Milliseconds',
  BYTES = 'Bytes',
  KILOBYTES = 'Kilobytes',
  MEGABYTES = 'Megabytes',
  GIGABYTES = 'Gigabytes',
  TERABYTES = 'Terabytes',
  BITS = 'Bits',
  KILOBITS = 'Kilobits',
  MEGABITS = 'Megabits',
  GIGABITS = 'Gigabits',
  TERABITS = 'Terabits',
  PERCENT = 'Percent',
  COUNT = 'Count',
  BYTES_PER_SECOND = 'Bytes/Second',
  KILOBYTES_PER_SECOND = 'Kilobytes/Second',
  MEGABYTES_PER_SECOND = 'Megabytes/Second',
  GIGABYTES_PER_SECOND = 'Gigabytes/Second',
  TERABYTES_PER_SECOND = 'Terabytes/Second',
  BITS_PER_SECOND = 'Bits/Second',
  KILOBITS_PER_SECOND = 'Kilobits/Second',
  MEGABITS_PER_SECOND = 'Megabits/Second',
  GIGABITS_PER_SECOND = 'Gigabits/Second',
  TERABITS_PER_SECOND = 'Terabits/Second',
  COUNT_PER_SECOND = 'Count/Second',
  NONE = 'None'
}

/**
 * Properties of a metric that can be changed
 */
export interface MetricOptions {
  /**
   * Dimensions of the metric
   *
   * @default - No dimensions.
   */
  readonly dimensions?: DimensionHash;

  /**
   * The period over which the specified statistic is applied.
   *
   * Specify time in seconds, in multiples of 60.
   *
   * @default 300
   */
  readonly periodSec?: number;

  /**
   * What function to use for aggregating.
   *
   * Can be one of the following:
   *
   * - "Minimum" | "min"
   * - "Maximum" | "max"
   * - "Average" | "avg"
   * - "Sum" | "sum"
   * - "SampleCount | "n"
   * - "pNN.NN"
   *
   * @default Average
   */
  readonly statistic?: string;

  /**
   * Unit for the metric that is associated with the alarm
   */
  readonly unit?: Unit;

  /**
   * Label for this metric when added to a Graph in a Dashboard
   */
  readonly label?: string;

  /**
   * Color for this metric when added to a Graph in a Dashboard
   */
  readonly color?: string;
}

/**
=======
>>>>>>> 390baf1d
 * Properties needed to make an alarm from a metric
 */
export interface CreateAlarmOptions {
  /**
   * The period over which the specified statistic is applied.
   *
   * Specify time in seconds, in multiples of 60.
   *
   * @default 300
   */
  readonly periodSec?: number;

  /**
   * What function to use for aggregating.
   *
   * Can be one of the following:
   *
   * - "Minimum" | "min"
   * - "Maximum" | "max"
   * - "Average" | "avg"
   * - "Sum" | "sum"
   * - "SampleCount | "n"
   * - "pNN.NN"
   *
   * @default Average
   */
  readonly statistic?: string;

  /**
   * Name of the alarm
   *
   * @default Automatically generated name
   */
  readonly alarmName?: string;

  /**
   * Description for the alarm
   *
   * @default No description
   */
  readonly alarmDescription?: string;

  /**
   * Comparison to use to check if metric is breaching
   *
   * @default GreaterThanOrEqualToThreshold
   */
  readonly comparisonOperator?: ComparisonOperator;

  /**
   * The value against which the specified statistic is compared.
   */
  readonly threshold: number;

  /**
   * The number of periods over which data is compared to the specified threshold.
   */
  readonly evaluationPeriods: number;

  /**
   * Specifies whether to evaluate the data and potentially change the alarm state if there are too few data points to be statistically significant.
   *
   * Used only for alarms that are based on percentiles.
   *
   * @default - Not configured.
   */
  readonly evaluateLowSampleCountPercentile?: string;

  /**
   * Sets how this alarm is to handle missing data points.
   *
   * @default TreatMissingData.Missing
   */
  readonly treatMissingData?: TreatMissingData;

  /**
   * Whether the actions for this alarm are enabled
   *
   * @default true
   */
  readonly actionsEnabled?: boolean;

  /**
   * The number of datapoints that must be breaching to trigger the alarm. This is used only if you are setting an "M
   * out of N" alarm. In that case, this value is the M. For more information, see Evaluating an Alarm in the Amazon
   * CloudWatch User Guide.
   *
   * @default ``evaluationPeriods``
   *
   * @see https://docs.aws.amazon.com/AmazonCloudWatch/latest/monitoring/AlarmThatSendsEmail.html#alarm-evaluation
   */
  readonly datapointsToAlarm?: number;
}

function ifUndefined<T>(x: T | undefined, def: T | undefined): T | undefined {
  if (x !== undefined) {
    return x;
  }
  return def;
}<|MERGE_RESOLUTION|>--- conflicted
+++ resolved
@@ -227,76 +227,9 @@
 }
 
 /**
-<<<<<<< HEAD
- * Metric dimension
- */
-export interface Dimension {
-  /**
-   * Name of the dimension
-   */
-  readonly name: string;
-
-  /**
-   * Value of the dimension
-   */
-  readonly value: any;
-}
-
-/**
- * Statistic to use over the aggregation period
- */
-export enum Statistic {
-  SAMPLE_count = 'SampleCount',
-  AVERAGE = 'Average',
-  SUM = 'Sum',
-  MINIMUM = 'Minimum',
-  MAXIMUM = 'Maximum',
-}
-
-/**
- * Unit for metric
- */
-export enum Unit {
-  SECONDS = 'Seconds',
-  MICROSECONDS = 'Microseconds',
-  MILLISECONDS = 'Milliseconds',
-  BYTES = 'Bytes',
-  KILOBYTES = 'Kilobytes',
-  MEGABYTES = 'Megabytes',
-  GIGABYTES = 'Gigabytes',
-  TERABYTES = 'Terabytes',
-  BITS = 'Bits',
-  KILOBITS = 'Kilobits',
-  MEGABITS = 'Megabits',
-  GIGABITS = 'Gigabits',
-  TERABITS = 'Terabits',
-  PERCENT = 'Percent',
-  COUNT = 'Count',
-  BYTES_PER_SECOND = 'Bytes/Second',
-  KILOBYTES_PER_SECOND = 'Kilobytes/Second',
-  MEGABYTES_PER_SECOND = 'Megabytes/Second',
-  GIGABYTES_PER_SECOND = 'Gigabytes/Second',
-  TERABYTES_PER_SECOND = 'Terabytes/Second',
-  BITS_PER_SECOND = 'Bits/Second',
-  KILOBITS_PER_SECOND = 'Kilobits/Second',
-  MEGABITS_PER_SECOND = 'Megabits/Second',
-  GIGABITS_PER_SECOND = 'Gigabits/Second',
-  TERABITS_PER_SECOND = 'Terabits/Second',
-  COUNT_PER_SECOND = 'Count/Second',
-  NONE = 'None'
-}
-
-/**
- * Properties of a metric that can be changed
- */
-export interface MetricOptions {
-  /**
-   * Dimensions of the metric
-   *
-   * @default - No dimensions.
-   */
-  readonly dimensions?: DimensionHash;
-
+ * Properties needed to make an alarm from a metric
+ */
+export interface CreateAlarmOptions {
   /**
    * The period over which the specified statistic is applied.
    *
@@ -323,53 +256,6 @@
   readonly statistic?: string;
 
   /**
-   * Unit for the metric that is associated with the alarm
-   */
-  readonly unit?: Unit;
-
-  /**
-   * Label for this metric when added to a Graph in a Dashboard
-   */
-  readonly label?: string;
-
-  /**
-   * Color for this metric when added to a Graph in a Dashboard
-   */
-  readonly color?: string;
-}
-
-/**
-=======
->>>>>>> 390baf1d
- * Properties needed to make an alarm from a metric
- */
-export interface CreateAlarmOptions {
-  /**
-   * The period over which the specified statistic is applied.
-   *
-   * Specify time in seconds, in multiples of 60.
-   *
-   * @default 300
-   */
-  readonly periodSec?: number;
-
-  /**
-   * What function to use for aggregating.
-   *
-   * Can be one of the following:
-   *
-   * - "Minimum" | "min"
-   * - "Maximum" | "max"
-   * - "Average" | "avg"
-   * - "Sum" | "sum"
-   * - "SampleCount | "n"
-   * - "pNN.NN"
-   *
-   * @default Average
-   */
-  readonly statistic?: string;
-
-  /**
    * Name of the alarm
    *
    * @default Automatically generated name
