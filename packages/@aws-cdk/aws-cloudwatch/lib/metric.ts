--- conflicted
+++ resolved
@@ -355,17 +355,17 @@
    * The expression defining the metric.
    */
   public readonly expression: string;
+
   /**
    * The metrics used in the expression as KeyValuePair <id, metric>.
    */
   public readonly expressionMetrics: Record<string, IMetric>;
-<<<<<<< HEAD
-=======
+
   /**
    * Label for this metric when added to a Graph.
    */
->>>>>>> b77aefee
   public readonly label?: string;
+
   /**
    * Color for this metric when added to a Graph.
    */
@@ -377,14 +377,11 @@
     this.expressionMetrics = props.expressionMetrics;
     this.label = props.label;
     this.color = props.color;
-<<<<<<< HEAD
 
     const invalidVariableNames = Object.keys(props.expressionMetrics).filter(x => !validVariableName(x));
     if (invalidVariableNames.length > 0) {
       throw new Error(`Invalid variable names in expression: ${invalidVariableNames}. Must start with lowercase letter and only contain alphanumerics.`);
     }
-=======
->>>>>>> b77aefee
   }
 
   /**
@@ -427,15 +424,12 @@
   public toString() {
     return this.label || this.expression;
   }
-<<<<<<< HEAD
 }
 
 const VALID_VARIABLE = new RegExp('^[a-z][a-zA-Z0-9_]*$');
 
 function validVariableName(x: string) {
   return VALID_VARIABLE.test(x);
-=======
->>>>>>> b77aefee
 }
 
 /**
