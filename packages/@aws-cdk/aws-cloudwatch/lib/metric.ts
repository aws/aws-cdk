import iam = require('@aws-cdk/aws-iam');
import cdk = require('@aws-cdk/cdk');
import { Alarm, ComparisonOperator, TreatMissingData } from './alarm';
import { Dimension, IMetric, MetricAlarmConfig, MetricGraphConfig, Unit } from './metric-types';
import { normalizeStatistic, parseStatistic } from './util.statistic';

export type DimensionHash = {[dim: string]: any};

/**
 * Options shared by most methods accepting metric options
 */
export interface CommonMetricOptions {
  /**
   * The period over which the specified statistic is applied.
   *
   * @default Duration.minutes(5)
   */
  readonly period?: cdk.Duration;

  /**
   * What function to use for aggregating.
   *
   * Can be one of the following:
   *
   * - "Minimum" | "min"
   * - "Maximum" | "max"
   * - "Average" | "avg"
   * - "Sum" | "sum"
   * - "SampleCount | "n"
   * - "pNN.NN"
   *
   * @default Average
   */
  readonly statistic?: string;

  /**
   * Dimensions of the metric
   *
   * @default - No dimensions.
   */
  readonly dimensions?: DimensionHash;

  /**
   * Unit for the metric that is associated with the alarm
   */
  readonly unit?: Unit;

  /**
   * Label for this metric when added to a Graph in a Dashboard
   */
  readonly label?: string;

  /**
   * Color for this metric when added to a Graph in a Dashboard
   */
  readonly color?: string;
}

/**
 * Properties for a metric
 */
export interface MetricProps extends CommonMetricOptions {
  /**
   * Namespace of the metric.
   */
  readonly namespace: string;

  /**
   * Name of the metric.
   */
  readonly metricName: string;
}

/**
 * Properties of a metric that can be changed
 */
export interface MetricOptions extends CommonMetricOptions {
}

/**
 * A metric emitted by a service
 *
 * The metric is a combination of a metric identifier (namespace, name and dimensions)
 * and an aggregation function (statistic, period and unit).
 *
 * It also contains metadata which is used only in graphs, such as color and label.
 * It makes sense to embed this in here, so that compound constructs can attach
 * that metadata to metrics they expose.
 *
 * This class does not represent a resource, so hence is not a construct. Instead,
 * Metric is an abstraction that makes it easy to specify metrics for use in both
 * alarms and graphs.
 */
export class Metric implements IMetric {
  /**
   * Grant permissions to the given identity to write metrics.
   *
   * @param grantee The IAM identity to give permissions to.
   */
  public static grantPutMetricData(grantee: iam.IGrantable): iam.Grant {
    return iam.Grant.addToPrincipal({
      grantee,
      actions: ['cloudwatch:PutMetricData'],
      resourceArns: ['*']
    });
  }

  public readonly dimensions?: DimensionHash;
  public readonly namespace: string;
  public readonly metricName: string;
  public readonly period: cdk.Duration;
  public readonly statistic: string;
  public readonly unit?: Unit;
  public readonly label?: string;
  public readonly color?: string;

  constructor(props: MetricProps) {
    this.period = props.period || cdk.Duration.minutes(5);
    const periodSec = this.period.toSeconds();
    if (periodSec !== 1 && periodSec !== 5 && periodSec !== 10 && periodSec !== 30 && periodSec % 60 !== 0) {
      throw new Error(`'period' must be 1, 5, 10, 30, or a multiple of 60 seconds, received ${props.period}`);
    }

    this.dimensions = props.dimensions;
    this.namespace = props.namespace;
    this.metricName = props.metricName;
    // Try parsing, this will throw if it's not a valid stat
    this.statistic = normalizeStatistic(props.statistic || "Average");
    this.label = props.label;
    this.color = props.color;
    this.unit = props.unit;
  }

  /**
   * Return a copy of Metric with properties changed.
   *
   * All properties except namespace and metricName can be changed.
   *
   * @param props The set of properties to change.
   */
  public with(props: MetricOptions): Metric {
    return new Metric({
      dimensions: ifUndefined(props.dimensions, this.dimensions),
      namespace: this.namespace,
      metricName: this.metricName,
      period: ifUndefined(props.period, this.period),
      statistic: ifUndefined(props.statistic, this.statistic),
      unit: ifUndefined(props.unit, this.unit),
      label: ifUndefined(props.label, this.label),
      color: ifUndefined(props.color, this.color)
    });
  }

  /**
   * Make a new Alarm for this metric
   *
   * Combines both properties that may adjust the metric (aggregation) as well
   * as alarm properties.
   */
  public createAlarm(scope: cdk.Construct, id: string, props: CreateAlarmOptions): Alarm {
    return new Alarm(scope, id, {
      metric: this.with({
        statistic: props.statistic,
        period: props.period,
      }),
      alarmName: props.alarmName,
      alarmDescription: props.alarmDescription,
      comparisonOperator: props.comparisonOperator,
      datapointsToAlarm: props.datapointsToAlarm,
      threshold: props.threshold,
      evaluationPeriods: props.evaluationPeriods,
      evaluateLowSampleCountPercentile: props.evaluateLowSampleCountPercentile,
      treatMissingData: props.treatMissingData,
      actionsEnabled: props.actionsEnabled,
    });
  }

  public toAlarmConfig(): MetricAlarmConfig {
    const stat = parseStatistic(this.statistic);
    const dims = this.dimensionsAsList();

    return {
      dimensions: dims.length > 0 ? dims : undefined,
      namespace: this.namespace,
      metricName: this.metricName,
      period: this.periodSec,
      statistic: stat.type === 'simple' ? stat.statistic : undefined,
      extendedStatistic: stat.type === 'percentile' ? 'p' + stat.percentile : undefined,
      unit: this.unit
    };
  }

  public toGraphConfig(): MetricGraphConfig {
    return {
      dimensions: this.dimensionsAsList(),
      namespace: this.namespace,
      metricName: this.metricName,
      period: this.periodSec,
      statistic: this.statistic,
      unit: this.unit,
      color: this.color,
      label: this.label,
    };
  }

  public toString() {
    return this.label || this.metricName;
  }

  /**
   * Return the dimensions of this Metric as a list of Dimension.
   */
  private dimensionsAsList(): Dimension[] {
    const dims = this.dimensions;

    if (dims === undefined) {
      return [];
    }

    const list = Object.keys(dims).map(key => ({ name: key, value: dims[key] }));

    return list;
  }
}

/**
<<<<<<< HEAD
 * Metric dimension
 */
export interface Dimension {
  /**
   * Name of the dimension
   */
  readonly name: string;

  /**
   * Value of the dimension
   */
  readonly value: any;
}

/**
 * Statistic to use over the aggregation period
 */
export enum Statistic {
  SampleCount = 'SampleCount',
  Average = 'Average',
  Sum = 'Sum',
  Minimum = 'Minimum',
  Maximum = 'Maximum',
}

/**
 * Unit for metric
 */
export enum Unit {
  Seconds = 'Seconds',
  Microseconds = 'Microseconds',
  Milliseconds = 'Milliseconds',
  Bytes_ = 'Bytes',
  Kilobytes = 'Kilobytes',
  Megabytes = 'Megabytes',
  Gigabytes = 'Gigabytes',
  Terabytes = 'Terabytes',
  Bits = 'Bits',
  Kilobits = 'Kilobits',
  Megabits = 'Megabits',
  Gigabits = 'Gigabits',
  Terabits = 'Terabits',
  Percent = 'Percent',
  Count = 'Count',
  BytesPerSecond = 'Bytes/Second',
  KilobytesPerSecond = 'Kilobytes/Second',
  MegabytesPerSecond = 'Megabytes/Second',
  GigabytesPerSecond = 'Gigabytes/Second',
  TerabytesPerSecond = 'Terabytes/Second',
  BitsPerSecond = 'Bits/Second',
  KilobitsPerSecond = 'Kilobits/Second',
  MegabitsPerSecond = 'Megabits/Second',
  GigabitsPerSecond = 'Gigabits/Second',
  TerabitsPerSecond = 'Terabits/Second',
  CountPerSecond = 'Count/Second',
  None = 'None'
}

/**
 * Properties of a metric that can be changed
 */
export interface MetricOptions {
  /**
   * Dimensions of the metric
   *
   * @default - No dimensions.
   */
  readonly dimensions?: DimensionHash;

  /**
   * The period over which the specified statistic is applied.
   *
   * @default Duration.minutes(5)
   */
  readonly period?: cdk.Duration;

  /**
   * What function to use for aggregating.
   *
   * Can be one of the following:
   *
   * - "Minimum" | "min"
   * - "Maximum" | "max"
   * - "Average" | "avg"
   * - "Sum" | "sum"
   * - "SampleCount | "n"
   * - "pNN.NN"
   *
   * @default Average
   */
  readonly statistic?: string;

  /**
   * Unit for the metric that is associated with the alarm
   */
  readonly unit?: Unit;

  /**
   * Label for this metric when added to a Graph in a Dashboard
   */
  readonly label?: string;

  /**
   * Color for this metric when added to a Graph in a Dashboard
   */
  readonly color?: string;
}

/**
=======
>>>>>>> c1c43bf2
 * Properties needed to make an alarm from a metric
 */
export interface CreateAlarmOptions {
  /**
   * The period over which the specified statistic is applied.
   *
   * @default Duration.minutes(5)
   */
  readonly period?: cdk.Duration;

  /**
   * What function to use for aggregating.
   *
   * Can be one of the following:
   *
   * - "Minimum" | "min"
   * - "Maximum" | "max"
   * - "Average" | "avg"
   * - "Sum" | "sum"
   * - "SampleCount | "n"
   * - "pNN.NN"
   *
   * @default Average
   */
  readonly statistic?: string;

  /**
   * Name of the alarm
   *
   * @default Automatically generated name
   */
  readonly alarmName?: cdk.PhysicalName;

  /**
   * Description for the alarm
   *
   * @default No description
   */
  readonly alarmDescription?: string;

  /**
   * Comparison to use to check if metric is breaching
   *
   * @default GreaterThanOrEqualToThreshold
   */
  readonly comparisonOperator?: ComparisonOperator;

  /**
   * The value against which the specified statistic is compared.
   */
  readonly threshold: number;

  /**
   * The number of periods over which data is compared to the specified threshold.
   */
  readonly evaluationPeriods: number;

  /**
   * Specifies whether to evaluate the data and potentially change the alarm state if there are too few data points to be statistically significant.
   *
   * Used only for alarms that are based on percentiles.
   *
   * @default - Not configured.
   */
  readonly evaluateLowSampleCountPercentile?: string;

  /**
   * Sets how this alarm is to handle missing data points.
   *
   * @default TreatMissingData.Missing
   */
  readonly treatMissingData?: TreatMissingData;

  /**
   * Whether the actions for this alarm are enabled
   *
   * @default true
   */
  readonly actionsEnabled?: boolean;

  /**
   * The number of datapoints that must be breaching to trigger the alarm. This is used only if you are setting an "M
   * out of N" alarm. In that case, this value is the M. For more information, see Evaluating an Alarm in the Amazon
   * CloudWatch User Guide.
   *
   * @default ``evaluationPeriods``
   *
   * @see https://docs.aws.amazon.com/AmazonCloudWatch/latest/monitoring/AlarmThatSendsEmail.html#alarm-evaluation
   */
  readonly datapointsToAlarm?: number;
}

function ifUndefined<T>(x: T | undefined, def: T | undefined): T | undefined {
  if (x !== undefined) {
    return x;
  }
  return def;
}<|MERGE_RESOLUTION|>--- conflicted
+++ resolved
@@ -183,7 +183,7 @@
       dimensions: dims.length > 0 ? dims : undefined,
       namespace: this.namespace,
       metricName: this.metricName,
-      period: this.periodSec,
+      period: this.period.toSeconds(),
       statistic: stat.type === 'simple' ? stat.statistic : undefined,
       extendedStatistic: stat.type === 'percentile' ? 'p' + stat.percentile : undefined,
       unit: this.unit
@@ -195,7 +195,7 @@
       dimensions: this.dimensionsAsList(),
       namespace: this.namespace,
       metricName: this.metricName,
-      period: this.periodSec,
+      period: this.period.toSeconds(),
       statistic: this.statistic,
       unit: this.unit,
       color: this.color,
@@ -224,76 +224,9 @@
 }
 
 /**
-<<<<<<< HEAD
- * Metric dimension
- */
-export interface Dimension {
-  /**
-   * Name of the dimension
-   */
-  readonly name: string;
-
-  /**
-   * Value of the dimension
-   */
-  readonly value: any;
-}
-
-/**
- * Statistic to use over the aggregation period
- */
-export enum Statistic {
-  SampleCount = 'SampleCount',
-  Average = 'Average',
-  Sum = 'Sum',
-  Minimum = 'Minimum',
-  Maximum = 'Maximum',
-}
-
-/**
- * Unit for metric
- */
-export enum Unit {
-  Seconds = 'Seconds',
-  Microseconds = 'Microseconds',
-  Milliseconds = 'Milliseconds',
-  Bytes_ = 'Bytes',
-  Kilobytes = 'Kilobytes',
-  Megabytes = 'Megabytes',
-  Gigabytes = 'Gigabytes',
-  Terabytes = 'Terabytes',
-  Bits = 'Bits',
-  Kilobits = 'Kilobits',
-  Megabits = 'Megabits',
-  Gigabits = 'Gigabits',
-  Terabits = 'Terabits',
-  Percent = 'Percent',
-  Count = 'Count',
-  BytesPerSecond = 'Bytes/Second',
-  KilobytesPerSecond = 'Kilobytes/Second',
-  MegabytesPerSecond = 'Megabytes/Second',
-  GigabytesPerSecond = 'Gigabytes/Second',
-  TerabytesPerSecond = 'Terabytes/Second',
-  BitsPerSecond = 'Bits/Second',
-  KilobitsPerSecond = 'Kilobits/Second',
-  MegabitsPerSecond = 'Megabits/Second',
-  GigabitsPerSecond = 'Gigabits/Second',
-  TerabitsPerSecond = 'Terabits/Second',
-  CountPerSecond = 'Count/Second',
-  None = 'None'
-}
-
-/**
- * Properties of a metric that can be changed
- */
-export interface MetricOptions {
-  /**
-   * Dimensions of the metric
-   *
-   * @default - No dimensions.
-   */
-  readonly dimensions?: DimensionHash;
-
+ * Properties needed to make an alarm from a metric
+ */
+export interface CreateAlarmOptions {
   /**
    * The period over which the specified statistic is applied.
    *
@@ -318,51 +251,6 @@
   readonly statistic?: string;
 
   /**
-   * Unit for the metric that is associated with the alarm
-   */
-  readonly unit?: Unit;
-
-  /**
-   * Label for this metric when added to a Graph in a Dashboard
-   */
-  readonly label?: string;
-
-  /**
-   * Color for this metric when added to a Graph in a Dashboard
-   */
-  readonly color?: string;
-}
-
-/**
-=======
->>>>>>> c1c43bf2
- * Properties needed to make an alarm from a metric
- */
-export interface CreateAlarmOptions {
-  /**
-   * The period over which the specified statistic is applied.
-   *
-   * @default Duration.minutes(5)
-   */
-  readonly period?: cdk.Duration;
-
-  /**
-   * What function to use for aggregating.
-   *
-   * Can be one of the following:
-   *
-   * - "Minimum" | "min"
-   * - "Maximum" | "max"
-   * - "Average" | "avg"
-   * - "Sum" | "sum"
-   * - "SampleCount | "n"
-   * - "pNN.NN"
-   *
-   * @default Average
-   */
-  readonly statistic?: string;
-
-  /**
    * Name of the alarm
    *
    * @default Automatically generated name
