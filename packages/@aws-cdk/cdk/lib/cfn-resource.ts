import cxapi = require('@aws-cdk/cx-api');
import { CfnCondition } from './cfn-condition';
<<<<<<< HEAD
import { Construct, IConstruct } from './construct';
import { RemovalPolicy } from './removal-policy';
import { CreationPolicy, DeletionPolicy, UpdatePolicy } from './resource-policy';
import { capitalizePropertyNames, ignoreEmpty, PostResolveToken } from './util';
=======
>>>>>>> 118a7163
// import required to be here, otherwise causes a cycle when running the generated JavaScript
// tslint:disable-next-line:ordered-imports
import { CfnRefElement } from './cfn-element';
import { Construct, IConstruct } from './construct';
import { CfnReference } from './private/cfn-reference';
import { IResolvable } from './resolvable';
import { CreationPolicy, DeletionPolicy, UpdatePolicy } from './resource-policy';
import { TagManager } from './tag-manager';
import { capitalizePropertyNames, ignoreEmpty, PostResolveToken } from './util';

export interface CfnResourceProps {
  /**
   * CloudFormation resource type.
   */
  readonly type: string;

  /**
   * CloudFormation properties.
   *
   * @default - No resource properties.
   */
  readonly properties?: any;
}

/**
 * Represents a CloudFormation resource.
 */
export class CfnResource extends CfnRefElement {
  /**
   * A decoration used to create a CloudFormation attribute property.
   * @param customName Custom name for the attribute (default is the name of the property)
   * NOTE: we return "any" here to satistfy jsii, which doesn't support lambdas.
   */
  public static attribute(customName?: string): any {
    return (prototype: any, key: string) => {
      const name = customName || key;
      Object.defineProperty(prototype, key, {
        get() {
          return (this as any).getAtt(name);
        }
      });
    };
  }

  /**
   * Check whether the given construct is a CfnResource
   */
  public static isCfnResource(construct: IConstruct): construct is CfnResource {
    return (construct as any).resourceType !== undefined;
  }

  /**
   * Applies a `RemovalPolicy` to a given CfnResource.
   * @param resource      the resource on which the `RemovalPolivy` will be applied.
   * @param removalPolicy the `RemovalPolicy` to apply.
   */
  public static applyRemovalPolicy(resource: CfnResource, removalPolicy: RemovalPolicy | undefined): void {
    if (removalPolicy === RemovalPolicy.Orphan || removalPolicy === RemovalPolicy.Forbid) {
      resource.options.deletionPolicy = DeletionPolicy.Retain;
    }

    // attach metadata that will tell the toolkit to protect this resource by
    // applying an appropriate stack update policy.
    if (removalPolicy === RemovalPolicy.Forbid) {
      resource.node.addMetadata('aws:cdk:protected', true);
    }
  }

  /**
   * Options for this resource, such as condition, update policy etc.
   */
  public readonly options: IResourceOptions = {};

  /**
   * AWS resource type.
   */
  public readonly resourceType: string;

  /**
   * AWS resource properties.
   *
   * This object is rendered via a call to "renderProperties(this.properties)".
   */
  protected readonly properties: any;

  /**
   * AWS resource property overrides.
   *
   * During synthesis, the method "renderProperties(this.overrides)" is called
   * with this object, and merged on top of the output of
   * "renderProperties(this.properties)".
   *
   * Derived classes should expose a strongly-typed version of this object as
   * a public property called `propertyOverrides`.
   */
  protected readonly untypedPropertyOverrides: any = { };

  /**
   * An object to be merged on top of the entire resource definition.
   */
  private readonly rawOverrides: any = { };

  /**
   * Logical IDs of dependencies.
   *
   * Is filled during prepare().
   */
  private readonly dependsOn = new Set<CfnResource>();

  /**
   * Creates a resource construct.
   * @param resourceType The CloudFormation type of this resource (e.g. AWS::DynamoDB::Table)
   */
  constructor(scope: Construct, id: string, props: CfnResourceProps) {
    super(scope, id);

    if (!props.type) {
      throw new Error('The `type` property is required');
    }

    this.resourceType = props.type;
    this.properties = props.properties || { };

    // if aws:cdk:enable-path-metadata is set, embed the current construct's
    // path in the CloudFormation template, so it will be possible to trace
    // back to the actual construct path.
    if (this.node.tryGetContext(cxapi.PATH_METADATA_ENABLE_CONTEXT)) {
      this.options.metadata = {
        [cxapi.PATH_METADATA_KEY]: this.node.path
      };
    }
  }

  /**
   * Returns a token for an runtime attribute of this resource.
   * Ideally, use generated attribute accessors (e.g. `resource.arn`), but this can be used for future compatibility
   * in case there is no generated attribute.
   * @param attributeName The name of the attribute.
   */
  public getAtt(attributeName: string): IResolvable {
    return CfnReference.for(this, attributeName);
  }

  /**
   * Adds an override to the synthesized CloudFormation resource. To add a
   * property override, either use `addPropertyOverride` or prefix `path` with
   * "Properties." (i.e. `Properties.TopicName`).
   *
   * @param path  The path of the property, you can use dot notation to
   *        override values in complex types. Any intermdediate keys
   *        will be created as needed.
   * @param value The value. Could be primitive or complex.
   */
  public addOverride(path: string, value: any) {
    const parts = path.split('.');
    let curr: any = this.rawOverrides;

    while (parts.length > 1) {
      const key = parts.shift()!;

      // if we can't recurse further or the previous value is not an
      // object overwrite it with an object.
      const isObject = curr[key] != null && typeof(curr[key]) === 'object' && !Array.isArray(curr[key]);
      if (!isObject) {
        curr[key] = { };
      }

      curr = curr[key];
    }

    const lastKey = parts.shift()!;
    curr[lastKey] = value;
  }

  /**
   * Syntactic sugar for `addOverride(path, undefined)`.
   * @param path The path of the value to delete
   */
  public addDeletionOverride(path: string) {
    this.addOverride(path, undefined);
  }

  /**
   * Adds an override to a resource property.
   *
   * Syntactic sugar for `addOverride("Properties.<...>", value)`.
   *
   * @param propertyPath The path of the property
   * @param value The value
   */
  public addPropertyOverride(propertyPath: string, value: any) {
    this.addOverride(`Properties.${propertyPath}`, value);
  }

  /**
   * Adds an override that deletes the value of a property from the resource definition.
   * @param propertyPath The path to the property.
   */
  public addPropertyDeletionOverride(propertyPath: string) {
    this.addPropertyOverride(propertyPath, undefined);
  }

  /**
   * Indicates that this resource depends on another resource and cannot be provisioned
   * unless the other resource has been successfully provisioned.
   */
  public addDependsOn(resource: CfnResource) {
    this.dependsOn.add(resource);
  }

  /**
   * @returns a string representation of this resource
   */
  public toString() {
    return `${super.toString()} [${this.resourceType}]`;
  }

  /**
   * Emits CloudFormation for this resource.
   * @internal
   */
  public _toCloudFormation(): object {
    try {
      // merge property overrides onto properties and then render (and validate).
      const tags = TagManager.isTaggable(this) ? this.tags.renderTags() : undefined;
      const properties = deepMerge(
        this.properties || {},
        { tags },
        this.untypedPropertyOverrides
      );

      const ret = {
        Resources: {
          // Post-Resolve operation since otherwise deepMerge is going to mix values into
          // the Token objects returned by ignoreEmpty.
          [this.logicalId]: new PostResolveToken({
            Type: this.resourceType,
            Properties: ignoreEmpty(properties),
            DependsOn: ignoreEmpty(renderDependsOn(this.dependsOn)),
            CreationPolicy:  capitalizePropertyNames(this, this.options.creationPolicy),
            UpdatePolicy: capitalizePropertyNames(this, this.options.updatePolicy),
            UpdateReplacePolicy: capitalizePropertyNames(this, this.options.updateReplacePolicy),
            DeletionPolicy: capitalizePropertyNames(this, this.options.deletionPolicy),
            Metadata: ignoreEmpty(this.options.metadata),
            Condition: this.options.condition && this.options.condition.logicalId
          }, props => {
            // let derived classes to influence how properties are rendered (e.g. change capitalization)
            props.Properties = this.renderProperties(props.Properties);

            // merge overrides *after* rendering
            return deepMerge(props, this.rawOverrides);
          })
        }
      };
      return ret;
    } catch (e) {
      // Change message
      e.message = `While synthesizing ${this.node.path}: ${e.message}`;
      // Adjust stack trace (make it look like node built it, too...)
      const trace = this.creationStackTrace;
      if (trace) {
        const creationStack = ['--- resource created at ---', ...trace].join('\n  at ');
        const problemTrace = e.stack.substr(e.stack.indexOf(e.message) + e.message.length);
        e.stack = `${e.message}\n  ${creationStack}\n  --- problem discovered at ---${problemTrace}`;
      }

      // Re-throw
      throw e;
    }

    // returns the set of logical ID (tokens) this resource depends on
    // sorted by construct paths to ensure test determinism
    function renderDependsOn(dependsOn: Set<CfnResource>) {
      return Array
        .from(dependsOn)
        .sort((x, y) => x.node.path.localeCompare(y.node.path))
        .map(r => r.logicalId);
    }
  }

  protected renderProperties(properties: any): { [key: string]: any } {
    return properties;
  }

  protected validateProperties(_properties: any) {
    // Nothing
  }
}

export enum TagType {
  Standard = 'StandardTag',
  AutoScalingGroup = 'AutoScalingGroupTag',
  Map = 'StringToStringMap',
  KeyValue = 'KeyValue',
  NotTaggable = 'NotTaggable',
}

export interface IResourceOptions {
  /**
   * A condition to associate with this resource. This means that only if the condition evaluates to 'true' when the stack
   * is deployed, the resource will be included. This is provided to allow CDK projects to produce legacy templates, but noramlly
   * there is no need to use it in CDK projects.
   */
  condition?: CfnCondition;

  /**
   * Associate the CreationPolicy attribute with a resource to prevent its status from reaching create complete until
   * AWS CloudFormation receives a specified number of success signals or the timeout period is exceeded. To signal a
   * resource, you can use the cfn-signal helper script or SignalResource API. AWS CloudFormation publishes valid signals
   * to the stack events so that you track the number of signals sent.
   */
  creationPolicy?: CreationPolicy;

  /**
   * With the DeletionPolicy attribute you can preserve or (in some cases) backup a resource when its stack is deleted.
   * You specify a DeletionPolicy attribute for each resource that you want to control. If a resource has no DeletionPolicy
   * attribute, AWS CloudFormation deletes the resource by default. Note that this capability also applies to update operations
   * that lead to resources being removed.
   */
  deletionPolicy?: DeletionPolicy;

  /**
   * Use the UpdatePolicy attribute to specify how AWS CloudFormation handles updates to the AWS::AutoScaling::AutoScalingGroup
   * resource. AWS CloudFormation invokes one of three update policies depending on the type of change you make or whether a
   * scheduled action is associated with the Auto Scaling group.
   */
  updatePolicy?: UpdatePolicy;

  /**
   * Use the UpdateReplacePolicy attribute to retain or (in some cases) backup the existing physical instance of a resource
   * when it is replaced during a stack update operation.
   */
  updateReplacePolicy?: DeletionPolicy;

  /**
   * Metadata associated with the CloudFormation resource. This is not the same as the construct metadata which can be added
   * using construct.addMetadata(), but would not appear in the CloudFormation template automatically.
   */
  metadata?: { [key: string]: any };
}

/**
 * Merges `source` into `target`, overriding any existing values.
 * `null`s will cause a value to be deleted.
 */
export function deepMerge(target: any, ...sources: any[]) {
  for (const source of sources) {
    if (typeof(source) !== 'object' || typeof(target) !== 'object') {
      throw new Error(`Invalid usage. Both source (${JSON.stringify(source)}) and target (${JSON.stringify(target)}) must be objects`);
    }

    for (const key of Object.keys(source)) {
      const value = source[key];
      if (typeof(value) === 'object' && value != null && !Array.isArray(value)) {
        // if the value at the target is not an object, override it with an
        // object so we can continue the recursion
        if (typeof(target[key]) !== 'object') {
          target[key] = { };
        }

        deepMerge(target[key], value);

        // if the result of the merge is an empty object, it's because the
        // eventual value we assigned is `undefined`, and there are no
        // sibling concrete values alongside, so we can delete this tree.
        const output = target[key];
        if (typeof(output) === 'object' && Object.keys(output).length === 0) {
          delete target[key];
        }
      } else if (value === undefined) {
        delete target[key];
      } else {
        target[key] = value;
      }
    }
  }

  return target;
}<|MERGE_RESOLUTION|>--- conflicted
+++ resolved
@@ -1,17 +1,11 @@
 import cxapi = require('@aws-cdk/cx-api');
 import { CfnCondition } from './cfn-condition';
-<<<<<<< HEAD
-import { Construct, IConstruct } from './construct';
-import { RemovalPolicy } from './removal-policy';
-import { CreationPolicy, DeletionPolicy, UpdatePolicy } from './resource-policy';
-import { capitalizePropertyNames, ignoreEmpty, PostResolveToken } from './util';
-=======
->>>>>>> 118a7163
 // import required to be here, otherwise causes a cycle when running the generated JavaScript
 // tslint:disable-next-line:ordered-imports
 import { CfnRefElement } from './cfn-element';
 import { Construct, IConstruct } from './construct';
 import { CfnReference } from './private/cfn-reference';
+import { RemovalPolicy } from './removal-policy';
 import { IResolvable } from './resolvable';
 import { CreationPolicy, DeletionPolicy, UpdatePolicy } from './resource-policy';
 import { TagManager } from './tag-manager';
