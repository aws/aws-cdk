import cxapi = require('@aws-cdk/cx-api');
import { CfnCondition } from './cfn-condition';
// import required to be here, otherwise causes a cycle when running the generated JavaScript
// tslint:disable-next-line:ordered-imports
import { CfnRefElement } from './cfn-element';
import { Construct, IConstruct } from './construct';
import { CfnReference } from './private/cfn-reference';
import { RemovalPolicy, RemovalPolicyOptions } from './removal-policy';
import { IResolvable } from './resolvable';
import { CreationPolicy, DeletionPolicy, UpdatePolicy } from './resource-policy';
import { TagManager } from './tag-manager';
import { capitalizePropertyNames, ignoreEmpty, PostResolveToken } from './util';

export interface CfnResourceProps {
  /**
   * CloudFormation resource type.
   */
  readonly type: string;

  /**
   * CloudFormation properties.
   *
   * @default - No resource properties.
   */
  readonly properties?: any;
}

/**
 * Represents a CloudFormation resource.
 */
export class CfnResource extends CfnRefElement {
  /**
   * A decoration used to create a CloudFormation attribute property.
   * @param customName Custom name for the attribute (default is the name of the property)
   * NOTE: we return "any" here to satistfy jsii, which doesn't support lambdas.
   */
  public static attribute(customName?: string): any {
    return (prototype: any, key: string) => {
      const name = customName || key;
      Object.defineProperty(prototype, key, {
        get() {
          return (this as any).getAtt(name);
        }
      });
    };
  }

  /**
   * Check whether the given construct is a CfnResource
   */
  public static isCfnResource(construct: IConstruct): construct is CfnResource {
    return (construct as any).cfnResourceType !== undefined;
  }

  /**
   * Options for this resource, such as condition, update policy etc.
   */
  public readonly options: IResourceOptions = {};

  /**
   * AWS resource type.
   */
  public readonly cfnResourceType: string;

  /**
   * AWS CloudFormation resource properties.
   *
   * This object is returned via cfnProperties
   * @internal
   */
  protected readonly _cfnProperties: any;

  /**
   * An object to be merged on top of the entire resource definition.
   */
  private readonly rawOverrides: any = {};

  /**
   * Logical IDs of dependencies.
   *
   * Is filled during prepare().
   */
  private readonly dependsOn = new Set<CfnResource>();

  /**
   * Creates a resource construct.
   * @param cfnResourceType The CloudFormation type of this resource (e.g. AWS::DynamoDB::Table)
   */
  constructor(scope: Construct, id: string, props: CfnResourceProps) {
    super(scope, id);

    if (!props.type) {
      throw new Error('The `type` property is required');
    }

    this.cfnResourceType = props.type;
    this._cfnProperties = props.properties || {};

    // if aws:cdk:enable-path-metadata is set, embed the current construct's
    // path in the CloudFormation template, so it will be possible to trace
    // back to the actual construct path.
    if (this.node.tryGetContext(cxapi.PATH_METADATA_ENABLE_CONTEXT)) {
      this.options.metadata = {
        [cxapi.PATH_METADATA_KEY]: this.node.path
      };
    }
  }

  /**
   * Sets the deletion policy of the resource based on the removal policy specified.
   */
  public applyRemovalPolicy(policy: RemovalPolicy | undefined, options: RemovalPolicyOptions = {}) {
    policy = policy || options.default || RemovalPolicy.Retain;

    let deletionPolicy;

    switch (policy) {
      case RemovalPolicy.Destroy:
        deletionPolicy = DeletionPolicy.Delete;
        break;

      case RemovalPolicy.Retain:
        deletionPolicy = DeletionPolicy.Retain;
        break;

      default:
        throw new Error(`Invalid removal policy: ${policy}`);
    }

    this.options.deletionPolicy = deletionPolicy;
    if (options.applyToUpdateReplacePolicy) {
      this.options.updateReplacePolicy = deletionPolicy;
    }
  }

  /**
   * Returns a token for an runtime attribute of this resource.
   * Ideally, use generated attribute accessors (e.g. `resource.arn`), but this can be used for future compatibility
   * in case there is no generated attribute.
   * @param attributeName The name of the attribute.
   */
  public getAtt(attributeName: string): IResolvable {
    return CfnReference.for(this, attributeName);
  }

  /**
   * Adds an override to the synthesized CloudFormation resource. To add a
   * property override, either use `addPropertyOverride` or prefix `path` with
   * "Properties." (i.e. `Properties.TopicName`).
   *
   * @param path  The path of the property, you can use dot notation to
   *        override values in complex types. Any intermdediate keys
   *        will be created as needed.
   * @param value The value. Could be primitive or complex.
   */
  public addOverride(path: string, value: any) {
    const parts = path.split('.');
    let curr: any = this.rawOverrides;

    while (parts.length > 1) {
      const key = parts.shift()!;

      // if we can't recurse further or the previous value is not an
      // object overwrite it with an object.
      const isObject = curr[key] != null && typeof(curr[key]) === 'object' && !Array.isArray(curr[key]);
      if (!isObject) {
        curr[key] = {};
      }

      curr = curr[key];
    }

    const lastKey = parts.shift()!;
    curr[lastKey] = value;
  }

  /**
   * Syntactic sugar for `addOverride(path, undefined)`.
   * @param path The path of the value to delete
   */
  public addDeletionOverride(path: string) {
    this.addOverride(path, undefined);
  }

  /**
   * Adds an override to a resource property.
   *
   * Syntactic sugar for `addOverride("Properties.<...>", value)`.
   *
   * @param propertyPath The path of the property
   * @param value The value
   */
  public addPropertyOverride(propertyPath: string, value: any) {
    this.addOverride(`Properties.${propertyPath}`, value);
  }

  /**
   * Adds an override that deletes the value of a property from the resource definition.
   * @param propertyPath The path to the property.
   */
  public addPropertyDeletionOverride(propertyPath: string) {
    this.addPropertyOverride(propertyPath, undefined);
  }

  /**
   * Indicates that this resource depends on another resource and cannot be provisioned
   * unless the other resource has been successfully provisioned.
   */
  public addDependsOn(resource: CfnResource) {
    this.dependsOn.add(resource);
  }

  /**
   * @returns a string representation of this resource
   */
  public toString() {
    return `${super.toString()} [${this.cfnResourceType}]`;
  }

  /**
   * Emits CloudFormation for this resource.
   * @internal
   */
  public _toCloudFormation(): object {
    try {
      const ret = {
        Resources: {
          // Post-Resolve operation since otherwise deepMerge is going to mix values into
          // the Token objects returned by ignoreEmpty.
          [this.logicalId]: new PostResolveToken({
            Type: this.cfnResourceType,
            Properties: ignoreEmpty(this.cfnProperties),
            DependsOn: ignoreEmpty(renderDependsOn(this.dependsOn)),
<<<<<<< HEAD
            CreationPolicy:  capitalizePropertyNames(this, renderCreationPolicy(this.options.creationPolicy)),
=======
            CreationPolicy: capitalizePropertyNames(this, this.options.creationPolicy),
>>>>>>> c1c43bf2
            UpdatePolicy: capitalizePropertyNames(this, this.options.updatePolicy),
            UpdateReplacePolicy: capitalizePropertyNames(this, this.options.updateReplacePolicy),
            DeletionPolicy: capitalizePropertyNames(this, this.options.deletionPolicy),
            Metadata: ignoreEmpty(this.options.metadata),
            Condition: this.options.condition && this.options.condition.logicalId
          }, props => {
            props.Properties = this.renderProperties(props.Properties);
            return deepMerge(props, this.rawOverrides);
          })
        }
      };
      return ret;
    } catch (e) {
      // Change message
      e.message = `While synthesizing ${this.node.path}: ${e.message}`;
      // Adjust stack trace (make it look like node built it, too...)
      const trace = this.creationStack;
      if (trace) {
        const creationStack = ['--- resource created at ---', ...trace].join('\n  at ');
        const problemTrace = e.stack.substr(e.stack.indexOf(e.message) + e.message.length);
        e.stack = `${e.message}\n  ${creationStack}\n  --- problem discovered at ---${problemTrace}`;
      }

      // Re-throw
      throw e;
    }

    // returns the set of logical ID (tokens) this resource depends on
    // sorted by construct paths to ensure test determinism
    function renderDependsOn(dependsOn: Set<CfnResource>) {
      return Array
        .from(dependsOn)
        .sort((x, y) => x.node.path.localeCompare(y.node.path))
        .map(r => r.logicalId);
    }

    function renderCreationPolicy(policy: CreationPolicy | undefined): any {
      if (!policy) { return undefined; }
      const result: any = { ...policy };
      if (policy.resourceSignal && policy.resourceSignal.timeout) {
        result.resourceSignal = {
          ...policy.resourceSignal,
          timeout: policy.resourceSignal.timeout.toISOString(),
        };
      }
      return result;
    }
  }

  protected get cfnProperties(): { [key: string]: any } {
    const tags = TagManager.isTaggable(this) ? this.tags.renderTags() : {};
    return deepMerge(this._cfnProperties || {}, {tags});
  }

  protected renderProperties(props: {[key: string]: any}): { [key: string]: any } {
    return props;
  }

  /**
   * Return properties modified after initiation
   *
   * Resources that expose mutable properties should override this function to
   * collect and return the properties object for this resource.
   */
  protected get updatedProperites(): { [key: string]: any } {
    return this._cfnProperties;
  }

  protected validateProperties(_properties: any) {
    // Nothing
  }
}

export enum TagType {
  Standard = 'StandardTag',
  AutoScalingGroup = 'AutoScalingGroupTag',
  Map = 'StringToStringMap',
  KeyValue = 'KeyValue',
  NotTaggable = 'NotTaggable',
}

export interface IResourceOptions {
  /**
   * A condition to associate with this resource. This means that only if the condition evaluates to 'true' when the stack
   * is deployed, the resource will be included. This is provided to allow CDK projects to produce legacy templates, but noramlly
   * there is no need to use it in CDK projects.
   */
  condition?: CfnCondition;

  /**
   * Associate the CreationPolicy attribute with a resource to prevent its status from reaching create complete until
   * AWS CloudFormation receives a specified number of success signals or the timeout period is exceeded. To signal a
   * resource, you can use the cfn-signal helper script or SignalResource API. AWS CloudFormation publishes valid signals
   * to the stack events so that you track the number of signals sent.
   */
  creationPolicy?: CreationPolicy;

  /**
   * With the DeletionPolicy attribute you can preserve or (in some cases) backup a resource when its stack is deleted.
   * You specify a DeletionPolicy attribute for each resource that you want to control. If a resource has no DeletionPolicy
   * attribute, AWS CloudFormation deletes the resource by default. Note that this capability also applies to update operations
   * that lead to resources being removed.
   */
  deletionPolicy?: DeletionPolicy;

  /**
   * Use the UpdatePolicy attribute to specify how AWS CloudFormation handles updates to the AWS::AutoScaling::AutoScalingGroup
   * resource. AWS CloudFormation invokes one of three update policies depending on the type of change you make or whether a
   * scheduled action is associated with the Auto Scaling group.
   */
  updatePolicy?: UpdatePolicy;

  /**
   * Use the UpdateReplacePolicy attribute to retain or (in some cases) backup the existing physical instance of a resource
   * when it is replaced during a stack update operation.
   */
  updateReplacePolicy?: DeletionPolicy;

  /**
   * Metadata associated with the CloudFormation resource. This is not the same as the construct metadata which can be added
   * using construct.addMetadata(), but would not appear in the CloudFormation template automatically.
   */
  metadata?: { [key: string]: any };
}

/**
 * Merges `source` into `target`, overriding any existing values.
 * `null`s will cause a value to be deleted.
 */
export function deepMerge(target: any, ...sources: any[]) {
  for (const source of sources) {
    if (typeof(source) !== 'object' || typeof(target) !== 'object') {
      throw new Error(`Invalid usage. Both source (${JSON.stringify(source)}) and target (${JSON.stringify(target)}) must be objects`);
    }

    for (const key of Object.keys(source)) {
      const value = source[key];
      if (typeof(value) === 'object' && value != null && !Array.isArray(value)) {
        // if the value at the target is not an object, override it with an
        // object so we can continue the recursion
        if (typeof(target[key]) !== 'object') {
          target[key] = {};
        }

        deepMerge(target[key], value);

        // if the result of the merge is an empty object, it's because the
        // eventual value we assigned is `undefined`, and there are no
        // sibling concrete values alongside, so we can delete this tree.
        const output = target[key];
        if (typeof(output) === 'object' && Object.keys(output).length === 0) {
          delete target[key];
        }
      } else if (value === undefined) {
        delete target[key];
      } else {
        target[key] = value;
      }
    }
  }

  return target;
}<|MERGE_RESOLUTION|>--- conflicted
+++ resolved
@@ -231,11 +231,7 @@
             Type: this.cfnResourceType,
             Properties: ignoreEmpty(this.cfnProperties),
             DependsOn: ignoreEmpty(renderDependsOn(this.dependsOn)),
-<<<<<<< HEAD
             CreationPolicy:  capitalizePropertyNames(this, renderCreationPolicy(this.options.creationPolicy)),
-=======
-            CreationPolicy: capitalizePropertyNames(this, this.options.creationPolicy),
->>>>>>> c1c43bf2
             UpdatePolicy: capitalizePropertyNames(this, this.options.updatePolicy),
             UpdateReplacePolicy: capitalizePropertyNames(this, this.options.updateReplacePolicy),
             DeletionPolicy: capitalizePropertyNames(this, this.options.deletionPolicy),
