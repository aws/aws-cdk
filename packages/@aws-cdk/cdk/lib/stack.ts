import cxapi = require('@aws-cdk/cx-api');
import { App } from './app';
import { CfnParameter } from './cfn-parameter';
import { Construct, IConstruct, PATH_SEP } from './construct';
import { Environment } from './environment';
import { HashedAddressingScheme, IAddressingScheme, LogicalIDs } from './logical-id';
import { ISynthesisSession } from './synthesis';
import { TagManager } from './tag-manager';
import { makeUniqueId } from './uniqueid';

export interface StackProps {
  /**
   * The AWS environment (account/region) where this stack will be deployed.
   *
   * If not supplied, the `default-account` and `default-region` context parameters will be
   * used. If they are undefined, it will not be possible to deploy the stack.
   */
  readonly env?: Environment;

  /**
   * Name to deploy the stack with
   *
   * @default Derived from construct path
   */
  readonly stackName?: string;

  /**
   * Strategy for logical ID generation
   *
   * Optional. If not supplied, the HashedNamingScheme will be used.
   */
  readonly namingScheme?: IAddressingScheme;

  /**
   * Should the Stack be deployed when running `cdk deploy` without arguments
   * (and listed when running `cdk synth` without arguments).
   * Setting this to `false` is useful when you have a Stack in your CDK app
   * that you don't want to deploy using the CDK toolkit -
   * for example, because you're planning on deploying it through CodePipeline.
   *
   * @default true
   */
  readonly autoDeploy?: boolean;
}

<<<<<<< HEAD
export interface ITaggable {
  /**
   * TagManager to set, remove and format tags
   */
  readonly tags: TagManager;
}

const STACK_SYMBOL = Symbol('@aws-cdk/cdk.CfnReference');
=======
const STACK_SYMBOL = Symbol.for('@aws-cdk/cdk.Stack');
>>>>>>> 4112c842

/**
 * A root construct which represents a single CloudFormation stack.
 */
export class Stack extends Construct {
  /**
   * Adds a metadata annotation "aws:cdk:physical-name" to the construct if physicalName
   * is non-null. This can be used later by tools and aspects to determine if resources
   * have been created with physical names.
   */
  public static annotatePhysicalName(construct: Construct, physicalName?: string) {
    if (physicalName == null) {
      return;
    }

    construct.node.addMetadata('aws:cdk:physical-name', physicalName);
  }

  /**
   * Return whether the given object is a Stack.
   *
   * We do attribute detection since we can't reliably use 'instanceof'.
   */
  public static isStack(obj: any): obj is Stack {
    return obj[STACK_SYMBOL] === true;
  }

  /**
   * Check whether the given construct is Taggable
   */
  public static isTaggable(construct: any): construct is ITaggable {
    return (construct as any).tags !== undefined;
  }

  private static readonly VALID_STACK_NAME_REGEX = /^[A-Za-z][A-Za-z0-9-]*$/;

  /**
   * Lists all missing contextual information.
   * This is returned when the stack is synthesized under the 'missing' attribute
   * and allows tooling to obtain the context and re-synthesize.
   */
  public readonly missingContext: { [key: string]: cxapi.MissingContext } = { };

  /**
   * The environment in which this stack is deployed.
   */
  public readonly env: Environment;

  /**
   * Logical ID generation strategy
   */
  public readonly logicalIds: LogicalIDs;

  /**
   * Options for CloudFormation template (like version, transform, description).
   */
  public readonly templateOptions: ITemplateOptions = {};

  /**
   * The CloudFormation stack name.
   *
   * This is the stack name either configuration via the `stackName` property
   * or automatically derived from the construct path.
   */
  public readonly name: string;

  /**
   * Should the Stack be deployed when running `cdk deploy` without arguments
   * (and listed when running `cdk synth` without arguments).
   * Setting this to `false` is useful when you have a Stack in your CDK app
   * that you don't want to deploy using the CDK toolkit -
   * for example, because you're planning on deploying it through CodePipeline.
   *
   * By default, this is `true`.
   */
  public readonly autoDeploy: boolean;

  /**
   * Other stacks this stack depends on
   */
  private readonly stackDependencies = new Set<StackDependency>();

  /**
   * Values set for parameters in cloud assembly.
   */
  private readonly parameterValues: { [logicalId: string]: string } = { };

  /**
   * Environment as configured via props
   *
   * (Both on Stack and inherited from App)
   */
  private readonly configuredEnv: Environment;

  /**
   * Creates a new stack.
   *
   * @param scope Parent of this stack, usually a Program instance.
   * @param name The name of the CloudFormation stack. Defaults to "Stack".
   * @param props Stack properties.
   */
  public constructor(scope?: Construct, name?: string, props: StackProps = {}) {
    // For unit test convenience parents are optional, so bypass the type check when calling the parent.
    super(scope!, name!);

    Object.defineProperty(this, STACK_SYMBOL, { value: true });

    if (name && !Stack.VALID_STACK_NAME_REGEX.test(name)) {
      throw new Error(`Stack name must match the regular expression: ${Stack.VALID_STACK_NAME_REGEX.toString()}, got '${name}'`);
    }

    this.configuredEnv = props.env || {};
    this.env = this.parseEnvironment(props.env);

    this.logicalIds = new LogicalIDs(props && props.namingScheme ? props.namingScheme : new HashedAddressingScheme());
    this.name = props.stackName !== undefined ? props.stackName : this.calculateStackName();
    this.autoDeploy = props && props.autoDeploy === false ? false : true;
  }

  /**
   * Returns the environment specification for this stack (aws://account/region).
   */
  public get environment() {
    const account = this.env.account || 'unknown-account';
    const region = this.env.region || 'unknown-region';
    return `aws://${account}/${region}`;
  }

  /**
   * Looks up a resource by path.
   *
   * @returns The Resource or undefined if not found
   */
  public findResource(path: string): CfnResource | undefined {
    const r = this.node.findChild(path);
    if (!r) { return undefined; }

    // found an element, check if it's a resource (duck-type)
    if (!('resourceType' in r)) {
      throw new Error(`Found a stack element for ${path} but it is not a resource: ${r.toString()}`);
    }

    return r as CfnResource;
  }

  /**
   * Returns the CloudFormation template for this stack by traversing
   * the tree and invoking _toCloudFormation() on all Entity objects.
   *
   * @internal
   */
  public _toCloudFormation() {
    // before we begin synthesis, we shall lock this stack, so children cannot be added
    this.node.lock();

    try {
      const template: any = {
        Description: this.templateOptions.description,
        Transform: this.templateOptions.transform,
        AWSTemplateFormatVersion: this.templateOptions.templateFormatVersion,
        Metadata: this.templateOptions.metadata
      };

      const elements = cfnElements(this);
      const fragments = elements.map(e => this.node.resolve(e._toCloudFormation()));

      // merge in all CloudFormation fragments collected from the tree
      for (const fragment of fragments) {
        merge(template, fragment);
      }

      // resolve all tokens and remove all empties
      const ret = this.node.resolve(template) || {};

      this.logicalIds.assertAllRenamesApplied();

      return ret;
    } finally {
      // allow mutations after synthesis is finished.
      this.node.unlock();
    }
  }

  /**
   * @param why more information about why region is required.
   * @returns The region in which this stack is deployed. Throws if region is not defined.
   */
  public requireRegion(why?: string) {
    if (!this.env.region) {
      throw new Error(`${why ? why + '. ' : ''}Stack requires region information. It can be either supplied via the "env" property, ` +
          `via the "${cxapi.DEFAULT_REGION_CONTEXT_KEY}" context parameters or using "aws configure"`);
    }

    return this.env.region;
  }

  /**
   * Returns the AWS account ID of this Stack,
   * or throws an exception if the account ID is not set in the environment.
   *
   * @param why more information about why is the account ID required
   * @returns the AWS account ID of this Stack
   */
  public requireAccountId(why?: string): string {
    if (!this.env.account) {
      throw new Error(`${why ? why + '. ' : ''}Stack requires account information. ` +
        'It can be supplied either via the "env" property when creating the Stack, or by using "aws configure"');
    }

    return this.env.account;
  }

  public parentApp(): App | undefined {
    const parent = this.node.scope;
    return parent instanceof App
      ? parent
      : undefined;
  }

  /**
   * Indicate that a context key was expected
   *
   * Contains instructions on how the key should be supplied.
   * @param key Key that uniquely identifies this missing context.
   * @param details The set of parameters needed to obtain the context (specific to context provider).
   */
  public reportMissingContext(key: string, details: cxapi.MissingContext) {
    this.missingContext[key] = details;
  }

  /**
   * Rename a generated logical identities
   */
  public renameLogical(oldId: string, newId: string) {
    if (this.node.children.length > 0) {
      throw new Error("All renames must be set up before adding elements to the stack");
    }

    this.logicalIds.renameLogical(oldId, newId);
  }

  /**
   * Add a dependency between this stack and another stack
   */
  public addDependency(stack: Stack, reason?: string) {
    if (stack === this) { return; }  // Can ignore a dependency on self

    reason = reason || 'dependency added using stack.addDependency()';
    const dep = stack.stackDependencyReasons(this);
    if (dep !== undefined) {
        // tslint:disable-next-line:max-line-length
        throw new Error(`'${stack.node.path}' depends on '${this.node.path}' (${dep.join(', ')}). Adding this dependency (${reason}) would create a cyclic reference.`);
    }
    this.stackDependencies.add({ stack, reason });
  }

  /**
   * Return the stacks this stack depends on
   */
  public dependencies(): Stack[] {
    return Array.from(this.stackDependencies.values()).map(d => d.stack);
  }

  /**
   * The account in which this stack is defined
   *
   * Either returns the literal account for this stack if it was specified
   * literally upon Stack construction, or a symbolic value that will evaluate
   * to the correct account at deployment time.
   */
  public get accountId(): string {
    if (this.configuredEnv.account) {
      return this.configuredEnv.account;
    }
    // Does not need to be scoped, the only situation in which
    // Export/Fn::ImportValue would work if { Ref: "AWS::AccountId" } is the
    // same for provider and consumer anyway.
    return Aws.accountId;
  }

  /**
   * The region in which this stack is defined
   *
   * Either returns the literal region for this stack if it was specified
   * literally upon Stack construction, or a symbolic value that will evaluate
   * to the correct region at deployment time.
   */
  public get region(): string {
    if (this.configuredEnv.region) {
      return this.configuredEnv.region;
    }
    // Does not need to be scoped, the only situation in which
    // Export/Fn::ImportValue would work if { Ref: "AWS::AccountId" } is the
    // same for provider and consumer anyway.
    return Aws.region;
  }

  /**
   * The partition in which this stack is defined
   */
  public get partition(): string {
    // Always return a non-scoped partition intrinsic. These will usually
    // be used to construct an ARN, but there are no cross-partition
    // calls anyway.
    return Aws.partition;
  }

  /**
   * The Amazon domain suffix for the region in which this stack is defined
   */
  public get urlSuffix(): string {
    return new ScopedAws(this).urlSuffix;
  }

  /**
   * The ID of the stack
   *
   * @example After resolving, looks like arn:aws:cloudformation:us-west-2:123456789012:stack/teststack/51af3dc0-da77-11e4-872e-1234567db123
   */
  public get stackId(): string {
    return new ScopedAws(this).stackId;
  }

  /**
   * The name of the stack currently being deployed
   *
   * Only available at deployment time; this will always return an unresolved value.
   */
  public get stackName(): string {
    return new ScopedAws(this).stackName;
  }

  /**
   * Returns the list of notification Amazon Resource Names (ARNs) for the current stack.
   */
  public get notificationArns(): string[] {
    return new ScopedAws(this).notificationArns;
  }

  /**
   * Creates an ARN from components.
   *
   * If `partition`, `region` or `account` are not specified, the stack's
   * partition, region and account will be used.
   *
   * If any component is the empty string, an empty string will be inserted
   * into the generated ARN at the location that component corresponds to.
   *
   * The ARN will be formatted as follows:
   *
   *   arn:{partition}:{service}:{region}:{account}:{resource}{sep}}{resource-name}
   *
   * The required ARN pieces that are omitted will be taken from the stack that
   * the 'scope' is attached to. If all ARN pieces are supplied, the supplied scope
   * can be 'undefined'.
   */
  public formatArn(components: ArnComponents): string {
    return arnFromComponents(components, this);
  }

  /**
   * Given an ARN, parses it and returns components.
   *
   * If the ARN is a concrete string, it will be parsed and validated. The
   * separator (`sep`) will be set to '/' if the 6th component includes a '/',
   * in which case, `resource` will be set to the value before the '/' and
   * `resourceName` will be the rest. In case there is no '/', `resource` will
   * be set to the 6th components and `resourceName` will be set to the rest
   * of the string.
   *
   * If the ARN includes tokens (or is a token), the ARN cannot be validated,
   * since we don't have the actual value yet at the time of this function
   * call. You will have to know the separator and the type of ARN. The
   * resulting `ArnComponents` object will contain tokens for the
   * subexpressions of the ARN, not string literals. In this case this
   * function cannot properly parse the complete final resourceName (path) out
   * of ARNs that use '/' to both separate the 'resource' from the
   * 'resourceName' AND to subdivide the resourceName further. For example, in
   * S3 ARNs:
   *
   *    arn:aws:s3:::my_corporate_bucket/path/to/exampleobject.png
   *
   * After parsing the resourceName will not contain
   * 'path/to/exampleobject.png' but simply 'path'. This is a limitation
   * because there is no slicing functionality in CloudFormation templates.
   *
   * @param arn The ARN string to parse
   * @param sepIfToken The separator used to separate resource from resourceName
   * @param hasName Whether there is a name component in the ARN at all. For
   * example, SNS Topics ARNs have the 'resource' component contain the topic
   * name, and no 'resourceName' component.
   *
   * @returns an ArnComponents object which allows access to the various
   * components of the ARN.
   *
   * @returns an ArnComponents object which allows access to the various
   *      components of the ARN.
   */
  public parseArn(arn: string, sepIfToken: string = '/', hasName: boolean = true): ArnComponents {
    return parseArn(arn, sepIfToken, hasName);
  }

  /**
   * Sets the value of a CloudFormation parameter.
   * @param parameter The parameter to set the value for
   * @param value The value, can use `${}` notation to reference other assembly block attributes.
   */
  public setParameterValue(parameter: CfnParameter, value: string) {
    this.parameterValues[parameter.logicalId] = value;
  }

  /**
   * Validate stack name
   *
   * CloudFormation stack names can include dashes in addition to the regular identifier
   * character classes, and we don't allow one of the magic markers.
   *
   * @internal
   */
  protected _validateId(name: string) {
    if (name && !Stack.VALID_STACK_NAME_REGEX.test(name)) {
      throw new Error(`Stack name must match the regular expression: ${Stack.VALID_STACK_NAME_REGEX.toString()}, got '${name}'`);
    }
  }

  /**
   * Prepare stack
   *
   * Find all CloudFormation references and tell them we're consuming them.
   *
   * Find all dependencies as well and add the appropriate DependsOn fields.
   */
  protected prepare() {
    // References
    for (const ref of this.node.findReferences()) {
      if (CfnReference.isCfnReference(ref.reference)) {
        ref.reference.consumeFromStack(this, ref.source);
      }
    }

    // Resource dependencies
    for (const dependency of this.node.findDependencies()) {
      const theirStack = dependency.target.node.stack;
      if (theirStack !== undefined && theirStack !== this) {
        this.addDependency(theirStack);
      } else {
        for (const target of findResources([dependency.target])) {
          for (const source of findResources([dependency.source])) {
            source.addDependsOn(target);
          }
        }
      }
    }
  }

  protected synthesize(session: ISynthesisSession): void {
    const template = `${this.name}.template.json`;

    // write the CloudFormation template as a JSON file
    session.store.writeJson(template, this._toCloudFormation());

    const deps = this.dependencies().map(s => s.name);
    const meta = this.collectMetadata();

    // add an artifact that represents this stack
    session.addArtifact(this.name, {
      type: cxapi.ArtifactType.AwsCloudFormationStack,
      environment: this.environment,
      properties: {
        templateFile: template,
        parameters: Object.keys(this.parameterValues).length > 0 ? this.node.resolve(this.parameterValues) : undefined
      },
      autoDeploy: this.autoDeploy ? undefined : false,
      dependencies: deps.length > 0 ? deps : undefined,
      metadata: Object.keys(meta).length > 0 ? meta : undefined,
      missing: this.missingContext && Object.keys(this.missingContext).length > 0 ? this.missingContext : undefined
    });
  }

  /**
   * Applied defaults to environment attributes.
   */
  private parseEnvironment(env: Environment = {}) {
    return {
      account: env.account ? env.account : this.node.getContext(cxapi.DEFAULT_ACCOUNT_CONTEXT_KEY),
      region: env.region ? env.region : this.node.getContext(cxapi.DEFAULT_REGION_CONTEXT_KEY)
    };
  }

  /**
   * Check whether this stack has a (transitive) dependency on another stack
   *
   * Returns the list of reasons on the dependency path, or undefined
   * if there is no dependency.
   */
  private stackDependencyReasons(other: Stack): string[] | undefined {
    if (this === other) { return []; }
    for (const dep of this.stackDependencies) {
      const ret = dep.stack.stackDependencyReasons(other);
      if (ret !== undefined) {
        return [dep.reason].concat(ret);
      }
    }
    return undefined;
  }

  private collectMetadata() {
    const output: { [id: string]: cxapi.MetadataEntry[] } = { };

    visit(this);

    const app = this.parentApp();
    if (app && app.node.metadata.length > 0) {
      output[PATH_SEP] = app.node.metadata;
    }

    return output;

    function visit(node: IConstruct) {
      if (node.node.metadata.length > 0) {
        // Make the path absolute
        output[PATH_SEP + node.node.path] = node.node.metadata.map(md => node.node.resolve(md) as cxapi.MetadataEntry);
      }

      for (const child of node.node.children) {
        visit(child);
      }
    }
  }

  /**
   * Calculcate the stack name based on the construct path
   */
  private calculateStackName() {
    // In tests, it's possible for this stack to be the root object, in which case
    // we need to use it as part of the root path.
    const rootPath = this.node.scope !== undefined ? this.node.ancestors().slice(1) : [this];
    const ids = rootPath.map(c => c.node.id);

    // Special case, if rootPath is length 1 then just use ID (backwards compatibility)
    // otherwise use a unique stack name (including hash). This logic is already
    // in makeUniqueId, *however* makeUniqueId will also strip dashes from the name,
    // which *are* allowed and also used, so we short-circuit it.
    if (ids.length === 1) {
      // Could be empty in a unit test, so just pretend it's named "Stack" then
      return ids[0] || 'Stack';
    }

    return makeUniqueId(ids);
  }
}

function merge(template: any, part: any) {
  for (const section of Object.keys(part)) {
    const src = part[section];

    // create top-level section if it doesn't exist
    let dest = template[section];
    if (!dest) {
      template[section] = dest = src;
    } else {
      // add all entities from source section to destination section
      for (const id of Object.keys(src)) {
        if (id in dest) {
          throw new Error(`section '${section}' already contains '${id}'`);
        }
        dest[id] = src[id];
      }
    }
  }
}

/**
 * CloudFormation template options for a stack.
 */
export interface ITemplateOptions {
  /**
   * Gets or sets the description of this stack.
   * If provided, it will be included in the CloudFormation template's "Description" attribute.
   */
  description?: string;

  /**
   * Gets or sets the AWSTemplateFormatVersion field of the CloudFormation template.
   */
  templateFormatVersion?: string;

  /**
   * Gets or sets the top-level template transform for this stack (e.g. "AWS::Serverless-2016-10-31").
   */
  transform?: string;

  /**
   * Metadata associated with the CloudFormation template.
   */
   metadata?: { [key: string]: any };
}

/**
 * Collect all CfnElements from a Stack
 *
 * @param node Root node to collect all CfnElements from
 * @param into Array to append CfnElements to
 * @returns The same array as is being collected into
 */
function cfnElements(node: IConstruct, into: CfnElement[] = []): CfnElement[] {
  if (CfnElement.isCfnElement(node)) {
    into.push(node);
  }

  for (const child of node.node.children) {
    // Don't recurse into a substack
    if (Stack.isStack(child)) { continue; }

    cfnElements(child, into);
  }

  return into;
}

// These imports have to be at the end to prevent circular imports
import { ArnComponents, arnFromComponents, parseArn } from './arn';
import { CfnElement } from './cfn-element';
import { CfnReference } from './cfn-reference';
import { CfnResource } from './cfn-resource';
import { Aws, ScopedAws } from './pseudo';

/**
 * Find all resources in a set of constructs
 */
function findResources(roots: Iterable<IConstruct>): CfnResource[] {
  const ret = new Array<CfnResource>();
  for (const root of roots) {
    ret.push(...root.node.findAll().filter(CfnResource.isCfnResource));
  }
  return ret;
}

interface StackDependency {
  stack: Stack;
  reason: string;
}<|MERGE_RESOLUTION|>--- conflicted
+++ resolved
@@ -43,7 +43,6 @@
   readonly autoDeploy?: boolean;
 }
 
-<<<<<<< HEAD
 export interface ITaggable {
   /**
    * TagManager to set, remove and format tags
@@ -51,10 +50,7 @@
   readonly tags: TagManager;
 }
 
-const STACK_SYMBOL = Symbol('@aws-cdk/cdk.CfnReference');
-=======
 const STACK_SYMBOL = Symbol.for('@aws-cdk/cdk.Stack');
->>>>>>> 4112c842
 
 /**
  * A root construct which represents a single CloudFormation stack.
