--- conflicted
+++ resolved
@@ -53,7 +53,6 @@
   }
 
   /**
-<<<<<<< HEAD
    * Lookup a token from an encoded value
    */
   public tokenFromEncoding(x: any): Token | undefined {
@@ -63,14 +62,15 @@
       return x as Token;
     }
     return undefined;
-=======
+  }
+
+  /**
    * Create a unique number representation for this Token and return it
    */
   public registerNumber(token: Token): number {
     const tokenIndex = this.tokenCounter++;
     this.numberTokenMap.set(tokenIndex, token);
     return createTokenDouble(tokenIndex);
->>>>>>> 68efa044
   }
 
   /**
