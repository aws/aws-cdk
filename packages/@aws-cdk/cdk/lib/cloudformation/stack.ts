import cxapi = require('@aws-cdk/cx-api');
import { App } from '../app';
<<<<<<< HEAD
import { Construct, PATH_SEP } from '../core/construct';
import { resolve, RESOLVE_OPTIONS, Token, unresolved } from '../core/tokens';
=======
import { Construct, IConstruct, PATH_SEP } from '../core/construct';
import { resolve, Token } from '../core/tokens';
>>>>>>> 9f457836
import { Environment } from '../environment';
import { HashedAddressingScheme, IAddressingScheme, LogicalIDs } from './logical-id';
import { Resource } from './resource';
import { StackAwareToken } from './tokens';

export interface StackProps {
  /**
   * The AWS environment (account/region) where this stack will be deployed.
   *
   * If not supplied, the `default-account` and `default-region` context parameters will be
   * used. If they are undefined, it will not be possible to deploy the stack.
   */
  env?: Environment;

  /**
   * Strategy for logical ID generation
   *
   * Optional. If not supplied, the HashedNamingScheme will be used.
   */
  namingScheme?: IAddressingScheme;
}

/**
 * A root construct which represents a single CloudFormation stack.
 */
export class Stack extends Construct {
  /**
   * Traverses the tree and looks up for the Stack root.
   * @param node A construct in the tree
   * @returns The Stack object (throws if the node is not part of a Stack-rooted tree)
   */
  public static find(node: Construct): Stack {
    let curr: IConstruct | undefined = node;
    while (curr != null && !Stack.isStack(curr)) {
      curr = curr.node.scope;
    }

    if (curr == null) {
      throw new Error(`Cannot find a Stack parent for '${node.toString()}'`);
    }
    return curr;
  }

  /**
   * Adds a metadata annotation "aws:cdk:physical-name" to the construct if physicalName
   * is non-null. This can be used later by tools and aspects to determine if resources
   * have been created with physical names.
   */
  public static annotatePhysicalName(construct: Construct, physicalName?: string) {
    if (physicalName == null) {
      return;
    }

    construct.node.addMetadata('aws:cdk:physical-name', physicalName);
  }

  /**
   * Return whether the given object is a Stack.
   *
   * We do attribute detection since we can't reliably use 'instanceof'.
   */
  public static isStack(construct: IConstruct): construct is Stack {
    return (construct as any)._isStack;
  }

  private static readonly VALID_STACK_NAME_REGEX = /^[A-Za-z][A-Za-z0-9-]*$/;

  /**
   * Lists all missing contextual information.
   * This is returned when the stack is synthesized under the 'missing' attribute
   * and allows tooling to obtain the context and re-synthesize.
   */
  public readonly missingContext: { [key: string]: cxapi.MissingContext } = { };

  /**
   * The environment in which this stack is deployed.
   */
  public readonly env: Environment;

  /**
   * Logical ID generation strategy
   */
  public readonly logicalIds: LogicalIDs;

  /**
   * Options for CloudFormation template (like version, transform, description).
   */
  public readonly templateOptions: TemplateOptions = {};

  /**
   * The CloudFormation stack name.
   */
  public readonly name: string;

  /*
   * Used to determine if this construct is a stack.
   */
  protected readonly _isStack = true;

  /**
   * Other stacks this stack depends on
   */
  private readonly stackDependencies = new Set<Stack>();

  /**
   * A construct to hold cross-stack exports
   *
   * This mostly exists to trigger LogicalID munging, which would be
   * disabled if we parented constructs directly under Stack.
   */
  private crossStackExports?: Construct;

  /**
   * Creates a new stack.
   *
   * @param scope Parent of this stack, usually a Program instance.
   * @param name The name of the CloudFormation stack. Defaults to "Stack".
   * @param props Stack properties.
   */
  public constructor(scope?: App, name?: string, props?: StackProps) {
    // For unit test convenience parents are optional, so bypass the type check when calling the parent.
    super(scope!, name!);

    if (name && !Stack.VALID_STACK_NAME_REGEX.test(name)) {
      throw new Error(`Stack name must match the regular expression: ${Stack.VALID_STACK_NAME_REGEX.toString()}, got '${name}'`);
    }

    this.env = this.parseEnvironment(props);

    this.logicalIds = new LogicalIDs(props && props.namingScheme ? props.namingScheme : new HashedAddressingScheme());
    this.name = this.node.id;
  }

  /**
   * Looks up a resource by path.
   *
   * @returns The Resource or undefined if not found
   */
  public findResource(path: string): Resource | undefined {
    const r = this.node.findChild(path);
    if (!r) { return undefined; }

    // found an element, check if it's a resource (duck-type)
    if (!('resourceType' in r)) {
      throw new Error(`Found a stack element for ${path} but it is not a resource: ${r.toString()}`);
    }

    return r as Resource;
  }

  /**
   * Returns the CloudFormation template for this stack by traversing
   * the tree and invoking toCloudFormation() on all Entity objects.
   */
  public toCloudFormation() {
    // before we begin synthesis, we shall lock this stack, so children cannot be added
    this.node.lock();

    try {
      const template: any = {
        Description: this.templateOptions.description,
        Transform: this.templateOptions.transform,
        AWSTemplateFormatVersion: this.templateOptions.templateFormatVersion,
        Metadata: this.templateOptions.metadata
      };

      const elements = stackElements(this);
      const fragments = elements.map(e => e.toCloudFormation());

      // merge in all CloudFormation fragments collected from the tree
      for (const fragment of fragments) {
        merge(template, fragment);
      }

      // resolve all tokens and remove all empties
      const ret = resolve(template) || {};

      this.logicalIds.assertAllRenamesApplied();

      return ret;
    } finally {
      // allow mutations after synthesis is finished.
      this.node.unlock();
    }
  }

  /**
   * @param why more information about why region is required.
   * @returns The region in which this stack is deployed. Throws if region is not defined.
   */
  public requireRegion(why?: string) {
    if (!this.env.region) {
      throw new Error(`${why ? why + '. ' : ''}Stack requires region information. It can be either supplied via the "env" property, ` +
          `via the "${cxapi.DEFAULT_REGION_CONTEXT_KEY}" context parameters or using "aws configure"`);
    }

    return this.env.region;
  }

  /**
   * Returns the AWS account ID of this Stack,
   * or throws an exception if the account ID is not set in the environment.
   *
   * @param why more information about why is the account ID required
   * @returns the AWS account ID of this Stack
   */
  public requireAccountId(why?: string): string {
    if (!this.env.account) {
      throw new Error(`${why ? why + '. ' : ''}Stack requires account information. ` +
        'It can be supplied either via the "env" property when creating the Stack, or by using "aws configure"');
    }

    return this.env.account;
  }

  public parentApp(): App | undefined {
    const parent = this.node.scope;
    return parent instanceof App
      ? parent
      : undefined;
  }

  /**
   * Indicate that a context key was expected
   *
   * Contains instructions on how the key should be supplied.
   * @param key Key that uniquely identifies this missing context.
   * @param details The set of parameters needed to obtain the context (specific to context provider).
   */
  public reportMissingContext(key: string, details: cxapi.MissingContext) {
    this.missingContext[key] = details;
  }

  /**
   * Rename a generated logical identities
   */
  public renameLogical(oldId: string, newId: string) {
    // tslint:disable-next-line:no-console
    if (this.node.children.length > 0) {
      throw new Error("All renames must be set up before adding elements to the stack");
    }

    this.logicalIds.renameLogical(oldId, newId);
  }

  /**
<<<<<<< HEAD
   * Add a dependency between this stack and another stack
   */
  public addDependency(stack: Stack) {
    if (stack.dependsOnStack(this)) {
        // tslint:disable-next-line:max-line-length
        throw new Error(`Stack '${this.name}' already depends on stack '${stack.name}'. Adding this dependency would create a cyclic reference.`);
    }
    this.stackDependencies.add(stack);
  }

  public dependencies(): Stack[] {
    return Array.from(this.stackDependencies.values());
  }

  /**
   * Export a Token value for use in another stack
   */
  public exportValue(tokenValue: Token, consumingStack: Stack): Token {
    if (this.env.account !== consumingStack.env.account || this.env.region !== consumingStack.env.region) {
      throw new Error('Can only reference cross stacks in the same region and account.');
    }

    // Ensure a singleton Output for this value
    const resolved = resolve(tokenValue);
    const id = 'Output' + JSON.stringify(resolved);
    if (this.crossStackExports === undefined) {
      this.crossStackExports = new Construct(this, 'Exports');
    }
    let output = this.crossStackExports.tryFindChild(id) as Output;
    if (!output) {
      output = new Output(this.crossStackExports, id, { value: tokenValue });
    }

    // We want to return an actual FnImportValue Token here, but Fn.importValue() returns a 'string',
    // so construct one in-place.
    return new Token({ 'Fn::ImportValue': output.export });
  }

  /**
   * The account in which this stack is defined
   *
   * Either returns the literal account for this stack, or a symbolic value
   * that will evaluate to the correct account at deployment time.
   */
  public get accountId(): string {
    if (this.env.account) {
      return this.env.account;
    }
    return new Aws(this).accountId;
  }

  /**
   * The region in which this stack is defined
   *
   * Either returns the literal region for this stack, or a symbolic value
   * that will evaluate to the correct region at deployment time.
   */
  public get region(): string {
    if (this.env.region) {
      return this.env.region;
    }
    return new Aws(this).region;
  }

  /**
   * The partition in which this stack is defined
   */
  public get partition(): string {
    return new Aws(this).partition;
  }

  /**
   * The Amazon domain suffix for the region in which this stack is defined
   */
  public get urlSuffix(): string {
    return new Aws(this).urlSuffix;
  }

  /**
   * The ID of the stack
   *
   * @example After resolving, looks like arn:aws:cloudformation:us-west-2:123456789012:stack/teststack/51af3dc0-da77-11e4-872e-1234567db123
   */
  public get stackId(): string {
    return new Aws(this).stackId;
  }

  /**
   * The name of the stack currently being deployed
   *
   * Only available at deployment time.
   */
  public get stackName(): string {
    return new Aws(this).stackName;
  }

  /**
   * Returns the list of notification Amazon Resource Names (ARNs) for the current stack.
   */
  public get notificationArns(): string[] {
    return new Aws(this).notificationArns;
  }

  /**
   * Find cross-stack references embedded in the stack's content and replace them
   *
   * Do not call this as an app author; this is automatically called as part of synthesis.
   */
  public applyCrossEnvironmentReferences() {
    const elements = stackElements(this);
    elements.forEach(e => e.substituteCrossStackReferences());
  }

  /**
   * Validate stack name
   *
   * CloudFormation stack names can include dashes in addition to the regular identifier
   * character classes, and we don't allow one of the magic markers.
   */
  protected _validateId(name: string) {
    if (name && !Stack.VALID_STACK_NAME_REGEX.test(name)) {
      throw new Error(`Stack name must match the regular expression: ${Stack.VALID_STACK_NAME_REGEX.toString()}, got '${name}'`);
    }
  }

  /**
=======
>>>>>>> 9f457836
   * Applied defaults to environment attributes.
   */
  private parseEnvironment(props?: StackProps) {
    // start with `env`.
    const env: Environment = (props && props.env) || { };

    // if account is not specified, attempt to read from context.
    if (!env.account) {
      env.account = this.node.getContext(cxapi.DEFAULT_ACCOUNT_CONTEXT_KEY);
    }

    // if region is not specified, attempt to read from context.
    if (!env.region) {
      env.region = this.node.getContext(cxapi.DEFAULT_REGION_CONTEXT_KEY);
    }

    return env;
  }

  /**
   * Check whether this stack has a (transitive) dependency on another stack
   */
  private dependsOnStack(other: Stack) {
    if (this === other) { return true; }
    for (const dep of this.stackDependencies) {
      if (dep.dependsOnStack(other)) { return true; }
    }
    return false;
  }
}

function merge(template: any, part: any) {
  for (const section of Object.keys(part)) {
    const src = part[section];

    // create top-level section if it doesn't exist
    let dest = template[section];
    if (!dest) {
      template[section] = dest = src;
    } else {
      // add all entities from source section to destination section
      for (const id of Object.keys(src)) {
        if (id in dest) {
          throw new Error(`section '${section}' already contains '${id}'`);
        }
        dest[id] = src[id];
      }
    }
  }
}

const LOGICAL_ID_MD = 'aws:cdk:logicalId';

/**
 * Represents a construct that can be "depended on" via `addDependency`.
 */
export interface IDependable {
  /**
   * Returns the set of all stack elements (resources, parameters, conditions)
   * that should be added when a resource "depends on" this construct.
   */
  readonly dependencyElements: IDependable[];
}

/**
 * An element of a CloudFormation stack.
 */
export abstract class StackElement extends Construct implements IDependable {
  /**
   * Returns `true` if a construct is a stack element (i.e. part of the
   * synthesized cloudformation template).
   *
   * Uses duck-typing instead of `instanceof` to allow stack elements from different
   * versions of this library to be included in the same stack.
   *
   * @returns The construct as a stack element or undefined if it is not a stack element.
   */
  public static _asStackElement(construct: IConstruct): StackElement | undefined {
    if ('logicalId' in construct && 'toCloudFormation' in construct) {
      return construct as StackElement;
    } else {
      return undefined;
    }
  }

  /**
   * The logical ID for this CloudFormation stack element
   */
  public readonly logicalId: string;

  /**
   * The stack this Construct has been made a part of
   */
  protected stack: Stack;

  /**
   * Creates an entity and binds it to a tree.
   * Note that the root of the tree must be a Stack object (not just any Root).
   *
   * @param parent The parent construct
   * @param props Construct properties
   */
  constructor(scope: Construct, id: string) {
    super(scope, id);
    const s = Stack.find(this);
    if (!s) {
      throw new Error('The tree root must be derived from "Stack"');
    }
    this.stack = s;

    this.node.addMetadata(LOGICAL_ID_MD, new Token(() => this.logicalId), this.constructor);

    this.logicalId = this.stack.logicalIds.getLogicalId(this);
  }

  /**
   * @returns the stack trace of the point where this Resource was created from, sourced
   *      from the +metadata+ entry typed +aws:cdk:logicalId+, and with the bottom-most
   *      node +internal+ entries filtered.
   */
  public get creationStackTrace(): string[] {
    return filterStackTrace(this.node.metadata.find(md => md.type === LOGICAL_ID_MD)!.trace);

    function filterStackTrace(stack: string[]): string[] {
      const result = Array.of(...stack);
      while (result.length > 0 && shouldFilter(result[result.length - 1])) {
        result.pop();
      }
      // It's weird if we filtered everything, so return the whole stack...
      return result.length === 0 ? stack : result;
    }

    function shouldFilter(str: string): boolean {
      return str.match(/[^(]+\(internal\/.*/) !== null;
    }
  }

  /**
   * Return the path with respect to the stack
   */
  public get stackPath(): string {
    return this.node.ancestors(this.stack).map(c => c.node.id).join(PATH_SEP);
  }

  public get dependencyElements(): IDependable[] {
    return [ this ];
  }

  /**
   * Returns the CloudFormation 'snippet' for this entity. The snippet will only be merged
   * at the root level to ensure there are no identity conflicts.
   *
   * For example, a Resource class will return something like:
   * {
   *   Resources: {
   *     [this.logicalId]: {
   *       Type: this.resourceType,
   *       Properties: this.props,
   *       Condition: this.condition
   *     }
   *   }
   * }
   */
  public abstract toCloudFormation(): object;

  public abstract substituteCrossStackReferences(): void;

  protected deepSubCrossStackReferences(sourceStack: Stack, x: any): any {
    if (StackAwareToken.isInstance(x)) {
      return x.substituteToken(sourceStack);
    }

    if (unresolved(x)) {
      const options = RESOLVE_OPTIONS.push({ recurse: (y: any) => this.deepSubCrossStackReferences(sourceStack, y) });
      try {
        x = resolve(x);
      } finally {
        options.pop();
      }
    }

    if (Array.isArray(x)) {
      return x.map(e => this.deepSubCrossStackReferences(sourceStack, e));
    }

    if (typeof x === 'object' && x !== null) {
      for (const [key, value] of Object.entries(x)) {
        x[key] = this.deepSubCrossStackReferences(sourceStack, value);
      }
      return x;
    }
    return x;
  }
}

/**
 * CloudFormation template options for a stack.
 */
export interface TemplateOptions {
  /**
   * Gets or sets the description of this stack.
   * If provided, it will be included in the CloudFormation template's "Description" attribute.
   */
  description?: string;

  /**
   * Gets or sets the AWSTemplateFormatVersion field of the CloudFormation template.
   */
  templateFormatVersion?: string;

  /**
   * Gets or sets the top-level template transform for this stack (e.g. "AWS::Serverless-2016-10-31").
   */
  transform?: string;

  /**
   * Metadata associated with the CloudFormation template.
   */
   metadata?: { [key: string]: any };
}

/**
 * Base class for referenceable CloudFormation constructs which are not Resources
 *
 * These constructs are things like Conditions and Parameters, can be
 * referenced by taking the `.ref` attribute.
 *
 * Resource constructs do not inherit from Referenceable because they have their
 * own, more specific types returned from the .ref attribute. Also, some
 * resources aren't referenceable at all (such as BucketPolicies or GatewayAttachments).
 */
export abstract class Referenceable extends StackElement {
  /**
   * Returns a token to a CloudFormation { Ref } that references this entity based on it's logical ID.
   */
  public get ref(): string {
    return new Ref(this).toString();
  }
}

/**
 * Collect all StackElements from a construct
 *
 * @param node Root node to collect all StackElements from
 * @param into Array to append StackElements to
 * @returns The same array as is being collected into
 */
function stackElements(node: IConstruct, into: StackElement[] = []): StackElement[] {
  const element = StackElement._asStackElement(node);
  if (element) {
    into.push(element);
  }

  for (const child of node.node.children) {
    stackElements(child, into);
  }

  return into;
}

/**
 * A generic, untyped reference to a Stack Element
 */
export class Ref extends StackAwareToken {
  constructor(element: StackElement) {
    super({ Ref: element.logicalId }, `${element.logicalId}.Ref`, element);
  }
}

// These imports have to be at the end to prevent circular imports
import { Output } from './output';
import { Aws } from './pseudo';<|MERGE_RESOLUTION|>--- conflicted
+++ resolved
@@ -1,12 +1,7 @@
 import cxapi = require('@aws-cdk/cx-api');
 import { App } from '../app';
-<<<<<<< HEAD
-import { Construct, PATH_SEP } from '../core/construct';
+import { Construct, IConstruct, PATH_SEP } from '../core/construct';
 import { resolve, RESOLVE_OPTIONS, Token, unresolved } from '../core/tokens';
-=======
-import { Construct, IConstruct, PATH_SEP } from '../core/construct';
-import { resolve, Token } from '../core/tokens';
->>>>>>> 9f457836
 import { Environment } from '../environment';
 import { HashedAddressingScheme, IAddressingScheme, LogicalIDs } from './logical-id';
 import { Resource } from './resource';
@@ -253,7 +248,6 @@
   }
 
   /**
-<<<<<<< HEAD
    * Add a dependency between this stack and another stack
    */
   public addDependency(stack: Stack) {
@@ -264,6 +258,9 @@
     this.stackDependencies.add(stack);
   }
 
+  /**
+   * Return the stacks this stack depends on
+   */
   public dependencies(): Stack[] {
     return Array.from(this.stackDependencies.values());
   }
@@ -282,7 +279,7 @@
     if (this.crossStackExports === undefined) {
       this.crossStackExports = new Construct(this, 'Exports');
     }
-    let output = this.crossStackExports.tryFindChild(id) as Output;
+    let output = this.crossStackExports.node.tryFindChild(id) as Output;
     if (!output) {
       output = new Output(this.crossStackExports, id, { value: tokenValue });
     }
@@ -380,8 +377,6 @@
   }
 
   /**
-=======
->>>>>>> 9f457836
    * Applied defaults to environment attributes.
    */
   private parseEnvironment(props?: StackProps) {
