<<<<<<< HEAD
import { ResolveContext, Token, unresolved } from '../core/tokens';
import { resolve } from '../core/tokens/resolve';
import { FnCondition } from './condition';
import { minimalCloudFormationJoin } from './instrinsics';
=======
import { CloudFormationToken, FnJoin } from './cloudformation-token';
import { IConditionExpression } from './condition';
>>>>>>> 21690157

// tslint:disable:max-line-length

/**
 * CloudFormation intrinsic functions.
 * http://docs.aws.amazon.com/AWSCloudFormation/latest/UserGuide/intrinsic-function-reference.html
 */
export class Fn {

  /**
   * The ``Fn::GetAtt`` intrinsic function returns the value of an attribute
   * from a resource in the template.
   * @param logicalNameOfResource The logical name (also called logical ID) of
   * the resource that contains the attribute that you want.
   * @param attributeName The name of the resource-specific attribute whose
   * value you want. See the resource's reference page for details about the
   * attributes available for that resource type.
   * @returns a CloudFormationToken object
   */
  public static getAtt(logicalNameOfResource: string, attributeName: string): Token {
    return new FnGetAtt(logicalNameOfResource, attributeName);
  }

  /**
   * The intrinsic function ``Fn::Join`` appends a set of values into a single
   * value, separated by the specified delimiter. If a delimiter is the empty
   * string, the set of values are concatenated with no delimiter.
   * @param delimiter The value you want to occur between fragments. The
   * delimiter will occur between fragments only. It will not terminate the
   * final value.
   * @param listOfValues The list of values you want combined.
   * @returns a token represented as a string
   */
  public static join(delimiter: string, listOfValues: string[]): string {
    return new FnJoin(delimiter, listOfValues).toString();
  }

  /**
   * To split a string into a list of string values so that you can select an element from the
   * resulting string list, use the ``Fn::Split`` intrinsic function. Specify the location of splits
   * with a delimiter, such as , (a comma). After you split a string, use the ``Fn::Select`` function
   * to pick a specific element.
   * @param delimiter A string value that determines where the source string is divided.
   * @param source The string value that you want to split.
   * @returns a token represented as a string array
   */
  public static split(delimiter: string, source: string): string[] {
    return new FnSplit(delimiter, source).toList();
  }

  /**
   * The intrinsic function ``Fn::Select`` returns a single object from a list of objects by index.
   * @param index The index of the object to retrieve. This must be a value from zero to N-1, where N represents the number of elements in the array.
   * @param array The list of objects to select from. This list must not be null, nor can it have null entries.
   * @returns a token represented as a string
   */
  public static select(index: number, array: string[]): string {
    return new FnSelect(index, array).toString();
  }

  /**
   * The intrinsic function ``Fn::Sub`` substitutes variables in an input string
   * with values that you specify. In your templates, you can use this function
   * to construct commands or outputs that include values that aren't available
   * until you create or update a stack.
   * @param body A string with variables that AWS CloudFormation substitutes
   * with their associated values at runtime. Write variables as ${MyVarName}.
   * Variables can be template parameter names, resource logical IDs, resource
   * attributes, or a variable in a key-value map. If you specify only template
   * parameter names, resource logical IDs, and resource attributes, don't
   * specify a key-value map.
   * @param variables The name of a variable that you included in the String
   * parameter. The value that AWS CloudFormation substitutes for the associated
   * variable name at runtime.
   * @returns a token represented as a string
   */
  public static sub(body: string, variables?: { [key: string]: string }): string {
    return new FnSub(body, variables).toString();
  }

  /**
   * The intrinsic function ``Fn::Base64`` returns the Base64 representation of
   * the input string. This function is typically used to pass encoded data to
   * Amazon EC2 instances by way of the UserData property.
   * @param data The string value you want to convert to Base64.
   * @returns a token represented as a string
   */
  public static base64(data: string): string {
    return new FnBase64(data).toString();
  }

  /**
   * The intrinsic function ``Fn::Cidr`` returns the specified Cidr address block.
   * @param ipBlock  The user-specified default Cidr address block.
   * @param count  The number of subnets' Cidr block wanted. Count can be 1 to 256.
   * @param sizeMask The digit covered in the subnet.
   * @returns a token represented as a string
   */
  public static cidr(ipBlock: string, count: number, sizeMask?: string): string {
    return new FnCidr(ipBlock, count, sizeMask).toString();
  }

  /**
   * The intrinsic function ``Fn::GetAZs`` returns an array that lists
   * Availability Zones for a specified region. Because customers have access to
   * different Availability Zones, the intrinsic function ``Fn::GetAZs`` enables
   * template authors to write templates that adapt to the calling user's
   * access. That way you don't have to hard-code a full list of Availability
   * Zones for a specified region.
   * @param region The name of the region for which you want to get the
   * Availability Zones. You can use the AWS::Region pseudo parameter to specify
   * the region in which the stack is created. Specifying an empty string is
   * equivalent to specifying AWS::Region.
   * @returns a token represented as a string array
   */
  public static getAZs(region?: string): string[] {
    return new FnGetAZs(region).toList();
  }

  /**
   * The intrinsic function ``Fn::ImportValue`` returns the value of an output
   * exported by another stack. You typically use this function to create
   * cross-stack references. In the following example template snippets, Stack A
   * exports VPC security group values and Stack B imports them.
   * @param sharedValueToImport The stack output value that you want to import.
   * @returns a token represented as a string
   */
  public static importValue(sharedValueToImport: string): string {
    return new FnImportValue(sharedValueToImport).toString();
  }

  /**
   * The intrinsic function ``Fn::FindInMap`` returns the value corresponding to
   * keys in a two-level map that is declared in the Mappings section.
   * @returns a token represented as a string
   */
  public static findInMap(mapName: string, topLevelKey: string, secondLevelKey: string): string {
    return new FnFindInMap(mapName, topLevelKey, secondLevelKey).toString();
  }

  /**
   * Returns true if all the specified conditions evaluate to true, or returns
   * false if any one of the conditions evaluates to false. ``Fn::And`` acts as
   * an AND operator. The minimum number of conditions that you can include is
   * 2, and the maximum is 10.
   * @param conditions conditions to AND
   * @returns an FnCondition token
   */
  public static conditionAnd(...conditions: IConditionExpression[]): IConditionExpression {
    return new FnAnd(...conditions);
  }

  /**
   * Compares if two values are equal. Returns true if the two values are equal
   * or false if they aren't.
   * @param lhs A value of any type that you want to compare.
   * @param rhs A value of any type that you want to compare.
   * @returns an FnCondition token
   */
  public static conditionEquals(lhs: any, rhs: any): IConditionExpression {
    return new FnEquals(lhs, rhs);
  }

  /**
   * Returns one value if the specified condition evaluates to true and another
   * value if the specified condition evaluates to false. Currently, AWS
   * CloudFormation supports the ``Fn::If`` intrinsic function in the metadata
   * attribute, update policy attribute, and property values in the Resources
   * section and Outputs sections of a template. You can use the AWS::NoValue
   * pseudo parameter as a return value to remove the corresponding property.
   * @param condition A reference to a condition in the Conditions section. Use
   * the condition's name to reference it.
   * @param valueIfTrue A value to be returned if the specified condition
   * evaluates to true.
   * @param valueIfFalse A value to be returned if the specified condition
   * evaluates to false.
   * @returns an FnCondition token
   */
  public static conditionIf(conditionId: string, valueIfTrue: any, valueIfFalse: any): IConditionExpression {
    return new FnIf(conditionId, valueIfTrue, valueIfFalse);
  }

  /**
   * Returns true for a condition that evaluates to false or returns false for a
   * condition that evaluates to true. ``Fn::Not`` acts as a NOT operator.
   * @param condition A condition such as ``Fn::Equals`` that evaluates to true
   * or false.
   * @returns an FnCondition token
   */
  public static conditionNot(condition: IConditionExpression): IConditionExpression {
    return new FnNot(condition);
  }

  /**
   * Returns true if any one of the specified conditions evaluate to true, or
   * returns false if all of the conditions evaluates to false. ``Fn::Or`` acts
   * as an OR operator. The minimum number of conditions that you can include is
   * 2, and the maximum is 10.
   * @param conditions conditions that evaluates to true or false.
   * @returns an FnCondition token
   */
  public static conditionOr(...conditions: IConditionExpression[]): IConditionExpression {
    return new FnOr(...conditions);
  }

  /**
   * Returns true if a specified string matches at least one value in a list of
   * strings.
   * @param listOfStrings A list of strings, such as "A", "B", "C".
   * @param value A string, such as "A", that you want to compare against a list of strings.
   * @returns an FnCondition token
   */
  public static conditionContains(listOfStrings: string[], value: string): IConditionExpression {
    return new FnContains(listOfStrings, value);
  }

  /**
   * Returns true if a specified string matches all values in a list.
   * @param listOfStrings A list of strings, such as "A", "B", "C".
   * @param value A string, such as "A", that you want to compare against a list
   * of strings.
   * @returns an FnCondition token
   */
  public conditionEachMemberEquals(listOfStrings: string[], value: string): IConditionExpression {
    return new FnEachMemberEquals(listOfStrings, value);
  }

  /**
   * Returns true if each member in a list of strings matches at least one value
   * in a second list of strings.
   * @param stringsToCheck A list of strings, such as "A", "B", "C". AWS
   * CloudFormation checks whether each member in the strings_to_check parameter
   * is in the strings_to_match parameter.
   * @param stringsToMatch A list of strings, such as "A", "B", "C". Each member
   * in the strings_to_match parameter is compared against the members of the
   * strings_to_check parameter.
   * @returns an FnCondition token
   */
  public conditionEachMemberIn(stringsToCheck: string[], stringsToMatch: string): IConditionExpression {
    return new FnEachMemberIn(stringsToCheck, stringsToMatch);
  }

  /**
   * Returns all values for a specified parameter type.
   * @param parameterType An AWS-specific parameter type, such as
   * AWS::EC2::SecurityGroup::Id or AWS::EC2::VPC::Id. For more information, see
   * Parameters in the AWS CloudFormation User Guide.
   * @returns a token represented as a string array
   */
  public refAll(parameterType: string): string[] {
    return new FnRefAll(parameterType).toList();
  }

  /**
   * Returns an attribute value or list of values for a specific parameter and
   * attribute.
   * @param parameterOrLogicalId The name of a parameter for which you want to
   * retrieve attribute values. The parameter must be declared in the Parameters
   * section of the template.
   * @param attribute The name of an attribute from which you want to retrieve a
   * value.
   * @returns a token represented as a string
   */
  public valueOf(parameterOrLogicalId: string, attribute: string): string {
    return new FnValueOf(parameterOrLogicalId, attribute).toString();
  }

  /**
   * Returns a list of all attribute values for a given parameter type and
   * attribute.
   * @param parameterType An AWS-specific parameter type, such as
   * AWS::EC2::SecurityGroup::Id or AWS::EC2::VPC::Id. For more information, see
   * Parameters in the AWS CloudFormation User Guide.
   * @param attribute The name of an attribute from which you want to retrieve a
   * value. For more information about attributes, see Supported Attributes.
   * @returns a token represented as a string array
   */
  public valueOfAll(parameterType: string, attribute: string): string[] {
    return new FnValueOfAll(parameterType, attribute).toList();
  }
}

/**
 * Base class for tokens that represent CloudFormation intrinsic functions.
 */
class FnBase extends Token {
  constructor(name: string, value: any) {
    super({ [name]: value });
  }
}

/**
 * The intrinsic function ``Fn::FindInMap`` returns the value corresponding to keys in a two-level
 * map that is declared in the Mappings section.
 */
class FnFindInMap extends FnBase {
  /**
   * Creates an ``Fn::FindInMap`` function.
   * @param mapName The logical name of a mapping declared in the Mappings section that contains the keys and values.
   * @param topLevelKey The top-level key name. Its value is a list of key-value pairs.
   * @param secondLevelKey The second-level key name, which is set to one of the keys from the list assigned to TopLevelKey.
   */
  constructor(mapName: string, topLevelKey: any, secondLevelKey: any) {
    super('Fn::FindInMap', [ mapName, topLevelKey, secondLevelKey ]);
  }
}

/**
 * The ``Fn::GetAtt`` intrinsic function returns the value of an attribute from a resource in the template.
 */
class FnGetAtt extends FnBase {
  /**
   * Creates a ``Fn::GetAtt`` function.
   * @param logicalNameOfResource The logical name (also called logical ID) of the resource that contains the attribute that you want.
   * @param attributeName The name of the resource-specific attribute whose value you want. See the resource's reference page for details about the attributes available for that resource type.
   */
  constructor(logicalNameOfResource: string, attributeName: string) {
    super('Fn::GetAtt', [ logicalNameOfResource, attributeName ]);
  }
}

/**
 * The intrinsic function ``Fn::GetAZs`` returns an array that lists Availability Zones for a
 * specified region. Because customers have access to different Availability Zones, the intrinsic
 * function ``Fn::GetAZs`` enables template authors to write templates that adapt to the calling
 * user's access. That way you don't have to hard-code a full list of Availability Zones for a
 * specified region.
 */
class FnGetAZs extends FnBase {
  /**
   * Creates an ``Fn::GetAZs`` function.
   * @param region The name of the region for which you want to get the Availability Zones.
   *         You can use the AWS::Region pseudo parameter to specify the region in
   *         which the stack is created. Specifying an empty string is equivalent to
   *         specifying AWS::Region.
   */
  constructor(region?: string) {
    super('Fn::GetAZs', region || '');
  }
}

/**
 * The intrinsic function ``Fn::ImportValue`` returns the value of an output exported by another stack.
 * You typically use this function to create cross-stack references. In the following example
 * template snippets, Stack A exports VPC security group values and Stack B imports them.
 */
class FnImportValue extends FnBase {
  /**
   * Creates an ``Fn::ImportValue`` function.
   * @param sharedValueToImport The stack output value that you want to import.
   */
  constructor(sharedValueToImport: string) {
    super('Fn::ImportValue', sharedValueToImport);
  }
}

/**
 * The intrinsic function ``Fn::Select`` returns a single object from a list of objects by index.
 */
class FnSelect extends FnBase {
  /**
   * Creates an ``Fn::Select`` function.
   * @param index The index of the object to retrieve. This must be a value from zero to N-1, where N represents the number of elements in the array.
   * @param array The list of objects to select from. This list must not be null, nor can it have null entries.
   */
  constructor(index: number, array: any) {
    super('Fn::Select', [ index, array ]);
  }
}

/**
 * To split a string into a list of string values so that you can select an element from the
 * resulting string list, use the ``Fn::Split`` intrinsic function. Specify the location of splits
 * with a delimiter, such as , (a comma). After you split a string, use the ``Fn::Select`` function
 * to pick a specific element.
 */
class FnSplit extends FnBase {
  /**
   * Create an ``Fn::Split`` function.
   * @param delimiter A string value that determines where the source string is divided.
   * @param source The string value that you want to split.
   */
  constructor(delimiter: string, source: any) {
    super('Fn::Split', [ delimiter, source ]);
  }
}

/**
 * The intrinsic function ``Fn::Sub`` substitutes variables in an input string with values that
 * you specify. In your templates, you can use this function to construct commands or outputs
 * that include values that aren't available until you create or update a stack.
 */
class FnSub extends FnBase {
  /**
   * Creates an ``Fn::Sub`` function.
   * @param body A string with variables that AWS CloudFormation substitutes with their
   *       associated values at runtime. Write variables as ${MyVarName}. Variables
   *       can be template parameter names, resource logical IDs, resource attributes,
   *       or a variable in a key-value map. If you specify only template parameter names,
   *       resource logical IDs, and resource attributes, don't specify a key-value map.
   * @param variables The name of a variable that you included in the String parameter.
   *          The value that AWS CloudFormation substitutes for the associated variable name at runtime.
   */
  constructor(body: string, variables?: { [key: string]: any }) {
    super('Fn::Sub', variables ? [body, variables] : body);
  }
}

/**
 * The intrinsic function ``Fn::Base64`` returns the Base64 representation of the input string.
 * This function is typically used to pass encoded data to Amazon EC2 instances by way of
 * the UserData property.
 */
class FnBase64 extends FnBase {

  /**
   * Creates an ``Fn::Base64`` function.
   * @param data The string value you want to convert to Base64.
   */
  constructor(data: any) {
    super('Fn::Base64', data);
  }
}

/**
 * The intrinsic function ``Fn::Cidr`` returns the specified Cidr address block.
 */
class FnCidr extends FnBase {
  /**
   * Creates an ``Fn::Cidr`` function.
   * @param ipBlock  The user-specified default Cidr address block.
   * @param count  The number of subnets' Cidr block wanted. Count can be 1 to 256.
   * @param sizeMask The digit covered in the subnet.
   */
  constructor(ipBlock: any, count: any, sizeMask?: any) {
    if (count < 1 || count > 256) {
      throw new Error(`Fn::Cidr's count attribute must be betwen 1 and 256, ${count} was provided.`);
    }
    super('Fn::Cidr', [ipBlock, count, sizeMask]);
  }
}

class FnConditionBase extends CloudFormationToken implements IConditionExpression {
  constructor(type: string, value: any) {
    super({ [type]: value });
  }
}

/**
 * Returns true if all the specified conditions evaluate to true, or returns false if any one
 *  of the conditions evaluates to false. ``Fn::And`` acts as an AND operator. The minimum number of
 * conditions that you can include is 2, and the maximum is 10.
 */
class FnAnd extends FnConditionBase {
  constructor(...condition: IConditionExpression[]) {
    super('Fn::And', condition);
  }
}

/**
 * Compares if two values are equal. Returns true if the two values are equal or false
 * if they aren't.
 */
class FnEquals extends FnConditionBase {
  /**
   * Creates an ``Fn::Equals`` condition function.
   * @param lhs A value of any type that you want to compare.
   * @param rhs A value of any type that you want to compare.
   */
  constructor(lhs: any, rhs: any) {
    super('Fn::Equals', [ lhs, rhs ]);
  }
}

/**
 * Returns one value if the specified condition evaluates to true and another value if the
 * specified condition evaluates to false. Currently, AWS CloudFormation supports the ``Fn::If``
 * intrinsic function in the metadata attribute, update policy attribute, and property values
 * in the Resources section and Outputs sections of a template. You can use the AWS::NoValue
 * pseudo parameter as a return value to remove the corresponding property.
 */
class FnIf extends FnConditionBase {
  /**
   * Creates an ``Fn::If`` condition function.
   * @param condition A reference to a condition in the Conditions section. Use the condition's name to reference it.
   * @param valueIfTrue A value to be returned if the specified condition evaluates to true.
   * @param valueIfFalse A value to be returned if the specified condition evaluates to false.
   */
  constructor(condition: string, valueIfTrue: any, valueIfFalse: any) {
    super('Fn::If', [ condition, valueIfTrue, valueIfFalse ]);
  }
}

/**
 * Returns true for a condition that evaluates to false or returns false for a condition that evaluates to true.
 * ``Fn::Not`` acts as a NOT operator.
 */
class FnNot extends FnConditionBase {
  /**
   * Creates an ``Fn::Not`` condition function.
   * @param condition A condition such as ``Fn::Equals`` that evaluates to true or false.
   */
  constructor(condition: IConditionExpression) {
    super('Fn::Not', [ condition ]);
  }
}

/**
 * Returns true if any one of the specified conditions evaluate to true, or returns false if
 * all of the conditions evaluates to false. ``Fn::Or`` acts as an OR operator. The minimum number
 * of conditions that you can include is 2, and the maximum is 10.
 */
class FnOr extends FnConditionBase {
  /**
   * Creates an ``Fn::Or`` condition function.
   * @param condition A condition that evaluates to true or false.
   */
  constructor(...condition: IConditionExpression[]) {
    super('Fn::Or', condition);
  }
}

/**
 * Returns true if a specified string matches at least one value in a list of strings.
 */
class FnContains extends FnConditionBase {
  /**
   * Creates an ``Fn::Contains`` function.
   * @param listOfStrings A list of strings, such as "A", "B", "C".
   * @param value A string, such as "A", that you want to compare against a list of strings.
   */
  constructor(listOfStrings: any, value: string) {
    super('Fn::Contains', [ listOfStrings, value ]);
  }
}

/**
 * Returns true if a specified string matches all values in a list.
 */
class FnEachMemberEquals extends FnConditionBase {
  /**
   * Creates an ``Fn::EachMemberEquals`` function.
   * @param listOfStrings A list of strings, such as "A", "B", "C".
   * @param value A string, such as "A", that you want to compare against a list of strings.
   */
  constructor(listOfStrings: any, value: string) {
    super('Fn::EachMemberEquals', [ listOfStrings, value ]);
  }
}

/**
 * Returns true if each member in a list of strings matches at least one value in a second
 * list of strings.
 */
class FnEachMemberIn extends FnConditionBase {
  /**
   * Creates an ``Fn::EachMemberIn`` function.
   * @param stringsToCheck A list of strings, such as "A", "B", "C". AWS CloudFormation checks whether each member in the strings_to_check parameter is in the strings_to_match parameter.
   * @param stringsToMatch A list of strings, such as "A", "B", "C". Each member in the strings_to_match parameter is compared against the members of the strings_to_check parameter.
   */
  constructor(stringsToCheck: any, stringsToMatch: any) {
    super('Fn::EachMemberIn', [ [stringsToCheck], stringsToMatch ]);
  }
}

/**
 * Returns all values for a specified parameter type.
 */
class FnRefAll extends FnBase {
  /**
   * Creates an ``Fn::RefAll`` function.
   * @param parameterType An AWS-specific parameter type, such as AWS::EC2::SecurityGroup::Id or
   *            AWS::EC2::VPC::Id. For more information, see Parameters in the AWS
   *            CloudFormation User Guide.
   */
  constructor(parameterType: string) {
    super('Fn::RefAll', parameterType);
  }
}

/**
 * Returns an attribute value or list of values for a specific parameter and attribute.
 */
class FnValueOf extends FnBase {
  /**
   * Creates an ``Fn::ValueOf`` function.
   * @param parameterOrLogicalId The name of a parameter for which you want to retrieve attribute values. The parameter must be declared in the Parameters section of the template.
   * @param attribute The name of an attribute from which you want to retrieve a value.
   */
  constructor(parameterOrLogicalId: string, attribute: string) {
    super('Fn::ValueOf', [ parameterOrLogicalId, attribute ]);
  }
}

/**
 * Returns a list of all attribute values for a given parameter type and attribute.
 */
class FnValueOfAll extends FnBase {
  /**
   * Creates an ``Fn::ValueOfAll`` function.
   * @param parameterType An AWS-specific parameter type, such as AWS::EC2::SecurityGroup::Id or AWS::EC2::VPC::Id. For more information, see Parameters in the AWS CloudFormation User Guide.
   * @param attribute The name of an attribute from which you want to retrieve a value. For more information about attributes, see Supported Attributes.
   */
  constructor(parameterType: string, attribute: string) {
    super('Fn::ValueOfAll', [ parameterType, attribute ]);
  }
}

/**
 * The intrinsic function ``Fn::Join`` appends a set of values into a single value, separated by
 * the specified delimiter. If a delimiter is the empty string, the set of values are concatenated
 * with no delimiter.
 */
class FnJoin extends Token {
  private readonly delimiter: string;
  private readonly listOfValues: any[];
  // Cache for the result of resolveValues() - since it otherwise would be computed several times
  private _resolvedValues?: any[];

  /**
   * Creates an ``Fn::Join`` function.
   * @param delimiter The value you want to occur between fragments. The delimiter will occur between fragments only.
   *          It will not terminate the final value.
   * @param listOfValues The list of values you want combined.
   */
  constructor(delimiter: string, listOfValues: any[]) {
    if (listOfValues.length === 0) {
      throw new Error(`FnJoin requires at least one value to be provided`);
    }
    super();

    this.delimiter = delimiter;
    this.listOfValues = listOfValues;
  }

  public resolve(context: ResolveContext): any {
    if (unresolved(this.listOfValues)) {
      // This is a list token, don't try to do smart things with it.
      return { 'Fn::Join': [ this.delimiter, this.listOfValues ] };
    }
    const resolved = this.resolveValues(context);
    if (resolved.length === 1) {
      return resolved[0];
    }
    return { 'Fn::Join': [ this.delimiter, resolved ] };
  }

  /**
   * Optimization: if an Fn::Join is nested in another one and they share the same delimiter, then flatten it up. Also,
   * if two concatenated elements are literal strings (not tokens), then pre-concatenate them with the delimiter, to
   * generate shorter output.
   */
  private resolveValues(context: ResolveContext) {
    if (this._resolvedValues) { return this._resolvedValues; }

    const resolvedValues = this.listOfValues.map(e => resolve(e, context));
    return this._resolvedValues = minimalCloudFormationJoin(this.delimiter, resolvedValues);
  }
}<|MERGE_RESOLUTION|>--- conflicted
+++ resolved
@@ -1,12 +1,7 @@
-<<<<<<< HEAD
 import { ResolveContext, Token, unresolved } from '../core/tokens';
 import { resolve } from '../core/tokens/resolve';
-import { FnCondition } from './condition';
+import { IConditionExpression } from './condition';
 import { minimalCloudFormationJoin } from './instrinsics';
-=======
-import { CloudFormationToken, FnJoin } from './cloudformation-token';
-import { IConditionExpression } from './condition';
->>>>>>> 21690157
 
 // tslint:disable:max-line-length
 
@@ -449,7 +444,7 @@
   }
 }
 
-class FnConditionBase extends CloudFormationToken implements IConditionExpression {
+class FnConditionBase extends Token implements IConditionExpression {
   constructor(type: string, value: any) {
     super({ [type]: value });
   }
