--- conflicted
+++ resolved
@@ -497,7 +497,6 @@
   }
 
   /**
-<<<<<<< HEAD
    * Triggers each aspect to invoke visit
    */
   private invokeAspects(): void {
@@ -512,8 +511,6 @@
   }
 
   /**
-=======
->>>>>>> 299fb6a7
    * Return the path of components up to but excluding the root
    */
   private rootPath(): IConstruct[] {
@@ -676,10 +673,10 @@
    */
   BreadthFirst,
 
-    /**
-     * Depth first
-     */
-    DepthFirst
+  /**
+   * Depth first
+   */
+  DepthFirst
 }
 
 /**
@@ -694,9 +691,7 @@
   /**
    * Target of the dependency
    */
-<<<<<<< HEAD
-=======
-  DepthFirst
+  target: IConstruct;
 }
 
 /**
@@ -711,6 +706,5 @@
   /**
    * Target of the dependency
    */
->>>>>>> 299fb6a7
   target: IConstruct;
 }