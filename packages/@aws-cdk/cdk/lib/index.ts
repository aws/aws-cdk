--- conflicted
+++ resolved
@@ -36,12 +36,9 @@
 export * from './secret-value';
 
 export * from './resource';
-<<<<<<< HEAD
+export * from './physical-name';
+export * from './resource-identifiers';
 
 // WARNING: Should not be exported, but currently is because of a bug. See the
 // class description for more information.
-export * from './private/intrinsic';
-=======
-export * from './physical-name';
-export * from './resource-identifiers';
->>>>>>> 1378e2d2
+export * from './private/intrinsic';