import cxapi = require('@aws-cdk/cx-api');
import fs = require('fs');
import path = require('path');
import { Stack } from './cloudformation/stack';
import { Construct, MetadataEntry, PATH_SEP, Root } from './core/construct';
import { resolve } from './core/tokens';

/**
 * Represents a CDK program.
 */
export class App extends Root {
  /**
   * Initializes a CDK application.
   * @param request Optional toolkit request (e.g. for tests)
   */
  constructor() {
    super();
    this.loadContext();
  }

  private get stacks() {
    const out: { [name: string]: Stack } = { };
    for (const child of this.children) {
      if (!Stack.isStack(child)) {
        throw new Error(`The child ${child.toString()} of App must be a Stack`);
      }

      out[child.id] = child as Stack;
    }
    return out;
  }

  /**
<<<<<<< HEAD
   * Runs the program
   * @returns STDOUT
   */
  public run(): string {
    // no arguments - print usage and exit successfully.
    if (!this.request || !this.request.type) {
      return this.usage;
    }

    this.freezeConstructTree();

    const result = this.runCommand();
    return JSON.stringify(result, undefined, 2);
  }

  /**
   * @deprecated Use app.run().
=======
   * Runs the program. Output is written to output directory as specified in the request.
>>>>>>> 2759a6b2
   */
  public run(): void {
    const outdir = process.env[cxapi.OUTDIR_ENV];
    if (!outdir) {
      process.stderr.write(`ERROR: The environment variable "${cxapi.OUTDIR_ENV}" is not defined\n`);
      process.stderr.write('AWS CDK Toolkit (>= 0.11.0) is required in order to interact with this program.\n');
      process.exit(1);
      return;
    }

    const result: cxapi.SynthesizeResponse = {
      version: cxapi.PROTO_RESPONSE_VERSION,
      stacks: this.synthesizeStacks(Object.keys(this.stacks)),
      runtime: this.collectRuntimeInformation()
    };

    const outfile = path.join(outdir, cxapi.OUTFILE_NAME);
    fs.writeFileSync(outfile, JSON.stringify(result, undefined, 2));
  }

  /**
   * Synthesize and validate a single stack
   * @param stackName The name of the stack to synthesize
   */
  public synthesizeStack(stackName: string): cxapi.SynthesizedStack {
    const stack = this.getStack(stackName);

    // first, validate this stack and stop if there are errors.
    const errors = stack.validateTree();
    if (errors.length > 0) {
      const errorList = errors.map(e => `[${e.source.path}] ${e.message}`).join('\n  ');
      throw new Error(`Stack validation failed with the following errors:\n  ${errorList}`);
    }

    const account = stack.env.account || 'unknown-account';
    const region = stack.env.region || 'unknown-region';

    const environment: cxapi.Environment = {
      name: `${account}/${region}`,
      account,
      region
    };

    const missing = Object.keys(stack.missingContext).length ? stack.missingContext : undefined;
    return {
      name: stack.id,
      environment,
      missing,
      template: stack.toCloudFormation(),
      metadata: this.collectMetadata(stack)
    };
  }

  /**
   * Synthesizes multiple stacks
   */
  public synthesizeStacks(stackNames: string[]): cxapi.SynthesizedStack[] {
    const ret: cxapi.SynthesizedStack[] = [];
    for (const stackName of stackNames) {
      ret.push(this.synthesizeStack(stackName));
    }
    return ret;
  }

  /**
   * Returns metadata for all constructs in the stack.
   */
  public collectMetadata(stack: Stack) {
    const output: { [id: string]: MetadataEntry[] } = { };

    visit(stack);

    // add app-level metadata under "."
    if (this.metadata.length > 0) {
      output[PATH_SEP] = this.metadata;
    }

    return output;

    function visit(node: Construct) {
      if (node.metadata.length > 0) {
        // Make the path absolute
        output[PATH_SEP + node.path] = node.metadata.map(md => resolve(md) as MetadataEntry);
      }

      for (const child of node.children) {
        visit(child);
      }
    }
  }

  /**
   * Freeze all constructs in the tree
   */
  public freezeConstructTree() {
    // This is a two-step operation since you generally want the guarantee
    // that at "frozen=true" a construct does not change anymore, but it may
    // still be changed by siblings calling mutating operations.
    //
    // Only after all constructs in the tree have finished freezing do we
    // consider a construct truly frozen (and can it be sythesized).
    this.freeze();
    this.markFrozen();
  }

  private collectRuntimeInformation(): cxapi.AppRuntime {
    const libraries: { [name: string]: string } = {};

    for (const fileName of Object.keys(require.cache)) {
      const pkg = findNpmPackage(fileName);
      if (pkg && !pkg.private) {
        libraries[pkg.name] = pkg.version;
      }
    }

    // include only libraries that are in the @aws-cdk npm scope
    for (const name of Object.keys(libraries)) {
      if (!name.startsWith('@aws-cdk/')) {
        delete libraries[name];
      }
    }

    // add jsii runtime version
    libraries['jsii-runtime'] = getJsiiAgentVersion();

    return { libraries };
  }

  private getStack(stackname: string) {
    if (stackname == null) {
      throw new Error('Stack name must be defined');
    }

    const stack = this.stacks[stackname];
    if (!stack) {
      throw new Error(`Cannot find stack ${stackname}`);
    }
    return stack;
  }

  private loadContext() {
    const contextJson = process.env[cxapi.CONTEXT_ENV];
    const context = !contextJson ? { } : JSON.parse(contextJson);
    for (const key of Object.keys(context)) {
      this.setContext(key, context[key]);
    }
  }
}

/**
 * Determines which NPM module a given loaded javascript file is from.
 *
 * The only infromation that is available locally is a list of Javascript files,
 * and every source file is associated with a search path to resolve the further
 * ``require`` calls made from there, which includes its own directory on disk,
 * and parent directories - for example:
 *
 * [ '...repo/packages/aws-cdk-resources/lib/cfn/node_modules',
 *   '...repo/packages/aws-cdk-resources/lib/node_modules',
 *   '...repo/packages/aws-cdk-resources/node_modules',
 *   '...repo/packages/node_modules',
 *   // etc...
 * ]
 *
 * We are looking for ``package.json`` that is anywhere in the tree, except it's
 * in the parent directory, not in the ``node_modules`` directory. For this
 * reason, we strip the ``/node_modules`` suffix off each path and use regular
 * module resolution to obtain a reference to ``package.json``.
 *
 * @param fileName a javascript file name.
 * @returns the NPM module infos (aka ``package.json`` contents), or
 *      ``undefined`` if the lookup was unsuccessful.
 */
function findNpmPackage(fileName: string): { name: string, version: string, private?: boolean } | undefined {
  const mod = require.cache[fileName];
  const paths = mod.paths.map(stripNodeModules);

  try {
    const packagePath = require.resolve('package.json', { paths });
    return require(packagePath);
  } catch (e) {
    return undefined;
  }

  /**
   * @param s a path.
   * @returns ``s`` with any terminating ``/node_modules``
   *      (or ``\\node_modules``) stripped off.)
   */
  function stripNodeModules(s: string): string {
    if (s.endsWith('/node_modules') || s.endsWith('\\node_modules')) {
      // /node_modules is 13 characters
      return s.substr(0, s.length - 13);
    }
    return s;
  }
}

function getJsiiAgentVersion() {
  let jsiiAgent = process.env.JSII_AGENT;

  // if JSII_AGENT is not specified, we will assume this is a node.js runtime
  // and plug in our node.js version
  if (!jsiiAgent) {
    jsiiAgent = `node.js/${process.version}`;
  }

  return jsiiAgent;
}<|MERGE_RESOLUTION|>--- conflicted
+++ resolved
@@ -31,27 +31,7 @@
   }
 
   /**
-<<<<<<< HEAD
-   * Runs the program
-   * @returns STDOUT
-   */
-  public run(): string {
-    // no arguments - print usage and exit successfully.
-    if (!this.request || !this.request.type) {
-      return this.usage;
-    }
-
-    this.freezeConstructTree();
-
-    const result = this.runCommand();
-    return JSON.stringify(result, undefined, 2);
-  }
-
-  /**
-   * @deprecated Use app.run().
-=======
    * Runs the program. Output is written to output directory as specified in the request.
->>>>>>> 2759a6b2
    */
   public run(): void {
     const outdir = process.env[cxapi.OUTDIR_ENV];
@@ -61,6 +41,8 @@
       process.exit(1);
       return;
     }
+
+    this.freezeConstructTree();
 
     const result: cxapi.SynthesizeResponse = {
       version: cxapi.PROTO_RESPONSE_VERSION,
