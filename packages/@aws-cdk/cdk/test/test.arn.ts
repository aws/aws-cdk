--- conflicted
+++ resolved
@@ -1,11 +1,6 @@
 import { Test } from 'nodeunit';
-<<<<<<< HEAD
-import { CfnOutput, ScopedAws, Stack, Token } from '../lib';
-import { ArnComponents } from '../lib/arn';
-=======
 import { ArnComponents, CfnOutput, ScopedAws, Stack } from '../lib';
 import { Intrinsic } from '../lib/private/intrinsic';
->>>>>>> bbc9ef73
 import { toCloudFormation } from './util';
 
 export = {
