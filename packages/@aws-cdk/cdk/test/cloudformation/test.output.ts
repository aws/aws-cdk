import { Test } from 'nodeunit';
import { Output, Ref, Resource, Stack } from '../../lib';

export = {
  'outputs can be added to the stack'(test: Test) {
    const stack = new Stack();
    const res = new Resource(stack, 'MyResource', { type: 'R' });
    const ref = new Ref(res);

    new Output(stack, 'MyOutput', {
      export: 'ExportName',
      value: ref,
      description: 'Output properties'
    });
    test.deepEqual(stack.toCloudFormation(), { Resources: { MyResource: { Type: 'R' } },
    Outputs:
     { MyOutput:
      { Description: 'Output properties',
        Export: { Name: 'ExportName' },
        Value: { Ref: 'MyResource' } } } });
    test.done();
  },

  'outputs cannot be referenced'(test: Test) {
    const stack = new Stack();
    const output = new Output(stack, 'MyOutput', { description: 'My Output' });
    test.throws(() => output.ref);
    test.done();
  },

<<<<<<< HEAD
  'outputs have a default unique export name'(test: Test) {
    const stack = new Stack(undefined, 'MyStack');
    const output = new Output(stack, 'MyOutput');
    const child = new Construct(stack, 'MyConstruct');
    const output2 = new Output(child, 'MyOutput2');

    test.equal(stack.node.resolve(output.export), 'MyStack:MyOutput');
    test.equal(stack.node.resolve(output2.export), 'MyStack:MyConstructMyOutput255322D15');
    test.done();
  },

=======
>>>>>>> ce5966f0
  'disableExport can be used to disable the auto-export behavior'(test: Test) {
    const stack = new Stack();
    const output = new Output(stack, 'MyOutput', { disableExport: true });

    test.equal(output.export, null);

    // cannot specify `export` and `disableExport` at the same time.
    test.throws(() => new Output(stack, 'YourOutput', {
      disableExport: true,
      export: 'bla'
    }), /Cannot set `disableExport` and specify an export name/);

    test.done();
  },

  'if stack name is undefined, we will only use the logical ID for the export name'(test: Test) {
    const stack = new Stack();
    const output = new Output(stack, 'MyOutput');
<<<<<<< HEAD
    test.equal(stack.node.resolve(output.export), 'MyOutput');
=======
    test.deepEqual(stack.node.resolve(output.makeImportValue()), { 'Fn::ImportValue': 'MyOutput' });
>>>>>>> ce5966f0
    test.done();
  },

  'makeImportValue can be used to create an Fn::ImportValue from an output'(test: Test) {
    const stack = new Stack(undefined, 'MyStack');
    const output = new Output(stack, 'MyOutput');
    test.deepEqual(stack.node.resolve(output.makeImportValue()), { 'Fn::ImportValue': 'MyStack:MyOutput' });

    test.deepEqual(stack.toCloudFormation(), {
      Outputs: {
        MyOutput: {
          Export: { Name: 'MyStack:MyOutput' }
        }
      }
    });
    test.done();
  },

  'No export is created by default'(test: Test) {
    // GIVEN
    const stack = new Stack();

    // WHEN
    new Output(stack, 'SomeOutput', { value: 'x' });

    // THEN
    test.deepEqual(stack.toCloudFormation(), {
      Outputs: {
        SomeOutput: {
          Value: 'x'
        }
      }
    });

    test.done();
  },
};<|MERGE_RESOLUTION|>--- conflicted
+++ resolved
@@ -28,7 +28,6 @@
     test.done();
   },
 
-<<<<<<< HEAD
   'outputs have a default unique export name'(test: Test) {
     const stack = new Stack(undefined, 'MyStack');
     const output = new Output(stack, 'MyOutput');
@@ -40,8 +39,6 @@
     test.done();
   },
 
-=======
->>>>>>> ce5966f0
   'disableExport can be used to disable the auto-export behavior'(test: Test) {
     const stack = new Stack();
     const output = new Output(stack, 'MyOutput', { disableExport: true });
@@ -60,11 +57,7 @@
   'if stack name is undefined, we will only use the logical ID for the export name'(test: Test) {
     const stack = new Stack();
     const output = new Output(stack, 'MyOutput');
-<<<<<<< HEAD
-    test.equal(stack.node.resolve(output.export), 'MyOutput');
-=======
     test.deepEqual(stack.node.resolve(output.makeImportValue()), { 'Fn::ImportValue': 'MyOutput' });
->>>>>>> ce5966f0
     test.done();
   },
 
