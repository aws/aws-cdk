--- conflicted
+++ resolved
@@ -210,11 +210,7 @@
   // THEN
   expectCDK(stack).to(haveResource('AWS::EFS::FileSystem', {
     FileSystemTags: [
-<<<<<<< HEAD
-      { Key: 'Name', Value: fileSystem.construct.path },
-=======
-      {Key: 'Name', Value: fileSystem.node.path},
->>>>>>> ce34c036
+      { Key: 'Name', Value: fileSystem.node.path },
     ],
   }));
 });
