{
  "name": "@aws-cdk/aws-elasticloadbalancingv2",
  "version": "0.9.1",
  "description": "The CDK Construct Library for AWS::ElasticLoadBalancingV2",
  "main": "lib/index.js",
  "types": "lib/index.d.ts",
  "jsii": {
    "outdir": "dist",
    "targets": {
      "java": {
        "package": "software.amazon.awscdk.services.elasticloadbalancingv2",
        "maven": {
          "groupId": "software.amazon.awscdk",
          "artifactId": "elasticloadbalancingv2"
        }
      },
      "dotnet": {
        "namespace": "Amazon.CDK.AWS.ElasticLoadBalancingV2",
        "packageId": "Amazon.CDK.AWS.ElasticLoadBalancingV2",
        "signAssembly": true,
        "assemblyOriginatorKeyFile": "../../key.snk"
      },
      "sphinx": {}
    }
  },
  "repository": {
    "type": "git",
    "url": "https://github.com/awslabs/aws-cdk.git"
  },
  "scripts": {
    "build": "cdk-build",
    "watch": "cdk-watch",
    "lint": "cdk-lint",
    "test": "cdk-test",
    "integ": "cdk-integ",
    "pkglint": "pkglint -f",
    "package": "cdk-package"
  },
  "cdk-build": {
    "cloudformation": "AWS::ElasticLoadBalancingV2"
  },
  "keywords": [
    "aws",
    "cdk",
    "constructs",
    "elasticloadbalancingv2"
  ],
  "author": {
    "name": "Amazon Web Services",
    "url": "https://aws.amazon.com",
    "organization": true
  },
  "license": "Apache-2.0",
  "devDependencies": {
    "@aws-cdk/assert": "^0.9.1",
    "cdk-build-tools": "^0.9.1",
    "cfn2ts": "^0.9.1",
    "pkglint": "^0.9.1"
  },
  "dependencies": {
<<<<<<< HEAD
    "@aws-cdk/cdk": "^0.9.0",
    "@aws-cdk/aws-ec2": "^0.9.0",
    "@aws-cdk/aws-s3": "^0.9.0"
=======
    "@aws-cdk/cdk": "^0.9.1"
>>>>>>> eee56d8e
  },
  "homepage": "https://github.com/awslabs/aws-cdk"
}<|MERGE_RESOLUTION|>--- conflicted
+++ resolved
@@ -58,13 +58,9 @@
     "pkglint": "^0.9.1"
   },
   "dependencies": {
-<<<<<<< HEAD
-    "@aws-cdk/cdk": "^0.9.0",
-    "@aws-cdk/aws-ec2": "^0.9.0",
-    "@aws-cdk/aws-s3": "^0.9.0"
-=======
-    "@aws-cdk/cdk": "^0.9.1"
->>>>>>> eee56d8e
+    "@aws-cdk/cdk": "^0.9.1",
+    "@aws-cdk/aws-ec2": "^0.9.1",
+    "@aws-cdk/aws-s3": "^0.9.1"
   },
   "homepage": "https://github.com/awslabs/aws-cdk"
 }