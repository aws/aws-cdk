--- conflicted
+++ resolved
@@ -21,12 +21,8 @@
 const cluster = new DatabaseCluster(this, 'Database', {
     masterUser: {
         username: 'myuser' // NOTE: 'admin' is reserved by DocumentDB
-<<<<<<< HEAD
         excludeCharacters: '\"@/:', // optional, defaults to the set "\"@/" and is also used for eventually created rotations
-=======
-        excludeCharacters: '\"@/:', // optional, defaults to the set "\"@/"
         secretName: '/myapp/mydocdb/masteruser', // optional, if you prefer to specify the secret name
->>>>>>> 18c9ef71
     },
     instanceType: ec2.InstanceType.of(ec2.InstanceClass.R5, ec2.InstanceSize.LARGE),
     vpcSubnets: {
