import { expect as expectCDK, haveResource, ResourcePart } from '@aws-cdk/assert';
import * as ec2 from '@aws-cdk/aws-ec2';
import * as kms from '@aws-cdk/aws-kms';
import * as cdk from '@aws-cdk/core';

import { ClusterParameterGroup, DatabaseCluster, DatabaseSecret } from '../lib';

describe('DatabaseCluster', () => {

  test('check that instantiation works', () => {
    // GIVEN
    const stack = testStack();
    const vpc = new ec2.Vpc(stack, 'VPC');

    // WHEN
    new DatabaseCluster(stack, 'Database', {
      masterUser: {
        username: 'admin',
        password: cdk.SecretValue.plainText('tooshort'),
      },
      instanceProps: {
        instanceType: ec2.InstanceType.of(ec2.InstanceClass.BURSTABLE2, ec2.InstanceSize.SMALL),
        vpc,
      },
    });

    // THEN
    expectCDK(stack).to(haveResource('AWS::DocDB::DBCluster', {
      Properties: {
        DBSubnetGroupName: { Ref: 'DatabaseSubnets56F17B9A' },
        MasterUsername: 'admin',
        MasterUserPassword: 'tooshort',
        VpcSecurityGroupIds: [{ 'Fn::GetAtt': ['DatabaseSecurityGroup5C91FDCB', 'GroupId'] }],
        StorageEncrypted: true,
      },
      DeletionPolicy: 'Retain',
      UpdateReplacePolicy: 'Retain',
    }, ResourcePart.CompleteDefinition));

    expectCDK(stack).to(haveResource('AWS::DocDB::DBInstance', {
      DeletionPolicy: 'Retain',
      UpdateReplacePolicy: 'Retain',
    }, ResourcePart.CompleteDefinition));

    expectCDK(stack).to(haveResource('AWS::DocDB::DBSubnetGroup', {
      SubnetIds: [
        { Ref: 'VPCPrivateSubnet1Subnet8BCA10E0' },
        { Ref: 'VPCPrivateSubnet2SubnetCFCDAA7A' },
        { Ref: 'VPCPrivateSubnet3Subnet3EDCD457' },
      ],
    }));
  });

  test('can create a cluster with a single instance', () => {
    // GIVEN
    const stack = testStack();
    const vpc = new ec2.Vpc(stack, 'VPC');

    // WHEN
    new DatabaseCluster(stack, 'Database', {
      instances: 1,
      masterUser: {
        username: 'admin',
        password: cdk.SecretValue.plainText('tooshort'),
      },
      instanceProps: {
        instanceType: ec2.InstanceType.of(ec2.InstanceClass.BURSTABLE2, ec2.InstanceSize.SMALL),
        vpc,
      },
    });

    // THEN
    expectCDK(stack).to(haveResource('AWS::DocDB::DBCluster', {
      DBSubnetGroupName: { Ref: 'DatabaseSubnets56F17B9A' },
      MasterUsername: 'admin',
      MasterUserPassword: 'tooshort',
      VpcSecurityGroupIds: [{ 'Fn::GetAtt': ['DatabaseSecurityGroup5C91FDCB', 'GroupId'] }],
    }));
  });

  test('errors when less than one instance is specified', () => {
    // GIVEN
    const stack = testStack();
    const vpc = new ec2.Vpc(stack, 'VPC');

    // WHEN
    expect(() => {
      new DatabaseCluster(stack, 'Database', {
        instances: 0,
        masterUser: {
          username: 'admin',
        },
        instanceProps: {
          vpc,
          instanceType: ec2.InstanceType.of(ec2.InstanceClass.R5, ec2.InstanceSize.LARGE),
        },
      });
    }).toThrowError('At least one instance is required');
  });

  test('errors when only one subnet is specified', () => {
    // GIVEN
    const stack = testStack();
    const vpc = new ec2.Vpc(stack, 'VPC', {
      maxAzs: 1,
    });

    // WHEN
    expect(() => {
      new DatabaseCluster(stack, 'Database', {
        instances: 1,
        masterUser: {
          username: 'admin',
        },
        instanceProps: {
          vpc,
          instanceType: ec2.InstanceType.of(ec2.InstanceClass.R5, ec2.InstanceSize.LARGE),
          vpcSubnets: {
            subnetType: ec2.SubnetType.PRIVATE,
          },
        },
      });
    }).toThrowError('Cluster requires at least 2 subnets, got 1');
  });

  test('secret attachment target type is correct', () => {
    // GIVEN
    const stack = testStack();
    const vpc = new ec2.Vpc(stack, 'VPC');

    // WHEN
    new DatabaseCluster(stack, 'Database', {
      instances: 1,
      masterUser: {
        username: 'admin',
      },
      instanceProps: {
        instanceType: ec2.InstanceType.of(ec2.InstanceClass.BURSTABLE2, ec2.InstanceSize.SMALL),
        vpc,
      },
    });

    // THEN
    expectCDK(stack).to(haveResource('AWS::SecretsManager::SecretTargetAttachment', {
      SecretId: { Ref: 'DatabaseSecret3B817195' },
      TargetId: { Ref: 'DatabaseB269D8BB' },
      TargetType: 'AWS::DocDB::DBCluster',
    }));
  });

  test('can create a cluster with imported vpc and security group', () => {
    // GIVEN
    const stack = testStack();
    const vpc = ec2.Vpc.fromLookup(stack, 'VPC', {
      vpcId: 'VPC12345',
    });
    const sg = ec2.SecurityGroup.fromSecurityGroupId(stack, 'SG', 'SecurityGroupId12345');

    // WHEN
    new DatabaseCluster(stack, 'Database', {
      instances: 1,
      masterUser: {
        username: 'admin',
        password: cdk.SecretValue.plainText('tooshort'),
      },
      instanceProps: {
        instanceType: ec2.InstanceType.of(ec2.InstanceClass.BURSTABLE2, ec2.InstanceSize.SMALL),
        vpc,
        securityGroup: sg,
      },
    });

    // THEN
    expectCDK(stack).to(haveResource('AWS::DocDB::DBCluster', {
      DBSubnetGroupName: { Ref: 'DatabaseSubnets56F17B9A' },
      MasterUsername: 'admin',
      MasterUserPassword: 'tooshort',
      VpcSecurityGroupIds: ['SecurityGroupId12345'],
    }));
  });

  test('cluster with parameter group', () => {
    // GIVEN
    const stack = testStack();
    const vpc = new ec2.Vpc(stack, 'VPC');

    // WHEN
    const group = new ClusterParameterGroup(stack, 'Params', {
      family: 'hello',
      description: 'bye',
      parameters: {
        param: 'value',
      },
    });
    new DatabaseCluster(stack, 'Database', {
      masterUser: {
        username: 'admin',
        password: cdk.SecretValue.plainText('tooshort'),
      },
      instanceProps: {
        instanceType: ec2.InstanceType.of(ec2.InstanceClass.BURSTABLE2, ec2.InstanceSize.SMALL),
        vpc,
      },
      parameterGroup: group,
    });

    // THEN
    expectCDK(stack).to(haveResource('AWS::DocDB::DBCluster', {
      DBClusterParameterGroupName: { Ref: 'ParamsA8366201' },
    }));
  });

  test('cluster with imported parameter group', () => {
    // GIVEN
    const stack = testStack();
    const vpc = new ec2.Vpc(stack, 'VPC');

    // WHEN
    const group = ClusterParameterGroup.fromParameterGroupName(stack, 'Params', 'ParamGroupName');

    new DatabaseCluster(stack, 'Database', {
      masterUser: {
        username: 'admin',
        password: cdk.SecretValue.plainText('tooshort'),
      },
      instanceProps: {
        instanceType: ec2.InstanceType.of(ec2.InstanceClass.BURSTABLE2, ec2.InstanceSize.SMALL),
        vpc,
      },
      parameterGroup: group,
    });

    // THEN
    expectCDK(stack).to(haveResource('AWS::DocDB::DBCluster', {
      DBClusterParameterGroupName: 'ParamGroupName',
    }));
  });

  test('creates a secret when master credentials are not specified', () => {
    // GIVEN
    const stack = testStack();
    const vpc = new ec2.Vpc(stack, 'VPC');

    // WHEN
    new DatabaseCluster(stack, 'Database', {
      masterUser: {
        username: 'admin',
      },
      instanceProps: {
        instanceType: ec2.InstanceType.of(ec2.InstanceClass.BURSTABLE2, ec2.InstanceSize.SMALL),
        vpc,
      },
    });

    // THEN
    expectCDK(stack).to(haveResource('AWS::DocDB::DBCluster', {
      MasterUsername: {
        'Fn::Join': [
          '',
          [
            '{{resolve:secretsmanager:',
            {
              Ref: 'DatabaseSecret3B817195',
            },
            ':SecretString:username::}}',
          ],
        ],
      },
      MasterUserPassword: {
        'Fn::Join': [
          '',
          [
            '{{resolve:secretsmanager:',
            {
              Ref: 'DatabaseSecret3B817195',
            },
            ':SecretString:password::}}',
          ],
        ],
      },
    }));

    expectCDK(stack).to(haveResource('AWS::SecretsManager::Secret', {
      GenerateSecretString: {
        ExcludeCharacters: '\"@/',
        GenerateStringKey: 'password',
        PasswordLength: 41,
        SecretStringTemplate: '{"username":"admin"}',
      },
    }));
  });

  test('create an encrypted cluster with custom KMS key', () => {
    // GIVEN
    const stack = testStack();
    const vpc = new ec2.Vpc(stack, 'VPC');

    // WHEN
    new DatabaseCluster(stack, 'Database', {
      masterUser: {
        username: 'admin',
      },
      instanceProps: {
        instanceType: ec2.InstanceType.of(ec2.InstanceClass.BURSTABLE2, ec2.InstanceSize.SMALL),
        vpc,
      },
      kmsKey: new kms.Key(stack, 'Key'),
    });

    // THEN
    expectCDK(stack).to(haveResource('AWS::DocDB::DBCluster', {
      KmsKeyId: {
        'Fn::GetAtt': [
          'Key961B73FD',
          'Arn',
        ],
      },
      StorageEncrypted: true,
    }));
  });

  test('creating a cluster defaults to using encryption', () => {
    // GIVEN
    const stack = testStack();
    const vpc = new ec2.Vpc(stack, 'VPC');

    // WHEN
    new DatabaseCluster(stack, 'Database', {
      masterUser: {
        username: 'admin',
      },
      instanceProps: {
        instanceType: ec2.InstanceType.of(ec2.InstanceClass.BURSTABLE2, ec2.InstanceSize.SMALL),
        vpc,
      },
    });

    // THEN
    expectCDK(stack).to(haveResource('AWS::DocDB::DBCluster', {
      StorageEncrypted: true,
    }));
  });

  test('supplying a KMS key with storageEncryption false throws an error', () => {
    // GIVEN
    const stack = testStack();
    const vpc = new ec2.Vpc(stack, 'VPC');

    // WHEN
    function action() {
      new DatabaseCluster(stack, 'Database', {
        masterUser: {
          username: 'admin',
        },
        instanceProps: {
          instanceType: ec2.InstanceType.of(ec2.InstanceClass.BURSTABLE2, ec2.InstanceSize.SMALL),
          vpc,
        },
        kmsKey: new kms.Key(stack, 'Key'),
        storageEncrypted: false,
      });
    }

    // THEN
    expect(action).toThrow();
  });

  test('cluster exposes different read and write endpoints', () => {
    // GIVEN
    const stack = testStack();
    const vpc = new ec2.Vpc(stack, 'VPC');

    // WHEN
    const cluster = new DatabaseCluster(stack, 'Database', {
      masterUser: {
        username: 'admin',
      },
      instanceProps: {
        instanceType: ec2.InstanceType.of(ec2.InstanceClass.BURSTABLE2, ec2.InstanceSize.SMALL),
        vpc,
      },
    });

    // THEN
    expect(stack.resolve(cluster.clusterEndpoint)).not.toBe(stack.resolve(cluster.clusterReadEndpoint));
  });

  test('instance identifier used when present', () => {
    // GIVEN
    const stack = testStack();
    const vpc = new ec2.Vpc(stack, 'VPC');

    // WHEN
    const instanceIdentifierBase = 'instanceidentifierbase-';
    new DatabaseCluster(stack, 'Database', {
      masterUser: {
        username: 'admin',
      },
      instanceProps: {
        vpc,
        instanceType: ec2.InstanceType.of(ec2.InstanceClass.R5, ec2.InstanceSize.SMALL),
      },
      instanceIdentifierBase,
    });

    // THEN
    expectCDK(stack).to(haveResource('AWS::DocDB::DBInstance', {
      DBInstanceIdentifier: `${instanceIdentifierBase}1`,
    }));
  });

  test('cluster identifier used', () => {
    // GIVEN
    const stack = testStack();
    const vpc = new ec2.Vpc(stack, 'VPC');

    // WHEN
    const clusterIdentifier = 'clusteridentifier-';
    new DatabaseCluster(stack, 'Database', {
      masterUser: {
        username: 'admin',
      },
      instanceProps: {
        vpc,
        instanceType: ec2.InstanceType.of(ec2.InstanceClass.R5, ec2.InstanceSize.SMALL),
      },
      dbClusterName: clusterIdentifier,
    });

    // THEN
    expectCDK(stack).to(haveResource('AWS::DocDB::DBInstance', {
      DBInstanceIdentifier: `${clusterIdentifier}instance1`,
    }));
  });

  test('imported cluster has supplied attributes', () => {
    // GIVEN
    const stack = testStack();

    // WHEN
    const cluster = DatabaseCluster.fromDatabaseClusterAttributes(stack, 'Database', {
      clusterEndpointAddress: 'addr',
      clusterIdentifier: 'identifier',
      instanceEndpointAddresses: ['addr'],
      instanceIdentifiers: ['identifier'],
      port: 3306,
      readerEndpointAddress: 'reader-address',
      securityGroup: ec2.SecurityGroup.fromSecurityGroupId(stack, 'SG', 'sg-123456789', {
        allowAllOutbound: false,
      }),
    });

    // THEN
    expect(cluster.clusterEndpoint.hostname).toEqual('addr');
    expect(cluster.clusterEndpoint.port).toEqual(3306);
    expect(cluster.clusterIdentifier).toEqual('identifier');
    expect(cluster.instanceIdentifiers).toEqual(['identifier']);
    expect(cluster.clusterReadEndpoint.hostname).toEqual('reader-address');
    expect(cluster.securityGroupId).toEqual('sg-123456789');
  });

  test('imported cluster with imported security group honors allowAllOutbound', () => {
    // GIVEN
    const stack = testStack();

    const cluster = DatabaseCluster.fromDatabaseClusterAttributes(stack, 'Database', {
      clusterEndpointAddress: 'addr',
      clusterIdentifier: 'identifier',
      instanceEndpointAddresses: ['addr'],
      instanceIdentifiers: ['identifier'],
      port: 3306,
      readerEndpointAddress: 'reader-address',
      securityGroup: ec2.SecurityGroup.fromSecurityGroupId(stack, 'SG', 'sg-123456789', {
        allowAllOutbound: false,
      }),
    });

    // WHEN
    cluster.connections.allowToAnyIpv4(ec2.Port.tcp(443));

    // THEN
    expectCDK(stack).to(haveResource('AWS::EC2::SecurityGroupEgress', {
      GroupId: 'sg-123456789',
    }));
  });

  test('backup retention period respected', () => {
    // GIVEN
    const stack = testStack();
    const vpc = new ec2.Vpc(stack, 'VPC');

    // WHEN
    new DatabaseCluster(stack, 'Database', {
      masterUser: {
        username: 'admin',
      },
      instanceProps: {
        vpc,
        instanceType: ec2.InstanceType.of(ec2.InstanceClass.R5, ec2.InstanceSize.SMALL),
      },
      backup: {
        retention: cdk.Duration.days(20),
      },
    });

    // THEN
    expectCDK(stack).to(haveResource('AWS::DocDB::DBCluster', {
      BackupRetentionPeriod: 20,
    }));
  });

  test('backup maintenance window respected', () => {
    // GIVEN
    const stack = testStack();
    const vpc = new ec2.Vpc(stack, 'VPC');

    // WHEN
    new DatabaseCluster(stack, 'Database', {
      masterUser: {
        username: 'admin',
      },
      instanceProps: {
        vpc,
        instanceType: ec2.InstanceType.of(ec2.InstanceClass.R5, ec2.InstanceSize.SMALL),
      },
      backup: {
        retention: cdk.Duration.days(20),
        preferredWindow: '07:34-08:04',
      },
    });

    // THEN
    expectCDK(stack).to(haveResource('AWS::DocDB::DBCluster', {
      BackupRetentionPeriod: 20,
      PreferredBackupWindow: '07:34-08:04',
    }));
  });

  test('regular maintenance window respected', () => {
    // GIVEN
    const stack = testStack();
    const vpc = new ec2.Vpc(stack, 'VPC');

    // WHEN
    new DatabaseCluster(stack, 'Database', {
      masterUser: {
        username: 'admin',
      },
      instanceProps: {
        vpc,
        instanceType: ec2.InstanceType.of(ec2.InstanceClass.R5, ec2.InstanceSize.SMALL),
      },
      preferredMaintenanceWindow: '07:34-08:04',
    });

    // THEN
    expectCDK(stack).to(haveResource('AWS::DocDB::DBCluster', {
      PreferredMaintenanceWindow: '07:34-08:04',
    }));
  });

  test('single user rotation', () => {
    // GIVEN
    const stack = testStack();
    const vpc = new ec2.Vpc(stack, 'VPC');
    const cluster = new DatabaseCluster(stack, 'Database', {
      masterUser: {
        username: 'admin',
      },
      instanceProps: {
        vpc,
        instanceType: ec2.InstanceType.of(ec2.InstanceClass.R5, ec2.InstanceSize.SMALL),
      },
    });

    // WHEN
    cluster.addRotationSingleUser(cdk.Duration.days(5));

    // THEN
    expectCDK(stack).to(haveResource('AWS::Serverless::Application', {
      Location: {
        ApplicationId: 'arn:aws:serverlessrepo:us-east-1:297356227824:applications/SecretsManagerMongoDBRotationSingleUser',
        SemanticVersion: '1.1.3',
      },
      Parameters: {
        endpoint: {
          'Fn::Join': [
            '',
            [
              'https://secretsmanager.us-test-1.',
              { Ref: 'AWS::URLSuffix' },
            ],
          ],
        },
        functionName: 'DatabaseRotationSingleUser458A45BE',
        vpcSubnetIds: {
          'Fn::Join': [
            '',
            [
              { Ref: 'VPCPrivateSubnet1Subnet8BCA10E0' },
              ',',
              { Ref: 'VPCPrivateSubnet2SubnetCFCDAA7A' },
              ',',
              { Ref: 'VPCPrivateSubnet3Subnet3EDCD457' },
            ],
          ],
        },
        vpcSecurityGroupIds: {
          'Fn::GetAtt': ['DatabaseRotationSingleUserSecurityGroupAC6E0E73', 'GroupId'],
        },
      },
    }));
    expectCDK(stack).to(haveResource('AWS::SecretsManager::RotationSchedule', {
      SecretId: { Ref: 'DatabaseSecretAttachmentE5D1B020' },
      RotationLambdaARN: {
        'Fn::GetAtt': ['DatabaseRotationSingleUser65F55654', 'Outputs.RotationLambdaARN'],
      },
      RotationRules: {
        AutomaticallyAfterDays: 5,
      },
    }));
  });

  test('single user rotation requires secret', () => {
    // GIVEN
    const stack = testStack();
    const vpc = new ec2.Vpc(stack, 'VPC');
    const cluster = new DatabaseCluster(stack, 'Database', {
      masterUser: {
        username: 'admin',
        password: cdk.SecretValue.plainText('secret'),
      },
      instanceProps: {
        vpc,
        instanceType: ec2.InstanceType.of(ec2.InstanceClass.R5, ec2.InstanceSize.SMALL),
      },
    });

    // WHEN
    function addSingleUserRotation() {
      cluster.addRotationSingleUser(cdk.Duration.days(10));
    }

    // THEN
    expect(addSingleUserRotation).toThrow();
  });

  test('no multiple single user rotations', () => {
    // GIVEN
    const stack = testStack();
    const vpc = new ec2.Vpc(stack, 'VPC');
    const cluster = new DatabaseCluster(stack, 'Database', {
      masterUser: {
        username: 'admin',
      },
      instanceProps: {
        vpc,
        instanceType: ec2.InstanceType.of(ec2.InstanceClass.R5, ec2.InstanceSize.SMALL),
      },
    });

    // WHEN
    cluster.addRotationSingleUser(cdk.Duration.days(5));
    function addSecondRotation() {
      cluster.addRotationSingleUser(cdk.Duration.days(10));
    }

    // THEN
    expect(addSecondRotation).toThrow();
  });

  test('multi user rotation', () => {
    // GIVEN
    const stack = testStack();
    const vpc = new ec2.Vpc(stack, 'VPC');
    const cluster = new DatabaseCluster(stack, 'Database', {
      masterUser: {
        username: 'admin',
      },
      instanceProps: {
        vpc,
        instanceType: ec2.InstanceType.of(ec2.InstanceClass.R5, ec2.InstanceSize.SMALL),
      },
    });
    const userSecret = new DatabaseSecret(stack, 'UserSecret', {
      username: 'seconduser',
      masterSecret: cluster.secret,
    });
    userSecret.attach(cluster);

    // WHEN
    cluster.addRotationMultiUser('Rotation', {
      secret: userSecret,
      automaticallyAfter: cdk.Duration.days(5),
    });

    // THEN
    expectCDK(stack).to(haveResource('AWS::Serverless::Application', {
      Location: {
        ApplicationId: 'arn:aws:serverlessrepo:us-east-1:297356227824:applications/SecretsManagerMongoDBRotationMultiUser',
        SemanticVersion: '1.1.3',
      },
      Parameters: {
        endpoint: {
          'Fn::Join': [
            '',
            [
              'https://secretsmanager.us-test-1.',
              { Ref: 'AWS::URLSuffix' },
            ],
          ],
        },
        functionName: 'DatabaseRotation0D47EBD2',
        vpcSubnetIds: {
          'Fn::Join': [
            '',
            [
              { Ref: 'VPCPrivateSubnet1Subnet8BCA10E0' },
              ',',
              { Ref: 'VPCPrivateSubnet2SubnetCFCDAA7A' },
              ',',
              { Ref: 'VPCPrivateSubnet3Subnet3EDCD457' },
            ],
          ],
        },
        vpcSecurityGroupIds: {
          'Fn::GetAtt': ['DatabaseRotationSecurityGroup17736B63', 'GroupId'],
        },
        masterSecretArn: { Ref: 'DatabaseSecretAttachmentE5D1B020' },
      },
    }));
    expectCDK(stack).to(haveResource('AWS::SecretsManager::RotationSchedule', {
      SecretId: { Ref: 'UserSecret0463E4F5' },
      RotationLambdaARN: {
        'Fn::GetAtt': ['DatabaseRotation6B6E1D86', 'Outputs.RotationLambdaARN'],
      },
      RotationRules: {
        AutomaticallyAfterDays: 5,
      },
    }));
  });

  test('multi user rotation requires secret', () => {
    // GIVEN
    const stack = testStack();
    const vpc = new ec2.Vpc(stack, 'VPC');
    const cluster = new DatabaseCluster(stack, 'Database', {
      masterUser: {
        username: 'admin',
        password: cdk.SecretValue.plainText('secret'),
      },
      instanceProps: {
        vpc,
        instanceType: ec2.InstanceType.of(ec2.InstanceClass.R5, ec2.InstanceSize.SMALL),
      },
    });
    const userSecret = new DatabaseSecret(stack, 'UserSecret', {
      username: 'seconduser',
      masterSecret: cluster.secret,
    });
    userSecret.attach(cluster);

    // WHEN
    function addMultiUserRotation() {
      cluster.addRotationMultiUser('Rotation', {
        secret: userSecret,
      });
    }

    // THEN
    expect(addMultiUserRotation).toThrow();
  });

});

function testStack() {
<<<<<<< HEAD
  const stack = new cdk.Stack(undefined, undefined, { env: { account: '12345', region: 'us-test-1' } });
  stack.node.setContext('availability-zones:12345:us-test-1', ['us-test-1a', 'us-test-1b']);
=======
  const stack = new cdk.Stack(undefined, undefined, { env: { account: '12345', region: 'us-test-1' }});
  stack.construct.setContext('availability-zones:12345:us-test-1', ['us-test-1a', 'us-test-1b']);
>>>>>>> a772fe84
  return stack;
}<|MERGE_RESOLUTION|>--- conflicted
+++ resolved
@@ -30,7 +30,7 @@
         DBSubnetGroupName: { Ref: 'DatabaseSubnets56F17B9A' },
         MasterUsername: 'admin',
         MasterUserPassword: 'tooshort',
-        VpcSecurityGroupIds: [{ 'Fn::GetAtt': ['DatabaseSecurityGroup5C91FDCB', 'GroupId'] }],
+        VpcSecurityGroupIds: [ {'Fn::GetAtt': ['DatabaseSecurityGroup5C91FDCB', 'GroupId']}],
         StorageEncrypted: true,
       },
       DeletionPolicy: 'Retain',
@@ -74,7 +74,7 @@
       DBSubnetGroupName: { Ref: 'DatabaseSubnets56F17B9A' },
       MasterUsername: 'admin',
       MasterUserPassword: 'tooshort',
-      VpcSecurityGroupIds: [{ 'Fn::GetAtt': ['DatabaseSecurityGroup5C91FDCB', 'GroupId'] }],
+      VpcSecurityGroupIds: [ {'Fn::GetAtt': ['DatabaseSecurityGroup5C91FDCB', 'GroupId']}],
     }));
   });
 
@@ -175,7 +175,7 @@
       DBSubnetGroupName: { Ref: 'DatabaseSubnets56F17B9A' },
       MasterUsername: 'admin',
       MasterUserPassword: 'tooshort',
-      VpcSecurityGroupIds: ['SecurityGroupId12345'],
+      VpcSecurityGroupIds: [ 'SecurityGroupId12345' ],
     }));
   });
 
@@ -606,14 +606,14 @@
           ],
         },
         vpcSecurityGroupIds: {
-          'Fn::GetAtt': ['DatabaseRotationSingleUserSecurityGroupAC6E0E73', 'GroupId'],
+          'Fn::GetAtt': [ 'DatabaseRotationSingleUserSecurityGroupAC6E0E73', 'GroupId' ],
         },
       },
     }));
     expectCDK(stack).to(haveResource('AWS::SecretsManager::RotationSchedule', {
       SecretId: { Ref: 'DatabaseSecretAttachmentE5D1B020' },
       RotationLambdaARN: {
-        'Fn::GetAtt': ['DatabaseRotationSingleUser65F55654', 'Outputs.RotationLambdaARN'],
+        'Fn::GetAtt': [ 'DatabaseRotationSingleUser65F55654', 'Outputs.RotationLambdaARN' ],
       },
       RotationRules: {
         AutomaticallyAfterDays: 5,
@@ -724,7 +724,7 @@
           ],
         },
         vpcSecurityGroupIds: {
-          'Fn::GetAtt': ['DatabaseRotationSecurityGroup17736B63', 'GroupId'],
+          'Fn::GetAtt': [ 'DatabaseRotationSecurityGroup17736B63', 'GroupId' ],
         },
         masterSecretArn: { Ref: 'DatabaseSecretAttachmentE5D1B020' },
       },
@@ -732,7 +732,7 @@
     expectCDK(stack).to(haveResource('AWS::SecretsManager::RotationSchedule', {
       SecretId: { Ref: 'UserSecret0463E4F5' },
       RotationLambdaARN: {
-        'Fn::GetAtt': ['DatabaseRotation6B6E1D86', 'Outputs.RotationLambdaARN'],
+        'Fn::GetAtt': [ 'DatabaseRotation6B6E1D86', 'Outputs.RotationLambdaARN' ],
       },
       RotationRules: {
         AutomaticallyAfterDays: 5,
@@ -774,12 +774,7 @@
 });
 
 function testStack() {
-<<<<<<< HEAD
-  const stack = new cdk.Stack(undefined, undefined, { env: { account: '12345', region: 'us-test-1' } });
-  stack.node.setContext('availability-zones:12345:us-test-1', ['us-test-1a', 'us-test-1b']);
-=======
   const stack = new cdk.Stack(undefined, undefined, { env: { account: '12345', region: 'us-test-1' }});
   stack.construct.setContext('availability-zones:12345:us-test-1', ['us-test-1a', 'us-test-1b']);
->>>>>>> a772fe84
   return stack;
 }