import { CfnVPC, CfnVPCCidrBlock, ISubnet } from 'aws-cdk-lib/aws-ec2';
import { Arn, CfnResource } from 'aws-cdk-lib/core';
import { Construct, DependencyGroup, IDependable } from 'constructs';
import { IpamIpv4, IpamPool, IpamIpv6 } from './ipam';
import { VpcV2Base } from './vpc-v2-base';

/**
 * Ipam Options to add IPv4 CIDR range to the VPC
 */
export interface IIpIpamOptions {
  /**
   * The IPv4 IPAM pool to use for allocating IPv4 addresses.
   *
   * For more information, see the {@link https://docs.aws.amazon.com/cdk/api/v2/docs/aws-cdk-lib.aws_ec2.Vpc.html#configuring-ipv4-ipam}.
   */
  readonly ipv4IpamPool?: IpamPool;

  /**
   * The IPv4 netmask length to use for allocating IPv4 addresses.
   *
   * For more information, see the {@link https://docs.aws.amazon.com/cdk/api/v2/docs/aws-cdk-lib.aws_ec2.Vpc.html#configuring-ipv4-netmask-length}.
   */
  readonly ipv4NetmaskLength?: number;

  /**
   * The IPv6 IPAM pool to use for allocating IPv6 addresses.
   *
   * For more information, see the {@link https://docs.aws.amazon.com/cdk/api/v2/docs/aws-cdk-lib.aws_ec2.Vpc.html#configuring-ipv6-ipam}.
   */
  readonly ipv6IpamPool?: IpamPool;

  /**
   * The IPv6 netmask length to use for allocating IPv6 addresses.
   *
   * For more information, see the {@link https://docs.aws.amazon.com/cdk/api/v2/docs/aws-cdk-lib.aws_ec2.Vpc.html#configuring-ipv6-netmask-length}.
   */
  readonly ipv6NetmaskLength?: number;
}

/**
 * IpAddress options to define VPC V2
 */
export class IpAddresses {

  /**
   * An IPv4 CIDR Range
   */
  public static ipv4(ipv4Cidr: string): IIpAddresses {
    return new ipv4CidrAllocation(ipv4Cidr);
  }

  /**
   * An Ipv4 Ipam Pool
   */
  public static ipv4Ipam(ipv4IpamOptions: IIpIpamOptions) {
    return new IpamIpv4(ipv4IpamOptions);
  }

  /**
   * An Ipv6 Ipam Pool
   */
  public static ipv6Ipam(ipv6IpamOptions: IIpIpamOptions): IIpAddresses {
    return new IpamIpv6(ipv6IpamOptions);
  }

  /**
   * Amazon Provided Ipv6 range
   */
  public static amazonProvidedIpv6() {
    return new AmazonProvided();
  }
}

/**
 * Consolidated return parameters to pass to VPC construct
 */
export interface VpcCidrOptions {

  /**
   * IPv4 CIDR Block
   * @default - '10.0.0.0/16'
   */
  readonly ipv4CidrBlock?: string;

  /**
   * CIDR Mask for Vpc
   *
   * @default - Only required when using IPAM Ipv4
   */
  readonly ipv4NetmaskLength?: number;

  /**
   * Ipv4 IPAM Pool
   *
   * @default - Only required when using IPAM Ipv4
   */
  readonly ipv4IpamPool?: IpamPool;

  /**
   * Implementing Ipv6
   * @default - No ipv6 address
   */
  readonly ipv6CidrBlock?: string;

  /**
   * CIDR Mask for Vpc
   *
   * @default - Only required when using AWS Ipam
   */
  readonly ipv6NetmaskLength?: number;

  /**
   * Ipv6 IPAM pool id for VPC range, can only be defined
   * under public scope
   *
   * @default - no pool id
   */
  readonly ipv6IpamPool?: IpamPool;

  /**
   * Use amazon provided IP range
   * @default false
   */
  readonly amazonProvided?: boolean;

  /**
   * Dependency to associate Ipv6 CIDR block
   * @default - No dependency
   */
  readonly dependencies?: CfnResource[];
}

/**
 * Implements ip address allocation according to the IPAdress type
 */
export interface IIpAddresses {

  /**
   * Method to define the implementation logic of
   * IP address allocation
   */
  allocateVpcCidr() : VpcCidrOptions;

}

<<<<<<< HEAD
export interface IpAddressesCidrConfig {
  readonly cidrblock: string;
}

=======
>>>>>>> f57cad1b
/**
 * Properties to define VPC
 */
export interface VpcV2Props {

  /** A must IPv4 CIDR block for the VPC
   * https://docs.aws.amazon.com/vpc/latest/userguide/vpc-cidr-blocks.html
   * @default - Ipv4 CIDR Block ('10.0.0.0/16')
  */
  readonly primaryAddressBlock?: IIpAddresses;

  /**Can be  IPv4 or IPv6
   * @default - No secondary IP address
  */
  readonly secondaryAddressBlocks?: IIpAddresses[];

  /**
   * Indicates whether the instances launched in the VPC get DNS hostnames
   * @default false
   */
  readonly enableDnsHostnames?: boolean;

  /**
   * Indicates whether the DNS resolution is supported for the VPC.
   * @default false
   */
  readonly enableDnsSupport?: boolean;
}

/**
 * This class provides a foundation for creating and configuring a VPC with advanced features such as IPAM (IP Address Management) and IPv6 support.
 *
 * For more information, see the {@link https://docs.aws.amazon.com/cdk/api/v2/docs/aws-cdk-lib.aws_ec2.Vpc.html|AWS CDK Documentation on VPCs}.
 *
 * @resource AWS::EC2::VPC
 */
export class VpcV2 extends VpcV2Base {

  /**
   * Identifier for this VPC
   */
  public readonly vpcId: string;

  /**
     * @attribute
     */
  public readonly vpcArn: string;

  /**
     * @attribute
     */
  public readonly vpcCidrBlock: string;
  /**
   * The IPv6 CIDR blocks for the VPC.
   *
   * See https://docs.aws.amazon.com/AWSCloudFormation/latest/UserGuide/aws-resource-ec2-vpc.html#aws-resource-ec2-vpc-return-values
   */
  public readonly ipv6CidrBlocks: string[];

  /**
   * The provider of ipv4 addresses
   */
  public readonly ipAddresses: IIpAddresses;

  /**
   * The AWS CloudFormation resource representing the VPC.
   */
  public readonly resource: CfnVPC;

  /**
   * Indicates if instances launched in this VPC will have public DNS hostnames.
   */
  public readonly dnsHostnamesEnabled: boolean;

  /**
  * Indicates if DNS support is enabled for this VPC.
  */
  public readonly dnsSupportEnabled: boolean;

  /**
   * Isolated Subnets that are part of this VPC.
   */
  public readonly isolatedSubnets: ISubnet[];

  /**
   * To define dependency on internet connectivity
   */
  public readonly internetConnectivityEstablished: IDependable;

  /**
   * To define dependency on internet connectivity
   */
  private readonly _internetConnectivityEstablished = new DependencyGroup();

  /**
 * reference to all secondary blocks attached
 */
  public readonly secondaryCidrBlock = new Array<CfnVPCCidrBlock>;

  /**
   * For validation to define IPv6 subnets, set to true in case of
   * Amazon Provided IPv6 cidr range
   * IPv6 addresses can be attached to the subnets
   * @default false
   */
  public readonly useIpv6: boolean = false;

  public readonly ipv4CidrBlock: string = '';

  constructor(scope: Construct, id: string, props: VpcV2Props = {}) {
    super(scope, id);

    this.ipAddresses = props.primaryAddressBlock ?? IpAddresses.ipv4('10.0.0.0/16');
    const vpcOptions = this.ipAddresses.allocateVpcCidr();

    this.dnsHostnamesEnabled = props.enableDnsHostnames == null ? true : props.enableDnsHostnames;
    this.dnsSupportEnabled = props.enableDnsSupport == null ? true : props.enableDnsSupport;
    this.resource = new CfnVPC(this, 'Resource', {
      cidrBlock: vpcOptions.ipv4CidrBlock, //for Ipv4 addresses CIDR block
      enableDnsHostnames: this.dnsHostnamesEnabled,
      enableDnsSupport: this.dnsSupportEnabled,
      ipv4IpamPoolId: vpcOptions.ipv4IpamPool?.ipamPoolId, // for Ipv4 ipam option
      ipv4NetmaskLength: vpcOptions.ipv4NetmaskLength, // for Ipv4 ipam option
    });

    this.vpcCidrBlock = this.resource.attrCidrBlock;
    if (vpcOptions.ipv4CidrBlock) {
      this.ipv4CidrBlock = vpcOptions.ipv4CidrBlock;
    }
    this.ipv6CidrBlocks = this.resource.attrIpv6CidrBlocks;
    this.vpcId = this.resource.attrVpcId;
    this.vpcArn = Arn.format({
      service: 'ec2',
      resource: 'vpc',
      resourceName: this.vpcId,
    }, this.stack);

    if (props.secondaryAddressBlocks) {
      const secondaryAddressBlocks: IIpAddresses[] = props.secondaryAddressBlocks;
      let ipCount = 0;
      for (const secondaryAddressBlock of secondaryAddressBlocks) {
        //TODO: Add unique has for each secondary ip address
        ipCount+=1;
        const secondaryVpcOptions: VpcCidrOptions = secondaryAddressBlock.allocateVpcCidr();

        if (secondaryVpcOptions.amazonProvided === true) {
          this.useIpv6 = true;
        }
        //validate CIDR ranges per RFC 1918
        if (secondaryVpcOptions.ipv4CidrBlock!) {
          const ret = validateIpv4address(secondaryVpcOptions.ipv4CidrBlock, this.resource.cidrBlock);
          if (ret === false) {
            throw new Error('CIDR block should be in the same RFC 1918 range in the VPC');
          }
        }

        const cfnVpcCidrBlock = new CfnVPCCidrBlock(this, `SecondaryIp${ipCount}`, {
          vpcId: this.vpcId,
          cidrBlock: secondaryVpcOptions.ipv4CidrBlock,
          ipv4IpamPoolId: secondaryVpcOptions.ipv4IpamPool?.ipamPoolId,
          ipv4NetmaskLength: secondaryVpcOptions.ipv4NetmaskLength,
          //BYOL CIDR Options
          //ipv6CidrBlock: secondaryVpcOptions.ipv6CidrBlock,
          //BYOL POOL
          //ipv6Pool: secondaryVpcOptions.ipv6Pool,
          //TODO: Add Ipv6 address
          ipv6NetmaskLength: secondaryVpcOptions.ipv6NetmaskLength,
          ipv6IpamPoolId: secondaryVpcOptions.ipv6IpamPool?.ipamPoolId,
          amazonProvidedIpv6CidrBlock: secondaryVpcOptions.amazonProvided,
        });
        if (secondaryVpcOptions.dependencies) {
          for (const dep of secondaryVpcOptions.dependencies) {
            cfnVpcCidrBlock.addDependency(dep);
          }
        }
        //Create secondary blocks for Ipv4 and Ipv6
        this.secondaryCidrBlock.push(cfnVpcCidrBlock);
      }
    }

    /**
     * Empty array for isolated subnets
     */
    this.isolatedSubnets = new Array<ISubnet>;

    /**
     * Add igw to this if its a public subnet
     */
    this.internetConnectivityEstablished = this._internetConnectivityEstablished;
  }
}

class ipv4CidrAllocation implements IIpAddresses {

  constructor(private readonly cidrBlock: string) {

  }

  allocateVpcCidr(): VpcCidrOptions {
    return {
      ipv4CidrBlock: this.cidrBlock,
    };
  }
}

/**
 * Supports Amazon Provided Ipv6 ranges
 */
export class AmazonProvided implements IIpAddresses {
  /**
   * Represents an Amazon-provided IPv6 CIDR range for a VPC.
   *
   * This class implements the IIpAddresses interface and is used to allocate an Amazon-provided
   * IPv6 CIDR range for a VPC. When an instance of this class is used to allocate the VPC CIDR,
   * Amazon will automatically assign an IPv6 CIDR range from its pool of available addresses.
   */

  //private readonly amazonProvided: boolean;
  constructor() {
    //this.amazonProvided = true;
  };

  allocateVpcCidr(): VpcCidrOptions {
    return {
      amazonProvided: true,
    };
  }

}

//First two Octet to verify RFC 1918
interface IPaddressConfig {
  octet1: number;
  octet2: number;
}

/**
 * Validate whether secondary IP address is a valid IP range
 * @param cidr1 Secondary IPv4 Address
 * @param cidr2 Primary IPv4 Address
 * @returns true if valid
 */
/**
 * Validates whether a secondary IPv4 address is within the same private IP address range as the primary IPv4 address.
 *
 * @param cidr1 The secondary IPv4 CIDR block to be validated.
 * @param cidr2 The primary IPv4 CIDR block to validate against.
 * @returns True if the secondary IPv4 CIDR block is within the same private IP address range as the primary IPv4 CIDR block, false otherwise.
 *
 * The private IP address ranges are defined by RFC 1918 as 10.0.0.0/8, 172.16.0.0/12, and 192.168.0.0/16.
 */
function validateIpv4address(cidr1?: string, cidr2?: string): boolean {
  if (!cidr1 || !cidr2) {
    return false; // Handle cases where CIDR ranges are not provided
  }

  const octetsCidr1: number[] = cidr1.split('.').map(octet => parseInt(octet, 10));
  const octetsCidr2: number[] = cidr2.split('.').map(octet => parseInt(octet, 10));

  if (octetsCidr1.length !== 4 || octetsCidr2.length !== 4) {
    return false; // Handle invalid CIDR ranges
  }

  const ip1: IPaddressConfig = {
    octet1: octetsCidr1[0],
    octet2: octetsCidr1[1],
  };

  const ip2: IPaddressConfig = {
    octet1: octetsCidr2[0],
    octet2: octetsCidr2[1],
  };

  return (ip1.octet1 === 10 && ip2.octet1 === 10) ||
    (ip1.octet1 === 192 && ip1.octet2 === 168 && ip2.octet1 === 192 && ip2.octet2 === 168) ||
    (ip1.octet1 === 172 && ip1.octet2 === 16 && ip2.octet1 === 172 && ip2.octet2 === 16); // CIDR ranges belong to same private IP address ranges
}<|MERGE_RESOLUTION|>--- conflicted
+++ resolved
@@ -143,13 +143,6 @@
 
 }
 
-<<<<<<< HEAD
-export interface IpAddressesCidrConfig {
-  readonly cidrblock: string;
-}
-
-=======
->>>>>>> f57cad1b
 /**
  * Properties to define VPC
  */
