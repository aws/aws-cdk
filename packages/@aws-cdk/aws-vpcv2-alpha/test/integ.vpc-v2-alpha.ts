// /*
//  * Our integration tests act as snapshot tests to make sure the rendered template is stable.
//  * If any changes to the result are required,
//  * you need to perform an actual CloudFormation deployment of this application,
//  * and, if it is successful, a new snapshot will be written out.
//  *
//  * For more information on CDK integ tests,
//  * see the main CONTRIBUTING.md file.
//  */

import * as vpc_v2 from '../lib/vpc-v2';
// import { AddressFamily, Ipam } from '../lib';
import { IntegTest } from '@aws-cdk/integ-tests-alpha';
import * as cdk from 'aws-cdk-lib';
<<<<<<< HEAD
=======
import { Ipv4Cidr, /*Ipv6Cidr,*/ SubnetV2 } from '../lib/subnet-v2';
import { SubnetType } from 'aws-cdk-lib/aws-ec2';
//import { log } from 'console';

// as in unit tests, we use a qualified import,
// not bring in individual classes
//import * as er from '../lib';
>>>>>>> 09315379

const app = new cdk.App();

const stack = new cdk.Stack(app, 'aws-cdk-vpcv2-alpha');

<<<<<<< HEAD
const ipam = new Ipam(stack, 'Ipam');

/**Test Ipam Pool Ipv4 */

const pool1 = ipam.privateScope.addPool({
  addressFamily: AddressFamily.IP_V4,
  provisionedCidrs: [{ cidr: '10.2.0.0/16' }],
  locale: 'eu-west-1',
});

ipam.publicScope.addPool({
  addressFamily: AddressFamily.IP_V6,
  awsService: 'ec2',
  locale: 'eu-west-1',
  publicIpSource: 'amazon',
});
=======
// const ipam = new Ipam(stack, 'Ipam');
//
// const pool = ipam.publicScope.addPool({
//   addressFamily: AddressFamily.IP_V4,
//   provisionedCidrs: [{ cidr: '10.2.0.0/16' }],
//   locale: 'us-east-1',
// });
>>>>>>> 09315379

//TODO: Test Ipam Pool Ipv6

/** Test Ipv4 Primary and Secondary address */
new vpc_v2.VpcV2(stack, 'VPC-integ-test-1', {
  primaryAddressBlock: vpc_v2.IpAddresses.ipv4('10.0.0.0/16'),
  secondaryAddressBlocks: [
<<<<<<< HEAD
    vpc_v2.IpAddresses.ipv4Ipam({
      ipv4IpamPool: pool1,
      ipv4NetmaskLength: 20,
    }),
    //Test secondary ipv6 address
=======
    // vpc_v2.IpAddresses.ipv4Ipam({
    //   ipv4IpamPoolId: pool.ipamPoolId,
    //   ipv4NetmaskLength: 20,
    // }),
>>>>>>> 09315379
    vpc_v2.IpAddresses.amazonProvidedIpv6(),
  ],
  enableDnsHostnames: true,
  enableDnsSupport: true,
});

<<<<<<< HEAD
new vpc_v2.VpcV2(stack, 'Vpc-integ-test-2', {
  primaryAddressBlock: vpc_v2.IpAddresses.ipv4('10.1.0.0/16'),
  // secondaryAddressBlocks: [vpc_v2.IpAddresses.ipv6Ipam({
  //   ipv6IpamPool: pool2,
  //   ipv6NetmaskLength: 52,
  // })],
});

=======
new SubnetV2(stack, 'testsbubnet', {
  vpc,
  availabilityZone: 'us-east-1a',
  cidrBlock: new Ipv4Cidr('10.0.0.0/24'),
  subnetType: SubnetType.PRIVATE_WITH_EGRESS,
});

// const selection = vpc.selectSubnets();
// log(selection);
// vpc.enableVpnGateway({
//   vpnRoutePropagation: [{
//     subnetType: SubnetType.PRIVATE_WITH_EGRESS, // optional, defaults to "PUBLIC"
//   }],
//   type: 'ipsec.1',
// });

/**
 * Expected as should be true by default
 */

// if (!vpc.isolatedSubnets.includes(subnet)) {
//   throw new Error('Subnet is not isolated');
// };


>>>>>>> 09315379
new IntegTest(app, 'integtest-model', {
  testCases: [stack],
});<|MERGE_RESOLUTION|>--- conflicted
+++ resolved
@@ -12,22 +12,11 @@
 // import { AddressFamily, Ipam } from '../lib';
 import { IntegTest } from '@aws-cdk/integ-tests-alpha';
 import * as cdk from 'aws-cdk-lib';
-<<<<<<< HEAD
-=======
-import { Ipv4Cidr, /*Ipv6Cidr,*/ SubnetV2 } from '../lib/subnet-v2';
-import { SubnetType } from 'aws-cdk-lib/aws-ec2';
-//import { log } from 'console';
-
-// as in unit tests, we use a qualified import,
-// not bring in individual classes
-//import * as er from '../lib';
->>>>>>> 09315379
 
 const app = new cdk.App();
 
 const stack = new cdk.Stack(app, 'aws-cdk-vpcv2-alpha');
 
-<<<<<<< HEAD
 const ipam = new Ipam(stack, 'Ipam');
 
 /**Test Ipam Pool Ipv4 */
@@ -44,15 +33,6 @@
   locale: 'eu-west-1',
   publicIpSource: 'amazon',
 });
-=======
-// const ipam = new Ipam(stack, 'Ipam');
-//
-// const pool = ipam.publicScope.addPool({
-//   addressFamily: AddressFamily.IP_V4,
-//   provisionedCidrs: [{ cidr: '10.2.0.0/16' }],
-//   locale: 'us-east-1',
-// });
->>>>>>> 09315379
 
 //TODO: Test Ipam Pool Ipv6
 
@@ -60,25 +40,17 @@
 new vpc_v2.VpcV2(stack, 'VPC-integ-test-1', {
   primaryAddressBlock: vpc_v2.IpAddresses.ipv4('10.0.0.0/16'),
   secondaryAddressBlocks: [
-<<<<<<< HEAD
     vpc_v2.IpAddresses.ipv4Ipam({
       ipv4IpamPool: pool1,
       ipv4NetmaskLength: 20,
     }),
     //Test secondary ipv6 address
-=======
-    // vpc_v2.IpAddresses.ipv4Ipam({
-    //   ipv4IpamPoolId: pool.ipamPoolId,
-    //   ipv4NetmaskLength: 20,
-    // }),
->>>>>>> 09315379
     vpc_v2.IpAddresses.amazonProvidedIpv6(),
   ],
   enableDnsHostnames: true,
   enableDnsSupport: true,
 });
 
-<<<<<<< HEAD
 new vpc_v2.VpcV2(stack, 'Vpc-integ-test-2', {
   primaryAddressBlock: vpc_v2.IpAddresses.ipv4('10.1.0.0/16'),
   // secondaryAddressBlocks: [vpc_v2.IpAddresses.ipv6Ipam({
@@ -87,33 +59,6 @@
   // })],
 });
 
-=======
-new SubnetV2(stack, 'testsbubnet', {
-  vpc,
-  availabilityZone: 'us-east-1a',
-  cidrBlock: new Ipv4Cidr('10.0.0.0/24'),
-  subnetType: SubnetType.PRIVATE_WITH_EGRESS,
-});
-
-// const selection = vpc.selectSubnets();
-// log(selection);
-// vpc.enableVpnGateway({
-//   vpnRoutePropagation: [{
-//     subnetType: SubnetType.PRIVATE_WITH_EGRESS, // optional, defaults to "PUBLIC"
-//   }],
-//   type: 'ipsec.1',
-// });
-
-/**
- * Expected as should be true by default
- */
-
-// if (!vpc.isolatedSubnets.includes(subnet)) {
-//   throw new Error('Subnet is not isolated');
-// };
-
-
->>>>>>> 09315379
 new IntegTest(app, 'integtest-model', {
   testCases: [stack],
 });