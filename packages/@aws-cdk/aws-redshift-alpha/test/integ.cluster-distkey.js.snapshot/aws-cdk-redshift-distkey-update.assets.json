{
  "version": "39.0.0",
  "files": {
    "60d6644ca7559903aa3a4516f84720a5f2cc1310aa4f456b1aad45a0c1e28046": {
      "source": {
        "path": "asset.60d6644ca7559903aa3a4516f84720a5f2cc1310aa4f456b1aad45a0c1e28046",
        "packaging": "zip"
      },
      "destinations": {
        "current_account-current_region": {
          "bucketName": "cdk-hnb659fds-assets-${AWS::AccountId}-${AWS::Region}",
          "objectKey": "60d6644ca7559903aa3a4516f84720a5f2cc1310aa4f456b1aad45a0c1e28046.zip",
          "assumeRoleArn": "arn:${AWS::Partition}:iam::${AWS::AccountId}:role/cdk-hnb659fds-file-publishing-role-${AWS::AccountId}-${AWS::Region}"
        }
      }
    },
    "39472b1c2875cf306d4ba429aeccdd34cb49bcf59dbde81f7e6b6cb9deac23a6": {
      "source": {
        "path": "asset.39472b1c2875cf306d4ba429aeccdd34cb49bcf59dbde81f7e6b6cb9deac23a6",
        "packaging": "zip"
      },
      "destinations": {
        "current_account-current_region": {
          "bucketName": "cdk-hnb659fds-assets-${AWS::AccountId}-${AWS::Region}",
          "objectKey": "39472b1c2875cf306d4ba429aeccdd34cb49bcf59dbde81f7e6b6cb9deac23a6.zip",
          "assumeRoleArn": "arn:${AWS::Partition}:iam::${AWS::AccountId}:role/cdk-hnb659fds-file-publishing-role-${AWS::AccountId}-${AWS::Region}"
        }
      }
    },
<<<<<<< HEAD
    "9b1ba9780b86793b40a5c8c60fe0ce7ae88167e433f01e18bd1b51db12121fd9": {
=======
    "0e021468757835af57cd32c7b99101b8197f677dab290502ecc68b184b7a56a3": {
>>>>>>> 80217f1d
      "source": {
        "path": "aws-cdk-redshift-distkey-update.template.json",
        "packaging": "file"
      },
      "destinations": {
        "current_account-current_region": {
          "bucketName": "cdk-hnb659fds-assets-${AWS::AccountId}-${AWS::Region}",
<<<<<<< HEAD
          "objectKey": "9b1ba9780b86793b40a5c8c60fe0ce7ae88167e433f01e18bd1b51db12121fd9.json",
=======
          "objectKey": "0e021468757835af57cd32c7b99101b8197f677dab290502ecc68b184b7a56a3.json",
>>>>>>> 80217f1d
          "assumeRoleArn": "arn:${AWS::Partition}:iam::${AWS::AccountId}:role/cdk-hnb659fds-file-publishing-role-${AWS::AccountId}-${AWS::Region}"
        }
      }
    }
  },
  "dockerImages": {}
}<|MERGE_RESOLUTION|>--- conflicted
+++ resolved
@@ -27,11 +27,7 @@
         }
       }
     },
-<<<<<<< HEAD
-    "9b1ba9780b86793b40a5c8c60fe0ce7ae88167e433f01e18bd1b51db12121fd9": {
-=======
     "0e021468757835af57cd32c7b99101b8197f677dab290502ecc68b184b7a56a3": {
->>>>>>> 80217f1d
       "source": {
         "path": "aws-cdk-redshift-distkey-update.template.json",
         "packaging": "file"
@@ -39,11 +35,7 @@
       "destinations": {
         "current_account-current_region": {
           "bucketName": "cdk-hnb659fds-assets-${AWS::AccountId}-${AWS::Region}",
-<<<<<<< HEAD
-          "objectKey": "9b1ba9780b86793b40a5c8c60fe0ce7ae88167e433f01e18bd1b51db12121fd9.json",
-=======
           "objectKey": "0e021468757835af57cd32c7b99101b8197f677dab290502ecc68b184b7a56a3.json",
->>>>>>> 80217f1d
           "assumeRoleArn": "arn:${AWS::Partition}:iam::${AWS::AccountId}:role/cdk-hnb659fds-file-publishing-role-${AWS::AccountId}-${AWS::Region}"
         }
       }
