{
 "Resources": {
  "customkmskey377C6F9A": {
   "Type": "AWS::KMS::Key",
   "Properties": {
    "KeyPolicy": {
     "Statement": [
      {
       "Action": "kms:*",
       "Effect": "Allow",
       "Principal": {
        "AWS": {
         "Fn::Join": [
          "",
          [
           "arn:",
           {
            "Ref": "AWS::Partition"
           },
           ":iam::",
           {
            "Ref": "AWS::AccountId"
           },
           ":root"
          ]
         ]
        }
       },
       "Resource": "*"
      }
     ],
     "Version": "2012-10-17"
    }
   },
   "UpdateReplacePolicy": "Delete",
   "DeletionPolicy": "Delete"
  },
  "Vpc8378EB38": {
   "Type": "AWS::EC2::VPC",
   "Properties": {
    "CidrBlock": "10.0.0.0/16",
    "EnableDnsHostnames": true,
    "EnableDnsSupport": true,
    "InstanceTenancy": "default",
    "Tags": [
     {
      "Key": "Name",
      "Value": "aws-cdk-redshift-cluster-database/Vpc"
     }
    ]
   },
   "UpdateReplacePolicy": "Delete",
   "DeletionPolicy": "Delete"
  },
  "VpcPublicSubnet1Subnet5C2D37C4": {
   "Type": "AWS::EC2::Subnet",
   "Properties": {
    "VpcId": {
     "Ref": "Vpc8378EB38"
    },
    "AvailabilityZone": {
     "Fn::Select": [
      0,
      {
       "Fn::GetAZs": ""
      }
     ]
    },
    "CidrBlock": "10.0.0.0/18",
    "MapPublicIpOnLaunch": true,
    "Tags": [
     {
      "Key": "aws-cdk:subnet-name",
      "Value": "Public"
     },
     {
      "Key": "aws-cdk:subnet-type",
      "Value": "Public"
     },
     {
      "Key": "Name",
      "Value": "aws-cdk-redshift-cluster-database/Vpc/PublicSubnet1"
     }
    ]
   },
   "UpdateReplacePolicy": "Delete",
   "DeletionPolicy": "Delete"
  },
  "VpcPublicSubnet1RouteTable6C95E38E": {
   "Type": "AWS::EC2::RouteTable",
   "Properties": {
    "VpcId": {
     "Ref": "Vpc8378EB38"
    },
    "Tags": [
     {
      "Key": "Name",
      "Value": "aws-cdk-redshift-cluster-database/Vpc/PublicSubnet1"
     }
    ]
   },
   "UpdateReplacePolicy": "Delete",
   "DeletionPolicy": "Delete"
  },
  "VpcPublicSubnet1RouteTableAssociation97140677": {
   "Type": "AWS::EC2::SubnetRouteTableAssociation",
   "Properties": {
    "RouteTableId": {
     "Ref": "VpcPublicSubnet1RouteTable6C95E38E"
    },
    "SubnetId": {
     "Ref": "VpcPublicSubnet1Subnet5C2D37C4"
    }
   },
   "UpdateReplacePolicy": "Delete",
   "DeletionPolicy": "Delete"
  },
  "VpcPublicSubnet1DefaultRoute3DA9E72A": {
   "Type": "AWS::EC2::Route",
   "Properties": {
    "RouteTableId": {
     "Ref": "VpcPublicSubnet1RouteTable6C95E38E"
    },
    "DestinationCidrBlock": "0.0.0.0/0",
    "GatewayId": {
     "Ref": "VpcIGWD7BA715C"
    }
   },
   "DependsOn": [
    "VpcVPCGWBF912B6E"
   ],
   "UpdateReplacePolicy": "Delete",
   "DeletionPolicy": "Delete"
  },
  "VpcPublicSubnet1EIPD7E02669": {
   "Type": "AWS::EC2::EIP",
   "Properties": {
    "Domain": "vpc",
    "Tags": [
     {
      "Key": "Name",
      "Value": "aws-cdk-redshift-cluster-database/Vpc/PublicSubnet1"
     }
    ]
   },
   "UpdateReplacePolicy": "Delete",
   "DeletionPolicy": "Delete"
  },
  "VpcPublicSubnet1NATGateway4D7517AA": {
   "Type": "AWS::EC2::NatGateway",
   "Properties": {
    "SubnetId": {
     "Ref": "VpcPublicSubnet1Subnet5C2D37C4"
    },
    "AllocationId": {
     "Fn::GetAtt": [
      "VpcPublicSubnet1EIPD7E02669",
      "AllocationId"
     ]
    },
    "Tags": [
     {
      "Key": "Name",
      "Value": "aws-cdk-redshift-cluster-database/Vpc/PublicSubnet1"
     }
    ]
   },
   "DependsOn": [
    "VpcPublicSubnet1DefaultRoute3DA9E72A",
    "VpcPublicSubnet1RouteTableAssociation97140677"
   ],
   "UpdateReplacePolicy": "Delete",
   "DeletionPolicy": "Delete"
  },
  "VpcPublicSubnet2Subnet691E08A3": {
   "Type": "AWS::EC2::Subnet",
   "Properties": {
    "VpcId": {
     "Ref": "Vpc8378EB38"
    },
    "AvailabilityZone": {
     "Fn::Select": [
      1,
      {
       "Fn::GetAZs": ""
      }
     ]
    },
    "CidrBlock": "10.0.64.0/18",
    "MapPublicIpOnLaunch": true,
    "Tags": [
     {
      "Key": "aws-cdk:subnet-name",
      "Value": "Public"
     },
     {
      "Key": "aws-cdk:subnet-type",
      "Value": "Public"
     },
     {
      "Key": "Name",
      "Value": "aws-cdk-redshift-cluster-database/Vpc/PublicSubnet2"
     }
    ]
   },
   "UpdateReplacePolicy": "Delete",
   "DeletionPolicy": "Delete"
  },
  "VpcPublicSubnet2RouteTable94F7E489": {
   "Type": "AWS::EC2::RouteTable",
   "Properties": {
    "VpcId": {
     "Ref": "Vpc8378EB38"
    },
    "Tags": [
     {
      "Key": "Name",
      "Value": "aws-cdk-redshift-cluster-database/Vpc/PublicSubnet2"
     }
    ]
   },
   "UpdateReplacePolicy": "Delete",
   "DeletionPolicy": "Delete"
  },
  "VpcPublicSubnet2RouteTableAssociationDD5762D8": {
   "Type": "AWS::EC2::SubnetRouteTableAssociation",
   "Properties": {
    "RouteTableId": {
     "Ref": "VpcPublicSubnet2RouteTable94F7E489"
    },
    "SubnetId": {
     "Ref": "VpcPublicSubnet2Subnet691E08A3"
    }
   },
   "UpdateReplacePolicy": "Delete",
   "DeletionPolicy": "Delete"
  },
  "VpcPublicSubnet2DefaultRoute97F91067": {
   "Type": "AWS::EC2::Route",
   "Properties": {
    "RouteTableId": {
     "Ref": "VpcPublicSubnet2RouteTable94F7E489"
    },
    "DestinationCidrBlock": "0.0.0.0/0",
    "GatewayId": {
     "Ref": "VpcIGWD7BA715C"
    }
   },
   "DependsOn": [
    "VpcVPCGWBF912B6E"
   ],
   "UpdateReplacePolicy": "Delete",
   "DeletionPolicy": "Delete"
  },
  "VpcPublicSubnet2EIP3C605A87": {
   "Type": "AWS::EC2::EIP",
   "Properties": {
    "Domain": "vpc",
    "Tags": [
     {
      "Key": "Name",
      "Value": "aws-cdk-redshift-cluster-database/Vpc/PublicSubnet2"
     }
    ]
   },
   "UpdateReplacePolicy": "Delete",
   "DeletionPolicy": "Delete"
  },
  "VpcPublicSubnet2NATGateway9182C01D": {
   "Type": "AWS::EC2::NatGateway",
   "Properties": {
    "SubnetId": {
     "Ref": "VpcPublicSubnet2Subnet691E08A3"
    },
    "AllocationId": {
     "Fn::GetAtt": [
      "VpcPublicSubnet2EIP3C605A87",
      "AllocationId"
     ]
    },
    "Tags": [
     {
      "Key": "Name",
      "Value": "aws-cdk-redshift-cluster-database/Vpc/PublicSubnet2"
     }
    ]
   },
   "DependsOn": [
    "VpcPublicSubnet2DefaultRoute97F91067",
    "VpcPublicSubnet2RouteTableAssociationDD5762D8"
   ],
   "UpdateReplacePolicy": "Delete",
   "DeletionPolicy": "Delete"
  },
  "VpcPrivateSubnet1Subnet536B997A": {
   "Type": "AWS::EC2::Subnet",
   "Properties": {
    "VpcId": {
     "Ref": "Vpc8378EB38"
    },
    "AvailabilityZone": {
     "Fn::Select": [
      0,
      {
       "Fn::GetAZs": ""
      }
     ]
    },
    "CidrBlock": "10.0.128.0/18",
    "MapPublicIpOnLaunch": false,
    "Tags": [
     {
      "Key": "aws-cdk:subnet-name",
      "Value": "Private"
     },
     {
      "Key": "aws-cdk:subnet-type",
      "Value": "Private"
     },
     {
      "Key": "Name",
      "Value": "aws-cdk-redshift-cluster-database/Vpc/PrivateSubnet1"
     }
    ]
   },
   "UpdateReplacePolicy": "Delete",
   "DeletionPolicy": "Delete"
  },
  "VpcPrivateSubnet1RouteTableB2C5B500": {
   "Type": "AWS::EC2::RouteTable",
   "Properties": {
    "VpcId": {
     "Ref": "Vpc8378EB38"
    },
    "Tags": [
     {
      "Key": "Name",
      "Value": "aws-cdk-redshift-cluster-database/Vpc/PrivateSubnet1"
     }
    ]
   },
   "UpdateReplacePolicy": "Delete",
   "DeletionPolicy": "Delete"
  },
  "VpcPrivateSubnet1RouteTableAssociation70C59FA6": {
   "Type": "AWS::EC2::SubnetRouteTableAssociation",
   "Properties": {
    "RouteTableId": {
     "Ref": "VpcPrivateSubnet1RouteTableB2C5B500"
    },
    "SubnetId": {
     "Ref": "VpcPrivateSubnet1Subnet536B997A"
    }
   },
   "UpdateReplacePolicy": "Delete",
   "DeletionPolicy": "Delete"
  },
  "VpcPrivateSubnet1DefaultRouteBE02A9ED": {
   "Type": "AWS::EC2::Route",
   "Properties": {
    "RouteTableId": {
     "Ref": "VpcPrivateSubnet1RouteTableB2C5B500"
    },
    "DestinationCidrBlock": "0.0.0.0/0",
    "NatGatewayId": {
     "Ref": "VpcPublicSubnet1NATGateway4D7517AA"
    }
   },
   "UpdateReplacePolicy": "Delete",
   "DeletionPolicy": "Delete"
  },
  "VpcPrivateSubnet2Subnet3788AAA1": {
   "Type": "AWS::EC2::Subnet",
   "Properties": {
    "VpcId": {
     "Ref": "Vpc8378EB38"
    },
    "AvailabilityZone": {
     "Fn::Select": [
      1,
      {
       "Fn::GetAZs": ""
      }
     ]
    },
    "CidrBlock": "10.0.192.0/18",
    "MapPublicIpOnLaunch": false,
    "Tags": [
     {
      "Key": "aws-cdk:subnet-name",
      "Value": "Private"
     },
     {
      "Key": "aws-cdk:subnet-type",
      "Value": "Private"
     },
     {
      "Key": "Name",
      "Value": "aws-cdk-redshift-cluster-database/Vpc/PrivateSubnet2"
     }
    ]
   },
   "UpdateReplacePolicy": "Delete",
   "DeletionPolicy": "Delete"
  },
  "VpcPrivateSubnet2RouteTableA678073B": {
   "Type": "AWS::EC2::RouteTable",
   "Properties": {
    "VpcId": {
     "Ref": "Vpc8378EB38"
    },
    "Tags": [
     {
      "Key": "Name",
      "Value": "aws-cdk-redshift-cluster-database/Vpc/PrivateSubnet2"
     }
    ]
   },
   "UpdateReplacePolicy": "Delete",
   "DeletionPolicy": "Delete"
  },
  "VpcPrivateSubnet2RouteTableAssociationA89CAD56": {
   "Type": "AWS::EC2::SubnetRouteTableAssociation",
   "Properties": {
    "RouteTableId": {
     "Ref": "VpcPrivateSubnet2RouteTableA678073B"
    },
    "SubnetId": {
     "Ref": "VpcPrivateSubnet2Subnet3788AAA1"
    }
   },
   "UpdateReplacePolicy": "Delete",
   "DeletionPolicy": "Delete"
  },
  "VpcPrivateSubnet2DefaultRoute060D2087": {
   "Type": "AWS::EC2::Route",
   "Properties": {
    "RouteTableId": {
     "Ref": "VpcPrivateSubnet2RouteTableA678073B"
    },
    "DestinationCidrBlock": "0.0.0.0/0",
    "NatGatewayId": {
     "Ref": "VpcPublicSubnet2NATGateway9182C01D"
    }
   },
   "UpdateReplacePolicy": "Delete",
   "DeletionPolicy": "Delete"
  },
  "VpcIGWD7BA715C": {
   "Type": "AWS::EC2::InternetGateway",
   "Properties": {
    "Tags": [
     {
      "Key": "Name",
      "Value": "aws-cdk-redshift-cluster-database/Vpc"
     }
    ]
   },
   "UpdateReplacePolicy": "Delete",
   "DeletionPolicy": "Delete"
  },
  "VpcVPCGWBF912B6E": {
   "Type": "AWS::EC2::VPCGatewayAttachment",
   "Properties": {
    "VpcId": {
     "Ref": "Vpc8378EB38"
    },
    "InternetGatewayId": {
     "Ref": "VpcIGWD7BA715C"
    }
   },
   "UpdateReplacePolicy": "Delete",
   "DeletionPolicy": "Delete"
  },
  "ClusterSubnetsDCFA5CB7": {
   "Type": "AWS::Redshift::ClusterSubnetGroup",
   "Properties": {
    "Description": "Subnets for Cluster Redshift cluster",
    "SubnetIds": [
     {
      "Ref": "VpcPublicSubnet1Subnet5C2D37C4"
     },
     {
      "Ref": "VpcPublicSubnet2Subnet691E08A3"
     }
    ]
   },
   "UpdateReplacePolicy": "Delete",
   "DeletionPolicy": "Delete"
  },
  "ClusterSecurityGroup0921994B": {
   "Type": "AWS::EC2::SecurityGroup",
   "Properties": {
    "GroupDescription": "Redshift security group",
    "SecurityGroupEgress": [
     {
      "CidrIp": "0.0.0.0/0",
      "Description": "Allow all outbound traffic by default",
      "IpProtocol": "-1"
     }
    ],
    "VpcId": {
     "Ref": "Vpc8378EB38"
    }
   },
   "UpdateReplacePolicy": "Delete",
   "DeletionPolicy": "Delete"
  },
  "ClusterSecret6368BD0F": {
   "Type": "AWS::SecretsManager::Secret",
   "Properties": {
    "GenerateSecretString": {
     "ExcludeCharacters": "\"@/\\ '",
     "GenerateStringKey": "password",
     "PasswordLength": 30,
     "SecretStringTemplate": "{\"username\":\"admin\"}"
    }
   },
   "UpdateReplacePolicy": "Delete",
   "DeletionPolicy": "Delete"
  },
  "ClusterSecretAttachment769E6258": {
   "Type": "AWS::SecretsManager::SecretTargetAttachment",
   "Properties": {
    "SecretId": {
     "Ref": "ClusterSecret6368BD0F"
    },
    "TargetId": {
     "Ref": "ClusterEB0386A7"
    },
    "TargetType": "AWS::Redshift::Cluster"
   },
   "UpdateReplacePolicy": "Delete",
   "DeletionPolicy": "Delete"
  },
  "ClusterEB0386A7": {
   "Type": "AWS::Redshift::Cluster",
   "Properties": {
    "ClusterType": "multi-node",
    "DBName": "my_db",
    "MasterUsername": {
     "Fn::Join": [
      "",
      [
       "{{resolve:secretsmanager:",
       {
        "Ref": "ClusterSecret6368BD0F"
       },
       ":SecretString:username::}}"
      ]
     ]
    },
    "MasterUserPassword": {
     "Fn::Join": [
      "",
      [
       "{{resolve:secretsmanager:",
       {
        "Ref": "ClusterSecret6368BD0F"
       },
       ":SecretString:password::}}"
      ]
     ]
    },
    "NodeType": "dc2.large",
    "AllowVersionUpgrade": true,
    "AutomatedSnapshotRetentionPeriod": 1,
    "ClusterParameterGroupName": {
     "Ref": "ClusterParameterGroup879806FD"
    },
    "ClusterSubnetGroupName": {
     "Ref": "ClusterSubnetsDCFA5CB7"
    },
    "Encrypted": true,
    "KmsKeyId": {
     "Ref": "customkmskey377C6F9A"
    },
    "NumberOfNodes": 2,
    "PubliclyAccessible": true,
    "VpcSecurityGroupIds": [
     {
      "Fn::GetAtt": [
       "ClusterSecurityGroup0921994B",
       "GroupId"
      ]
     }
    ]
   },
   "UpdateReplacePolicy": "Delete",
   "DeletionPolicy": "Delete"
  },
  "ClusterParameterGroup879806FD": {
   "Type": "AWS::Redshift::ClusterParameterGroup",
   "Properties": {
    "Description": "Cluster parameter group for family redshift-1.0",
    "ParameterGroupFamily": "redshift-1.0",
    "Parameters": [
     {
      "ParameterName": "enable_user_activity_logging",
      "ParameterValue": "true"
     }
    ]
   },
   "UpdateReplacePolicy": "Delete",
   "DeletionPolicy": "Delete"
  },
  "UserSecretE2C04A69": {
   "Type": "AWS::SecretsManager::Secret",
   "Properties": {
    "GenerateSecretString": {
     "ExcludeCharacters": "\"@/\\ '",
     "GenerateStringKey": "password",
     "PasswordLength": 30,
     "SecretStringTemplate": "{\"username\":\"awscdkredshiftclusterdatabaseuserc17d5ebd\"}"
    }
   },
   "UpdateReplacePolicy": "Delete",
   "DeletionPolicy": "Delete"
  },
  "UserSecretAttachment02022609": {
   "Type": "AWS::SecretsManager::SecretTargetAttachment",
   "Properties": {
    "SecretId": {
     "Ref": "UserSecretE2C04A69"
    },
    "TargetId": {
     "Ref": "ClusterEB0386A7"
    },
    "TargetType": "AWS::Redshift::Cluster"
   },
   "UpdateReplacePolicy": "Delete",
   "DeletionPolicy": "Delete"
  },
  "UserProviderframeworkonEventServiceRole8FBA2FBD": {
   "Type": "AWS::IAM::Role",
   "Properties": {
    "AssumeRolePolicyDocument": {
     "Statement": [
      {
       "Action": "sts:AssumeRole",
       "Effect": "Allow",
       "Principal": {
        "Service": "lambda.amazonaws.com"
       }
      }
     ],
     "Version": "2012-10-17"
    },
    "ManagedPolicyArns": [
     {
      "Fn::Join": [
       "",
       [
        "arn:",
        {
         "Ref": "AWS::Partition"
        },
        ":iam::aws:policy/service-role/AWSLambdaBasicExecutionRole"
       ]
      ]
     }
    ]
   },
   "UpdateReplacePolicy": "Delete",
   "DeletionPolicy": "Delete"
  },
  "UserProviderframeworkonEventServiceRoleDefaultPolicy9A9E044F": {
   "Type": "AWS::IAM::Policy",
   "Properties": {
    "PolicyDocument": {
     "Statement": [
      {
       "Action": "lambda:InvokeFunction",
       "Effect": "Allow",
       "Resource": [
        {
         "Fn::GetAtt": [
          "QueryRedshiftDatabase3de5bea727da479686625efb56431b5f3DF81997",
          "Arn"
         ]
        },
        {
         "Fn::Join": [
          "",
          [
           {
            "Fn::GetAtt": [
             "QueryRedshiftDatabase3de5bea727da479686625efb56431b5f3DF81997",
             "Arn"
            ]
           },
           ":*"
          ]
         ]
        }
       ]
      }
     ],
     "Version": "2012-10-17"
    },
    "PolicyName": "UserProviderframeworkonEventServiceRoleDefaultPolicy9A9E044F",
    "Roles": [
     {
      "Ref": "UserProviderframeworkonEventServiceRole8FBA2FBD"
     }
    ]
   },
   "UpdateReplacePolicy": "Delete",
   "DeletionPolicy": "Delete"
  },
  "UserProviderframeworkonEvent4EC32885": {
   "Type": "AWS::Lambda::Function",
   "Properties": {
    "Code": {
     "S3Bucket": {
      "Fn::Sub": "cdk-hnb659fds-assets-${AWS::AccountId}-${AWS::Region}"
     },
<<<<<<< HEAD
     "S3Key": "1eabd374284db340b74179e3429008132f5b6b0b7b28d472d852807d7f5f9746.zip"
=======
     "S3Key": "45017ac1fb5b50dac36a255c328b0fe125f18a8e6d3689e188eab5e3a1bf8146.zip"
>>>>>>> 0eb25f27
    },
    "Role": {
     "Fn::GetAtt": [
      "UserProviderframeworkonEventServiceRole8FBA2FBD",
      "Arn"
     ]
    },
    "Description": "AWS CDK resource provider framework - onEvent (aws-cdk-redshift-cluster-database/User/Resource/Provider)",
    "Environment": {
     "Variables": {
      "USER_ON_EVENT_FUNCTION_ARN": {
       "Fn::GetAtt": [
        "QueryRedshiftDatabase3de5bea727da479686625efb56431b5f3DF81997",
        "Arn"
       ]
      }
     }
    },
    "Handler": "framework.onEvent",
    "Runtime": "nodejs14.x",
    "Timeout": 900
   },
   "DependsOn": [
    "UserProviderframeworkonEventServiceRoleDefaultPolicy9A9E044F",
    "UserProviderframeworkonEventServiceRole8FBA2FBD"
   ],
   "UpdateReplacePolicy": "Delete",
   "DeletionPolicy": "Delete"
  },
  "UserFDDCDD17": {
   "Type": "Custom::RedshiftDatabaseQuery",
   "Properties": {
    "ServiceToken": {
     "Fn::GetAtt": [
      "UserProviderframeworkonEvent4EC32885",
      "Arn"
     ]
    },
    "handler": "user",
    "clusterName": {
     "Ref": "ClusterEB0386A7"
    },
    "adminUserArn": {
     "Ref": "ClusterSecretAttachment769E6258"
    },
    "databaseName": "my_db",
    "username": "awscdkredshiftclusterdatabaseuserc17d5ebd",
    "passwordSecretArn": {
     "Ref": "UserSecretAttachment02022609"
    }
   },
   "UpdateReplacePolicy": "Delete",
   "DeletionPolicy": "Delete"
  },
  "UserTablePrivilegesProviderframeworkonEventServiceRole56BAEC9A": {
   "Type": "AWS::IAM::Role",
   "Properties": {
    "AssumeRolePolicyDocument": {
     "Statement": [
      {
       "Action": "sts:AssumeRole",
       "Effect": "Allow",
       "Principal": {
        "Service": "lambda.amazonaws.com"
       }
      }
     ],
     "Version": "2012-10-17"
    },
    "ManagedPolicyArns": [
     {
      "Fn::Join": [
       "",
       [
        "arn:",
        {
         "Ref": "AWS::Partition"
        },
        ":iam::aws:policy/service-role/AWSLambdaBasicExecutionRole"
       ]
      ]
     }
    ]
   },
   "UpdateReplacePolicy": "Delete",
   "DeletionPolicy": "Delete"
  },
  "UserTablePrivilegesProviderframeworkonEventServiceRoleDefaultPolicy3B6EF50C": {
   "Type": "AWS::IAM::Policy",
   "Properties": {
    "PolicyDocument": {
     "Statement": [
      {
       "Action": "lambda:InvokeFunction",
       "Effect": "Allow",
       "Resource": [
        {
         "Fn::GetAtt": [
          "QueryRedshiftDatabase3de5bea727da479686625efb56431b5f3DF81997",
          "Arn"
         ]
        },
        {
         "Fn::Join": [
          "",
          [
           {
            "Fn::GetAtt": [
             "QueryRedshiftDatabase3de5bea727da479686625efb56431b5f3DF81997",
             "Arn"
            ]
           },
           ":*"
          ]
         ]
        }
       ]
      }
     ],
     "Version": "2012-10-17"
    },
    "PolicyName": "UserTablePrivilegesProviderframeworkonEventServiceRoleDefaultPolicy3B6EF50C",
    "Roles": [
     {
      "Ref": "UserTablePrivilegesProviderframeworkonEventServiceRole56BAEC9A"
     }
    ]
   },
   "UpdateReplacePolicy": "Delete",
   "DeletionPolicy": "Delete"
  },
  "UserTablePrivilegesProviderframeworkonEvent3F5C1851": {
   "Type": "AWS::Lambda::Function",
   "Properties": {
    "Code": {
     "S3Bucket": {
      "Fn::Sub": "cdk-hnb659fds-assets-${AWS::AccountId}-${AWS::Region}"
     },
<<<<<<< HEAD
     "S3Key": "1eabd374284db340b74179e3429008132f5b6b0b7b28d472d852807d7f5f9746.zip"
=======
     "S3Key": "45017ac1fb5b50dac36a255c328b0fe125f18a8e6d3689e188eab5e3a1bf8146.zip"
>>>>>>> 0eb25f27
    },
    "Role": {
     "Fn::GetAtt": [
      "UserTablePrivilegesProviderframeworkonEventServiceRole56BAEC9A",
      "Arn"
     ]
    },
    "Description": "AWS CDK resource provider framework - onEvent (aws-cdk-redshift-cluster-database/User/TablePrivileges/Resource/Provider)",
    "Environment": {
     "Variables": {
      "USER_ON_EVENT_FUNCTION_ARN": {
       "Fn::GetAtt": [
        "QueryRedshiftDatabase3de5bea727da479686625efb56431b5f3DF81997",
        "Arn"
       ]
      }
     }
    },
    "Handler": "framework.onEvent",
    "Runtime": "nodejs14.x",
    "Timeout": 900
   },
   "DependsOn": [
    "UserTablePrivilegesProviderframeworkonEventServiceRoleDefaultPolicy3B6EF50C",
    "UserTablePrivilegesProviderframeworkonEventServiceRole56BAEC9A"
   ],
   "UpdateReplacePolicy": "Delete",
   "DeletionPolicy": "Delete"
  },
  "UserTablePrivileges3829D614": {
   "Type": "Custom::RedshiftDatabaseQuery",
   "Properties": {
    "ServiceToken": {
     "Fn::GetAtt": [
      "UserTablePrivilegesProviderframeworkonEvent3F5C1851",
      "Arn"
     ]
    },
    "handler": "user-table-privileges",
    "clusterName": {
     "Ref": "ClusterEB0386A7"
    },
    "adminUserArn": {
     "Ref": "ClusterSecretAttachment769E6258"
    },
    "databaseName": "my_db",
    "username": {
     "Fn::GetAtt": [
      "UserFDDCDD17",
      "username"
     ]
    },
    "tablePrivileges": [
     {
      "tableId": "Table",
      "tableName": {
       "Ref": "Table7ABB320E"
      },
      "actions": [
       "INSERT",
       "DELETE",
       "SELECT"
      ]
     }
    ]
   },
   "UpdateReplacePolicy": "Delete",
   "DeletionPolicy": "Delete"
  },
  "QueryRedshiftDatabase3de5bea727da479686625efb56431b5fServiceRole0A90D717": {
   "Type": "AWS::IAM::Role",
   "Properties": {
    "AssumeRolePolicyDocument": {
     "Statement": [
      {
       "Action": "sts:AssumeRole",
       "Effect": "Allow",
       "Principal": {
        "Service": "lambda.amazonaws.com"
       }
      }
     ],
     "Version": "2012-10-17"
    },
    "ManagedPolicyArns": [
     {
      "Fn::Join": [
       "",
       [
        "arn:",
        {
         "Ref": "AWS::Partition"
        },
        ":iam::aws:policy/service-role/AWSLambdaBasicExecutionRole"
       ]
      ]
     }
    ]
   },
   "UpdateReplacePolicy": "Delete",
   "DeletionPolicy": "Delete"
  },
  "QueryRedshiftDatabase3de5bea727da479686625efb56431b5fServiceRoleDefaultPolicyDDD1388D": {
   "Type": "AWS::IAM::Policy",
   "Properties": {
    "PolicyDocument": {
     "Statement": [
      {
       "Action": [
        "redshift-data:DescribeStatement",
        "redshift-data:ExecuteStatement"
       ],
       "Effect": "Allow",
       "Resource": "*"
      },
      {
       "Action": [
        "secretsmanager:DescribeSecret",
        "secretsmanager:GetSecretValue"
       ],
       "Effect": "Allow",
       "Resource": [
        {
         "Ref": "ClusterSecretAttachment769E6258"
        },
        {
         "Ref": "UserSecretAttachment02022609"
        }
       ]
      }
     ],
     "Version": "2012-10-17"
    },
    "PolicyName": "QueryRedshiftDatabase3de5bea727da479686625efb56431b5fServiceRoleDefaultPolicyDDD1388D",
    "Roles": [
     {
      "Ref": "QueryRedshiftDatabase3de5bea727da479686625efb56431b5fServiceRole0A90D717"
     }
    ]
   },
   "UpdateReplacePolicy": "Delete",
   "DeletionPolicy": "Delete"
  },
  "QueryRedshiftDatabase3de5bea727da479686625efb56431b5f3DF81997": {
   "Type": "AWS::Lambda::Function",
   "Properties": {
    "Code": {
     "S3Bucket": {
      "Fn::Sub": "cdk-hnb659fds-assets-${AWS::AccountId}-${AWS::Region}"
     },
<<<<<<< HEAD
     "S3Key": "63972716b2c60e94733b1c6d7c9174a641155db8f2f400d9881811d12a37dc8c.zip"
=======
     "S3Key": "1c86c854dd7bf4e9476b013497c1b08c57bf296dbc4200f2a251f79ad102d15e.zip"
>>>>>>> 0eb25f27
    },
    "Role": {
     "Fn::GetAtt": [
      "QueryRedshiftDatabase3de5bea727da479686625efb56431b5fServiceRole0A90D717",
      "Arn"
     ]
    },
    "Handler": "index.handler",
    "Runtime": {
     "Fn::FindInMap": [
      "DefaultCrNodeVersionMap",
      {
       "Ref": "AWS::Region"
      },
      "value"
     ]
    },
    "Timeout": 60
   },
   "DependsOn": [
    "QueryRedshiftDatabase3de5bea727da479686625efb56431b5fServiceRoleDefaultPolicyDDD1388D",
    "QueryRedshiftDatabase3de5bea727da479686625efb56431b5fServiceRole0A90D717"
   ],
   "UpdateReplacePolicy": "Delete",
   "DeletionPolicy": "Delete"
  },
  "TableProviderframeworkonEventServiceRoleC3128F67": {
   "Type": "AWS::IAM::Role",
   "Properties": {
    "AssumeRolePolicyDocument": {
     "Statement": [
      {
       "Action": "sts:AssumeRole",
       "Effect": "Allow",
       "Principal": {
        "Service": "lambda.amazonaws.com"
       }
      }
     ],
     "Version": "2012-10-17"
    },
    "ManagedPolicyArns": [
     {
      "Fn::Join": [
       "",
       [
        "arn:",
        {
         "Ref": "AWS::Partition"
        },
        ":iam::aws:policy/service-role/AWSLambdaBasicExecutionRole"
       ]
      ]
     }
    ]
   },
   "UpdateReplacePolicy": "Delete",
   "DeletionPolicy": "Delete"
  },
  "TableProviderframeworkonEventServiceRoleDefaultPolicyAD08715D": {
   "Type": "AWS::IAM::Policy",
   "Properties": {
    "PolicyDocument": {
     "Statement": [
      {
       "Action": "lambda:InvokeFunction",
       "Effect": "Allow",
       "Resource": [
        {
         "Fn::GetAtt": [
          "QueryRedshiftDatabase3de5bea727da479686625efb56431b5f3DF81997",
          "Arn"
         ]
        },
        {
         "Fn::Join": [
          "",
          [
           {
            "Fn::GetAtt": [
             "QueryRedshiftDatabase3de5bea727da479686625efb56431b5f3DF81997",
             "Arn"
            ]
           },
           ":*"
          ]
         ]
        }
       ]
      }
     ],
     "Version": "2012-10-17"
    },
    "PolicyName": "TableProviderframeworkonEventServiceRoleDefaultPolicyAD08715D",
    "Roles": [
     {
      "Ref": "TableProviderframeworkonEventServiceRoleC3128F67"
     }
    ]
   },
   "UpdateReplacePolicy": "Delete",
   "DeletionPolicy": "Delete"
  },
  "TableProviderframeworkonEvent97F3951A": {
   "Type": "AWS::Lambda::Function",
   "Properties": {
    "Code": {
     "S3Bucket": {
      "Fn::Sub": "cdk-hnb659fds-assets-${AWS::AccountId}-${AWS::Region}"
     },
<<<<<<< HEAD
     "S3Key": "1eabd374284db340b74179e3429008132f5b6b0b7b28d472d852807d7f5f9746.zip"
=======
     "S3Key": "45017ac1fb5b50dac36a255c328b0fe125f18a8e6d3689e188eab5e3a1bf8146.zip"
>>>>>>> 0eb25f27
    },
    "Role": {
     "Fn::GetAtt": [
      "TableProviderframeworkonEventServiceRoleC3128F67",
      "Arn"
     ]
    },
    "Description": "AWS CDK resource provider framework - onEvent (aws-cdk-redshift-cluster-database/Table/Resource/Provider)",
    "Environment": {
     "Variables": {
      "USER_ON_EVENT_FUNCTION_ARN": {
       "Fn::GetAtt": [
        "QueryRedshiftDatabase3de5bea727da479686625efb56431b5f3DF81997",
        "Arn"
       ]
      }
     }
    },
    "Handler": "framework.onEvent",
    "Runtime": "nodejs14.x",
    "Timeout": 900
   },
   "DependsOn": [
    "TableProviderframeworkonEventServiceRoleDefaultPolicyAD08715D",
    "TableProviderframeworkonEventServiceRoleC3128F67"
   ],
   "UpdateReplacePolicy": "Delete",
   "DeletionPolicy": "Delete"
  },
  "Table7ABB320E": {
   "Type": "Custom::RedshiftDatabaseQuery",
   "Properties": {
    "ServiceToken": {
     "Fn::GetAtt": [
      "TableProviderframeworkonEvent97F3951A",
      "Arn"
     ]
    },
    "handler": "table",
    "clusterName": {
     "Ref": "ClusterEB0386A7"
    },
    "adminUserArn": {
     "Ref": "ClusterSecretAttachment769E6258"
    },
    "databaseName": "my_db",
    "tableName": {
     "prefix": "awscdkredshiftclusterdatabaseTable24923533",
     "generateSuffix": "true"
    },
    "tableColumns": [
     {
      "name": "col1",
      "dataType": "varchar(4)",
      "distKey": true,
      "comment": "A test column",
      "encoding": "LZO",
      "id": "col1"
     },
     {
      "name": "col2",
      "dataType": "float",
      "sortKey": true,
      "comment": "A test column",
      "id": "col2"
     },
     {
      "name": "col3",
      "dataType": "float",
      "comment": "A test column",
      "encoding": "RAW",
      "id": "col3"
     }
    ],
    "distStyle": "KEY",
    "sortStyle": "INTERLEAVED",
    "tableComment": "A test table",
    "useColumnIds": true
   },
   "UpdateReplacePolicy": "Delete",
   "DeletionPolicy": "Delete"
  }
 },
 "Mappings": {
  "DefaultCrNodeVersionMap": {
   "af-south-1": {
    "value": "nodejs16.x"
   },
   "ap-east-1": {
    "value": "nodejs16.x"
   },
   "ap-northeast-1": {
    "value": "nodejs16.x"
   },
   "ap-northeast-2": {
    "value": "nodejs16.x"
   },
   "ap-northeast-3": {
    "value": "nodejs16.x"
   },
   "ap-south-1": {
    "value": "nodejs16.x"
   },
   "ap-south-2": {
    "value": "nodejs16.x"
   },
   "ap-southeast-1": {
    "value": "nodejs16.x"
   },
   "ap-southeast-2": {
    "value": "nodejs16.x"
   },
   "ap-southeast-3": {
    "value": "nodejs16.x"
   },
   "ca-central-1": {
    "value": "nodejs16.x"
   },
   "cn-north-1": {
    "value": "nodejs16.x"
   },
   "cn-northwest-1": {
    "value": "nodejs16.x"
   },
   "eu-central-1": {
    "value": "nodejs16.x"
   },
   "eu-central-2": {
    "value": "nodejs16.x"
   },
   "eu-north-1": {
    "value": "nodejs16.x"
   },
   "eu-south-1": {
    "value": "nodejs16.x"
   },
   "eu-south-2": {
    "value": "nodejs16.x"
   },
   "eu-west-1": {
    "value": "nodejs16.x"
   },
   "eu-west-2": {
    "value": "nodejs16.x"
   },
   "eu-west-3": {
    "value": "nodejs16.x"
   },
   "me-central-1": {
    "value": "nodejs16.x"
   },
   "me-south-1": {
    "value": "nodejs16.x"
   },
   "sa-east-1": {
    "value": "nodejs16.x"
   },
   "us-east-1": {
    "value": "nodejs16.x"
   },
   "us-east-2": {
    "value": "nodejs16.x"
   },
   "us-gov-east-1": {
    "value": "nodejs16.x"
   },
   "us-gov-west-1": {
    "value": "nodejs16.x"
   },
   "us-iso-east-1": {
    "value": "nodejs14.x"
   },
   "us-iso-west-1": {
    "value": "nodejs14.x"
   },
   "us-isob-east-1": {
    "value": "nodejs14.x"
   },
   "us-west-1": {
    "value": "nodejs16.x"
   },
   "us-west-2": {
    "value": "nodejs16.x"
   }
  }
 },
 "Parameters": {
  "BootstrapVersion": {
   "Type": "AWS::SSM::Parameter::Value<String>",
   "Default": "/cdk-bootstrap/hnb659fds/version",
   "Description": "Version of the CDK Bootstrap resources in this environment, automatically retrieved from SSM Parameter Store. [cdk:skip]"
  }
 },
 "Rules": {
  "CheckBootstrapVersion": {
   "Assertions": [
    {
     "Assert": {
      "Fn::Not": [
       {
        "Fn::Contains": [
         [
          "1",
          "2",
          "3",
          "4",
          "5"
         ],
         {
          "Ref": "BootstrapVersion"
         }
        ]
       }
      ]
     },
     "AssertDescription": "CDK bootstrap stack version 6 required. Please run 'cdk bootstrap' with a recent version of the CDK CLI."
    }
   ]
  }
 }
}<|MERGE_RESOLUTION|>--- conflicted
+++ resolved
@@ -715,11 +715,7 @@
      "S3Bucket": {
       "Fn::Sub": "cdk-hnb659fds-assets-${AWS::AccountId}-${AWS::Region}"
      },
-<<<<<<< HEAD
-     "S3Key": "1eabd374284db340b74179e3429008132f5b6b0b7b28d472d852807d7f5f9746.zip"
-=======
      "S3Key": "45017ac1fb5b50dac36a255c328b0fe125f18a8e6d3689e188eab5e3a1bf8146.zip"
->>>>>>> 0eb25f27
     },
     "Role": {
      "Fn::GetAtt": [
@@ -858,11 +854,7 @@
      "S3Bucket": {
       "Fn::Sub": "cdk-hnb659fds-assets-${AWS::AccountId}-${AWS::Region}"
      },
-<<<<<<< HEAD
-     "S3Key": "1eabd374284db340b74179e3429008132f5b6b0b7b28d472d852807d7f5f9746.zip"
-=======
      "S3Key": "45017ac1fb5b50dac36a255c328b0fe125f18a8e6d3689e188eab5e3a1bf8146.zip"
->>>>>>> 0eb25f27
     },
     "Role": {
      "Fn::GetAtt": [
@@ -1013,11 +1005,7 @@
      "S3Bucket": {
       "Fn::Sub": "cdk-hnb659fds-assets-${AWS::AccountId}-${AWS::Region}"
      },
-<<<<<<< HEAD
-     "S3Key": "63972716b2c60e94733b1c6d7c9174a641155db8f2f400d9881811d12a37dc8c.zip"
-=======
      "S3Key": "1c86c854dd7bf4e9476b013497c1b08c57bf296dbc4200f2a251f79ad102d15e.zip"
->>>>>>> 0eb25f27
     },
     "Role": {
      "Fn::GetAtt": [
@@ -1128,11 +1116,7 @@
      "S3Bucket": {
       "Fn::Sub": "cdk-hnb659fds-assets-${AWS::AccountId}-${AWS::Region}"
      },
-<<<<<<< HEAD
-     "S3Key": "1eabd374284db340b74179e3429008132f5b6b0b7b28d472d852807d7f5f9746.zip"
-=======
      "S3Key": "45017ac1fb5b50dac36a255c328b0fe125f18a8e6d3689e188eab5e3a1bf8146.zip"
->>>>>>> 0eb25f27
     },
     "Role": {
      "Fn::GetAtt": [
