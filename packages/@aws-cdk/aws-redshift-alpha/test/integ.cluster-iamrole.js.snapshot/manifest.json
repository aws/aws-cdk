{
  "version": "39.0.0",
  "artifacts": {
    "single-provider-role-integ.assets": {
      "type": "cdk:asset-manifest",
      "properties": {
        "file": "single-provider-role-integ.assets.json",
        "requiresBootstrapStackVersion": 6,
        "bootstrapStackVersionSsmParameter": "/cdk-bootstrap/hnb659fds/version"
      }
    },
    "single-provider-role-integ": {
      "type": "aws:cloudformation:stack",
      "environment": "aws://unknown-account/unknown-region",
      "properties": {
        "templateFile": "single-provider-role-integ.template.json",
        "terminationProtection": false,
        "validateOnSynth": false,
        "assumeRoleArn": "arn:${AWS::Partition}:iam::${AWS::AccountId}:role/cdk-hnb659fds-deploy-role-${AWS::AccountId}-${AWS::Region}",
        "cloudFormationExecutionRoleArn": "arn:${AWS::Partition}:iam::${AWS::AccountId}:role/cdk-hnb659fds-cfn-exec-role-${AWS::AccountId}-${AWS::Region}",
<<<<<<< HEAD
        "stackTemplateAssetObjectUrl": "s3://cdk-hnb659fds-assets-${AWS::AccountId}-${AWS::Region}/5cb6c3d85ed8928a4145baff9ff323871b19a68330b7e0d392b6092ff92bf6f8.json",
=======
        "stackTemplateAssetObjectUrl": "s3://cdk-hnb659fds-assets-${AWS::AccountId}-${AWS::Region}/d76945d389ad2f480eca89db510a7eaa2492b9eeb03935cbd7a58ff71cc0c210.json",
>>>>>>> 80217f1d
        "requiresBootstrapStackVersion": 6,
        "bootstrapStackVersionSsmParameter": "/cdk-bootstrap/hnb659fds/version",
        "additionalDependencies": [
          "single-provider-role-integ.assets"
        ],
        "lookupRole": {
          "arn": "arn:${AWS::Partition}:iam::${AWS::AccountId}:role/cdk-hnb659fds-lookup-role-${AWS::AccountId}-${AWS::Region}",
          "requiresBootstrapStackVersion": 8,
          "bootstrapStackVersionSsmParameter": "/cdk-bootstrap/hnb659fds/version"
        }
      },
      "dependencies": [
        "single-provider-role-integ.assets"
      ],
      "metadata": {
        "/single-provider-role-integ/VPC": [
          {
            "type": "aws:cdk:analytics:construct",
            "data": {
              "restrictDefaultSecurityGroup": false
            }
          }
        ],
        "/single-provider-role-integ/VPC/Resource": [
          {
            "type": "aws:cdk:logicalId",
            "data": "VPCB9E5F0B4"
          }
        ],
        "/single-provider-role-integ/VPC/PublicSubnet1": [
          {
            "type": "aws:cdk:analytics:construct",
            "data": {
              "availabilityZone": "*",
              "vpcId": "*",
              "cidrBlock": "*",
              "mapPublicIpOnLaunch": true,
              "ipv6CidrBlock": "*",
              "assignIpv6AddressOnCreation": "*"
            }
          },
          {
            "type": "aws:cdk:analytics:construct",
            "data": {
              "availabilityZone": "*",
              "vpcId": "*",
              "cidrBlock": "*",
              "mapPublicIpOnLaunch": true,
              "ipv6CidrBlock": "*",
              "assignIpv6AddressOnCreation": "*"
            }
          },
          {
            "type": "aws:cdk:analytics:method",
            "data": {}
          },
          {
            "type": "aws:cdk:analytics:method",
            "data": {
              "addNatGateway": [
                "*"
              ]
            }
          }
        ],
        "/single-provider-role-integ/VPC/PublicSubnet1/Subnet": [
          {
            "type": "aws:cdk:logicalId",
            "data": "VPCPublicSubnet1SubnetB4246D30"
          }
        ],
        "/single-provider-role-integ/VPC/PublicSubnet1/RouteTable": [
          {
            "type": "aws:cdk:logicalId",
            "data": "VPCPublicSubnet1RouteTableFEE4B781"
          }
        ],
        "/single-provider-role-integ/VPC/PublicSubnet1/RouteTableAssociation": [
          {
            "type": "aws:cdk:logicalId",
            "data": "VPCPublicSubnet1RouteTableAssociation0B0896DC"
          }
        ],
        "/single-provider-role-integ/VPC/PublicSubnet1/DefaultRoute": [
          {
            "type": "aws:cdk:logicalId",
            "data": "VPCPublicSubnet1DefaultRoute91CEF279"
          }
        ],
        "/single-provider-role-integ/VPC/PublicSubnet1/EIP": [
          {
            "type": "aws:cdk:logicalId",
            "data": "VPCPublicSubnet1EIP6AD938E8"
          }
        ],
        "/single-provider-role-integ/VPC/PublicSubnet1/NATGateway": [
          {
            "type": "aws:cdk:logicalId",
            "data": "VPCPublicSubnet1NATGatewayE0556630"
          }
        ],
        "/single-provider-role-integ/VPC/PublicSubnet2": [
          {
            "type": "aws:cdk:analytics:construct",
            "data": {
              "availabilityZone": "*",
              "vpcId": "*",
              "cidrBlock": "*",
              "mapPublicIpOnLaunch": true,
              "ipv6CidrBlock": "*",
              "assignIpv6AddressOnCreation": "*"
            }
          },
          {
            "type": "aws:cdk:analytics:construct",
            "data": {
              "availabilityZone": "*",
              "vpcId": "*",
              "cidrBlock": "*",
              "mapPublicIpOnLaunch": true,
              "ipv6CidrBlock": "*",
              "assignIpv6AddressOnCreation": "*"
            }
          },
          {
            "type": "aws:cdk:analytics:method",
            "data": {}
          },
          {
            "type": "aws:cdk:analytics:method",
            "data": {
              "addNatGateway": [
                "*"
              ]
            }
          }
        ],
        "/single-provider-role-integ/VPC/PublicSubnet2/Subnet": [
          {
            "type": "aws:cdk:logicalId",
            "data": "VPCPublicSubnet2Subnet74179F39"
          }
        ],
        "/single-provider-role-integ/VPC/PublicSubnet2/RouteTable": [
          {
            "type": "aws:cdk:logicalId",
            "data": "VPCPublicSubnet2RouteTable6F1A15F1"
          }
        ],
        "/single-provider-role-integ/VPC/PublicSubnet2/RouteTableAssociation": [
          {
            "type": "aws:cdk:logicalId",
            "data": "VPCPublicSubnet2RouteTableAssociation5A808732"
          }
        ],
        "/single-provider-role-integ/VPC/PublicSubnet2/DefaultRoute": [
          {
            "type": "aws:cdk:logicalId",
            "data": "VPCPublicSubnet2DefaultRouteB7481BBA"
          }
        ],
        "/single-provider-role-integ/VPC/PublicSubnet2/EIP": [
          {
            "type": "aws:cdk:logicalId",
            "data": "VPCPublicSubnet2EIP4947BC00"
          }
        ],
        "/single-provider-role-integ/VPC/PublicSubnet2/NATGateway": [
          {
            "type": "aws:cdk:logicalId",
            "data": "VPCPublicSubnet2NATGateway3C070193"
          }
        ],
        "/single-provider-role-integ/VPC/PrivateSubnet1": [
          {
            "type": "aws:cdk:analytics:construct",
            "data": {
              "availabilityZone": "*",
              "vpcId": "*",
              "cidrBlock": "*",
              "mapPublicIpOnLaunch": false,
              "ipv6CidrBlock": "*",
              "assignIpv6AddressOnCreation": "*"
            }
          },
          {
            "type": "aws:cdk:analytics:construct",
            "data": {
              "availabilityZone": "*",
              "vpcId": "*",
              "cidrBlock": "*",
              "mapPublicIpOnLaunch": false,
              "ipv6CidrBlock": "*",
              "assignIpv6AddressOnCreation": "*"
            }
          },
          {
            "type": "aws:cdk:analytics:method",
            "data": {}
          }
        ],
        "/single-provider-role-integ/VPC/PrivateSubnet1/Subnet": [
          {
            "type": "aws:cdk:logicalId",
            "data": "VPCPrivateSubnet1Subnet8BCA10E0"
          }
        ],
        "/single-provider-role-integ/VPC/PrivateSubnet1/RouteTable": [
          {
            "type": "aws:cdk:logicalId",
            "data": "VPCPrivateSubnet1RouteTableBE8A6027"
          }
        ],
        "/single-provider-role-integ/VPC/PrivateSubnet1/RouteTableAssociation": [
          {
            "type": "aws:cdk:logicalId",
            "data": "VPCPrivateSubnet1RouteTableAssociation347902D1"
          }
        ],
        "/single-provider-role-integ/VPC/PrivateSubnet1/DefaultRoute": [
          {
            "type": "aws:cdk:logicalId",
            "data": "VPCPrivateSubnet1DefaultRouteAE1D6490"
          }
        ],
        "/single-provider-role-integ/VPC/PrivateSubnet2": [
          {
            "type": "aws:cdk:analytics:construct",
            "data": {
              "availabilityZone": "*",
              "vpcId": "*",
              "cidrBlock": "*",
              "mapPublicIpOnLaunch": false,
              "ipv6CidrBlock": "*",
              "assignIpv6AddressOnCreation": "*"
            }
          },
          {
            "type": "aws:cdk:analytics:construct",
            "data": {
              "availabilityZone": "*",
              "vpcId": "*",
              "cidrBlock": "*",
              "mapPublicIpOnLaunch": false,
              "ipv6CidrBlock": "*",
              "assignIpv6AddressOnCreation": "*"
            }
          },
          {
            "type": "aws:cdk:analytics:method",
            "data": {}
          }
        ],
        "/single-provider-role-integ/VPC/PrivateSubnet2/Subnet": [
          {
            "type": "aws:cdk:logicalId",
            "data": "VPCPrivateSubnet2SubnetCFCDAA7A"
          }
        ],
        "/single-provider-role-integ/VPC/PrivateSubnet2/RouteTable": [
          {
            "type": "aws:cdk:logicalId",
            "data": "VPCPrivateSubnet2RouteTable0A19E10E"
          }
        ],
        "/single-provider-role-integ/VPC/PrivateSubnet2/RouteTableAssociation": [
          {
            "type": "aws:cdk:logicalId",
            "data": "VPCPrivateSubnet2RouteTableAssociation0C73D413"
          }
        ],
        "/single-provider-role-integ/VPC/PrivateSubnet2/DefaultRoute": [
          {
            "type": "aws:cdk:logicalId",
            "data": "VPCPrivateSubnet2DefaultRouteF4F5CFD2"
          }
        ],
        "/single-provider-role-integ/VPC/IGW": [
          {
            "type": "aws:cdk:logicalId",
            "data": "VPCIGWB7E252D3"
          }
        ],
        "/single-provider-role-integ/VPC/VPCGW": [
          {
            "type": "aws:cdk:logicalId",
            "data": "VPCVPCGW99B986DC"
          }
        ],
        "/single-provider-role-integ/Cluster": [
          {
            "type": "aws:cdk:analytics:construct",
            "data": "*"
          }
        ],
        "/single-provider-role-integ/Cluster/Subnets": [
          {
            "type": "aws:cdk:analytics:construct",
            "data": "*"
          }
        ],
        "/single-provider-role-integ/Cluster/Subnets/Default": [
          {
            "type": "aws:cdk:logicalId",
            "data": "ClusterSubnetsDCFA5CB7"
          }
        ],
        "/single-provider-role-integ/Cluster/SecurityGroup": [
          {
            "type": "aws:cdk:analytics:construct",
            "data": {
              "description": "*",
              "vpc": "*"
            }
          }
        ],
        "/single-provider-role-integ/Cluster/SecurityGroup/Resource": [
          {
            "type": "aws:cdk:logicalId",
            "data": "ClusterSecurityGroup0921994B"
          }
        ],
        "/single-provider-role-integ/Cluster/Secret": [
          {
            "type": "aws:cdk:analytics:construct",
            "data": "*"
          },
          {
            "type": "aws:cdk:analytics:construct",
            "data": "*"
          }
        ],
        "/single-provider-role-integ/Cluster/Secret/Resource": [
          {
            "type": "aws:cdk:logicalId",
            "data": "ClusterSecret6368BD0F"
          }
        ],
        "/single-provider-role-integ/Cluster/Secret/Attachment": [
          {
            "type": "aws:cdk:analytics:construct",
            "data": {
              "secret": "*",
              "target": "*"
            }
          }
        ],
        "/single-provider-role-integ/Cluster/Secret/Attachment/Resource": [
          {
            "type": "aws:cdk:logicalId",
            "data": "ClusterSecretAttachment769E6258"
          }
        ],
        "/single-provider-role-integ/Cluster/Resource": [
          {
            "type": "aws:cdk:logicalId",
            "data": "ClusterEB0386A7"
          }
        ],
<<<<<<< HEAD
        "/single-provider-role-integ/Table0/Resource/Handler/inlinePolicyAddedToExecutionRole-0/Resource": [
          {
            "type": "aws:cdk:logicalId",
            "data": "Table0HandlerinlinePolicyAddedToExecutionRole08FC8B442"
=======
        "/single-provider-role-integ/Table0/Resource/Handler": [
          {
            "type": "aws:cdk:analytics:construct",
            "data": {
              "code": "*",
              "runtime": "*",
              "handler": "*",
              "timeout": "*",
              "uuid": "*",
              "lambdaPurpose": "*"
            }
          }
        ],
        "/single-provider-role-integ/Table0/Resource/Provider/framework-onEvent": [
          {
            "type": "aws:cdk:analytics:construct",
            "data": {
              "code": "*",
              "description": "*",
              "runtime": "*",
              "handler": "*",
              "timeout": "*",
              "logGroup": "*",
              "vpc": "*",
              "vpcSubnets": "*",
              "securityGroups": "*",
              "role": "*",
              "functionName": "*",
              "environmentEncryption": "*"
            }
          },
          {
            "type": "aws:cdk:analytics:method",
            "data": {
              "addEnvironment": [
                "*",
                "*"
              ]
            }
>>>>>>> 80217f1d
          }
        ],
        "/single-provider-role-integ/Table0/Resource/Provider/framework-onEvent/Resource": [
          {
            "type": "aws:cdk:logicalId",
            "data": "Table0ProviderframeworkonEvent51303D7B"
          }
        ],
        "/single-provider-role-integ/Table0/Resource/Resource": [
          {
            "type": "aws:cdk:analytics:construct",
            "data": "*"
          }
        ],
        "/single-provider-role-integ/Table0/Resource/Resource/Default": [
          {
            "type": "aws:cdk:logicalId",
            "data": "Table008D2B29D"
          }
        ],
        "/single-provider-role-integ/LatestNodeRuntimeMap": [
          {
            "type": "aws:cdk:logicalId",
            "data": "LatestNodeRuntimeMap"
          }
        ],
        "/single-provider-role-integ/Query Redshift Database3de5bea727da479686625efb56431b5f": [
          {
            "type": "aws:cdk:analytics:construct",
            "data": {
              "code": "*",
              "runtime": "*",
              "handler": "*",
              "timeout": "*"
            }
          }
        ],
        "/single-provider-role-integ/Query Redshift Database3de5bea727da479686625efb56431b5f/ServiceRole": [
          {
            "type": "aws:cdk:analytics:construct",
            "data": {
              "assumedBy": {
                "principalAccount": "*",
                "assumeRoleAction": "*"
              },
              "managedPolicies": [
                {
                  "managedPolicyArn": "*"
                }
              ]
            }
          },
          {
            "type": "aws:cdk:analytics:method",
            "data": {
              "addToPrincipalPolicy": [
                {}
              ]
            }
          },
          {
            "type": "aws:cdk:analytics:method",
            "data": {
              "attachInlinePolicy": [
                "*"
              ]
            }
          },
          {
            "type": "aws:cdk:analytics:method",
            "data": {
              "attachInlinePolicy": [
                "*"
              ]
            }
          },
          {
            "type": "aws:cdk:analytics:method",
            "data": {
              "addToPrincipalPolicy": [
                {}
              ]
            }
          },
          {
            "type": "aws:cdk:analytics:method",
            "data": {
              "addToPrincipalPolicy": [
                {}
              ]
            }
          },
          {
            "type": "aws:cdk:analytics:method",
            "data": {
              "addToPrincipalPolicy": [
                {}
              ]
            }
          },
          {
            "type": "aws:cdk:analytics:method",
            "data": {
              "addToPrincipalPolicy": [
                {}
              ]
            }
          },
          {
            "type": "aws:cdk:analytics:method",
            "data": {
              "addToPrincipalPolicy": [
                {}
              ]
            }
          }
        ],
        "/single-provider-role-integ/Query Redshift Database3de5bea727da479686625efb56431b5f/ServiceRole/ImportServiceRole": [
          {
            "type": "aws:cdk:analytics:construct",
            "data": "*"
          }
        ],
        "/single-provider-role-integ/Query Redshift Database3de5bea727da479686625efb56431b5f/ServiceRole/Resource": [
          {
            "type": "aws:cdk:logicalId",
            "data": "QueryRedshiftDatabase3de5bea727da479686625efb56431b5fServiceRole0A90D717"
          }
        ],
        "/single-provider-role-integ/Query Redshift Database3de5bea727da479686625efb56431b5f/ServiceRole/DefaultPolicy": [
          {
            "type": "aws:cdk:analytics:construct",
            "data": "*"
          },
          {
            "type": "aws:cdk:analytics:method",
            "data": {
              "attachToRole": [
                "*"
              ]
            }
          },
          {
            "type": "aws:cdk:analytics:method",
            "data": {
              "attachToRole": [
                "*"
              ]
            }
          },
          {
            "type": "aws:cdk:analytics:method",
            "data": {
              "addStatements": [
                {}
              ]
            }
          },
          {
            "type": "aws:cdk:analytics:method",
            "data": {
              "addStatements": [
                {}
              ]
            }
          },
          {
            "type": "aws:cdk:analytics:method",
            "data": {
              "addStatements": [
                {}
              ]
            }
          },
          {
            "type": "aws:cdk:analytics:method",
            "data": {
              "addStatements": [
                {}
              ]
            }
          },
          {
            "type": "aws:cdk:analytics:method",
            "data": {
              "addStatements": [
                {}
              ]
            }
          },
          {
            "type": "aws:cdk:analytics:method",
            "data": {
              "addStatements": [
                {}
              ]
            }
          }
        ],
        "/single-provider-role-integ/Query Redshift Database3de5bea727da479686625efb56431b5f/ServiceRole/DefaultPolicy/Resource": [
          {
            "type": "aws:cdk:logicalId",
            "data": "QueryRedshiftDatabase3de5bea727da479686625efb56431b5fServiceRoleDefaultPolicyDDD1388D"
          }
        ],
        "/single-provider-role-integ/Query Redshift Database3de5bea727da479686625efb56431b5f/Resource": [
          {
            "type": "aws:cdk:logicalId",
            "data": "QueryRedshiftDatabase3de5bea727da479686625efb56431b5f3DF81997"
          }
        ],
        "/single-provider-role-integ/Query Redshift Database3de5bea727da479686625efb56431b5fInvokerRole": [
          {
            "type": "aws:cdk:analytics:construct",
            "data": {
              "assumedBy": {
                "principalAccount": "*",
                "assumeRoleAction": "*"
              },
              "managedPolicies": [
                {
                  "managedPolicyArn": "*"
                }
              ]
            }
          },
          {
            "type": "aws:cdk:analytics:method",
            "data": {
              "addToPrincipalPolicy": [
                {}
              ]
            }
          },
          {
            "type": "aws:cdk:analytics:method",
            "data": {
              "attachInlinePolicy": [
                "*"
              ]
            }
          },
          {
            "type": "aws:cdk:analytics:method",
            "data": {
              "attachInlinePolicy": [
                "*"
              ]
            }
          },
          {
            "type": "aws:cdk:analytics:method",
            "data": {
              "addToPrincipalPolicy": [
                {}
              ]
            }
          },
          {
            "type": "aws:cdk:analytics:method",
            "data": {
              "addToPrincipalPolicy": [
                {}
              ]
            }
          },
          {
            "type": "aws:cdk:analytics:method",
            "data": {
              "addToPrincipalPolicy": [
                {}
              ]
            }
          },
          {
            "type": "aws:cdk:analytics:method",
            "data": {
              "addToPrincipalPolicy": [
                {}
              ]
            }
          },
          {
            "type": "aws:cdk:analytics:method",
            "data": {
              "addToPrincipalPolicy": [
                {}
              ]
            }
          }
        ],
        "/single-provider-role-integ/Query Redshift Database3de5bea727da479686625efb56431b5fInvokerRole/ImportQuery Redshift Database3de5bea727da479686625efb56431b5fInvokerRole": [
          {
            "type": "aws:cdk:analytics:construct",
            "data": "*"
          }
        ],
        "/single-provider-role-integ/Query Redshift Database3de5bea727da479686625efb56431b5fInvokerRole/Resource": [
          {
            "type": "aws:cdk:logicalId",
            "data": "QueryRedshiftDatabase3de5bea727da479686625efb56431b5fInvokerRole900F47C9"
          }
        ],
        "/single-provider-role-integ/Query Redshift Database3de5bea727da479686625efb56431b5fInvokerRole/DefaultPolicy": [
          {
            "type": "aws:cdk:analytics:construct",
            "data": "*"
          },
          {
            "type": "aws:cdk:analytics:method",
            "data": {
              "attachToRole": [
                "*"
              ]
            }
          },
          {
            "type": "aws:cdk:analytics:method",
            "data": {
              "attachToRole": [
                "*"
              ]
            }
          },
          {
            "type": "aws:cdk:analytics:method",
            "data": {
              "addStatements": [
                {}
              ]
            }
          },
          {
            "type": "aws:cdk:analytics:method",
            "data": {
              "addStatements": [
                {}
              ]
            }
          },
          {
            "type": "aws:cdk:analytics:method",
            "data": {
              "addStatements": [
                {}
              ]
            }
          },
          {
            "type": "aws:cdk:analytics:method",
            "data": {
              "addStatements": [
                {}
              ]
            }
          },
          {
            "type": "aws:cdk:analytics:method",
            "data": {
              "addStatements": [
                {}
              ]
            }
          },
          {
            "type": "aws:cdk:analytics:method",
            "data": {
              "addStatements": [
                {}
              ]
            }
          }
        ],
        "/single-provider-role-integ/Query Redshift Database3de5bea727da479686625efb56431b5fInvokerRole/DefaultPolicy/Resource": [
          {
            "type": "aws:cdk:logicalId",
            "data": "QueryRedshiftDatabase3de5bea727da479686625efb56431b5fInvokerRoleDefaultPolicy2BD7CC05"
          }
        ],
<<<<<<< HEAD
        "/single-provider-role-integ/Table1/Resource/Handler/inlinePolicyAddedToExecutionRole-0/Resource": [
          {
            "type": "aws:cdk:logicalId",
            "data": "Table1HandlerinlinePolicyAddedToExecutionRole0197820AE"
=======
        "/single-provider-role-integ/Table1/Resource/Handler": [
          {
            "type": "aws:cdk:analytics:construct",
            "data": {
              "code": "*",
              "runtime": "*",
              "handler": "*",
              "timeout": "*",
              "uuid": "*",
              "lambdaPurpose": "*"
            }
          }
        ],
        "/single-provider-role-integ/Table1/Resource/Provider/framework-onEvent": [
          {
            "type": "aws:cdk:analytics:construct",
            "data": {
              "code": "*",
              "description": "*",
              "runtime": "*",
              "handler": "*",
              "timeout": "*",
              "logGroup": "*",
              "vpc": "*",
              "vpcSubnets": "*",
              "securityGroups": "*",
              "role": "*",
              "functionName": "*",
              "environmentEncryption": "*"
            }
          },
          {
            "type": "aws:cdk:analytics:method",
            "data": {
              "addEnvironment": [
                "*",
                "*"
              ]
            }
>>>>>>> 80217f1d
          }
        ],
        "/single-provider-role-integ/Table1/Resource/Provider/framework-onEvent/Resource": [
          {
            "type": "aws:cdk:logicalId",
            "data": "Table1ProviderframeworkonEvent98C8C64A"
          }
        ],
        "/single-provider-role-integ/Table1/Resource/Resource": [
          {
            "type": "aws:cdk:analytics:construct",
            "data": "*"
          }
        ],
        "/single-provider-role-integ/Table1/Resource/Resource/Default": [
          {
            "type": "aws:cdk:logicalId",
            "data": "Table1737A9D79"
          }
        ],
<<<<<<< HEAD
        "/single-provider-role-integ/Table2/Resource/Handler/inlinePolicyAddedToExecutionRole-0/Resource": [
          {
            "type": "aws:cdk:logicalId",
            "data": "Table2HandlerinlinePolicyAddedToExecutionRole0B2E1D0D0"
=======
        "/single-provider-role-integ/Table2/Resource/Handler": [
          {
            "type": "aws:cdk:analytics:construct",
            "data": {
              "code": "*",
              "runtime": "*",
              "handler": "*",
              "timeout": "*",
              "uuid": "*",
              "lambdaPurpose": "*"
            }
          }
        ],
        "/single-provider-role-integ/Table2/Resource/Provider/framework-onEvent": [
          {
            "type": "aws:cdk:analytics:construct",
            "data": {
              "code": "*",
              "description": "*",
              "runtime": "*",
              "handler": "*",
              "timeout": "*",
              "logGroup": "*",
              "vpc": "*",
              "vpcSubnets": "*",
              "securityGroups": "*",
              "role": "*",
              "functionName": "*",
              "environmentEncryption": "*"
            }
          },
          {
            "type": "aws:cdk:analytics:method",
            "data": {
              "addEnvironment": [
                "*",
                "*"
              ]
            }
>>>>>>> 80217f1d
          }
        ],
        "/single-provider-role-integ/Table2/Resource/Provider/framework-onEvent/Resource": [
          {
            "type": "aws:cdk:logicalId",
            "data": "Table2ProviderframeworkonEvent3247C6D6"
          }
        ],
        "/single-provider-role-integ/Table2/Resource/Resource": [
          {
            "type": "aws:cdk:analytics:construct",
            "data": "*"
          }
        ],
        "/single-provider-role-integ/Table2/Resource/Resource/Default": [
          {
            "type": "aws:cdk:logicalId",
            "data": "Table21EC9C6AD"
          }
        ],
        "/single-provider-role-integ/BootstrapVersion": [
          {
            "type": "aws:cdk:logicalId",
            "data": "BootstrapVersion"
          }
        ],
        "/single-provider-role-integ/CheckBootstrapVersion": [
          {
            "type": "aws:cdk:logicalId",
            "data": "CheckBootstrapVersion"
          }
        ]
      },
      "displayName": "single-provider-role-integ"
    },
    "redshift-iamrole-integ.assets": {
      "type": "cdk:asset-manifest",
      "properties": {
        "file": "redshift-iamrole-integ.assets.json",
        "requiresBootstrapStackVersion": 6,
        "bootstrapStackVersionSsmParameter": "/cdk-bootstrap/hnb659fds/version"
      }
    },
    "redshift-iamrole-integ": {
      "type": "aws:cloudformation:stack",
      "environment": "aws://unknown-account/unknown-region",
      "properties": {
        "templateFile": "redshift-iamrole-integ.template.json",
        "terminationProtection": false,
        "validateOnSynth": false,
        "assumeRoleArn": "arn:${AWS::Partition}:iam::${AWS::AccountId}:role/cdk-hnb659fds-deploy-role-${AWS::AccountId}-${AWS::Region}",
        "cloudFormationExecutionRoleArn": "arn:${AWS::Partition}:iam::${AWS::AccountId}:role/cdk-hnb659fds-cfn-exec-role-${AWS::AccountId}-${AWS::Region}",
        "stackTemplateAssetObjectUrl": "s3://cdk-hnb659fds-assets-${AWS::AccountId}-${AWS::Region}/2d114cb5253dc3c555e256a54323fd599d9d19d006284e186d1904272ea9531a.json",
        "requiresBootstrapStackVersion": 6,
        "bootstrapStackVersionSsmParameter": "/cdk-bootstrap/hnb659fds/version",
        "additionalDependencies": [
          "redshift-iamrole-integ.assets"
        ],
        "lookupRole": {
          "arn": "arn:${AWS::Partition}:iam::${AWS::AccountId}:role/cdk-hnb659fds-lookup-role-${AWS::AccountId}-${AWS::Region}",
          "requiresBootstrapStackVersion": 8,
          "bootstrapStackVersionSsmParameter": "/cdk-bootstrap/hnb659fds/version"
        }
      },
      "dependencies": [
        "redshift-iamrole-integ.assets"
      ],
      "metadata": {
        "/redshift-iamrole-integ/VPC": [
          {
            "type": "aws:cdk:analytics:construct",
            "data": {
              "restrictDefaultSecurityGroup": false
            }
          }
        ],
        "/redshift-iamrole-integ/VPC/Resource": [
          {
            "type": "aws:cdk:logicalId",
            "data": "VPCB9E5F0B4"
          }
        ],
        "/redshift-iamrole-integ/VPC/PublicSubnet1": [
          {
            "type": "aws:cdk:analytics:construct",
            "data": {
              "availabilityZone": "*",
              "vpcId": "*",
              "cidrBlock": "*",
              "mapPublicIpOnLaunch": true,
              "ipv6CidrBlock": "*",
              "assignIpv6AddressOnCreation": "*"
            }
          },
          {
            "type": "aws:cdk:analytics:construct",
            "data": {
              "availabilityZone": "*",
              "vpcId": "*",
              "cidrBlock": "*",
              "mapPublicIpOnLaunch": true,
              "ipv6CidrBlock": "*",
              "assignIpv6AddressOnCreation": "*"
            }
          },
          {
            "type": "aws:cdk:analytics:method",
            "data": {}
          },
          {
            "type": "aws:cdk:analytics:method",
            "data": {
              "addNatGateway": [
                "*"
              ]
            }
          }
        ],
        "/redshift-iamrole-integ/VPC/PublicSubnet1/Subnet": [
          {
            "type": "aws:cdk:logicalId",
            "data": "VPCPublicSubnet1SubnetB4246D30"
          }
        ],
        "/redshift-iamrole-integ/VPC/PublicSubnet1/RouteTable": [
          {
            "type": "aws:cdk:logicalId",
            "data": "VPCPublicSubnet1RouteTableFEE4B781"
          }
        ],
        "/redshift-iamrole-integ/VPC/PublicSubnet1/RouteTableAssociation": [
          {
            "type": "aws:cdk:logicalId",
            "data": "VPCPublicSubnet1RouteTableAssociation0B0896DC"
          }
        ],
        "/redshift-iamrole-integ/VPC/PublicSubnet1/DefaultRoute": [
          {
            "type": "aws:cdk:logicalId",
            "data": "VPCPublicSubnet1DefaultRoute91CEF279"
          }
        ],
        "/redshift-iamrole-integ/VPC/PublicSubnet1/EIP": [
          {
            "type": "aws:cdk:logicalId",
            "data": "VPCPublicSubnet1EIP6AD938E8"
          }
        ],
        "/redshift-iamrole-integ/VPC/PublicSubnet1/NATGateway": [
          {
            "type": "aws:cdk:logicalId",
            "data": "VPCPublicSubnet1NATGatewayE0556630"
          }
        ],
        "/redshift-iamrole-integ/VPC/PublicSubnet2": [
          {
            "type": "aws:cdk:analytics:construct",
            "data": {
              "availabilityZone": "*",
              "vpcId": "*",
              "cidrBlock": "*",
              "mapPublicIpOnLaunch": true,
              "ipv6CidrBlock": "*",
              "assignIpv6AddressOnCreation": "*"
            }
          },
          {
            "type": "aws:cdk:analytics:construct",
            "data": {
              "availabilityZone": "*",
              "vpcId": "*",
              "cidrBlock": "*",
              "mapPublicIpOnLaunch": true,
              "ipv6CidrBlock": "*",
              "assignIpv6AddressOnCreation": "*"
            }
          },
          {
            "type": "aws:cdk:analytics:method",
            "data": {}
          },
          {
            "type": "aws:cdk:analytics:method",
            "data": {
              "addNatGateway": [
                "*"
              ]
            }
          }
        ],
        "/redshift-iamrole-integ/VPC/PublicSubnet2/Subnet": [
          {
            "type": "aws:cdk:logicalId",
            "data": "VPCPublicSubnet2Subnet74179F39"
          }
        ],
        "/redshift-iamrole-integ/VPC/PublicSubnet2/RouteTable": [
          {
            "type": "aws:cdk:logicalId",
            "data": "VPCPublicSubnet2RouteTable6F1A15F1"
          }
        ],
        "/redshift-iamrole-integ/VPC/PublicSubnet2/RouteTableAssociation": [
          {
            "type": "aws:cdk:logicalId",
            "data": "VPCPublicSubnet2RouteTableAssociation5A808732"
          }
        ],
        "/redshift-iamrole-integ/VPC/PublicSubnet2/DefaultRoute": [
          {
            "type": "aws:cdk:logicalId",
            "data": "VPCPublicSubnet2DefaultRouteB7481BBA"
          }
        ],
        "/redshift-iamrole-integ/VPC/PublicSubnet2/EIP": [
          {
            "type": "aws:cdk:logicalId",
            "data": "VPCPublicSubnet2EIP4947BC00"
          }
        ],
        "/redshift-iamrole-integ/VPC/PublicSubnet2/NATGateway": [
          {
            "type": "aws:cdk:logicalId",
            "data": "VPCPublicSubnet2NATGateway3C070193"
          }
        ],
        "/redshift-iamrole-integ/VPC/PrivateSubnet1": [
          {
            "type": "aws:cdk:analytics:construct",
            "data": {
              "availabilityZone": "*",
              "vpcId": "*",
              "cidrBlock": "*",
              "mapPublicIpOnLaunch": false,
              "ipv6CidrBlock": "*",
              "assignIpv6AddressOnCreation": "*"
            }
          },
          {
            "type": "aws:cdk:analytics:construct",
            "data": {
              "availabilityZone": "*",
              "vpcId": "*",
              "cidrBlock": "*",
              "mapPublicIpOnLaunch": false,
              "ipv6CidrBlock": "*",
              "assignIpv6AddressOnCreation": "*"
            }
          },
          {
            "type": "aws:cdk:analytics:method",
            "data": {}
          }
        ],
        "/redshift-iamrole-integ/VPC/PrivateSubnet1/Subnet": [
          {
            "type": "aws:cdk:logicalId",
            "data": "VPCPrivateSubnet1Subnet8BCA10E0"
          }
        ],
        "/redshift-iamrole-integ/VPC/PrivateSubnet1/RouteTable": [
          {
            "type": "aws:cdk:logicalId",
            "data": "VPCPrivateSubnet1RouteTableBE8A6027"
          }
        ],
        "/redshift-iamrole-integ/VPC/PrivateSubnet1/RouteTableAssociation": [
          {
            "type": "aws:cdk:logicalId",
            "data": "VPCPrivateSubnet1RouteTableAssociation347902D1"
          }
        ],
        "/redshift-iamrole-integ/VPC/PrivateSubnet1/DefaultRoute": [
          {
            "type": "aws:cdk:logicalId",
            "data": "VPCPrivateSubnet1DefaultRouteAE1D6490"
          }
        ],
        "/redshift-iamrole-integ/VPC/PrivateSubnet2": [
          {
            "type": "aws:cdk:analytics:construct",
            "data": {
              "availabilityZone": "*",
              "vpcId": "*",
              "cidrBlock": "*",
              "mapPublicIpOnLaunch": false,
              "ipv6CidrBlock": "*",
              "assignIpv6AddressOnCreation": "*"
            }
          },
          {
            "type": "aws:cdk:analytics:construct",
            "data": {
              "availabilityZone": "*",
              "vpcId": "*",
              "cidrBlock": "*",
              "mapPublicIpOnLaunch": false,
              "ipv6CidrBlock": "*",
              "assignIpv6AddressOnCreation": "*"
            }
          },
          {
            "type": "aws:cdk:analytics:method",
            "data": {}
          }
        ],
        "/redshift-iamrole-integ/VPC/PrivateSubnet2/Subnet": [
          {
            "type": "aws:cdk:logicalId",
            "data": "VPCPrivateSubnet2SubnetCFCDAA7A"
          }
        ],
        "/redshift-iamrole-integ/VPC/PrivateSubnet2/RouteTable": [
          {
            "type": "aws:cdk:logicalId",
            "data": "VPCPrivateSubnet2RouteTable0A19E10E"
          }
        ],
        "/redshift-iamrole-integ/VPC/PrivateSubnet2/RouteTableAssociation": [
          {
            "type": "aws:cdk:logicalId",
            "data": "VPCPrivateSubnet2RouteTableAssociation0C73D413"
          }
        ],
        "/redshift-iamrole-integ/VPC/PrivateSubnet2/DefaultRoute": [
          {
            "type": "aws:cdk:logicalId",
            "data": "VPCPrivateSubnet2DefaultRouteF4F5CFD2"
          }
        ],
        "/redshift-iamrole-integ/VPC/IGW": [
          {
            "type": "aws:cdk:logicalId",
            "data": "VPCIGWB7E252D3"
          }
        ],
        "/redshift-iamrole-integ/VPC/VPCGW": [
          {
            "type": "aws:cdk:logicalId",
            "data": "VPCVPCGW99B986DC"
          }
        ],
        "/redshift-iamrole-integ/RoleA": [
          {
            "type": "aws:cdk:analytics:construct",
            "data": {
              "assumedBy": {
                "principalAccount": "*",
                "assumeRoleAction": "*"
              }
            }
          }
        ],
        "/redshift-iamrole-integ/RoleA/ImportRoleA": [
          {
            "type": "aws:cdk:analytics:construct",
            "data": "*"
          }
        ],
        "/redshift-iamrole-integ/RoleA/Resource": [
          {
            "type": "aws:cdk:logicalId",
            "data": "RoleA3119C8FE"
          }
        ],
        "/redshift-iamrole-integ/RoleB": [
          {
            "type": "aws:cdk:analytics:construct",
            "data": {
              "assumedBy": {
                "principalAccount": "*",
                "assumeRoleAction": "*"
              }
            }
          }
        ],
        "/redshift-iamrole-integ/RoleB/ImportRoleB": [
          {
            "type": "aws:cdk:analytics:construct",
            "data": "*"
          }
        ],
        "/redshift-iamrole-integ/RoleB/Resource": [
          {
            "type": "aws:cdk:logicalId",
            "data": "RoleB318292C8"
          }
        ],
        "/redshift-iamrole-integ/Cluster": [
          {
            "type": "aws:cdk:analytics:construct",
            "data": "*"
          },
          {
            "type": "aws:cdk:analytics:method",
            "data": "*"
          }
        ],
        "/redshift-iamrole-integ/Cluster/Subnets": [
          {
            "type": "aws:cdk:analytics:construct",
            "data": "*"
          }
        ],
        "/redshift-iamrole-integ/Cluster/Subnets/Default": [
          {
            "type": "aws:cdk:logicalId",
            "data": "ClusterSubnetsDCFA5CB7"
          }
        ],
        "/redshift-iamrole-integ/Cluster/SecurityGroup": [
          {
            "type": "aws:cdk:analytics:construct",
            "data": {
              "description": "*",
              "vpc": "*"
            }
          }
        ],
        "/redshift-iamrole-integ/Cluster/SecurityGroup/Resource": [
          {
            "type": "aws:cdk:logicalId",
            "data": "ClusterSecurityGroup0921994B"
          }
        ],
        "/redshift-iamrole-integ/Cluster/Secret": [
          {
            "type": "aws:cdk:analytics:construct",
            "data": "*"
          },
          {
            "type": "aws:cdk:analytics:construct",
            "data": "*"
          }
        ],
        "/redshift-iamrole-integ/Cluster/Secret/Resource": [
          {
            "type": "aws:cdk:logicalId",
            "data": "ClusterSecret6368BD0F"
          }
        ],
        "/redshift-iamrole-integ/Cluster/Secret/Attachment": [
          {
            "type": "aws:cdk:analytics:construct",
            "data": {
              "secret": "*",
              "target": "*"
            }
          }
        ],
        "/redshift-iamrole-integ/Cluster/Secret/Attachment/Resource": [
          {
            "type": "aws:cdk:logicalId",
            "data": "ClusterSecretAttachment769E6258"
          }
        ],
        "/redshift-iamrole-integ/Cluster/Resource": [
          {
            "type": "aws:cdk:logicalId",
            "data": "ClusterEB0386A7"
          }
        ],
        "/redshift-iamrole-integ/BootstrapVersion": [
          {
            "type": "aws:cdk:logicalId",
            "data": "BootstrapVersion"
          }
        ],
        "/redshift-iamrole-integ/CheckBootstrapVersion": [
          {
            "type": "aws:cdk:logicalId",
            "data": "CheckBootstrapVersion"
          }
        ]
      },
      "displayName": "redshift-iamrole-integ"
    },
    "IamRoleIntegDefaultTestDeployAssertBEF20992.assets": {
      "type": "cdk:asset-manifest",
      "properties": {
        "file": "IamRoleIntegDefaultTestDeployAssertBEF20992.assets.json",
        "requiresBootstrapStackVersion": 6,
        "bootstrapStackVersionSsmParameter": "/cdk-bootstrap/hnb659fds/version"
      }
    },
    "IamRoleIntegDefaultTestDeployAssertBEF20992": {
      "type": "aws:cloudformation:stack",
      "environment": "aws://unknown-account/unknown-region",
      "properties": {
        "templateFile": "IamRoleIntegDefaultTestDeployAssertBEF20992.template.json",
        "terminationProtection": false,
        "validateOnSynth": false,
        "assumeRoleArn": "arn:${AWS::Partition}:iam::${AWS::AccountId}:role/cdk-hnb659fds-deploy-role-${AWS::AccountId}-${AWS::Region}",
        "cloudFormationExecutionRoleArn": "arn:${AWS::Partition}:iam::${AWS::AccountId}:role/cdk-hnb659fds-cfn-exec-role-${AWS::AccountId}-${AWS::Region}",
        "stackTemplateAssetObjectUrl": "s3://cdk-hnb659fds-assets-${AWS::AccountId}-${AWS::Region}/21fbb51d7b23f6a6c262b46a9caee79d744a3ac019fd45422d988b96d44b2a22.json",
        "requiresBootstrapStackVersion": 6,
        "bootstrapStackVersionSsmParameter": "/cdk-bootstrap/hnb659fds/version",
        "additionalDependencies": [
          "IamRoleIntegDefaultTestDeployAssertBEF20992.assets"
        ],
        "lookupRole": {
          "arn": "arn:${AWS::Partition}:iam::${AWS::AccountId}:role/cdk-hnb659fds-lookup-role-${AWS::AccountId}-${AWS::Region}",
          "requiresBootstrapStackVersion": 8,
          "bootstrapStackVersionSsmParameter": "/cdk-bootstrap/hnb659fds/version"
        }
      },
      "dependencies": [
        "IamRoleIntegDefaultTestDeployAssertBEF20992.assets"
      ],
      "metadata": {
        "/IamRoleInteg/DefaultTest/DeployAssert/BootstrapVersion": [
          {
            "type": "aws:cdk:logicalId",
            "data": "BootstrapVersion"
          }
        ],
        "/IamRoleInteg/DefaultTest/DeployAssert/CheckBootstrapVersion": [
          {
            "type": "aws:cdk:logicalId",
            "data": "CheckBootstrapVersion"
          }
        ]
      },
      "displayName": "IamRoleInteg/DefaultTest/DeployAssert"
    },
    "Tree": {
      "type": "cdk:tree",
      "properties": {
        "file": "tree.json"
      }
    }
  }
}<|MERGE_RESOLUTION|>--- conflicted
+++ resolved
@@ -18,11 +18,7 @@
         "validateOnSynth": false,
         "assumeRoleArn": "arn:${AWS::Partition}:iam::${AWS::AccountId}:role/cdk-hnb659fds-deploy-role-${AWS::AccountId}-${AWS::Region}",
         "cloudFormationExecutionRoleArn": "arn:${AWS::Partition}:iam::${AWS::AccountId}:role/cdk-hnb659fds-cfn-exec-role-${AWS::AccountId}-${AWS::Region}",
-<<<<<<< HEAD
-        "stackTemplateAssetObjectUrl": "s3://cdk-hnb659fds-assets-${AWS::AccountId}-${AWS::Region}/5cb6c3d85ed8928a4145baff9ff323871b19a68330b7e0d392b6092ff92bf6f8.json",
-=======
         "stackTemplateAssetObjectUrl": "s3://cdk-hnb659fds-assets-${AWS::AccountId}-${AWS::Region}/d76945d389ad2f480eca89db510a7eaa2492b9eeb03935cbd7a58ff71cc0c210.json",
->>>>>>> 80217f1d
         "requiresBootstrapStackVersion": 6,
         "bootstrapStackVersionSsmParameter": "/cdk-bootstrap/hnb659fds/version",
         "additionalDependencies": [
@@ -382,12 +378,6 @@
             "data": "ClusterEB0386A7"
           }
         ],
-<<<<<<< HEAD
-        "/single-provider-role-integ/Table0/Resource/Handler/inlinePolicyAddedToExecutionRole-0/Resource": [
-          {
-            "type": "aws:cdk:logicalId",
-            "data": "Table0HandlerinlinePolicyAddedToExecutionRole08FC8B442"
-=======
         "/single-provider-role-integ/Table0/Resource/Handler": [
           {
             "type": "aws:cdk:analytics:construct",
@@ -427,7 +417,6 @@
                 "*"
               ]
             }
->>>>>>> 80217f1d
           }
         ],
         "/single-provider-role-integ/Table0/Resource/Provider/framework-onEvent/Resource": [
@@ -807,12 +796,6 @@
             "data": "QueryRedshiftDatabase3de5bea727da479686625efb56431b5fInvokerRoleDefaultPolicy2BD7CC05"
           }
         ],
-<<<<<<< HEAD
-        "/single-provider-role-integ/Table1/Resource/Handler/inlinePolicyAddedToExecutionRole-0/Resource": [
-          {
-            "type": "aws:cdk:logicalId",
-            "data": "Table1HandlerinlinePolicyAddedToExecutionRole0197820AE"
-=======
         "/single-provider-role-integ/Table1/Resource/Handler": [
           {
             "type": "aws:cdk:analytics:construct",
@@ -852,7 +835,6 @@
                 "*"
               ]
             }
->>>>>>> 80217f1d
           }
         ],
         "/single-provider-role-integ/Table1/Resource/Provider/framework-onEvent/Resource": [
@@ -873,12 +855,6 @@
             "data": "Table1737A9D79"
           }
         ],
-<<<<<<< HEAD
-        "/single-provider-role-integ/Table2/Resource/Handler/inlinePolicyAddedToExecutionRole-0/Resource": [
-          {
-            "type": "aws:cdk:logicalId",
-            "data": "Table2HandlerinlinePolicyAddedToExecutionRole0B2E1D0D0"
-=======
         "/single-provider-role-integ/Table2/Resource/Handler": [
           {
             "type": "aws:cdk:analytics:construct",
@@ -918,7 +894,6 @@
                 "*"
               ]
             }
->>>>>>> 80217f1d
           }
         ],
         "/single-provider-role-integ/Table2/Resource/Provider/framework-onEvent/Resource": [
