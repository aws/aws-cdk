{
  "version": "39.0.0",
  "artifacts": {
    "redshift-exclude-characters-integ.assets": {
      "type": "cdk:asset-manifest",
      "properties": {
        "file": "redshift-exclude-characters-integ.assets.json",
        "requiresBootstrapStackVersion": 6,
        "bootstrapStackVersionSsmParameter": "/cdk-bootstrap/hnb659fds/version"
      }
    },
    "redshift-exclude-characters-integ": {
      "type": "aws:cloudformation:stack",
      "environment": "aws://unknown-account/unknown-region",
      "properties": {
        "templateFile": "redshift-exclude-characters-integ.template.json",
        "terminationProtection": false,
        "validateOnSynth": false,
        "assumeRoleArn": "arn:${AWS::Partition}:iam::${AWS::AccountId}:role/cdk-hnb659fds-deploy-role-${AWS::AccountId}-${AWS::Region}",
        "cloudFormationExecutionRoleArn": "arn:${AWS::Partition}:iam::${AWS::AccountId}:role/cdk-hnb659fds-cfn-exec-role-${AWS::AccountId}-${AWS::Region}",
<<<<<<< HEAD
        "stackTemplateAssetObjectUrl": "s3://cdk-hnb659fds-assets-${AWS::AccountId}-${AWS::Region}/863dabb5ee23ea7dd2e5dedc658c8594f27344dac78936c3e1e95761c1d2285f.json",
=======
        "stackTemplateAssetObjectUrl": "s3://cdk-hnb659fds-assets-${AWS::AccountId}-${AWS::Region}/11180cdfb5c624f3e90e5f1598477f98d5aa61c035ce9a4c9c911cabcb8bd9ec.json",
>>>>>>> 80217f1d
        "requiresBootstrapStackVersion": 6,
        "bootstrapStackVersionSsmParameter": "/cdk-bootstrap/hnb659fds/version",
        "additionalDependencies": [
          "redshift-exclude-characters-integ.assets"
        ],
        "lookupRole": {
          "arn": "arn:${AWS::Partition}:iam::${AWS::AccountId}:role/cdk-hnb659fds-lookup-role-${AWS::AccountId}-${AWS::Region}",
          "requiresBootstrapStackVersion": 8,
          "bootstrapStackVersionSsmParameter": "/cdk-bootstrap/hnb659fds/version"
        }
      },
      "dependencies": [
        "redshift-exclude-characters-integ.assets"
      ],
      "metadata": {
        "/redshift-exclude-characters-integ/VPC": [
          {
            "type": "aws:cdk:analytics:construct",
            "data": {
              "restrictDefaultSecurityGroup": false
            }
          }
        ],
        "/redshift-exclude-characters-integ/VPC/Resource": [
          {
            "type": "aws:cdk:logicalId",
            "data": "VPCB9E5F0B4"
          }
        ],
        "/redshift-exclude-characters-integ/VPC/PublicSubnet1": [
          {
            "type": "aws:cdk:analytics:construct",
            "data": {
              "availabilityZone": "*",
              "vpcId": "*",
              "cidrBlock": "*",
              "mapPublicIpOnLaunch": true,
              "ipv6CidrBlock": "*",
              "assignIpv6AddressOnCreation": "*"
            }
          },
          {
            "type": "aws:cdk:analytics:construct",
            "data": {
              "availabilityZone": "*",
              "vpcId": "*",
              "cidrBlock": "*",
              "mapPublicIpOnLaunch": true,
              "ipv6CidrBlock": "*",
              "assignIpv6AddressOnCreation": "*"
            }
          },
          {
            "type": "aws:cdk:analytics:method",
            "data": {}
          },
          {
            "type": "aws:cdk:analytics:method",
            "data": {
              "addNatGateway": [
                "*"
              ]
            }
          }
        ],
        "/redshift-exclude-characters-integ/VPC/PublicSubnet1/Subnet": [
          {
            "type": "aws:cdk:logicalId",
            "data": "VPCPublicSubnet1SubnetB4246D30"
          }
        ],
        "/redshift-exclude-characters-integ/VPC/PublicSubnet1/RouteTable": [
          {
            "type": "aws:cdk:logicalId",
            "data": "VPCPublicSubnet1RouteTableFEE4B781"
          }
        ],
        "/redshift-exclude-characters-integ/VPC/PublicSubnet1/RouteTableAssociation": [
          {
            "type": "aws:cdk:logicalId",
            "data": "VPCPublicSubnet1RouteTableAssociation0B0896DC"
          }
        ],
        "/redshift-exclude-characters-integ/VPC/PublicSubnet1/DefaultRoute": [
          {
            "type": "aws:cdk:logicalId",
            "data": "VPCPublicSubnet1DefaultRoute91CEF279"
          }
        ],
        "/redshift-exclude-characters-integ/VPC/PublicSubnet1/EIP": [
          {
            "type": "aws:cdk:logicalId",
            "data": "VPCPublicSubnet1EIP6AD938E8"
          }
        ],
        "/redshift-exclude-characters-integ/VPC/PublicSubnet1/NATGateway": [
          {
            "type": "aws:cdk:logicalId",
            "data": "VPCPublicSubnet1NATGatewayE0556630"
          }
        ],
        "/redshift-exclude-characters-integ/VPC/PublicSubnet2": [
          {
            "type": "aws:cdk:analytics:construct",
            "data": {
              "availabilityZone": "*",
              "vpcId": "*",
              "cidrBlock": "*",
              "mapPublicIpOnLaunch": true,
              "ipv6CidrBlock": "*",
              "assignIpv6AddressOnCreation": "*"
            }
          },
          {
            "type": "aws:cdk:analytics:construct",
            "data": {
              "availabilityZone": "*",
              "vpcId": "*",
              "cidrBlock": "*",
              "mapPublicIpOnLaunch": true,
              "ipv6CidrBlock": "*",
              "assignIpv6AddressOnCreation": "*"
            }
          },
          {
            "type": "aws:cdk:analytics:method",
            "data": {}
          },
          {
            "type": "aws:cdk:analytics:method",
            "data": {
              "addNatGateway": [
                "*"
              ]
            }
          }
        ],
        "/redshift-exclude-characters-integ/VPC/PublicSubnet2/Subnet": [
          {
            "type": "aws:cdk:logicalId",
            "data": "VPCPublicSubnet2Subnet74179F39"
          }
        ],
        "/redshift-exclude-characters-integ/VPC/PublicSubnet2/RouteTable": [
          {
            "type": "aws:cdk:logicalId",
            "data": "VPCPublicSubnet2RouteTable6F1A15F1"
          }
        ],
        "/redshift-exclude-characters-integ/VPC/PublicSubnet2/RouteTableAssociation": [
          {
            "type": "aws:cdk:logicalId",
            "data": "VPCPublicSubnet2RouteTableAssociation5A808732"
          }
        ],
        "/redshift-exclude-characters-integ/VPC/PublicSubnet2/DefaultRoute": [
          {
            "type": "aws:cdk:logicalId",
            "data": "VPCPublicSubnet2DefaultRouteB7481BBA"
          }
        ],
        "/redshift-exclude-characters-integ/VPC/PublicSubnet2/EIP": [
          {
            "type": "aws:cdk:logicalId",
            "data": "VPCPublicSubnet2EIP4947BC00"
          }
        ],
        "/redshift-exclude-characters-integ/VPC/PublicSubnet2/NATGateway": [
          {
            "type": "aws:cdk:logicalId",
            "data": "VPCPublicSubnet2NATGateway3C070193"
          }
        ],
        "/redshift-exclude-characters-integ/VPC/PrivateSubnet1": [
          {
            "type": "aws:cdk:analytics:construct",
            "data": {
              "availabilityZone": "*",
              "vpcId": "*",
              "cidrBlock": "*",
              "mapPublicIpOnLaunch": false,
              "ipv6CidrBlock": "*",
              "assignIpv6AddressOnCreation": "*"
            }
          },
          {
            "type": "aws:cdk:analytics:construct",
            "data": {
              "availabilityZone": "*",
              "vpcId": "*",
              "cidrBlock": "*",
              "mapPublicIpOnLaunch": false,
              "ipv6CidrBlock": "*",
              "assignIpv6AddressOnCreation": "*"
            }
          },
          {
            "type": "aws:cdk:analytics:method",
            "data": {}
          }
        ],
        "/redshift-exclude-characters-integ/VPC/PrivateSubnet1/Subnet": [
          {
            "type": "aws:cdk:logicalId",
            "data": "VPCPrivateSubnet1Subnet8BCA10E0"
          }
        ],
        "/redshift-exclude-characters-integ/VPC/PrivateSubnet1/RouteTable": [
          {
            "type": "aws:cdk:logicalId",
            "data": "VPCPrivateSubnet1RouteTableBE8A6027"
          }
        ],
        "/redshift-exclude-characters-integ/VPC/PrivateSubnet1/RouteTableAssociation": [
          {
            "type": "aws:cdk:logicalId",
            "data": "VPCPrivateSubnet1RouteTableAssociation347902D1"
          }
        ],
        "/redshift-exclude-characters-integ/VPC/PrivateSubnet1/DefaultRoute": [
          {
            "type": "aws:cdk:logicalId",
            "data": "VPCPrivateSubnet1DefaultRouteAE1D6490"
          }
        ],
        "/redshift-exclude-characters-integ/VPC/PrivateSubnet2": [
          {
            "type": "aws:cdk:analytics:construct",
            "data": {
              "availabilityZone": "*",
              "vpcId": "*",
              "cidrBlock": "*",
              "mapPublicIpOnLaunch": false,
              "ipv6CidrBlock": "*",
              "assignIpv6AddressOnCreation": "*"
            }
          },
          {
            "type": "aws:cdk:analytics:construct",
            "data": {
              "availabilityZone": "*",
              "vpcId": "*",
              "cidrBlock": "*",
              "mapPublicIpOnLaunch": false,
              "ipv6CidrBlock": "*",
              "assignIpv6AddressOnCreation": "*"
            }
          },
          {
            "type": "aws:cdk:analytics:method",
            "data": {}
          }
        ],
        "/redshift-exclude-characters-integ/VPC/PrivateSubnet2/Subnet": [
          {
            "type": "aws:cdk:logicalId",
            "data": "VPCPrivateSubnet2SubnetCFCDAA7A"
          }
        ],
        "/redshift-exclude-characters-integ/VPC/PrivateSubnet2/RouteTable": [
          {
            "type": "aws:cdk:logicalId",
            "data": "VPCPrivateSubnet2RouteTable0A19E10E"
          }
        ],
        "/redshift-exclude-characters-integ/VPC/PrivateSubnet2/RouteTableAssociation": [
          {
            "type": "aws:cdk:logicalId",
            "data": "VPCPrivateSubnet2RouteTableAssociation0C73D413"
          }
        ],
        "/redshift-exclude-characters-integ/VPC/PrivateSubnet2/DefaultRoute": [
          {
            "type": "aws:cdk:logicalId",
            "data": "VPCPrivateSubnet2DefaultRouteF4F5CFD2"
          }
        ],
        "/redshift-exclude-characters-integ/VPC/IGW": [
          {
            "type": "aws:cdk:logicalId",
            "data": "VPCIGWB7E252D3"
          }
        ],
        "/redshift-exclude-characters-integ/VPC/VPCGW": [
          {
            "type": "aws:cdk:logicalId",
            "data": "VPCVPCGW99B986DC"
          }
        ],
        "/redshift-exclude-characters-integ/SubnetGroup": [
          {
            "type": "aws:cdk:analytics:construct",
            "data": "*"
          }
        ],
        "/redshift-exclude-characters-integ/SubnetGroup/Default": [
          {
            "type": "aws:cdk:logicalId",
            "data": "SubnetGroup"
          }
        ],
        "/redshift-exclude-characters-integ/Cluster": [
          {
            "type": "aws:cdk:analytics:construct",
            "data": "*"
          }
        ],
        "/redshift-exclude-characters-integ/Cluster/SecurityGroup": [
          {
            "type": "aws:cdk:analytics:construct",
            "data": {
              "description": "*",
              "vpc": "*"
            }
          }
        ],
        "/redshift-exclude-characters-integ/Cluster/SecurityGroup/Resource": [
          {
            "type": "aws:cdk:logicalId",
            "data": "ClusterSecurityGroup0921994B"
          }
        ],
        "/redshift-exclude-characters-integ/Cluster/Secret": [
          {
            "type": "aws:cdk:analytics:construct",
            "data": "*"
          },
          {
            "type": "aws:cdk:analytics:construct",
            "data": "*"
          }
        ],
        "/redshift-exclude-characters-integ/Cluster/Secret/Resource": [
          {
            "type": "aws:cdk:logicalId",
            "data": "ClusterSecret6368BD0F"
          }
        ],
        "/redshift-exclude-characters-integ/Cluster/Secret/Attachment": [
          {
            "type": "aws:cdk:analytics:construct",
            "data": {
              "secret": "*",
              "target": "*"
            }
          }
        ],
        "/redshift-exclude-characters-integ/Cluster/Secret/Attachment/Resource": [
          {
            "type": "aws:cdk:logicalId",
            "data": "ClusterSecretAttachment769E6258"
          }
        ],
        "/redshift-exclude-characters-integ/Cluster/Resource": [
          {
            "type": "aws:cdk:logicalId",
            "data": "ClusterEB0386A7"
          }
        ],
        "/redshift-exclude-characters-integ/User/Secret": [
          {
            "type": "aws:cdk:analytics:construct",
            "data": "*"
          },
          {
            "type": "aws:cdk:analytics:construct",
            "data": "*"
          }
        ],
        "/redshift-exclude-characters-integ/User/Secret/Resource": [
          {
            "type": "aws:cdk:logicalId",
            "data": "UserSecretE2C04A69"
          }
        ],
        "/redshift-exclude-characters-integ/User/Secret/Attachment": [
          {
            "type": "aws:cdk:analytics:construct",
            "data": {
              "secret": "*",
              "target": "*"
            }
          }
        ],
        "/redshift-exclude-characters-integ/User/Secret/Attachment/Resource": [
          {
            "type": "aws:cdk:logicalId",
            "data": "UserSecretAttachment02022609"
          }
        ],
<<<<<<< HEAD
        "/redshift-exclude-characters-integ/User/Resource/Handler/inlinePolicyAddedToExecutionRole-0/Resource": [
          {
            "type": "aws:cdk:logicalId",
            "data": "UserHandlerinlinePolicyAddedToExecutionRole0A8003C00"
=======
        "/redshift-exclude-characters-integ/User/Resource/Handler": [
          {
            "type": "aws:cdk:analytics:construct",
            "data": {
              "code": "*",
              "runtime": "*",
              "handler": "*",
              "timeout": "*",
              "uuid": "*",
              "lambdaPurpose": "*"
            }
          }
        ],
        "/redshift-exclude-characters-integ/User/Resource/Provider/framework-onEvent": [
          {
            "type": "aws:cdk:analytics:construct",
            "data": {
              "code": "*",
              "description": "*",
              "runtime": "*",
              "handler": "*",
              "timeout": "*",
              "logGroup": "*",
              "vpc": "*",
              "vpcSubnets": "*",
              "securityGroups": "*",
              "role": "*",
              "functionName": "*",
              "environmentEncryption": "*"
            }
          },
          {
            "type": "aws:cdk:analytics:method",
            "data": {
              "addEnvironment": [
                "*",
                "*"
              ]
            }
>>>>>>> 80217f1d
          }
        ],
        "/redshift-exclude-characters-integ/User/Resource/Provider/framework-onEvent/Resource": [
          {
            "type": "aws:cdk:logicalId",
            "data": "UserProviderframeworkonEvent4EC32885"
          }
        ],
        "/redshift-exclude-characters-integ/User/Resource/Resource": [
          {
            "type": "aws:cdk:analytics:construct",
            "data": "*"
          },
          {
            "type": "aws:cdk:analytics:method",
            "data": "*"
          },
          {
            "type": "aws:cdk:analytics:method",
            "data": "*"
          }
        ],
        "/redshift-exclude-characters-integ/User/Resource/Resource/Default": [
          {
            "type": "aws:cdk:logicalId",
            "data": "UserFDDCDD17"
          }
        ],
        "/redshift-exclude-characters-integ/LatestNodeRuntimeMap": [
          {
            "type": "aws:cdk:logicalId",
            "data": "LatestNodeRuntimeMap"
          }
        ],
        "/redshift-exclude-characters-integ/Query Redshift Database3de5bea727da479686625efb56431b5f": [
          {
            "type": "aws:cdk:analytics:construct",
            "data": {
              "code": "*",
              "runtime": "*",
              "handler": "*",
              "timeout": "*"
            }
          }
        ],
        "/redshift-exclude-characters-integ/Query Redshift Database3de5bea727da479686625efb56431b5f/ServiceRole": [
          {
            "type": "aws:cdk:analytics:construct",
            "data": {
              "assumedBy": {
                "principalAccount": "*",
                "assumeRoleAction": "*"
              },
              "managedPolicies": [
                {
                  "managedPolicyArn": "*"
                }
              ]
            }
          },
          {
            "type": "aws:cdk:analytics:method",
            "data": {
              "addToPrincipalPolicy": [
                {}
              ]
            }
          },
          {
            "type": "aws:cdk:analytics:method",
            "data": {
              "attachInlinePolicy": [
                "*"
              ]
            }
          },
          {
            "type": "aws:cdk:analytics:method",
            "data": {
              "attachInlinePolicy": [
                "*"
              ]
            }
          },
          {
            "type": "aws:cdk:analytics:method",
            "data": {
              "addToPrincipalPolicy": [
                {}
              ]
            }
          },
          {
            "type": "aws:cdk:analytics:method",
            "data": {
              "addToPrincipalPolicy": [
                {}
              ]
            }
          }
        ],
        "/redshift-exclude-characters-integ/Query Redshift Database3de5bea727da479686625efb56431b5f/ServiceRole/ImportServiceRole": [
          {
            "type": "aws:cdk:analytics:construct",
            "data": "*"
          }
        ],
        "/redshift-exclude-characters-integ/Query Redshift Database3de5bea727da479686625efb56431b5f/ServiceRole/Resource": [
          {
            "type": "aws:cdk:logicalId",
            "data": "QueryRedshiftDatabase3de5bea727da479686625efb56431b5fServiceRole0A90D717"
          }
        ],
        "/redshift-exclude-characters-integ/Query Redshift Database3de5bea727da479686625efb56431b5f/ServiceRole/DefaultPolicy": [
          {
            "type": "aws:cdk:analytics:construct",
            "data": "*"
          },
          {
            "type": "aws:cdk:analytics:method",
            "data": {
              "attachToRole": [
                "*"
              ]
            }
          },
          {
            "type": "aws:cdk:analytics:method",
            "data": {
              "attachToRole": [
                "*"
              ]
            }
          },
          {
            "type": "aws:cdk:analytics:method",
            "data": {
              "addStatements": [
                {}
              ]
            }
          },
          {
            "type": "aws:cdk:analytics:method",
            "data": {
              "addStatements": [
                {}
              ]
            }
          },
          {
            "type": "aws:cdk:analytics:method",
            "data": {
              "addStatements": [
                {}
              ]
            }
          }
        ],
        "/redshift-exclude-characters-integ/Query Redshift Database3de5bea727da479686625efb56431b5f/ServiceRole/DefaultPolicy/Resource": [
          {
            "type": "aws:cdk:logicalId",
            "data": "QueryRedshiftDatabase3de5bea727da479686625efb56431b5fServiceRoleDefaultPolicyDDD1388D"
          }
        ],
        "/redshift-exclude-characters-integ/Query Redshift Database3de5bea727da479686625efb56431b5f/Resource": [
          {
            "type": "aws:cdk:logicalId",
            "data": "QueryRedshiftDatabase3de5bea727da479686625efb56431b5f3DF81997"
          }
        ],
        "/redshift-exclude-characters-integ/Query Redshift Database3de5bea727da479686625efb56431b5fInvokerRole": [
          {
            "type": "aws:cdk:analytics:construct",
            "data": {
              "assumedBy": {
                "principalAccount": "*",
                "assumeRoleAction": "*"
              },
              "managedPolicies": [
                {
                  "managedPolicyArn": "*"
                }
              ]
            }
          },
          {
            "type": "aws:cdk:analytics:method",
            "data": {
              "addToPrincipalPolicy": [
                {}
              ]
            }
          },
          {
            "type": "aws:cdk:analytics:method",
            "data": {
              "attachInlinePolicy": [
                "*"
              ]
            }
          },
          {
            "type": "aws:cdk:analytics:method",
            "data": {
              "attachInlinePolicy": [
                "*"
              ]
            }
          },
          {
            "type": "aws:cdk:analytics:method",
            "data": {
              "addToPrincipalPolicy": [
                {}
              ]
            }
          }
        ],
        "/redshift-exclude-characters-integ/Query Redshift Database3de5bea727da479686625efb56431b5fInvokerRole/ImportQuery Redshift Database3de5bea727da479686625efb56431b5fInvokerRole": [
          {
            "type": "aws:cdk:analytics:construct",
            "data": "*"
          }
        ],
        "/redshift-exclude-characters-integ/Query Redshift Database3de5bea727da479686625efb56431b5fInvokerRole/Resource": [
          {
            "type": "aws:cdk:logicalId",
            "data": "QueryRedshiftDatabase3de5bea727da479686625efb56431b5fInvokerRole900F47C9"
          }
        ],
        "/redshift-exclude-characters-integ/Query Redshift Database3de5bea727da479686625efb56431b5fInvokerRole/DefaultPolicy": [
          {
            "type": "aws:cdk:analytics:construct",
            "data": "*"
          },
          {
            "type": "aws:cdk:analytics:method",
            "data": {
              "attachToRole": [
                "*"
              ]
            }
          },
          {
            "type": "aws:cdk:analytics:method",
            "data": {
              "attachToRole": [
                "*"
              ]
            }
          },
          {
            "type": "aws:cdk:analytics:method",
            "data": {
              "addStatements": [
                {}
              ]
            }
          },
          {
            "type": "aws:cdk:analytics:method",
            "data": {
              "addStatements": [
                {}
              ]
            }
          }
        ],
        "/redshift-exclude-characters-integ/Query Redshift Database3de5bea727da479686625efb56431b5fInvokerRole/DefaultPolicy/Resource": [
          {
            "type": "aws:cdk:logicalId",
            "data": "QueryRedshiftDatabase3de5bea727da479686625efb56431b5fInvokerRoleDefaultPolicy2BD7CC05"
          }
        ],
        "/redshift-exclude-characters-integ/BootstrapVersion": [
          {
            "type": "aws:cdk:logicalId",
            "data": "BootstrapVersion"
          }
        ],
        "/redshift-exclude-characters-integ/CheckBootstrapVersion": [
          {
            "type": "aws:cdk:logicalId",
            "data": "CheckBootstrapVersion"
          }
        ]
      },
      "displayName": "redshift-exclude-characters-integ"
    },
    "ExcludeCharactersIntegDefaultTestDeployAssertF357433F.assets": {
      "type": "cdk:asset-manifest",
      "properties": {
        "file": "ExcludeCharactersIntegDefaultTestDeployAssertF357433F.assets.json",
        "requiresBootstrapStackVersion": 6,
        "bootstrapStackVersionSsmParameter": "/cdk-bootstrap/hnb659fds/version"
      }
    },
    "ExcludeCharactersIntegDefaultTestDeployAssertF357433F": {
      "type": "aws:cloudformation:stack",
      "environment": "aws://unknown-account/unknown-region",
      "properties": {
        "templateFile": "ExcludeCharactersIntegDefaultTestDeployAssertF357433F.template.json",
        "terminationProtection": false,
        "validateOnSynth": false,
        "assumeRoleArn": "arn:${AWS::Partition}:iam::${AWS::AccountId}:role/cdk-hnb659fds-deploy-role-${AWS::AccountId}-${AWS::Region}",
        "cloudFormationExecutionRoleArn": "arn:${AWS::Partition}:iam::${AWS::AccountId}:role/cdk-hnb659fds-cfn-exec-role-${AWS::AccountId}-${AWS::Region}",
        "stackTemplateAssetObjectUrl": "s3://cdk-hnb659fds-assets-${AWS::AccountId}-${AWS::Region}/21fbb51d7b23f6a6c262b46a9caee79d744a3ac019fd45422d988b96d44b2a22.json",
        "requiresBootstrapStackVersion": 6,
        "bootstrapStackVersionSsmParameter": "/cdk-bootstrap/hnb659fds/version",
        "additionalDependencies": [
          "ExcludeCharactersIntegDefaultTestDeployAssertF357433F.assets"
        ],
        "lookupRole": {
          "arn": "arn:${AWS::Partition}:iam::${AWS::AccountId}:role/cdk-hnb659fds-lookup-role-${AWS::AccountId}-${AWS::Region}",
          "requiresBootstrapStackVersion": 8,
          "bootstrapStackVersionSsmParameter": "/cdk-bootstrap/hnb659fds/version"
        }
      },
      "dependencies": [
        "ExcludeCharactersIntegDefaultTestDeployAssertF357433F.assets"
      ],
      "metadata": {
        "/ExcludeCharactersInteg/DefaultTest/DeployAssert/BootstrapVersion": [
          {
            "type": "aws:cdk:logicalId",
            "data": "BootstrapVersion"
          }
        ],
        "/ExcludeCharactersInteg/DefaultTest/DeployAssert/CheckBootstrapVersion": [
          {
            "type": "aws:cdk:logicalId",
            "data": "CheckBootstrapVersion"
          }
        ]
      },
      "displayName": "ExcludeCharactersInteg/DefaultTest/DeployAssert"
    },
    "Tree": {
      "type": "cdk:tree",
      "properties": {
        "file": "tree.json"
      }
    }
  }
}<|MERGE_RESOLUTION|>--- conflicted
+++ resolved
@@ -18,11 +18,7 @@
         "validateOnSynth": false,
         "assumeRoleArn": "arn:${AWS::Partition}:iam::${AWS::AccountId}:role/cdk-hnb659fds-deploy-role-${AWS::AccountId}-${AWS::Region}",
         "cloudFormationExecutionRoleArn": "arn:${AWS::Partition}:iam::${AWS::AccountId}:role/cdk-hnb659fds-cfn-exec-role-${AWS::AccountId}-${AWS::Region}",
-<<<<<<< HEAD
-        "stackTemplateAssetObjectUrl": "s3://cdk-hnb659fds-assets-${AWS::AccountId}-${AWS::Region}/863dabb5ee23ea7dd2e5dedc658c8594f27344dac78936c3e1e95761c1d2285f.json",
-=======
         "stackTemplateAssetObjectUrl": "s3://cdk-hnb659fds-assets-${AWS::AccountId}-${AWS::Region}/11180cdfb5c624f3e90e5f1598477f98d5aa61c035ce9a4c9c911cabcb8bd9ec.json",
->>>>>>> 80217f1d
         "requiresBootstrapStackVersion": 6,
         "bootstrapStackVersionSsmParameter": "/cdk-bootstrap/hnb659fds/version",
         "additionalDependencies": [
@@ -413,12 +409,6 @@
             "data": "UserSecretAttachment02022609"
           }
         ],
-<<<<<<< HEAD
-        "/redshift-exclude-characters-integ/User/Resource/Handler/inlinePolicyAddedToExecutionRole-0/Resource": [
-          {
-            "type": "aws:cdk:logicalId",
-            "data": "UserHandlerinlinePolicyAddedToExecutionRole0A8003C00"
-=======
         "/redshift-exclude-characters-integ/User/Resource/Handler": [
           {
             "type": "aws:cdk:analytics:construct",
@@ -458,7 +448,6 @@
                 "*"
               ]
             }
->>>>>>> 80217f1d
           }
         ],
         "/redshift-exclude-characters-integ/User/Resource/Provider/framework-onEvent/Resource": [
