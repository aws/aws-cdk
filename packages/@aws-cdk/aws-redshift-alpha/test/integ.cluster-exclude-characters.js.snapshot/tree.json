{
  "version": "tree-0.1",
  "tree": {
    "id": "App",
    "path": "",
    "children": {
      "redshift-exclude-characters-integ": {
        "id": "redshift-exclude-characters-integ",
        "path": "redshift-exclude-characters-integ",
        "children": {
          "VPC": {
            "id": "VPC",
            "path": "redshift-exclude-characters-integ/VPC",
            "children": {
              "Resource": {
                "id": "Resource",
                "path": "redshift-exclude-characters-integ/VPC/Resource",
                "attributes": {
                  "aws:cdk:cloudformation:type": "AWS::EC2::VPC",
                  "aws:cdk:cloudformation:props": {
                    "cidrBlock": "10.0.0.0/16",
                    "enableDnsHostnames": true,
                    "enableDnsSupport": true,
                    "instanceTenancy": "default",
                    "tags": [
                      {
                        "key": "Name",
                        "value": "redshift-exclude-characters-integ/VPC"
                      }
                    ]
                  }
                },
                "constructInfo": {
                  "fqn": "aws-cdk-lib.aws_ec2.CfnVPC",
                  "version": "0.0.0"
                }
              },
              "PublicSubnet1": {
                "id": "PublicSubnet1",
                "path": "redshift-exclude-characters-integ/VPC/PublicSubnet1",
                "children": {
                  "Subnet": {
                    "id": "Subnet",
                    "path": "redshift-exclude-characters-integ/VPC/PublicSubnet1/Subnet",
                    "attributes": {
                      "aws:cdk:cloudformation:type": "AWS::EC2::Subnet",
                      "aws:cdk:cloudformation:props": {
                        "availabilityZone": {
                          "Fn::Select": [
                            0,
                            {
                              "Fn::GetAZs": ""
                            }
                          ]
                        },
                        "cidrBlock": "10.0.0.0/18",
                        "mapPublicIpOnLaunch": true,
                        "tags": [
                          {
                            "key": "aws-cdk:subnet-name",
                            "value": "Public"
                          },
                          {
                            "key": "aws-cdk:subnet-type",
                            "value": "Public"
                          },
                          {
                            "key": "Name",
                            "value": "redshift-exclude-characters-integ/VPC/PublicSubnet1"
                          }
                        ],
                        "vpcId": {
                          "Ref": "VPCB9E5F0B4"
                        }
                      }
                    },
                    "constructInfo": {
                      "fqn": "aws-cdk-lib.aws_ec2.CfnSubnet",
                      "version": "0.0.0"
                    }
                  },
                  "Acl": {
                    "id": "Acl",
                    "path": "redshift-exclude-characters-integ/VPC/PublicSubnet1/Acl",
                    "constructInfo": {
                      "fqn": "aws-cdk-lib.Resource",
                      "version": "0.0.0",
                      "metadata": []
                    }
                  },
                  "RouteTable": {
                    "id": "RouteTable",
                    "path": "redshift-exclude-characters-integ/VPC/PublicSubnet1/RouteTable",
                    "attributes": {
                      "aws:cdk:cloudformation:type": "AWS::EC2::RouteTable",
                      "aws:cdk:cloudformation:props": {
                        "tags": [
                          {
                            "key": "Name",
                            "value": "redshift-exclude-characters-integ/VPC/PublicSubnet1"
                          }
                        ],
                        "vpcId": {
                          "Ref": "VPCB9E5F0B4"
                        }
                      }
                    },
                    "constructInfo": {
                      "fqn": "aws-cdk-lib.aws_ec2.CfnRouteTable",
                      "version": "0.0.0"
                    }
                  },
                  "RouteTableAssociation": {
                    "id": "RouteTableAssociation",
                    "path": "redshift-exclude-characters-integ/VPC/PublicSubnet1/RouteTableAssociation",
                    "attributes": {
                      "aws:cdk:cloudformation:type": "AWS::EC2::SubnetRouteTableAssociation",
                      "aws:cdk:cloudformation:props": {
                        "routeTableId": {
                          "Ref": "VPCPublicSubnet1RouteTableFEE4B781"
                        },
                        "subnetId": {
                          "Ref": "VPCPublicSubnet1SubnetB4246D30"
                        }
                      }
                    },
                    "constructInfo": {
                      "fqn": "aws-cdk-lib.aws_ec2.CfnSubnetRouteTableAssociation",
                      "version": "0.0.0"
                    }
                  },
                  "DefaultRoute": {
                    "id": "DefaultRoute",
                    "path": "redshift-exclude-characters-integ/VPC/PublicSubnet1/DefaultRoute",
                    "attributes": {
                      "aws:cdk:cloudformation:type": "AWS::EC2::Route",
                      "aws:cdk:cloudformation:props": {
                        "destinationCidrBlock": "0.0.0.0/0",
                        "gatewayId": {
                          "Ref": "VPCIGWB7E252D3"
                        },
                        "routeTableId": {
                          "Ref": "VPCPublicSubnet1RouteTableFEE4B781"
                        }
                      }
                    },
                    "constructInfo": {
                      "fqn": "aws-cdk-lib.aws_ec2.CfnRoute",
                      "version": "0.0.0"
                    }
                  },
                  "EIP": {
                    "id": "EIP",
                    "path": "redshift-exclude-characters-integ/VPC/PublicSubnet1/EIP",
                    "attributes": {
                      "aws:cdk:cloudformation:type": "AWS::EC2::EIP",
                      "aws:cdk:cloudformation:props": {
                        "domain": "vpc",
                        "tags": [
                          {
                            "key": "Name",
                            "value": "redshift-exclude-characters-integ/VPC/PublicSubnet1"
                          }
                        ]
                      }
                    },
                    "constructInfo": {
                      "fqn": "aws-cdk-lib.aws_ec2.CfnEIP",
                      "version": "0.0.0"
                    }
                  },
                  "NATGateway": {
                    "id": "NATGateway",
                    "path": "redshift-exclude-characters-integ/VPC/PublicSubnet1/NATGateway",
                    "attributes": {
                      "aws:cdk:cloudformation:type": "AWS::EC2::NatGateway",
                      "aws:cdk:cloudformation:props": {
                        "allocationId": {
                          "Fn::GetAtt": [
                            "VPCPublicSubnet1EIP6AD938E8",
                            "AllocationId"
                          ]
                        },
                        "subnetId": {
                          "Ref": "VPCPublicSubnet1SubnetB4246D30"
                        },
                        "tags": [
                          {
                            "key": "Name",
                            "value": "redshift-exclude-characters-integ/VPC/PublicSubnet1"
                          }
                        ]
                      }
                    },
                    "constructInfo": {
                      "fqn": "aws-cdk-lib.aws_ec2.CfnNatGateway",
                      "version": "0.0.0"
                    }
                  }
                },
                "constructInfo": {
                  "fqn": "aws-cdk-lib.aws_ec2.PublicSubnet",
                  "version": "0.0.0",
<<<<<<< HEAD
                  "metadata": []
=======
                  "metadata": [
                    {
                      "availabilityZone": "*",
                      "vpcId": "*",
                      "cidrBlock": "*",
                      "mapPublicIpOnLaunch": true,
                      "ipv6CidrBlock": "*",
                      "assignIpv6AddressOnCreation": "*"
                    },
                    {
                      "availabilityZone": "*",
                      "vpcId": "*",
                      "cidrBlock": "*",
                      "mapPublicIpOnLaunch": true,
                      "ipv6CidrBlock": "*",
                      "assignIpv6AddressOnCreation": "*"
                    },
                    {},
                    {
                      "addNatGateway": [
                        "*"
                      ]
                    }
                  ]
>>>>>>> 80217f1d
                }
              },
              "PublicSubnet2": {
                "id": "PublicSubnet2",
                "path": "redshift-exclude-characters-integ/VPC/PublicSubnet2",
                "children": {
                  "Subnet": {
                    "id": "Subnet",
                    "path": "redshift-exclude-characters-integ/VPC/PublicSubnet2/Subnet",
                    "attributes": {
                      "aws:cdk:cloudformation:type": "AWS::EC2::Subnet",
                      "aws:cdk:cloudformation:props": {
                        "availabilityZone": {
                          "Fn::Select": [
                            1,
                            {
                              "Fn::GetAZs": ""
                            }
                          ]
                        },
                        "cidrBlock": "10.0.64.0/18",
                        "mapPublicIpOnLaunch": true,
                        "tags": [
                          {
                            "key": "aws-cdk:subnet-name",
                            "value": "Public"
                          },
                          {
                            "key": "aws-cdk:subnet-type",
                            "value": "Public"
                          },
                          {
                            "key": "Name",
                            "value": "redshift-exclude-characters-integ/VPC/PublicSubnet2"
                          }
                        ],
                        "vpcId": {
                          "Ref": "VPCB9E5F0B4"
                        }
                      }
                    },
                    "constructInfo": {
                      "fqn": "aws-cdk-lib.aws_ec2.CfnSubnet",
                      "version": "0.0.0"
                    }
                  },
                  "Acl": {
                    "id": "Acl",
                    "path": "redshift-exclude-characters-integ/VPC/PublicSubnet2/Acl",
                    "constructInfo": {
                      "fqn": "aws-cdk-lib.Resource",
                      "version": "0.0.0",
                      "metadata": []
                    }
                  },
                  "RouteTable": {
                    "id": "RouteTable",
                    "path": "redshift-exclude-characters-integ/VPC/PublicSubnet2/RouteTable",
                    "attributes": {
                      "aws:cdk:cloudformation:type": "AWS::EC2::RouteTable",
                      "aws:cdk:cloudformation:props": {
                        "tags": [
                          {
                            "key": "Name",
                            "value": "redshift-exclude-characters-integ/VPC/PublicSubnet2"
                          }
                        ],
                        "vpcId": {
                          "Ref": "VPCB9E5F0B4"
                        }
                      }
                    },
                    "constructInfo": {
                      "fqn": "aws-cdk-lib.aws_ec2.CfnRouteTable",
                      "version": "0.0.0"
                    }
                  },
                  "RouteTableAssociation": {
                    "id": "RouteTableAssociation",
                    "path": "redshift-exclude-characters-integ/VPC/PublicSubnet2/RouteTableAssociation",
                    "attributes": {
                      "aws:cdk:cloudformation:type": "AWS::EC2::SubnetRouteTableAssociation",
                      "aws:cdk:cloudformation:props": {
                        "routeTableId": {
                          "Ref": "VPCPublicSubnet2RouteTable6F1A15F1"
                        },
                        "subnetId": {
                          "Ref": "VPCPublicSubnet2Subnet74179F39"
                        }
                      }
                    },
                    "constructInfo": {
                      "fqn": "aws-cdk-lib.aws_ec2.CfnSubnetRouteTableAssociation",
                      "version": "0.0.0"
                    }
                  },
                  "DefaultRoute": {
                    "id": "DefaultRoute",
                    "path": "redshift-exclude-characters-integ/VPC/PublicSubnet2/DefaultRoute",
                    "attributes": {
                      "aws:cdk:cloudformation:type": "AWS::EC2::Route",
                      "aws:cdk:cloudformation:props": {
                        "destinationCidrBlock": "0.0.0.0/0",
                        "gatewayId": {
                          "Ref": "VPCIGWB7E252D3"
                        },
                        "routeTableId": {
                          "Ref": "VPCPublicSubnet2RouteTable6F1A15F1"
                        }
                      }
                    },
                    "constructInfo": {
                      "fqn": "aws-cdk-lib.aws_ec2.CfnRoute",
                      "version": "0.0.0"
                    }
                  },
                  "EIP": {
                    "id": "EIP",
                    "path": "redshift-exclude-characters-integ/VPC/PublicSubnet2/EIP",
                    "attributes": {
                      "aws:cdk:cloudformation:type": "AWS::EC2::EIP",
                      "aws:cdk:cloudformation:props": {
                        "domain": "vpc",
                        "tags": [
                          {
                            "key": "Name",
                            "value": "redshift-exclude-characters-integ/VPC/PublicSubnet2"
                          }
                        ]
                      }
                    },
                    "constructInfo": {
                      "fqn": "aws-cdk-lib.aws_ec2.CfnEIP",
                      "version": "0.0.0"
                    }
                  },
                  "NATGateway": {
                    "id": "NATGateway",
                    "path": "redshift-exclude-characters-integ/VPC/PublicSubnet2/NATGateway",
                    "attributes": {
                      "aws:cdk:cloudformation:type": "AWS::EC2::NatGateway",
                      "aws:cdk:cloudformation:props": {
                        "allocationId": {
                          "Fn::GetAtt": [
                            "VPCPublicSubnet2EIP4947BC00",
                            "AllocationId"
                          ]
                        },
                        "subnetId": {
                          "Ref": "VPCPublicSubnet2Subnet74179F39"
                        },
                        "tags": [
                          {
                            "key": "Name",
                            "value": "redshift-exclude-characters-integ/VPC/PublicSubnet2"
                          }
                        ]
                      }
                    },
                    "constructInfo": {
                      "fqn": "aws-cdk-lib.aws_ec2.CfnNatGateway",
                      "version": "0.0.0"
                    }
                  }
                },
                "constructInfo": {
                  "fqn": "aws-cdk-lib.aws_ec2.PublicSubnet",
                  "version": "0.0.0",
<<<<<<< HEAD
                  "metadata": []
=======
                  "metadata": [
                    {
                      "availabilityZone": "*",
                      "vpcId": "*",
                      "cidrBlock": "*",
                      "mapPublicIpOnLaunch": true,
                      "ipv6CidrBlock": "*",
                      "assignIpv6AddressOnCreation": "*"
                    },
                    {
                      "availabilityZone": "*",
                      "vpcId": "*",
                      "cidrBlock": "*",
                      "mapPublicIpOnLaunch": true,
                      "ipv6CidrBlock": "*",
                      "assignIpv6AddressOnCreation": "*"
                    },
                    {},
                    {
                      "addNatGateway": [
                        "*"
                      ]
                    }
                  ]
>>>>>>> 80217f1d
                }
              },
              "PrivateSubnet1": {
                "id": "PrivateSubnet1",
                "path": "redshift-exclude-characters-integ/VPC/PrivateSubnet1",
                "children": {
                  "Subnet": {
                    "id": "Subnet",
                    "path": "redshift-exclude-characters-integ/VPC/PrivateSubnet1/Subnet",
                    "attributes": {
                      "aws:cdk:cloudformation:type": "AWS::EC2::Subnet",
                      "aws:cdk:cloudformation:props": {
                        "availabilityZone": {
                          "Fn::Select": [
                            0,
                            {
                              "Fn::GetAZs": ""
                            }
                          ]
                        },
                        "cidrBlock": "10.0.128.0/18",
                        "mapPublicIpOnLaunch": false,
                        "tags": [
                          {
                            "key": "aws-cdk:subnet-name",
                            "value": "Private"
                          },
                          {
                            "key": "aws-cdk:subnet-type",
                            "value": "Private"
                          },
                          {
                            "key": "Name",
                            "value": "redshift-exclude-characters-integ/VPC/PrivateSubnet1"
                          }
                        ],
                        "vpcId": {
                          "Ref": "VPCB9E5F0B4"
                        }
                      }
                    },
                    "constructInfo": {
                      "fqn": "aws-cdk-lib.aws_ec2.CfnSubnet",
                      "version": "0.0.0"
                    }
                  },
                  "Acl": {
                    "id": "Acl",
                    "path": "redshift-exclude-characters-integ/VPC/PrivateSubnet1/Acl",
                    "constructInfo": {
                      "fqn": "aws-cdk-lib.Resource",
                      "version": "0.0.0",
                      "metadata": []
                    }
                  },
                  "RouteTable": {
                    "id": "RouteTable",
                    "path": "redshift-exclude-characters-integ/VPC/PrivateSubnet1/RouteTable",
                    "attributes": {
                      "aws:cdk:cloudformation:type": "AWS::EC2::RouteTable",
                      "aws:cdk:cloudformation:props": {
                        "tags": [
                          {
                            "key": "Name",
                            "value": "redshift-exclude-characters-integ/VPC/PrivateSubnet1"
                          }
                        ],
                        "vpcId": {
                          "Ref": "VPCB9E5F0B4"
                        }
                      }
                    },
                    "constructInfo": {
                      "fqn": "aws-cdk-lib.aws_ec2.CfnRouteTable",
                      "version": "0.0.0"
                    }
                  },
                  "RouteTableAssociation": {
                    "id": "RouteTableAssociation",
                    "path": "redshift-exclude-characters-integ/VPC/PrivateSubnet1/RouteTableAssociation",
                    "attributes": {
                      "aws:cdk:cloudformation:type": "AWS::EC2::SubnetRouteTableAssociation",
                      "aws:cdk:cloudformation:props": {
                        "routeTableId": {
                          "Ref": "VPCPrivateSubnet1RouteTableBE8A6027"
                        },
                        "subnetId": {
                          "Ref": "VPCPrivateSubnet1Subnet8BCA10E0"
                        }
                      }
                    },
                    "constructInfo": {
                      "fqn": "aws-cdk-lib.aws_ec2.CfnSubnetRouteTableAssociation",
                      "version": "0.0.0"
                    }
                  },
                  "DefaultRoute": {
                    "id": "DefaultRoute",
                    "path": "redshift-exclude-characters-integ/VPC/PrivateSubnet1/DefaultRoute",
                    "attributes": {
                      "aws:cdk:cloudformation:type": "AWS::EC2::Route",
                      "aws:cdk:cloudformation:props": {
                        "destinationCidrBlock": "0.0.0.0/0",
                        "natGatewayId": {
                          "Ref": "VPCPublicSubnet1NATGatewayE0556630"
                        },
                        "routeTableId": {
                          "Ref": "VPCPrivateSubnet1RouteTableBE8A6027"
                        }
                      }
                    },
                    "constructInfo": {
                      "fqn": "aws-cdk-lib.aws_ec2.CfnRoute",
                      "version": "0.0.0"
                    }
                  }
                },
                "constructInfo": {
                  "fqn": "aws-cdk-lib.aws_ec2.PrivateSubnet",
                  "version": "0.0.0",
<<<<<<< HEAD
                  "metadata": []
=======
                  "metadata": [
                    {
                      "availabilityZone": "*",
                      "vpcId": "*",
                      "cidrBlock": "*",
                      "mapPublicIpOnLaunch": false,
                      "ipv6CidrBlock": "*",
                      "assignIpv6AddressOnCreation": "*"
                    },
                    {
                      "availabilityZone": "*",
                      "vpcId": "*",
                      "cidrBlock": "*",
                      "mapPublicIpOnLaunch": false,
                      "ipv6CidrBlock": "*",
                      "assignIpv6AddressOnCreation": "*"
                    },
                    {}
                  ]
>>>>>>> 80217f1d
                }
              },
              "PrivateSubnet2": {
                "id": "PrivateSubnet2",
                "path": "redshift-exclude-characters-integ/VPC/PrivateSubnet2",
                "children": {
                  "Subnet": {
                    "id": "Subnet",
                    "path": "redshift-exclude-characters-integ/VPC/PrivateSubnet2/Subnet",
                    "attributes": {
                      "aws:cdk:cloudformation:type": "AWS::EC2::Subnet",
                      "aws:cdk:cloudformation:props": {
                        "availabilityZone": {
                          "Fn::Select": [
                            1,
                            {
                              "Fn::GetAZs": ""
                            }
                          ]
                        },
                        "cidrBlock": "10.0.192.0/18",
                        "mapPublicIpOnLaunch": false,
                        "tags": [
                          {
                            "key": "aws-cdk:subnet-name",
                            "value": "Private"
                          },
                          {
                            "key": "aws-cdk:subnet-type",
                            "value": "Private"
                          },
                          {
                            "key": "Name",
                            "value": "redshift-exclude-characters-integ/VPC/PrivateSubnet2"
                          }
                        ],
                        "vpcId": {
                          "Ref": "VPCB9E5F0B4"
                        }
                      }
                    },
                    "constructInfo": {
                      "fqn": "aws-cdk-lib.aws_ec2.CfnSubnet",
                      "version": "0.0.0"
                    }
                  },
                  "Acl": {
                    "id": "Acl",
                    "path": "redshift-exclude-characters-integ/VPC/PrivateSubnet2/Acl",
                    "constructInfo": {
                      "fqn": "aws-cdk-lib.Resource",
                      "version": "0.0.0",
                      "metadata": []
                    }
                  },
                  "RouteTable": {
                    "id": "RouteTable",
                    "path": "redshift-exclude-characters-integ/VPC/PrivateSubnet2/RouteTable",
                    "attributes": {
                      "aws:cdk:cloudformation:type": "AWS::EC2::RouteTable",
                      "aws:cdk:cloudformation:props": {
                        "tags": [
                          {
                            "key": "Name",
                            "value": "redshift-exclude-characters-integ/VPC/PrivateSubnet2"
                          }
                        ],
                        "vpcId": {
                          "Ref": "VPCB9E5F0B4"
                        }
                      }
                    },
                    "constructInfo": {
                      "fqn": "aws-cdk-lib.aws_ec2.CfnRouteTable",
                      "version": "0.0.0"
                    }
                  },
                  "RouteTableAssociation": {
                    "id": "RouteTableAssociation",
                    "path": "redshift-exclude-characters-integ/VPC/PrivateSubnet2/RouteTableAssociation",
                    "attributes": {
                      "aws:cdk:cloudformation:type": "AWS::EC2::SubnetRouteTableAssociation",
                      "aws:cdk:cloudformation:props": {
                        "routeTableId": {
                          "Ref": "VPCPrivateSubnet2RouteTable0A19E10E"
                        },
                        "subnetId": {
                          "Ref": "VPCPrivateSubnet2SubnetCFCDAA7A"
                        }
                      }
                    },
                    "constructInfo": {
                      "fqn": "aws-cdk-lib.aws_ec2.CfnSubnetRouteTableAssociation",
                      "version": "0.0.0"
                    }
                  },
                  "DefaultRoute": {
                    "id": "DefaultRoute",
                    "path": "redshift-exclude-characters-integ/VPC/PrivateSubnet2/DefaultRoute",
                    "attributes": {
                      "aws:cdk:cloudformation:type": "AWS::EC2::Route",
                      "aws:cdk:cloudformation:props": {
                        "destinationCidrBlock": "0.0.0.0/0",
                        "natGatewayId": {
                          "Ref": "VPCPublicSubnet2NATGateway3C070193"
                        },
                        "routeTableId": {
                          "Ref": "VPCPrivateSubnet2RouteTable0A19E10E"
                        }
                      }
                    },
                    "constructInfo": {
                      "fqn": "aws-cdk-lib.aws_ec2.CfnRoute",
                      "version": "0.0.0"
                    }
                  }
                },
                "constructInfo": {
                  "fqn": "aws-cdk-lib.aws_ec2.PrivateSubnet",
                  "version": "0.0.0",
<<<<<<< HEAD
                  "metadata": []
=======
                  "metadata": [
                    {
                      "availabilityZone": "*",
                      "vpcId": "*",
                      "cidrBlock": "*",
                      "mapPublicIpOnLaunch": false,
                      "ipv6CidrBlock": "*",
                      "assignIpv6AddressOnCreation": "*"
                    },
                    {
                      "availabilityZone": "*",
                      "vpcId": "*",
                      "cidrBlock": "*",
                      "mapPublicIpOnLaunch": false,
                      "ipv6CidrBlock": "*",
                      "assignIpv6AddressOnCreation": "*"
                    },
                    {}
                  ]
>>>>>>> 80217f1d
                }
              },
              "IGW": {
                "id": "IGW",
                "path": "redshift-exclude-characters-integ/VPC/IGW",
                "attributes": {
                  "aws:cdk:cloudformation:type": "AWS::EC2::InternetGateway",
                  "aws:cdk:cloudformation:props": {
                    "tags": [
                      {
                        "key": "Name",
                        "value": "redshift-exclude-characters-integ/VPC"
                      }
                    ]
                  }
                },
                "constructInfo": {
                  "fqn": "aws-cdk-lib.aws_ec2.CfnInternetGateway",
                  "version": "0.0.0"
                }
              },
              "VPCGW": {
                "id": "VPCGW",
                "path": "redshift-exclude-characters-integ/VPC/VPCGW",
                "attributes": {
                  "aws:cdk:cloudformation:type": "AWS::EC2::VPCGatewayAttachment",
                  "aws:cdk:cloudformation:props": {
                    "internetGatewayId": {
                      "Ref": "VPCIGWB7E252D3"
                    },
                    "vpcId": {
                      "Ref": "VPCB9E5F0B4"
                    }
                  }
                },
                "constructInfo": {
                  "fqn": "aws-cdk-lib.aws_ec2.CfnVPCGatewayAttachment",
                  "version": "0.0.0"
                }
              }
            },
            "constructInfo": {
              "fqn": "aws-cdk-lib.aws_ec2.Vpc",
              "version": "0.0.0",
<<<<<<< HEAD
              "metadata": []
=======
              "metadata": [
                {
                  "restrictDefaultSecurityGroup": false
                }
              ]
>>>>>>> 80217f1d
            }
          },
          "SubnetGroup": {
            "id": "SubnetGroup",
            "path": "redshift-exclude-characters-integ/SubnetGroup",
            "children": {
              "Default": {
                "id": "Default",
                "path": "redshift-exclude-characters-integ/SubnetGroup/Default",
                "attributes": {
                  "aws:cdk:cloudformation:type": "AWS::Redshift::ClusterSubnetGroup",
                  "aws:cdk:cloudformation:props": {
                    "description": "test-subnet-group",
                    "subnetIds": [
                      {
                        "Ref": "VPCPrivateSubnet1Subnet8BCA10E0"
                      },
                      {
                        "Ref": "VPCPrivateSubnet2SubnetCFCDAA7A"
                      }
                    ]
                  }
                },
                "constructInfo": {
                  "fqn": "aws-cdk-lib.aws_redshift.CfnClusterSubnetGroup",
                  "version": "0.0.0"
                }
              }
            },
            "constructInfo": {
              "fqn": "@aws-cdk/aws-redshift-alpha.ClusterSubnetGroup",
              "version": "0.0.0",
<<<<<<< HEAD
              "metadata": []
=======
              "metadata": [
                "*"
              ]
>>>>>>> 80217f1d
            }
          },
          "Cluster": {
            "id": "Cluster",
            "path": "redshift-exclude-characters-integ/Cluster",
            "children": {
              "SecurityGroup": {
                "id": "SecurityGroup",
                "path": "redshift-exclude-characters-integ/Cluster/SecurityGroup",
                "children": {
                  "Resource": {
                    "id": "Resource",
                    "path": "redshift-exclude-characters-integ/Cluster/SecurityGroup/Resource",
                    "attributes": {
                      "aws:cdk:cloudformation:type": "AWS::EC2::SecurityGroup",
                      "aws:cdk:cloudformation:props": {
                        "groupDescription": "Redshift security group",
                        "securityGroupEgress": [
                          {
                            "cidrIp": "0.0.0.0/0",
                            "description": "Allow all outbound traffic by default",
                            "ipProtocol": "-1"
                          }
                        ],
                        "vpcId": {
                          "Ref": "VPCB9E5F0B4"
                        }
                      }
                    },
                    "constructInfo": {
                      "fqn": "aws-cdk-lib.aws_ec2.CfnSecurityGroup",
                      "version": "0.0.0"
                    }
                  }
                },
                "constructInfo": {
                  "fqn": "aws-cdk-lib.aws_ec2.SecurityGroup",
                  "version": "0.0.0",
<<<<<<< HEAD
                  "metadata": []
=======
                  "metadata": [
                    {
                      "description": "*",
                      "vpc": "*"
                    }
                  ]
>>>>>>> 80217f1d
                }
              },
              "Secret": {
                "id": "Secret",
                "path": "redshift-exclude-characters-integ/Cluster/Secret",
                "children": {
                  "Resource": {
                    "id": "Resource",
                    "path": "redshift-exclude-characters-integ/Cluster/Secret/Resource",
                    "attributes": {
                      "aws:cdk:cloudformation:type": "AWS::SecretsManager::Secret",
                      "aws:cdk:cloudformation:props": {
                        "generateSecretString": {
                          "passwordLength": 30,
                          "secretStringTemplate": "{\"username\":\"admin\"}",
                          "generateStringKey": "password",
                          "excludeCharacters": "\"@/\\ '`"
                        }
                      }
                    },
                    "constructInfo": {
                      "fqn": "aws-cdk-lib.aws_secretsmanager.CfnSecret",
                      "version": "0.0.0"
                    }
                  },
                  "Attachment": {
                    "id": "Attachment",
                    "path": "redshift-exclude-characters-integ/Cluster/Secret/Attachment",
                    "children": {
                      "Resource": {
                        "id": "Resource",
                        "path": "redshift-exclude-characters-integ/Cluster/Secret/Attachment/Resource",
                        "attributes": {
                          "aws:cdk:cloudformation:type": "AWS::SecretsManager::SecretTargetAttachment",
                          "aws:cdk:cloudformation:props": {
                            "secretId": {
                              "Ref": "ClusterSecret6368BD0F"
                            },
                            "targetId": {
                              "Ref": "ClusterEB0386A7"
                            },
                            "targetType": "AWS::Redshift::Cluster"
                          }
                        },
                        "constructInfo": {
                          "fqn": "aws-cdk-lib.aws_secretsmanager.CfnSecretTargetAttachment",
                          "version": "0.0.0"
                        }
                      }
                    },
                    "constructInfo": {
                      "fqn": "aws-cdk-lib.aws_secretsmanager.SecretTargetAttachment",
                      "version": "0.0.0",
<<<<<<< HEAD
                      "metadata": []
=======
                      "metadata": [
                        {
                          "secret": "*",
                          "target": "*"
                        }
                      ]
>>>>>>> 80217f1d
                    }
                  }
                },
                "constructInfo": {
                  "fqn": "@aws-cdk/aws-redshift-alpha.DatabaseSecret",
                  "version": "0.0.0",
<<<<<<< HEAD
                  "metadata": []
=======
                  "metadata": [
                    "*",
                    "*"
                  ]
>>>>>>> 80217f1d
                }
              },
              "Resource": {
                "id": "Resource",
                "path": "redshift-exclude-characters-integ/Cluster/Resource",
                "attributes": {
                  "aws:cdk:cloudformation:type": "AWS::Redshift::Cluster",
                  "aws:cdk:cloudformation:props": {
                    "allowVersionUpgrade": true,
                    "automatedSnapshotRetentionPeriod": 1,
                    "clusterSubnetGroupName": {
                      "Ref": "SubnetGroup"
                    },
                    "clusterType": "multi-node",
                    "dbName": "database",
                    "encrypted": true,
                    "masterUsername": {
                      "Fn::Join": [
                        "",
                        [
                          "{{resolve:secretsmanager:",
                          {
                            "Ref": "ClusterSecret6368BD0F"
                          },
                          ":SecretString:username::}}"
                        ]
                      ]
                    },
                    "masterUserPassword": {
                      "Fn::Join": [
                        "",
                        [
                          "{{resolve:secretsmanager:",
                          {
                            "Ref": "ClusterSecret6368BD0F"
                          },
                          ":SecretString:password::}}"
                        ]
                      ]
                    },
                    "nodeType": "dc2.large",
                    "numberOfNodes": 2,
                    "publiclyAccessible": false,
                    "vpcSecurityGroupIds": [
                      {
                        "Fn::GetAtt": [
                          "ClusterSecurityGroup0921994B",
                          "GroupId"
                        ]
                      }
                    ]
                  }
                },
                "constructInfo": {
                  "fqn": "aws-cdk-lib.aws_redshift.CfnCluster",
                  "version": "0.0.0"
                }
              }
            },
            "constructInfo": {
              "fqn": "@aws-cdk/aws-redshift-alpha.Cluster",
              "version": "0.0.0",
<<<<<<< HEAD
              "metadata": []
=======
              "metadata": [
                "*"
              ]
>>>>>>> 80217f1d
            }
          },
          "User": {
            "id": "User",
            "path": "redshift-exclude-characters-integ/User",
            "children": {
              "Secret": {
                "id": "Secret",
                "path": "redshift-exclude-characters-integ/User/Secret",
                "children": {
                  "Resource": {
                    "id": "Resource",
                    "path": "redshift-exclude-characters-integ/User/Secret/Resource",
                    "attributes": {
                      "aws:cdk:cloudformation:type": "AWS::SecretsManager::Secret",
                      "aws:cdk:cloudformation:props": {
                        "generateSecretString": {
                          "passwordLength": 30,
                          "secretStringTemplate": "{\"username\":\"redshiftexcludecharactersinteguser429171c9\"}",
                          "generateStringKey": "password",
                          "excludeCharacters": "\"@/\\ '`"
                        }
                      }
                    },
                    "constructInfo": {
                      "fqn": "aws-cdk-lib.aws_secretsmanager.CfnSecret",
                      "version": "0.0.0"
                    }
                  },
                  "Attachment": {
                    "id": "Attachment",
                    "path": "redshift-exclude-characters-integ/User/Secret/Attachment",
                    "children": {
                      "Resource": {
                        "id": "Resource",
                        "path": "redshift-exclude-characters-integ/User/Secret/Attachment/Resource",
                        "attributes": {
                          "aws:cdk:cloudformation:type": "AWS::SecretsManager::SecretTargetAttachment",
                          "aws:cdk:cloudformation:props": {
                            "secretId": {
                              "Ref": "UserSecretE2C04A69"
                            },
                            "targetId": {
                              "Ref": "ClusterEB0386A7"
                            },
                            "targetType": "AWS::Redshift::Cluster"
                          }
                        },
                        "constructInfo": {
                          "fqn": "aws-cdk-lib.aws_secretsmanager.CfnSecretTargetAttachment",
                          "version": "0.0.0"
                        }
                      }
                    },
                    "constructInfo": {
                      "fqn": "aws-cdk-lib.aws_secretsmanager.SecretTargetAttachment",
                      "version": "0.0.0",
<<<<<<< HEAD
                      "metadata": []
=======
                      "metadata": [
                        {
                          "secret": "*",
                          "target": "*"
                        }
                      ]
>>>>>>> 80217f1d
                    }
                  }
                },
                "constructInfo": {
                  "fqn": "@aws-cdk/aws-redshift-alpha.DatabaseSecret",
                  "version": "0.0.0",
<<<<<<< HEAD
                  "metadata": []
=======
                  "metadata": [
                    "*",
                    "*"
                  ]
>>>>>>> 80217f1d
                }
              },
              "Resource": {
                "id": "Resource",
                "path": "redshift-exclude-characters-integ/User/Resource",
                "children": {
                  "Handler": {
                    "id": "Handler",
                    "path": "redshift-exclude-characters-integ/User/Resource/Handler",
                    "children": {
                      "inlinePolicyAddedToExecutionRole-0": {
                        "id": "inlinePolicyAddedToExecutionRole-0",
                        "path": "redshift-exclude-characters-integ/User/Resource/Handler/inlinePolicyAddedToExecutionRole-0",
                        "children": {
                          "Resource": {
                            "id": "Resource",
                            "path": "redshift-exclude-characters-integ/User/Resource/Handler/inlinePolicyAddedToExecutionRole-0/Resource",
                            "attributes": {
                              "aws:cdk:cloudformation:type": "AWS::IAM::Policy",
                              "aws:cdk:cloudformation:props": {
                                "policyDocument": {
                                  "Statement": [
                                    {
                                      "Action": [
                                        "redshift-data:DescribeStatement",
                                        "redshift-data:ExecuteStatement"
                                      ],
                                      "Effect": "Allow",
                                      "Resource": "*"
                                    }
                                  ],
                                  "Version": "2012-10-17"
                                },
                                "policyName": "UserHandlerinlinePolicyAddedToExecutionRole0A8003C00",
                                "roles": [
                                  {
                                    "Ref": "QueryRedshiftDatabase3de5bea727da479686625efb56431b5fServiceRole0A90D717"
                                  }
                                ]
                              }
                            },
                            "constructInfo": {
                              "fqn": "aws-cdk-lib.aws_iam.CfnPolicy",
                              "version": "0.0.0"
                            }
                          }
                        },
                        "constructInfo": {
                          "fqn": "aws-cdk-lib.aws_iam.Policy",
                          "version": "0.0.0",
                          "metadata": []
                        }
                      }
                    },
                    "constructInfo": {
                      "fqn": "aws-cdk-lib.aws_lambda.SingletonFunction",
                      "version": "0.0.0",
<<<<<<< HEAD
                      "metadata": []
=======
                      "metadata": [
                        {
                          "code": "*",
                          "runtime": "*",
                          "handler": "*",
                          "timeout": "*",
                          "uuid": "*",
                          "lambdaPurpose": "*"
                        }
                      ]
>>>>>>> 80217f1d
                    }
                  },
                  "Provider": {
                    "id": "Provider",
                    "path": "redshift-exclude-characters-integ/User/Resource/Provider",
                    "children": {
                      "framework-onEvent": {
                        "id": "framework-onEvent",
                        "path": "redshift-exclude-characters-integ/User/Resource/Provider/framework-onEvent",
                        "children": {
                          "Code": {
                            "id": "Code",
                            "path": "redshift-exclude-characters-integ/User/Resource/Provider/framework-onEvent/Code",
                            "children": {
                              "Stage": {
                                "id": "Stage",
                                "path": "redshift-exclude-characters-integ/User/Resource/Provider/framework-onEvent/Code/Stage",
                                "constructInfo": {
                                  "fqn": "aws-cdk-lib.AssetStaging",
                                  "version": "0.0.0"
                                }
                              },
                              "AssetBucket": {
                                "id": "AssetBucket",
                                "path": "redshift-exclude-characters-integ/User/Resource/Provider/framework-onEvent/Code/AssetBucket",
                                "constructInfo": {
                                  "fqn": "aws-cdk-lib.aws_s3.BucketBase",
                                  "version": "0.0.0",
                                  "metadata": []
                                }
                              }
                            },
                            "constructInfo": {
                              "fqn": "aws-cdk-lib.aws_s3_assets.Asset",
                              "version": "0.0.0"
                            }
                          },
                          "Resource": {
                            "id": "Resource",
                            "path": "redshift-exclude-characters-integ/User/Resource/Provider/framework-onEvent/Resource",
                            "attributes": {
                              "aws:cdk:cloudformation:type": "AWS::Lambda::Function",
                              "aws:cdk:cloudformation:props": {
                                "code": {
                                  "s3Bucket": {
                                    "Fn::Sub": "cdk-hnb659fds-assets-${AWS::AccountId}-${AWS::Region}"
                                  },
                                  "s3Key": "39472b1c2875cf306d4ba429aeccdd34cb49bcf59dbde81f7e6b6cb9deac23a6.zip"
                                },
                                "description": "AWS CDK resource provider framework - onEvent (redshift-exclude-characters-integ/User/Resource/Provider)",
                                "environment": {
                                  "variables": {
                                    "USER_ON_EVENT_FUNCTION_ARN": {
                                      "Fn::GetAtt": [
                                        "QueryRedshiftDatabase3de5bea727da479686625efb56431b5f3DF81997",
                                        "Arn"
                                      ]
                                    }
                                  }
                                },
                                "handler": "framework.onEvent",
                                "role": {
                                  "Fn::GetAtt": [
                                    "QueryRedshiftDatabase3de5bea727da479686625efb56431b5fInvokerRole900F47C9",
                                    "Arn"
                                  ]
                                },
                                "runtime": {
                                  "Fn::FindInMap": [
                                    "LatestNodeRuntimeMap",
                                    {
                                      "Ref": "AWS::Region"
                                    },
                                    "value"
                                  ]
                                },
                                "timeout": 900
                              }
                            },
                            "constructInfo": {
                              "fqn": "aws-cdk-lib.aws_lambda.CfnFunction",
                              "version": "0.0.0"
                            }
                          }
                        },
                        "constructInfo": {
                          "fqn": "aws-cdk-lib.aws_lambda.Function",
                          "version": "0.0.0",
<<<<<<< HEAD
                          "metadata": []
=======
                          "metadata": [
                            {
                              "code": "*",
                              "description": "*",
                              "runtime": "*",
                              "handler": "*",
                              "timeout": "*",
                              "logGroup": "*",
                              "vpc": "*",
                              "vpcSubnets": "*",
                              "securityGroups": "*",
                              "role": "*",
                              "functionName": "*",
                              "environmentEncryption": "*"
                            },
                            {
                              "addEnvironment": [
                                "*",
                                "*"
                              ]
                            }
                          ]
>>>>>>> 80217f1d
                        }
                      }
                    },
                    "constructInfo": {
                      "fqn": "aws-cdk-lib.custom_resources.Provider",
                      "version": "0.0.0"
                    }
                  },
                  "Resource": {
                    "id": "Resource",
                    "path": "redshift-exclude-characters-integ/User/Resource/Resource",
                    "children": {
                      "Default": {
                        "id": "Default",
                        "path": "redshift-exclude-characters-integ/User/Resource/Resource/Default",
                        "constructInfo": {
                          "fqn": "aws-cdk-lib.CfnResource",
                          "version": "0.0.0"
                        }
                      }
                    },
                    "constructInfo": {
                      "fqn": "aws-cdk-lib.CustomResource",
                      "version": "0.0.0",
<<<<<<< HEAD
                      "metadata": []
=======
                      "metadata": [
                        "*",
                        "*",
                        "*"
                      ]
>>>>>>> 80217f1d
                    }
                  }
                },
                "constructInfo": {
                  "fqn": "constructs.Construct",
                  "version": "10.4.2"
                }
              }
            },
            "constructInfo": {
              "fqn": "@aws-cdk/aws-redshift-alpha.User",
              "version": "0.0.0"
            }
          },
          "LatestNodeRuntimeMap": {
            "id": "LatestNodeRuntimeMap",
            "path": "redshift-exclude-characters-integ/LatestNodeRuntimeMap",
            "constructInfo": {
              "fqn": "aws-cdk-lib.CfnMapping",
              "version": "0.0.0"
            }
          },
          "Query Redshift Database3de5bea727da479686625efb56431b5f": {
            "id": "Query Redshift Database3de5bea727da479686625efb56431b5f",
            "path": "redshift-exclude-characters-integ/Query Redshift Database3de5bea727da479686625efb56431b5f",
            "children": {
              "ServiceRole": {
                "id": "ServiceRole",
                "path": "redshift-exclude-characters-integ/Query Redshift Database3de5bea727da479686625efb56431b5f/ServiceRole",
                "children": {
                  "ImportServiceRole": {
                    "id": "ImportServiceRole",
                    "path": "redshift-exclude-characters-integ/Query Redshift Database3de5bea727da479686625efb56431b5f/ServiceRole/ImportServiceRole",
                    "constructInfo": {
                      "fqn": "aws-cdk-lib.Resource",
                      "version": "0.0.0",
<<<<<<< HEAD
                      "metadata": []
=======
                      "metadata": [
                        "*"
                      ]
>>>>>>> 80217f1d
                    }
                  },
                  "Resource": {
                    "id": "Resource",
                    "path": "redshift-exclude-characters-integ/Query Redshift Database3de5bea727da479686625efb56431b5f/ServiceRole/Resource",
                    "attributes": {
                      "aws:cdk:cloudformation:type": "AWS::IAM::Role",
                      "aws:cdk:cloudformation:props": {
                        "assumeRolePolicyDocument": {
                          "Statement": [
                            {
                              "Action": "sts:AssumeRole",
                              "Effect": "Allow",
                              "Principal": {
                                "Service": "lambda.amazonaws.com"
                              }
                            }
                          ],
                          "Version": "2012-10-17"
                        },
                        "managedPolicyArns": [
                          {
                            "Fn::Join": [
                              "",
                              [
                                "arn:",
                                {
                                  "Ref": "AWS::Partition"
                                },
                                ":iam::aws:policy/service-role/AWSLambdaBasicExecutionRole"
                              ]
                            ]
                          }
                        ]
                      }
                    },
                    "constructInfo": {
                      "fqn": "aws-cdk-lib.aws_iam.CfnRole",
                      "version": "0.0.0"
                    }
                  },
                  "DefaultPolicy": {
                    "id": "DefaultPolicy",
                    "path": "redshift-exclude-characters-integ/Query Redshift Database3de5bea727da479686625efb56431b5f/ServiceRole/DefaultPolicy",
                    "children": {
                      "Resource": {
                        "id": "Resource",
                        "path": "redshift-exclude-characters-integ/Query Redshift Database3de5bea727da479686625efb56431b5f/ServiceRole/DefaultPolicy/Resource",
                        "attributes": {
                          "aws:cdk:cloudformation:type": "AWS::IAM::Policy",
                          "aws:cdk:cloudformation:props": {
                            "policyDocument": {
                              "Statement": [
                                {
                                  "Action": [
                                    "secretsmanager:DescribeSecret",
                                    "secretsmanager:GetSecretValue"
                                  ],
                                  "Effect": "Allow",
                                  "Resource": [
                                    {
                                      "Ref": "ClusterSecretAttachment769E6258"
                                    },
                                    {
                                      "Ref": "UserSecretAttachment02022609"
                                    }
                                  ]
                                }
                              ],
                              "Version": "2012-10-17"
                            },
                            "policyName": "QueryRedshiftDatabase3de5bea727da479686625efb56431b5fServiceRoleDefaultPolicyDDD1388D",
                            "roles": [
                              {
                                "Ref": "QueryRedshiftDatabase3de5bea727da479686625efb56431b5fServiceRole0A90D717"
                              }
                            ]
                          }
                        },
                        "constructInfo": {
                          "fqn": "aws-cdk-lib.aws_iam.CfnPolicy",
                          "version": "0.0.0"
                        }
                      }
                    },
                    "constructInfo": {
                      "fqn": "aws-cdk-lib.aws_iam.Policy",
                      "version": "0.0.0",
<<<<<<< HEAD
                      "metadata": []
=======
                      "metadata": [
                        "*",
                        {
                          "attachToRole": [
                            "*"
                          ]
                        },
                        {
                          "attachToRole": [
                            "*"
                          ]
                        },
                        {
                          "addStatements": [
                            {}
                          ]
                        },
                        {
                          "addStatements": [
                            {}
                          ]
                        },
                        {
                          "addStatements": [
                            {}
                          ]
                        }
                      ]
>>>>>>> 80217f1d
                    }
                  }
                },
                "constructInfo": {
                  "fqn": "aws-cdk-lib.aws_iam.Role",
                  "version": "0.0.0",
<<<<<<< HEAD
                  "metadata": []
=======
                  "metadata": [
                    {
                      "assumedBy": {
                        "principalAccount": "*",
                        "assumeRoleAction": "*"
                      },
                      "managedPolicies": [
                        {
                          "managedPolicyArn": "*"
                        }
                      ]
                    },
                    {
                      "addToPrincipalPolicy": [
                        {}
                      ]
                    },
                    {
                      "attachInlinePolicy": [
                        "*"
                      ]
                    },
                    {
                      "attachInlinePolicy": [
                        "*"
                      ]
                    },
                    {
                      "addToPrincipalPolicy": [
                        {}
                      ]
                    },
                    {
                      "addToPrincipalPolicy": [
                        {}
                      ]
                    }
                  ]
>>>>>>> 80217f1d
                }
              },
              "Code": {
                "id": "Code",
                "path": "redshift-exclude-characters-integ/Query Redshift Database3de5bea727da479686625efb56431b5f/Code",
                "children": {
                  "Stage": {
                    "id": "Stage",
                    "path": "redshift-exclude-characters-integ/Query Redshift Database3de5bea727da479686625efb56431b5f/Code/Stage",
                    "constructInfo": {
                      "fqn": "aws-cdk-lib.AssetStaging",
                      "version": "0.0.0"
                    }
                  },
                  "AssetBucket": {
                    "id": "AssetBucket",
                    "path": "redshift-exclude-characters-integ/Query Redshift Database3de5bea727da479686625efb56431b5f/Code/AssetBucket",
                    "constructInfo": {
                      "fqn": "aws-cdk-lib.aws_s3.BucketBase",
                      "version": "0.0.0",
                      "metadata": []
                    }
                  }
                },
                "constructInfo": {
                  "fqn": "aws-cdk-lib.aws_s3_assets.Asset",
                  "version": "0.0.0"
                }
              },
              "Resource": {
                "id": "Resource",
                "path": "redshift-exclude-characters-integ/Query Redshift Database3de5bea727da479686625efb56431b5f/Resource",
                "attributes": {
                  "aws:cdk:cloudformation:type": "AWS::Lambda::Function",
                  "aws:cdk:cloudformation:props": {
                    "code": {
                      "s3Bucket": {
                        "Fn::Sub": "cdk-hnb659fds-assets-${AWS::AccountId}-${AWS::Region}"
                      },
                      "s3Key": "60d6644ca7559903aa3a4516f84720a5f2cc1310aa4f456b1aad45a0c1e28046.zip"
                    },
                    "handler": "index.handler",
                    "role": {
                      "Fn::GetAtt": [
                        "QueryRedshiftDatabase3de5bea727da479686625efb56431b5fServiceRole0A90D717",
                        "Arn"
                      ]
                    },
                    "runtime": {
                      "Fn::FindInMap": [
                        "LatestNodeRuntimeMap",
                        {
                          "Ref": "AWS::Region"
                        },
                        "value"
                      ]
                    },
                    "timeout": 60
                  }
                },
                "constructInfo": {
                  "fqn": "aws-cdk-lib.aws_lambda.CfnFunction",
                  "version": "0.0.0"
                }
              }
            },
            "constructInfo": {
              "fqn": "aws-cdk-lib.aws_lambda.Function",
              "version": "0.0.0",
<<<<<<< HEAD
              "metadata": []
=======
              "metadata": [
                {
                  "code": "*",
                  "runtime": "*",
                  "handler": "*",
                  "timeout": "*"
                }
              ]
>>>>>>> 80217f1d
            }
          },
          "Query Redshift Database3de5bea727da479686625efb56431b5fInvokerRole": {
            "id": "Query Redshift Database3de5bea727da479686625efb56431b5fInvokerRole",
            "path": "redshift-exclude-characters-integ/Query Redshift Database3de5bea727da479686625efb56431b5fInvokerRole",
            "children": {
              "ImportQuery Redshift Database3de5bea727da479686625efb56431b5fInvokerRole": {
                "id": "ImportQuery Redshift Database3de5bea727da479686625efb56431b5fInvokerRole",
                "path": "redshift-exclude-characters-integ/Query Redshift Database3de5bea727da479686625efb56431b5fInvokerRole/ImportQuery Redshift Database3de5bea727da479686625efb56431b5fInvokerRole",
                "constructInfo": {
                  "fqn": "aws-cdk-lib.Resource",
                  "version": "0.0.0",
<<<<<<< HEAD
                  "metadata": []
=======
                  "metadata": [
                    "*"
                  ]
>>>>>>> 80217f1d
                }
              },
              "Resource": {
                "id": "Resource",
                "path": "redshift-exclude-characters-integ/Query Redshift Database3de5bea727da479686625efb56431b5fInvokerRole/Resource",
                "attributes": {
                  "aws:cdk:cloudformation:type": "AWS::IAM::Role",
                  "aws:cdk:cloudformation:props": {
                    "assumeRolePolicyDocument": {
                      "Statement": [
                        {
                          "Action": "sts:AssumeRole",
                          "Effect": "Allow",
                          "Principal": {
                            "Service": "lambda.amazonaws.com"
                          }
                        }
                      ],
                      "Version": "2012-10-17"
                    },
                    "managedPolicyArns": [
                      {
                        "Fn::Join": [
                          "",
                          [
                            "arn:",
                            {
                              "Ref": "AWS::Partition"
                            },
                            ":iam::aws:policy/service-role/AWSLambdaBasicExecutionRole"
                          ]
                        ]
                      }
                    ]
                  }
                },
                "constructInfo": {
                  "fqn": "aws-cdk-lib.aws_iam.CfnRole",
                  "version": "0.0.0"
                }
              },
              "DefaultPolicy": {
                "id": "DefaultPolicy",
                "path": "redshift-exclude-characters-integ/Query Redshift Database3de5bea727da479686625efb56431b5fInvokerRole/DefaultPolicy",
                "children": {
                  "Resource": {
                    "id": "Resource",
                    "path": "redshift-exclude-characters-integ/Query Redshift Database3de5bea727da479686625efb56431b5fInvokerRole/DefaultPolicy/Resource",
                    "attributes": {
                      "aws:cdk:cloudformation:type": "AWS::IAM::Policy",
                      "aws:cdk:cloudformation:props": {
                        "policyDocument": {
                          "Statement": [
                            {
                              "Action": "lambda:InvokeFunction",
                              "Effect": "Allow",
                              "Resource": [
                                {
                                  "Fn::GetAtt": [
                                    "QueryRedshiftDatabase3de5bea727da479686625efb56431b5f3DF81997",
                                    "Arn"
                                  ]
                                },
                                {
                                  "Fn::Join": [
                                    "",
                                    [
                                      {
                                        "Fn::GetAtt": [
                                          "QueryRedshiftDatabase3de5bea727da479686625efb56431b5f3DF81997",
                                          "Arn"
                                        ]
                                      },
                                      ":*"
                                    ]
                                  ]
                                }
                              ]
                            },
                            {
                              "Action": "lambda:GetFunction",
                              "Effect": "Allow",
                              "Resource": {
                                "Fn::GetAtt": [
                                  "QueryRedshiftDatabase3de5bea727da479686625efb56431b5f3DF81997",
                                  "Arn"
                                ]
                              }
                            }
                          ],
                          "Version": "2012-10-17"
                        },
                        "policyName": "QueryRedshiftDatabase3de5bea727da479686625efb56431b5fInvokerRoleDefaultPolicy2BD7CC05",
                        "roles": [
                          {
                            "Ref": "QueryRedshiftDatabase3de5bea727da479686625efb56431b5fInvokerRole900F47C9"
                          }
                        ]
                      }
                    },
                    "constructInfo": {
                      "fqn": "aws-cdk-lib.aws_iam.CfnPolicy",
                      "version": "0.0.0"
                    }
                  }
                },
                "constructInfo": {
                  "fqn": "aws-cdk-lib.aws_iam.Policy",
                  "version": "0.0.0",
<<<<<<< HEAD
                  "metadata": []
=======
                  "metadata": [
                    "*",
                    {
                      "attachToRole": [
                        "*"
                      ]
                    },
                    {
                      "attachToRole": [
                        "*"
                      ]
                    },
                    {
                      "addStatements": [
                        {}
                      ]
                    },
                    {
                      "addStatements": [
                        {}
                      ]
                    }
                  ]
>>>>>>> 80217f1d
                }
              }
            },
            "constructInfo": {
              "fqn": "aws-cdk-lib.aws_iam.Role",
              "version": "0.0.0",
<<<<<<< HEAD
              "metadata": []
=======
              "metadata": [
                {
                  "assumedBy": {
                    "principalAccount": "*",
                    "assumeRoleAction": "*"
                  },
                  "managedPolicies": [
                    {
                      "managedPolicyArn": "*"
                    }
                  ]
                },
                {
                  "addToPrincipalPolicy": [
                    {}
                  ]
                },
                {
                  "attachInlinePolicy": [
                    "*"
                  ]
                },
                {
                  "attachInlinePolicy": [
                    "*"
                  ]
                },
                {
                  "addToPrincipalPolicy": [
                    {}
                  ]
                }
              ]
>>>>>>> 80217f1d
            }
          },
          "BootstrapVersion": {
            "id": "BootstrapVersion",
            "path": "redshift-exclude-characters-integ/BootstrapVersion",
            "constructInfo": {
              "fqn": "aws-cdk-lib.CfnParameter",
              "version": "0.0.0"
            }
          },
          "CheckBootstrapVersion": {
            "id": "CheckBootstrapVersion",
            "path": "redshift-exclude-characters-integ/CheckBootstrapVersion",
            "constructInfo": {
              "fqn": "aws-cdk-lib.CfnRule",
              "version": "0.0.0"
            }
          }
        },
        "constructInfo": {
          "fqn": "aws-cdk-lib.Stack",
          "version": "0.0.0"
        }
      },
      "ExcludeCharactersInteg": {
        "id": "ExcludeCharactersInteg",
        "path": "ExcludeCharactersInteg",
        "children": {
          "DefaultTest": {
            "id": "DefaultTest",
            "path": "ExcludeCharactersInteg/DefaultTest",
            "children": {
              "Default": {
                "id": "Default",
                "path": "ExcludeCharactersInteg/DefaultTest/Default",
                "constructInfo": {
                  "fqn": "constructs.Construct",
                  "version": "10.4.2"
                }
              },
              "DeployAssert": {
                "id": "DeployAssert",
                "path": "ExcludeCharactersInteg/DefaultTest/DeployAssert",
                "children": {
                  "BootstrapVersion": {
                    "id": "BootstrapVersion",
                    "path": "ExcludeCharactersInteg/DefaultTest/DeployAssert/BootstrapVersion",
                    "constructInfo": {
                      "fqn": "aws-cdk-lib.CfnParameter",
                      "version": "0.0.0"
                    }
                  },
                  "CheckBootstrapVersion": {
                    "id": "CheckBootstrapVersion",
                    "path": "ExcludeCharactersInteg/DefaultTest/DeployAssert/CheckBootstrapVersion",
                    "constructInfo": {
                      "fqn": "aws-cdk-lib.CfnRule",
                      "version": "0.0.0"
                    }
                  }
                },
                "constructInfo": {
                  "fqn": "aws-cdk-lib.Stack",
                  "version": "0.0.0"
                }
              }
            },
            "constructInfo": {
              "fqn": "@aws-cdk/integ-tests-alpha.IntegTestCase",
              "version": "0.0.0"
            }
          }
        },
        "constructInfo": {
          "fqn": "@aws-cdk/integ-tests-alpha.IntegTest",
          "version": "0.0.0"
        }
      },
      "Tree": {
        "id": "Tree",
        "path": "Tree",
        "constructInfo": {
          "fqn": "constructs.Construct",
          "version": "10.4.2"
        }
      }
    },
    "constructInfo": {
      "fqn": "aws-cdk-lib.App",
      "version": "0.0.0"
    }
  }
}<|MERGE_RESOLUTION|>--- conflicted
+++ resolved
@@ -201,9 +201,6 @@
                 "constructInfo": {
                   "fqn": "aws-cdk-lib.aws_ec2.PublicSubnet",
                   "version": "0.0.0",
-<<<<<<< HEAD
-                  "metadata": []
-=======
                   "metadata": [
                     {
                       "availabilityZone": "*",
@@ -228,7 +225,6 @@
                       ]
                     }
                   ]
->>>>>>> 80217f1d
                 }
               },
               "PublicSubnet2": {
@@ -397,9 +393,6 @@
                 "constructInfo": {
                   "fqn": "aws-cdk-lib.aws_ec2.PublicSubnet",
                   "version": "0.0.0",
-<<<<<<< HEAD
-                  "metadata": []
-=======
                   "metadata": [
                     {
                       "availabilityZone": "*",
@@ -424,7 +417,6 @@
                       ]
                     }
                   ]
->>>>>>> 80217f1d
                 }
               },
               "PrivateSubnet1": {
@@ -545,9 +537,6 @@
                 "constructInfo": {
                   "fqn": "aws-cdk-lib.aws_ec2.PrivateSubnet",
                   "version": "0.0.0",
-<<<<<<< HEAD
-                  "metadata": []
-=======
                   "metadata": [
                     {
                       "availabilityZone": "*",
@@ -567,7 +556,6 @@
                     },
                     {}
                   ]
->>>>>>> 80217f1d
                 }
               },
               "PrivateSubnet2": {
@@ -688,9 +676,6 @@
                 "constructInfo": {
                   "fqn": "aws-cdk-lib.aws_ec2.PrivateSubnet",
                   "version": "0.0.0",
-<<<<<<< HEAD
-                  "metadata": []
-=======
                   "metadata": [
                     {
                       "availabilityZone": "*",
@@ -710,7 +695,6 @@
                     },
                     {}
                   ]
->>>>>>> 80217f1d
                 }
               },
               "IGW": {
@@ -755,15 +739,11 @@
             "constructInfo": {
               "fqn": "aws-cdk-lib.aws_ec2.Vpc",
               "version": "0.0.0",
-<<<<<<< HEAD
-              "metadata": []
-=======
               "metadata": [
                 {
                   "restrictDefaultSecurityGroup": false
                 }
               ]
->>>>>>> 80217f1d
             }
           },
           "SubnetGroup": {
@@ -796,13 +776,9 @@
             "constructInfo": {
               "fqn": "@aws-cdk/aws-redshift-alpha.ClusterSubnetGroup",
               "version": "0.0.0",
-<<<<<<< HEAD
-              "metadata": []
-=======
               "metadata": [
                 "*"
               ]
->>>>>>> 80217f1d
             }
           },
           "Cluster": {
@@ -841,16 +817,12 @@
                 "constructInfo": {
                   "fqn": "aws-cdk-lib.aws_ec2.SecurityGroup",
                   "version": "0.0.0",
-<<<<<<< HEAD
-                  "metadata": []
-=======
                   "metadata": [
                     {
                       "description": "*",
                       "vpc": "*"
                     }
                   ]
->>>>>>> 80217f1d
                 }
               },
               "Secret": {
@@ -904,30 +876,22 @@
                     "constructInfo": {
                       "fqn": "aws-cdk-lib.aws_secretsmanager.SecretTargetAttachment",
                       "version": "0.0.0",
-<<<<<<< HEAD
-                      "metadata": []
-=======
                       "metadata": [
                         {
                           "secret": "*",
                           "target": "*"
                         }
                       ]
->>>>>>> 80217f1d
                     }
                   }
                 },
                 "constructInfo": {
                   "fqn": "@aws-cdk/aws-redshift-alpha.DatabaseSecret",
                   "version": "0.0.0",
-<<<<<<< HEAD
-                  "metadata": []
-=======
                   "metadata": [
                     "*",
                     "*"
                   ]
->>>>>>> 80217f1d
                 }
               },
               "Resource": {
@@ -990,13 +954,9 @@
             "constructInfo": {
               "fqn": "@aws-cdk/aws-redshift-alpha.Cluster",
               "version": "0.0.0",
-<<<<<<< HEAD
-              "metadata": []
-=======
               "metadata": [
                 "*"
               ]
->>>>>>> 80217f1d
             }
           },
           "User": {
@@ -1054,30 +1014,22 @@
                     "constructInfo": {
                       "fqn": "aws-cdk-lib.aws_secretsmanager.SecretTargetAttachment",
                       "version": "0.0.0",
-<<<<<<< HEAD
-                      "metadata": []
-=======
                       "metadata": [
                         {
                           "secret": "*",
                           "target": "*"
                         }
                       ]
->>>>>>> 80217f1d
                     }
                   }
                 },
                 "constructInfo": {
                   "fqn": "@aws-cdk/aws-redshift-alpha.DatabaseSecret",
                   "version": "0.0.0",
-<<<<<<< HEAD
-                  "metadata": []
-=======
                   "metadata": [
                     "*",
                     "*"
                   ]
->>>>>>> 80217f1d
                 }
               },
               "Resource": {
@@ -1087,57 +1039,9 @@
                   "Handler": {
                     "id": "Handler",
                     "path": "redshift-exclude-characters-integ/User/Resource/Handler",
-                    "children": {
-                      "inlinePolicyAddedToExecutionRole-0": {
-                        "id": "inlinePolicyAddedToExecutionRole-0",
-                        "path": "redshift-exclude-characters-integ/User/Resource/Handler/inlinePolicyAddedToExecutionRole-0",
-                        "children": {
-                          "Resource": {
-                            "id": "Resource",
-                            "path": "redshift-exclude-characters-integ/User/Resource/Handler/inlinePolicyAddedToExecutionRole-0/Resource",
-                            "attributes": {
-                              "aws:cdk:cloudformation:type": "AWS::IAM::Policy",
-                              "aws:cdk:cloudformation:props": {
-                                "policyDocument": {
-                                  "Statement": [
-                                    {
-                                      "Action": [
-                                        "redshift-data:DescribeStatement",
-                                        "redshift-data:ExecuteStatement"
-                                      ],
-                                      "Effect": "Allow",
-                                      "Resource": "*"
-                                    }
-                                  ],
-                                  "Version": "2012-10-17"
-                                },
-                                "policyName": "UserHandlerinlinePolicyAddedToExecutionRole0A8003C00",
-                                "roles": [
-                                  {
-                                    "Ref": "QueryRedshiftDatabase3de5bea727da479686625efb56431b5fServiceRole0A90D717"
-                                  }
-                                ]
-                              }
-                            },
-                            "constructInfo": {
-                              "fqn": "aws-cdk-lib.aws_iam.CfnPolicy",
-                              "version": "0.0.0"
-                            }
-                          }
-                        },
-                        "constructInfo": {
-                          "fqn": "aws-cdk-lib.aws_iam.Policy",
-                          "version": "0.0.0",
-                          "metadata": []
-                        }
-                      }
-                    },
                     "constructInfo": {
                       "fqn": "aws-cdk-lib.aws_lambda.SingletonFunction",
                       "version": "0.0.0",
-<<<<<<< HEAD
-                      "metadata": []
-=======
                       "metadata": [
                         {
                           "code": "*",
@@ -1148,7 +1052,6 @@
                           "lambdaPurpose": "*"
                         }
                       ]
->>>>>>> 80217f1d
                     }
                   },
                   "Provider": {
@@ -1237,9 +1140,6 @@
                         "constructInfo": {
                           "fqn": "aws-cdk-lib.aws_lambda.Function",
                           "version": "0.0.0",
-<<<<<<< HEAD
-                          "metadata": []
-=======
                           "metadata": [
                             {
                               "code": "*",
@@ -1262,7 +1162,6 @@
                               ]
                             }
                           ]
->>>>>>> 80217f1d
                         }
                       }
                     },
@@ -1287,15 +1186,11 @@
                     "constructInfo": {
                       "fqn": "aws-cdk-lib.CustomResource",
                       "version": "0.0.0",
-<<<<<<< HEAD
-                      "metadata": []
-=======
                       "metadata": [
                         "*",
                         "*",
                         "*"
                       ]
->>>>>>> 80217f1d
                     }
                   }
                 },
@@ -1332,13 +1227,9 @@
                     "constructInfo": {
                       "fqn": "aws-cdk-lib.Resource",
                       "version": "0.0.0",
-<<<<<<< HEAD
-                      "metadata": []
-=======
                       "metadata": [
                         "*"
                       ]
->>>>>>> 80217f1d
                     }
                   },
                   "Resource": {
@@ -1427,9 +1318,6 @@
                     "constructInfo": {
                       "fqn": "aws-cdk-lib.aws_iam.Policy",
                       "version": "0.0.0",
-<<<<<<< HEAD
-                      "metadata": []
-=======
                       "metadata": [
                         "*",
                         {
@@ -1458,16 +1346,12 @@
                           ]
                         }
                       ]
->>>>>>> 80217f1d
                     }
                   }
                 },
                 "constructInfo": {
                   "fqn": "aws-cdk-lib.aws_iam.Role",
                   "version": "0.0.0",
-<<<<<<< HEAD
-                  "metadata": []
-=======
                   "metadata": [
                     {
                       "assumedBy": {
@@ -1506,7 +1390,6 @@
                       ]
                     }
                   ]
->>>>>>> 80217f1d
                 }
               },
               "Code": {
@@ -1576,9 +1459,6 @@
             "constructInfo": {
               "fqn": "aws-cdk-lib.aws_lambda.Function",
               "version": "0.0.0",
-<<<<<<< HEAD
-              "metadata": []
-=======
               "metadata": [
                 {
                   "code": "*",
@@ -1587,7 +1467,6 @@
                   "timeout": "*"
                 }
               ]
->>>>>>> 80217f1d
             }
           },
           "Query Redshift Database3de5bea727da479686625efb56431b5fInvokerRole": {
@@ -1600,13 +1479,9 @@
                 "constructInfo": {
                   "fqn": "aws-cdk-lib.Resource",
                   "version": "0.0.0",
-<<<<<<< HEAD
-                  "metadata": []
-=======
                   "metadata": [
                     "*"
                   ]
->>>>>>> 80217f1d
                 }
               },
               "Resource": {
@@ -1716,9 +1591,6 @@
                 "constructInfo": {
                   "fqn": "aws-cdk-lib.aws_iam.Policy",
                   "version": "0.0.0",
-<<<<<<< HEAD
-                  "metadata": []
-=======
                   "metadata": [
                     "*",
                     {
@@ -1742,16 +1614,12 @@
                       ]
                     }
                   ]
->>>>>>> 80217f1d
                 }
               }
             },
             "constructInfo": {
               "fqn": "aws-cdk-lib.aws_iam.Role",
               "version": "0.0.0",
-<<<<<<< HEAD
-              "metadata": []
-=======
               "metadata": [
                 {
                   "assumedBy": {
@@ -1785,7 +1653,6 @@
                   ]
                 }
               ]
->>>>>>> 80217f1d
             }
           },
           "BootstrapVersion": {
