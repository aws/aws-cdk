--- conflicted
+++ resolved
@@ -1,34 +1,20 @@
 {
   "version": "39.0.0",
   "files": {
-<<<<<<< HEAD
-    "f692c9f68e4daba2abc99103efd3518bced1e9d7a2a89847b9b5d5473c64f1bd": {
-      "source": {
-        "path": "asset.f692c9f68e4daba2abc99103efd3518bced1e9d7a2a89847b9b5d5473c64f1bd.bundle",
-=======
     "0620cd173f15e6874350d35d31917579f8488aac349f5c15062107ebca21d5b6": {
       "source": {
         "path": "asset.0620cd173f15e6874350d35d31917579f8488aac349f5c15062107ebca21d5b6.bundle",
->>>>>>> 80217f1d
         "packaging": "zip"
       },
       "destinations": {
         "current_account-current_region": {
           "bucketName": "cdk-hnb659fds-assets-${AWS::AccountId}-${AWS::Region}",
-<<<<<<< HEAD
-          "objectKey": "f692c9f68e4daba2abc99103efd3518bced1e9d7a2a89847b9b5d5473c64f1bd.zip",
-=======
           "objectKey": "0620cd173f15e6874350d35d31917579f8488aac349f5c15062107ebca21d5b6.zip",
->>>>>>> 80217f1d
           "assumeRoleArn": "arn:${AWS::Partition}:iam::${AWS::AccountId}:role/cdk-hnb659fds-file-publishing-role-${AWS::AccountId}-${AWS::Region}"
         }
       }
     },
-<<<<<<< HEAD
-    "884315ea7050cb91205e1f7a52d7dd55e5d8ba654cd8f39cb070ad920f0492b0": {
-=======
     "0ad63393233b6df0b5091f6d97bc78bf7d076c7071089b398acc90c6530f80ae": {
->>>>>>> 80217f1d
       "source": {
         "path": "awscdkredshiftreboottestDefaultTestDeployAssert1AE11B34.template.json",
         "packaging": "file"
@@ -36,11 +22,7 @@
       "destinations": {
         "current_account-current_region": {
           "bucketName": "cdk-hnb659fds-assets-${AWS::AccountId}-${AWS::Region}",
-<<<<<<< HEAD
-          "objectKey": "884315ea7050cb91205e1f7a52d7dd55e5d8ba654cd8f39cb070ad920f0492b0.json",
-=======
           "objectKey": "0ad63393233b6df0b5091f6d97bc78bf7d076c7071089b398acc90c6530f80ae.json",
->>>>>>> 80217f1d
           "assumeRoleArn": "arn:${AWS::Partition}:iam::${AWS::AccountId}:role/cdk-hnb659fds-file-publishing-role-${AWS::AccountId}-${AWS::Region}"
         }
       }
