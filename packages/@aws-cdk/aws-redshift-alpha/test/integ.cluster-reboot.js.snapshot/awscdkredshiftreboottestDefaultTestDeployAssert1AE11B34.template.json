--- conflicted
+++ resolved
@@ -32,11 +32,7 @@
      "Clusters.0.ClusterParameterGroups.0.ParameterGroupName",
      "Clusters.0.ClusterParameterGroups.0.ParameterApplyStatus"
     ],
-<<<<<<< HEAD
-    "salt": "1738586977420"
-=======
     "salt": "1738822460533"
->>>>>>> 80217f1d
    },
    "UpdateReplacePolicy": "Delete",
    "DeletionPolicy": "Delete"
@@ -116,11 +112,7 @@
      "S3Bucket": {
       "Fn::Sub": "cdk-hnb659fds-assets-${AWS::AccountId}-${AWS::Region}"
      },
-<<<<<<< HEAD
-     "S3Key": "f692c9f68e4daba2abc99103efd3518bced1e9d7a2a89847b9b5d5473c64f1bd.zip"
-=======
      "S3Key": "0620cd173f15e6874350d35d31917579f8488aac349f5c15062107ebca21d5b6.zip"
->>>>>>> 80217f1d
     },
     "Timeout": 120,
     "Handler": "index.handler",
@@ -160,11 +152,7 @@
      "Source": "\"user\""
     },
     "flattenResponse": "false",
-<<<<<<< HEAD
-    "salt": "1738586977421"
-=======
     "salt": "1738822460533"
->>>>>>> 80217f1d
    },
    "UpdateReplacePolicy": "Delete",
    "DeletionPolicy": "Delete"
@@ -197,11 +185,7 @@
      "Source": "\"engine-default\""
     },
     "flattenResponse": "false",
-<<<<<<< HEAD
-    "salt": "1738586977421"
-=======
     "salt": "1738822460534"
->>>>>>> 80217f1d
    },
    "UpdateReplacePolicy": "Delete",
    "DeletionPolicy": "Delete"
