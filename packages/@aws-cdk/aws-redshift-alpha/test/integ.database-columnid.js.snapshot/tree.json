--- conflicted
+++ resolved
@@ -57,13 +57,9 @@
             "constructInfo": {
               "fqn": "aws-cdk-lib.aws_kms.Key",
               "version": "0.0.0",
-<<<<<<< HEAD
-              "metadata": []
-=======
               "metadata": [
                 "*"
               ]
->>>>>>> 80217f1d
             }
           },
           "Vpc": {
@@ -259,9 +255,6 @@
                 "constructInfo": {
                   "fqn": "aws-cdk-lib.aws_ec2.PublicSubnet",
                   "version": "0.0.0",
-<<<<<<< HEAD
-                  "metadata": []
-=======
                   "metadata": [
                     {
                       "availabilityZone": "*",
@@ -286,7 +279,6 @@
                       ]
                     }
                   ]
->>>>>>> 80217f1d
                 }
               },
               "PublicSubnet2": {
@@ -455,9 +447,6 @@
                 "constructInfo": {
                   "fqn": "aws-cdk-lib.aws_ec2.PublicSubnet",
                   "version": "0.0.0",
-<<<<<<< HEAD
-                  "metadata": []
-=======
                   "metadata": [
                     {
                       "availabilityZone": "*",
@@ -482,7 +471,6 @@
                       ]
                     }
                   ]
->>>>>>> 80217f1d
                 }
               },
               "PrivateSubnet1": {
@@ -603,9 +591,6 @@
                 "constructInfo": {
                   "fqn": "aws-cdk-lib.aws_ec2.PrivateSubnet",
                   "version": "0.0.0",
-<<<<<<< HEAD
-                  "metadata": []
-=======
                   "metadata": [
                     {
                       "availabilityZone": "*",
@@ -625,7 +610,6 @@
                     },
                     {}
                   ]
->>>>>>> 80217f1d
                 }
               },
               "PrivateSubnet2": {
@@ -746,9 +730,6 @@
                 "constructInfo": {
                   "fqn": "aws-cdk-lib.aws_ec2.PrivateSubnet",
                   "version": "0.0.0",
-<<<<<<< HEAD
-                  "metadata": []
-=======
                   "metadata": [
                     {
                       "availabilityZone": "*",
@@ -768,7 +749,6 @@
                     },
                     {}
                   ]
->>>>>>> 80217f1d
                 }
               },
               "IGW": {
@@ -813,15 +793,11 @@
             "constructInfo": {
               "fqn": "aws-cdk-lib.aws_ec2.Vpc",
               "version": "0.0.0",
-<<<<<<< HEAD
-              "metadata": []
-=======
               "metadata": [
                 {
                   "restrictDefaultSecurityGroup": false
                 }
               ]
->>>>>>> 80217f1d
             }
           },
           "Cluster": {
@@ -858,13 +834,9 @@
                 "constructInfo": {
                   "fqn": "@aws-cdk/aws-redshift-alpha.ClusterSubnetGroup",
                   "version": "0.0.0",
-<<<<<<< HEAD
-                  "metadata": []
-=======
                   "metadata": [
                     "*"
                   ]
->>>>>>> 80217f1d
                 }
               },
               "SecurityGroup": {
@@ -899,16 +871,12 @@
                 "constructInfo": {
                   "fqn": "aws-cdk-lib.aws_ec2.SecurityGroup",
                   "version": "0.0.0",
-<<<<<<< HEAD
-                  "metadata": []
-=======
                   "metadata": [
                     {
                       "description": "*",
                       "vpc": "*"
                     }
                   ]
->>>>>>> 80217f1d
                 }
               },
               "Secret": {
@@ -962,30 +930,22 @@
                     "constructInfo": {
                       "fqn": "aws-cdk-lib.aws_secretsmanager.SecretTargetAttachment",
                       "version": "0.0.0",
-<<<<<<< HEAD
-                      "metadata": []
-=======
                       "metadata": [
                         {
                           "secret": "*",
                           "target": "*"
                         }
                       ]
->>>>>>> 80217f1d
                     }
                   }
                 },
                 "constructInfo": {
                   "fqn": "@aws-cdk/aws-redshift-alpha.DatabaseSecret",
                   "version": "0.0.0",
-<<<<<<< HEAD
-                  "metadata": []
-=======
                   "metadata": [
                     "*",
                     "*"
                   ]
->>>>>>> 80217f1d
                 }
               },
               "Resource": {
@@ -1051,13 +1011,9 @@
             "constructInfo": {
               "fqn": "@aws-cdk/aws-redshift-alpha.Cluster",
               "version": "0.0.0",
-<<<<<<< HEAD
-              "metadata": []
-=======
               "metadata": [
                 "*"
               ]
->>>>>>> 80217f1d
             }
           },
           "Table": {
@@ -1071,57 +1027,9 @@
                   "Handler": {
                     "id": "Handler",
                     "path": "aws-cdk-redshift-cluster-database/Table/Resource/Handler",
-                    "children": {
-                      "inlinePolicyAddedToExecutionRole-0": {
-                        "id": "inlinePolicyAddedToExecutionRole-0",
-                        "path": "aws-cdk-redshift-cluster-database/Table/Resource/Handler/inlinePolicyAddedToExecutionRole-0",
-                        "children": {
-                          "Resource": {
-                            "id": "Resource",
-                            "path": "aws-cdk-redshift-cluster-database/Table/Resource/Handler/inlinePolicyAddedToExecutionRole-0/Resource",
-                            "attributes": {
-                              "aws:cdk:cloudformation:type": "AWS::IAM::Policy",
-                              "aws:cdk:cloudformation:props": {
-                                "policyDocument": {
-                                  "Statement": [
-                                    {
-                                      "Action": [
-                                        "redshift-data:DescribeStatement",
-                                        "redshift-data:ExecuteStatement"
-                                      ],
-                                      "Effect": "Allow",
-                                      "Resource": "*"
-                                    }
-                                  ],
-                                  "Version": "2012-10-17"
-                                },
-                                "policyName": "TableHandlerinlinePolicyAddedToExecutionRole0310C5507",
-                                "roles": [
-                                  {
-                                    "Ref": "QueryRedshiftDatabase3de5bea727da479686625efb56431b5fServiceRole0A90D717"
-                                  }
-                                ]
-                              }
-                            },
-                            "constructInfo": {
-                              "fqn": "aws-cdk-lib.aws_iam.CfnPolicy",
-                              "version": "0.0.0"
-                            }
-                          }
-                        },
-                        "constructInfo": {
-                          "fqn": "aws-cdk-lib.aws_iam.Policy",
-                          "version": "0.0.0",
-                          "metadata": []
-                        }
-                      }
-                    },
                     "constructInfo": {
                       "fqn": "aws-cdk-lib.aws_lambda.SingletonFunction",
                       "version": "0.0.0",
-<<<<<<< HEAD
-                      "metadata": []
-=======
                       "metadata": [
                         {
                           "code": "*",
@@ -1132,7 +1040,6 @@
                           "lambdaPurpose": "*"
                         }
                       ]
->>>>>>> 80217f1d
                     }
                   },
                   "Provider": {
@@ -1221,9 +1128,6 @@
                         "constructInfo": {
                           "fqn": "aws-cdk-lib.aws_lambda.Function",
                           "version": "0.0.0",
-<<<<<<< HEAD
-                          "metadata": []
-=======
                           "metadata": [
                             {
                               "code": "*",
@@ -1246,7 +1150,6 @@
                               ]
                             }
                           ]
->>>>>>> 80217f1d
                         }
                       }
                     },
@@ -1271,13 +1174,9 @@
                     "constructInfo": {
                       "fqn": "aws-cdk-lib.CustomResource",
                       "version": "0.0.0",
-<<<<<<< HEAD
-                      "metadata": []
-=======
                       "metadata": [
                         "*"
                       ]
->>>>>>> 80217f1d
                     }
                   }
                 },
@@ -1314,13 +1213,9 @@
                     "constructInfo": {
                       "fqn": "aws-cdk-lib.Resource",
                       "version": "0.0.0",
-<<<<<<< HEAD
-                      "metadata": []
-=======
                       "metadata": [
                         "*"
                       ]
->>>>>>> 80217f1d
                     }
                   },
                   "Resource": {
@@ -1404,9 +1299,6 @@
                     "constructInfo": {
                       "fqn": "aws-cdk-lib.aws_iam.Policy",
                       "version": "0.0.0",
-<<<<<<< HEAD
-                      "metadata": []
-=======
                       "metadata": [
                         "*",
                         {
@@ -1430,16 +1322,12 @@
                           ]
                         }
                       ]
->>>>>>> 80217f1d
                     }
                   }
                 },
                 "constructInfo": {
                   "fqn": "aws-cdk-lib.aws_iam.Role",
                   "version": "0.0.0",
-<<<<<<< HEAD
-                  "metadata": []
-=======
                   "metadata": [
                     {
                       "assumedBy": {
@@ -1473,7 +1361,6 @@
                       ]
                     }
                   ]
->>>>>>> 80217f1d
                 }
               },
               "Code": {
@@ -1543,9 +1430,6 @@
             "constructInfo": {
               "fqn": "aws-cdk-lib.aws_lambda.Function",
               "version": "0.0.0",
-<<<<<<< HEAD
-              "metadata": []
-=======
               "metadata": [
                 {
                   "code": "*",
@@ -1554,7 +1438,6 @@
                   "timeout": "*"
                 }
               ]
->>>>>>> 80217f1d
             }
           },
           "Query Redshift Database3de5bea727da479686625efb56431b5fInvokerRole": {
@@ -1567,13 +1450,9 @@
                 "constructInfo": {
                   "fqn": "aws-cdk-lib.Resource",
                   "version": "0.0.0",
-<<<<<<< HEAD
-                  "metadata": []
-=======
                   "metadata": [
                     "*"
                   ]
->>>>>>> 80217f1d
                 }
               },
               "Resource": {
@@ -1683,9 +1562,6 @@
                 "constructInfo": {
                   "fqn": "aws-cdk-lib.aws_iam.Policy",
                   "version": "0.0.0",
-<<<<<<< HEAD
-                  "metadata": []
-=======
                   "metadata": [
                     "*",
                     {
@@ -1709,16 +1585,12 @@
                       ]
                     }
                   ]
->>>>>>> 80217f1d
                 }
               }
             },
             "constructInfo": {
               "fqn": "aws-cdk-lib.aws_iam.Role",
               "version": "0.0.0",
-<<<<<<< HEAD
-              "metadata": []
-=======
               "metadata": [
                 {
                   "assumedBy": {
@@ -1752,7 +1624,6 @@
                   ]
                 }
               ]
->>>>>>> 80217f1d
             }
           },
           "BootstrapVersion": {
