--- conflicted
+++ resolved
@@ -66,11 +66,7 @@
         }
       }
     },
-<<<<<<< HEAD
     "76f0f8875b224a23bf97ecfbbcd3a823bd23d6da5c7292adc38964ffab90fed1": {
-=======
-    "a205b8a6afc6228368010135fd23c0b18da468199fcda366765166138f77b49d": {
->>>>>>> c83ca82a
       "source": {
         "path": "aws-cdk-eks-helm-test.template.json",
         "packaging": "file"
@@ -78,11 +74,7 @@
       "destinations": {
         "current_account-current_region": {
           "bucketName": "cdk-hnb659fds-assets-${AWS::AccountId}-${AWS::Region}",
-<<<<<<< HEAD
           "objectKey": "76f0f8875b224a23bf97ecfbbcd3a823bd23d6da5c7292adc38964ffab90fed1.json",
-=======
-          "objectKey": "a205b8a6afc6228368010135fd23c0b18da468199fcda366765166138f77b49d.json",
->>>>>>> c83ca82a
           "assumeRoleArn": "arn:${AWS::Partition}:iam::${AWS::AccountId}:role/cdk-hnb659fds-file-publishing-role-${AWS::AccountId}-${AWS::Region}"
         }
       }
