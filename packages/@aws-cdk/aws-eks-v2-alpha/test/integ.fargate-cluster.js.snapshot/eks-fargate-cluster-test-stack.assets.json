{
  "version": "39.0.0",
  "files": {
    "2e670e0c40dc05a34d602c35c948edefcb81afaeea05b9f6240341173af6164e": {
      "source": {
        "path": "asset.2e670e0c40dc05a34d602c35c948edefcb81afaeea05b9f6240341173af6164e.zip",
        "packaging": "file"
      },
      "destinations": {
        "current_account-current_region": {
          "bucketName": "cdk-hnb659fds-assets-${AWS::AccountId}-${AWS::Region}",
          "objectKey": "2e670e0c40dc05a34d602c35c948edefcb81afaeea05b9f6240341173af6164e.zip",
          "assumeRoleArn": "arn:${AWS::Partition}:iam::${AWS::AccountId}:role/cdk-hnb659fds-file-publishing-role-${AWS::AccountId}-${AWS::Region}"
        }
      }
    },
    "a1acfc2b5f4f6b183fd2bb9863f486bc5edef6a357b355a070d9a0e502df418c": {
      "source": {
        "path": "asset.a1acfc2b5f4f6b183fd2bb9863f486bc5edef6a357b355a070d9a0e502df418c",
        "packaging": "zip"
      },
      "destinations": {
        "current_account-current_region": {
          "bucketName": "cdk-hnb659fds-assets-${AWS::AccountId}-${AWS::Region}",
          "objectKey": "a1acfc2b5f4f6b183fd2bb9863f486bc5edef6a357b355a070d9a0e502df418c.zip",
          "assumeRoleArn": "arn:${AWS::Partition}:iam::${AWS::AccountId}:role/cdk-hnb659fds-file-publishing-role-${AWS::AccountId}-${AWS::Region}"
        }
      }
    },
    "7633376387df35dc59230d4039be5a7b77bfbcb6d38fa9a2c6e53ed61ab00cf0": {
      "source": {
        "path": "asset.7633376387df35dc59230d4039be5a7b77bfbcb6d38fa9a2c6e53ed61ab00cf0",
        "packaging": "zip"
      },
      "destinations": {
        "current_account-current_region": {
          "bucketName": "cdk-hnb659fds-assets-${AWS::AccountId}-${AWS::Region}",
          "objectKey": "7633376387df35dc59230d4039be5a7b77bfbcb6d38fa9a2c6e53ed61ab00cf0.zip",
          "assumeRoleArn": "arn:${AWS::Partition}:iam::${AWS::AccountId}:role/cdk-hnb659fds-file-publishing-role-${AWS::AccountId}-${AWS::Region}"
        }
      }
    },
    "e42a736be21cd3134b9bff4e71e3afa99a4cc900ae489e9a7f7025c8d258f9b8": {
      "source": {
        "path": "asset.e42a736be21cd3134b9bff4e71e3afa99a4cc900ae489e9a7f7025c8d258f9b8.zip",
        "packaging": "file"
      },
      "destinations": {
        "current_account-current_region": {
          "bucketName": "cdk-hnb659fds-assets-${AWS::AccountId}-${AWS::Region}",
          "objectKey": "e42a736be21cd3134b9bff4e71e3afa99a4cc900ae489e9a7f7025c8d258f9b8.zip",
          "assumeRoleArn": "arn:${AWS::Partition}:iam::${AWS::AccountId}:role/cdk-hnb659fds-file-publishing-role-${AWS::AccountId}-${AWS::Region}"
        }
      }
    },
    "39472b1c2875cf306d4ba429aeccdd34cb49bcf59dbde81f7e6b6cb9deac23a6": {
      "source": {
        "path": "asset.39472b1c2875cf306d4ba429aeccdd34cb49bcf59dbde81f7e6b6cb9deac23a6",
        "packaging": "zip"
      },
      "destinations": {
        "current_account-current_region": {
          "bucketName": "cdk-hnb659fds-assets-${AWS::AccountId}-${AWS::Region}",
          "objectKey": "39472b1c2875cf306d4ba429aeccdd34cb49bcf59dbde81f7e6b6cb9deac23a6.zip",
          "assumeRoleArn": "arn:${AWS::Partition}:iam::${AWS::AccountId}:role/cdk-hnb659fds-file-publishing-role-${AWS::AccountId}-${AWS::Region}"
        }
      }
    },
<<<<<<< HEAD
    "cdf89419b1fff9d050267944098783d2c132c18126588436bef71aad15205770": {
=======
    "c194469e10fb67e2daff35b3f2ce52a4eb3dc12e35f00fb3e8acb9d3fd00c331": {
>>>>>>> c83ca82a
      "source": {
        "path": "eks-fargate-cluster-test-stack.template.json",
        "packaging": "file"
      },
      "destinations": {
        "current_account-current_region": {
          "bucketName": "cdk-hnb659fds-assets-${AWS::AccountId}-${AWS::Region}",
<<<<<<< HEAD
          "objectKey": "cdf89419b1fff9d050267944098783d2c132c18126588436bef71aad15205770.json",
=======
          "objectKey": "c194469e10fb67e2daff35b3f2ce52a4eb3dc12e35f00fb3e8acb9d3fd00c331.json",
>>>>>>> c83ca82a
          "assumeRoleArn": "arn:${AWS::Partition}:iam::${AWS::AccountId}:role/cdk-hnb659fds-file-publishing-role-${AWS::AccountId}-${AWS::Region}"
        }
      }
    }
  },
  "dockerImages": {}
}<|MERGE_RESOLUTION|>--- conflicted
+++ resolved
@@ -66,11 +66,7 @@
         }
       }
     },
-<<<<<<< HEAD
     "cdf89419b1fff9d050267944098783d2c132c18126588436bef71aad15205770": {
-=======
-    "c194469e10fb67e2daff35b3f2ce52a4eb3dc12e35f00fb3e8acb9d3fd00c331": {
->>>>>>> c83ca82a
       "source": {
         "path": "eks-fargate-cluster-test-stack.template.json",
         "packaging": "file"
@@ -78,11 +74,7 @@
       "destinations": {
         "current_account-current_region": {
           "bucketName": "cdk-hnb659fds-assets-${AWS::AccountId}-${AWS::Region}",
-<<<<<<< HEAD
           "objectKey": "cdf89419b1fff9d050267944098783d2c132c18126588436bef71aad15205770.json",
-=======
-          "objectKey": "c194469e10fb67e2daff35b3f2ce52a4eb3dc12e35f00fb3e8acb9d3fd00c331.json",
->>>>>>> c83ca82a
           "assumeRoleArn": "arn:${AWS::Partition}:iam::${AWS::AccountId}:role/cdk-hnb659fds-file-publishing-role-${AWS::AccountId}-${AWS::Region}"
         }
       }
