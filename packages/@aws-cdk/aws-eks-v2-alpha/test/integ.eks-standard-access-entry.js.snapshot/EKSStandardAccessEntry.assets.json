{
  "version": "39.0.0",
  "files": {
    "2e670e0c40dc05a34d602c35c948edefcb81afaeea05b9f6240341173af6164e": {
      "source": {
        "path": "asset.2e670e0c40dc05a34d602c35c948edefcb81afaeea05b9f6240341173af6164e.zip",
        "packaging": "file"
      },
      "destinations": {
        "current_account-current_region": {
          "bucketName": "cdk-hnb659fds-assets-${AWS::AccountId}-${AWS::Region}",
          "objectKey": "2e670e0c40dc05a34d602c35c948edefcb81afaeea05b9f6240341173af6164e.zip",
          "assumeRoleArn": "arn:${AWS::Partition}:iam::${AWS::AccountId}:role/cdk-hnb659fds-file-publishing-role-${AWS::AccountId}-${AWS::Region}"
        }
      }
    },
    "7633376387df35dc59230d4039be5a7b77bfbcb6d38fa9a2c6e53ed61ab00cf0": {
      "source": {
        "path": "asset.7633376387df35dc59230d4039be5a7b77bfbcb6d38fa9a2c6e53ed61ab00cf0",
        "packaging": "zip"
      },
      "destinations": {
        "current_account-current_region": {
          "bucketName": "cdk-hnb659fds-assets-${AWS::AccountId}-${AWS::Region}",
          "objectKey": "7633376387df35dc59230d4039be5a7b77bfbcb6d38fa9a2c6e53ed61ab00cf0.zip",
          "assumeRoleArn": "arn:${AWS::Partition}:iam::${AWS::AccountId}:role/cdk-hnb659fds-file-publishing-role-${AWS::AccountId}-${AWS::Region}"
        }
      }
    },
    "e42a736be21cd3134b9bff4e71e3afa99a4cc900ae489e9a7f7025c8d258f9b8": {
      "source": {
        "path": "asset.e42a736be21cd3134b9bff4e71e3afa99a4cc900ae489e9a7f7025c8d258f9b8.zip",
        "packaging": "file"
      },
      "destinations": {
        "current_account-current_region": {
          "bucketName": "cdk-hnb659fds-assets-${AWS::AccountId}-${AWS::Region}",
          "objectKey": "e42a736be21cd3134b9bff4e71e3afa99a4cc900ae489e9a7f7025c8d258f9b8.zip",
          "assumeRoleArn": "arn:${AWS::Partition}:iam::${AWS::AccountId}:role/cdk-hnb659fds-file-publishing-role-${AWS::AccountId}-${AWS::Region}"
        }
      }
    },
    "39472b1c2875cf306d4ba429aeccdd34cb49bcf59dbde81f7e6b6cb9deac23a6": {
      "source": {
        "path": "asset.39472b1c2875cf306d4ba429aeccdd34cb49bcf59dbde81f7e6b6cb9deac23a6",
        "packaging": "zip"
      },
      "destinations": {
        "current_account-current_region": {
          "bucketName": "cdk-hnb659fds-assets-${AWS::AccountId}-${AWS::Region}",
          "objectKey": "39472b1c2875cf306d4ba429aeccdd34cb49bcf59dbde81f7e6b6cb9deac23a6.zip",
          "assumeRoleArn": "arn:${AWS::Partition}:iam::${AWS::AccountId}:role/cdk-hnb659fds-file-publishing-role-${AWS::AccountId}-${AWS::Region}"
        }
      }
    },
<<<<<<< HEAD
    "e53cc1524eac1023367f39582a31ad25179b44a442ac55a7d6b632ea3b103a63": {
=======
    "54f6281b62c8ddf281311ee6f43874aa5be0b023675edc772c59e11e7c0ef9e4": {
>>>>>>> c83ca82a
      "source": {
        "path": "EKSStandardAccessEntry.template.json",
        "packaging": "file"
      },
      "destinations": {
        "current_account-current_region": {
          "bucketName": "cdk-hnb659fds-assets-${AWS::AccountId}-${AWS::Region}",
<<<<<<< HEAD
          "objectKey": "e53cc1524eac1023367f39582a31ad25179b44a442ac55a7d6b632ea3b103a63.json",
=======
          "objectKey": "54f6281b62c8ddf281311ee6f43874aa5be0b023675edc772c59e11e7c0ef9e4.json",
>>>>>>> c83ca82a
          "assumeRoleArn": "arn:${AWS::Partition}:iam::${AWS::AccountId}:role/cdk-hnb659fds-file-publishing-role-${AWS::AccountId}-${AWS::Region}"
        }
      }
    }
  },
  "dockerImages": {}
}<|MERGE_RESOLUTION|>--- conflicted
+++ resolved
@@ -53,11 +53,7 @@
         }
       }
     },
-<<<<<<< HEAD
     "e53cc1524eac1023367f39582a31ad25179b44a442ac55a7d6b632ea3b103a63": {
-=======
-    "54f6281b62c8ddf281311ee6f43874aa5be0b023675edc772c59e11e7c0ef9e4": {
->>>>>>> c83ca82a
       "source": {
         "path": "EKSStandardAccessEntry.template.json",
         "packaging": "file"
@@ -65,11 +61,7 @@
       "destinations": {
         "current_account-current_region": {
           "bucketName": "cdk-hnb659fds-assets-${AWS::AccountId}-${AWS::Region}",
-<<<<<<< HEAD
           "objectKey": "e53cc1524eac1023367f39582a31ad25179b44a442ac55a7d6b632ea3b103a63.json",
-=======
-          "objectKey": "54f6281b62c8ddf281311ee6f43874aa5be0b023675edc772c59e11e7c0ef9e4.json",
->>>>>>> c83ca82a
           "assumeRoleArn": "arn:${AWS::Partition}:iam::${AWS::AccountId}:role/cdk-hnb659fds-file-publishing-role-${AWS::AccountId}-${AWS::Region}"
         }
       }
