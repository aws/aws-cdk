--- conflicted
+++ resolved
@@ -79,11 +79,7 @@
         }
       }
     },
-<<<<<<< HEAD
     "9a10172203c1b47b001b1b9ebeb647be79594d8caa628cfa096cbb2c65759952": {
-=======
-    "0edcf6a8c0df664eeddd629fcd2bad5660f3574072ddf1803ac3987f353d1245": {
->>>>>>> c83ca82a
       "source": {
         "path": "aws-cdk-eks-cluster-inference-nodegroup.template.json",
         "packaging": "file"
@@ -91,11 +87,7 @@
       "destinations": {
         "current_account-current_region": {
           "bucketName": "cdk-hnb659fds-assets-${AWS::AccountId}-${AWS::Region}",
-<<<<<<< HEAD
           "objectKey": "9a10172203c1b47b001b1b9ebeb647be79594d8caa628cfa096cbb2c65759952.json",
-=======
-          "objectKey": "0edcf6a8c0df664eeddd629fcd2bad5660f3574072ddf1803ac3987f353d1245.json",
->>>>>>> c83ca82a
           "assumeRoleArn": "arn:${AWS::Partition}:iam::${AWS::AccountId}:role/cdk-hnb659fds-file-publishing-role-${AWS::AccountId}-${AWS::Region}"
         }
       }
