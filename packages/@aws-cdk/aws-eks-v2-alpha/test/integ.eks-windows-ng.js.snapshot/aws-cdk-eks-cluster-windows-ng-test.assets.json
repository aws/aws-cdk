--- conflicted
+++ resolved
@@ -66,11 +66,7 @@
         }
       }
     },
-<<<<<<< HEAD
     "2e665f0eaefc8d0d573b1610a6fa47a794625e5b3a00c5d428222b1de98be45b": {
-=======
-    "6efcc2cdf71d1e324f62a530938f6c4c1e4a3235fcf7ebfa39e7fa855d1bf41e": {
->>>>>>> c83ca82a
       "source": {
         "path": "aws-cdk-eks-cluster-windows-ng-test.template.json",
         "packaging": "file"
@@ -78,11 +74,7 @@
       "destinations": {
         "current_account-current_region": {
           "bucketName": "cdk-hnb659fds-assets-${AWS::AccountId}-${AWS::Region}",
-<<<<<<< HEAD
           "objectKey": "2e665f0eaefc8d0d573b1610a6fa47a794625e5b3a00c5d428222b1de98be45b.json",
-=======
-          "objectKey": "6efcc2cdf71d1e324f62a530938f6c4c1e4a3235fcf7ebfa39e7fa855d1bf41e.json",
->>>>>>> c83ca82a
           "assumeRoleArn": "arn:${AWS::Partition}:iam::${AWS::AccountId}:role/cdk-hnb659fds-file-publishing-role-${AWS::AccountId}-${AWS::Region}"
         }
       }
