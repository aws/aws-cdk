{
  "version": "39.0.0",
  "files": {
    "2e670e0c40dc05a34d602c35c948edefcb81afaeea05b9f6240341173af6164e": {
      "source": {
        "path": "asset.2e670e0c40dc05a34d602c35c948edefcb81afaeea05b9f6240341173af6164e.zip",
        "packaging": "file"
      },
      "destinations": {
        "current_account-current_region": {
          "bucketName": "cdk-hnb659fds-assets-${AWS::AccountId}-${AWS::Region}",
          "objectKey": "2e670e0c40dc05a34d602c35c948edefcb81afaeea05b9f6240341173af6164e.zip",
          "assumeRoleArn": "arn:${AWS::Partition}:iam::${AWS::AccountId}:role/cdk-hnb659fds-file-publishing-role-${AWS::AccountId}-${AWS::Region}"
        }
      }
    },
    "7633376387df35dc59230d4039be5a7b77bfbcb6d38fa9a2c6e53ed61ab00cf0": {
      "source": {
        "path": "asset.7633376387df35dc59230d4039be5a7b77bfbcb6d38fa9a2c6e53ed61ab00cf0",
        "packaging": "zip"
      },
      "destinations": {
        "current_account-current_region": {
          "bucketName": "cdk-hnb659fds-assets-${AWS::AccountId}-${AWS::Region}",
          "objectKey": "7633376387df35dc59230d4039be5a7b77bfbcb6d38fa9a2c6e53ed61ab00cf0.zip",
          "assumeRoleArn": "arn:${AWS::Partition}:iam::${AWS::AccountId}:role/cdk-hnb659fds-file-publishing-role-${AWS::AccountId}-${AWS::Region}"
        }
      }
    },
    "e42a736be21cd3134b9bff4e71e3afa99a4cc900ae489e9a7f7025c8d258f9b8": {
      "source": {
        "path": "asset.e42a736be21cd3134b9bff4e71e3afa99a4cc900ae489e9a7f7025c8d258f9b8.zip",
        "packaging": "file"
      },
      "destinations": {
        "current_account-current_region": {
          "bucketName": "cdk-hnb659fds-assets-${AWS::AccountId}-${AWS::Region}",
          "objectKey": "e42a736be21cd3134b9bff4e71e3afa99a4cc900ae489e9a7f7025c8d258f9b8.zip",
          "assumeRoleArn": "arn:${AWS::Partition}:iam::${AWS::AccountId}:role/cdk-hnb659fds-file-publishing-role-${AWS::AccountId}-${AWS::Region}"
        }
      }
    },
    "39472b1c2875cf306d4ba429aeccdd34cb49bcf59dbde81f7e6b6cb9deac23a6": {
      "source": {
        "path": "asset.39472b1c2875cf306d4ba429aeccdd34cb49bcf59dbde81f7e6b6cb9deac23a6",
        "packaging": "zip"
      },
      "destinations": {
        "current_account-current_region": {
          "bucketName": "cdk-hnb659fds-assets-${AWS::AccountId}-${AWS::Region}",
          "objectKey": "39472b1c2875cf306d4ba429aeccdd34cb49bcf59dbde81f7e6b6cb9deac23a6.zip",
          "assumeRoleArn": "arn:${AWS::Partition}:iam::${AWS::AccountId}:role/cdk-hnb659fds-file-publishing-role-${AWS::AccountId}-${AWS::Region}"
        }
      }
    },
<<<<<<< HEAD
    "c84c2c56623f7a1802eaa81d74cf028343f503b2f45f30d7fac03d08d60469b8": {
=======
    "a1f0ee6846bacb20f6986972ea06fa01c2e67f0e751ffb2120008b926684c90f": {
>>>>>>> c83ca82a
      "source": {
        "path": "aws-cdk-eks-cluster-private-endpoint-test.template.json",
        "packaging": "file"
      },
      "destinations": {
        "current_account-current_region": {
          "bucketName": "cdk-hnb659fds-assets-${AWS::AccountId}-${AWS::Region}",
<<<<<<< HEAD
          "objectKey": "c84c2c56623f7a1802eaa81d74cf028343f503b2f45f30d7fac03d08d60469b8.json",
=======
          "objectKey": "a1f0ee6846bacb20f6986972ea06fa01c2e67f0e751ffb2120008b926684c90f.json",
>>>>>>> c83ca82a
          "assumeRoleArn": "arn:${AWS::Partition}:iam::${AWS::AccountId}:role/cdk-hnb659fds-file-publishing-role-${AWS::AccountId}-${AWS::Region}"
        }
      }
    }
  },
  "dockerImages": {}
}<|MERGE_RESOLUTION|>--- conflicted
+++ resolved
@@ -53,11 +53,7 @@
         }
       }
     },
-<<<<<<< HEAD
     "c84c2c56623f7a1802eaa81d74cf028343f503b2f45f30d7fac03d08d60469b8": {
-=======
-    "a1f0ee6846bacb20f6986972ea06fa01c2e67f0e751ffb2120008b926684c90f": {
->>>>>>> c83ca82a
       "source": {
         "path": "aws-cdk-eks-cluster-private-endpoint-test.template.json",
         "packaging": "file"
@@ -65,11 +61,7 @@
       "destinations": {
         "current_account-current_region": {
           "bucketName": "cdk-hnb659fds-assets-${AWS::AccountId}-${AWS::Region}",
-<<<<<<< HEAD
           "objectKey": "c84c2c56623f7a1802eaa81d74cf028343f503b2f45f30d7fac03d08d60469b8.json",
-=======
-          "objectKey": "a1f0ee6846bacb20f6986972ea06fa01c2e67f0e751ffb2120008b926684c90f.json",
->>>>>>> c83ca82a
           "assumeRoleArn": "arn:${AWS::Partition}:iam::${AWS::AccountId}:role/cdk-hnb659fds-file-publishing-role-${AWS::AccountId}-${AWS::Region}"
         }
       }
