--- conflicted
+++ resolved
@@ -92,11 +92,7 @@
         }
       }
     },
-<<<<<<< HEAD
     "b543d542428d4795fa7302681c7a26a46ed5f1cee1376f689de87dfcabe11929": {
-=======
-    "045b95176d0f3d30b0782fce811c9f966ef8814cd7060bcb9ff8e88171edbe15": {
->>>>>>> c83ca82a
       "source": {
         "path": "aws-cdk-eks-cluster-alb-controller.template.json",
         "packaging": "file"
@@ -104,11 +100,7 @@
       "destinations": {
         "current_account-current_region": {
           "bucketName": "cdk-hnb659fds-assets-${AWS::AccountId}-${AWS::Region}",
-<<<<<<< HEAD
           "objectKey": "b543d542428d4795fa7302681c7a26a46ed5f1cee1376f689de87dfcabe11929.json",
-=======
-          "objectKey": "045b95176d0f3d30b0782fce811c9f966ef8814cd7060bcb9ff8e88171edbe15.json",
->>>>>>> c83ca82a
           "assumeRoleArn": "arn:${AWS::Partition}:iam::${AWS::AccountId}:role/cdk-hnb659fds-file-publishing-role-${AWS::AccountId}-${AWS::Region}"
         }
       }
