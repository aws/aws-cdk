{
  "version": "39.0.0",
  "files": {
    "2e670e0c40dc05a34d602c35c948edefcb81afaeea05b9f6240341173af6164e": {
      "source": {
        "path": "asset.2e670e0c40dc05a34d602c35c948edefcb81afaeea05b9f6240341173af6164e.zip",
        "packaging": "file"
      },
      "destinations": {
        "current_account-us-east-1": {
          "bucketName": "cdk-hnb659fds-assets-${AWS::AccountId}-us-east-1",
          "objectKey": "2e670e0c40dc05a34d602c35c948edefcb81afaeea05b9f6240341173af6164e.zip",
          "region": "us-east-1",
          "assumeRoleArn": "arn:${AWS::Partition}:iam::${AWS::AccountId}:role/cdk-hnb659fds-file-publishing-role-${AWS::AccountId}-us-east-1"
        }
      }
    },
    "7633376387df35dc59230d4039be5a7b77bfbcb6d38fa9a2c6e53ed61ab00cf0": {
      "source": {
        "path": "asset.7633376387df35dc59230d4039be5a7b77bfbcb6d38fa9a2c6e53ed61ab00cf0",
        "packaging": "zip"
      },
      "destinations": {
        "current_account-us-east-1": {
          "bucketName": "cdk-hnb659fds-assets-${AWS::AccountId}-us-east-1",
          "objectKey": "7633376387df35dc59230d4039be5a7b77bfbcb6d38fa9a2c6e53ed61ab00cf0.zip",
          "region": "us-east-1",
          "assumeRoleArn": "arn:${AWS::Partition}:iam::${AWS::AccountId}:role/cdk-hnb659fds-file-publishing-role-${AWS::AccountId}-us-east-1"
        }
      }
    },
    "e42a736be21cd3134b9bff4e71e3afa99a4cc900ae489e9a7f7025c8d258f9b8": {
      "source": {
        "path": "asset.e42a736be21cd3134b9bff4e71e3afa99a4cc900ae489e9a7f7025c8d258f9b8.zip",
        "packaging": "file"
      },
      "destinations": {
        "current_account-us-east-1": {
          "bucketName": "cdk-hnb659fds-assets-${AWS::AccountId}-us-east-1",
          "objectKey": "e42a736be21cd3134b9bff4e71e3afa99a4cc900ae489e9a7f7025c8d258f9b8.zip",
          "region": "us-east-1",
          "assumeRoleArn": "arn:${AWS::Partition}:iam::${AWS::AccountId}:role/cdk-hnb659fds-file-publishing-role-${AWS::AccountId}-us-east-1"
        }
      }
    },
    "39472b1c2875cf306d4ba429aeccdd34cb49bcf59dbde81f7e6b6cb9deac23a6": {
      "source": {
        "path": "asset.39472b1c2875cf306d4ba429aeccdd34cb49bcf59dbde81f7e6b6cb9deac23a6",
        "packaging": "zip"
      },
      "destinations": {
        "current_account-us-east-1": {
          "bucketName": "cdk-hnb659fds-assets-${AWS::AccountId}-us-east-1",
          "objectKey": "39472b1c2875cf306d4ba429aeccdd34cb49bcf59dbde81f7e6b6cb9deac23a6.zip",
          "region": "us-east-1",
          "assumeRoleArn": "arn:${AWS::Partition}:iam::${AWS::AccountId}:role/cdk-hnb659fds-file-publishing-role-${AWS::AccountId}-us-east-1"
        }
      }
    },
    "d65fbdc11b108e0386ed8577c454d4544f6d4e7960f84a0d2e211478d6324dbf": {
      "source": {
        "path": "asset.d65fbdc11b108e0386ed8577c454d4544f6d4e7960f84a0d2e211478d6324dbf",
        "packaging": "zip"
      },
      "destinations": {
        "current_account-us-east-1": {
          "bucketName": "cdk-hnb659fds-assets-${AWS::AccountId}-us-east-1",
          "objectKey": "d65fbdc11b108e0386ed8577c454d4544f6d4e7960f84a0d2e211478d6324dbf.zip",
          "region": "us-east-1",
          "assumeRoleArn": "arn:${AWS::Partition}:iam::${AWS::AccountId}:role/cdk-hnb659fds-file-publishing-role-${AWS::AccountId}-us-east-1"
        }
      }
    },
    "2ef56be7a7906182ed8d1a8479be348cf836b925a9956cafededbd08199ba5c4": {
      "source": {
        "path": "asset.2ef56be7a7906182ed8d1a8479be348cf836b925a9956cafededbd08199ba5c4",
        "packaging": "zip"
      },
      "destinations": {
        "current_account-us-east-1": {
          "bucketName": "cdk-hnb659fds-assets-${AWS::AccountId}-us-east-1",
          "objectKey": "2ef56be7a7906182ed8d1a8479be348cf836b925a9956cafededbd08199ba5c4.zip",
          "region": "us-east-1",
          "assumeRoleArn": "arn:${AWS::Partition}:iam::${AWS::AccountId}:role/cdk-hnb659fds-file-publishing-role-${AWS::AccountId}-us-east-1"
        }
      }
    },
    "0d94926290549a70008a6e1e24fe1f1b29c5b53364bc1c09c60ef9cb02f562ca": {
      "source": {
        "path": "asset.0d94926290549a70008a6e1e24fe1f1b29c5b53364bc1c09c60ef9cb02f562ca",
        "packaging": "zip"
      },
      "destinations": {
        "current_account-us-east-1": {
          "bucketName": "cdk-hnb659fds-assets-${AWS::AccountId}-us-east-1",
          "objectKey": "0d94926290549a70008a6e1e24fe1f1b29c5b53364bc1c09c60ef9cb02f562ca.zip",
          "region": "us-east-1",
          "assumeRoleArn": "arn:${AWS::Partition}:iam::${AWS::AccountId}:role/cdk-hnb659fds-file-publishing-role-${AWS::AccountId}-us-east-1"
        }
      }
    },
<<<<<<< HEAD
    "7665bd2975a5928a1c94fe4d3ebee66ec50d5f0efa7da229573dc76f02e144fc": {
=======
    "37afad1f11fa7f1f86938e6390536052a2aac8727707e51a3a25a41cf7357cab": {
>>>>>>> c83ca82a
      "source": {
        "path": "aws-cdk-eks-cluster.template.json",
        "packaging": "file"
      },
      "destinations": {
        "current_account-us-east-1": {
          "bucketName": "cdk-hnb659fds-assets-${AWS::AccountId}-us-east-1",
<<<<<<< HEAD
          "objectKey": "7665bd2975a5928a1c94fe4d3ebee66ec50d5f0efa7da229573dc76f02e144fc.json",
=======
          "objectKey": "37afad1f11fa7f1f86938e6390536052a2aac8727707e51a3a25a41cf7357cab.json",
>>>>>>> c83ca82a
          "region": "us-east-1",
          "assumeRoleArn": "arn:${AWS::Partition}:iam::${AWS::AccountId}:role/cdk-hnb659fds-file-publishing-role-${AWS::AccountId}-us-east-1"
        }
      }
    }
  },
  "dockerImages": {}
}<|MERGE_RESOLUTION|>--- conflicted
+++ resolved
@@ -99,11 +99,7 @@
         }
       }
     },
-<<<<<<< HEAD
     "7665bd2975a5928a1c94fe4d3ebee66ec50d5f0efa7da229573dc76f02e144fc": {
-=======
-    "37afad1f11fa7f1f86938e6390536052a2aac8727707e51a3a25a41cf7357cab": {
->>>>>>> c83ca82a
       "source": {
         "path": "aws-cdk-eks-cluster.template.json",
         "packaging": "file"
@@ -111,11 +107,7 @@
       "destinations": {
         "current_account-us-east-1": {
           "bucketName": "cdk-hnb659fds-assets-${AWS::AccountId}-us-east-1",
-<<<<<<< HEAD
           "objectKey": "7665bd2975a5928a1c94fe4d3ebee66ec50d5f0efa7da229573dc76f02e144fc.json",
-=======
-          "objectKey": "37afad1f11fa7f1f86938e6390536052a2aac8727707e51a3a25a41cf7357cab.json",
->>>>>>> c83ca82a
           "region": "us-east-1",
           "assumeRoleArn": "arn:${AWS::Partition}:iam::${AWS::AccountId}:role/cdk-hnb659fds-file-publishing-role-${AWS::AccountId}-us-east-1"
         }
