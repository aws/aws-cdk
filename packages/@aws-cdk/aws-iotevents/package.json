{
  "name": "@aws-cdk/aws-iotevents",
  "version": "1.18.0",
  "description": "The CDK Construct Library for AWS::IoTEvents",
  "main": "lib/index.js",
  "types": "lib/index.d.ts",
  "jsii": {
    "outdir": "dist",
    "targets": {
      "dotnet": {
        "namespace": "Amazon.CDK.AWS.IoTEvents",
        "packageId": "Amazon.CDK.AWS.IoTEvents",
        "signAssembly": true,
        "assemblyOriginatorKeyFile": "../../key.snk",
        "iconUrl": "https://raw.githubusercontent.com/aws/aws-cdk/master/logo/default-256-dark.png"
      },
      "java": {
        "package": "software.amazon.awscdk.services.iotevents",
        "maven": {
          "groupId": "software.amazon.awscdk",
          "artifactId": "iotevents"
        }
      },
      "python": {
        "distName": "aws-cdk.aws-iotevents",
        "module": "aws_cdk.aws_iotevents"
      }
    }
  },
  "repository": {
    "type": "git",
    "url": "https://github.com/aws/aws-cdk.git",
    "directory": "packages/@aws-cdk/aws-iotevents"
  },
  "homepage": "https://github.com/aws/aws-cdk",
  "scripts": {
    "build": "cdk-build",
    "integ": "cdk-integ",
    "lint": "cdk-lint",
    "package": "cdk-package",
    "awslint": "cdk-awslint",
    "pkglint": "pkglint -f",
    "test": "cdk-test",
    "watch": "cdk-watch",
    "cfn2ts": "cfn2ts",
    "build+test": "npm run build && npm test",
    "build+test+package": "npm run build+test && npm run package",
    "compat": "cdk-compat"
  },
  "cdk-build": {
    "cloudformation": "AWS::IoTEvents"
  },
  "keywords": [
    "aws",
    "cdk",
    "constructs",
    "AWS::IoTEvents",
    "aws-iotevents"
  ],
  "author": {
    "name": "Amazon Web Services",
    "url": "https://aws.amazon.com",
    "organization": true
  },
  "license": "Apache-2.0",
  "devDependencies": {
    "@aws-cdk/assert": "1.18.0",
    "cdk-build-tools": "1.18.0",
    "cfn2ts": "1.18.0",
    "pkglint": "1.18.0"
  },
  "dependencies": {
<<<<<<< HEAD
    "@aws-cdk/aws-iam": "1.17.1",
    "@aws-cdk/aws-kinesisfirehose": "1.17.1",
    "@aws-cdk/aws-lambda": "1.17.1",
    "@aws-cdk/aws-sns": "1.17.1",
    "@aws-cdk/aws-sqs": "1.17.1",
    "@aws-cdk/core": "1.17.1"
  },
  "peerDependencies": {
    "@aws-cdk/aws-iam": "1.17.1",
    "@aws-cdk/aws-kinesisfirehose": "1.17.1",
    "@aws-cdk/aws-lambda": "1.17.1",
    "@aws-cdk/aws-sns": "1.17.1",
    "@aws-cdk/aws-sqs": "1.17.1",
    "@aws-cdk/core": "1.17.1"
=======
    "@aws-cdk/core": "1.18.0"
  },
  "peerDependencies": {
    "@aws-cdk/core": "1.18.0"
>>>>>>> 1dcba750
  },
  "engines": {
    "node": ">= 10.3.0"
  },
  "stability": "experimental"
}<|MERGE_RESOLUTION|>--- conflicted
+++ resolved
@@ -70,27 +70,20 @@
     "pkglint": "1.18.0"
   },
   "dependencies": {
-<<<<<<< HEAD
-    "@aws-cdk/aws-iam": "1.17.1",
-    "@aws-cdk/aws-kinesisfirehose": "1.17.1",
-    "@aws-cdk/aws-lambda": "1.17.1",
-    "@aws-cdk/aws-sns": "1.17.1",
-    "@aws-cdk/aws-sqs": "1.17.1",
-    "@aws-cdk/core": "1.17.1"
-  },
-  "peerDependencies": {
-    "@aws-cdk/aws-iam": "1.17.1",
-    "@aws-cdk/aws-kinesisfirehose": "1.17.1",
-    "@aws-cdk/aws-lambda": "1.17.1",
-    "@aws-cdk/aws-sns": "1.17.1",
-    "@aws-cdk/aws-sqs": "1.17.1",
-    "@aws-cdk/core": "1.17.1"
-=======
+    "@aws-cdk/aws-iam": "1.18.0",
+    "@aws-cdk/aws-kinesisfirehose": "1.18.0",
+    "@aws-cdk/aws-lambda": "1.18.0",
+    "@aws-cdk/aws-sns": "1.18.0",
+    "@aws-cdk/aws-sqs": "1.18.0",
     "@aws-cdk/core": "1.18.0"
   },
   "peerDependencies": {
+    "@aws-cdk/aws-iam": "1.18.0",
+    "@aws-cdk/aws-kinesisfirehose": "1.18.0",
+    "@aws-cdk/aws-lambda": "1.18.0",
+    "@aws-cdk/aws-sns": "1.18.0",
+    "@aws-cdk/aws-sqs": "1.18.0",
     "@aws-cdk/core": "1.18.0"
->>>>>>> 1dcba750
   },
   "engines": {
     "node": ">= 10.3.0"
