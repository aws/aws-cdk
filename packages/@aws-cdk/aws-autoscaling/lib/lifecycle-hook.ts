import iam = require('@aws-cdk/aws-iam');
<<<<<<< HEAD
import { Construct, Duration, IResource, Resource, toSeconds } from '@aws-cdk/cdk';
=======
import { Construct, IResource, PhysicalName, Resource } from '@aws-cdk/cdk';
>>>>>>> c1c43bf2
import { IAutoScalingGroup } from './auto-scaling-group';
import { CfnLifecycleHook } from './autoscaling.generated';
import { ILifecycleHookTarget } from './lifecycle-hook-target';

/**
 * Basic properties for a lifecycle hook
 */
export interface BasicLifecycleHookProps {
  /**
   * Name of the lifecycle hook
   *
   * @default - Automatically generated name.
   */
  readonly lifecycleHookName?: PhysicalName;

  /**
   * The action the Auto Scaling group takes when the lifecycle hook timeout elapses or if an unexpected failure occurs.
   *
   * @default Continue
   */
  readonly defaultResult?: DefaultResult;

  /**
   * Maximum time between calls to RecordLifecycleActionHeartbeat for the hook
   *
   * If the lifecycle hook times out, perform the action in DefaultResult.
   *
   * @default - No heartbeat timeout.
   */
  readonly heartbeatTimeout?: Duration;

  /**
   * The state of the Amazon EC2 instance to which you want to attach the lifecycle hook.
   */
  readonly lifecycleTransition: LifecycleTransition;

  /**
   * Additional data to pass to the lifecycle hook target
   *
   * @default - No metadata.
   */
  readonly notificationMetadata?: string;

  /**
   * The target of the lifecycle hook
   */
  readonly notificationTarget: ILifecycleHookTarget;

  /**
   * The role that allows publishing to the notification target
   *
   * @default - A role is automatically created.
   */
  readonly role?: iam.IRole;
}

/**
 * Properties for a Lifecycle hook
 */
export interface LifecycleHookProps extends BasicLifecycleHookProps {
  /**
   * The AutoScalingGroup to add the lifecycle hook to
   */
  readonly autoScalingGroup: IAutoScalingGroup;
}

/**
 * A basic lifecycle hook object
 */
export interface ILifecycleHook extends IResource {
  /**
   * The role for the lifecycle hook to execute
   */
  readonly role: iam.IRole;
}

/**
 * Define a life cycle hook
 */
export class LifecycleHook extends Resource implements ILifecycleHook {
  /**
   * The role that allows the ASG to publish to the notification target
   */
  public readonly role: iam.IRole;

  /**
   * The name of this lifecycle hook
   * @attribute
   */
  public readonly lifecycleHookName: string;

  constructor(scope: Construct, id: string, props: LifecycleHookProps) {
    super(scope, id, {
      physicalName: props.lifecycleHookName,
    });

    this.role = props.role || new iam.Role(this, 'Role', {
      assumedBy: new iam.ServicePrincipal('autoscaling.amazonaws.com')
    });

    const targetProps = props.notificationTarget.bind(this, this);

    const resource = new CfnLifecycleHook(this, 'Resource', {
      autoScalingGroupName: props.autoScalingGroup.autoScalingGroupName,
      defaultResult: props.defaultResult,
<<<<<<< HEAD
      heartbeatTimeout: props.heartbeatTimeout && props.heartbeatTimeout.toSeconds(),
      lifecycleHookName: props.lifecycleHookName,
=======
      heartbeatTimeout: props.heartbeatTimeoutSec,
      lifecycleHookName: this.physicalName.value,
>>>>>>> c1c43bf2
      lifecycleTransition: props.lifecycleTransition,
      notificationMetadata: props.notificationMetadata,
      notificationTargetArn: targetProps.notificationTargetArn,
      roleArn: this.role.roleArn,
    });

    // A LifecycleHook resource is going to do a permissions test upon creation,
    // so we have to make sure the role has full permissions before creating the
    // lifecycle hook.
    resource.node.addDependency(this.role);

    this.lifecycleHookName = resource.refAsString;
  }
}

export enum DefaultResult {
  CONTINUE = 'CONTINUE',
  ABANDON = 'ABANDON',
}

/**
 * What instance transition to attach the hook to
 */
export enum LifecycleTransition {
  /**
   * Execute the hook when an instance is about to be added
   */
  INSTANCE_LAUNCHING = 'autoscaling:EC2_INSTANCE_LAUNCHING',

  /**
   * Execute the hook when an instance is about to be terminated
   */
  INSTANCE_TERMINATING = 'autoscaling:EC2_INSTANCE_TERMINATING',
}<|MERGE_RESOLUTION|>--- conflicted
+++ resolved
@@ -1,9 +1,5 @@
 import iam = require('@aws-cdk/aws-iam');
-<<<<<<< HEAD
-import { Construct, Duration, IResource, Resource, toSeconds } from '@aws-cdk/cdk';
-=======
-import { Construct, IResource, PhysicalName, Resource } from '@aws-cdk/cdk';
->>>>>>> c1c43bf2
+import { Construct, Duration, IResource, PhysicalName, Resource } from '@aws-cdk/cdk';
 import { IAutoScalingGroup } from './auto-scaling-group';
 import { CfnLifecycleHook } from './autoscaling.generated';
 import { ILifecycleHookTarget } from './lifecycle-hook-target';
@@ -109,13 +105,8 @@
     const resource = new CfnLifecycleHook(this, 'Resource', {
       autoScalingGroupName: props.autoScalingGroup.autoScalingGroupName,
       defaultResult: props.defaultResult,
-<<<<<<< HEAD
       heartbeatTimeout: props.heartbeatTimeout && props.heartbeatTimeout.toSeconds(),
-      lifecycleHookName: props.lifecycleHookName,
-=======
-      heartbeatTimeout: props.heartbeatTimeoutSec,
       lifecycleHookName: this.physicalName.value,
->>>>>>> c1c43bf2
       lifecycleTransition: props.lifecycleTransition,
       notificationMetadata: props.notificationMetadata,
       notificationTargetArn: targetProps.notificationTargetArn,
