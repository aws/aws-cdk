--- conflicted
+++ resolved
@@ -126,34 +126,6 @@
    * Allows using tasks as target of EventBridge events
    */
   public bind(_rule: events.IRule, _id?: string): events.RuleTargetConfig {
-<<<<<<< HEAD
-=======
-    const policyStatements = [new iam.PolicyStatement({
-      actions: ['ecs:RunTask'],
-      resources: [this.taskDefinition.taskDefinitionArn],
-      conditions: {
-        ArnEquals: { 'ecs:cluster': this.cluster.clusterArn },
-      },
-    })];
-
-    // If it so happens that a Task Execution Role was created for the TaskDefinition,
-    // then the EventBridge Role must have permissions to pass it (otherwise it doesn't).
-    if (this.taskDefinition.executionRole !== undefined) {
-      policyStatements.push(new iam.PolicyStatement({
-        actions: ['iam:PassRole'],
-        resources: [this.taskDefinition.executionRole.roleArn],
-      }));
-    }
-
-    // For Fargate task we need permission to pass the task role.
-    if (this.taskDefinition.isFargateCompatible) {
-      policyStatements.push(new iam.PolicyStatement({
-        actions: ['iam:PassRole'],
-        resources: [this.taskDefinition.taskRole.roleArn],
-      }));
-    }
-
->>>>>>> 5053eb74
     const arn = this.cluster.clusterArn;
     const role = this.role;
     const containerOverrides = this.props.containerOverrides && this.props.containerOverrides
@@ -201,7 +173,7 @@
     })];
 
     // If it so happens that a Task Execution Role was created for the TaskDefinition,
-    // then the CloudWatch Events Role must have permissions to pass it (otherwise it doesn't).
+    // then the EventBridge Role must have permissions to pass it (otherwise it doesn't).
     if (this.taskDefinition.executionRole !== undefined) {
       policyStatements.push(new iam.PolicyStatement({
         actions: ['iam:PassRole'],
