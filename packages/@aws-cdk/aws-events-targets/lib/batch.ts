--- conflicted
+++ resolved
@@ -42,14 +42,10 @@
 
 /**
  * Use an AWS Batch Job / Queue as an event rule target.
-<<<<<<< HEAD
-=======
  * Most likely the code will look something like this:
  * `new BatchJob(jobQueue.jobQueueArn, jobQueue, jobDefinition.jobDefinitionArn, jobDefinition)`
  *
  * In the future this API will be improved to be fully typed
- * @experimental
->>>>>>> 12b71cbc
  */
 export class BatchJob implements events.IRuleTarget {
   constructor(
