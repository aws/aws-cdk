import * as events from '@aws-cdk/aws-events';
import * as iam from '@aws-cdk/aws-iam';
import * as sfn from '@aws-cdk/aws-stepfunctions';
import { addToDeadLetterQueueResourcePolicy, bindBaseProps, singletonEventRole, TargetBaseProps } from './util';

/**
 * Customize the Step Functions State Machine target
 */
export interface SfnStateMachineProps extends TargetBaseProps {
  /**
   * The input to the state machine execution
   *
   * @default the entire EventBridge event
   */
  readonly input?: events.RuleTargetInput;

  /**
   * The IAM role to be assumed to execute the State Machine
   *
   * @default - a new role will be created
   */
  readonly role?: iam.IRole;
}

/**
 * Use a StepFunctions state machine as a target for Amazon EventBridge rules.
 */
export class SfnStateMachine implements events.IRuleTarget {
  private readonly role: iam.IRole;

  constructor(public readonly machine: sfn.IStateMachine, private readonly props: SfnStateMachineProps = {}) {
    if (props.role) {
      props.role.grant(new iam.ServicePrincipal('events.amazonaws.com'));
    }
    // no statements are passed because we are configuring permissions by using grant* helper below
    this.role = props.role ?? singletonEventRole(machine, []);
    machine.grantStartExecution(this.role);
  }

  /**
   * Returns a properties that are used in an Rule to trigger this State Machine
   *
   * @see https://docs.aws.amazon.com/eventbridge/latest/userguide/resource-based-policies-eventbridge.html#sns-permissions
   */
  public bind(_rule: events.IRule, _id?: string): events.RuleTargetConfig {
    if (this.props.deadLetterQueue) {
      addToDeadLetterQueueResourcePolicy(_rule, this.props.deadLetterQueue);
    }

    return {
<<<<<<< HEAD
      ...bindBaseProps(this.props),
      id: '',
=======
>>>>>>> 07576867
      arn: this.machine.stateMachineArn,
      role: this.role,
      input: this.props.input,
      targetResource: this.machine,
    };
  }
}<|MERGE_RESOLUTION|>--- conflicted
+++ resolved
@@ -1,7 +1,7 @@
 import * as events from '@aws-cdk/aws-events';
 import * as iam from '@aws-cdk/aws-iam';
 import * as sfn from '@aws-cdk/aws-stepfunctions';
-import { addToDeadLetterQueueResourcePolicy, bindBaseProps, singletonEventRole, TargetBaseProps } from './util';
+import { addToDeadLetterQueueResourcePolicy, bindBaseTargetConfig, singletonEventRole, TargetBaseProps } from './util';
 
 /**
  * Customize the Step Functions State Machine target
@@ -48,11 +48,7 @@
     }
 
     return {
-<<<<<<< HEAD
-      ...bindBaseProps(this.props),
-      id: '',
-=======
->>>>>>> 07576867
+      ...bindBaseTargetConfig(this.props),
       arn: this.machine.stateMachineArn,
       role: this.role,
       input: this.props.input,
