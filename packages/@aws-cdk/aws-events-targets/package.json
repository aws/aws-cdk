{
  "name": "@aws-cdk/aws-events-targets",
  "version": "1.7.0",
  "description": "Event targets for AWS CloudWatch Events",
  "main": "lib/index.js",
  "types": "lib/index.d.ts",
  "jsii": {
    "outdir": "dist",
    "targets": {
      "java": {
        "package": "software.amazon.awscdk.services.events.targets",
        "maven": {
          "groupId": "software.amazon.awscdk",
          "artifactId": "events-targets",
          "versionSuffix": ".DEVPREVIEW"
        }
      },
      "dotnet": {
        "namespace": "Amazon.CDK.AWS.Events.Targets",
        "packageId": "Amazon.CDK.AWS.Events.Targets",
        "signAssembly": true,
        "assemblyOriginatorKeyFile": "../../key.snk",
        "versionSuffix": "-devpreview"
      },
      "python": {
        "distName": "aws-cdk.aws-events-targets",
        "module": "aws_cdk.aws_events_targets"
      }
    }
  },
  "repository": {
    "type": "git",
    "url": "https://github.com/aws/aws-cdk.git",
    "directory": "packages/@aws-cdk/aws-events-targets"
  },
  "scripts": {
    "build": "cdk-build",
    "watch": "cdk-watch",
    "lint": "cdk-lint",
    "test": "cdk-test",
    "integ": "cdk-integ",
    "pkglint": "pkglint -f",
    "package": "cdk-package",
    "awslint": "cdk-awslint",
    "cfn2ts": "cfn2ts",
    "build+test+package": "npm run build+test && npm run package",
    "build+test": "npm run build && npm test"
  },
  "cdk-build": {
    "pre": [
      "cp -f node_modules/aws-sdk/apis/metadata.json lib/sdk-api-metadata.json"
    ]
  },
  "jest": {
    "moduleFileExtensions": [
      "js"
    ],
    "coverageThreshold": {
      "global": {
        "branches": 30,
        "statements": 80
      }
    }
  },
  "keywords": [
    "aws",
    "cdk",
    "cloudlib",
    "aws-cloudlib",
    "aws-clib",
    "cloudwatch",
    "events"
  ],
  "author": {
    "name": "Amazon Web Services",
    "url": "https://aws.amazon.com",
    "organization": true
  },
  "license": "Apache-2.0",
  "devDependencies": {
    "@aws-cdk/assert": "^1.7.0",
    "@aws-cdk/aws-codecommit": "^1.7.0",
    "aws-sdk": "^2.524.0",
    "aws-sdk-mock": "^4.5.0",
    "cdk-build-tools": "file:../../../tools/cdk-build-tools",
    "cdk-integ-tools": "file:../../../tools/cdk-integ-tools",
    "jest": "^24.9.0",
    "pkglint": "file:../../../tools/pkglint"
  },
  "dependencies": {
<<<<<<< HEAD
    "@aws-cdk/aws-cloudformation": "^1.6.1",
    "@aws-cdk/aws-codebuild": "^1.6.1",
    "@aws-cdk/aws-codepipeline": "^1.6.1",
    "@aws-cdk/aws-ec2": "^1.6.1",
    "@aws-cdk/aws-ecs": "^1.6.1",
    "@aws-cdk/aws-events": "^1.6.1",
    "@aws-cdk/aws-iam": "^1.6.1",
    "@aws-cdk/aws-lambda": "^1.6.1",
    "@aws-cdk/aws-sns": "^1.6.1",
    "@aws-cdk/aws-sns-subscriptions": "^1.6.1",
    "@aws-cdk/aws-sqs": "^1.6.1",
    "@aws-cdk/aws-stepfunctions": "^1.6.1",
    "@aws-cdk/core": "^1.6.1"
  },
  "homepage": "https://github.com/aws/aws-cdk",
  "peerDependencies": {
    "@aws-cdk/aws-cloudformation": "^1.6.1",
    "@aws-cdk/aws-codebuild": "^1.6.1",
    "@aws-cdk/aws-codepipeline": "^1.6.1",
    "@aws-cdk/aws-ec2": "^1.6.1",
    "@aws-cdk/aws-ecs": "^1.6.1",
    "@aws-cdk/aws-events": "^1.6.1",
    "@aws-cdk/aws-iam": "^1.6.1",
    "@aws-cdk/aws-lambda": "^1.6.1",
    "@aws-cdk/aws-sns": "^1.6.1",
    "@aws-cdk/aws-sns-subscriptions": "^1.6.1",
    "@aws-cdk/aws-sqs": "^1.6.1",
    "@aws-cdk/aws-stepfunctions": "^1.6.1",
    "@aws-cdk/core": "^1.6.1"
=======
    "@aws-cdk/aws-cloudformation": "^1.7.0",
    "@aws-cdk/aws-codebuild": "^1.7.0",
    "@aws-cdk/aws-codepipeline": "^1.7.0",
    "@aws-cdk/aws-ec2": "^1.7.0",
    "@aws-cdk/aws-ecs": "^1.7.0",
    "@aws-cdk/aws-events": "^1.7.0",
    "@aws-cdk/aws-iam": "^1.7.0",
    "@aws-cdk/aws-lambda": "^1.7.0",
    "@aws-cdk/aws-sns": "^1.7.0",
    "@aws-cdk/aws-sns-subscriptions": "^1.7.0",
    "@aws-cdk/aws-sqs": "^1.7.0",
    "@aws-cdk/aws-stepfunctions": "^1.7.0",
    "@aws-cdk/core": "^1.7.0",
    "@aws-cdk/custom-resources": "^1.7.0"
  },
  "homepage": "https://github.com/aws/aws-cdk",
  "peerDependencies": {
    "@aws-cdk/aws-cloudformation": "^1.7.0",
    "@aws-cdk/aws-codebuild": "^1.7.0",
    "@aws-cdk/aws-codepipeline": "^1.7.0",
    "@aws-cdk/aws-ec2": "^1.7.0",
    "@aws-cdk/aws-ecs": "^1.7.0",
    "@aws-cdk/aws-events": "^1.7.0",
    "@aws-cdk/aws-iam": "^1.7.0",
    "@aws-cdk/aws-lambda": "^1.7.0",
    "@aws-cdk/aws-sns": "^1.7.0",
    "@aws-cdk/aws-sns-subscriptions": "^1.7.0",
    "@aws-cdk/aws-sqs": "^1.7.0",
    "@aws-cdk/aws-stepfunctions": "^1.7.0",
    "@aws-cdk/core": "^1.7.0",
    "@aws-cdk/custom-resources": "^1.7.0"
>>>>>>> d08130b6
  },
  "engines": {
    "node": ">= 8.10.0"
  },
  "stability": "stable"
}<|MERGE_RESOLUTION|>--- conflicted
+++ resolved
@@ -88,37 +88,6 @@
     "pkglint": "file:../../../tools/pkglint"
   },
   "dependencies": {
-<<<<<<< HEAD
-    "@aws-cdk/aws-cloudformation": "^1.6.1",
-    "@aws-cdk/aws-codebuild": "^1.6.1",
-    "@aws-cdk/aws-codepipeline": "^1.6.1",
-    "@aws-cdk/aws-ec2": "^1.6.1",
-    "@aws-cdk/aws-ecs": "^1.6.1",
-    "@aws-cdk/aws-events": "^1.6.1",
-    "@aws-cdk/aws-iam": "^1.6.1",
-    "@aws-cdk/aws-lambda": "^1.6.1",
-    "@aws-cdk/aws-sns": "^1.6.1",
-    "@aws-cdk/aws-sns-subscriptions": "^1.6.1",
-    "@aws-cdk/aws-sqs": "^1.6.1",
-    "@aws-cdk/aws-stepfunctions": "^1.6.1",
-    "@aws-cdk/core": "^1.6.1"
-  },
-  "homepage": "https://github.com/aws/aws-cdk",
-  "peerDependencies": {
-    "@aws-cdk/aws-cloudformation": "^1.6.1",
-    "@aws-cdk/aws-codebuild": "^1.6.1",
-    "@aws-cdk/aws-codepipeline": "^1.6.1",
-    "@aws-cdk/aws-ec2": "^1.6.1",
-    "@aws-cdk/aws-ecs": "^1.6.1",
-    "@aws-cdk/aws-events": "^1.6.1",
-    "@aws-cdk/aws-iam": "^1.6.1",
-    "@aws-cdk/aws-lambda": "^1.6.1",
-    "@aws-cdk/aws-sns": "^1.6.1",
-    "@aws-cdk/aws-sns-subscriptions": "^1.6.1",
-    "@aws-cdk/aws-sqs": "^1.6.1",
-    "@aws-cdk/aws-stepfunctions": "^1.6.1",
-    "@aws-cdk/core": "^1.6.1"
-=======
     "@aws-cdk/aws-cloudformation": "^1.7.0",
     "@aws-cdk/aws-codebuild": "^1.7.0",
     "@aws-cdk/aws-codepipeline": "^1.7.0",
@@ -131,8 +100,7 @@
     "@aws-cdk/aws-sns-subscriptions": "^1.7.0",
     "@aws-cdk/aws-sqs": "^1.7.0",
     "@aws-cdk/aws-stepfunctions": "^1.7.0",
-    "@aws-cdk/core": "^1.7.0",
-    "@aws-cdk/custom-resources": "^1.7.0"
+    "@aws-cdk/core": "^1.7.0"
   },
   "homepage": "https://github.com/aws/aws-cdk",
   "peerDependencies": {
@@ -148,9 +116,7 @@
     "@aws-cdk/aws-sns-subscriptions": "^1.7.0",
     "@aws-cdk/aws-sqs": "^1.7.0",
     "@aws-cdk/aws-stepfunctions": "^1.7.0",
-    "@aws-cdk/core": "^1.7.0",
-    "@aws-cdk/custom-resources": "^1.7.0"
->>>>>>> d08130b6
+    "@aws-cdk/core": "^1.7.0"
   },
   "engines": {
     "node": ">= 8.10.0"
