{
  "name": "@aws-cdk/aws-events-targets",
  "version": "0.0.0",
  "description": "Event targets for AWS CloudWatch Events",
  "main": "lib/index.js",
  "types": "lib/index.d.ts",
  "jsii": {
    "outdir": "dist",
    "targets": {
      "java": {
        "package": "software.amazon.awscdk.services.events.targets",
        "maven": {
          "groupId": "software.amazon.awscdk",
          "artifactId": "events-targets"
        }
      },
      "dotnet": {
        "namespace": "Amazon.CDK.AWS.Events.Targets",
        "packageId": "Amazon.CDK.AWS.Events.Targets",
        "signAssembly": true,
        "assemblyOriginatorKeyFile": "../../key.snk",
        "iconUrl": "https://raw.githubusercontent.com/aws/aws-cdk/master/logo/default-256-dark.png"
      },
      "python": {
        "distName": "aws-cdk.aws-events-targets",
        "module": "aws_cdk.aws_events_targets"
      }
    }
  },
  "repository": {
    "type": "git",
    "url": "https://github.com/aws/aws-cdk.git",
    "directory": "packages/@aws-cdk/aws-events-targets"
  },
  "scripts": {
    "build": "cdk-build",
    "watch": "cdk-watch",
    "lint": "cdk-lint",
    "test": "cdk-test",
    "integ": "cdk-integ",
    "pkglint": "pkglint -f",
    "package": "cdk-package",
    "awslint": "cdk-awslint",
    "cfn2ts": "cfn2ts",
    "build+test+package": "npm run build+test && npm run package",
    "build+test": "npm run build && npm test",
    "compat": "cdk-compat"
  },
  "cdk-build": {
    "pre": [
      "cp -f $(node -p 'require.resolve(\"aws-sdk/apis/metadata.json\")') lib/sdk-api-metadata.json && rm -f lib/sdk-api-metadata.d.ts"
    ]
  },
  "jest": {
    "moduleFileExtensions": [
      "js"
    ],
    "coverageThreshold": {
      "global": {
        "branches": 30,
        "statements": 80
      }
    },
    "collectCoverage": true,
    "coverageReporters": [
      "lcov",
      "html",
      "text-summary"
    ]
  },
  "keywords": [
    "aws",
    "cdk",
    "cloudlib",
    "aws-cloudlib",
    "aws-clib",
    "cloudwatch",
    "events"
  ],
  "author": {
    "name": "Amazon Web Services",
    "url": "https://aws.amazon.com",
    "organization": true
  },
  "license": "Apache-2.0",
  "devDependencies": {
    "@aws-cdk/assert": "0.0.0",
    "@aws-cdk/aws-codecommit": "0.0.0",
    "aws-sdk": "^2.634.0",
    "aws-sdk-mock": "^5.0.0",
    "cdk-build-tools": "0.0.0",
    "cdk-integ-tools": "0.0.0",
    "jest": "^24.9.0",
    "pkglint": "0.0.0"
  },
  "dependencies": {
<<<<<<< HEAD
    "@aws-cdk/aws-cloudformation": "1.23.0",
    "@aws-cdk/aws-codebuild": "1.23.0",
    "@aws-cdk/aws-codepipeline": "1.23.0",
    "@aws-cdk/aws-ec2": "1.23.0",
    "@aws-cdk/aws-ecs": "1.23.0",
    "@aws-cdk/aws-events": "1.23.0",
    "@aws-cdk/aws-iam": "1.23.0",
    "@aws-cdk/aws-lambda": "1.23.0",
    "@aws-cdk/aws-sns": "1.23.0",
    "@aws-cdk/aws-sns-subscriptions": "1.23.0",
    "@aws-cdk/aws-sqs": "1.23.0",
    "@aws-cdk/aws-stepfunctions": "1.23.0",
    "@aws-cdk/aws-batch": "1.23.0",
    "@aws-cdk/core": "1.23.0"
  },
  "homepage": "https://github.com/aws/aws-cdk",
  "peerDependencies": {
    "@aws-cdk/aws-cloudformation": "1.23.0",
    "@aws-cdk/aws-codebuild": "1.23.0",
    "@aws-cdk/aws-codepipeline": "1.23.0",
    "@aws-cdk/aws-ec2": "1.23.0",
    "@aws-cdk/aws-ecs": "1.23.0",
    "@aws-cdk/aws-events": "1.23.0",
    "@aws-cdk/aws-iam": "1.23.0",
    "@aws-cdk/aws-lambda": "1.23.0",
    "@aws-cdk/aws-sns": "1.23.0",
    "@aws-cdk/aws-sns-subscriptions": "1.23.0",
    "@aws-cdk/aws-sqs": "1.23.0",
    "@aws-cdk/aws-stepfunctions": "1.23.0",
    "@aws-cdk/aws-batch": "1.23.0",
    "@aws-cdk/core": "1.23.0"
=======
    "@aws-cdk/aws-cloudformation": "0.0.0",
    "@aws-cdk/aws-codebuild": "0.0.0",
    "@aws-cdk/aws-codepipeline": "0.0.0",
    "@aws-cdk/aws-ec2": "0.0.0",
    "@aws-cdk/aws-ecs": "0.0.0",
    "@aws-cdk/aws-events": "0.0.0",
    "@aws-cdk/aws-iam": "0.0.0",
    "@aws-cdk/aws-lambda": "0.0.0",
    "@aws-cdk/aws-sns": "0.0.0",
    "@aws-cdk/aws-sns-subscriptions": "0.0.0",
    "@aws-cdk/aws-sqs": "0.0.0",
    "@aws-cdk/aws-stepfunctions": "0.0.0",
    "@aws-cdk/core": "0.0.0"
  },
  "homepage": "https://github.com/aws/aws-cdk",
  "peerDependencies": {
    "@aws-cdk/aws-cloudformation": "0.0.0",
    "@aws-cdk/aws-codebuild": "0.0.0",
    "@aws-cdk/aws-codepipeline": "0.0.0",
    "@aws-cdk/aws-ec2": "0.0.0",
    "@aws-cdk/aws-ecs": "0.0.0",
    "@aws-cdk/aws-events": "0.0.0",
    "@aws-cdk/aws-iam": "0.0.0",
    "@aws-cdk/aws-lambda": "0.0.0",
    "@aws-cdk/aws-sns": "0.0.0",
    "@aws-cdk/aws-sns-subscriptions": "0.0.0",
    "@aws-cdk/aws-sqs": "0.0.0",
    "@aws-cdk/aws-stepfunctions": "0.0.0",
    "@aws-cdk/core": "0.0.0"
>>>>>>> 79f70c96
  },
  "engines": {
    "node": ">= 10.3.0"
  },
  "stability": "stable",
  "awslint": {
    "exclude": [
      "docs-public-apis:@aws-cdk/aws-events-targets.EcsTask.securityGroup",
      "docs-public-apis:@aws-cdk/aws-events-targets.SfnStateMachine.machine",
      "docs-public-apis:@aws-cdk/aws-events-targets.SnsTopic.topic",
      "docs-public-apis:@aws-cdk/aws-events-targets.SqsQueue.queue",
      "docs-public-apis:@aws-cdk/aws-events-targets.ContainerOverride",
      "props-default-doc:@aws-cdk/aws-events-targets.ContainerOverride.environment",
      "props-default-doc:@aws-cdk/aws-events-targets.EcsTaskProps.containerOverrides"
    ]
  }
}<|MERGE_RESOLUTION|>--- conflicted
+++ resolved
@@ -94,39 +94,6 @@
     "pkglint": "0.0.0"
   },
   "dependencies": {
-<<<<<<< HEAD
-    "@aws-cdk/aws-cloudformation": "1.23.0",
-    "@aws-cdk/aws-codebuild": "1.23.0",
-    "@aws-cdk/aws-codepipeline": "1.23.0",
-    "@aws-cdk/aws-ec2": "1.23.0",
-    "@aws-cdk/aws-ecs": "1.23.0",
-    "@aws-cdk/aws-events": "1.23.0",
-    "@aws-cdk/aws-iam": "1.23.0",
-    "@aws-cdk/aws-lambda": "1.23.0",
-    "@aws-cdk/aws-sns": "1.23.0",
-    "@aws-cdk/aws-sns-subscriptions": "1.23.0",
-    "@aws-cdk/aws-sqs": "1.23.0",
-    "@aws-cdk/aws-stepfunctions": "1.23.0",
-    "@aws-cdk/aws-batch": "1.23.0",
-    "@aws-cdk/core": "1.23.0"
-  },
-  "homepage": "https://github.com/aws/aws-cdk",
-  "peerDependencies": {
-    "@aws-cdk/aws-cloudformation": "1.23.0",
-    "@aws-cdk/aws-codebuild": "1.23.0",
-    "@aws-cdk/aws-codepipeline": "1.23.0",
-    "@aws-cdk/aws-ec2": "1.23.0",
-    "@aws-cdk/aws-ecs": "1.23.0",
-    "@aws-cdk/aws-events": "1.23.0",
-    "@aws-cdk/aws-iam": "1.23.0",
-    "@aws-cdk/aws-lambda": "1.23.0",
-    "@aws-cdk/aws-sns": "1.23.0",
-    "@aws-cdk/aws-sns-subscriptions": "1.23.0",
-    "@aws-cdk/aws-sqs": "1.23.0",
-    "@aws-cdk/aws-stepfunctions": "1.23.0",
-    "@aws-cdk/aws-batch": "1.23.0",
-    "@aws-cdk/core": "1.23.0"
-=======
     "@aws-cdk/aws-cloudformation": "0.0.0",
     "@aws-cdk/aws-codebuild": "0.0.0",
     "@aws-cdk/aws-codepipeline": "0.0.0",
@@ -139,6 +106,7 @@
     "@aws-cdk/aws-sns-subscriptions": "0.0.0",
     "@aws-cdk/aws-sqs": "0.0.0",
     "@aws-cdk/aws-stepfunctions": "0.0.0",
+    "@aws-cdk/aws-batch": "0.0.0",
     "@aws-cdk/core": "0.0.0"
   },
   "homepage": "https://github.com/aws/aws-cdk",
@@ -155,8 +123,8 @@
     "@aws-cdk/aws-sns-subscriptions": "0.0.0",
     "@aws-cdk/aws-sqs": "0.0.0",
     "@aws-cdk/aws-stepfunctions": "0.0.0",
+    "@aws-cdk/aws-batch": "0.0.0",
     "@aws-cdk/core": "0.0.0"
->>>>>>> 79f70c96
   },
   "engines": {
     "node": ">= 10.3.0"
