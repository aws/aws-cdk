# Event Targets for Amazon EventBridge
<!--BEGIN STABILITY BANNER-->
---

![cdk-constructs: Stable](https://img.shields.io/badge/cdk--constructs-stable-success.svg?style=for-the-badge)

---
<!--END STABILITY BANNER-->

This library contains integration classes to send Amazon EventBridge to any
number of supported AWS Services. Instances of these classes should be passed
to the `rule.addTarget()` method.

Currently supported are:

* Start a CodeBuild build
* Start a CodePipeline pipeline
* Run an ECS task
* Invoke a Lambda function
* Publish a message to an SNS topic
* Send a message to an SQS queue
* Start a StepFunctions state machine
* Queue a Batch job
* Make an AWS API call
* Put a record to a Kinesis stream
<<<<<<< HEAD
* Log an event into a LogGroup
=======
* Put a record to a Kinesis Data Firehose stream
>>>>>>> 6afaddc6

See the README of the `@aws-cdk/aws-events` library for more information on
EventBridge.

## LogGroup

Use the `LogGroup` target to log your events in a CloudWatch LogGroup.

The LogGroup name must start with `/aws/events/`.

```ts
const rule = new Rule(this, 'rule', {
  eventPattern: {
    source: [stack.account],
  },
});

const logGroup = new LogGroup(this, 'MyLogGroup', {
  logGroupName: '/aws/events/MyLogGroup',
});

rule.addTarget(targets.LogGroup(logGroup));
```

You can also use an [InputTransformer](https://docs.aws.amazon.com/eventbridge/latest/APIReference/API_InputTransformer.html).

```ts
const rule = new Rule(this, 'rule', {
  eventPattern: {
    source: [stack.account],
  },
});

const logGroup = new LogGroup(this, 'MyLogGroup', {
  logGroupName: '/aws/events/MyLogGroup',
});

rule.addTarget(new targets.LogGroup(logGroup, {
  event: events.RuleTargetInput.fromObject({
    status: events.EventField.fromPath('$.detail.status'),
    instanceId: events.EventField.fromPath('$.detail.instance-id'),
  })
}));
```<|MERGE_RESOLUTION|>--- conflicted
+++ resolved
@@ -23,11 +23,8 @@
 * Queue a Batch job
 * Make an AWS API call
 * Put a record to a Kinesis stream
-<<<<<<< HEAD
 * Log an event into a LogGroup
-=======
 * Put a record to a Kinesis Data Firehose stream
->>>>>>> 6afaddc6
 
 See the README of the `@aws-cdk/aws-events` library for more information on
 EventBridge.
