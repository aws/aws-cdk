import { expect, haveResource, matchTemplate } from '@aws-cdk/assert';
import iam = require('@aws-cdk/aws-iam');
import { RemovalPolicy, Stack } from '@aws-cdk/cdk';
import { Test } from 'nodeunit';
import { LogGroup, RetentionDays } from '../lib';

export = {
  'fixed retention'(test: Test) {
    // GIVEN
    const stack = new Stack();

    // WHEN
    new LogGroup(stack, 'LogGroup', {
<<<<<<< HEAD
      retention: RetentionDays.OneWeek
=======
      retentionDays: RetentionDays.ONE_WEEK
>>>>>>> c1c43bf2
    });

    // THEN
    expect(stack).to(haveResource('AWS::Logs::LogGroup', {
      RetentionInDays: 7
    }));

    test.done();
  },

  'default retention'(test: Test) {
    // GIVEN
    const stack = new Stack();

    // WHEN
    new LogGroup(stack, 'LogGroup');

    // THEN
    expect(stack).to(haveResource('AWS::Logs::LogGroup', {
      RetentionInDays: 731
    }));

    test.done();
  },

  'infinite retention/dont delete log group by default'(test: Test) {
    // GIVEN
    const stack = new Stack();

    // WHEN
    new LogGroup(stack, 'LogGroup', {
      retention: Infinity
    });

    // THEN
    expect(stack).to(matchTemplate({
      Resources: {
        LogGroupF5B46931: {
          Type: "AWS::Logs::LogGroup",
          DeletionPolicy: "Retain"
        }
      }
    }));

    test.done();
  },

  'will delete log group if asked to'(test: Test) {
    // GIVEN
    const stack = new Stack();

    // WHEN
    new LogGroup(stack, 'LogGroup', {
<<<<<<< HEAD
      retention: Infinity,
      retainLogGroup: false
=======
      retentionDays: Infinity,
      removalPolicy: RemovalPolicy.Destroy
>>>>>>> c1c43bf2
    });

    // THEN
    expect(stack).to(matchTemplate({
      Resources: {
        LogGroupF5B46931: {
          Type: "AWS::Logs::LogGroup",
          DeletionPolicy: "Delete"
        }
      }
    }));

    test.done();
  },

  'export/import'(test: Test) {
    // GIVEN
    const stack2 = new Stack();

    // WHEN
    const imported = LogGroup.fromLogGroupArn(stack2, 'lg', 'arn:aws:logs:us-east-1:123456789012:log-group:my-log-group');
    imported.addStream('MakeMeAStream');

    // THEN
    expect(stack2).to(haveResource('AWS::Logs::LogStream', {
      LogGroupName: "my-log-group"
    }));
    test.done();
  },

  'extractMetric'(test: Test) {
    // GIVEN
    const stack = new Stack();
    const lg = new LogGroup(stack, 'LogGroup');

    // WHEN
    const metric = lg.extractMetric('$.myField', 'MyService', 'Field');

    // THEN
    expect(stack).to(haveResource('AWS::Logs::MetricFilter', {
      FilterPattern: "{ $.myField = \"*\" }",
      LogGroupName: { Ref: "LogGroupF5B46931" },
      MetricTransformations: [
        {
        MetricName: "Field",
        MetricNamespace: "MyService",
        MetricValue: "$.myField"
        }
      ]
    }));
    test.equal(metric.namespace, 'MyService');
    test.equal(metric.metricName, 'Field');

    test.done();
  },

  'extractMetric allows passing in namespaces with "/"'(test: Test) {
    // GIVEN
    const stack = new Stack();
    const lg = new LogGroup(stack, 'LogGroup');

    // WHEN
    const metric = lg.extractMetric('$.myField', 'MyNamespace/MyService', 'Field');

    // THEN
    expect(stack).to(haveResource('AWS::Logs::MetricFilter', {
      FilterPattern: "{ $.myField = \"*\" }",
      MetricTransformations: [
        {
          MetricName: "Field",
          MetricNamespace: "MyNamespace/MyService",
          MetricValue: "$.myField"
        }
      ]
    }));
    test.equal(metric.namespace, 'MyNamespace/MyService');
    test.equal(metric.metricName, 'Field');

    test.done();
  },

  'grant'(test: Test) {
    // GIVEN
    const stack = new Stack();
    const lg = new LogGroup(stack, 'LogGroup');
    const user = new iam.User(stack, 'User');

    // WHEN
    lg.grantWrite(user);

    // THEN
    expect(stack).to(haveResource('AWS::IAM::Policy', {
      PolicyDocument: {
        Statement: [
          {
            Action: [ "logs:CreateLogStream", "logs:PutLogEvents" ],
            Effect: "Allow",
            Resource: { "Fn::GetAtt": [ "LogGroupF5B46931", "Arn" ] }
          }
        ],
        Version: "2012-10-17"
      }
    }));

    test.done();
  },
};<|MERGE_RESOLUTION|>--- conflicted
+++ resolved
@@ -11,11 +11,7 @@
 
     // WHEN
     new LogGroup(stack, 'LogGroup', {
-<<<<<<< HEAD
-      retention: RetentionDays.OneWeek
-=======
-      retentionDays: RetentionDays.ONE_WEEK
->>>>>>> c1c43bf2
+      retention: RetentionDays.ONE_WEEK
     });
 
     // THEN
@@ -69,13 +65,8 @@
 
     // WHEN
     new LogGroup(stack, 'LogGroup', {
-<<<<<<< HEAD
       retention: Infinity,
-      retainLogGroup: false
-=======
-      retentionDays: Infinity,
       removalPolicy: RemovalPolicy.Destroy
->>>>>>> c1c43bf2
     });
 
     // THEN
