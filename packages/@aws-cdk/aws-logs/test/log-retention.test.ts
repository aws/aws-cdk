--- conflicted
+++ resolved
@@ -105,13 +105,8 @@
       retention: RetentionDays.INFINITE,
     });
 
-<<<<<<< HEAD
-    Template.fromStack(stack).hasResourceProperties('Custom::LogRetention', {
-      RetentionInDays: Match.absent(),
-=======
     expect(stack).toHaveResource('Custom::LogRetention', {
       RetentionInDays: ABSENT,
->>>>>>> 21836f24
     });
 
 
