import cloudwatch = require('@aws-cdk/aws-cloudwatch');
import iam = require('@aws-cdk/aws-iam');
<<<<<<< HEAD
import { CfnResource, Construct, IResource, RemovalPolicy, Resource, Stack } from '@aws-cdk/cdk';
=======
import { Construct, IResource, RemovalPolicy, Resource, Stack } from '@aws-cdk/cdk';
>>>>>>> b3b3ba93
import { LogStream } from './log-stream';
import { CfnLogGroup } from './logs.generated';
import { MetricFilter } from './metric-filter';
import { FilterPattern, IFilterPattern } from './pattern';
import { ILogSubscriptionDestination, SubscriptionFilter } from './subscription-filter';

export interface ILogGroup extends IResource {
  /**
   * The ARN of this log group
   * @attribute
   */
  readonly logGroupArn: string;

  /**
   * The name of this log group
   * @attribute
   */
  readonly logGroupName: string;

  /**
   * Create a new Log Stream for this Log Group
   *
   * @param scope Parent construct
   * @param id Unique identifier for the construct in its parent
   * @param props Properties for creating the LogStream
   */
  newStream(scope: Construct, id: string, props?: NewLogStreamProps): LogStream;

  /**
   * Create a new Subscription Filter on this Log Group
   *
   * @param scope Parent construct
   * @param id Unique identifier for the construct in its parent
   * @param props Properties for creating the SubscriptionFilter
   */
  newSubscriptionFilter(scope: Construct, id: string, props: NewSubscriptionFilterProps): SubscriptionFilter;

  /**
   * Create a new Metric Filter on this Log Group
   *
   * @param scope Parent construct
   * @param id Unique identifier for the construct in its parent
   * @param props Properties for creating the MetricFilter
   */
  newMetricFilter(scope: Construct, id: string, props: NewMetricFilterProps): MetricFilter;

  /**
   * Extract a metric from structured log events in the LogGroup
   *
   * Creates a MetricFilter on this LogGroup that will extract the value
   * of the indicated JSON field in all records where it occurs.
   *
   * The metric will be available in CloudWatch Metrics under the
   * indicated namespace and name.
   *
   * @param jsonField JSON field to extract (example: '$.myfield')
   * @param metricNamespace Namespace to emit the metric under
   * @param metricName Name to emit the metric under
   * @returns A Metric object representing the extracted metric
   */
  extractMetric(jsonField: string, metricNamespace: string, metricName: string): cloudwatch.Metric;

  /**
   * Give permissions to write to create and write to streams in this log group
   */
  grantWrite(grantee: iam.IGrantable): iam.Grant;

  /**
   * Give the indicated permissions on this log group and all streams
   */
  grant(grantee: iam.IGrantable, ...actions: string[]): iam.Grant;
}

/**
 * An CloudWatch Log Group
 */
abstract class LogGroupBase extends Resource implements ILogGroup {
  /**
   * The ARN of this log group
   */
  public abstract readonly logGroupArn: string;

  /**
   * The name of this log group
   */
  public abstract readonly logGroupName: string;

  /**
   * Create a new Log Stream for this Log Group
   *
   * @param scope Parent construct
   * @param id Unique identifier for the construct in its parent
   * @param props Properties for creating the LogStream
   */
  public newStream(scope: Construct, id: string, props: NewLogStreamProps = {}): LogStream {
    return new LogStream(scope, id, {
      logGroup: this,
      ...props
    });
  }

  /**
   * Create a new Subscription Filter on this Log Group
   *
   * @param scope Parent construct
   * @param id Unique identifier for the construct in its parent
   * @param props Properties for creating the SubscriptionFilter
   */
  public newSubscriptionFilter(scope: Construct, id: string, props: NewSubscriptionFilterProps): SubscriptionFilter {
    return new SubscriptionFilter(scope, id, {
      logGroup: this,
      ...props
    });
  }

  /**
   * Create a new Metric Filter on this Log Group
   *
   * @param scope Parent construct
   * @param id Unique identifier for the construct in its parent
   * @param props Properties for creating the MetricFilter
   */
  public newMetricFilter(scope: Construct, id: string, props: NewMetricFilterProps): MetricFilter {
    return new MetricFilter(scope, id, {
      logGroup: this,
      ...props
    });
  }

  /**
   * Extract a metric from structured log events in the LogGroup
   *
   * Creates a MetricFilter on this LogGroup that will extract the value
   * of the indicated JSON field in all records where it occurs.
   *
   * The metric will be available in CloudWatch Metrics under the
   * indicated namespace and name.
   *
   * @param jsonField JSON field to extract (example: '$.myfield')
   * @param metricNamespace Namespace to emit the metric under
   * @param metricName Name to emit the metric under
   * @returns A Metric object representing the extracted metric
   */
  public extractMetric(jsonField: string, metricNamespace: string, metricName: string) {
    new MetricFilter(this, `${metricNamespace}_${metricName}`, {
      logGroup: this,
      metricNamespace,
      metricName,
      filterPattern: FilterPattern.exists(jsonField),
      metricValue: jsonField
    });

    return new cloudwatch.Metric({ metricName, namespace: metricNamespace });
  }

  /**
   * Give permissions to write to create and write to streams in this log group
   */
  public grantWrite(grantee: iam.IGrantable) {
    return this.grant(grantee, 'logs:CreateLogStream', 'logs:PutLogEvents');
  }

  /**
   * Give the indicated permissions on this log group and all streams
   */
  public grant(grantee: iam.IGrantable, ...actions: string[]) {
    return iam.Grant.addToPrincipal({
      grantee,
      actions,
      // A LogGroup ARN out of CloudFormation already includes a ':*' at the end to include the log streams under the group.
      // See https://docs.aws.amazon.com/AWSCloudFormation/latest/UserGuide/aws-resource-logs-loggroup.html#w2ab1c21c10c63c43c11
      resourceArns: [this.logGroupArn],
      scope: this,
    });
  }
}

/**
 * How long, in days, the log contents will be retained.
 */
export enum RetentionDays {
  /**
   * 1 day
   */
  OneDay = 1,

  /**
   * 3 days
   */
  ThreeDays = 3,

  /**
   * 5 days
   */
  FiveDays = 5,

  /**
   * 1 week
   */
  OneWeek = 7,

  /**
   * 2 weeks
   */
  TwoWeeks =  14,

  /**
   * 1 month
   */
  OneMonth = 30,

  /**
   * 2 months
   */
  TwoMonths = 60,

  /**
   * 3 months
   */
  ThreeMonths = 90,

  /**
   * 4 months
   */
  FourMonths = 120,

  /**
   * 5 months
   */
  FiveMonths = 150,

  /**
   * 6 months
   */
  SixMonths = 180,

  /**
   * 1 year
   */
  OneYear = 365,

  /**
   * 13 months
   */
  ThirteenMonths = 400,

  /**
   * 18 months
   */
  EighteenMonths = 545,

  /**
   * 2 years
   */
  TwoYears = 731,

  /**
   * 5 years
   */
  FiveYears = 1827,

  /**
   * 10 years
   */
  TenYears = 3653
}

/**
 * Properties for a LogGroup
 */
export interface LogGroupProps {
  /**
   * Name of the log group.
   *
   * @default Automatically generated
   */
  readonly logGroupName?: string;

  /**
   * How long, in days, the log contents will be retained.
   *
   * To retain all logs, set this value to Infinity.
   *
   * @default 731 days (2 years)
   */
  readonly retentionDays?: RetentionDays;

  /**
   * Determine the removal policy of this log group.
   *
   * Normally you want to retain the log group so you can diagnose issues
   * from logs even after a deployment that no longer includes the log group.
   * In that case, use the normal date-based retention policy to age out your
   * logs.
   *
   * @default RemovalPolicy.Retain
   */
  readonly removalPolicy?: RemovalPolicy;
}

/**
 * Define a CloudWatch Log Group
 */
export class LogGroup extends LogGroupBase {
  /**
   * Import an existing LogGroup
   */
  public static fromLogGroupArn(scope: Construct, id: string, logGroupArn: string): ILogGroup {
    class Import extends LogGroupBase {
      public readonly logGroupArn = logGroupArn;
      public readonly logGroupName = Stack.of(scope).parseArn(logGroupArn, ':').resourceName!;
    }

    return new Import(scope, id);
  }

  /**
   * The ARN of this log group
   */
  public readonly logGroupArn: string;

  /**
   * The name of this log group
   */
  public readonly logGroupName: string;

  constructor(scope: Construct, id: string, props: LogGroupProps = {}) {
    super(scope, id);

    let retentionInDays = props.retentionDays;
    if (retentionInDays === undefined) { retentionInDays = RetentionDays.TwoYears; }
    if (retentionInDays === Infinity) { retentionInDays = undefined; }

    if (retentionInDays !== undefined && retentionInDays <= 0) {
      throw new Error(`retentionInDays must be positive, got ${retentionInDays}`);
    }

    const resource = new CfnLogGroup(this, 'Resource', {
      logGroupName: props.logGroupName,
      retentionInDays,
    });

<<<<<<< HEAD
    if (props.retainLogGroup !== false) {
      CfnResource.applyRemovalPolicy(resource, RemovalPolicy.Orphan);
    }
=======
    resource.applyRemovalPolicy(props.removalPolicy);
>>>>>>> b3b3ba93

    this.logGroupArn = resource.attrArn;
    this.logGroupName = resource.refAsString;
  }
}

/**
 * Properties for a new LogStream created from a LogGroup
 */
export interface NewLogStreamProps {
  /**
   * The name of the log stream to create.
   *
   * The name must be unique within the log group.
   *
   * @default Automatically generated
   */
  readonly logStreamName?: string;
}

/**
 * Properties for a new SubscriptionFilter created from a LogGroup
 */
export interface NewSubscriptionFilterProps {
  /**
   * The destination to send the filtered events to.
   *
   * For example, a Kinesis stream or a Lambda function.
   */
  readonly destination: ILogSubscriptionDestination;

  /**
   * Log events matching this pattern will be sent to the destination.
   */
  readonly filterPattern: IFilterPattern;
}

/**
 * Properties for a MetricFilter created from a LogGroup
 */
export interface NewMetricFilterProps {
  /**
   * Pattern to search for log events.
   */
  readonly filterPattern: IFilterPattern;

  /**
   * The namespace of the metric to emit.
   */
  readonly metricNamespace: string;

  /**
   * The name of the metric to emit.
   */
  readonly metricName: string;

  /**
   * The value to emit for the metric.
   *
   * Can either be a literal number (typically "1"), or the name of a field in the structure
   * to take the value from the matched event. If you are using a field value, the field
   * value must have been matched using the pattern.
   *
   * If you want to specify a field from a matched JSON structure, use '$.fieldName',
   * and make sure the field is in the pattern (if only as '$.fieldName = *').
   *
   * If you want to specify a field from a matched space-delimited structure,
   * use '$fieldName'.
   *
   * @default "1"
   */
  readonly metricValue?: string;

  /**
   * The value to emit if the pattern does not match a particular event.
   *
   * @default No metric emitted.
   */
  readonly defaultValue?: number;
}<|MERGE_RESOLUTION|>--- conflicted
+++ resolved
@@ -1,10 +1,6 @@
 import cloudwatch = require('@aws-cdk/aws-cloudwatch');
 import iam = require('@aws-cdk/aws-iam');
-<<<<<<< HEAD
-import { CfnResource, Construct, IResource, RemovalPolicy, Resource, Stack } from '@aws-cdk/cdk';
-=======
 import { Construct, IResource, RemovalPolicy, Resource, Stack } from '@aws-cdk/cdk';
->>>>>>> b3b3ba93
 import { LogStream } from './log-stream';
 import { CfnLogGroup } from './logs.generated';
 import { MetricFilter } from './metric-filter';
@@ -347,13 +343,7 @@
       retentionInDays,
     });
 
-<<<<<<< HEAD
-    if (props.retainLogGroup !== false) {
-      CfnResource.applyRemovalPolicy(resource, RemovalPolicy.Orphan);
-    }
-=======
     resource.applyRemovalPolicy(props.removalPolicy);
->>>>>>> b3b3ba93
 
     this.logGroupArn = resource.attrArn;
     this.logGroupName = resource.refAsString;
