--- conflicted
+++ resolved
@@ -107,11 +107,7 @@
    */
   public matches(name: string) {
     return [
-<<<<<<< HEAD
-      this.info.fileName,
-=======
       this.fileName,
->>>>>>> ab33348c
       this.discoveryRelativeFileName,
       this.testName,
       this.absoluteFileName,
