--- conflicted
+++ resolved
@@ -156,11 +156,7 @@
 
 ----------------
 
-<<<<<<< HEAD
-** aws-sdk@2.1256.0 - https://www.npmjs.com/package/aws-sdk/v/2.1256.0 | Apache-2.0
-=======
 ** aws-sdk@2.1260.0 - https://www.npmjs.com/package/aws-sdk/v/2.1260.0 | Apache-2.0
->>>>>>> 86c6f9dd
 AWS SDK for JavaScript
 Copyright 2012-2017 Amazon.com, Inc. or its affiliates. All Rights Reserved.
 
