--- conflicted
+++ resolved
@@ -76,11 +76,6 @@
     "@aws-cdk/cx-api": "0.0.0",
     "cdk-assets": "^2.154.0",
     "@aws-cdk/aws-service-spec": "^0.1.24",
-<<<<<<< HEAD
-    "cdk-assets": "^2.154.0",
-=======
-
->>>>>>> 15935007
     "@aws-cdk/cdk-cli-wrapper": "0.0.0",
     "aws-cdk": "0.0.0",
     "chalk": "^4",
