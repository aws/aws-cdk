{
  "name": "@aws-cdk/integ-runner",
  "description": "CDK Integration Testing Tool",
  "version": "0.0.0",
  "main": "lib/index.js",
  "types": "lib/index.d.ts",
  "bin": {
    "integ-runner": "bin/integ-runner"
  },
  "scripts": {
    "gen": "./build-tools/generate.sh",
    "build": "cdk-build",
    "lint": "cdk-lint",
    "package": "cdk-package",
    "awslint": "cdk-awslint",
    "pkglint": "pkglint -f",
    "test": "cdk-test",
    "integ": "integ-runner",
    "watch": "cdk-watch",
    "build+test": "yarn build && yarn test",
    "build+test+package": "yarn build+test && yarn package",
    "compat": "cdk-compat",
    "build+extract": "yarn build",
    "build+test+extract": "yarn build+test"
  },
  "cdk-package": {
    "bundle": {
      "entryPoints": [
        "lib/index.js",
        "lib/workers/extract/index.js"
      ],
      "externals": {
        "optionalDependencies": [
          "fsevents"
        ],
        "dependencies": [
          "@aws-cdk/aws-service-spec",
          "aws-cdk"
        ]
      },
      "allowedLicenses": [
        "Apache-2.0",
        "MIT",
        "BSD-3-Clause",
        "ISC",
        "BSD-2-Clause",
        "0BSD"
      ],
      "dontAttribute": "^@aws-cdk/|^@cdklabs/|^cdk-assets$",
      "test": "bin/integ-runner --version"
    }
  },
  "author": {
    "name": "Amazon Web Services",
    "url": "https://aws.amazon.com",
    "organization": true
  },
  "license": "Apache-2.0",
  "devDependencies": {
    "@aws-cdk/cdk-build-tools": "0.0.0",
    "aws-cdk-lib": "0.0.0",
    "@aws-cdk/pkglint": "0.0.0",
    "@types/fs-extra": "^9.0.13",
    "@types/jest": "^29.5.12",
    "@types/mock-fs": "^4.13.4",
    "@types/workerpool": "^6.4.7",
    "@types/yargs": "^15.0.19",
    "constructs": "^10.0.0",
    "mock-fs": "^4.14.0",
    "jest": "^29.7.0",
    "ts-node": "^10.9.2"
  },
  "dependencies": {
    "chokidar": "^3.6.0",
    "@aws-cdk/cloud-assembly-schema": "^39.0.0",
    "@aws-cdk/cloudformation-diff": "0.0.0",
    "@aws-cdk/cx-api": "0.0.0",
<<<<<<< HEAD
    "@aws-cdk/aws-service-spec": "^0.1.40",
    "cdk-assets": "3.0.0-rc.32",
=======
    "@aws-cdk/aws-service-spec": "^0.1.44",
    "cdk-assets": "3.0.0-rc.111",
>>>>>>> 4f2a73b6
    "@aws-cdk/cdk-cli-wrapper": "0.0.0",
    "aws-cdk": "0.0.0",
    "chalk": "^4",
    "fs-extra": "^9.1.0",
    "workerpool": "^6.5.1",
    "yargs": "^16.2.0"
  },
  "repository": {
    "url": "https://github.com/aws/aws-cdk.git",
    "type": "git",
    "directory": "packages/@aws-cdk/integ-runner"
  },
  "keywords": [
    "aws",
    "cdk"
  ],
  "homepage": "https://github.com/aws/aws-cdk",
  "engines": {
    "node": ">= 14.15.0"
  },
  "nozem": {
    "ostools": [
      "unzip",
      "diff",
      "rm"
    ]
  },
  "stability": "experimental",
  "maturity": "experimental",
  "publishConfig": {
    "tag": "latest"
  }
}<|MERGE_RESOLUTION|>--- conflicted
+++ resolved
@@ -75,13 +75,8 @@
     "@aws-cdk/cloud-assembly-schema": "^39.0.0",
     "@aws-cdk/cloudformation-diff": "0.0.0",
     "@aws-cdk/cx-api": "0.0.0",
-<<<<<<< HEAD
-    "@aws-cdk/aws-service-spec": "^0.1.40",
-    "cdk-assets": "3.0.0-rc.32",
-=======
     "@aws-cdk/aws-service-spec": "^0.1.44",
     "cdk-assets": "3.0.0-rc.111",
->>>>>>> 4f2a73b6
     "@aws-cdk/cdk-cli-wrapper": "0.0.0",
     "aws-cdk": "0.0.0",
     "chalk": "^4",
