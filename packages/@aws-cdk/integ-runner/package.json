--- conflicted
+++ resolved
@@ -74,13 +74,8 @@
     "@aws-cdk/cloud-assembly-schema": "^38.0.0",
     "@aws-cdk/cloudformation-diff": "0.0.0",
     "@aws-cdk/cx-api": "0.0.0",
-<<<<<<< HEAD
-    "@aws-cdk/aws-service-spec": "^0.1.31",
+    "@aws-cdk/aws-service-spec": "^0.1.32",
     "cdk-assets": "3.0.0-rc.32",
-=======
-    "cdk-assets": "^2.155.20",
-    "@aws-cdk/aws-service-spec": "^0.1.32",
->>>>>>> 6303b725
     "@aws-cdk/cdk-cli-wrapper": "0.0.0",
     "aws-cdk": "0.0.0",
     "chalk": "^4",
