/* eslint-disable jest/expect-expect */
import '@aws-cdk/assert/jest';
<<<<<<< HEAD
import * as assert from '@aws-cdk/assert';
import { Metric, Statistic } from '@aws-cdk/aws-cloudwatch';
import { Subnet, Vpc, EbsDeviceVolumeType } from '@aws-cdk/aws-ec2';
import * as iam from '@aws-cdk/aws-iam';
import * as kms from '@aws-cdk/aws-kms';
=======
import { ResourcePart } from '@aws-cdk/assert';
import { Metric, Statistic } from '@aws-cdk/aws-cloudwatch';
import { Subnet, Vpc, EbsDeviceVolumeType } from '@aws-cdk/aws-ec2';
import * as iam from '@aws-cdk/aws-iam';
import * as logs from '@aws-cdk/aws-logs';
>>>>>>> 6be85009
import { App, Stack, Duration, SecretValue } from '@aws-cdk/core';
import { Domain, ElasticsearchVersion } from '../lib';

let app: App;
let stack: Stack;

beforeEach(() => {
  app = new App();
  stack = new Stack(app, 'Stack', {
    env: { account: '1234', region: 'testregion' },
  });

  jest.resetAllMocks();
});

const readActions = ['ESHttpGet', 'ESHttpHead'];
const writeActions = ['ESHttpDelete', 'ESHttpPost', 'ESHttpPut', 'ESHttpPatch'];
const readWriteActions = [
  ...readActions,
  ...writeActions,
];

test('grants kms permissions if needed', () => {

  const key = new kms.Key(stack, 'Key');

  new Domain(stack, 'Domain', {
    version: ElasticsearchVersion.V7_1,
    encryptionAtRest: {
      kmsKey: key,
    },
    // so that the access policy custom resource will be used.
    useUnsignedBasicAuth: true,
  });

  const expectedPolicy = {
    Statement: [
      {
        Action: [
          'kms:List*',
          'kms:Describe*',
          'kms:CreateGrant',
        ],
        Effect: 'Allow',
        Resource: {
          'Fn::GetAtt': [
            'Key961B73FD',
            'Arn',
          ],
        },
      },
    ],
    Version: '2012-10-17',
  };

  const resources = assert.expect(stack).value.Resources;
  expect(resources.AWS679f53fac002430cb0da5b7982bd2287ServiceRoleDefaultPolicyD28E1A5E.Properties.PolicyDocument).toStrictEqual(expectedPolicy);

});

test('minimal example renders correctly', () => {
  new Domain(stack, 'Domain', { version: ElasticsearchVersion.V7_1 });

  expect(stack).toHaveResource('AWS::Elasticsearch::Domain', {
    CognitoOptions: {
      Enabled: false,
    },
    EBSOptions: {
      EBSEnabled: true,
      VolumeSize: 10,
      VolumeType: 'gp2',
    },
    ElasticsearchClusterConfig: {
      DedicatedMasterEnabled: false,
      InstanceCount: 1,
      InstanceType: 'r5.large.elasticsearch',
      ZoneAwarenessEnabled: false,
    },
    ElasticsearchVersion: '7.1',
    EncryptionAtRestOptions: {
      Enabled: false,
    },
    LogPublishingOptions: {
      AUDIT_LOGS: {
        Enabled: false,
      },
      ES_APPLICATION_LOGS: {
        Enabled: false,
      },
      SEARCH_SLOW_LOGS: {
        Enabled: false,
      },
      INDEX_SLOW_LOGS: {
        Enabled: false,
      },
    },
    NodeToNodeEncryptionOptions: {
      Enabled: false,
    },
  });
});

test('can enable version upgrade update policy', () => {
  new Domain(stack, 'Domain', {
    version: ElasticsearchVersion.V7_1,
    enableVersionUpgrade: true,
  });

  expect(stack).toHaveResource('AWS::Elasticsearch::Domain', {
    UpdatePolicy: {
      EnableVersionUpgrade: true,
    },
  }, ResourcePart.CompleteDefinition);
});

describe('log groups', () => {

  test('slowSearchLogEnabled should create a custom log group', () => {
    new Domain(stack, 'Domain', {
      version: ElasticsearchVersion.V7_4,
      logging: {
        slowSearchLogEnabled: true,
      },
    });

    expect(stack).toHaveResourceLike('AWS::Elasticsearch::Domain', {
      LogPublishingOptions: {
        ES_APPLICATION_LOGS: {
          Enabled: false,
        },
        SEARCH_SLOW_LOGS: {
          CloudWatchLogsLogGroupArn: {
            'Fn::GetAtt': [
              'DomainSlowSearchLogs5B35A97A',
              'Arn',
            ],
          },
          Enabled: true,
        },
        INDEX_SLOW_LOGS: {
          Enabled: false,
        },
      },
    });
  });

  test('slowIndexLogEnabled should create a custom log group', () => {
    new Domain(stack, 'Domain', {
      version: ElasticsearchVersion.V7_4,
      logging: {
        slowIndexLogEnabled: true,
      },
    });

    expect(stack).toHaveResourceLike('AWS::Elasticsearch::Domain', {
      LogPublishingOptions: {
        ES_APPLICATION_LOGS: {
          Enabled: false,
        },
        SEARCH_SLOW_LOGS: {
          Enabled: false,
        },
        INDEX_SLOW_LOGS: {
          CloudWatchLogsLogGroupArn: {
            'Fn::GetAtt': [
              'DomainSlowIndexLogsFE2F1061',
              'Arn',
            ],
          },
          Enabled: true,
        },
      },
    });
  });

  test('appLogEnabled should create a custom log group', () => {
    new Domain(stack, 'Domain', {
      version: ElasticsearchVersion.V7_4,
      logging: {
        appLogEnabled: true,
      },
    });

    expect(stack).toHaveResourceLike('AWS::Elasticsearch::Domain', {
      LogPublishingOptions: {
        ES_APPLICATION_LOGS: {
          CloudWatchLogsLogGroupArn: {
            'Fn::GetAtt': [
              'DomainAppLogs21698C1B',
              'Arn',
            ],
          },
          Enabled: true,
        },
        SEARCH_SLOW_LOGS: {
          Enabled: false,
        },
        INDEX_SLOW_LOGS: {
          Enabled: false,
        },
      },
    });
  });

  test('auditLogEnabled should create a custom log group', () => {
    new Domain(stack, 'Domain', {
      version: ElasticsearchVersion.V7_4,
      logging: {
        auditLogEnabled: true,
      },
      fineGrainedAccessControl: {
        masterUserName: 'username',
      },
      nodeToNodeEncryption: true,
      encryptionAtRest: {
        enabled: true,
      },
      enforceHttps: true,
    });

    expect(stack).toHaveResourceLike('AWS::Elasticsearch::Domain', {
      LogPublishingOptions: {
        AUDIT_LOGS: {
          CloudWatchLogsLogGroupArn: {
            'Fn::GetAtt': [
              'DomainAuditLogs608E0FA6',
              'Arn',
            ],
          },
          Enabled: true,
        },
        ES_APPLICATION_LOGS: {
          Enabled: false,
        },
        SEARCH_SLOW_LOGS: {
          Enabled: false,
        },
        INDEX_SLOW_LOGS: {
          Enabled: false,
        },
      },
    });
  });

  test('two domains with logging enabled can be created in same stack', () => {
    new Domain(stack, 'Domain1', {
      version: ElasticsearchVersion.V7_7,
      logging: {
        appLogEnabled: true,
        slowSearchLogEnabled: true,
        slowIndexLogEnabled: true,
      },
    });
    new Domain(stack, 'Domain2', {
      version: ElasticsearchVersion.V7_7,
      logging: {
        appLogEnabled: true,
        slowSearchLogEnabled: true,
        slowIndexLogEnabled: true,
      },
    });
    expect(stack).toHaveResourceLike('AWS::Elasticsearch::Domain', {
      LogPublishingOptions: {
        ES_APPLICATION_LOGS: {
          CloudWatchLogsLogGroupArn: {
            'Fn::GetAtt': [
              'Domain1AppLogs6E8D1D67',
              'Arn',
            ],
          },
          Enabled: true,
        },
        SEARCH_SLOW_LOGS: {
          CloudWatchLogsLogGroupArn: {
            'Fn::GetAtt': [
              'Domain1SlowSearchLogs8F3B0506',
              'Arn',
            ],
          },
          Enabled: true,
        },
        INDEX_SLOW_LOGS: {
          CloudWatchLogsLogGroupArn: {
            'Fn::GetAtt': [
              'Domain1SlowIndexLogs9354D098',
              'Arn',
            ],
          },
          Enabled: true,
        },
      },
    });
    expect(stack).toHaveResourceLike('AWS::Elasticsearch::Domain', {
      LogPublishingOptions: {
        ES_APPLICATION_LOGS: {
          CloudWatchLogsLogGroupArn: {
            'Fn::GetAtt': [
              'Domain2AppLogs810876E2',
              'Arn',
            ],
          },
          Enabled: true,
        },
        SEARCH_SLOW_LOGS: {
          CloudWatchLogsLogGroupArn: {
            'Fn::GetAtt': [
              'Domain2SlowSearchLogs0C75F64B',
              'Arn',
            ],
          },
          Enabled: true,
        },
        INDEX_SLOW_LOGS: {
          CloudWatchLogsLogGroupArn: {
            'Fn::GetAtt': [
              'Domain2SlowIndexLogs0CB900D0',
              'Arn',
            ],
          },
          Enabled: true,
        },
      },
    });
  });

  test('log group policy is uniquely named for each domain', () => {
    new Domain(stack, 'Domain1', {
      version: ElasticsearchVersion.V7_4,
      logging: {
        appLogEnabled: true,
      },
    });
    new Domain(stack, 'Domain2', {
      version: ElasticsearchVersion.V7_4,
      logging: {
        appLogEnabled: true,
      },
    });

    // Domain1
    expect(stack).toHaveResourceLike('Custom::CloudwatchLogResourcePolicy', {
      Create: {
        parameters: {
          policyName: 'ESLogPolicyc836fd92f07ec41eb70c2f6f08dc4b43cfb7c25391',
        },
      },
    });
    // Domain2
    expect(stack).toHaveResourceLike('Custom::CloudwatchLogResourcePolicy', {
      Create: {
        parameters: {
          policyName: 'ESLogPolicyc8f05f015be3baf6ec1ee06cd1ee5cc8706ebbe5b2',
        },
      },
    });
  });

  test('enabling audit logs throws without fine grained access control enabled', () => {
    expect(() => new Domain(stack, 'Domain', {
      version: ElasticsearchVersion.V6_7,
      logging: {
        auditLogEnabled: true,
      },
    })).toThrow(/Fine-grained access control is required when audit logs publishing is enabled\./);
  });

  test('slowSearchLogGroup should use a custom log group', () => {
    new Domain(stack, 'Domain', {
      version: ElasticsearchVersion.V7_4,
      logging: {
        slowSearchLogEnabled: true,
        slowSearchLogGroup: new logs.LogGroup(stack, 'SlowSearchLogs', {
          retention: logs.RetentionDays.THREE_MONTHS,
        }),
      },
    });

    expect(stack).toHaveResourceLike('AWS::Elasticsearch::Domain', {
      LogPublishingOptions: {
        AUDIT_LOGS: {
          Enabled: false,
        },
        ES_APPLICATION_LOGS: {
          Enabled: false,
        },
        SEARCH_SLOW_LOGS: {
          CloudWatchLogsLogGroupArn: {
            'Fn::GetAtt': [
              'SlowSearchLogsE00DC2E7',
              'Arn',
            ],
          },
          Enabled: true,
        },
        INDEX_SLOW_LOGS: {
          Enabled: false,
        },
      },
    });
  });

  test('slowIndexLogEnabled should use a custom log group', () => {
    new Domain(stack, 'Domain', {
      version: ElasticsearchVersion.V7_4,
      logging: {
        slowIndexLogEnabled: true,
        slowIndexLogGroup: new logs.LogGroup(stack, 'SlowIndexLogs', {
          retention: logs.RetentionDays.THREE_MONTHS,
        }),
      },
    });

    expect(stack).toHaveResourceLike('AWS::Elasticsearch::Domain', {
      LogPublishingOptions: {
        AUDIT_LOGS: {
          Enabled: false,
        },
        ES_APPLICATION_LOGS: {
          Enabled: false,
        },
        SEARCH_SLOW_LOGS: {
          Enabled: false,
        },
        INDEX_SLOW_LOGS: {
          CloudWatchLogsLogGroupArn: {
            'Fn::GetAtt': [
              'SlowIndexLogsAD49DED0',
              'Arn',
            ],
          },
          Enabled: true,
        },
      },
    });
  });

  test('appLogGroup should use a custom log group', () => {
    new Domain(stack, 'Domain', {
      version: ElasticsearchVersion.V7_4,
      logging: {
        appLogEnabled: true,
        appLogGroup: new logs.LogGroup(stack, 'AppLogs', {
          retention: logs.RetentionDays.THREE_MONTHS,
        }),
      },
    });

    expect(stack).toHaveResourceLike('AWS::Elasticsearch::Domain', {
      LogPublishingOptions: {
        AUDIT_LOGS: {
          Enabled: false,
        },
        ES_APPLICATION_LOGS: {
          CloudWatchLogsLogGroupArn: {
            'Fn::GetAtt': [
              'AppLogsC5DF83A6',
              'Arn',
            ],
          },
          Enabled: true,
        },
        SEARCH_SLOW_LOGS: {
          Enabled: false,
        },
        INDEX_SLOW_LOGS: {
          Enabled: false,
        },
      },
    });
  });

  test('auditLOgGroup should use a custom log group', () => {
    new Domain(stack, 'Domain', {
      version: ElasticsearchVersion.V7_4,
      fineGrainedAccessControl: {
        masterUserName: 'username',
      },
      nodeToNodeEncryption: true,
      encryptionAtRest: {
        enabled: true,
      },
      enforceHttps: true,
      logging: {
        auditLogEnabled: true,
        auditLogGroup: new logs.LogGroup(stack, 'AuditLogs', {
          retention: logs.RetentionDays.THREE_MONTHS,
        }),
      },
    });

    expect(stack).toHaveResourceLike('AWS::Elasticsearch::Domain', {
      LogPublishingOptions: {
        AUDIT_LOGS: {
          CloudWatchLogsLogGroupArn: {
            'Fn::GetAtt': [
              'AuditLogsB945E340',
              'Arn',
            ],
          },
          Enabled: true,
        },
        ES_APPLICATION_LOGS: {
          Enabled: false,
        },
        SEARCH_SLOW_LOGS: {
          Enabled: false,
        },
        INDEX_SLOW_LOGS: {
          Enabled: false,
        },
      },
    });
  });

});

describe('grants', () => {

  test('"grantRead" allows read actions associated with this domain resource', () => {
    testGrant(readActions, (p, d) => d.grantRead(p));
  });

  test('"grantWrite" allows write actions associated with this domain resource', () => {
    testGrant(writeActions, (p, d) => d.grantWrite(p));
  });

  test('"grantReadWrite" allows read and write actions associated with this domain resource', () => {
    testGrant(readWriteActions, (p, d) => d.grantReadWrite(p));
  });

  test('"grantIndexRead" allows read actions associated with an index in this domain resource', () => {
    testGrant(
      readActions,
      (p, d) => d.grantIndexRead('my-index', p),
      false,
      ['/my-index', '/my-index/*'],
    );
  });

  test('"grantIndexWrite" allows write actions associated with an index in this domain resource', () => {
    testGrant(
      writeActions,
      (p, d) => d.grantIndexWrite('my-index', p),
      false,
      ['/my-index', '/my-index/*'],
    );
  });

  test('"grantIndexReadWrite" allows read and write actions associated with an index in this domain resource', () => {
    testGrant(
      readWriteActions,
      (p, d) => d.grantIndexReadWrite('my-index', p),
      false,
      ['/my-index', '/my-index/*'],
    );
  });

  test('"grantPathRead" allows read actions associated with a given path in this domain resource', () => {
    testGrant(
      readActions,
      (p, d) => d.grantPathRead('my-index/my-path', p),
      false,
      ['/my-index/my-path'],
    );
  });

  test('"grantPathWrite" allows write actions associated with a given path in this domain resource', () => {
    testGrant(
      writeActions,
      (p, d) => d.grantPathWrite('my-index/my-path', p),
      false,
      ['/my-index/my-path'],
    );
  });

  test('"grantPathReadWrite" allows read and write actions associated with a given path in this domain resource', () => {
    testGrant(
      readWriteActions,
      (p, d) => d.grantPathReadWrite('my-index/my-path', p),
      false,
      ['/my-index/my-path'],
    );
  });

  test('"grant" for an imported domain', () => {
    const domainEndpoint = 'https://test-domain-2w2x2u3tifly-jcjotrt6f7otem4sqcwbch3c4u.testregion.es.amazonaws.com';
    const domain = Domain.fromDomainEndpoint(stack, 'Domain', domainEndpoint);
    const user = new iam.User(stack, 'user');

    domain.grantReadWrite(user);

    expect(stack).toHaveResource('AWS::IAM::Policy', {
      PolicyDocument: {
        Statement: [
          {
            Action: [
              'es:ESHttpGet',
              'es:ESHttpHead',
              'es:ESHttpDelete',
              'es:ESHttpPost',
              'es:ESHttpPut',
              'es:ESHttpPatch',
            ],
            Effect: 'Allow',
            Resource: [
              {
                'Fn::Join': [
                  '',
                  [
                    'arn:',
                    {
                      Ref: 'AWS::Partition',
                    },
                    ':es:testregion:1234:domain/test-domain-2w2x2u3tifly',
                  ],
                ],
              },
              {
                'Fn::Join': [
                  '',
                  [
                    'arn:',
                    {
                      Ref: 'AWS::Partition',
                    },
                    ':es:testregion:1234:domain/test-domain-2w2x2u3tifly/*',
                  ],
                ],
              },
            ],
          },
        ],
        Version: '2012-10-17',
      },
      PolicyName: 'userDefaultPolicy083DF682',
      Users: [
        {
          Ref: 'user2C2B57AE',
        },
      ],
    });
  });

});

describe('metrics', () => {

  test('Can use metricClusterStatusRed on an Elasticsearch Domain', () => {
    testMetric(
      (domain) => domain.metricClusterStatusRed(),
      'ClusterStatus.red',
      Statistic.MAXIMUM,
    );
  });

  test('Can use metricClusterStatusYellow on an Elasticsearch Domain', () => {
    testMetric(
      (domain) => domain.metricClusterStatusYellow(),
      'ClusterStatus.yellow',
      Statistic.MAXIMUM,
    );
  });

  test('Can use metricFreeStorageSpace on an Elasticsearch Domain', () => {
    testMetric(
      (domain) => domain.metricFreeStorageSpace(),
      'FreeStorageSpace',
      Statistic.MINIMUM,
    );
  });

  test('Can use metricClusterIndexWriteBlocked on an Elasticsearch Domain', () => {
    testMetric(
      (domain) => domain.metricClusterIndexWriteBlocked(),
      'ClusterIndexWriteBlocked',
      Statistic.MAXIMUM,
      Duration.minutes(1),
    );
  });

  test('Can use metricNodes on an Elasticsearch Domain', () => {
    testMetric(
      (domain) => domain.metricNodes(),
      'Nodes',
      Statistic.MINIMUM,
      Duration.hours(1),
    );
  });

  test('Can use metricAutomatedSnapshotFailure on an Elasticsearch Domain', () => {
    testMetric(
      (domain) => domain.metricAutomatedSnapshotFailure(),
      'AutomatedSnapshotFailure',
      Statistic.MAXIMUM,
    );
  });

  test('Can use metricCPUUtilization on an Elasticsearch Domain', () => {
    testMetric(
      (domain) => domain.metricCPUUtilization(),
      'CPUUtilization',
      Statistic.MAXIMUM,
    );
  });

  test('Can use metricJVMMemoryPressure on an Elasticsearch Domain', () => {
    testMetric(
      (domain) => domain.metricJVMMemoryPressure(),
      'JVMMemoryPressure',
      Statistic.MAXIMUM,
    );
  });

  test('Can use metricMasterCPUUtilization on an Elasticsearch Domain', () => {
    testMetric(
      (domain) => domain.metricMasterCPUUtilization(),
      'MasterCPUUtilization',
      Statistic.MAXIMUM,
    );
  });

  test('Can use metricMasterJVMMemoryPressure on an Elasticsearch Domain', () => {
    testMetric(
      (domain) => domain.metricMasterJVMMemoryPressure(),
      'MasterJVMMemoryPressure',
      Statistic.MAXIMUM,
    );
  });

  test('Can use metricKMSKeyError on an Elasticsearch Domain', () => {
    testMetric(
      (domain) => domain.metricKMSKeyError(),
      'KMSKeyError',
      Statistic.MAXIMUM,
    );
  });

  test('Can use metricKMSKeyInaccessible on an Elasticsearch Domain', () => {
    testMetric(
      (domain) => domain.metricKMSKeyInaccessible(),
      'KMSKeyInaccessible',
      Statistic.MAXIMUM,
    );
  });

  test('Can use metricSearchableDocuments on an Elasticsearch Domain', () => {
    testMetric(
      (domain) => domain.metricSearchableDocuments(),
      'SearchableDocuments',
      Statistic.MAXIMUM,
    );
  });

  test('Can use metricSearchLatency on an Elasticsearch Domain', () => {
    testMetric(
      (domain) => domain.metricSearchLatency(),
      'SearchLatency',
      'p99',
    );
  });

  test('Can use metricIndexingLatency on an Elasticsearch Domain', () => {
    testMetric(
      (domain) => domain.metricIndexingLatency(),
      'IndexingLatency',
      'p99',
    );
  });

});

describe('import', () => {

  test('static fromDomainEndpoint(endpoint) allows importing an external/existing domain', () => {
    const domainName = 'test-domain-2w2x2u3tifly';
    const domainEndpoint = `https://${domainName}-jcjotrt6f7otem4sqcwbch3c4u.testregion.es.amazonaws.com`;
    const imported = Domain.fromDomainEndpoint(stack, 'Domain', domainEndpoint);

    expect(imported.domainName).toEqual(domainName);
    expect(imported.domainArn).toMatch(RegExp(`es:testregion:1234:domain/${domainName}$`));

    expect(stack).not.toHaveResource('AWS::Elasticsearch::Domain');
  });

  test('static fromDomainAttributes(attributes) allows importing an external/existing domain', () => {
    const domainName = 'test-domain-2w2x2u3tifly';
    const domainArn = `es:testregion:1234:domain/${domainName}`;
    const domainEndpoint = `https://${domainName}-jcjotrt6f7otem4sqcwbch3c4u.testregion.es.amazonaws.com`;
    const imported = Domain.fromDomainAttributes(stack, 'Domain', {
      domainArn,
      domainEndpoint,
    });

    expect(imported.domainName).toEqual(domainName);
    expect(imported.domainArn).toEqual(domainArn);

    expect(stack).not.toHaveResource('AWS::Elasticsearch::Domain');
  });

});

describe('advanced security options', () => {
  const masterUserArn = 'arn:aws:iam::123456789012:user/JohnDoe';
  const masterUserName = 'JohnDoe';
  const password = 'password';
  const masterUserPassword = SecretValue.plainText(password);

  test('enable fine-grained access control with a master user ARN', () => {
    new Domain(stack, 'Domain', {
      version: ElasticsearchVersion.V7_1,
      fineGrainedAccessControl: {
        masterUserArn,
      },
      encryptionAtRest: {
        enabled: true,
      },
      nodeToNodeEncryption: true,
      enforceHttps: true,
    });

    expect(stack).toHaveResourceLike('AWS::Elasticsearch::Domain', {
      AdvancedSecurityOptions: {
        Enabled: true,
        InternalUserDatabaseEnabled: false,
        MasterUserOptions: {
          MasterUserARN: masterUserArn,
        },
      },
      EncryptionAtRestOptions: {
        Enabled: true,
      },
      NodeToNodeEncryptionOptions: {
        Enabled: true,
      },
      DomainEndpointOptions: {
        EnforceHTTPS: true,
      },
    });
  });

  test('enable fine-grained access control with a master user name and password', () => {
    new Domain(stack, 'Domain', {
      version: ElasticsearchVersion.V7_1,
      fineGrainedAccessControl: {
        masterUserName,
        masterUserPassword,
      },
      encryptionAtRest: {
        enabled: true,
      },
      nodeToNodeEncryption: true,
      enforceHttps: true,
    });

    expect(stack).toHaveResourceLike('AWS::Elasticsearch::Domain', {
      AdvancedSecurityOptions: {
        Enabled: true,
        InternalUserDatabaseEnabled: true,
        MasterUserOptions: {
          MasterUserName: masterUserName,
          MasterUserPassword: password,
        },
      },
      EncryptionAtRestOptions: {
        Enabled: true,
      },
      NodeToNodeEncryptionOptions: {
        Enabled: true,
      },
      DomainEndpointOptions: {
        EnforceHTTPS: true,
      },
    });
  });

  test('enable fine-grained access control with a master user name and dynamically generated password', () => {
    new Domain(stack, 'Domain', {
      version: ElasticsearchVersion.V7_1,
      fineGrainedAccessControl: {
        masterUserName,
      },
      encryptionAtRest: {
        enabled: true,
      },
      nodeToNodeEncryption: true,
      enforceHttps: true,
    });

    expect(stack).toHaveResourceLike('AWS::Elasticsearch::Domain', {
      AdvancedSecurityOptions: {
        Enabled: true,
        InternalUserDatabaseEnabled: true,
        MasterUserOptions: {
          MasterUserName: masterUserName,
          MasterUserPassword: {
            'Fn::Join': [
              '',
              [
                '{{resolve:secretsmanager:',
                {
                  Ref: 'DomainMasterUserBFAFA7D9',
                },
                ':SecretString:password::}}',
              ],
            ],
          },
        },
      },
      EncryptionAtRestOptions: {
        Enabled: true,
      },
      NodeToNodeEncryptionOptions: {
        Enabled: true,
      },
      DomainEndpointOptions: {
        EnforceHTTPS: true,
      },
    });

    expect(stack).toHaveResourceLike('AWS::SecretsManager::Secret', {
      GenerateSecretString: {
        GenerateStringKey: 'password',
      },
    });
  });

  test('enabling fine-grained access control throws with Elasticsearch < 6.7', () => {
    expect(() => new Domain(stack, 'Domain', {
      version: ElasticsearchVersion.V6_5,
      fineGrainedAccessControl: {
        masterUserArn,
      },
      encryptionAtRest: {
        enabled: true,
      },
      nodeToNodeEncryption: true,
      enforceHttps: true,
    })).toThrow(/Fine-grained access control requires Elasticsearch version 6\.7 or later/);
  });

  test('enabling fine-grained access control throws without node-to-node encryption enabled', () => {
    expect(() => new Domain(stack, 'Domain', {
      version: ElasticsearchVersion.V7_7,
      fineGrainedAccessControl: {
        masterUserArn,
      },
      encryptionAtRest: {
        enabled: true,
      },
      nodeToNodeEncryption: false,
      enforceHttps: true,
    })).toThrow(/Node-to-node encryption is required when fine-grained access control is enabled/);
  });

  test('enabling fine-grained access control throws without encryption-at-rest enabled', () => {
    expect(() => new Domain(stack, 'Domain', {
      version: ElasticsearchVersion.V7_7,
      fineGrainedAccessControl: {
        masterUserArn,
      },
      encryptionAtRest: {
        enabled: false,
      },
      nodeToNodeEncryption: true,
      enforceHttps: true,
    })).toThrow(/Encryption-at-rest is required when fine-grained access control is enabled/);
  });

  test('enabling fine-grained access control throws without enforceHttps enabled', () => {
    expect(() => new Domain(stack, 'Domain', {
      version: ElasticsearchVersion.V7_7,
      fineGrainedAccessControl: {
        masterUserArn,
      },
      encryptionAtRest: {
        enabled: true,
      },
      nodeToNodeEncryption: true,
      enforceHttps: false,
    })).toThrow(/Enforce HTTPS is required when fine-grained access control is enabled/);
  });
});

describe('custom error responses', () => {

  test('error when availabilityZoneCount does not match vpcOptions.subnets length', () => {
    const vpc = new Vpc(stack, 'Vpc');

    expect(() => new Domain(stack, 'Domain', {
      version: ElasticsearchVersion.V7_4,
      zoneAwareness: {
        enabled: true,
        availabilityZoneCount: 2,
      },
      vpcOptions: {
        subnets: [
          new Subnet(stack, 'Subnet', {
            availabilityZone: 'testaz',
            cidrBlock: vpc.vpcCidrBlock,
            vpcId: vpc.vpcId,
          }),
        ],
        securityGroups: [],
      },
    })).toThrow(/you need to provide a subnet for each AZ you are using/);
  });

  test('error when master or data node instance types do not end with .elasticsearch', () => {
    const error = /instance types must end with ".elasticsearch"/;
    expect(() => new Domain(stack, 'Domain1', {
      version: ElasticsearchVersion.V7_4,
      capacity: {
        masterNodeInstanceType: 'c5.large',
      },
    })).toThrow(error);
    expect(() => new Domain(stack, 'Domain2', {
      version: ElasticsearchVersion.V7_4,
      capacity: {
        dataNodeInstanceType: 'c5.2xlarge',
      },
    })).toThrow(error);
  });

  test('error when elasticsearchVersion is unsupported/unknown', () => {
    expect(() => new Domain(stack, 'Domain1', {
      version: ElasticsearchVersion.of('5.4'),
    })).toThrow(/Unknown Elasticsearch version: 5\.4/);
  });

  test('error when log publishing is enabled for elasticsearch version < 5.1', () => {
    const error = /logs publishing requires Elasticsearch version 5.1 or later/;
    expect(() => new Domain(stack, 'Domain1', {
      version: ElasticsearchVersion.V2_3,
      logging: {
        appLogEnabled: true,
      },
    })).toThrow(error);
    expect(() => new Domain(stack, 'Domain2', {
      version: ElasticsearchVersion.V1_5,
      logging: {
        slowSearchLogEnabled: true,
      },
    })).toThrow(error);
    expect(() => new Domain(stack, 'Domain3', {
      version: ElasticsearchVersion.V1_5,
      logging: {
        slowIndexLogEnabled: true,
      },
    })).toThrow(error);
  });

  test('error when encryption at rest is enabled for elasticsearch version < 5.1', () => {
    expect(() => new Domain(stack, 'Domain1', {
      version: ElasticsearchVersion.V2_3,
      encryptionAtRest: {
        enabled: true,
      },
    })).toThrow(/Encryption of data at rest requires Elasticsearch version 5.1 or later/);
  });

  test('error when cognito for kibana is enabled for elasticsearch version < 5.1', () => {
    const user = new iam.User(stack, 'user');
    expect(() => new Domain(stack, 'Domain1', {
      version: ElasticsearchVersion.V2_3,
      cognitoKibanaAuth: {
        identityPoolId: 'test-identity-pool-id',
        role: new iam.Role(stack, 'Role', { assumedBy: user }),
        userPoolId: 'test-user-pool-id',
      },
    })).toThrow(/Cognito authentication for Kibana requires Elasticsearch version 5.1 or later/);
  });

  test('error when C5, I3, M5, or R5 instance types are specified for elasticsearch version < 5.1', () => {
    const error = /C5, I3, M5, and R5 instance types require Elasticsearch version 5.1 or later/;
    expect(() => new Domain(stack, 'Domain1', {
      version: ElasticsearchVersion.V2_3,
      capacity: {
        masterNodeInstanceType: 'c5.medium.elasticsearch',
      },
    })).toThrow(error);
    expect(() => new Domain(stack, 'Domain2', {
      version: ElasticsearchVersion.V1_5,
      capacity: {
        dataNodeInstanceType: 'i3.2xlarge.elasticsearch',
      },
    })).toThrow(error);
    expect(() => new Domain(stack, 'Domain3', {
      version: ElasticsearchVersion.V1_5,
      capacity: {
        dataNodeInstanceType: 'm5.2xlarge.elasticsearch',
      },
    })).toThrow(error);
    expect(() => new Domain(stack, 'Domain4', {
      version: ElasticsearchVersion.V1_5,
      capacity: {
        masterNodeInstanceType: 'r5.2xlarge.elasticsearch',
      },
    })).toThrow(error);
  });

  test('error when node to node encryption is enabled for elasticsearch version < 6.0', () => {
    expect(() => new Domain(stack, 'Domain1', {
      version: ElasticsearchVersion.V5_6,
      nodeToNodeEncryption: true,
    })).toThrow(/Node-to-node encryption requires Elasticsearch version 6.0 or later/);
  });

  test('error when i3 instance types are specified with EBS enabled', () => {
    expect(() => new Domain(stack, 'Domain1', {
      version: ElasticsearchVersion.V7_4,
      capacity: {
        dataNodeInstanceType: 'i3.2xlarge.elasticsearch',
      },
      ebs: {
        volumeSize: 100,
        volumeType: EbsDeviceVolumeType.GENERAL_PURPOSE_SSD,
      },
    })).toThrow(/I3 instance types do not support EBS storage volumes/);
  });

  test('error when m3, r3, or t2 instance types are specified with encryption at rest enabled', () => {
    const error = /M3, R3, and T2 instance types do not support encryption of data at rest/;
    expect(() => new Domain(stack, 'Domain1', {
      version: ElasticsearchVersion.V7_4,
      capacity: {
        masterNodeInstanceType: 'm3.2xlarge.elasticsearch',
      },
      encryptionAtRest: {
        enabled: true,
      },
    })).toThrow(error);
    expect(() => new Domain(stack, 'Domain2', {
      version: ElasticsearchVersion.V7_4,
      capacity: {
        dataNodeInstanceType: 'r3.2xlarge.elasticsearch',
      },
      encryptionAtRest: {
        enabled: true,
      },
    })).toThrow(error);
    expect(() => new Domain(stack, 'Domain3', {
      version: ElasticsearchVersion.V7_4,
      capacity: {
        masterNodeInstanceType: 't2.2xlarge.elasticsearch',
      },
      encryptionAtRest: {
        enabled: true,
      },
    })).toThrow(error);
  });

  test('error when t2.micro is specified with elasticsearch version > 2.3', () => {
    expect(() => new Domain(stack, 'Domain1', {
      version: ElasticsearchVersion.V6_7,
      capacity: {
        masterNodeInstanceType: 't2.micro.elasticsearch',
      },
    })).toThrow(/t2.micro.elasticsearch instance type supports only Elasticsearch 1.5 and 2.3/);
  });

  test('error when any instance type other than R3 and I3 are specified without EBS enabled', () => {
    expect(() => new Domain(stack, 'Domain1', {
      version: ElasticsearchVersion.V7_4,
      ebs: {
        enabled: false,
      },
      capacity: {
        masterNodeInstanceType: 'm5.large.elasticsearch',
      },
    })).toThrow(/EBS volumes are required when using instance types other than r3 or i3/);
  });

  test('error when availabilityZoneCount is not 2 or 3', () => {
    const vpc = new Vpc(stack, 'Vpc');

    expect(() => new Domain(stack, 'Domain1', {
      version: ElasticsearchVersion.V7_4,
      vpcOptions: {
        subnets: [
          new Subnet(stack, 'Subnet1', {
            availabilityZone: 'testaz1',
            cidrBlock: vpc.vpcCidrBlock,
            vpcId: vpc.vpcId,
          }),
          new Subnet(stack, 'Subnet2', {
            availabilityZone: 'testaz2',
            cidrBlock: vpc.vpcCidrBlock,
            vpcId: vpc.vpcId,
          }),
          new Subnet(stack, 'Subnet3', {
            availabilityZone: 'testaz3',
            cidrBlock: vpc.vpcCidrBlock,
            vpcId: vpc.vpcId,
          }),
          new Subnet(stack, 'Subnet4', {
            availabilityZone: 'testaz4',
            cidrBlock: vpc.vpcCidrBlock,
            vpcId: vpc.vpcId,
          }),
        ],
        securityGroups: [],
      },
      zoneAwareness: {
        availabilityZoneCount: 4,
      },
    })).toThrow(/Invalid zone awareness configuration; availabilityZoneCount must be 2 or 3/);
  });

});

test('can specify future version', () => {
  new Domain(stack, 'Domain', { version: ElasticsearchVersion.of('8.2') });

  expect(stack).toHaveResourceLike('AWS::Elasticsearch::Domain', {
    ElasticsearchVersion: '8.2',
  });
});

describe('unsigned basic auth', () => {
  test('can create a domain with unsigned basic auth', () => {
    new Domain(stack, 'Domain', {
      version: ElasticsearchVersion.V7_7,
      useUnsignedBasicAuth: true,
    });

    expect(stack).toHaveResourceLike('AWS::Elasticsearch::Domain', {
      AdvancedSecurityOptions: {
        Enabled: true,
        InternalUserDatabaseEnabled: true,
        MasterUserOptions: {
          MasterUserName: 'admin',
        },
      },
      EncryptionAtRestOptions: {
        Enabled: true,
      },
      NodeToNodeEncryptionOptions: {
        Enabled: true,
      },
      DomainEndpointOptions: {
        EnforceHTTPS: true,
      },
    });
  });

  test('does not overwrite master user ARN configuration', () => {
    const masterUserArn = 'arn:aws:iam::123456789012:user/JohnDoe';

    new Domain(stack, 'Domain', {
      version: ElasticsearchVersion.V7_7,
      fineGrainedAccessControl: {
        masterUserArn,
      },
      useUnsignedBasicAuth: true,
    });

    expect(stack).toHaveResourceLike('AWS::Elasticsearch::Domain', {
      AdvancedSecurityOptions: {
        Enabled: true,
        InternalUserDatabaseEnabled: false,
        MasterUserOptions: {
          MasterUserARN: masterUserArn,
        },
      },
      EncryptionAtRestOptions: {
        Enabled: true,
      },
      NodeToNodeEncryptionOptions: {
        Enabled: true,
      },
      DomainEndpointOptions: {
        EnforceHTTPS: true,
      },
    });
  });

  test('does not overwrite master user name and password', () => {
    const masterUserName = 'JohnDoe';
    const password = 'password';
    const masterUserPassword = SecretValue.plainText(password);

    new Domain(stack, 'Domain', {
      version: ElasticsearchVersion.V7_1,
      fineGrainedAccessControl: {
        masterUserName,
        masterUserPassword,
      },
      useUnsignedBasicAuth: true,
    });

    expect(stack).toHaveResourceLike('AWS::Elasticsearch::Domain', {
      AdvancedSecurityOptions: {
        Enabled: true,
        InternalUserDatabaseEnabled: true,
        MasterUserOptions: {
          MasterUserName: masterUserName,
          MasterUserPassword: password,
        },
      },
      EncryptionAtRestOptions: {
        Enabled: true,
      },
      NodeToNodeEncryptionOptions: {
        Enabled: true,
      },
      DomainEndpointOptions: {
        EnforceHTTPS: true,
      },
    });
  });

  test('fails to create a domain with unsigned basic auth when enforce HTTPS is disabled', () => {
    expect(() => new Domain(stack, 'Domain', {
      version: ElasticsearchVersion.V7_7,
      useUnsignedBasicAuth: true,
      enforceHttps: false,
    })).toThrow(/You cannot disable HTTPS and use unsigned basic auth/);
  });

  test('fails to create a domain with unsigned basic auth when node to node encryption is disabled', () => {
    expect(() => new Domain(stack, 'Domain', {
      version: ElasticsearchVersion.V7_7,
      useUnsignedBasicAuth: true,
      nodeToNodeEncryption: false,
    })).toThrow(/You cannot disable node to node encryption and use unsigned basic auth/);
  });

  test('fails to create a domain with unsigned basic auth when encryption at rest is disabled', () => {
    expect(() => new Domain(stack, 'Domain', {
      version: ElasticsearchVersion.V7_7,
      useUnsignedBasicAuth: true,
      encryptionAtRest: { enabled: false },
    })).toThrow(/You cannot disable encryption at rest and use unsigned basic auth/);
  });

  test('using unsigned basic auth throws with Elasticsearch < 6.7', () => {
    expect(() => new Domain(stack, 'Domain', {
      version: ElasticsearchVersion.V6_5,
      useUnsignedBasicAuth: true,
    })).toThrow(/Using unsigned basic auth requires Elasticsearch version 6\.7 or later./);
  });
});


function testGrant(
  expectedActions: string[],
  invocation: (user: iam.IPrincipal, domain: Domain) => void,
  appliesToDomainRoot: Boolean = true,
  paths: string[] = ['/*'],
) {
  const domain = new Domain(stack, 'Domain', { version: ElasticsearchVersion.V7_4 });
  const user = new iam.User(stack, 'user');

  invocation(user, domain);

  const action = expectedActions.length > 1 ? expectedActions.map(a => `es:${a}`) : `es:${expectedActions[0]}`;
  const domainArn = {
    'Fn::GetAtt': [
      'Domain66AC69E0',
      'Arn',
    ],
  };
  const resolvedPaths = paths.map(path => {
    return {
      'Fn::Join': [
        '',
        [
          domainArn,
          path,
        ],
      ],
    };
  });
  const resource = appliesToDomainRoot
    ? [domainArn, ...resolvedPaths]
    : resolvedPaths.length > 1
      ? resolvedPaths
      : resolvedPaths[0];

  expect(stack).toHaveResource('AWS::IAM::Policy', {
    PolicyDocument: {
      Statement: [
        {
          Action: action,
          Effect: 'Allow',
          Resource: resource,
        },
      ],
      Version: '2012-10-17',
    },
    PolicyName: 'userDefaultPolicy083DF682',
    Users: [
      {
        Ref: 'user2C2B57AE',
      },
    ],
  });
}

function testMetric(
  invocation: (domain: Domain) => Metric,
  metricName: string,
  statistic: string = Statistic.SUM,
  period: Duration = Duration.minutes(5),
) {
  const domain = new Domain(stack, 'Domain', { version: ElasticsearchVersion.V7_4 });

  const metric = invocation(domain);

  expect(metric).toMatchObject({
    metricName,
    namespace: 'AWS/ES',
    period,
    statistic,
    dimensions: {
      ClientId: '1234',
    },
  });
  expect(metric.dimensions).toHaveProperty('DomainName');
}<|MERGE_RESOLUTION|>--- conflicted
+++ resolved
@@ -1,18 +1,11 @@
 /* eslint-disable jest/expect-expect */
 import '@aws-cdk/assert/jest';
-<<<<<<< HEAD
 import * as assert from '@aws-cdk/assert';
 import { Metric, Statistic } from '@aws-cdk/aws-cloudwatch';
 import { Subnet, Vpc, EbsDeviceVolumeType } from '@aws-cdk/aws-ec2';
 import * as iam from '@aws-cdk/aws-iam';
 import * as kms from '@aws-cdk/aws-kms';
-=======
-import { ResourcePart } from '@aws-cdk/assert';
-import { Metric, Statistic } from '@aws-cdk/aws-cloudwatch';
-import { Subnet, Vpc, EbsDeviceVolumeType } from '@aws-cdk/aws-ec2';
-import * as iam from '@aws-cdk/aws-iam';
 import * as logs from '@aws-cdk/aws-logs';
->>>>>>> 6be85009
 import { App, Stack, Duration, SecretValue } from '@aws-cdk/core';
 import { Domain, ElasticsearchVersion } from '../lib';
 
@@ -125,7 +118,7 @@
     UpdatePolicy: {
       EnableVersionUpgrade: true,
     },
-  }, ResourcePart.CompleteDefinition);
+  }, assert.ResourcePart.CompleteDefinition);
 });
 
 describe('log groups', () => {
