## AWS CodeBuild Construct Library
<!--BEGIN STABILITY BANNER-->

---

![Stability: Stable](https://img.shields.io/badge/stability-Stable-success.svg?style=for-the-badge)


---
<!--END STABILITY BANNER-->

AWS CodeBuild is a fully managed continuous integration service that compiles
source code, runs tests, and produces software packages that are ready to
deploy. With CodeBuild, you don’t need to provision, manage, and scale your own
build servers. CodeBuild scales continuously and processes multiple builds
concurrently, so your builds are not left waiting in a queue. You can get
started quickly by using prepackaged build environments, or you can create
custom build environments that use your own build tools. With CodeBuild, you are
charged by the minute for the compute resources you use.

## Installation

Install the module:

```console
$ npm i @aws-cdk/aws-codebuild
```

Import it into your code:

```ts
import codebuild = require('@aws-cdk/aws-codebuild');
```

The `codebuild.Project` construct represents a build project resource. See the
reference documentation for a comprehensive list of initialization properties,
methods and attributes.

## Source

Build projects are usually associated with a _source_, which is specified via
the `source` property which accepts a class that extends the `Source`
abstract base class.
The default is to have no source associated with the build project;
the `buildSpec` option is required in that case.

Here's a CodeBuild project with no source which simply prints `Hello,
CodeBuild!`:

[Minimal Example](./test/integ.defaults.lit.ts)

### `CodeCommitSource`

Use an AWS CodeCommit repository as the source of this build:

```ts
import codebuild = require('@aws-cdk/aws-codebuild');
import codecommit = require('@aws-cdk/aws-codecommit');

const repository = new codecommit.Repository(this, 'MyRepo', { repositoryName: 'foo' });
new codebuild.Project(this, 'MyFirstCodeCommitProject', {
  source: codebuild.Source.codeCommit({ repository }),
});
```

### `S3Source`

Create a CodeBuild project with an S3 bucket as the source:

```ts
import codebuild = require('@aws-cdk/aws-codebuild');
import s3 = require('@aws-cdk/aws-s3');

const bucket = new s3.Bucket(this, 'MyBucket');
new codebuild.Project(this, 'MyProject', {
  source: codebuild.Source.s3({
    bucket,
    path: 'path/to/file.zip',
  }),
});
```

### `GitHubSource` and `GitHubEnterpriseSource`

These source types can be used to build code from a GitHub repository.
Example:

```typescript
const gitHubSource = codebuild.Source.gitHub({
  owner: 'awslabs',
  repo: 'aws-cdk',
  webhook: true, // optional, default: true if `webhookFilteres` were provided, false otherwise
  webhookFilters: [
    codebuild.FilterGroup.inEventOf(codebuild.EventAction.PUSH).andBranchIs('master'),
  ], // optional, by default all pushes and Pull Requests will trigger a build
});
```

To provide GitHub credentials, please either go to AWS CodeBuild Console to connect
or call `ImportSourceCredentials` to persist your personal access token.
Example:

```
aws codebuild import-source-credentials --server-type GITHUB --auth-type PERSONAL_ACCESS_TOKEN --token <token_value>
```

### `BitBucketSource`

This source type can be used to build code from a BitBucket repository.

```ts
const bbSource = codebuild.Source.bitBucket({
  owner: 'owner',
  repo: 'repo',
});
```

## CodePipeline

To add a CodeBuild Project as an Action to CodePipeline,
use the `PipelineProject` class instead of `Project`.
It's a simple class that doesn't allow you to specify `sources`,
`secondarySources`, `artifacts` or `secondaryArtifacts`,
as these are handled by setting input and output CodePipeline `Artifact` instances on the Action,
instead of setting them on the Project.

```typescript
const project = new codebuild.PipelineProject(this, 'Project', {
  // properties as above...
})
```

For more details, see the readme of the `@aws-cdk/@aws-codepipeline-actions` package.

## Caching

You can save time when your project builds by using a cache. A cache can store reusable pieces of your build environment and use them across multiple builds. Your build project can use one of two types of caching: Amazon S3 or local. In general, S3 caching is a good option for small and intermediate build artifacts that are more expensive to build than to download. Local caching is a good option for large intermediate build artifacts because the cache is immediately available on the build host.

### S3 Caching

With S3 caching, the cache is stored in an S3 bucket which is available from multiple hosts.

```typescript
new codebuild.Project(this, 'Project', {
  source: codebuild.Source.bitBucket({
    owner: 'awslabs',
    repo: 'aws-cdk',
  }),
  cache: codebuild.Cache.bucket(new Bucket(this, 'Bucket'))
});
```

### Local Caching

With local caching, the cache is stored on the codebuild instance itself. This is simple,
cheap and fast, but CodeBuild cannot guarantee a reuse of instance and hence cannot
guarantee cache hits. For example, when a build starts and caches files locally, if two subsequent builds start at the same time afterwards only one of those builds would get the cache. Three different cache modes are supported, which can be turned on individually.

* `LocalCacheMode.Source` caches Git metadata for primary and secondary sources.
* `LocalCacheMode.DockerLayer` caches existing Docker layers.
* `LocalCacheMode.Custom` caches directories you specify in the buildspec file.

```typescript
new codebuild.Project(this, 'Project', {
  source: codebuild.Source.gitHubEnterprise({
    httpsCloneUrl: 'https://my-github-enterprise.com/owner/repo',
  }),

  // Enable Docker AND custom caching
  cache: codebuild.Cache.local(LocalCacheMode.DockerLayer, LocalCacheMode.Custom)
});
```

## Environment

By default, projects use a small instance with an Ubuntu 18.04 image. You
can use the `environment` property to customize the build environment:

* `buildImage` defines the Docker image used. See [Images](#images) below for
  details on how to define build images.
* `computeType` defines the instance type used for the build.
* `privileged` can be set to `true` to allow privileged access.
* `environmentVariables` can be set at this level (and also at the project
  level).

## Images

The CodeBuild library supports both Linux and Windows images via the
`LinuxBuildImage` and `WindowsBuildImage` classes, respectively.

You can either specify one of the predefined Windows/Linux images by using one
<<<<<<< HEAD
of the constants such as `WindowsBuildImage.WINDOWS_BASE_2_0` or
`LinuxBuildImage.UBUNTU_14_04_RUBY_2_5_1`.
=======
of the constants such as `WindowsBuildImage.WIN_SERVER_CORE_2016_BASE` or
`LinuxBuildImage.STANDARD_2_0`.
>>>>>>> 53f82f0c

Alternatively, you can specify a custom image using one of the static methods on
`XxxBuildImage`:

* Use `.fromDockerRegistry(image[, { secretsManagerCredentials }])` to reference an image in any public or private Docker registry.
* Use `.fromEcrRepository(repo[, tag])` to reference an image available in an
  ECR repository.
* Use `.fromAsset(directory)` to use an image created from a
  local asset.

The following example shows how to define an image from a Docker asset:

[Docker asset example](./test/integ.docker-asset.lit.ts)

The following example shows how to define an image from an ECR repository:

[ECR example](./test/integ.ecr.lit.ts)

The following example shows how to define an image from a private docker registry:

[Docker Registry example](./test/integ.docker-registry.lit.ts)

## Credentials

CodeBuild allows you to store credentials used when communicating with various sources,
like GitHub:

```typescript
new codebuild.GitHubSourceCredentials(this, 'CodeBuildGitHubCreds', {
  accessToken: cdk.SecretValue.secretsManager('my-token'),
});
// GitHub Enterprise is almost the same,
// except the class is called GitHubEnterpriseSourceCredentials
```

and BitBucket:

```typescript
new codebuild.BitBucketSourceCredentials(this, 'CodeBuildBitBucketCreds', {
  username: cdk.SecretValue.secretsManager('my-bitbucket-creds', { jsonField: 'username' }),
  password: cdk.SecretValue.secretsManager('my-bitbucket-creds', { jsonField: 'password' }),
});
```

**Note**: the credentials are global to a given account in a given region -
they are not defined per CodeBuild project.
CodeBuild only allows storing a single credential of a given type
(GitHub, GitHub Enterprise or BitBucket)
in a given account in a given region -
any attempt to save more than one will result in an error.
You can use the [`list-source-credentials` AWS CLI operation](https://docs.aws.amazon.com/cli/latest/reference/codebuild/list-source-credentials.html)
to inspect what credentials are stored in your account.

## Events

CodeBuild projects can be used either as a source for events or be triggered
by events via an event rule.

### Using Project as an event target

The `@aws-cdk/aws-events-targets.CodeBuildProject` allows using an AWS CodeBuild
project as a AWS CloudWatch event rule target:

```ts
// start build when a commit is pushed
const targets = require('@aws-cdk/aws-events-targets');

codeCommitRepository.onCommit('OnCommit', new targets.CodeBuildProject(project));
```

### Using Project as an event source

To define Amazon CloudWatch event rules for build projects, use one of the `onXxx`
methods:

```ts
const rule = project.onStateChange('BuildStateChange', {
  target: new targets.LambdaFunction(fn)
});
```

## Secondary sources and artifacts

CodeBuild Projects can get their sources from multiple places, and produce
multiple outputs. For example:

```ts
const project = new codebuild.Project(this, 'MyProject', {
  secondarySources: [
    codebuild.Source.codeCommit({
      identifier: 'source2',
      repository: repo,
    }),
  ],
  secondaryArtifacts: [
    codebuild.Artifacts.s3({
      identifier: 'artifact2',
      bucket: bucket,
      path: 'some/path',
      name: 'file.zip',
    }),
  ],
  // ...
});
```

Note that the `identifier` property is required for both secondary sources and
artifacts.

The contents of the secondary source is available to the build under the
directory specified by the `CODEBUILD_SRC_DIR_<identifier>` environment variable
(so, `CODEBUILD_SRC_DIR_source2` in the above case).

The secondary artifacts have their own section in the buildspec, under the
regular `artifacts` one. Each secondary artifact has its own section, beginning
with their identifier.

So, a buildspec for the above Project could look something like this:

```typescript
const project = new codebuild.Project(this, 'MyProject', {
  // secondary sources and artifacts as above...
  buildSpec: codebuild.BuildSpec.fromObject({
    version: '0.2',
    phases: {
      build: {
        commands: [
          'cd $CODEBUILD_SRC_DIR_source2',
          'touch output2.txt',
        ],
      },
    },
    artifacts: {
      'secondary-artifacts': {
        'artifact2': {
          'base-directory': '$CODEBUILD_SRC_DIR_source2',
          'files': [
            'output2.txt',
          ],
        },
      },
    },
  }),
});
```

### Definition of VPC configuration in CodeBuild Project

Typically, resources in an VPC are not accessible by AWS CodeBuild. To enable
access, you must provide additional VPC-specific configuration information as
part of your CodeBuild project configuration. This includes the VPC ID, the
VPC subnet IDs, and the VPC security group IDs. VPC-enabled builds are then
able to access resources inside your VPC.

For further Information see https://docs.aws.amazon.com/codebuild/latest/userguide/vpc-support.html

**Use Cases**
VPC connectivity from AWS CodeBuild builds makes it possible to:

* Run integration tests from your build against data in an Amazon RDS database that's isolated on a private subnet.
* Query data in an Amazon ElastiCache cluster directly from tests.
* Interact with internal web services hosted on Amazon EC2, Amazon ECS, or services that use internal Elastic Load Balancing.
* Retrieve dependencies from self-hosted, internal artifact repositories, such as PyPI for Python, Maven for Java, and npm for Node.js.
* Access objects in an Amazon S3 bucket configured to allow access through an Amazon VPC endpoint only.
* Query external web services that require fixed IP addresses through the Elastic IP address of the NAT gateway or NAT instance associated with your subnet(s).

Your builds can access any resource that's hosted in your VPC.

**Enable Amazon VPC Access in your CodeBuild Projects**

Pass the VPC when defining your Project, then make sure to
give the CodeBuild's security group the right permissions
to access the resources that it needs by using the
`connections` object.

For example:

```ts
const vpc = new ec2.Vpc(this, 'MyVPC');
const project = new codebuild.Project(this, 'MyProject', {
    vpc: vpc,
    buildSpec: codebuild.BuildSpec.fromObject({
      // ...
    }),
});

project.connections.allowTo(loadBalancer, ec2.Port.tcp(443));
```<|MERGE_RESOLUTION|>--- conflicted
+++ resolved
@@ -189,13 +189,8 @@
 `LinuxBuildImage` and `WindowsBuildImage` classes, respectively.
 
 You can either specify one of the predefined Windows/Linux images by using one
-<<<<<<< HEAD
 of the constants such as `WindowsBuildImage.WINDOWS_BASE_2_0` or
-`LinuxBuildImage.UBUNTU_14_04_RUBY_2_5_1`.
-=======
-of the constants such as `WindowsBuildImage.WIN_SERVER_CORE_2016_BASE` or
 `LinuxBuildImage.STANDARD_2_0`.
->>>>>>> 53f82f0c
 
 Alternatively, you can specify a custom image using one of the static methods on
 `XxxBuildImage`:
