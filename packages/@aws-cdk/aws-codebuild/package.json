{
  "name": "@aws-cdk/aws-codebuild",
  "version": "0.13.0",
  "description": "CDK Constructs for AWS CodeBuild",
  "main": "lib/index.js",
  "types": "lib/index.d.ts",
  "jsii": {
    "outdir": "dist",
    "targets": {
      "java": {
        "package": "software.amazon.awscdk.services.codebuild",
        "maven": {
          "groupId": "software.amazon.awscdk",
          "artifactId": "codebuild"
        }
      },
      "dotnet": {
        "namespace": "Amazon.CDK.AWS.CodeBuild",
        "packageId": "Amazon.CDK.AWS.CodeBuild",
        "signAssembly": true,
        "assemblyOriginatorKeyFile": "../../key.snk"
      },
      "sphinx": {}
    }
  },
  "repository": {
    "type": "git",
    "url": "https://github.com/awslabs/aws-cdk.git"
  },
  "scripts": {
    "build": "cdk-build",
    "watch": "cdk-watch",
    "lint": "cdk-lint",
    "test": "cdk-test",
    "integ": "cdk-integ",
    "pkglint": "pkglint -f",
    "package": "cdk-package"
  },
  "cdk-build": {
    "cloudformation": "AWS::CodeBuild"
  },
  "nyc": {
    "lines": 74
  },
  "keywords": [
    "aws",
    "cdk",
    "constructs",
    "codebuild"
  ],
  "author": {
    "name": "Amazon Web Services",
    "url": "https://aws.amazon.com",
    "organization": true
  },
  "license": "Apache-2.0",
  "devDependencies": {
    "@aws-cdk/assert": "^0.13.0",
    "@aws-cdk/aws-sns": "^0.13.0",
<<<<<<< HEAD
    "aws-sdk": "^2.339.0",
=======
    "@aws-cdk/aws-sqs": "^0.13.0",
    "aws-sdk": "^2.259.1",
>>>>>>> b42e7423
    "cdk-build-tools": "^0.13.0",
    "cdk-integ-tools": "^0.13.0",
    "cfn2ts": "^0.13.0",
    "pkglint": "^0.13.0"
  },
  "dependencies": {
    "@aws-cdk/assets": "^0.13.0",
    "@aws-cdk/aws-cloudwatch": "^0.13.0",
    "@aws-cdk/aws-codecommit": "^0.13.0",
    "@aws-cdk/aws-codepipeline-api": "^0.13.0",
    "@aws-cdk/aws-events": "^0.13.0",
    "@aws-cdk/aws-iam": "^0.13.0",
    "@aws-cdk/aws-kms": "^0.13.0",
    "@aws-cdk/aws-s3": "^0.13.0",
    "@aws-cdk/cdk": "^0.13.0"
  },
  "homepage": "https://github.com/awslabs/aws-cdk"
}<|MERGE_RESOLUTION|>--- conflicted
+++ resolved
@@ -57,12 +57,8 @@
   "devDependencies": {
     "@aws-cdk/assert": "^0.13.0",
     "@aws-cdk/aws-sns": "^0.13.0",
-<<<<<<< HEAD
     "aws-sdk": "^2.339.0",
-=======
     "@aws-cdk/aws-sqs": "^0.13.0",
-    "aws-sdk": "^2.259.1",
->>>>>>> b42e7423
     "cdk-build-tools": "^0.13.0",
     "cdk-integ-tools": "^0.13.0",
     "cfn2ts": "^0.13.0",
