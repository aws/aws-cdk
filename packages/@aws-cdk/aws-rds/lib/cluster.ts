--- conflicted
+++ resolved
@@ -116,11 +116,7 @@
 /**
  * A new or imported clustered database.
  */
-<<<<<<< HEAD
-export abstract class DatabaseClusterBase extends Resource implements IDatabaseCluster {
-=======
-abstract class DatabaseClusterBase extends cdk.Construct implements IDatabaseCluster {
->>>>>>> 973b5063
+abstract class DatabaseClusterBase extends Resource implements IDatabaseCluster {
   /**
    * Import an existing DatabaseCluster from properties
    */
