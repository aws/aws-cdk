--- conflicted
+++ resolved
@@ -10,11 +10,7 @@
 import { DatabaseSecret } from './database-secret';
 import { Endpoint } from './endpoint';
 import { IParameterGroup } from './parameter-group';
-<<<<<<< HEAD
-import { applyRemovalPolicy, defaultDeletionProtection } from './private/util';
-=======
-import { setupS3ImportExport } from './private/util';
->>>>>>> 80a2ac94
+import { applyRemovalPolicy, defaultDeletionProtection, setupS3ImportExport } from './private/util';
 import { BackupProps, InstanceProps, Login, PerformanceInsightRetention, RotationMultiUserOptions } from './props';
 import { DatabaseProxy, DatabaseProxyOptions, ProxyTarget } from './proxy';
 import { CfnDBCluster, CfnDBClusterProps, CfnDBInstance, CfnDBSubnetGroup } from './rds.generated';
@@ -347,52 +343,6 @@
       databaseName: props.defaultDatabaseName,
       enableCloudwatchLogsExports: props.cloudwatchLogsExports,
     };
-  }
-
-<<<<<<< HEAD
-  private setupS3ImportExport(props: DatabaseClusterBaseProps): { s3ImportRole?: IRole, s3ExportRole?: IRole } {
-    let s3ImportRole = props.s3ImportRole;
-    if (props.s3ImportBuckets && props.s3ImportBuckets.length > 0) {
-      if (props.s3ImportRole) {
-        throw new Error('Only one of s3ImportRole or s3ImportBuckets must be specified, not both.');
-      }
-
-      s3ImportRole = new Role(this, 'S3ImportRole', {
-        assumedBy: new ServicePrincipal('rds.amazonaws.com'),
-      });
-      for (const bucket of props.s3ImportBuckets) {
-        bucket.grantRead(s3ImportRole);
-      }
-    }
-
-    let s3ExportRole = props.s3ExportRole;
-    if (props.s3ExportBuckets && props.s3ExportBuckets.length > 0) {
-      if (props.s3ExportRole) {
-        throw new Error('Only one of s3ExportRole or s3ExportBuckets must be specified, not both.');
-      }
-
-      s3ExportRole = new Role(this, 'S3ExportRole', {
-        assumedBy: new ServicePrincipal('rds.amazonaws.com'),
-      });
-      for (const bucket of props.s3ExportBuckets) {
-        bucket.grantReadWrite(s3ExportRole);
-      }
-    }
-
-    return { s3ImportRole, s3ExportRole };
-=======
-  protected setRemovalPolicy(cluster: CfnDBCluster, removalPolicy?: RemovalPolicy) {
-    // if removalPolicy was not specified,
-    // leave it as the default, which is Snapshot
-    if (removalPolicy) {
-      cluster.applyRemovalPolicy(removalPolicy);
-    } else {
-      // The CFN default makes sense for DeletionPolicy,
-      // but doesn't cover UpdateReplacePolicy.
-      // Fix that here.
-      cluster.cfnOptions.updateReplacePolicy = CfnDeletionPolicy.SNAPSHOT;
-    }
->>>>>>> 80a2ac94
   }
 }
 
