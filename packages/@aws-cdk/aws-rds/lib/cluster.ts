--- conflicted
+++ resolved
@@ -305,21 +305,7 @@
       }),
     ];
 
-<<<<<<< HEAD
-    let secret: DatabaseSecret | undefined;
-    if (!props.masterUser.password) {
-      secret = new DatabaseSecret(this, 'Secret', {
-        username: props.masterUser.username,
-        encryptionKey: props.masterUser.encryptionKey,
-      });
-    }
-
-    this.singleUserRotationApplication = props.engine.singleUserRotationApplication;
-    this.multiUserRotationApplication = props.engine.multiUserRotationApplication;
-
-=======
     const clusterAssociatedRoles: CfnDBCluster.DBClusterRoleProperty[] = [];
->>>>>>> 406f6650
     let { s3ImportRole, s3ExportRole } = this.setupS3ImportExport(props);
     // bind the engine to the Cluster
     const clusterEngineBindConfig = props.engine.bindToCluster(this, {
