import ec2 = require('@aws-cdk/aws-ec2');
import cdk = require('@aws-cdk/cdk');
import { ClusterParameterGroupRef } from './cluster-parameter-group-ref';
import { DatabaseClusterRef, Endpoint } from './cluster-ref';
<<<<<<< HEAD
import { BackupProps, DatabaseClusterEngine, InstanceProps, Login, Parameters } from './props';
import { cloudformation } from './rds.generated';
=======
import { BackupProps, DatabaseClusterEngine, InstanceProps, Login } from './props';
import { cloudformation, DBClusterEndpointAddress, DBClusterEndpointPort, DBClusterName, DBInstanceId } from './rds.generated';
>>>>>>> 965b918d

/**
 * Properties for a new database cluster
 */
export interface DatabaseClusterProps {
    /**
     * What kind of database to start
     */
    engine: DatabaseClusterEngine;

    /**
     * How many replicas/instances to create
     *
     * Has to be at least 1.
     *
     * @default 2
     */
    instances?: number;

    /**
     * Settings for the individual instances that are launched
     */
    instanceProps: InstanceProps;

    /**
     * Username and password for the administrative user
     */
    masterUser: Login;

    /**
     * Backup settings
     */
    backup?: BackupProps;

    /**
     * What port to listen on
     *
     * If not supplied, the default for the engine is used.
     */
    port?: number;

    /**
     * An optional identifier for the cluster
     *
     * If not supplied, a name is automatically generated.
     */
    clusterIdentifier?: string;

    /**
     * Base identifier for instances
     *
     * Every replica is named by appending the replica number to this string, 1-based.
     *
     * If not given, the clusterIdentifier is used with the word "Instance" appended.
     *
     * If clusterIdentifier is also not given, the identifier is automatically generated.
     */
    instanceIdentifierBase?: string;

    /**
     * Name of a database which is automatically created inside the cluster
     */
    defaultDatabaseName?: string;

    /**
     * ARN of KMS key if you want to enable storage encryption
     */
    kmsKeyArn?: string;

    /**
     * A daily time range in 24-hours UTC format in which backups preferably execute.
     *
     * Must be at least 30 minutes long.
     *
     * Example: '01:00-02:00'
     */
    preferredMaintenanceWindow?: string;

    /**
     * Additional parameters to pass to the database engine
     *
     * @default No parameter group
     */
    parameterGroup?: ClusterParameterGroupRef;
}

/**
 * Create a clustered database with a given number of instances.
 */
export class DatabaseCluster extends DatabaseClusterRef {
    /**
     * Identifier of the cluster
     */
    public readonly clusterIdentifier: string;

    /**
     * Identifiers of the replicas
     */
    public readonly instanceIdentifiers: string[] = [];

    /**
     * The endpoint to use for read/write operations
     */
    public readonly clusterEndpoint: Endpoint;

    /**
     * Endpoint to use for load-balanced read-only operations.
     */
    public readonly readerEndpoint: Endpoint;

    /**
     * Endpoints which address each individual replica.
     */
    public readonly instanceEndpoints: Endpoint[] = [];

    /**
     * Access to the network connections
     */
    public readonly connections: ec2.Connections;

    /**
     * Security group identifier of this database
     */
    protected readonly securityGroupId: string;

    constructor(parent: cdk.Construct, name: string, props: DatabaseClusterProps) {
        super(parent, name);

        const subnets = props.instanceProps.vpc.subnets(props.instanceProps.vpcPlacement);

        // Cannot test whether the subnets are in different AZs, but at least we can test the amount.
        if (subnets.length < 2) {
            throw new Error(`Cluster requires at least 2 subnets, got ${subnets.length}`);
        }

        const subnetGroup = new cloudformation.DBSubnetGroupResource(this, 'Subnets', {
            dbSubnetGroupDescription: `Subnets for ${name} database`,
            subnetIds: subnets.map(s => s.subnetId)
        });

        const securityGroup = new ec2.SecurityGroup(this, 'SecurityGroup', {
            description: 'RDS security group',
            vpc: props.instanceProps.vpc
        });
        this.securityGroupId = securityGroup.securityGroupId;

        const cluster = new cloudformation.DBClusterResource(this, 'Resource', {
            // Basic
            engine: props.engine,
            dbClusterIdentifier: props.clusterIdentifier,
            dbSubnetGroupName: subnetGroup.ref,
            vpcSecurityGroupIds: [this.securityGroupId],
            port: props.port,
            dbClusterParameterGroupName: props.parameterGroup && props.parameterGroup.parameterGroupName,
            // Admin
            masterUsername: props.masterUser.username,
            masterUserPassword: props.masterUser.password,
            backupRetentionPeriod: props.backup && props.backup.retentionDays,
            preferredBackupWindow: props.backup && props.backup.preferredWindow,
            preferredMaintenanceWindow: props.preferredMaintenanceWindow,
            databaseName: props.defaultDatabaseName,
            // Encryption
            kmsKeyId: props.kmsKeyArn,
            storageEncrypted: props.kmsKeyArn ? true : false,
        });

        this.clusterIdentifier = cluster.ref;
        this.clusterEndpoint = new Endpoint(cluster.dbClusterEndpointAddress, cluster.dbClusterEndpointPort);
        this.readerEndpoint = new Endpoint(cluster.dbClusterReadEndpointAddress, cluster.dbClusterEndpointPort);

        const instanceCount = props.instances != null ? props.instances : 2;
        if (instanceCount < 1) {
            throw new Error('At least one instance is required');
        }

        for (let i = 0; i < instanceCount; i++) {
            const instanceIndex = i + 1;

            const instanceIdentifier = props.instanceIdentifierBase != null ? `${props.instanceIdentifierBase}${instanceIndex}` :
                                       props.clusterIdentifier != null ? `${props.clusterIdentifier}instance${instanceIndex}` :
                                       undefined;

            const publiclyAccessible = props.instanceProps.vpcPlacement && props.instanceProps.vpcPlacement.subnetsToUse === ec2.SubnetType.Public;

            const instance = new cloudformation.DBInstanceResource(this, `Instance${instanceIndex}`, {
                // Link to cluster
                engine: props.engine,
                dbClusterIdentifier: cluster.ref,
                dbInstanceIdentifier: instanceIdentifier,
                // Instance properties
                dbInstanceClass: databaseInstanceType(props.instanceProps.instanceType),
                publiclyAccessible,
                // This is already set on the Cluster. Unclear to me whether it should be repeated or not. Better yes.
                dbSubnetGroupName: subnetGroup.ref,
            });

            if (publiclyAccessible) {
                // We must have a dependency on the NAT gateway provider here to
                // create things in the right order. To be safe (and because we
                // cannot express it differently), take a dependency on the
                // whole VPC.
                instance.addDependency(props.instanceProps.vpc);
            }

            this.instanceIdentifiers.push(instance.ref);
            this.instanceEndpoints.push(new Endpoint(instance.dbInstanceEndpointAddress, instance.dbInstanceEndpointPort));
        }

        const defaultPortRange = new ec2.TcpPortFromAttribute(this.clusterEndpoint.port);
        this.connections = new ec2.Connections({ securityGroup, defaultPortRange });
    }
}

/**
 * Turn a regular instance type into a database instance type
 */
function databaseInstanceType(instanceType: ec2.InstanceType) {
    return 'db.' + instanceType.toString();
}<|MERGE_RESOLUTION|>--- conflicted
+++ resolved
@@ -2,13 +2,8 @@
 import cdk = require('@aws-cdk/cdk');
 import { ClusterParameterGroupRef } from './cluster-parameter-group-ref';
 import { DatabaseClusterRef, Endpoint } from './cluster-ref';
-<<<<<<< HEAD
-import { BackupProps, DatabaseClusterEngine, InstanceProps, Login, Parameters } from './props';
+import { BackupProps, DatabaseClusterEngine, InstanceProps, Login } from './props';
 import { cloudformation } from './rds.generated';
-=======
-import { BackupProps, DatabaseClusterEngine, InstanceProps, Login } from './props';
-import { cloudformation, DBClusterEndpointAddress, DBClusterEndpointPort, DBClusterName, DBInstanceId } from './rds.generated';
->>>>>>> 965b918d
 
 /**
  * Properties for a new database cluster
