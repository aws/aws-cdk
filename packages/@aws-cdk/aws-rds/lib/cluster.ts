import ec2 = require('@aws-cdk/aws-ec2');
import secretsmanager = require('@aws-cdk/aws-secretsmanager');
import cdk = require('@aws-cdk/cdk');
import { IClusterParameterGroup } from './cluster-parameter-group';
import { DatabaseClusterImportProps, Endpoint, IDatabaseCluster } from './cluster-ref';
import { DatabaseSecret } from './database-secret';
import { BackupProps, DatabaseClusterEngine, InstanceProps, Login } from './props';
import { CfnDBCluster, CfnDBInstance, CfnDBSubnetGroup } from './rds.generated';
import { DatabaseEngine, RotationSingleUser, RotationSingleUserOptions } from './rotation-single-user';

/**
 * Properties for a new database cluster
 */
export interface DatabaseClusterProps {
  /**
   * What kind of database to start
   */
  engine: DatabaseClusterEngine;

  /**
   * How many replicas/instances to create
   *
   * Has to be at least 1.
   *
   * @default 2
   */
  instances?: number;

  /**
   * Settings for the individual instances that are launched
   */
  instanceProps: InstanceProps;

  /**
   * Username and password for the administrative user
   */
  masterUser: Login;

  /**
   * Backup settings
   */
  backup?: BackupProps;

  /**
   * What port to listen on
   *
   * If not supplied, the default for the engine is used.
   */
  port?: number;

  /**
   * An optional identifier for the cluster
   *
   * If not supplied, a name is automatically generated.
   */
  clusterIdentifier?: string;

  /**
   * Base identifier for instances
   *
   * Every replica is named by appending the replica number to this string, 1-based.
   *
   * If not given, the clusterIdentifier is used with the word "Instance" appended.
   *
   * If clusterIdentifier is also not given, the identifier is automatically generated.
   */
  instanceIdentifierBase?: string;

  /**
   * Name of a database which is automatically created inside the cluster
   */
  defaultDatabaseName?: string;

  /**
   * ARN of KMS key if you want to enable storage encryption
   */
  kmsKeyArn?: string;

  /**
   * A daily time range in 24-hours UTC format in which backups preferably execute.
   *
   * Must be at least 30 minutes long.
   *
   * Example: '01:00-02:00'
   */
  preferredMaintenanceWindow?: string;

  /**
   * Additional parameters to pass to the database engine
   *
   * @default No parameter group
   */
  parameterGroup?: IClusterParameterGroup;
}

/**
 * A new or imported clustered database.
 */
export abstract class DatabaseClusterBase extends cdk.Construct implements IDatabaseCluster {
  /**
   * Import an existing DatabaseCluster from properties
   */
  public static import(scope: cdk.Construct, id: string, props: DatabaseClusterImportProps): IDatabaseCluster {
    return new ImportedDatabaseCluster(scope, id, props);
  }

  /**
   * Identifier of the cluster
   */
  public abstract readonly clusterIdentifier: string;
  /**
   * Identifiers of the replicas
   */
  public abstract readonly instanceIdentifiers: string[];

  /**
   * The endpoint to use for read/write operations
   */
  public abstract readonly clusterEndpoint: Endpoint;

  /**
   * Endpoint to use for load-balanced read-only operations.
   */
  public abstract readonly readerEndpoint: Endpoint;

  /**
   * Endpoints which address each individual replica.
   */
  public abstract readonly instanceEndpoints: Endpoint[];

  /**
   * Access to the network connections
   */
  public abstract readonly connections: ec2.Connections;

  /**
   * Security group identifier of this database
   */
  public abstract readonly securityGroupId: string;

  public abstract export(): DatabaseClusterImportProps;

  /**
   * Renders the secret attachment target specifications.
   */
  public asSecretAttachmentTarget(): secretsmanager.SecretAttachmentTargetProps {
    return {
      targetId: this.clusterIdentifier,
      targetType: secretsmanager.AttachmentTargetType.Cluster
    };
  }
}

/**
 * Create a clustered database with a given number of instances.
 */
export class DatabaseCluster extends DatabaseClusterBase implements IDatabaseCluster {
  /**
   * Identifier of the cluster
   */
  public readonly clusterIdentifier: string;

  /**
   * Identifiers of the replicas
   */
  public readonly instanceIdentifiers: string[] = [];

  /**
   * The endpoint to use for read/write operations
   */
  public readonly clusterEndpoint: Endpoint;

  /**
   * Endpoint to use for load-balanced read-only operations.
   */
  public readonly readerEndpoint: Endpoint;

  /**
   * Endpoints which address each individual replica.
   */
  public readonly instanceEndpoints: Endpoint[] = [];

  /**
   * Access to the network connections
   */
  public readonly connections: ec2.Connections;

  /**
   * Security group identifier of this database
   */
  public readonly securityGroupId: string;

  /**
   * The secret attached to this cluster
   */
  public readonly secret?: secretsmanager.ISecret;

  /**
   * The database engine of this cluster
   */
  public readonly engine: DatabaseClusterEngine;

  /**
   * The VPC where the DB subnet group is created.
   */
  public readonly vpc: ec2.IVpcNetwork;

  /**
   * The subnets used by the DB subnet group.
   */
  public readonly vpcPlacement?: ec2.VpcPlacementStrategy;

  constructor(scope: cdk.Construct, id: string, props: DatabaseClusterProps) {
    super(scope, id);

<<<<<<< HEAD
    const subnetIds = props.instanceProps.vpc.subnetIds(props.instanceProps.vpcSubnets);
=======
    this.vpc = props.instanceProps.vpc;
    this.vpcPlacement = props.instanceProps.vpcPlacement;

    const subnets = this.vpc.subnets(this.vpcPlacement);
>>>>>>> bf79c828

    // Cannot test whether the subnets are in different AZs, but at least we can test the amount.
    if (subnetIds.length < 2) {
      throw new Error(`Cluster requires at least 2 subnets, got ${subnetIds.length}`);
    }

    const subnetGroup = new CfnDBSubnetGroup(this, 'Subnets', {
      dbSubnetGroupDescription: `Subnets for ${id} database`,
      subnetIds,
    });

    const securityGroup = props.instanceProps.securityGroup !== undefined ?
    props.instanceProps.securityGroup : new ec2.SecurityGroup(this, 'SecurityGroup', {
      description: 'RDS security group',
      vpc: props.instanceProps.vpc
    });
    this.securityGroupId = securityGroup.securityGroupId;

    let secret;
    if (!props.masterUser.password) {
      secret = new DatabaseSecret(this, 'Secret', {
        username: props.masterUser.username,
        encryptionKey: props.masterUser.kmsKey
      });
    }

    this.engine = props.engine;

    const cluster = new CfnDBCluster(this, 'Resource', {
      // Basic
      engine: this.engine,
      dbClusterIdentifier: props.clusterIdentifier,
      dbSubnetGroupName: subnetGroup.ref,
      vpcSecurityGroupIds: [this.securityGroupId],
      port: props.port,
      dbClusterParameterGroupName: props.parameterGroup && props.parameterGroup.parameterGroupName,
      // Admin
      masterUsername: secret ? secret.jsonFieldValue('username') : props.masterUser.username,
      masterUserPassword: secret ? secret.jsonFieldValue('password') : props.masterUser.password,
      backupRetentionPeriod: props.backup && props.backup.retentionDays,
      preferredBackupWindow: props.backup && props.backup.preferredWindow,
      preferredMaintenanceWindow: props.preferredMaintenanceWindow,
      databaseName: props.defaultDatabaseName,
      // Encryption
      kmsKeyId: props.kmsKeyArn,
      storageEncrypted: props.kmsKeyArn ? true : false,
    });

    this.clusterIdentifier = cluster.ref;
    this.clusterEndpoint = new Endpoint(cluster.dbClusterEndpointAddress, cluster.dbClusterEndpointPort);
    this.readerEndpoint = new Endpoint(cluster.dbClusterReadEndpointAddress, cluster.dbClusterEndpointPort);

    if (secret) {
      this.secret = secret.addTargetAttachment('AttachedSecret', {
        target: this
      });
    }

    const instanceCount = props.instances != null ? props.instances : 2;
    if (instanceCount < 1) {
      throw new Error('At least one instance is required');
    }

    // Get the actual subnet objects so we can depend on internet connectivity.
    const internetConnected = props.instanceProps.vpc.subnetInternetDependencies(props.instanceProps.vpcSubnets);
    for (let i = 0; i < instanceCount; i++) {
      const instanceIndex = i + 1;

      const instanceIdentifier = props.instanceIdentifierBase != null ? `${props.instanceIdentifierBase}${instanceIndex}` :
                     props.clusterIdentifier != null ? `${props.clusterIdentifier}instance${instanceIndex}` :
                     undefined;

      const publiclyAccessible = props.instanceProps.vpcSubnets && props.instanceProps.vpcSubnets.subnetType === ec2.SubnetType.Public;

      const instance = new CfnDBInstance(this, `Instance${instanceIndex}`, {
        // Link to cluster
        engine: props.engine,
        dbClusterIdentifier: cluster.ref,
        dbInstanceIdentifier: instanceIdentifier,
        // Instance properties
        dbInstanceClass: databaseInstanceType(props.instanceProps.instanceType),
        publiclyAccessible,
        // This is already set on the Cluster. Unclear to me whether it should be repeated or not. Better yes.
        dbSubnetGroupName: subnetGroup.ref,
      });

      // We must have a dependency on the NAT gateway provider here to create
      // things in the right order.
      instance.node.addDependency(internetConnected);

      this.instanceIdentifiers.push(instance.ref);
      this.instanceEndpoints.push(new Endpoint(instance.dbInstanceEndpointAddress, instance.dbInstanceEndpointPort));
    }

    const defaultPortRange = new ec2.TcpPortFromAttribute(this.clusterEndpoint.port);
    this.connections = new ec2.Connections({ securityGroups: [securityGroup], defaultPortRange });
  }

  /**
   * Adds the single user rotation of the master password to this cluster.
   */
  public addRotationSingleUser(id: string, options: RotationSingleUserOptions = {}): RotationSingleUser {
    if (!this.secret) {
      throw new Error('Cannot add single user rotation for a cluster without secret.');
    }
    return new RotationSingleUser(this, id, {
      secret: this.secret,
      engine: toDatabaseEngine(this.engine),
      vpc: this.vpc,
      vpcPlacement: this.vpcPlacement,
      target: this,
      ...options
    });
  }

  /**
   * Export a Database Cluster for importing in another stack
   */
  public export(): DatabaseClusterImportProps {
    // tslint:disable:max-line-length
    return {
      port: new cdk.CfnOutput(this, 'Port', { value: this.clusterEndpoint.port, }).makeImportValue().toString(),
      securityGroupId: new cdk.CfnOutput(this, 'SecurityGroupId', { value: this.securityGroupId, }).makeImportValue().toString(),
      clusterIdentifier: new cdk.CfnOutput(this, 'ClusterIdentifier', { value: this.clusterIdentifier, }).makeImportValue().toString(),
      instanceIdentifiers: new cdk.StringListCfnOutput(this, 'InstanceIdentifiers', { values: this.instanceIdentifiers }).makeImportValues().map(x => x.toString()),
      clusterEndpointAddress: new cdk.CfnOutput(this, 'ClusterEndpointAddress', { value: this.clusterEndpoint.hostname, }).makeImportValue().toString(),
      readerEndpointAddress: new cdk.CfnOutput(this, 'ReaderEndpointAddress', { value: this.readerEndpoint.hostname, }).makeImportValue().toString(),
      instanceEndpointAddresses: new cdk.StringListCfnOutput(this, 'InstanceEndpointAddresses', { values: this.instanceEndpoints.map(e => e.hostname) }).makeImportValues().map(x => x.toString()),
    };
    // tslint:enable:max-line-length
  }
}

/**
 * Turn a regular instance type into a database instance type
 */
function databaseInstanceType(instanceType: ec2.InstanceType) {
  return 'db.' + instanceType.toString();
}

/**
 * An imported Database Cluster
 */
class ImportedDatabaseCluster extends DatabaseClusterBase implements IDatabaseCluster {
  /**
   * Default port to connect to this database
   */
  public readonly defaultPortRange: ec2.IPortRange;

  /**
   * Access to the network connections
   */
  public readonly connections: ec2.Connections;

  /**
   * Identifier of the cluster
   */
  public readonly clusterIdentifier: string;

  /**
   * Identifiers of the replicas
   */
  public readonly instanceIdentifiers: string[] = [];

  /**
   * The endpoint to use for read/write operations
   */
  public readonly clusterEndpoint: Endpoint;

  /**
   * Endpoint to use for load-balanced read-only operations.
   */
  public readonly readerEndpoint: Endpoint;

  /**
   * Endpoints which address each individual replica.
   */
  public readonly instanceEndpoints: Endpoint[] = [];

  /**
   * Security group identifier of this database
   */
  public readonly securityGroupId: string;

  constructor(scope: cdk.Construct, name: string, private readonly props: DatabaseClusterImportProps) {
    super(scope, name);

    this.securityGroupId = props.securityGroupId;
    this.defaultPortRange = new ec2.TcpPortFromAttribute(props.port);
    this.connections = new ec2.Connections({
      securityGroups: [ec2.SecurityGroup.import(this, 'SecurityGroup', props)],
      defaultPortRange: this.defaultPortRange
    });
    this.clusterIdentifier = props.clusterIdentifier;
    this.clusterEndpoint = new Endpoint(props.clusterEndpointAddress, props.port);
    this.readerEndpoint = new Endpoint(props.readerEndpointAddress, props.port);
    this.instanceEndpoints = props.instanceEndpointAddresses.map(a => new Endpoint(a, props.port));
  }

  public export() {
    return this.props;
  }
}

/**
 * Transforms a DatbaseClusterEngine to a DatabaseEngine.
 *
 * @param engine the engine to transform
 */
function toDatabaseEngine(engine: DatabaseClusterEngine): DatabaseEngine {
  switch (engine) {
    case DatabaseClusterEngine.Aurora:
    case DatabaseClusterEngine.AuroraMysql:
      return DatabaseEngine.Mysql;
    case DatabaseClusterEngine.AuroraPostgresql:
      return DatabaseEngine.Postgres;
    default:
      throw new Error('Unknown engine');
  }
}<|MERGE_RESOLUTION|>--- conflicted
+++ resolved
@@ -203,24 +203,20 @@
   /**
    * The VPC where the DB subnet group is created.
    */
-  public readonly vpc: ec2.IVpcNetwork;
+  private readonly vpc: ec2.IVpcNetwork;
 
   /**
    * The subnets used by the DB subnet group.
    */
-  public readonly vpcPlacement?: ec2.VpcPlacementStrategy;
+  private readonly vpcSubnets?: ec2.SubnetSelection;
 
   constructor(scope: cdk.Construct, id: string, props: DatabaseClusterProps) {
     super(scope, id);
 
-<<<<<<< HEAD
+    this.vpc = props.instanceProps.vpc;
+    this.vpcSubnets = props.instanceProps.vpcSubnets;
+
     const subnetIds = props.instanceProps.vpc.subnetIds(props.instanceProps.vpcSubnets);
-=======
-    this.vpc = props.instanceProps.vpc;
-    this.vpcPlacement = props.instanceProps.vpcPlacement;
-
-    const subnets = this.vpc.subnets(this.vpcPlacement);
->>>>>>> bf79c828
 
     // Cannot test whether the subnets are in different AZs, but at least we can test the amount.
     if (subnetIds.length < 2) {
@@ -330,7 +326,7 @@
       secret: this.secret,
       engine: toDatabaseEngine(this.engine),
       vpc: this.vpc,
-      vpcPlacement: this.vpcPlacement,
+      vpcSubnets: this.vpcSubnets,
       target: this,
       ...options
     });
