import ec2 = require('@aws-cdk/aws-ec2');
import kms = require('@aws-cdk/aws-kms');
import secretsmanager = require('@aws-cdk/aws-secretsmanager');
<<<<<<< HEAD
import { CfnOutput, Construct, DeletionPolicy, Resource, StringListCfnOutput } from '@aws-cdk/cdk';
import { DatabaseClusterImportProps, IDatabaseCluster } from './cluster-ref';
=======
import { Construct, DeletionPolicy, Resource, Token } from '@aws-cdk/cdk';
import { IClusterParameterGroup } from './cluster-parameter-group';
import { DatabaseClusterAttributes, Endpoint, IDatabaseCluster } from './cluster-ref';
>>>>>>> 9a48b66d
import { DatabaseSecret } from './database-secret';
import { Endpoint } from './endpoint';
import { IParameterGroup } from './parameter-group';
import { BackupProps, DatabaseClusterEngine, InstanceProps, Login } from './props';
import { CfnDBCluster, CfnDBInstance, CfnDBSubnetGroup } from './rds.generated';
import { SecretRotation, SecretRotationApplication, SecretRotationOptions } from './secret-rotation';

/**
 * Properties for a new database cluster
 */
export interface DatabaseClusterProps {
  /**
   * What kind of database to start
   */
  readonly engine: DatabaseClusterEngine;

  /**
   * How many replicas/instances to create
   *
   * Has to be at least 1.
   *
   * @default 2
   */
  readonly instances?: number;

  /**
   * Settings for the individual instances that are launched
   */
  readonly instanceProps: InstanceProps;

  /**
   * Username and password for the administrative user
   */
  readonly masterUser: Login;

  /**
   * Backup settings
   *
   * @default - Backup retention period for automated backups is 1 day.
   * Backup preferred window is set to a 30-minute window selected at random from an
   * 8-hour block of time for each AWS Region, occurring on a random day of the week.
   * @see https://docs.aws.amazon.com/AmazonRDS/latest/AuroraUserGuide/USER_UpgradeDBInstance.Maintenance.html#AdjustingTheMaintenanceWindow.Aurora
   */
  readonly backup?: BackupProps;

  /**
   * What port to listen on
   *
   * @default - The default for the engine is used.
   */
  readonly port?: number;

  /**
   * An optional identifier for the cluster
   *
   * @default - A name is automatically generated.
   */
  readonly clusterIdentifier?: string;

  /**
   * Base identifier for instances
   *
   * Every replica is named by appending the replica number to this string, 1-based.
   *
   * @default - clusterIdentifier is used with the word "Instance" appended.
   * If clusterIdentifier is not provided, the identifier is automatically generated.
   */
  readonly instanceIdentifierBase?: string;

  /**
   * Name of a database which is automatically created inside the cluster
   *
   * @default - Database is not created in cluster.
   */
  readonly defaultDatabaseName?: string;

  /**
   * Whether to enable storage encryption
   *
   * @default false
   */
  readonly storageEncrypted?: boolean

  /**
   * The KMS key for storage encryption. If specified `storageEncrypted`
   * will be set to `true`.
   *
   * @default - default master key.
   */
  readonly kmsKey?: kms.IKey;

  /**
   * A daily time range in 24-hours UTC format in which backups preferably execute.
   *
   * Must be at least 30 minutes long.
   *
   * Example: '01:00-02:00'
   *
   * @default - 30-minute window selected at random from an 8-hour block of time for
   * each AWS Region, occurring on a random day of the week.
   * @see https://docs.aws.amazon.com/AmazonRDS/latest/AuroraUserGuide/USER_UpgradeDBInstance.Maintenance.html#AdjustingTheMaintenanceWindow.Aurora
   */
  readonly preferredMaintenanceWindow?: string;

  /**
   * Additional parameters to pass to the database engine
   *
   * @default - No parameter group.
   */
  readonly parameterGroup?: IParameterGroup;

  /**
   * The CloudFormation policy to apply when the cluster and its instances
   * are removed from the stack or replaced during an update.
   *
   * @default - Retain cluster.
   */
  readonly deleteReplacePolicy?: DeletionPolicy
}

/**
 * A new or imported clustered database.
 */
abstract class DatabaseClusterBase extends Resource implements IDatabaseCluster {
<<<<<<< HEAD
  /**
   * Import an existing DatabaseCluster from properties
   */
  public static import(scope: Construct, id: string, props: DatabaseClusterImportProps): IDatabaseCluster {
    return new ImportedDatabaseCluster(scope, id, props);
  }

=======
>>>>>>> 9a48b66d
  /**
   * Identifier of the cluster
   */
  public abstract readonly clusterIdentifier: string;
  /**
   * Identifiers of the replicas
   */
  public abstract readonly instanceIdentifiers: string[];

  /**
   * The endpoint to use for read/write operations
   */
  public abstract readonly clusterEndpoint: Endpoint;

  /**
   * Endpoint to use for load-balanced read-only operations.
   */
  public abstract readonly clusterReadEndpoint: Endpoint;

  /**
   * Endpoints which address each individual replica.
   */
  public abstract readonly instanceEndpoints: Endpoint[];

  /**
   * Access to the network connections
   */
  public abstract readonly connections: ec2.Connections;

  /**
   * Security group identifier of this database
   */
  public abstract readonly securityGroupId: string;

  /**
   * Renders the secret attachment target specifications.
   */
  public asSecretAttachmentTarget(): secretsmanager.SecretAttachmentTargetProps {
    return {
      targetId: this.clusterIdentifier,
      targetType: secretsmanager.AttachmentTargetType.Cluster
    };
  }
}

/**
 * Create a clustered database with a given number of instances.
 *
 * @resource AWS::RDS::DBCluster
 */
export class DatabaseCluster extends DatabaseClusterBase {
  /**
   * Import an existing DatabaseCluster from properties
   */
  public static fromDatabaseClusterAttributes(scope: Construct, id: string, attrs: DatabaseClusterAttributes): IDatabaseCluster {
    class Import extends DatabaseClusterBase implements IDatabaseCluster {
      public readonly defaultPortRange = new ec2.TcpPort(attrs.port);
      public readonly connections = new ec2.Connections({
        securityGroups: [ec2.SecurityGroup.fromSecurityGroupId(this, 'SecurityGroup', attrs.securityGroupId)],
        defaultPortRange: this.defaultPortRange
      });
      public readonly clusterIdentifier = attrs.clusterIdentifier;
      public readonly instanceIdentifiers: string[] = [];
      public readonly clusterEndpoint = new Endpoint(attrs.clusterEndpointAddress, attrs.port);
      public readonly clusterReadEndpoint = new Endpoint(attrs.readerEndpointAddress, attrs.port);
      public readonly instanceEndpoints = attrs.instanceEndpointAddresses.map(a => new Endpoint(a, attrs.port));
      public readonly securityGroupId = attrs.securityGroupId;
    }

    return new Import(scope, id);
  }

  /**
   * Identifier of the cluster
   */
  public readonly clusterIdentifier: string;

  /**
   * Identifiers of the replicas
   */
  public readonly instanceIdentifiers: string[] = [];

  /**
   * The endpoint to use for read/write operations
   */
  public readonly clusterEndpoint: Endpoint;

  /**
   * Endpoint to use for load-balanced read-only operations.
   */
  public readonly clusterReadEndpoint: Endpoint;

  /**
   * Endpoints which address each individual replica.
   */
  public readonly instanceEndpoints: Endpoint[] = [];

  /**
   * Access to the network connections
   */
  public readonly connections: ec2.Connections;

  /**
   * Security group identifier of this database
   */
  public readonly securityGroupId: string;

  /**
   * The secret attached to this cluster
   */
  public readonly secret?: secretsmanager.ISecret;

  /**
   * The database engine of this cluster
   */
  private readonly secretRotationApplication: SecretRotationApplication;

  /**
   * The VPC where the DB subnet group is created.
   */
  private readonly vpc: ec2.IVpc;

  /**
   * The subnets used by the DB subnet group.
   */
  private readonly vpcSubnets?: ec2.SubnetSelection;

  constructor(scope: Construct, id: string, props: DatabaseClusterProps) {
    super(scope, id);

    this.vpc = props.instanceProps.vpc;
    this.vpcSubnets = props.instanceProps.vpcSubnets;

    const { subnetIds } = props.instanceProps.vpc.selectSubnets(props.instanceProps.vpcSubnets);

    // Cannot test whether the subnets are in different AZs, but at least we can test the amount.
    if (subnetIds.length < 2) {
      throw new Error(`Cluster requires at least 2 subnets, got ${subnetIds.length}`);
    }

    const subnetGroup = new CfnDBSubnetGroup(this, 'Subnets', {
      dbSubnetGroupDescription: `Subnets for ${id} database`,
      subnetIds,
    });

    const securityGroup = props.instanceProps.securityGroup !== undefined ?
    props.instanceProps.securityGroup : new ec2.SecurityGroup(this, 'SecurityGroup', {
      description: 'RDS security group',
      vpc: props.instanceProps.vpc
    });
    this.securityGroupId = securityGroup.securityGroupId;

    let secret;
    if (!props.masterUser.password) {
      secret = new DatabaseSecret(this, 'Secret', {
        username: props.masterUser.username,
        encryptionKey: props.masterUser.kmsKey
      });
    }

    this.secretRotationApplication = props.engine.secretRotationApplication;

    const cluster = new CfnDBCluster(this, 'Resource', {
      // Basic
      engine: props.engine.name,
      dbClusterIdentifier: props.clusterIdentifier,
      dbSubnetGroupName: subnetGroup.ref,
      vpcSecurityGroupIds: [this.securityGroupId],
      port: props.port,
      dbClusterParameterGroupName: props.parameterGroup && props.parameterGroup.parameterGroupName,
      // Admin
      masterUsername: secret ? secret.secretJsonValue('username').toString() : props.masterUser.username,
      masterUserPassword: secret
        ? secret.secretJsonValue('password').toString()
        : (props.masterUser.password
            ? props.masterUser.password.toString()
            : undefined),
      backupRetentionPeriod: props.backup && props.backup.retentionDays,
      preferredBackupWindow: props.backup && props.backup.preferredWindow,
      preferredMaintenanceWindow: props.preferredMaintenanceWindow,
      databaseName: props.defaultDatabaseName,
      // Encryption
      kmsKeyId: props.kmsKey && props.kmsKey.keyArn,
      storageEncrypted: props.kmsKey ? true : props.storageEncrypted
    });

    const deleteReplacePolicy = props.deleteReplacePolicy || DeletionPolicy.Retain;
    cluster.options.deletionPolicy = deleteReplacePolicy;
    cluster.options.updateReplacePolicy = deleteReplacePolicy;

    this.clusterIdentifier = cluster.ref;

    // create a number token that represents the port of the cluster
    const portAttribute = new Token(() => cluster.dbClusterEndpointPort).toNumber();
    this.clusterEndpoint = new Endpoint(cluster.dbClusterEndpointAddress, portAttribute);
    this.clusterReadEndpoint = new Endpoint(cluster.dbClusterReadEndpointAddress, portAttribute);

    if (secret) {
      this.secret = secret.addTargetAttachment('AttachedSecret', {
        target: this
      });
    }

    const instanceCount = props.instances != null ? props.instances : 2;
    if (instanceCount < 1) {
      throw new Error('At least one instance is required');
    }

    // Get the actual subnet objects so we can depend on internet connectivity.
    const internetConnected = props.instanceProps.vpc.selectSubnets(props.instanceProps.vpcSubnets).internetConnectedDependency;
    for (let i = 0; i < instanceCount; i++) {
      const instanceIndex = i + 1;

      const instanceIdentifier = props.instanceIdentifierBase != null ? `${props.instanceIdentifierBase}${instanceIndex}` :
                     props.clusterIdentifier != null ? `${props.clusterIdentifier}instance${instanceIndex}` :
                     undefined;

      const publiclyAccessible = props.instanceProps.vpcSubnets && props.instanceProps.vpcSubnets.subnetType === ec2.SubnetType.Public;

      const instance = new CfnDBInstance(this, `Instance${instanceIndex}`, {
        // Link to cluster
        engine: props.engine.name,
        dbClusterIdentifier: cluster.ref,
        dbInstanceIdentifier: instanceIdentifier,
        // Instance properties
        dbInstanceClass: databaseInstanceType(props.instanceProps.instanceType),
        publiclyAccessible,
        // This is already set on the Cluster. Unclear to me whether it should be repeated or not. Better yes.
        dbSubnetGroupName: subnetGroup.ref,
      });

      instance.options.deletionPolicy = deleteReplacePolicy;
      instance.options.updateReplacePolicy = deleteReplacePolicy;

      // We must have a dependency on the NAT gateway provider here to create
      // things in the right order.
      instance.node.addDependency(internetConnected);

      this.instanceIdentifiers.push(instance.ref);
      this.instanceEndpoints.push(new Endpoint(instance.dbInstanceEndpointAddress, portAttribute));
    }

    const defaultPortRange = new ec2.TcpPort(this.clusterEndpoint.port);
    this.connections = new ec2.Connections({ securityGroups: [securityGroup], defaultPortRange });
  }

  /**
   * Adds the single user rotation of the master password to this cluster.
   */
  public addRotationSingleUser(id: string, options: SecretRotationOptions = {}): SecretRotation {
    if (!this.secret) {
      throw new Error('Cannot add single user rotation for a cluster without secret.');
    }
    return new SecretRotation(this, id, {
      secret: this.secret,
      application: this.secretRotationApplication,
      vpc: this.vpc,
      vpcSubnets: this.vpcSubnets,
      target: this,
      ...options
    });
  }
<<<<<<< HEAD

  /**
   * Export a Database Cluster for importing in another stack
   */
  public export(): DatabaseClusterImportProps {
    // tslint:disable:max-line-length
    return {
      port: new CfnOutput(this, 'Port', { value: this.clusterEndpoint.port, }).makeImportValue().toString(),
      securityGroupId: new CfnOutput(this, 'SecurityGroupId', { value: this.securityGroupId, }).makeImportValue().toString(),
      clusterIdentifier: new CfnOutput(this, 'ClusterIdentifier', { value: this.clusterIdentifier, }).makeImportValue().toString(),
      instanceIdentifiers: new StringListCfnOutput(this, 'InstanceIdentifiers', { values: this.instanceIdentifiers }).makeImportValues().map(x => x.toString()),
      clusterEndpointAddress: new CfnOutput(this, 'ClusterEndpointAddress', { value: this.clusterEndpoint.hostname, }).makeImportValue().toString(),
      readerEndpointAddress: new CfnOutput(this, 'ReaderEndpointAddress', { value: this.readerEndpoint.hostname, }).makeImportValue().toString(),
      instanceEndpointAddresses: new StringListCfnOutput(this, 'InstanceEndpointAddresses', { values: this.instanceEndpoints.map(e => e.hostname) }).makeImportValues().map(x => x.toString()),
    };
    // tslint:enable:max-line-length
  }
=======
>>>>>>> 9a48b66d
}

/**
 * Turn a regular instance type into a database instance type
 */
function databaseInstanceType(instanceType: ec2.InstanceType) {
  return 'db.' + instanceType.toString();
}

/**
<<<<<<< HEAD
 * An imported Database Cluster
 */
class ImportedDatabaseCluster extends DatabaseClusterBase implements IDatabaseCluster {
  /**
   * Default port to connect to this database
   */
  public readonly defaultPortRange: ec2.IPortRange;

  /**
   * Access to the network connections
   */
  public readonly connections: ec2.Connections;

  /**
   * Identifier of the cluster
   */
  public readonly clusterIdentifier: string;

  /**
   * Identifiers of the replicas
   */
  public readonly instanceIdentifiers: string[] = [];

  /**
   * The endpoint to use for read/write operations
   */
  public readonly clusterEndpoint: Endpoint;

  /**
   * Endpoint to use for load-balanced read-only operations.
   */
  public readonly readerEndpoint: Endpoint;

  /**
   * Endpoints which address each individual replica.
   */
  public readonly instanceEndpoints: Endpoint[] = [];

  /**
   * Security group identifier of this database
   */
  public readonly securityGroupId: string;

  constructor(scope: Construct, name: string, private readonly props: DatabaseClusterImportProps) {
    super(scope, name);

    this.securityGroupId = props.securityGroupId;
    this.defaultPortRange = new ec2.TcpPortFromAttribute(props.port);
    this.connections = new ec2.Connections({
      securityGroups: [ec2.SecurityGroup.import(this, 'SecurityGroup', props)],
      defaultPortRange: this.defaultPortRange
    });
    this.clusterIdentifier = props.clusterIdentifier;
    this.clusterEndpoint = new Endpoint(props.clusterEndpointAddress, props.port);
    this.readerEndpoint = new Endpoint(props.readerEndpointAddress, props.port);
    this.instanceEndpoints = props.instanceEndpointAddresses.map(a => new Endpoint(a, props.port));
  }

  public export() {
    return this.props;
=======
 * Transforms a DatbaseClusterEngine to a DatabaseEngine.
 *
 * @param engine the engine to transform
 */
function toDatabaseEngine(engine: DatabaseClusterEngine): DatabaseEngine {
  switch (engine) {
    case DatabaseClusterEngine.Aurora:
    case DatabaseClusterEngine.AuroraMysql:
      return DatabaseEngine.Mysql;
    case DatabaseClusterEngine.AuroraPostgresql:
      return DatabaseEngine.Postgres;
    default:
      throw new Error('Unknown engine');
>>>>>>> 9a48b66d
  }
}<|MERGE_RESOLUTION|>--- conflicted
+++ resolved
@@ -1,14 +1,8 @@
 import ec2 = require('@aws-cdk/aws-ec2');
 import kms = require('@aws-cdk/aws-kms');
 import secretsmanager = require('@aws-cdk/aws-secretsmanager');
-<<<<<<< HEAD
-import { CfnOutput, Construct, DeletionPolicy, Resource, StringListCfnOutput } from '@aws-cdk/cdk';
-import { DatabaseClusterImportProps, IDatabaseCluster } from './cluster-ref';
-=======
 import { Construct, DeletionPolicy, Resource, Token } from '@aws-cdk/cdk';
-import { IClusterParameterGroup } from './cluster-parameter-group';
-import { DatabaseClusterAttributes, Endpoint, IDatabaseCluster } from './cluster-ref';
->>>>>>> 9a48b66d
+import { DatabaseClusterAttributes, IDatabaseCluster } from './cluster-ref';
 import { DatabaseSecret } from './database-secret';
 import { Endpoint } from './endpoint';
 import { IParameterGroup } from './parameter-group';
@@ -133,16 +127,6 @@
  * A new or imported clustered database.
  */
 abstract class DatabaseClusterBase extends Resource implements IDatabaseCluster {
-<<<<<<< HEAD
-  /**
-   * Import an existing DatabaseCluster from properties
-   */
-  public static import(scope: Construct, id: string, props: DatabaseClusterImportProps): IDatabaseCluster {
-    return new ImportedDatabaseCluster(scope, id, props);
-  }
-
-=======
->>>>>>> 9a48b66d
   /**
    * Identifier of the cluster
    */
@@ -405,26 +389,6 @@
       ...options
     });
   }
-<<<<<<< HEAD
-
-  /**
-   * Export a Database Cluster for importing in another stack
-   */
-  public export(): DatabaseClusterImportProps {
-    // tslint:disable:max-line-length
-    return {
-      port: new CfnOutput(this, 'Port', { value: this.clusterEndpoint.port, }).makeImportValue().toString(),
-      securityGroupId: new CfnOutput(this, 'SecurityGroupId', { value: this.securityGroupId, }).makeImportValue().toString(),
-      clusterIdentifier: new CfnOutput(this, 'ClusterIdentifier', { value: this.clusterIdentifier, }).makeImportValue().toString(),
-      instanceIdentifiers: new StringListCfnOutput(this, 'InstanceIdentifiers', { values: this.instanceIdentifiers }).makeImportValues().map(x => x.toString()),
-      clusterEndpointAddress: new CfnOutput(this, 'ClusterEndpointAddress', { value: this.clusterEndpoint.hostname, }).makeImportValue().toString(),
-      readerEndpointAddress: new CfnOutput(this, 'ReaderEndpointAddress', { value: this.readerEndpoint.hostname, }).makeImportValue().toString(),
-      instanceEndpointAddresses: new StringListCfnOutput(this, 'InstanceEndpointAddresses', { values: this.instanceEndpoints.map(e => e.hostname) }).makeImportValues().map(x => x.toString()),
-    };
-    // tslint:enable:max-line-length
-  }
-=======
->>>>>>> 9a48b66d
 }
 
 /**
@@ -432,84 +396,4 @@
  */
 function databaseInstanceType(instanceType: ec2.InstanceType) {
   return 'db.' + instanceType.toString();
-}
-
-/**
-<<<<<<< HEAD
- * An imported Database Cluster
- */
-class ImportedDatabaseCluster extends DatabaseClusterBase implements IDatabaseCluster {
-  /**
-   * Default port to connect to this database
-   */
-  public readonly defaultPortRange: ec2.IPortRange;
-
-  /**
-   * Access to the network connections
-   */
-  public readonly connections: ec2.Connections;
-
-  /**
-   * Identifier of the cluster
-   */
-  public readonly clusterIdentifier: string;
-
-  /**
-   * Identifiers of the replicas
-   */
-  public readonly instanceIdentifiers: string[] = [];
-
-  /**
-   * The endpoint to use for read/write operations
-   */
-  public readonly clusterEndpoint: Endpoint;
-
-  /**
-   * Endpoint to use for load-balanced read-only operations.
-   */
-  public readonly readerEndpoint: Endpoint;
-
-  /**
-   * Endpoints which address each individual replica.
-   */
-  public readonly instanceEndpoints: Endpoint[] = [];
-
-  /**
-   * Security group identifier of this database
-   */
-  public readonly securityGroupId: string;
-
-  constructor(scope: Construct, name: string, private readonly props: DatabaseClusterImportProps) {
-    super(scope, name);
-
-    this.securityGroupId = props.securityGroupId;
-    this.defaultPortRange = new ec2.TcpPortFromAttribute(props.port);
-    this.connections = new ec2.Connections({
-      securityGroups: [ec2.SecurityGroup.import(this, 'SecurityGroup', props)],
-      defaultPortRange: this.defaultPortRange
-    });
-    this.clusterIdentifier = props.clusterIdentifier;
-    this.clusterEndpoint = new Endpoint(props.clusterEndpointAddress, props.port);
-    this.readerEndpoint = new Endpoint(props.readerEndpointAddress, props.port);
-    this.instanceEndpoints = props.instanceEndpointAddresses.map(a => new Endpoint(a, props.port));
-  }
-
-  public export() {
-    return this.props;
-=======
- * Transforms a DatbaseClusterEngine to a DatabaseEngine.
- *
- * @param engine the engine to transform
- */
-function toDatabaseEngine(engine: DatabaseClusterEngine): DatabaseEngine {
-  switch (engine) {
-    case DatabaseClusterEngine.Aurora:
-    case DatabaseClusterEngine.AuroraMysql:
-      return DatabaseEngine.Mysql;
-    case DatabaseClusterEngine.AuroraPostgresql:
-      return DatabaseEngine.Postgres;
-    default:
-      throw new Error('Unknown engine');
->>>>>>> 9a48b66d
-  }
 }