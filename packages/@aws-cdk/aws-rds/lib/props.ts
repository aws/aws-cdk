--- conflicted
+++ resolved
@@ -2,95 +2,7 @@
 import * as kms from '@aws-cdk/aws-kms';
 import * as secretsmanager from '@aws-cdk/aws-secretsmanager';
 import { Duration, SecretValue } from '@aws-cdk/core';
-<<<<<<< HEAD
 import { IParameterGroup } from './parameter-group';
-import { compare } from './private/version';
-
-/**
- * Engine major version and parameter group family pairs.
- */
-export interface ParameterGroupFamily {
-  /**
-   * The engine major version name
-   */
-  readonly engineMajorVersion: string;
-
-  /**
-   * The parameter group family name
-   */
-  readonly parameterGroupFamily: string
-}
-
-/**
- * A database cluster engine. Provides mapping to the serverless application
- * used for secret rotation.
- */
-export class DatabaseClusterEngine {
-  /* tslint:disable max-line-length */
-  public static readonly AURORA = new DatabaseClusterEngine('aurora', secretsmanager.SecretRotationApplication.MYSQL_ROTATION_SINGLE_USER, secretsmanager.SecretRotationApplication.MYSQL_ROTATION_MULTI_USER, [
-    { engineMajorVersion: '5.6', parameterGroupFamily: 'aurora5.6' },
-  ]);
-
-  public static readonly AURORA_MYSQL = new DatabaseClusterEngine('aurora-mysql', secretsmanager.SecretRotationApplication.MYSQL_ROTATION_SINGLE_USER, secretsmanager.SecretRotationApplication.MYSQL_ROTATION_MULTI_USER, [
-    { engineMajorVersion: '5.7', parameterGroupFamily: 'aurora-mysql5.7' },
-  ]);
-
-  public static readonly AURORA_POSTGRESQL = new DatabaseClusterEngine('aurora-postgresql', secretsmanager.SecretRotationApplication.POSTGRES_ROTATION_SINGLE_USER, secretsmanager.SecretRotationApplication.POSTGRES_ROTATION_MULTI_USER, [
-    { engineMajorVersion: '9.6', parameterGroupFamily: 'aurora-postgresql9.6'},
-    { engineMajorVersion: '10', parameterGroupFamily: 'aurora-postgresql10' },
-    { engineMajorVersion: '11', parameterGroupFamily: 'aurora-postgresql11'},
-  ]);
-  /* tslint:enable max-line-length */
-
-  /**
-   * The engine.
-   */
-  public readonly name: string;
-
-  /**
-   * The single user secret rotation application.
-   */
-  public readonly singleUserRotationApplication: secretsmanager.SecretRotationApplication;
-
-  /**
-   * The multi user secret rotation application.
-   */
-  public readonly multiUserRotationApplication: secretsmanager.SecretRotationApplication;
-
-  private readonly parameterGroupFamilies?: ParameterGroupFamily[];
-
-  // eslint-disable-next-line max-len
-  constructor(name: string, singleUserRotationApplication: secretsmanager.SecretRotationApplication, multiUserRotationApplication: secretsmanager.SecretRotationApplication, parameterGroupFamilies?: ParameterGroupFamily[]) {
-    this.name = name;
-    this.singleUserRotationApplication = singleUserRotationApplication;
-    this.multiUserRotationApplication = multiUserRotationApplication;
-    this.parameterGroupFamilies = parameterGroupFamilies;
-  }
-
-  /**
-   * Get the latest parameter group family for this engine. Latest is determined using semver on the engine major version.
-   * When `engineVersion` is specified, return the parameter group family corresponding to that engine version.
-   * Return undefined if no parameter group family is defined for this engine or for the requested `engineVersion`.
-   */
-  public parameterGroupFamily(engineVersion?: string): string | undefined {
-    if (this.parameterGroupFamilies === undefined) { return undefined; }
-    if (engineVersion) {
-      const family = this.parameterGroupFamilies.find(x => engineVersion.startsWith(x.engineMajorVersion));
-      if (family) {
-        return family.parameterGroupFamily;
-      }
-    } else if (this.parameterGroupFamilies.length > 0) {
-      const sorted = this.parameterGroupFamilies.slice().sort((a, b) => {
-        return compare(a.engineMajorVersion, b.engineMajorVersion);
-      }).reverse();
-      return sorted[0].parameterGroupFamily;
-    }
-    return undefined;
-  }
-}
-=======
-import { IParameterGroup} from './parameter-group';
->>>>>>> a25db98f
 
 /**
  * Instance properties for database instances
