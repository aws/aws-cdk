{
  "name": "@aws-cdk/aws-rds",
  "version": "1.19.0",
  "description": "CDK Constructs for AWS RDS",
  "main": "lib/index.js",
  "types": "lib/index.d.ts",
  "jsii": {
    "outdir": "dist",
    "targets": {
      "java": {
        "package": "software.amazon.awscdk.services.rds",
        "maven": {
          "groupId": "software.amazon.awscdk",
          "artifactId": "rds"
        }
      },
      "dotnet": {
        "namespace": "Amazon.CDK.AWS.RDS",
        "packageId": "Amazon.CDK.AWS.RDS",
        "signAssembly": true,
        "assemblyOriginatorKeyFile": "../../key.snk",
        "iconUrl": "https://raw.githubusercontent.com/aws/aws-cdk/master/logo/default-256-dark.png"
      },
      "python": {
        "distName": "aws-cdk.aws-rds",
        "module": "aws_cdk.aws_rds"
      }
    }
  },
  "repository": {
    "type": "git",
    "url": "https://github.com/aws/aws-cdk.git",
    "directory": "packages/@aws-cdk/aws-rds"
  },
  "scripts": {
    "build": "cdk-build",
    "watch": "cdk-watch",
    "lint": "cdk-lint",
    "test": "cdk-test",
    "integ": "cdk-integ",
    "pkglint": "pkglint -f",
    "package": "cdk-package",
    "awslint": "cdk-awslint",
    "cfn2ts": "cfn2ts",
    "build+test+package": "npm run build+test && npm run package",
    "build+test": "npm run build && npm test",
    "compat": "cdk-compat"
  },
  "cdk-build": {
    "cloudformation": "AWS::RDS"
  },
  "keywords": [
    "aws",
    "cdk",
    "constructs",
    "rds"
  ],
  "author": {
    "name": "Amazon Web Services",
    "url": "https://aws.amazon.com",
    "organization": true
  },
  "license": "Apache-2.0",
  "devDependencies": {
    "@aws-cdk/assert": "1.19.0",
    "@aws-cdk/aws-events-targets": "1.19.0",
    "@types/nodeunit": "^0.0.30",
    "cdk-build-tools": "1.19.0",
    "cdk-integ-tools": "1.19.0",
    "cfn2ts": "1.19.0",
    "nodeunit": "^0.11.3",
    "pkglint": "1.19.0"
  },
  "dependencies": {
<<<<<<< HEAD
    "@aws-cdk/aws-cloudwatch": "1.18.0",
    "@aws-cdk/aws-ec2": "1.18.0",
    "@aws-cdk/aws-events": "1.18.0",
    "@aws-cdk/aws-iam": "1.18.0",
    "@aws-cdk/aws-kms": "1.18.0",
    "@aws-cdk/aws-lambda": "1.18.0",
    "@aws-cdk/aws-logs": "1.18.0",
    "@aws-cdk/aws-secretsmanager": "1.18.0",
    "@aws-cdk/core": "1.18.0"
  },
  "homepage": "https://github.com/aws/aws-cdk",
  "peerDependencies": {
    "@aws-cdk/aws-cloudwatch": "1.18.0",
    "@aws-cdk/aws-ec2": "1.18.0",
    "@aws-cdk/aws-events": "1.18.0",
    "@aws-cdk/aws-iam": "1.18.0",
    "@aws-cdk/aws-kms": "1.18.0",
    "@aws-cdk/aws-lambda": "1.18.0",
    "@aws-cdk/aws-logs": "1.18.0",
    "@aws-cdk/aws-secretsmanager": "1.18.0",
    "@aws-cdk/core": "1.18.0"
=======
    "@aws-cdk/aws-cloudwatch": "1.19.0",
    "@aws-cdk/aws-ec2": "1.19.0",
    "@aws-cdk/aws-events": "1.19.0",
    "@aws-cdk/aws-iam": "1.19.0",
    "@aws-cdk/aws-kms": "1.19.0",
    "@aws-cdk/aws-lambda": "1.19.0",
    "@aws-cdk/aws-logs": "1.19.0",
    "@aws-cdk/aws-sam": "1.19.0",
    "@aws-cdk/aws-secretsmanager": "1.19.0",
    "@aws-cdk/core": "1.19.0"
  },
  "homepage": "https://github.com/aws/aws-cdk",
  "peerDependencies": {
    "@aws-cdk/aws-cloudwatch": "1.19.0",
    "@aws-cdk/aws-ec2": "1.19.0",
    "@aws-cdk/aws-events": "1.19.0",
    "@aws-cdk/aws-iam": "1.19.0",
    "@aws-cdk/aws-kms": "1.19.0",
    "@aws-cdk/aws-lambda": "1.19.0",
    "@aws-cdk/aws-logs": "1.19.0",
    "@aws-cdk/aws-sam": "1.19.0",
    "@aws-cdk/aws-secretsmanager": "1.19.0",
    "@aws-cdk/core": "1.19.0"
>>>>>>> 1e20284e
  },
  "engines": {
    "node": ">= 10.3.0"
  },
  "awslint": {
    "exclude": [
      "props-physical-name:@aws-cdk/aws-rds.ParameterGroupProps",
      "props-physical-name:@aws-cdk/aws-rds.ClusterParameterGroupProps",
      "props-physical-name:@aws-cdk/aws-rds.DatabaseClusterProps",
      "props-physical-name:@aws-cdk/aws-rds.DatabaseInstanceProps",
      "props-physical-name:@aws-cdk/aws-rds.DatabaseInstanceFromSnapshotProps",
      "props-physical-name:@aws-cdk/aws-rds.DatabaseInstanceReadReplicaProps",
      "props-physical-name:@aws-cdk/aws-rds.DatabaseSecretProps",
      "props-physical-name:@aws-cdk/aws-rds.OptionGroupProps",
      "docs-public-apis:@aws-cdk/aws-rds.DatabaseInstanceEngine.ORACLE_SE2",
      "docs-public-apis:@aws-cdk/aws-rds.SecretRotationApplication.semanticVersion",
      "docs-public-apis:@aws-cdk/aws-rds.SecretRotationApplication.applicationId",
      "docs-public-apis:@aws-cdk/aws-rds.SecretRotationApplication.SQLSERVER_ROTATION_SINGLE_USER",
      "docs-public-apis:@aws-cdk/aws-rds.SecretRotationApplication.SQLSERVER_ROTATION_MULTI_USER",
      "docs-public-apis:@aws-cdk/aws-rds.SecretRotationApplication.POSTGRES_ROTATION_SINGLE_USER",
      "docs-public-apis:@aws-cdk/aws-rds.SecretRotationApplication.POSTGRES_ROTATION_MULTI_USER",
      "docs-public-apis:@aws-cdk/aws-rds.SecretRotationApplication.ORACLE_ROTATION_SINGLE_USER",
      "docs-public-apis:@aws-cdk/aws-rds.SecretRotationApplication.ORACLE_ROTATION_MULTI_USER",
      "docs-public-apis:@aws-cdk/aws-rds.SecretRotationApplication.MYSQL_ROTATION_SINGLE_USER",
      "docs-public-apis:@aws-cdk/aws-rds.SecretRotationApplication.MYSQL_ROTATION_MULTI_USER",
      "docs-public-apis:@aws-cdk/aws-rds.SecretRotationApplication.MARIADB_ROTATION_SINGLE_USER",
      "docs-public-apis:@aws-cdk/aws-rds.DatabaseClusterEngine.AURORA",
      "docs-public-apis:@aws-cdk/aws-rds.DatabaseClusterEngine.AURORA_MYSQL",
      "docs-public-apis:@aws-cdk/aws-rds.DatabaseClusterEngine.AURORA_POSTGRESQL",
      "docs-public-apis:@aws-cdk/aws-rds.DatabaseInstanceEngine.MARIADB",
      "docs-public-apis:@aws-cdk/aws-rds.DatabaseInstanceEngine.MYSQL",
      "docs-public-apis:@aws-cdk/aws-rds.DatabaseInstanceEngine.ORACLE_EE",
      "docs-public-apis:@aws-cdk/aws-rds.DatabaseInstanceEngine.ORACLE_SE",
      "docs-public-apis:@aws-cdk/aws-rds.DatabaseInstanceEngine.ORACLE_SE1",
      "docs-public-apis:@aws-cdk/aws-rds.SecretRotationApplication.MARIADB_ROTATION_MULTI_USER",
      "docs-public-apis:@aws-cdk/aws-rds.DatabaseInstanceEngine.POSTGRES",
      "docs-public-apis:@aws-cdk/aws-rds.DatabaseInstanceEngine.SQL_SERVER_EE",
      "docs-public-apis:@aws-cdk/aws-rds.DatabaseInstanceEngine.SQL_SERVER_EX",
      "docs-public-apis:@aws-cdk/aws-rds.DatabaseInstanceEngine.SQL_SERVER_SE",
      "docs-public-apis:@aws-cdk/aws-rds.DatabaseInstanceEngine.SQL_SERVER_WEB"
    ]
  },
  "stability": "experimental"
}<|MERGE_RESOLUTION|>--- conflicted
+++ resolved
@@ -72,29 +72,6 @@
     "pkglint": "1.19.0"
   },
   "dependencies": {
-<<<<<<< HEAD
-    "@aws-cdk/aws-cloudwatch": "1.18.0",
-    "@aws-cdk/aws-ec2": "1.18.0",
-    "@aws-cdk/aws-events": "1.18.0",
-    "@aws-cdk/aws-iam": "1.18.0",
-    "@aws-cdk/aws-kms": "1.18.0",
-    "@aws-cdk/aws-lambda": "1.18.0",
-    "@aws-cdk/aws-logs": "1.18.0",
-    "@aws-cdk/aws-secretsmanager": "1.18.0",
-    "@aws-cdk/core": "1.18.0"
-  },
-  "homepage": "https://github.com/aws/aws-cdk",
-  "peerDependencies": {
-    "@aws-cdk/aws-cloudwatch": "1.18.0",
-    "@aws-cdk/aws-ec2": "1.18.0",
-    "@aws-cdk/aws-events": "1.18.0",
-    "@aws-cdk/aws-iam": "1.18.0",
-    "@aws-cdk/aws-kms": "1.18.0",
-    "@aws-cdk/aws-lambda": "1.18.0",
-    "@aws-cdk/aws-logs": "1.18.0",
-    "@aws-cdk/aws-secretsmanager": "1.18.0",
-    "@aws-cdk/core": "1.18.0"
-=======
     "@aws-cdk/aws-cloudwatch": "1.19.0",
     "@aws-cdk/aws-ec2": "1.19.0",
     "@aws-cdk/aws-events": "1.19.0",
@@ -102,7 +79,6 @@
     "@aws-cdk/aws-kms": "1.19.0",
     "@aws-cdk/aws-lambda": "1.19.0",
     "@aws-cdk/aws-logs": "1.19.0",
-    "@aws-cdk/aws-sam": "1.19.0",
     "@aws-cdk/aws-secretsmanager": "1.19.0",
     "@aws-cdk/core": "1.19.0"
   },
@@ -115,10 +91,8 @@
     "@aws-cdk/aws-kms": "1.19.0",
     "@aws-cdk/aws-lambda": "1.19.0",
     "@aws-cdk/aws-logs": "1.19.0",
-    "@aws-cdk/aws-sam": "1.19.0",
     "@aws-cdk/aws-secretsmanager": "1.19.0",
     "@aws-cdk/core": "1.19.0"
->>>>>>> 1e20284e
   },
   "engines": {
     "node": ">= 10.3.0"
