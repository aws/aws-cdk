{
  "name": "@aws-cdk/aws-rds",
  "version": "0.32.0",
  "description": "CDK Constructs for AWS RDS",
  "main": "lib/index.js",
  "types": "lib/index.d.ts",
  "jsii": {
    "outdir": "dist",
    "targets": {
      "java": {
        "package": "software.amazon.awscdk.services.rds",
        "maven": {
          "groupId": "software.amazon.awscdk",
          "artifactId": "rds"
        }
      },
      "dotnet": {
        "namespace": "Amazon.CDK.AWS.RDS",
        "packageId": "Amazon.CDK.AWS.RDS",
        "signAssembly": true,
        "assemblyOriginatorKeyFile": "../../key.snk"
      },
      "python": {
        "distName": "aws-cdk.aws-rds",
        "module": "aws_cdk.aws_rds"
      }
    }
  },
  "repository": {
    "type": "git",
    "url": "https://github.com/awslabs/aws-cdk.git",
    "directory": "packages/@aws-cdk/aws-rds"
  },
  "scripts": {
    "build": "cdk-build",
    "watch": "cdk-watch",
    "lint": "cdk-lint",
    "test": "cdk-test",
    "integ": "cdk-integ",
    "pkglint": "pkglint -f",
    "package": "cdk-package",
    "awslint": "cdk-awslint",
    "cfn2ts": "cfn2ts",
    "build+test+package": "npm run build+test && npm run package",
    "build+test": "npm run build && npm test"
  },
  "cdk-build": {
    "cloudformation": "AWS::RDS"
  },
  "keywords": [
    "aws",
    "cdk",
    "constructs",
    "rds"
  ],
  "author": {
    "name": "Amazon Web Services",
    "url": "https://aws.amazon.com",
    "organization": true
  },
  "license": "Apache-2.0",
  "devDependencies": {
<<<<<<< HEAD
    "@aws-cdk/assert": "^0.30.0",
    "@aws-cdk/aws-events-targets": "^0.30.0",
    "cdk-build-tools": "^0.30.0",
    "cdk-integ-tools": "^0.30.0",
    "cfn2ts": "^0.30.0",
    "pkglint": "^0.30.0"
  },
  "dependencies": {
    "@aws-cdk/aws-cloudwatch": "^0.30.0",
    "@aws-cdk/aws-ec2": "^0.30.0",
    "@aws-cdk/aws-events": "^0.30.0",
    "@aws-cdk/aws-iam": "^0.30.0",
    "@aws-cdk/aws-kms": "^0.30.0",
    "@aws-cdk/aws-lambda": "^0.30.0",
    "@aws-cdk/aws-logs": "^0.30.0",
    "@aws-cdk/aws-sam": "^0.30.0",
    "@aws-cdk/aws-secretsmanager": "^0.30.0",
    "@aws-cdk/cdk": "^0.30.0"
  },
  "homepage": "https://github.com/awslabs/aws-cdk",
  "peerDependencies": {
    "@aws-cdk/aws-cloudwatch": "^0.30.0",
    "@aws-cdk/aws-ec2": "^0.30.0",
    "@aws-cdk/aws-events": "^0.30.0",
    "@aws-cdk/aws-kms": "^0.30.0",
    "@aws-cdk/aws-logs": "^0.30.0",
    "@aws-cdk/aws-secretsmanager": "^0.30.0",
    "@aws-cdk/cdk": "^0.30.0",
    "@aws-cdk/aws-iam": "^0.30.0",
    "@aws-cdk/aws-lambda": "^0.30.0",
    "@aws-cdk/aws-sam": "^0.30.0"
=======
    "@aws-cdk/assert": "^0.32.0",
    "cdk-build-tools": "^0.32.0",
    "cdk-integ-tools": "^0.32.0",
    "cfn2ts": "^0.32.0",
    "pkglint": "^0.32.0"
  },
  "dependencies": {
    "@aws-cdk/aws-ec2": "^0.32.0",
    "@aws-cdk/aws-iam": "^0.32.0",
    "@aws-cdk/aws-kms": "^0.32.0",
    "@aws-cdk/aws-lambda": "^0.32.0",
    "@aws-cdk/aws-sam": "^0.32.0",
    "@aws-cdk/aws-secretsmanager": "^0.32.0",
    "@aws-cdk/cdk": "^0.32.0"
  },
  "homepage": "https://github.com/awslabs/aws-cdk",
  "peerDependencies": {
    "@aws-cdk/aws-ec2": "^0.32.0",
    "@aws-cdk/aws-iam": "^0.32.0",
    "@aws-cdk/aws-kms": "^0.32.0",
    "@aws-cdk/aws-lambda": "^0.32.0",
    "@aws-cdk/aws-sam": "^0.32.0",
    "@aws-cdk/aws-secretsmanager": "^0.32.0",
    "@aws-cdk/cdk": "^0.32.0"
>>>>>>> 9a48b66d
  },
  "engines": {
    "node": ">= 8.10.0"
  },
  "awslint": {
    "exclude": [
      "construct-base-is-private:@aws-cdk/aws-rds.DatabaseInstanceBase"
    ]
  }
}<|MERGE_RESOLUTION|>--- conflicted
+++ resolved
@@ -60,64 +60,37 @@
   },
   "license": "Apache-2.0",
   "devDependencies": {
-<<<<<<< HEAD
-    "@aws-cdk/assert": "^0.30.0",
-    "@aws-cdk/aws-events-targets": "^0.30.0",
-    "cdk-build-tools": "^0.30.0",
-    "cdk-integ-tools": "^0.30.0",
-    "cfn2ts": "^0.30.0",
-    "pkglint": "^0.30.0"
-  },
-  "dependencies": {
-    "@aws-cdk/aws-cloudwatch": "^0.30.0",
-    "@aws-cdk/aws-ec2": "^0.30.0",
-    "@aws-cdk/aws-events": "^0.30.0",
-    "@aws-cdk/aws-iam": "^0.30.0",
-    "@aws-cdk/aws-kms": "^0.30.0",
-    "@aws-cdk/aws-lambda": "^0.30.0",
-    "@aws-cdk/aws-logs": "^0.30.0",
-    "@aws-cdk/aws-sam": "^0.30.0",
-    "@aws-cdk/aws-secretsmanager": "^0.30.0",
-    "@aws-cdk/cdk": "^0.30.0"
-  },
-  "homepage": "https://github.com/awslabs/aws-cdk",
-  "peerDependencies": {
-    "@aws-cdk/aws-cloudwatch": "^0.30.0",
-    "@aws-cdk/aws-ec2": "^0.30.0",
-    "@aws-cdk/aws-events": "^0.30.0",
-    "@aws-cdk/aws-kms": "^0.30.0",
-    "@aws-cdk/aws-logs": "^0.30.0",
-    "@aws-cdk/aws-secretsmanager": "^0.30.0",
-    "@aws-cdk/cdk": "^0.30.0",
-    "@aws-cdk/aws-iam": "^0.30.0",
-    "@aws-cdk/aws-lambda": "^0.30.0",
-    "@aws-cdk/aws-sam": "^0.30.0"
-=======
     "@aws-cdk/assert": "^0.32.0",
+    "@aws-cdk/aws-events-targets": "^0.32.0",
     "cdk-build-tools": "^0.32.0",
     "cdk-integ-tools": "^0.32.0",
     "cfn2ts": "^0.32.0",
     "pkglint": "^0.32.0"
   },
   "dependencies": {
+    "@aws-cdk/aws-cloudwatch": "^0.32.0",
     "@aws-cdk/aws-ec2": "^0.32.0",
+    "@aws-cdk/aws-events": "^0.32.0",
     "@aws-cdk/aws-iam": "^0.32.0",
     "@aws-cdk/aws-kms": "^0.32.0",
     "@aws-cdk/aws-lambda": "^0.32.0",
+    "@aws-cdk/aws-logs": "^0.32.0",
     "@aws-cdk/aws-sam": "^0.32.0",
     "@aws-cdk/aws-secretsmanager": "^0.32.0",
     "@aws-cdk/cdk": "^0.32.0"
   },
   "homepage": "https://github.com/awslabs/aws-cdk",
   "peerDependencies": {
+    "@aws-cdk/aws-cloudwatch": "^0.32.0",
     "@aws-cdk/aws-ec2": "^0.32.0",
+    "@aws-cdk/aws-events": "^0.32.0",
     "@aws-cdk/aws-iam": "^0.32.0",
     "@aws-cdk/aws-kms": "^0.32.0",
     "@aws-cdk/aws-lambda": "^0.32.0",
+    "@aws-cdk/aws-logs": "^0.32.0",
     "@aws-cdk/aws-sam": "^0.32.0",
     "@aws-cdk/aws-secretsmanager": "^0.32.0",
     "@aws-cdk/cdk": "^0.32.0"
->>>>>>> 9a48b66d
   },
   "engines": {
     "node": ">= 8.10.0"
