import * as path from 'path';
import { Match, Template } from 'aws-cdk-lib/assertions';
import * as ec2 from 'aws-cdk-lib/aws-ec2';
import * as ecr from 'aws-cdk-lib/aws-ecr';
import * as ecr_assets from 'aws-cdk-lib/aws-ecr-assets';
import * as kms from 'aws-cdk-lib/aws-kms';
import * as iam from 'aws-cdk-lib/aws-iam';
import * as secretsmanager from 'aws-cdk-lib/aws-secretsmanager';
import * as ssm from 'aws-cdk-lib/aws-ssm';
import * as s3 from 'aws-cdk-lib/aws-s3';
import { testDeprecated } from '@aws-cdk/cdk-build-tools';
import * as cdk from 'aws-cdk-lib';
import * as apprunner from '../lib';

test('create a service with ECR Public(image repository type: ECR_PUBLIC)', () => {
  // GIVEN
  const app = new cdk.App();
  const stack = new cdk.Stack(app, 'demo-stack');
  // WHEN
  new apprunner.Service(stack, 'DemoService', {
    source: apprunner.Source.fromEcrPublic({
      imageConfiguration: { port: 8000 },
      imageIdentifier: 'public.ecr.aws/aws-containers/hello-app-runner:latest',
    }),
  });

  // THEN
  // we should have the service
  Template.fromStack(stack).hasResourceProperties('AWS::AppRunner::Service', {
    SourceConfiguration: {
      AuthenticationConfiguration: {},
      ImageRepository: {
        ImageConfiguration: {
          Port: '8000',
        },
        ImageIdentifier: 'public.ecr.aws/aws-containers/hello-app-runner:latest',
        ImageRepositoryType: 'ECR_PUBLIC',
      },
    },
    NetworkConfiguration: {
      EgressConfiguration: {
        EgressType: 'DEFAULT',
      },
    },
  });
});

test('custom environment variables and start commands are allowed for imageConfiguration with defined port', () => {
  // GIVEN
  const app = new cdk.App();
  const stack = new cdk.Stack(app, 'demo-stack');
  // WHEN
  const service = new apprunner.Service(stack, 'DemoService', {
    source: apprunner.Source.fromEcrPublic({
      imageConfiguration: {
        port: 8000,
        environmentVariables: {
          TEST_ENVIRONMENT_VARIABLE: 'test environment variable value',
        },
        startCommand: '/root/start-command.sh',
      },
      imageIdentifier: 'public.ecr.aws/aws-containers/hello-app-runner:latest',
    }),
  });

  service.addEnvironmentVariable('SECOND_ENVIRONEMENT_VARIABLE', 'second test value');

  // THEN
  // we should have the service
  Template.fromStack(stack).hasResourceProperties('AWS::AppRunner::Service', {
    SourceConfiguration: {
      AuthenticationConfiguration: {},
      ImageRepository: {
        ImageConfiguration: {
          Port: '8000',
          RuntimeEnvironmentVariables: [
            {
              Name: 'TEST_ENVIRONMENT_VARIABLE',
              Value: 'test environment variable value',
            },
            {
              Name: 'SECOND_ENVIRONEMENT_VARIABLE',
              Value: 'second test value',
            },
          ],
          StartCommand: '/root/start-command.sh',
        },
        ImageIdentifier: 'public.ecr.aws/aws-containers/hello-app-runner:latest',
        ImageRepositoryType: 'ECR_PUBLIC',
      },
    },
    NetworkConfiguration: {
      EgressConfiguration: {
        EgressType: 'DEFAULT',
      },
    },
  });
});

test('custom environment secrets and start commands are allowed for imageConfiguration with defined port', () => {
  // GIVEN
  const app = new cdk.App();
  const stack = new cdk.Stack(app, 'demo-stack');
  // WHEN
  const secret = new secretsmanager.Secret(stack, 'Secret');
  const parameter = ssm.StringParameter.fromSecureStringParameterAttributes(stack, 'Parameter', {
    parameterName: '/name',
    version: 1,
  });

  const service = new apprunner.Service(stack, 'DemoService', {
    source: apprunner.Source.fromEcrPublic({
      imageConfiguration: {
        port: 8000,
        environmentSecrets: {
          SECRET: apprunner.Secret.fromSecretsManager(secret),
          PARAMETER: apprunner.Secret.fromSsmParameter(parameter),
          SECRET_ID: apprunner.Secret.fromSecretsManagerVersion(secret, { versionId: 'version-id' }),
          SECRET_STAGE: apprunner.Secret.fromSecretsManagerVersion(secret, { versionStage: 'version-stage' }),
        },
        startCommand: '/root/start-command.sh',
      },
      imageIdentifier: 'public.ecr.aws/aws-containers/hello-app-runner:latest',
    }),
  });

  service.addSecret('LATER_SECRET', apprunner.Secret.fromSecretsManager(secret, 'field'));

  // THEN
  // we should have the service
  Template.fromStack(stack).hasResourceProperties('AWS::AppRunner::Service', {
    SourceConfiguration: {
      AuthenticationConfiguration: {},
      ImageRepository: {
        ImageConfiguration: {
          Port: '8000',
          RuntimeEnvironmentSecrets: [
            {
              Name: 'SECRET',
              Value: {
                Ref: 'SecretA720EF05',
              },
            },
            {
              Name: 'PARAMETER',
              Value: {
                'Fn::Join': [
                  '',
                  [
                    'arn:',
                    {
                      Ref: 'AWS::Partition',
                    },
                    ':ssm:',
                    {
                      Ref: 'AWS::Region',
                    },
                    ':',
                    {
                      Ref: 'AWS::AccountId',
                    },
                    ':parameter/name',
                  ],
                ],
              },
            },
            {
              Name: 'SECRET_ID',
              Value: {
                'Fn::Join': [
                  '',
                  [
                    {
                      Ref: 'SecretA720EF05',
                    },
                    ':::version-id',
                  ],
                ],
              },
            },
            {
              Name: 'SECRET_STAGE',
              Value: {
                'Fn::Join': [
                  '',
                  [
                    {
                      Ref: 'SecretA720EF05',
                    },
                    '::version-stage:',
                  ],
                ],
              },
            },
            {
              Name: 'LATER_SECRET',
              Value: {
                'Fn::Join': [
                  '',
                  [
                    {
                      Ref: 'SecretA720EF05',
                    },
                    ':field::',
                  ],
                ],
              },
            },
          ],
          StartCommand: '/root/start-command.sh',
        },
        ImageIdentifier: 'public.ecr.aws/aws-containers/hello-app-runner:latest',
        ImageRepositoryType: 'ECR_PUBLIC',
      },
    },
    NetworkConfiguration: {
      EgressConfiguration: {
        EgressType: 'DEFAULT',
      },
    },
  });
});

test('custom environment variables and start commands are allowed for imageConfiguration with port undefined', () => {
  // GIVEN
  const app = new cdk.App();
  const stack = new cdk.Stack(app, 'demo-stack');
  // WHEN
  const service = new apprunner.Service(stack, 'DemoService', {
    source: apprunner.Source.fromEcrPublic({
      imageConfiguration: {
        environmentVariables: {
          TEST_ENVIRONMENT_VARIABLE: 'test environment variable value',
        },
        startCommand: '/root/start-command.sh',
      },
      imageIdentifier: 'public.ecr.aws/aws-containers/hello-app-runner:latest',
    }),
  });

  service.addEnvironmentVariable('SECOND_ENVIRONEMENT_VARIABLE', 'second test value');

  // THEN
  // we should have the service
  Template.fromStack(stack).hasResourceProperties('AWS::AppRunner::Service', {
    SourceConfiguration: {
      AuthenticationConfiguration: {},
      ImageRepository: {
        ImageConfiguration: {
          RuntimeEnvironmentVariables: [
            {
              Name: 'TEST_ENVIRONMENT_VARIABLE',
              Value: 'test environment variable value',
            },
            {
              Name: 'SECOND_ENVIRONEMENT_VARIABLE',
              Value: 'second test value',
            },
          ],
          StartCommand: '/root/start-command.sh',
        },
        ImageIdentifier: 'public.ecr.aws/aws-containers/hello-app-runner:latest',
        ImageRepositoryType: 'ECR_PUBLIC',
      },
    },
    NetworkConfiguration: {
      EgressConfiguration: {
        EgressType: 'DEFAULT',
      },
    },
  });
});

test('custom environment secrets and start commands are allowed for imageConfiguration with port undefined', () => {
  // GIVEN
  const app = new cdk.App();
  const stack = new cdk.Stack(app, 'demo-stack');
  // WHEN
  const secret = new secretsmanager.Secret(stack, 'Secret');
  const parameter = ssm.StringParameter.fromSecureStringParameterAttributes(stack, 'Parameter', {
    parameterName: '/name',
    version: 1,
  });

  const service = new apprunner.Service(stack, 'DemoService', {
    source: apprunner.Source.fromEcrPublic({
      imageConfiguration: {
        environmentSecrets: {
          SECRET: apprunner.Secret.fromSecretsManager(secret),
          PARAMETER: apprunner.Secret.fromSsmParameter(parameter),
          SECRET_ID: apprunner.Secret.fromSecretsManagerVersion(secret, { versionId: 'version-id' }),
          SECRET_STAGE: apprunner.Secret.fromSecretsManagerVersion(secret, { versionStage: 'version-stage' }),
        },
        startCommand: '/root/start-command.sh',
      },
      imageIdentifier: 'public.ecr.aws/aws-containers/hello-app-runner:latest',
    }),
  });

  service.addSecret('LATER_SECRET', apprunner.Secret.fromSecretsManager(secret, 'field'));

  // THEN
  // we should have the service
  Template.fromStack(stack).hasResourceProperties('AWS::AppRunner::Service', {
    SourceConfiguration: {
      AuthenticationConfiguration: {},
      ImageRepository: {
        ImageConfiguration: {
          RuntimeEnvironmentSecrets: [
            {
              Name: 'SECRET',
              Value: {
                Ref: 'SecretA720EF05',
              },
            },
            {
              Name: 'PARAMETER',
              Value: {
                'Fn::Join': [
                  '',
                  [
                    'arn:',
                    {
                      Ref: 'AWS::Partition',
                    },
                    ':ssm:',
                    {
                      Ref: 'AWS::Region',
                    },
                    ':',
                    {
                      Ref: 'AWS::AccountId',
                    },
                    ':parameter/name',
                  ],
                ],
              },
            },
            {
              Name: 'SECRET_ID',
              Value: {
                'Fn::Join': [
                  '',
                  [
                    {
                      Ref: 'SecretA720EF05',
                    },
                    ':::version-id',
                  ],
                ],
              },
            },
            {
              Name: 'SECRET_STAGE',
              Value: {
                'Fn::Join': [
                  '',
                  [
                    {
                      Ref: 'SecretA720EF05',
                    },
                    '::version-stage:',
                  ],
                ],
              },
            },
            {
              Name: 'LATER_SECRET',
              Value: {
                'Fn::Join': [
                  '',
                  [
                    {
                      Ref: 'SecretA720EF05',
                    },
                    ':field::',
                  ],
                ],
              },
            },
          ],
          StartCommand: '/root/start-command.sh',
        },
        ImageIdentifier: 'public.ecr.aws/aws-containers/hello-app-runner:latest',
        ImageRepositoryType: 'ECR_PUBLIC',
      },
    },
    NetworkConfiguration: {
      EgressConfiguration: {
        EgressType: 'DEFAULT',
      },
    },
  });
});

test('custom environment variables can be added with .addEnvironmentVariable() without first defining them in props', () => {
  // GIVEN
  const app = new cdk.App();
  const stack = new cdk.Stack(app, 'demo-stack');
  const service = new apprunner.Service(stack, 'DemoService', {
    source: apprunner.Source.fromEcrPublic({
      imageConfiguration: {
        startCommand: '/root/start-command.sh',
      },
      imageIdentifier: 'public.ecr.aws/aws-containers/hello-app-runner:latest',
    }),
  });

  // WHEN
  service.addEnvironmentVariable('TEST_ENVIRONMENT_VARIABLE', 'test environment variable value');

  // THEN
  Template.fromStack(stack).hasResourceProperties('AWS::AppRunner::Service', {
    SourceConfiguration: {
      AuthenticationConfiguration: {},
      ImageRepository: {
        ImageConfiguration: {
          RuntimeEnvironmentVariables: [
            {
              Name: 'TEST_ENVIRONMENT_VARIABLE',
              Value: 'test environment variable value',
            },
          ],
          StartCommand: '/root/start-command.sh',
        },
        ImageIdentifier: 'public.ecr.aws/aws-containers/hello-app-runner:latest',
        ImageRepositoryType: 'ECR_PUBLIC',
      },
    },
    NetworkConfiguration: {
      EgressConfiguration: {
        EgressType: 'DEFAULT',
      },
    },
  });
});

test('custom environment secrets can be added with .addSecret() without first defining them in props', () => {
  // GIVEN
  const app = new cdk.App();
  const stack = new cdk.Stack(app, 'demo-stack');
  const secret = new secretsmanager.Secret(stack, 'Secret');
  const service = new apprunner.Service(stack, 'DemoService', {
    source: apprunner.Source.fromEcrPublic({
      imageConfiguration: {
        startCommand: '/root/start-command.sh',
      },
      imageIdentifier: 'public.ecr.aws/aws-containers/hello-app-runner:latest',
    }),
  });

  // WHEN
  service.addSecret('LATER_SECRET', apprunner.Secret.fromSecretsManager(secret, 'field'));

  // THEN
  Template.fromStack(stack).hasResourceProperties('AWS::AppRunner::Service', {
    SourceConfiguration: {
      AuthenticationConfiguration: {},
      ImageRepository: {
        ImageConfiguration: {
          RuntimeEnvironmentSecrets: [
            {
              Name: 'LATER_SECRET',
              Value: {
                'Fn::Join': [
                  '',
                  [
                    {
                      Ref: 'SecretA720EF05',
                    },
                    ':field::',
                  ],
                ],
              },
            },
          ],
          StartCommand: '/root/start-command.sh',
        },
        ImageIdentifier: 'public.ecr.aws/aws-containers/hello-app-runner:latest',
        ImageRepositoryType: 'ECR_PUBLIC',
      },
    },
    NetworkConfiguration: {
      EgressConfiguration: {
        EgressType: 'DEFAULT',
      },
    },
    InstanceConfiguration: {
      InstanceRoleArn: {
        'Fn::GetAtt': [
          'DemoServiceInstanceRoleFCED1725',
          'Arn',
        ],
      },
    },
  });
});

test('create a service from existing ECR repository(image repository type: ECR)', () => {
  // GIVEN
  const app = new cdk.App();
  const stack = new cdk.Stack(app, 'demo-stack');
  // WHEN
  new apprunner.Service(stack, 'Service', {
    source: apprunner.Source.fromEcr({
      imageConfiguration: { port: 80 },
      repository: ecr.Repository.fromRepositoryName(stack, 'NginxRepository', 'nginx'),
    }),
  });

  // THEN
  // we should have an IAM role
  Template.fromStack(stack).hasResourceProperties('AWS::IAM::Role', {
    AssumeRolePolicyDocument: {
      Statement: [
        {
          Action: 'sts:AssumeRole',
          Effect: 'Allow',
          Principal: {
            Service: 'build.apprunner.amazonaws.com',
          },
        },
      ],
      Version: '2012-10-17',
    },
  });
  // we should have the service
  Template.fromStack(stack).hasResourceProperties('AWS::AppRunner::Service', {
    SourceConfiguration: {
      AuthenticationConfiguration: {
        AccessRoleArn: {
          'Fn::GetAtt': [
            'ServiceAccessRole4763579D',
            'Arn',
          ],
        },
      },
      ImageRepository: {
        ImageConfiguration: {
          Port: '80',
        },
        ImageIdentifier: {
          'Fn::Join': [
            '',
            [
              {
                Ref: 'AWS::AccountId',
              },
              '.dkr.ecr.',
              {
                Ref: 'AWS::Region',
              },
              '.',
              {
                Ref: 'AWS::URLSuffix',
              },
              '/nginx:latest',
            ],
          ],
        },
        ImageRepositoryType: 'ECR',
      },
    },
    NetworkConfiguration: {
      EgressConfiguration: {
        EgressType: 'DEFAULT',
      },
    },
  });
});

test('create a service with local assets(image repository type: ECR)', () => {
  // GIVEN
  const app = new cdk.App();
  const stack = new cdk.Stack(app, 'demo-stack');
  // WHEN
  const dockerAsset = new ecr_assets.DockerImageAsset(stack, 'Assets', {
    directory: path.join(__dirname, 'docker.assets'),
  });
  new apprunner.Service(stack, 'DemoService', {
    source: apprunner.Source.fromAsset({
      imageConfiguration: { port: 8000 },
      asset: dockerAsset,
    }),
  });

  // THEN
  // we should have an IAM role
  Template.fromStack(stack).hasResourceProperties('AWS::IAM::Role', {
    AssumeRolePolicyDocument: {
      Statement: [
        {
          Action: 'sts:AssumeRole',
          Effect: 'Allow',
          Principal: {
            Service: 'build.apprunner.amazonaws.com',
          },
        },
      ],
      Version: '2012-10-17',
    },
  });
  // we should have the service
  Template.fromStack(stack).hasResourceProperties('AWS::AppRunner::Service', {
    SourceConfiguration: {
      AuthenticationConfiguration: {
        AccessRoleArn: {
          'Fn::GetAtt': [
            'DemoServiceAccessRoleE7F08742',
            'Arn',
          ],
        },
      },
      ImageRepository: {
        ImageConfiguration: {
          Port: '8000',
        },
        ImageIdentifier: {
          'Fn::Sub': '${AWS::AccountId}.dkr.ecr.${AWS::Region}.${AWS::URLSuffix}/cdk-hnb659fds-container-assets-${AWS::AccountId}-${AWS::Region}:77284835684772d19c95f4f5a37e7618d5f9efc40db9321d44ac039db457b967',
        },
        ImageRepositoryType: 'ECR',
      },
    },
    NetworkConfiguration: {
      EgressConfiguration: {
        EgressType: 'DEFAULT',
      },
    },
  });
});

test('create a service with github repository', () => {
  // GIVEN
  const app = new cdk.App();
  const stack = new cdk.Stack(app, 'demo-stack');
  // WHEN
  new apprunner.Service(stack, 'DemoService', {
    source: apprunner.Source.fromGitHub({
      repositoryUrl: 'https://github.com/aws-containers/hello-app-runner',
      branch: 'main',
      configurationSource: apprunner.ConfigurationSourceType.REPOSITORY,
      connection: apprunner.GitHubConnection.fromConnectionArn('MOCK'),
    }),
  });

  // THEN
  // we should have the service
  Template.fromStack(stack).hasResourceProperties('AWS::AppRunner::Service', {
    SourceConfiguration: {
      AuthenticationConfiguration: {
        ConnectionArn: 'MOCK',
      },
      CodeRepository: {
        CodeConfiguration: {
          ConfigurationSource: 'REPOSITORY',
        },
        RepositoryUrl: 'https://github.com/aws-containers/hello-app-runner',
        SourceCodeVersion: {
          Type: 'BRANCH',
          Value: 'main',
        },
      },
    },
    NetworkConfiguration: {
      EgressConfiguration: {
        EgressType: 'DEFAULT',
      },
    },
  });
});

test('create a service with github repository - undefined branch name is allowed', () => {
  // GIVEN
  const app = new cdk.App();
  const stack = new cdk.Stack(app, 'demo-stack');
  // WHEN
  new apprunner.Service(stack, 'DemoService', {
    source: apprunner.Source.fromGitHub({
      repositoryUrl: 'https://github.com/aws-containers/hello-app-runner',
      configurationSource: apprunner.ConfigurationSourceType.API,
      codeConfigurationValues: {
        runtime: apprunner.Runtime.PYTHON_3,
        port: '8000',
      },
      connection: apprunner.GitHubConnection.fromConnectionArn('MOCK'),
    }),
  });

  // THEN
  // we should have the service with the branch value as 'main'
  Template.fromStack(stack).hasResourceProperties('AWS::AppRunner::Service', {
    SourceConfiguration: {
      AuthenticationConfiguration: {
        ConnectionArn: 'MOCK',
      },
      CodeRepository: {
        CodeConfiguration: {
          CodeConfigurationValues: {
            Port: '8000',
            Runtime: 'PYTHON_3',
          },
          ConfigurationSource: 'API',
        },
        RepositoryUrl: 'https://github.com/aws-containers/hello-app-runner',
        SourceCodeVersion: {
          Type: 'BRANCH',
          Value: 'main',
        },
      },
    },
    NetworkConfiguration: {
      EgressConfiguration: {
        EgressType: 'DEFAULT',
      },
    },
  });
});

test('create a service with github repository - buildCommand, environment and startCommand are allowed', () => {
  // GIVEN
  const app = new cdk.App();
  const stack = new cdk.Stack(app, 'demo-stack');
  // WHEN
  const service = new apprunner.Service(stack, 'DemoService', {
    source: apprunner.Source.fromGitHub({
      repositoryUrl: 'https://github.com/aws-containers/hello-app-runner',
      configurationSource: apprunner.ConfigurationSourceType.API,
      codeConfigurationValues: {
        runtime: apprunner.Runtime.PYTHON_3,
        port: '8000',
        buildCommand: '/root/build.sh',
        environmentVariables: {
          TEST_ENVIRONMENT_VARIABLE: 'test environment variable value',
        },
        startCommand: '/root/start.sh',
      },
      connection: apprunner.GitHubConnection.fromConnectionArn('MOCK'),
    }),
  });

  service.addEnvironmentVariable('SECOND_ENVIRONEMENT_VARIABLE', 'second test value');

  // THEN
  // we should have the service with the branch value as 'main'
  Template.fromStack(stack).hasResourceProperties('AWS::AppRunner::Service', {
    SourceConfiguration: {
      AuthenticationConfiguration: {
        ConnectionArn: 'MOCK',
      },
      CodeRepository: {
        CodeConfiguration: {
          CodeConfigurationValues: {
            Port: '8000',
            Runtime: 'PYTHON_3',
            BuildCommand: '/root/build.sh',
            RuntimeEnvironmentVariables: [
              {
                Name: 'TEST_ENVIRONMENT_VARIABLE',
                Value: 'test environment variable value',
              },
              {
                Name: 'SECOND_ENVIRONEMENT_VARIABLE',
                Value: 'second test value',
              },
            ],
            StartCommand: '/root/start.sh',
          },
          ConfigurationSource: 'API',
        },
        RepositoryUrl: 'https://github.com/aws-containers/hello-app-runner',
        SourceCodeVersion: {
          Type: 'BRANCH',
          Value: 'main',
        },
      },
    },
    NetworkConfiguration: {
      EgressConfiguration: {
        EgressType: 'DEFAULT',
      },
    },
  });
});

test('import from service name', () => {
  // GIVEN
  const app = new cdk.App();
  const stack = new cdk.Stack(app, 'demo-stack');
  // WHEN
  const svc = apprunner.Service.fromServiceName(stack, 'ImportService', 'ExistingService');
  // THEN
  expect(svc).toHaveProperty('serviceName');
  expect(svc).toHaveProperty('serviceArn');
});

test('import from service attributes', () => {
  // GIVEN
  const app = new cdk.App();
  const stack = new cdk.Stack(app, 'demo-stack');
  // WHEN
  const svc = apprunner.Service.fromServiceAttributes(stack, 'ImportService', {
    serviceName: 'mock',
    serviceArn: 'mock',
    serviceStatus: 'mock',
    serviceUrl: 'mock',
  });
  // THEN
  expect(svc).toHaveProperty('serviceName');
  expect(svc).toHaveProperty('serviceArn');
  expect(svc).toHaveProperty('serviceStatus');
  expect(svc).toHaveProperty('serviceUrl');
});

test('serviceName validation', () => {
  // GIVEN
  const app = new cdk.App();
  const stack = new cdk.Stack(app, 'demo-stack');
  // WHEN
  const svc = new apprunner.Service(stack, 'CustomService', {
    source: apprunner.Source.fromEcrPublic({
      imageConfiguration: { port: 8000 },
      imageIdentifier: 'public.ecr.aws/aws-containers/hello-app-runner:latest',
    }),
  });

  // THEN
  // the serviceName should not be the resource.ref
  expect(svc.serviceName).not.toEqual((svc.node.defaultChild as cdk.CfnResource).ref);
  // serviceName and serviceArn should be different
  expect(svc.serviceName).not.toEqual(svc.serviceArn);
});

test('undefined imageConfiguration port is allowed', () => {
  // GIVEN
  const app = new cdk.App();
  const stack = new cdk.Stack(app, 'demo-stack');
  // WHEN
  new apprunner.Service(stack, 'Service', {
    source: apprunner.Source.fromEcrPublic({
      imageIdentifier: 'public.ecr.aws/aws-containers/hello-app-runner:latest',
    }),
  });

  // THEN
  // we should have the service
  Template.fromStack(stack).hasResourceProperties('AWS::AppRunner::Service', {
    SourceConfiguration: {
      AuthenticationConfiguration: {},
      ImageRepository: {
        ImageIdentifier: 'public.ecr.aws/aws-containers/hello-app-runner:latest',
        ImageRepositoryType: 'ECR_PUBLIC',
      },
    },
    NetworkConfiguration: {
      EgressConfiguration: {
        EgressType: 'DEFAULT',
      },
    },
  });
});

test('custom IAM access role and instance role are allowed', () => {
  // GIVEN
  const app = new cdk.App();
  const stack = new cdk.Stack(app, 'demo-stack');
  // WHEN
  const dockerAsset = new ecr_assets.DockerImageAsset(stack, 'Assets', {
    directory: path.join(__dirname, 'docker.assets'),
  });
  new apprunner.Service(stack, 'DemoService', {
    source: apprunner.Source.fromAsset({
      asset: dockerAsset,
      imageConfiguration: { port: 8000 },
    }),
    accessRole: new iam.Role(stack, 'AccessRole', {
      assumedBy: new iam.ServicePrincipal('build.apprunner.amazonaws.com'),
      managedPolicies: [
        iam.ManagedPolicy.fromAwsManagedPolicyName('service-role/AWSAppRunnerServicePolicyForECRAccess'),
      ],
    }),
    instanceRole: new iam.Role(stack, 'InstanceRole', {
      assumedBy: new iam.ServicePrincipal('tasks.apprunner.amazonaws.com'),
    }),
  });
  // THEN
  // we should have the service with the branch value as 'main'
  Template.fromStack(stack).hasResourceProperties('AWS::AppRunner::Service', {
    SourceConfiguration: {
      AuthenticationConfiguration: {
        AccessRoleArn: {
          'Fn::GetAtt': [
            'AccessRoleEC309AE6',
            'Arn',
          ],
        },
      },
      ImageRepository: {
        ImageConfiguration: {
          Port: '8000',
        },
        ImageIdentifier: {
          'Fn::Sub': '${AWS::AccountId}.dkr.ecr.${AWS::Region}.${AWS::URLSuffix}/cdk-hnb659fds-container-assets-${AWS::AccountId}-${AWS::Region}:77284835684772d19c95f4f5a37e7618d5f9efc40db9321d44ac039db457b967',
        },
        ImageRepositoryType: 'ECR',
      },
    },
    InstanceConfiguration: {
      InstanceRoleArn: {
        'Fn::GetAtt': [
          'InstanceRole3CCE2F1D',
          'Arn',
        ],
      },
    },
    NetworkConfiguration: {
      EgressConfiguration: {
        EgressType: 'DEFAULT',
      },
    },
  });
});

test('cpu and memory properties as unit values are allowed', () => {
  // GIVEN
  const app = new cdk.App();
  const stack = new cdk.Stack(app, 'demo-stack');
  // WHEN
  new apprunner.Service(stack, 'DemoService', {
    source: apprunner.Source.fromEcrPublic({
      imageIdentifier: 'public.ecr.aws/aws-containers/hello-app-runner:latest',
    }),
    cpu: apprunner.Cpu.ONE_VCPU,
    memory: apprunner.Memory.THREE_GB,
  });
  // THEN
  Template.fromStack(stack).hasResourceProperties('AWS::AppRunner::Service', {
    InstanceConfiguration: {
      Cpu: '1 vCPU',
      Memory: '3 GB',
    },
    NetworkConfiguration: {
      EgressConfiguration: {
        EgressType: 'DEFAULT',
      },
    },
  });
});

test('cpu and memory properties as numeric values are allowed', () => {
  // GIVEN
  const app = new cdk.App();
  const stack = new cdk.Stack(app, 'demo-stack');
  // WHEN
  new apprunner.Service(stack, 'DemoService', {
    source: apprunner.Source.fromEcrPublic({
      imageIdentifier: 'public.ecr.aws/aws-containers/hello-app-runner:latest',
    }),
    cpu: apprunner.Cpu.of('1024'),
    memory: apprunner.Memory.of('3072'),
  });
  // THEN
  Template.fromStack(stack).hasResourceProperties('AWS::AppRunner::Service', {
    InstanceConfiguration: {
      Cpu: '1024',
      Memory: '3072',
    },
    NetworkConfiguration: {
      EgressConfiguration: {
        EgressType: 'DEFAULT',
      },
    },
  });
});

test('invalid cpu property as unit value is not allowed', () => {
  // GIVEN
  const app = new cdk.App();
  const stack = new cdk.Stack(app, 'demo-stack');
  // WHEN
  expect(() => {
    new apprunner.Service(stack, 'DemoService', {
      source: apprunner.Source.fromEcrPublic({
        imageIdentifier: 'public.ecr.aws/aws-containers/hello-app-runner:latest',
      }),
      cpu: apprunner.Cpu.of('1000 vCPU'),
      memory: apprunner.Memory.of('3 GB'),
    });
  }).toThrow('CPU value is invalid');
});

test('invalid cpu property as numeric value is not allowed', () => {
  // GIVEN
  const app = new cdk.App();
  const stack = new cdk.Stack(app, 'demo-stack');
  // WHEN
  expect(() => {
    new apprunner.Service(stack, 'DemoService', {
      source: apprunner.Source.fromEcrPublic({
        imageIdentifier: 'public.ecr.aws/aws-containers/hello-app-runner:latest',
      }),
      cpu: apprunner.Cpu.of('1'),
      memory: apprunner.Memory.of('3 GB'),
    });
  }).toThrow('CPU value is invalid');
});

test('invalid memory property as unit value is not allowed', () => {
  // GIVEN
  const app = new cdk.App();
  const stack = new cdk.Stack(app, 'demo-stack');
  // WHEN
  expect(() => {
    new apprunner.Service(stack, 'DemoService', {
      source: apprunner.Source.fromEcrPublic({
        imageIdentifier: 'public.ecr.aws/aws-containers/hello-app-runner:latest',
      }),
      cpu: apprunner.Cpu.of('1 vCPU'),
      memory: apprunner.Memory.of('3000 GB'),
    });
  }).toThrow('Memory value is invalid');
});

test('invalid memory property as numeric value is not allowed', () => {
  // GIVEN
  const app = new cdk.App();
  const stack = new cdk.Stack(app, 'demo-stack');
  // WHEN
  expect(() => {
    new apprunner.Service(stack, 'DemoService', {
      source: apprunner.Source.fromEcrPublic({
        imageIdentifier: 'public.ecr.aws/aws-containers/hello-app-runner:latest',
      }),
      cpu: apprunner.Cpu.of('1 vCPU'),
      memory: apprunner.Memory.of('3'),
    });
  }).toThrow('Memory value is invalid');
});

test('environment variable with a prefix of AWSAPPRUNNER should throw an error', () => {
  // GIVEN
  const app = new cdk.App();
  const stack = new cdk.Stack(app, 'demo-stack');
  // WHEN
  // we should have the service
  expect(() => {
    new apprunner.Service(stack, 'DemoService', {
      source: apprunner.Source.fromEcrPublic({
        imageConfiguration: {
          environmentVariables: {
            AWSAPPRUNNER_FOO: 'bar',
          },
        },
        imageIdentifier: 'public.ecr.aws/aws-containers/hello-app-runner:latest',
      }),
    });
  }).toThrow('Environment variable key AWSAPPRUNNER_FOO with a prefix of AWSAPPRUNNER is not allowed');
});

test('environment variable with a prefix of AWSAPPRUNNER added later should throw an error', () => {
  // GIVEN
  const app = new cdk.App();
  const stack = new cdk.Stack(app, 'demo-stack');
  // WHEN
  // we should have the service
  expect(() => {
    const service = new apprunner.Service(stack, 'DemoService', {
      source: apprunner.Source.fromEcrPublic({
        imageIdentifier: 'public.ecr.aws/aws-containers/hello-app-runner:latest',
      }),
    });
    service.addEnvironmentVariable('AWSAPPRUNNER_FOO', 'BAR');
  }).toThrow('Environment variable key AWSAPPRUNNER_FOO with a prefix of AWSAPPRUNNER is not allowed');
});

test('environment secrets with a prefix of AWSAPPRUNNER should throw an error', () => {
  // GIVEN
  const app = new cdk.App();
  const stack = new cdk.Stack(app, 'demo-stack');
  const secret = new secretsmanager.Secret(stack, 'Secret');

  // WHEN
  // we should have the service
  expect(() => {
    new apprunner.Service(stack, 'DemoService', {
      source: apprunner.Source.fromEcrPublic({
        imageConfiguration: {
          environmentSecrets: {
            AWSAPPRUNNER_FOO: apprunner.Secret.fromSecretsManager(secret),
          },
        },
        imageIdentifier: 'public.ecr.aws/aws-containers/hello-app-runner:latest',
      }),
    });
  }).toThrow('Environment secret key AWSAPPRUNNER_FOO with a prefix of AWSAPPRUNNER is not allowed');
});

test('environment secrets with a prefix of AWSAPPRUNNER added later should throw an error', () => {
  // GIVEN
  const app = new cdk.App();
  const stack = new cdk.Stack(app, 'demo-stack');
  const secret = new secretsmanager.Secret(stack, 'Secret');

  // WHEN
  // we should have the service
  expect(() => {
    const service = new apprunner.Service(stack, 'DemoService', {
      source: apprunner.Source.fromEcrPublic({
        imageIdentifier: 'public.ecr.aws/aws-containers/hello-app-runner:latest',
      }),
    });
    service.addSecret('AWSAPPRUNNER_FOO', apprunner.Secret.fromSecretsManager(secret));
  }).toThrow('Environment secret key AWSAPPRUNNER_FOO with a prefix of AWSAPPRUNNER is not allowed');
});

test('specifying a vpcConnector should assign the service to it and set the egressType to VPC', () => {
  // GIVEN
  const app = new cdk.App();
  const stack = new cdk.Stack(app, 'demo-stack');

  const vpc = new ec2.Vpc(stack, 'Vpc', {
    ipAddresses: ec2.IpAddresses.cidr('10.0.0.0/16'),
  });

  const securityGroup = new ec2.SecurityGroup(stack, 'SecurityGroup', { vpc });

  const vpcConnector = new apprunner.VpcConnector(stack, 'VpcConnector', {
    securityGroups: [securityGroup],
    vpc,
    vpcSubnets: vpc.selectSubnets({ subnetType: ec2.SubnetType.PUBLIC }),
    vpcConnectorName: 'MyVpcConnector',
  });
  // WHEN
  new apprunner.Service(stack, 'DemoService', {
    source: apprunner.Source.fromEcrPublic({
      imageIdentifier: 'public.ecr.aws/aws-containers/hello-app-runner:latest',
    }),
    vpcConnector,
  });
  // THEN
  Template.fromStack(stack).hasResourceProperties('AWS::AppRunner::Service', {
    NetworkConfiguration: {
      EgressConfiguration: {
        EgressType: 'VPC',
        VpcConnectorArn: {
          'Fn::GetAtt': [
            'VpcConnectorE3A78531',
            'VpcConnectorArn',
          ],
        },
      },
    },
  });

  Template.fromStack(stack).hasResourceProperties('AWS::AppRunner::VpcConnector', {
    Subnets: [
      {
        Ref: 'VpcPublicSubnet1Subnet5C2D37C4',
      },
      {
        Ref: 'VpcPublicSubnet2Subnet691E08A3',
      },
    ],
    SecurityGroups: [
      {
        'Fn::GetAtt': [
          'SecurityGroupDD263621',
          'GroupId',
        ],
      },
    ],
    VpcConnectorName: 'MyVpcConnector',
  });
});

test('autoDeploymentsEnabled flag is set true', () => {
  // GIVEN
  const app = new cdk.App();
  const stack = new cdk.Stack(app, 'demo-stack');
  // WHEN
  const dockerAsset = new ecr_assets.DockerImageAsset(stack, 'Assets', {
    directory: path.join(__dirname, 'docker.assets'),
  });
  new apprunner.Service(stack, 'DemoService', {
    source: apprunner.Source.fromAsset({
      imageConfiguration: { port: 8000 },
      asset: dockerAsset,
    }),
    autoDeploymentsEnabled: true,
  });
  // THEN
  Template.fromStack(stack).hasResourceProperties('AWS::AppRunner::Service', {
    SourceConfiguration: {
      AutoDeploymentsEnabled: true,
    },
  });
});

test('autoDeploymentsEnabled flag is set false', () => {
  // GIVEN
  const app = new cdk.App();
  const stack = new cdk.Stack(app, 'demo-stack');
  // WHEN
  new apprunner.Service(stack, 'DemoService', {
    source: apprunner.Source.fromGitHub({
      repositoryUrl: 'https://github.com/aws-containers/hello-app-runner',
      branch: 'main',
      configurationSource: apprunner.ConfigurationSourceType.REPOSITORY,
      connection: apprunner.GitHubConnection.fromConnectionArn('MOCK'),
    }),
    autoDeploymentsEnabled: false,
  });
  // THEN
  Template.fromStack(stack).hasResourceProperties('AWS::AppRunner::Service', {
    SourceConfiguration: {
      AutoDeploymentsEnabled: false,
    },
  });
});

test('autoDeploymentsEnabled flag is NOT set', () => {
  // GIVEN
  const app = new cdk.App();
  const stack = new cdk.Stack(app, 'demo-stack');
  // WHEN
  new apprunner.Service(stack, 'DemoService', {
    source: apprunner.Source.fromEcrPublic({
      imageIdentifier: 'public.ecr.aws/aws-containers/hello-app-runner:latest',
    }),
  });
  // THEN
  Template.fromStack(stack).hasResourceProperties('AWS::AppRunner::Service', {
    SourceConfiguration: {
      AutoDeploymentsEnabled: Match.absent(),
    },
  });
});

test('serviceName is set', () => {
  // GIVEN
  const app = new cdk.App();
  const stack = new cdk.Stack(app, 'demo-stack');
  const serviceName = 'demo-service';
  // WHEN
  new apprunner.Service(stack, 'DemoService', {
    serviceName: serviceName,
    source: apprunner.Source.fromGitHub({
      repositoryUrl: 'https://github.com/aws-containers/hello-app-runner',
      branch: 'main',
      configurationSource: apprunner.ConfigurationSourceType.REPOSITORY,
      connection: apprunner.GitHubConnection.fromConnectionArn('MOCK'),
    }),
  });
  // THEN
  Template.fromStack(stack).hasResourceProperties('AWS::AppRunner::Service', {
    ServiceName: serviceName,
  });
});

testDeprecated('Using both environmentVariables and environment should throw an error', () => {
  const app = new cdk.App();
  const stack = new cdk.Stack(app, 'demo-stack');

  expect(() => {
    new apprunner.Service(stack, 'DemoService', {
      source: apprunner.Source.fromEcrPublic({
        imageConfiguration: {
          environmentVariables: {
            AWSAPPRUNNER_FOO: 'bar',
          },
          environment: {
            AWSAPPRUNNER_FOO: 'bar',
          },
        },
        imageIdentifier: 'public.ecr.aws/aws-containers/hello-app-runner:latest',
      }),
    });
  }).toThrow(/You cannot set both \'environmentVariables\' and \'environment\' properties./);
});

test('Service is grantable', () => {
  // GIVEN
  const app = new cdk.App();
  const stack = new cdk.Stack(app, 'demo-stack');
  // WHEN
  const bucket = s3.Bucket.fromBucketAttributes(stack, 'ImportedBucket', { bucketArn: 'arn:aws:s3:::my-bucket' });
  const service = new apprunner.Service(stack, 'DemoService', {
    source: apprunner.Source.fromEcrPublic({
      imageIdentifier: 'public.ecr.aws/aws-containers/hello-app-runner:latest',
    }),
    instanceRole: new iam.Role(stack, 'InstanceRole', {
      assumedBy: new iam.ServicePrincipal('tasks.apprunner.amazonaws.com'),
    }),
  });

  bucket.grantRead(service);

  // THEN
  Template.fromStack(stack).hasResourceProperties('AWS::IAM::Policy', {
    PolicyDocument: {
      Statement: [
        {
          Action: [
            's3:GetObject*',
            's3:GetBucket*',
            's3:List*',
          ],
          Resource: [
            'arn:aws:s3:::my-bucket',
            'arn:aws:s3:::my-bucket/*',
          ],
        },
      ],
    },
    PolicyName: 'InstanceRoleDefaultPolicy1531605C',
    Roles: [
      { Ref: 'InstanceRole3CCE2F1D' },
    ],
  });
});

test('addToRolePolicy', () => {
  // GIVEN
  const app = new cdk.App();
  const stack = new cdk.Stack(app, 'demo-stack');
  // WHEN
  const bucket = s3.Bucket.fromBucketAttributes(stack, 'ImportedBucket', { bucketArn: 'arn:aws:s3:::my-bucket' });
  const service = new apprunner.Service(stack, 'DemoService', {
    source: apprunner.Source.fromEcrPublic({
      imageIdentifier: 'public.ecr.aws/aws-containers/hello-app-runner:latest',
    }),
  });

  service.addToRolePolicy(new iam.PolicyStatement({
    effect: iam.Effect.ALLOW,
    actions: ['s3:GetObject'],
    resources: [bucket.bucketArn],
  }));

  // THEN
  Template.fromStack(stack).hasResourceProperties('AWS::IAM::Policy', {
    PolicyDocument: {
      Statement: [
        {
          Action: 's3:GetObject',
          Resource: 'arn:aws:s3:::my-bucket',
        },
      ],
    },
    PolicyName: 'DemoServiceInstanceRoleDefaultPolicy9600BEA1',
    Roles: [
      { Ref: 'DemoServiceInstanceRoleFCED1725' },
    ],
  });
});

test('Service has healthCheck', () => {
  // GIVEN
  const app = new cdk.App();
  const stack = new cdk.Stack(app, 'demo-stack');
  // WHEN
  new apprunner.Service(stack, 'DemoService', {
    source: apprunner.Source.fromEcrPublic({
      imageIdentifier: 'public.ecr.aws/aws-containers/hello-app-runner:latest',
    }),
    healthCheck: apprunner.HealthCheck.http({
      healthyThreshold: 5,
      interval: cdk.Duration.seconds(5),
      path: '/',
      timeout: cdk.Duration.seconds(2),
      unhealthyThreshold: 5,
    }),
  });

  // THEN
  Template.fromStack(stack).hasResourceProperties('AWS::AppRunner::Service', {
    HealthCheckConfiguration: {
      HealthyThreshold: 5,
      Interval: 5,
      Path: '/',
      Protocol: 'HTTP',
      Timeout: 2,
      UnhealthyThreshold: 5,
    },
  });
});

test('path cannot be empty in healthCheck', () => {
  // GIVEN
  const app = new cdk.App();
  const stack = new cdk.Stack(app, 'demo-stack');

  // WHEN
  expect(() => {
    new apprunner.Service(stack, 'DemoService', {
      source: apprunner.Source.fromEcrPublic({
        imageIdentifier: 'public.ecr.aws/aws-containers/hello-app-runner:latest',
      }),
      healthCheck: apprunner.HealthCheck.http({
        healthyThreshold: 5,
        interval: cdk.Duration.seconds(5),
        path: '',
        timeout: cdk.Duration.seconds(2),
        unhealthyThreshold: 5,
      }),
    });
  }).toThrow('path length must be greater than 0');
});

test('healthyThreshold must be greater than or equal to 1 in healthCheck', () => {
  // GIVEN
  const app = new cdk.App();
  const stack = new cdk.Stack(app, 'demo-stack');

  // WHEN
  expect(() => {
    new apprunner.Service(stack, 'DemoService', {
      source: apprunner.Source.fromEcrPublic({
        imageIdentifier: 'public.ecr.aws/aws-containers/hello-app-runner:latest',
      }),
      healthCheck: apprunner.HealthCheck.http({
        healthyThreshold: 0,
        interval: cdk.Duration.seconds(5),
        path: '/',
        timeout: cdk.Duration.seconds(2),
        unhealthyThreshold: 5,
      }),
    });
  }).toThrow('healthyThreshold must be between 1 and 20, got 0');
});

test('healthyThreshold must be less than or equal to 20 in healthCheck', () => {
  // GIVEN
  const app = new cdk.App();
  const stack = new cdk.Stack(app, 'demo-stack');

  // WHEN
  expect(() => {
    new apprunner.Service(stack, 'DemoService', {
      source: apprunner.Source.fromEcrPublic({
        imageIdentifier: 'public.ecr.aws/aws-containers/hello-app-runner:latest',
      }),
      healthCheck: apprunner.HealthCheck.http({
        healthyThreshold: 21,
        interval: cdk.Duration.seconds(5),
        path: '/',
        timeout: cdk.Duration.seconds(2),
        unhealthyThreshold: 5,
      }),
    });
  }).toThrow('healthyThreshold must be between 1 and 20, got 21');
});

test('unhealthyThreshold must be greater than or equal to 1 in healthCheck', () => {
  // GIVEN
  const app = new cdk.App();
  const stack = new cdk.Stack(app, 'demo-stack');

  // WHEN
  expect(() => {
    new apprunner.Service(stack, 'DemoService', {
      source: apprunner.Source.fromEcrPublic({
        imageIdentifier: 'public.ecr.aws/aws-containers/hello-app-runner:latest',
      }),
      healthCheck: apprunner.HealthCheck.http({
        healthyThreshold: 5,
        interval: cdk.Duration.seconds(5),
        path: '/',
        timeout: cdk.Duration.seconds(2),
        unhealthyThreshold: 0,
      }),
    });
  }).toThrow('unhealthyThreshold must be between 1 and 20, got 0');
});

test('unhealthyThreshold must be less than or equal to 20 in healthCheck', () => {
  // GIVEN
  const app = new cdk.App();
  const stack = new cdk.Stack(app, 'demo-stack');

  // WHEN
  expect(() => {
    new apprunner.Service(stack, 'DemoService', {
      source: apprunner.Source.fromEcrPublic({
        imageIdentifier: 'public.ecr.aws/aws-containers/hello-app-runner:latest',
      }),
      healthCheck: apprunner.HealthCheck.http({
        healthyThreshold: 5,
        interval: cdk.Duration.seconds(5),
        path: '/',
        timeout: cdk.Duration.seconds(2),
        unhealthyThreshold: 21,
      }),
    });
  }).toThrow('unhealthyThreshold must be between 1 and 20, got 21');
});

test('interval must be greater than or equal to 1 in healthCheck', () => {
  // GIVEN
  const app = new cdk.App();
  const stack = new cdk.Stack(app, 'demo-stack');

  // WHEN
  expect(() => {
    new apprunner.Service(stack, 'DemoService', {
      source: apprunner.Source.fromEcrPublic({
        imageIdentifier: 'public.ecr.aws/aws-containers/hello-app-runner:latest',
      }),
      healthCheck: apprunner.HealthCheck.http({
        healthyThreshold: 5,
        interval: cdk.Duration.seconds(0),
        path: '/',
        timeout: cdk.Duration.seconds(2),
        unhealthyThreshold: 5,
      }),
    });
  }).toThrow('interval must be between 1 and 20 seconds, got 0');
});

test('interval must be less than or equal to 20 in healthCheck', () => {
  // GIVEN
  const app = new cdk.App();
  const stack = new cdk.Stack(app, 'demo-stack');

  // WHEN
  expect(() => {
    new apprunner.Service(stack, 'DemoService', {
      source: apprunner.Source.fromEcrPublic({
        imageIdentifier: 'public.ecr.aws/aws-containers/hello-app-runner:latest',
      }),
      healthCheck: apprunner.HealthCheck.http({
        healthyThreshold: 5,
        interval: cdk.Duration.seconds(21),
        path: '/',
        timeout: cdk.Duration.seconds(2),
        unhealthyThreshold: 5,
      }),
    });
  }).toThrow('interval must be between 1 and 20 seconds, got 21');
});

test('timeout must be greater than or equal to 1 in healthCheck', () => {
  // GIVEN
  const app = new cdk.App();
  const stack = new cdk.Stack(app, 'demo-stack');

  // WHEN
  expect(() => {
    new apprunner.Service(stack, 'DemoService', {
      source: apprunner.Source.fromEcrPublic({
        imageIdentifier: 'public.ecr.aws/aws-containers/hello-app-runner:latest',
      }),
      healthCheck: apprunner.HealthCheck.http({
        healthyThreshold: 5,
        interval: cdk.Duration.seconds(5),
        path: '/',
        timeout: cdk.Duration.seconds(0),
        unhealthyThreshold: 5,
      }),
    });
  }).toThrow('timeout must be between 1 and 20 seconds, got 0');
});

test('timeout must be less than or equal to 20 in healthCheck', () => {
  // GIVEN
  const app = new cdk.App();
  const stack = new cdk.Stack(app, 'demo-stack');

  // WHEN
  expect(() => {
    new apprunner.Service(stack, 'DemoService', {
      source: apprunner.Source.fromEcrPublic({
        imageIdentifier: 'public.ecr.aws/aws-containers/hello-app-runner:latest',
      }),
      healthCheck: apprunner.HealthCheck.http({
        healthyThreshold: 5,
        interval: cdk.Duration.seconds(5),
        path: '/',
        timeout: cdk.Duration.seconds(21),
        unhealthyThreshold: 5,
      }),
    });
  }).toThrow('timeout must be between 1 and 20 seconds, got 21');
});

<<<<<<< HEAD
test('create a service with a Observability Configuration)', () => {
  // GIVEN
  const app = new cdk.App();
  const stack = new cdk.Stack(app, 'demo-stack');
  const observabilityConfiguration = new apprunner.ObservabilityConfiguration(stack, 'ObservabilityConfiguration', {
    observabilityConfigurationName: 'MyObservabilityConfiguration',
    vendor: apprunner.Vendor.AWSXRAY,
  });
=======
test('create a service with a customer managed key)', () => {
  // GIVEN
  const app = new cdk.App();
  const stack = new cdk.Stack(app, 'demo-stack');
  const key = new kms.Key(stack, 'Key');
>>>>>>> af812646

  // WHEN
  new apprunner.Service(stack, 'DemoService', {
    source: apprunner.Source.fromEcrPublic({
      imageConfiguration: { port: 8000 },
      imageIdentifier: 'public.ecr.aws/aws-containers/hello-app-runner:latest',
    }),
<<<<<<< HEAD
    observabilityConfiguration,
  });

  // THEN
  Template.fromStack(stack).hasResourceProperties('AWS::AppRunner::ObservabilityConfiguration', {
    ObservabilityConfigurationName: 'MyObservabilityConfiguration',
    TraceConfiguration: {
      Vendor: 'AWSXRAY',
    },
  });

  Template.fromStack(stack).hasResourceProperties('AWS::AppRunner::Service', {
    ObservabilityConfiguration: {
      ObservabilityEnabled: true,
      ObservabilityConfigurationArn: stack.resolve(observabilityConfiguration.observabilityConfigurationArn),
    },
  });
});

test('create a service without a Observability Configuration)', () => {
  // GIVEN
  const app = new cdk.App();
  const stack = new cdk.Stack(app, 'demo-stack');

  // WHEN
  new apprunner.Service(stack, 'DemoService', {
    source: apprunner.Source.fromEcrPublic({
      imageConfiguration: { port: 8000 },
      imageIdentifier: 'public.ecr.aws/aws-containers/hello-app-runner:latest',
    }),
  });

  // THEN
  Template.fromStack(stack).hasResourceProperties('AWS::AppRunner::Service', {
    ObservabilityConfiguration: Match.absent(),
  });
=======
    kmsKey: key,
  });

  // THEN
  // we should have the service
  Template.fromStack(stack).hasResourceProperties('AWS::AppRunner::Service', {
    EncryptionConfiguration: {
      KmsKey: stack.resolve(key.keyArn),
    },
  });
>>>>>>> af812646
});<|MERGE_RESOLUTION|>--- conflicted
+++ resolved
@@ -1582,7 +1582,30 @@
   }).toThrow('timeout must be between 1 and 20 seconds, got 21');
 });
 
-<<<<<<< HEAD
+test('create a service with a customer managed key)', () => {
+  // GIVEN
+  const app = new cdk.App();
+  const stack = new cdk.Stack(app, 'demo-stack');
+  const key = new kms.Key(stack, 'Key');
+
+  // WHEN
+  new apprunner.Service(stack, 'DemoService', {
+    source: apprunner.Source.fromEcrPublic({
+      imageConfiguration: { port: 8000 },
+      imageIdentifier: 'public.ecr.aws/aws-containers/hello-app-runner:latest',
+    }),
+    kmsKey: key,
+  });
+
+  // THEN
+  // we should have the service
+  Template.fromStack(stack).hasResourceProperties('AWS::AppRunner::Service', {
+    EncryptionConfiguration: {
+      KmsKey: stack.resolve(key.keyArn),
+    },
+  });
+});
+
 test('create a service with a Observability Configuration)', () => {
   // GIVEN
   const app = new cdk.App();
@@ -1591,13 +1614,6 @@
     observabilityConfigurationName: 'MyObservabilityConfiguration',
     vendor: apprunner.Vendor.AWSXRAY,
   });
-=======
-test('create a service with a customer managed key)', () => {
-  // GIVEN
-  const app = new cdk.App();
-  const stack = new cdk.Stack(app, 'demo-stack');
-  const key = new kms.Key(stack, 'Key');
->>>>>>> af812646
 
   // WHEN
   new apprunner.Service(stack, 'DemoService', {
@@ -1605,7 +1621,6 @@
       imageConfiguration: { port: 8000 },
       imageIdentifier: 'public.ecr.aws/aws-containers/hello-app-runner:latest',
     }),
-<<<<<<< HEAD
     observabilityConfiguration,
   });
 
@@ -1642,16 +1657,4 @@
   Template.fromStack(stack).hasResourceProperties('AWS::AppRunner::Service', {
     ObservabilityConfiguration: Match.absent(),
   });
-=======
-    kmsKey: key,
-  });
-
-  // THEN
-  // we should have the service
-  Template.fromStack(stack).hasResourceProperties('AWS::AppRunner::Service', {
-    EncryptionConfiguration: {
-      KmsKey: stack.resolve(key.keyArn),
-    },
-  });
->>>>>>> af812646
 });