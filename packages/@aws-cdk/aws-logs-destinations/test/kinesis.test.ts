<<<<<<< HEAD
import '@aws-cdk/assert/jest';
import * as iam from '@aws-cdk/aws-iam';
=======
import '@aws-cdk/assert-internal/jest';
>>>>>>> 924045da
import * as kinesis from '@aws-cdk/aws-kinesis';
import * as logs from '@aws-cdk/aws-logs';
import * as cdk from '@aws-cdk/core';
import * as dests from '../lib';

test('stream can be subscription destination', () => {
  // GIVEN
  const stack = new cdk.Stack();
  const stream = new kinesis.Stream(stack, 'MyStream');
  const logGroup = new logs.LogGroup(stack, 'LogGroup');

  // WHEN
  new logs.SubscriptionFilter(stack, 'Subscription', {
    logGroup,
    destination: new dests.KinesisDestination(stream),
    filterPattern: logs.FilterPattern.allEvents(),
  });

  // THEN: subscription target is Stream
  expect(stack).toHaveResource('AWS::Logs::SubscriptionFilter', {
    DestinationArn: { 'Fn::GetAtt': ['MyStream5C050E93', 'Arn'] },
    RoleArn: { 'Fn::GetAtt': ['SubscriptionCloudWatchLogsCanPutRecords9C1223EC', 'Arn'] },
  });

  // THEN: we have a role to write to the Stream
  expect(stack).toHaveResource('AWS::IAM::Role', {
    AssumeRolePolicyDocument: {
      Version: '2012-10-17',
      Statement: [{
        Action: 'sts:AssumeRole',
        Effect: 'Allow',
        Principal: {
          Service: {
            'Fn::Join': ['', [
              'logs.',
              { Ref: 'AWS::Region' },
              '.',
              { Ref: 'AWS::URLSuffix' },
            ]],
          },
        },
      }],
    },
  });

  expect(stack).toHaveResource('AWS::IAM::Policy', {
    PolicyDocument: {
      Version: '2012-10-17',
      Statement: [
        {
          Action: [
            'kinesis:ListShards',
            'kinesis:PutRecord',
            'kinesis:PutRecords',
          ],
          Effect: 'Allow',
          Resource: { 'Fn::GetAtt': ['MyStream5C050E93', 'Arn'] },
        },
        {
          Action: 'iam:PassRole',
          Effect: 'Allow',
          Resource: { 'Fn::GetAtt': ['SubscriptionCloudWatchLogsCanPutRecords9C1223EC', 'Arn'] },
        },
      ],
    },
  });
});

test('stream can be subscription destination twice, without duplicating permissions', () => {
  // GIVEN
  const stack = new cdk.Stack();
  const stream = new kinesis.Stream(stack, 'MyStream');
  const logGroup1 = new logs.LogGroup(stack, 'LogGroup');
  const logGroup2 = new logs.LogGroup(stack, 'LogGroup2');

  // WHEN
  new logs.SubscriptionFilter(stack, 'Subscription', {
    logGroup: logGroup1,
    destination: new dests.KinesisDestination(stream),
    filterPattern: logs.FilterPattern.allEvents(),
  });

  new logs.SubscriptionFilter(stack, 'Subscription2', {
    logGroup: logGroup2,
    destination: new dests.KinesisDestination(stream),
    filterPattern: logs.FilterPattern.allEvents(),
  });

  // THEN: subscription target is Stream
  expect(stack).toHaveResource('AWS::Logs::SubscriptionFilter', {
    DestinationArn: { 'Fn::GetAtt': ['MyStream5C050E93', 'Arn'] },
    RoleArn: { 'Fn::GetAtt': ['SubscriptionCloudWatchLogsCanPutRecords9C1223EC', 'Arn'] },
  });

  // THEN: we have a role to write to the Stream
  expect(stack).toHaveResource('AWS::IAM::Role', {
    AssumeRolePolicyDocument: {
      Version: '2012-10-17',
      Statement: [{
        Action: 'sts:AssumeRole',
        Effect: 'Allow',
        Principal: {
          Service: {
            'Fn::Join': ['', [
              'logs.',
              { Ref: 'AWS::Region' },
              '.',
              { Ref: 'AWS::URLSuffix' },
            ]],
          },
        },
      }],
    },
  });

  expect(stack).toHaveResource('AWS::IAM::Policy', {
    PolicyDocument: {
      Version: '2012-10-17',
      Statement: [
        {
          Action: [
            'kinesis:ListShards',
            'kinesis:PutRecord',
            'kinesis:PutRecords',
          ],
          Effect: 'Allow',
          Resource: { 'Fn::GetAtt': ['MyStream5C050E93', 'Arn'] },
        },
        {
          Action: 'iam:PassRole',
          Effect: 'Allow',
          Resource: { 'Fn::GetAtt': ['SubscriptionCloudWatchLogsCanPutRecords9C1223EC', 'Arn'] },
        },
      ],
    },
  });
});

test('an existing IAM role can be passed to new destination instance instead of auto-created ', ()=> {
  // GIVEN
  const stack = new cdk.Stack();
  const stream = new kinesis.Stream(stack, 'MyStream');
  const logGroup = new logs.LogGroup(stack, 'LogGroup');

  const importedRole = iam.Role.fromRoleArn(stack, 'ImportedRole', 'arn:aws:iam::123456789012:role/ImportedRoleKinesisDestinationTest');

  const kinesisDestination = new dests.KinesisDestination(stream, { role: importedRole });

  new logs.SubscriptionFilter(logGroup, 'MySubscriptionFilter', {
    logGroup: logGroup,
    destination: kinesisDestination,
    filterPattern: logs.FilterPattern.allEvents(),
  });

  // THEN
  expect(stack).toCountResources('AWS::IAM::Role', 0);
  expect(stack).toHaveResourceLike('AWS::Logs::SubscriptionFilter', {
    RoleArn: importedRole.roleArn,
  });
});

test('creates a new IAM Role if not passed on new destination instance', ()=> {
  // GIVEN
  const stack = new cdk.Stack();
  const stream = new kinesis.Stream(stack, 'MyStream');
  const logGroup = new logs.LogGroup(stack, 'LogGroup');

  const kinesisDestination = new dests.KinesisDestination(stream);

  new logs.SubscriptionFilter(logGroup, 'MySubscriptionFilter', {
    logGroup: logGroup,
    destination: kinesisDestination,
    filterPattern: logs.FilterPattern.allEvents(),
  });

  // THEN
  expect(stack).toCountResources('AWS::IAM::Role', 1);
  expect(stack).toHaveResourceLike('AWS::Logs::SubscriptionFilter', {
    RoleArn: {
      'Fn::GetAtt': [
        'LogGroupMySubscriptionFilterCloudWatchLogsCanPutRecords9112BD02',
        'Arn',
      ],
    },
  });
});<|MERGE_RESOLUTION|>--- conflicted
+++ resolved
@@ -1,9 +1,5 @@
-<<<<<<< HEAD
-import '@aws-cdk/assert/jest';
+import '@aws-cdk/assert-internal/jest';
 import * as iam from '@aws-cdk/aws-iam';
-=======
-import '@aws-cdk/assert-internal/jest';
->>>>>>> 924045da
 import * as kinesis from '@aws-cdk/aws-kinesis';
 import * as logs from '@aws-cdk/aws-logs';
 import * as cdk from '@aws-cdk/core';
