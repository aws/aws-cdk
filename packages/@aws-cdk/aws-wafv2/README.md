## AWS::WAFv2 Construct Library
<!--BEGIN STABILITY BANNER-->
---

![cfn-resources: Stable](https://img.shields.io/badge/cfn--resources-stable-success.svg?style=for-the-badge)

> All classes with the `Cfn` prefix in this module ([CFN Resources](https://docs.aws.amazon.com/cdk/latest/guide/constructs.html#constructs_lib)) are always stable and safe to use.

---
<!--END STABILITY BANNER-->

This module is part of the [AWS Cloud Development Kit](https://github.com/aws/aws-cdk) project.

```ts
<<<<<<< HEAD
import wafv2 = require('@aws-cdk/aws-wafv2');
```

### IpSet

Use an `IpSet` to identify web requests that originate from specific IP addresses or ranges of IP addresses. For example, if you're receiving a lot of requests from a ranges of IP addresses, you can configure AWS WAF to block them using an IP set that lists those IP addresses.

Example:

```ts
import waf = require('@aws-cdk/aws-wafv2');

new waf.IpSet(this, 'MyIpSet', {
    addresses: [
        '192.168.1.1/32'
    ],
    name: 'MyIPSet'
})
=======
import * as wafv2 from '@aws-cdk/aws-wafv2';
>>>>>>> 398f8720
```<|MERGE_RESOLUTION|>--- conflicted
+++ resolved
@@ -12,8 +12,7 @@
 This module is part of the [AWS Cloud Development Kit](https://github.com/aws/aws-cdk) project.
 
 ```ts
-<<<<<<< HEAD
-import wafv2 = require('@aws-cdk/aws-wafv2');
+import * as wafv2 from '@aws-cdk/aws-wafv2';
 ```
 
 ### IpSet
@@ -31,7 +30,4 @@
     ],
     name: 'MyIPSet'
 })
-=======
-import * as wafv2 from '@aws-cdk/aws-wafv2';
->>>>>>> 398f8720
 ```