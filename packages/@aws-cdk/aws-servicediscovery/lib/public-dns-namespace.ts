import { Construct, Resource } from '@aws-cdk/cdk';
import { BaseNamespaceProps, INamespace, NamespaceType } from './namespace';
import { DnsServiceProps, Service } from './service';
import { CfnPublicDnsNamespace} from './servicediscovery.generated';

export interface PublicDnsNamespaceProps extends BaseNamespaceProps {}
export interface IPublicDnsNamespace extends INamespace { }
export interface PublicDnsNamespaceAttributes {
  /**
   * A name for the Namespace.
   */
  readonly namespaceName: string;

  /**
   * Namespace Id for the Namespace.
   */
  readonly namespaceId: string;

  /**
   * Namespace ARN for the Namespace.
   */
  readonly namespaceArn: string;
 }

/**
 * Define a Public DNS Namespace
 */
export class PublicDnsNamespace extends Resource implements IPublicDnsNamespace {

  public static fromPublicDnsNamespaceAttributes(scope: Construct, id: string, attrs: PublicDnsNamespaceAttributes): IPublicDnsNamespace {
    class Import extends Resource implements IPublicDnsNamespace {
      public namespaceName = attrs.namespaceName;
      public namespaceId = attrs.namespaceId;
      public namespaceArn = attrs.namespaceArn;
      public type = NamespaceType.DNS_PUBLIC;
    }
    return new Import(scope, id);
  }

  /**
   * A name for the namespace.
   */
  public readonly namespaceName: string;

  /**
   * Namespace Id for the namespace.
   */
  public readonly namespaceId: string;

  /**
   * Namespace Arn for the namespace.
   */
  public readonly namespaceArn: string;

  /**
   * Type of the namespace.
   */
  public readonly type: NamespaceType;

  constructor(scope: Construct, id: string, props: PublicDnsNamespaceProps) {
    super(scope, id);

    const ns = new CfnPublicDnsNamespace(this, 'Resource', {
      name: props.name,
      description: props.description,
    });

    this.namespaceName = props.name;
<<<<<<< HEAD
    this.namespaceId = ns.publicDnsNamespaceId;
    this.namespaceArn = ns.publicDnsNamespaceArn;
    this.type = NamespaceType.DNS_PUBLIC;
=======
    this.namespaceId = ns.attrId;
    this.namespaceArn = ns.attrArn;
    this.type = NamespaceType.DnsPublic;
>>>>>>> 390baf1d
  }

  /** @attribute */
  public get publicDnsNamespaceArn() { return this.namespaceArn; }

  /** @attribute */
  public get publicDnsNamespaceName() { return this.namespaceName; }

  /** @attribute */
  public get publicDnsNamespaceId() { return this.namespaceId; }

  /**
   * Creates a service within the namespace
   */
  public createService(id: string, props?: DnsServiceProps): Service {
    return new Service(this, id, {
      namespace: this,
      ...props
    });
  }
}<|MERGE_RESOLUTION|>--- conflicted
+++ resolved
@@ -66,15 +66,9 @@
     });
 
     this.namespaceName = props.name;
-<<<<<<< HEAD
-    this.namespaceId = ns.publicDnsNamespaceId;
-    this.namespaceArn = ns.publicDnsNamespaceArn;
-    this.type = NamespaceType.DNS_PUBLIC;
-=======
     this.namespaceId = ns.attrId;
     this.namespaceArn = ns.attrArn;
-    this.type = NamespaceType.DnsPublic;
->>>>>>> 390baf1d
+    this.type = NamespaceType.DNS_PUBLIC;
   }
 
   /** @attribute */
