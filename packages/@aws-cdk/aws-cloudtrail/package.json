{
  "name": "@aws-cdk/aws-cloudtrail",
  "version": "0.0.0",
  "description": "The CDK Construct Library for AWS::CloudTrail",
  "main": "lib/index.js",
  "types": "lib/index.d.ts",
  "jsii": {
    "outdir": "dist",
    "targets": {
      "java": {
        "package": "software.amazon.awscdk.services.cloudtrail",
        "maven": {
          "groupId": "software.amazon.awscdk",
          "artifactId": "cloudtrail"
        }
      },
      "dotnet": {
        "namespace": "Amazon.CDK.AWS.CloudTrail",
        "packageId": "Amazon.CDK.AWS.CloudTrail",
        "iconUrl": "https://raw.githubusercontent.com/aws/aws-cdk/master/logo/default-256-dark.png"
      },
      "python": {
        "distName": "aws-cdk.aws-cloudtrail",
        "module": "aws_cdk.aws_cloudtrail",
        "classifiers": [
          "Framework :: AWS CDK",
          "Framework :: AWS CDK :: 1"
        ]
      }
    },
    "projectReferences": true,
    "metadata": {
      "jsii": {
        "rosetta": {
          "strict": true
        }
      }
    }
  },
  "repository": {
    "type": "git",
    "url": "https://github.com/aws/aws-cdk.git",
    "directory": "packages/@aws-cdk/aws-cloudtrail"
  },
  "scripts": {
    "build": "cdk-build",
    "watch": "cdk-watch",
    "lint": "cdk-lint",
    "test": "cdk-test",
    "pkglint": "pkglint -f",
    "package": "cdk-package",
    "awslint": "cdk-awslint",
    "cfn2ts": "cfn2ts",
    "integ": "cdk-integ",
    "build+test+package": "yarn build+test && yarn package",
    "build+test": "yarn build && yarn test",
    "compat": "cdk-compat",
    "gen": "cfn2ts",
    "rosetta:extract": "yarn --silent jsii-rosetta extract",
    "build+extract": "yarn build && yarn rosetta:extract",
    "build+test+extract": "yarn build+test && yarn rosetta:extract"
  },
  "cdk-build": {
    "cloudformation": "AWS::CloudTrail",
    "env": {
      "AWSLINT_BASE_CONSTRUCT": true
    }
  },
  "keywords": [
    "aws",
    "cdk",
    "constructs",
    "cloudtrail"
  ],
  "author": {
    "name": "Amazon Web Services",
    "url": "https://aws.amazon.com",
    "organization": true
  },
  "license": "Apache-2.0",
  "devDependencies": {
    "@aws-cdk/assert-internal": "0.0.0",
    "@aws-cdk/cdk-build-tools": "0.0.0",
    "@aws-cdk/cdk-integ-tools": "0.0.0",
    "@aws-cdk/cfn2ts": "0.0.0",
    "@aws-cdk/pkglint": "0.0.0",
    "@types/jest": "^27.4.0",
    "aws-sdk": "^2.848.0",
<<<<<<< HEAD
    "colors": "^1.4.0",
    "jest": "^27.4.7"
=======
    "colors": "1.4.0",
    "jest": "^27.4.5"
>>>>>>> f28b867f
  },
  "dependencies": {
    "@aws-cdk/aws-events": "0.0.0",
    "@aws-cdk/aws-iam": "0.0.0",
    "@aws-cdk/aws-kms": "0.0.0",
    "@aws-cdk/aws-lambda": "0.0.0",
    "@aws-cdk/aws-logs": "0.0.0",
    "@aws-cdk/aws-s3": "0.0.0",
    "@aws-cdk/aws-sns": "0.0.0",
    "@aws-cdk/core": "0.0.0",
    "constructs": "^3.3.69"
  },
  "homepage": "https://github.com/aws/aws-cdk",
  "peerDependencies": {
    "@aws-cdk/aws-events": "0.0.0",
    "@aws-cdk/aws-iam": "0.0.0",
    "@aws-cdk/aws-kms": "0.0.0",
    "@aws-cdk/aws-lambda": "0.0.0",
    "@aws-cdk/aws-logs": "0.0.0",
    "@aws-cdk/aws-s3": "0.0.0",
    "@aws-cdk/aws-sns": "0.0.0",
    "@aws-cdk/core": "0.0.0",
    "constructs": "^3.3.69"
  },
  "awslint": {
    "exclude": [
      "events-method-signature:@aws-cdk/aws-cloudtrail.Trail.onEvent"
    ]
  },
  "engines": {
    "node": ">= 10.13.0 <13 || >=13.7.0"
  },
  "stability": "stable",
  "maturity": "stable",
  "awscdkio": {
    "announce": false
  },
  "publishConfig": {
    "tag": "latest"
  }
}<|MERGE_RESOLUTION|>--- conflicted
+++ resolved
@@ -86,13 +86,8 @@
     "@aws-cdk/pkglint": "0.0.0",
     "@types/jest": "^27.4.0",
     "aws-sdk": "^2.848.0",
-<<<<<<< HEAD
-    "colors": "^1.4.0",
+    "colors": "1.4.0",
     "jest": "^27.4.7"
-=======
-    "colors": "1.4.0",
-    "jest": "^27.4.5"
->>>>>>> f28b867f
   },
   "dependencies": {
     "@aws-cdk/aws-events": "0.0.0",
