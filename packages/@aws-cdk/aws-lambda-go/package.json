--- conflicted
+++ resolved
@@ -91,13 +91,7 @@
     "announce": false
   },
   "nozem": {
-<<<<<<< HEAD
     "ostools": ["docker"]
-=======
-    "ostools": [
-      "docker"
-    ]
->>>>>>> 21b36fbb
   },
   "cdk-build": {
     "jest": true
