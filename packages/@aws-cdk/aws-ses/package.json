--- conflicted
+++ resolved
@@ -70,33 +70,15 @@
     "pkglint": "file:../../../tools/pkglint"
   },
   "dependencies": {
-<<<<<<< HEAD
-    "@aws-cdk/aws-iam": "^1.8.0",
-    "@aws-cdk/aws-lambda": "^1.8.0",
-    "@aws-cdk/core": "^1.8.0"
-  },
-  "homepage": "https://github.com/aws/aws-cdk",
-  "peerDependencies": {
-    "@aws-cdk/aws-iam": "^1.8.0",
-    "@aws-cdk/aws-lambda": "^1.8.0",
-    "@aws-cdk/core": "^1.8.0"
-=======
     "@aws-cdk/aws-iam": "^1.9.0",
-    "@aws-cdk/aws-kms": "^1.9.0",
     "@aws-cdk/aws-lambda": "^1.9.0",
-    "@aws-cdk/aws-s3": "^1.9.0",
-    "@aws-cdk/aws-sns": "^1.9.0",
     "@aws-cdk/core": "^1.9.0"
   },
   "homepage": "https://github.com/aws/aws-cdk",
   "peerDependencies": {
     "@aws-cdk/aws-iam": "^1.9.0",
-    "@aws-cdk/aws-kms": "^1.9.0",
     "@aws-cdk/aws-lambda": "^1.9.0",
-    "@aws-cdk/aws-s3": "^1.9.0",
-    "@aws-cdk/aws-sns": "^1.9.0",
     "@aws-cdk/core": "^1.9.0"
->>>>>>> b0267e4b
   },
   "engines": {
     "node": ">= 10.3.0"
