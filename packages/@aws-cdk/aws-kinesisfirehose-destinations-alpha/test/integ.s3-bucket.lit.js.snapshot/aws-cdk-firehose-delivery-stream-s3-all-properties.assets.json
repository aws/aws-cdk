{
  "version": "32.0.0",
  "files": {
    "f26622ca3477134f226bcbfd161988e8b7bfd0eb4a33cac70da555408ccfbdb7": {
      "source": {
        "path": "asset.f26622ca3477134f226bcbfd161988e8b7bfd0eb4a33cac70da555408ccfbdb7",
        "packaging": "zip"
      },
      "destinations": {
        "current_account-current_region": {
          "bucketName": "cdk-hnb659fds-assets-${AWS::AccountId}-${AWS::Region}",
          "objectKey": "f26622ca3477134f226bcbfd161988e8b7bfd0eb4a33cac70da555408ccfbdb7.zip",
          "assumeRoleArn": "arn:${AWS::Partition}:iam::${AWS::AccountId}:role/cdk-hnb659fds-file-publishing-role-${AWS::AccountId}-${AWS::Region}"
        }
      }
    },
    "f634c102f4aa6cdd9b6c00b836e98f2d5c03e65b02bd9efa16f83a2f348f149f": {
      "source": {
        "path": "asset.f634c102f4aa6cdd9b6c00b836e98f2d5c03e65b02bd9efa16f83a2f348f149f",
        "packaging": "zip"
      },
      "destinations": {
        "current_account-current_region": {
          "bucketName": "cdk-hnb659fds-assets-${AWS::AccountId}-${AWS::Region}",
          "objectKey": "f634c102f4aa6cdd9b6c00b836e98f2d5c03e65b02bd9efa16f83a2f348f149f.zip",
          "assumeRoleArn": "arn:${AWS::Partition}:iam::${AWS::AccountId}:role/cdk-hnb659fds-file-publishing-role-${AWS::AccountId}-${AWS::Region}"
        }
      }
    },
<<<<<<< HEAD
    "1e7201d120b1f1241fc90e8ff07cf6721f197d8b6a650b74e9e178aaca9d93eb": {
=======
    "48e1f2c8943aef3f2c0d9e632783b71b5aae97aee0ec7f626744261be0e01cab": {
>>>>>>> 00b9c84e
      "source": {
        "path": "aws-cdk-firehose-delivery-stream-s3-all-properties.template.json",
        "packaging": "file"
      },
      "destinations": {
        "current_account-current_region": {
          "bucketName": "cdk-hnb659fds-assets-${AWS::AccountId}-${AWS::Region}",
<<<<<<< HEAD
          "objectKey": "1e7201d120b1f1241fc90e8ff07cf6721f197d8b6a650b74e9e178aaca9d93eb.json",
=======
          "objectKey": "48e1f2c8943aef3f2c0d9e632783b71b5aae97aee0ec7f626744261be0e01cab.json",
>>>>>>> 00b9c84e
          "assumeRoleArn": "arn:${AWS::Partition}:iam::${AWS::AccountId}:role/cdk-hnb659fds-file-publishing-role-${AWS::AccountId}-${AWS::Region}"
        }
      }
    }
  },
  "dockerImages": {}
}<|MERGE_RESOLUTION|>--- conflicted
+++ resolved
@@ -27,11 +27,7 @@
         }
       }
     },
-<<<<<<< HEAD
     "1e7201d120b1f1241fc90e8ff07cf6721f197d8b6a650b74e9e178aaca9d93eb": {
-=======
-    "48e1f2c8943aef3f2c0d9e632783b71b5aae97aee0ec7f626744261be0e01cab": {
->>>>>>> 00b9c84e
       "source": {
         "path": "aws-cdk-firehose-delivery-stream-s3-all-properties.template.json",
         "packaging": "file"
@@ -39,11 +35,7 @@
       "destinations": {
         "current_account-current_region": {
           "bucketName": "cdk-hnb659fds-assets-${AWS::AccountId}-${AWS::Region}",
-<<<<<<< HEAD
           "objectKey": "1e7201d120b1f1241fc90e8ff07cf6721f197d8b6a650b74e9e178aaca9d93eb.json",
-=======
-          "objectKey": "48e1f2c8943aef3f2c0d9e632783b71b5aae97aee0ec7f626744261be0e01cab.json",
->>>>>>> 00b9c84e
           "assumeRoleArn": "arn:${AWS::Partition}:iam::${AWS::AccountId}:role/cdk-hnb659fds-file-publishing-role-${AWS::AccountId}-${AWS::Region}"
         }
       }
