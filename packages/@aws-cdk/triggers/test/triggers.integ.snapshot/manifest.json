--- conflicted
+++ resolved
@@ -95,17 +95,10 @@
             "data": "AssetParameters6b78a08a66c707ed36509dde1cebf8e7d5244a3b039122c2c00a5137efb845e2ArtifactHash29DBC1FA"
           }
         ],
-<<<<<<< HEAD
-        "MyFunctionCurrentVersion197490AF776ea8de2edf446759649703b18110a4": [
-          {
-            "type": "aws:cdk:logicalId",
-            "data": "MyFunctionCurrentVersion197490AF776ea8de2edf446759649703b18110a4",
-=======
         "MyFunctionCurrentVersion197490AFd134f68e4774c24a4ca6cc78849e3dfd": [
           {
             "type": "aws:cdk:logicalId",
             "data": "MyFunctionCurrentVersion197490AFd134f68e4774c24a4ca6cc78849e3dfd",
->>>>>>> 96d54df1
             "trace": [
               "!!DESTRUCTIVE_CHANGES: WILL_DESTROY"
             ]
