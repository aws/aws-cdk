import { Duration, IResource, Resource } from 'aws-cdk-lib';
import * as cloudwatch from 'aws-cdk-lib/aws-cloudwatch';
import * as kms from 'aws-cdk-lib/aws-kms';
import { CfnSchedule } from 'aws-cdk-lib/aws-scheduler';
import { Construct } from 'constructs';
import { IGroup } from './group';
import { ScheduleTargetInput } from './input';
import { ScheduleExpression } from './schedule-expression';
import { IScheduleTarget } from './target';

/**
 * Interface representing a created or an imported `Schedule`.
 */
export interface ISchedule extends IResource {
  /**
   * The name of the schedule.
   */
  readonly scheduleName: string;

  /**
   * The schedule group associated with this schedule.
   */
  readonly group?: IGroup;

  /**
   * The arn of the schedule.
   */
  readonly scheduleArn: string;

  /**
   * The customer managed KMS key that EventBridge Scheduler will use to encrypt and decrypt your data.
   */
  readonly key?: kms.IKey;
}

export interface ScheduleTargetProps {
  /**
   * The text, or well-formed JSON, passed to the target.
   *
   * If you are configuring a templated Lambda, AWS Step Functions, or Amazon EventBridge target,
   * the input must be a well-formed JSON. For all other target types, a JSON is not required.
   *
   * @default - The target's input is used.
   */
  readonly input?: ScheduleTargetInput;

  /**
   * The maximum amount of time, in seconds, to continue to make retry attempts.
   *
   * @default - The target's maximumEventAgeInSeconds is used.
   */
  readonly maxEventAge?: Duration;

  /**
   * The maximum number of retry attempts to make before the request fails.
   *
   * @default - The target's maximumRetryAttempts is used.
   */
  readonly retryAttempts?: number;
}

/**
 * A time window during which EventBridge Scheduler invokes the schedule.
 */
export class TimeWindow {
  /**
   * TimeWindow is disabled.
   */
  public static off(): TimeWindow {
    return new TimeWindow('OFF');
  }

  /**
   * TimeWindow is enabled.
   */
  public static flexible(maxWindow: Duration): TimeWindow {
    if (maxWindow.toMinutes() < 1 || maxWindow.toMinutes() > 1440) {
      throw new Error(`The provided duration must be between 1 minute and 1440 minutes, got ${maxWindow.toMinutes()}`);
    }
    return new TimeWindow('FLEXIBLE', maxWindow);
  }

  /**
   * Determines whether the schedule is invoked within a flexible time window.
   */
  public readonly mode: 'OFF' | 'FLEXIBLE';

  /**
   * The maximum time window during which the schedule can be invoked.
   *
   * Must be between 1 to 1440 minutes.
   *
   * @default - no value
   */
  public readonly maxWindow?: Duration;

  private constructor(mode: 'OFF' | 'FLEXIBLE', maxWindow?: Duration) {
    this.mode = mode;
    this.maxWindow = maxWindow;
  }
}

/**
 * Construction properties for `Schedule`.
 */
export interface ScheduleProps {
  /**
   * The expression that defines when the schedule runs. Can be either a `at`, `rate`
   * or `cron` expression.
   */
  readonly schedule: ScheduleExpression;

  /**
   * The schedule's target details.
   */
  readonly target: IScheduleTarget;

  /**
   * Allows to override target properties when creating a new schedule.
   */
  readonly targetOverrides?: ScheduleTargetProps;

  /**
   * The name of the schedule.
   *
   * Up to 64 letters (uppercase and lowercase), numbers, hyphens, underscores and dots are allowed.
   *
   * @default - A unique name will be generated
   */
  readonly scheduleName?: string;

  /**
   * The description you specify for the schedule.
   *
   * @default - no value
   */
  readonly description?: string;

  /**
   * The schedule's group.
   *
   * @default - By default a schedule will be associated with the `default` group.
   */
  readonly group?: IGroup;

  /**
   * Indicates whether the schedule is enabled.
   *
   * @default true
   */
  readonly enabled?: boolean;

  /**
   * The customer managed KMS key that EventBridge Scheduler will use to encrypt and decrypt your data.
   *
   * @default - All events in Scheduler are encrypted with a key that AWS owns and manages.
   */
  readonly key?: kms.IKey;

  /**
<<<<<<< HEAD
   * A time window during which EventBridge Scheduler invokes the schedule.
   *
   * @see https://docs.aws.amazon.com/scheduler/latest/UserGuide/managing-schedule-flexible-time-windows.html
   *
   * @default TimeWindow.off()
   */
  readonly timeWindow?: TimeWindow;
=======
   * The date, in UTC, after which the schedule can begin invoking its target.
   * EventBridge Scheduler ignores start for one-time schedules.
   *
   * @default - no value
   */
  readonly start?: Date;

  /**
   * The date, in UTC, before which the schedule can invoke its target.
   * EventBridge Scheduler ignores end for one-time schedules.
   *
   * @default - no value
   */
  readonly end?: Date;
>>>>>>> 93681e07
}

/**
 * An EventBridge Schedule
 */
export class Schedule extends Resource implements ISchedule {
  /**
   * Return the given named metric for all schedules.
   *
   * @default - sum over 5 minutes
   */
  public static metricAll(metricName: string, props?: cloudwatch.MetricOptions): cloudwatch.Metric {
    return new cloudwatch.Metric({
      namespace: 'AWS/Scheduler',
      metricName,
      statistic: 'sum',
      ...props,
    });
  }

  /**
   * Metric for the number of invocations that were throttled across all schedules.
   *
   * @see https://docs.aws.amazon.com/scheduler/latest/UserGuide/scheduler-quotas.html
   *
   * @default - sum over 5 minutes
   */
  public static metricAllThrottled(props?: cloudwatch.MetricOptions): cloudwatch.Metric {
    return this.metricAll('InvocationThrottleCount', props);
  }

  /**
   * Metric for all invocation attempts across all schedules.
   *
   * @default - sum over 5 minutes
   */
  public static metricAllAttempts(props?: cloudwatch.MetricOptions): cloudwatch.Metric {
    return this.metricAll('InvocationAttemptCount', props);
  }
  /**
   * Emitted when the target returns an exception after EventBridge Scheduler calls the target API across all schedules.
   *
   * @default - sum over 5 minutes
   */
  public static metricAllErrors(props?: cloudwatch.MetricOptions): cloudwatch.Metric {
    return this.metricAll('TargetErrorCount', props);
  }

  /**
   * Metric for invocation failures due to API throttling by the target across all schedules.
   *
   * @default - sum over 5 minutes
   */
  public static metricAllTargetThrottled(props?: cloudwatch.MetricOptions): cloudwatch.Metric {
    return this.metricAll('TargetErrorThrottledCount', props);
  }

  /**
   * Metric for dropped invocations when EventBridge Scheduler stops attempting to invoke the target after a schedule's retry policy has been exhausted.
   * Metric is calculated for all schedules.
   *
   * @default - sum over 5 minutes
   */
  public static metricAllDropped(props?: cloudwatch.MetricOptions): cloudwatch.Metric {
    return this.metricAll('InvocationDroppedCount', props);
  }

  /**
   * Metric for invocations delivered to the DLQ across all schedules.
   *
   * @default - sum over 5 minutes
   */
  public static metricAllSentToDLQ(props?: cloudwatch.MetricOptions): cloudwatch.Metric {
    return this.metricAll('InvocationsSentToDeadLetterCount', props);
  }

  /**
   * Metric for failed invocations that also failed to deliver to DLQ across all schedules.
   *
   * @default - sum over 5 minutes
   */
  public static metricAllFailedToBeSentToDLQ(errorCode?: string, props?: cloudwatch.MetricOptions): cloudwatch.Metric {
    if (errorCode) {
      return this.metricAll(`InvocationsFailedToBeSentToDeadLetterCount_${errorCode}`, props);
    }

    return this.metricAll('InvocationsFailedToBeSentToDeadLetterCount', props);
  }

  /**
   * Metric for delivery of failed invocations to DLQ when the payload of the event sent to the DLQ exceeds the maximum size allowed by Amazon SQS.
   * Metric is calculated for all schedules.
   *
   * @default - sum over 5 minutes
   */
  public static metricAllSentToDLQTruncated(props?: cloudwatch.MetricOptions): cloudwatch.Metric {
    return this.metricAll('InvocationsSentToDeadLetterCount_Truncated_MessageSizeExceeded', props);
  }

  /**
   * The schedule group associated with this schedule.
   */
  public readonly group?: IGroup;

  /**
   * The arn of the schedule.
   */
  public readonly scheduleArn: string;

  /**
   * The name of the schedule.
   */
  public readonly scheduleName: string;

  /**
   * The customer managed KMS key that EventBridge Scheduler will use to encrypt and decrypt your data.
   */
  readonly key?: kms.IKey;

  /**
   * A `RetryPolicy` object that includes information about the retry policy settings.
   */
  private readonly retryPolicy?: CfnSchedule.RetryPolicyProperty;

  constructor(scope: Construct, id: string, props: ScheduleProps) {
    super(scope, id, {
      physicalName: props.scheduleName,
    });

    this.group = props.group;

    const targetConfig = props.target.bind(this);

    this.key = props.key;
    if (this.key) {
      this.key.grantEncryptDecrypt(targetConfig.role);
    }

    this.retryPolicy = targetConfig.retryPolicy;

<<<<<<< HEAD
    const flexibleTimeWindow = props.timeWindow ?? TimeWindow.off();
=======
    this.validateTimeFrame(props.start, props.end);
>>>>>>> 93681e07

    const resource = new CfnSchedule(this, 'Resource', {
      name: this.physicalName,
      flexibleTimeWindow: {
        mode: flexibleTimeWindow.mode,
        maximumWindowInMinutes: flexibleTimeWindow.maxWindow?.toMinutes(),
      },
      scheduleExpression: props.schedule.expressionString,
      scheduleExpressionTimezone: props.schedule.timeZone?.timezoneName,
      groupName: this.group?.groupName,
      state: (props.enabled ?? true) ? 'ENABLED' : 'DISABLED',
      kmsKeyArn: this.key?.keyArn,
      target: {
        arn: targetConfig.arn,
        roleArn: targetConfig.role.roleArn,
        input: props.targetOverrides?.input ?
          props.targetOverrides?.input?.bind(this) :
          targetConfig.input?.bind(this),
        deadLetterConfig: targetConfig.deadLetterConfig,
        retryPolicy: this.renderRetryPolicy(props.targetOverrides?.maxEventAge?.toSeconds(), props.targetOverrides?.retryAttempts),
        ecsParameters: targetConfig.ecsParameters,
        kinesisParameters: targetConfig.kinesisParameters,
        eventBridgeParameters: targetConfig.eventBridgeParameters,
        sageMakerPipelineParameters: targetConfig.sageMakerPipelineParameters,
        sqsParameters: targetConfig.sqsParameters,
      },
      startDate: props.start?.toISOString(),
      endDate: props.end?.toISOString(),
    });

    this.scheduleName = this.getResourceNameAttribute(resource.ref);
    this.scheduleArn = this.getResourceArnAttribute(resource.attrArn, {
      service: 'scheduler',
      resource: 'schedule',
      resourceName: `${this.group?.groupName ?? 'default'}/${this.physicalName}`,
    });
  }

  private renderRetryPolicy(
    maximumEventAgeInSeconds?: number,
    maximumRetryAttempts?: number,
  ): CfnSchedule.RetryPolicyProperty | undefined {
    const policy = {
      ...this.retryPolicy,
      maximumEventAgeInSeconds: maximumEventAgeInSeconds ?? this.retryPolicy?.maximumEventAgeInSeconds,
      maximumRetryAttempts: maximumRetryAttempts ?? this.retryPolicy?.maximumRetryAttempts,
    };

    if (policy.maximumEventAgeInSeconds && (policy.maximumEventAgeInSeconds < 60 || policy.maximumEventAgeInSeconds > 86400)) {
      throw new Error(`maximumEventAgeInSeconds must be between 60 and 86400, got ${policy.maximumEventAgeInSeconds}`);
    }
    if (policy.maximumRetryAttempts && (policy.maximumRetryAttempts < 0 || policy.maximumRetryAttempts > 185)) {
      throw new Error(`maximumRetryAttempts must be between 0 and 185, got ${policy.maximumRetryAttempts}`);
    }

    const isEmptyPolicy = Object.values(policy).every(value => value === undefined);
    return !isEmptyPolicy ? policy : undefined;
  }

  private validateTimeFrame(start?: Date, end?: Date) {
    if (start && end && start >= end) {
      throw new Error(`start must precede end, got start: ${start.toISOString()}, end: ${end.toISOString()}`);
    }
  }
}<|MERGE_RESOLUTION|>--- conflicted
+++ resolved
@@ -158,7 +158,6 @@
   readonly key?: kms.IKey;
 
   /**
-<<<<<<< HEAD
    * A time window during which EventBridge Scheduler invokes the schedule.
    *
    * @see https://docs.aws.amazon.com/scheduler/latest/UserGuide/managing-schedule-flexible-time-windows.html
@@ -166,7 +165,8 @@
    * @default TimeWindow.off()
    */
   readonly timeWindow?: TimeWindow;
-=======
+
+  /**
    * The date, in UTC, after which the schedule can begin invoking its target.
    * EventBridge Scheduler ignores start for one-time schedules.
    *
@@ -181,7 +181,6 @@
    * @default - no value
    */
   readonly end?: Date;
->>>>>>> 93681e07
 }
 
 /**
@@ -322,11 +321,9 @@
 
     this.retryPolicy = targetConfig.retryPolicy;
 
-<<<<<<< HEAD
     const flexibleTimeWindow = props.timeWindow ?? TimeWindow.off();
-=======
+
     this.validateTimeFrame(props.start, props.end);
->>>>>>> 93681e07
 
     const resource = new CfnSchedule(this, 'Resource', {
       name: this.physicalName,
