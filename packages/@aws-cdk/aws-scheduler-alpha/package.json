--- conflicted
+++ resolved
@@ -82,11 +82,7 @@
   "license": "Apache-2.0",
   "devDependencies": {
     "@aws-cdk/cdk-build-tools": "0.0.0",
-<<<<<<< HEAD
     "@aws-cdk/integ-runner": "^2.186.0",
-=======
-    "@aws-cdk/integ-runner": "2.186.0",
->>>>>>> 56586f4b
     "@aws-cdk/pkglint": "0.0.0",
     "@types/jest": "^29.5.14",
     "aws-cdk-lib": "0.0.0",
