--- conflicted
+++ resolved
@@ -18,11 +18,7 @@
         "validateOnSynth": false,
         "assumeRoleArn": "arn:${AWS::Partition}:iam::${AWS::AccountId}:role/cdk-hnb659fds-deploy-role-${AWS::AccountId}-${AWS::Region}",
         "cloudFormationExecutionRoleArn": "arn:${AWS::Partition}:iam::${AWS::AccountId}:role/cdk-hnb659fds-cfn-exec-role-${AWS::AccountId}-${AWS::Region}",
-<<<<<<< HEAD
         "stackTemplateAssetObjectUrl": "s3://cdk-hnb659fds-assets-${AWS::AccountId}-${AWS::Region}/70a4ff6207a6b7ce2e7a4354be513e0143bb5f5c671d6826cfb30c010875e4bd.json",
-=======
-        "stackTemplateAssetObjectUrl": "s3://cdk-hnb659fds-assets-${AWS::AccountId}-${AWS::Region}/ea2b130e655c0c74a4099d37ab0b44701887641ac2253eec676e8048f199737e.json",
->>>>>>> 7caab7d9
         "requiresBootstrapStackVersion": 6,
         "bootstrapStackVersionSsmParameter": "/cdk-bootstrap/hnb659fds/version",
         "additionalDependencies": [
@@ -68,17 +64,16 @@
             "data": "DisabledScheduleA1DF7F0F"
           }
         ],
-<<<<<<< HEAD
         "/aws-cdk-scheduler-schedule/TargetOverrideSchedule/Resource": [
           {
             "type": "aws:cdk:logicalId",
             "data": "TargetOverrideScheduleFF8CB184"
-=======
+          }
+        ],
         "/aws-cdk-scheduler-schedule/AllSchedulerErrorsAlarm/Resource": [
           {
             "type": "aws:cdk:logicalId",
             "data": "AllSchedulerErrorsAlarmA3246F8C"
->>>>>>> 7caab7d9
           }
         ],
         "/aws-cdk-scheduler-schedule/BootstrapVersion": [
