/// !cdk-integ aws-cdk-scheduler-schedule
import { IntegTest } from '@aws-cdk/integ-tests-alpha';
import * as cdk from 'aws-cdk-lib';
import * as cloudwatch from 'aws-cdk-lib/aws-cloudwatch';
import * as iam from 'aws-cdk-lib/aws-iam';
import * as lambda from 'aws-cdk-lib/aws-lambda';
import * as scheduler from '../lib';

class SomeLambdaTarget implements scheduler.IScheduleTarget {
  public constructor(private readonly fn: lambda.IFunction, private readonly role: iam.IRole) {
  }

  public bind(): scheduler.ScheduleTargetConfig {
    return {
      arn: this.fn.functionArn,
      role: this.role,
      input: scheduler.ScheduleTargetInput.fromText('Input Text'),
      retryPolicy: {
        maximumEventAgeInSeconds: 180,
        maximumRetryAttempts: 3,
      },
    };
  }
}

const app = new cdk.App();
const stack = new cdk.Stack(app, 'aws-cdk-scheduler-schedule');

const expression = scheduler.ScheduleExpression.rate(cdk.Duration.hours(12));
const func = new lambda.Function(stack, 'Function', {
  code: new lambda.InlineCode('foo'),
  handler: 'index.handler',
  runtime: lambda.Runtime.NODEJS_LATEST,
});
const role = new iam.Role(stack, 'Role', {
  assumedBy: new iam.ServicePrincipal('scheduler.amazonaws.com'),
});

const target = new SomeLambdaTarget(func, role);

new scheduler.Schedule(stack, 'DefaultSchedule', {
  schedule: expression,
  target: target,
});

new scheduler.Schedule(stack, 'DisabledSchedule', {
  schedule: expression,
  target: target,
  enabled: false,
});

<<<<<<< HEAD
new scheduler.Schedule(stack, 'TargetOverrideSchedule', {
  schedule: expression,
  target: target,
  targetOverrides: {
    input: scheduler.ScheduleTargetInput.fromText('Changed Text'),
    maximumEventAge: cdk.Duration.seconds(360),
    maximumRetryAttempts: 5,
  },
=======
new cloudwatch.Alarm(stack, 'AllSchedulerErrorsAlarm', {
  metric: scheduler.Schedule.metricAllErrors(),
  threshold: 1,
  evaluationPeriods: 1,
>>>>>>> 7caab7d9
});

new IntegTest(app, 'integtest-schedule', {
  testCases: [stack],
});

app.synth();<|MERGE_RESOLUTION|>--- conflicted
+++ resolved
@@ -49,7 +49,6 @@
   enabled: false,
 });
 
-<<<<<<< HEAD
 new scheduler.Schedule(stack, 'TargetOverrideSchedule', {
   schedule: expression,
   target: target,
@@ -58,12 +57,12 @@
     maximumEventAge: cdk.Duration.seconds(360),
     maximumRetryAttempts: 5,
   },
-=======
+});
+
 new cloudwatch.Alarm(stack, 'AllSchedulerErrorsAlarm', {
   metric: scheduler.Schedule.metricAllErrors(),
   threshold: 1,
   evaluationPeriods: 1,
->>>>>>> 7caab7d9
 });
 
 new IntegTest(app, 'integtest-schedule', {
