--- conflicted
+++ resolved
@@ -129,52 +129,6 @@
     });
   });
 
-<<<<<<< HEAD
-  describe('flexibleTimeWindow', () => {
-    test('flexibleTimeWindow mode is set to OFF by default', () => {
-      // WHEN
-      new Schedule(stack, 'TestSchedule', {
-        schedule: expr,
-        target: new SomeLambdaTarget(func, role),
-      });
-
-      // THEN
-      Template.fromStack(stack).hasResourceProperties('AWS::Scheduler::Schedule', {
-        FlexibleTimeWindow: {
-          Mode: 'OFF',
-        },
-      });
-    });
-
-    test('flexibleTimeWindow mode can be set to FLEXIBLE', () => {
-      // WHEN
-      new Schedule(stack, 'TestSchedule', {
-        schedule: expr,
-        target: new SomeLambdaTarget(func, role),
-        timeWindow: TimeWindow.flexible(Duration.minutes(1440)),
-      });
-
-      // THEN
-      Template.fromStack(stack).hasResourceProperties('AWS::Scheduler::Schedule', {
-        FlexibleTimeWindow: {
-          Mode: 'FLEXIBLE',
-          MaximumWindowInMinutes: 1440,
-        },
-      });
-    });
-
-    test('throw error when maximumWindowInMinutes is greater than 1440', () => {
-      expect(() => {
-        new Schedule(stack, 'TestSchedule', {
-          schedule: expr,
-          target: new SomeLambdaTarget(func, role),
-          timeWindow: TimeWindow.flexible(Duration.minutes(1441)),
-        });
-      }).toThrow('The provided duration must be between 1 minute and 1440 minutes, got 1441');
-    });
-
-    test('throw error when maximumWindowInMinutes is less than 1', () => {
-=======
   describe('schedule timeFrame', () => {
     test.each([
       { StartDate: '2023-04-15T06:20:00.000Z', EndDate: '2023-10-01T00:00:00.000Z' },
@@ -197,21 +151,68 @@
       { start: '2023-10-01T00:00:00.000Z', end: '2023-10-01T00:00:00.000Z' },
       { start: '2023-10-01T00:00:00.000Z', end: '2023-09-01T00:00:00.000Z' },
     ])('throw error when start does not come before end', ({ start, end }) => {
->>>>>>> 93681e07
       expect(() => {
         new Schedule(stack, 'TestSchedule', {
           schedule: expr,
           target: new SomeLambdaTarget(func, role),
-<<<<<<< HEAD
-          timeWindow: TimeWindow.flexible(Duration.minutes(0)),
-        });
-      }).toThrow('The provided duration must be between 1 minute and 1440 minutes, got 0');
-=======
           start: new Date(start),
           end: new Date(end),
         });
       }).toThrow(`start must precede end, got start: ${start}, end: ${end}`);
->>>>>>> 93681e07
+    });
+  });
+
+  describe('flexibleTimeWindow', () => {
+    test('flexibleTimeWindow mode is set to OFF by default', () => {
+      // WHEN
+      new Schedule(stack, 'TestSchedule', {
+        schedule: expr,
+        target: new SomeLambdaTarget(func, role),
+      });
+
+      // THEN
+      Template.fromStack(stack).hasResourceProperties('AWS::Scheduler::Schedule', {
+        FlexibleTimeWindow: {
+          Mode: 'OFF',
+        },
+      });
+    });
+
+    test('flexibleTimeWindow mode can be set to FLEXIBLE', () => {
+      // WHEN
+      new Schedule(stack, 'TestSchedule', {
+        schedule: expr,
+        target: new SomeLambdaTarget(func, role),
+        timeWindow: TimeWindow.flexible(Duration.minutes(1440)),
+      });
+
+      // THEN
+      Template.fromStack(stack).hasResourceProperties('AWS::Scheduler::Schedule', {
+        FlexibleTimeWindow: {
+          Mode: 'FLEXIBLE',
+          MaximumWindowInMinutes: 1440,
+        },
+      });
+    });
+
+    test('throw error when maximumWindowInMinutes is greater than 1440', () => {
+      expect(() => {
+        new Schedule(stack, 'TestSchedule', {
+          schedule: expr,
+          target: new SomeLambdaTarget(func, role),
+          timeWindow: TimeWindow.flexible(Duration.minutes(1441)),
+        });
+      }).toThrow('The provided duration must be between 1 minute and 1440 minutes, got 1441');
+    });
+
+    test('throw error when maximumWindowInMinutes is less than 1', () => {
+      expect(() => {
+        new Schedule(stack, 'TestSchedule', {
+          schedule: expr,
+          target: new SomeLambdaTarget(func, role),
+          timeWindow: TimeWindow.flexible(Duration.minutes(0)),
+        });
+      }).toThrow('The provided duration must be between 1 minute and 1440 minutes, got 0');
     });
   });
 });