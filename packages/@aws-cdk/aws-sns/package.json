{
  "name": "@aws-cdk/aws-sns",
  "version": "1.18.0",
  "description": "CDK Constructs for AWS SNS",
  "main": "lib/index.js",
  "types": "lib/index.d.ts",
  "jsii": {
    "outdir": "dist",
    "targets": {
      "java": {
        "package": "software.amazon.awscdk.services.sns",
        "maven": {
          "groupId": "software.amazon.awscdk",
          "artifactId": "sns"
        }
      },
      "dotnet": {
        "namespace": "Amazon.CDK.AWS.SNS",
        "packageId": "Amazon.CDK.AWS.SNS",
        "signAssembly": true,
        "assemblyOriginatorKeyFile": "../../key.snk",
        "iconUrl": "https://raw.githubusercontent.com/aws/aws-cdk/master/logo/default-256-dark.png"
      },
      "python": {
        "distName": "aws-cdk.aws-sns",
        "module": "aws_cdk.aws_sns"
      }
    },
    "excludeTypescript": [
      "examples"
    ]
  },
  "repository": {
    "type": "git",
    "url": "https://github.com/aws/aws-cdk.git",
    "directory": "packages/@aws-cdk/aws-sns"
  },
  "scripts": {
    "build": "cdk-build",
    "watch": "cdk-watch",
    "lint": "cdk-lint",
    "test": "cdk-test",
    "integ": "cdk-integ",
    "pkglint": "pkglint -f",
    "package": "cdk-package",
    "awslint": "cdk-awslint",
    "cfn2ts": "cfn2ts",
    "build+test+package": "npm run build+test && npm run package",
    "build+test": "npm run build && npm test",
    "compat": "cdk-compat"
  },
  "cdk-build": {
    "cloudformation": "AWS::SNS"
  },
  "keywords": [
    "aws",
    "cdk",
    "constructs",
    "sns"
  ],
  "author": {
    "name": "Amazon Web Services",
    "url": "https://aws.amazon.com",
    "organization": true
  },
  "license": "Apache-2.0",
  "devDependencies": {
    "@aws-cdk/assert": "1.18.0",
    "@aws-cdk/aws-s3": "1.18.0",
    "cdk-build-tools": "1.18.0",
    "cdk-integ-tools": "1.18.0",
    "cfn2ts": "1.18.0",
    "pkglint": "1.18.0"
  },
  "dependencies": {
<<<<<<< HEAD
    "@aws-cdk/aws-cloudwatch": "1.16.1",
    "@aws-cdk/aws-events": "1.16.1",
    "@aws-cdk/aws-iam": "1.16.1",
    "@aws-cdk/aws-kms": "1.16.1",
    "@aws-cdk/core": "1.16.1"
  },
  "homepage": "https://github.com/aws/aws-cdk",
  "peerDependencies": {
    "@aws-cdk/aws-cloudwatch": "1.16.1",
    "@aws-cdk/aws-events": "1.16.1",
    "@aws-cdk/aws-iam": "1.16.1",
    "@aws-cdk/aws-kms": "1.16.1",
    "@aws-cdk/core": "1.16.1"
=======
    "@aws-cdk/aws-cloudwatch": "1.18.0",
    "@aws-cdk/aws-events": "1.18.0",
    "@aws-cdk/aws-iam": "1.18.0",
    "@aws-cdk/core": "1.18.0"
  },
  "homepage": "https://github.com/aws/aws-cdk",
  "peerDependencies": {
    "@aws-cdk/aws-cloudwatch": "1.18.0",
    "@aws-cdk/aws-events": "1.18.0",
    "@aws-cdk/aws-iam": "1.18.0",
    "@aws-cdk/core": "1.18.0"
>>>>>>> 3695d8c6
  },
  "engines": {
    "node": ">= 10.3.0"
  },
  "awslint": {
    "exclude": [
      "construct-base-is-private:@aws-cdk/aws-sns.TopicBase",
      "props-physical-name:@aws-cdk/aws-sns.SubscriptionProps",
      "props-physical-name:@aws-cdk/aws-sns.TopicPolicyProps",
      "docs-public-apis:@aws-cdk/aws-sns.ITopic.topicName",
      "docs-public-apis:@aws-cdk/aws-sns.TopicPolicyProps",
      "props-default-doc:@aws-cdk/aws-sns.StringConditions.whitelist",
      "props-default-doc:@aws-cdk/aws-sns.StringConditions.matchPrefixes",
      "props-default-doc:@aws-cdk/aws-sns.StringConditions.blacklist",
      "docs-public-apis:@aws-cdk/aws-sns.SubscriptionFilter.conditions",
      "docs-public-apis:@aws-cdk/aws-sns.Topic.topicArn",
      "docs-public-apis:@aws-cdk/aws-sns.Topic.topicName",
      "docs-public-apis:@aws-cdk/aws-sns.Topic.fromTopicArn",
      "docs-public-apis:@aws-cdk/aws-sns.TopicBase.topicArn",
      "docs-public-apis:@aws-cdk/aws-sns.TopicBase.topicName",
      "docs-public-apis:@aws-cdk/aws-sns.ITopic",
      "docs-public-apis:@aws-cdk/aws-sns.ITopic.topicArn",
      "props-default-doc:@aws-cdk/aws-sns.NumericConditions.whitelist",
      "docs-public-apis:@aws-cdk/aws-sns.ITopicSubscription.bind",
      "props-default-doc:@aws-cdk/aws-sns.NumericConditions.between",
      "props-default-doc:@aws-cdk/aws-sns.NumericConditions.betweenStrict",
      "props-default-doc:@aws-cdk/aws-sns.NumericConditions.greaterThan",
      "props-default-doc:@aws-cdk/aws-sns.NumericConditions.greaterThanOrEqualTo",
      "props-default-doc:@aws-cdk/aws-sns.NumericConditions.lessThan",
      "props-default-doc:@aws-cdk/aws-sns.NumericConditions.lessThanOrEqualTo"
    ]
  },
  "stability": "stable"
}<|MERGE_RESOLUTION|>--- conflicted
+++ resolved
@@ -73,24 +73,10 @@
     "pkglint": "1.18.0"
   },
   "dependencies": {
-<<<<<<< HEAD
-    "@aws-cdk/aws-cloudwatch": "1.16.1",
-    "@aws-cdk/aws-events": "1.16.1",
-    "@aws-cdk/aws-iam": "1.16.1",
-    "@aws-cdk/aws-kms": "1.16.1",
-    "@aws-cdk/core": "1.16.1"
-  },
-  "homepage": "https://github.com/aws/aws-cdk",
-  "peerDependencies": {
-    "@aws-cdk/aws-cloudwatch": "1.16.1",
-    "@aws-cdk/aws-events": "1.16.1",
-    "@aws-cdk/aws-iam": "1.16.1",
-    "@aws-cdk/aws-kms": "1.16.1",
-    "@aws-cdk/core": "1.16.1"
-=======
     "@aws-cdk/aws-cloudwatch": "1.18.0",
     "@aws-cdk/aws-events": "1.18.0",
     "@aws-cdk/aws-iam": "1.18.0",
+    "@aws-cdk/aws-kms": "1.18.0",
     "@aws-cdk/core": "1.18.0"
   },
   "homepage": "https://github.com/aws/aws-cdk",
@@ -98,8 +84,9 @@
     "@aws-cdk/aws-cloudwatch": "1.18.0",
     "@aws-cdk/aws-events": "1.18.0",
     "@aws-cdk/aws-iam": "1.18.0",
+    "@aws-cdk/aws-kms": "1.18.0",
     "@aws-cdk/core": "1.18.0"
->>>>>>> 3695d8c6
+
   },
   "engines": {
     "node": ">= 10.3.0"
