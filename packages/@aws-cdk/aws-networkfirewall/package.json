{
  "name": "@aws-cdk/aws-networkfirewall",
  "version": "0.0.0",
  "description": "The CDK Construct Library for AWS::NetworkFirewall",
  "main": "lib/index.js",
  "types": "lib/index.d.ts",
  "jsii": {
    "outdir": "dist",
    "projectReferences": true,
    "targets": {
      "dotnet": {
        "namespace": "Amazon.CDK.AWS.NetworkFirewall",
        "packageId": "Amazon.CDK.AWS.NetworkFirewall",
        "iconUrl": "https://raw.githubusercontent.com/aws/aws-cdk/main/logo/default-256-dark.png"
      },
      "java": {
        "package": "software.amazon.awscdk.services.networkfirewall",
        "maven": {
          "groupId": "software.amazon.awscdk",
          "artifactId": "networkfirewall"
        }
      },
      "python": {
        "classifiers": [
          "Framework :: AWS CDK",
          "Framework :: AWS CDK :: 2"
        ],
        "distName": "aws-cdk.aws-networkfirewall",
        "module": "aws_cdk.aws_networkfirewall"
      }
    },
    "metadata": {
      "jsii": {
        "rosetta": {
          "strict": true
        }
      }
    }
  },
  "repository": {
    "type": "git",
    "url": "https://github.com/aws/aws-cdk.git",
    "directory": "packages/@aws-cdk/aws-networkfirewall"
  },
  "homepage": "https://github.com/aws/aws-cdk",
  "scripts": {
    "build": "cdk-build",
    "watch": "cdk-watch",
    "lint": "cdk-lint",
    "test": "cdk-test",
    "integ": "integ-runner",
    "pkglint": "pkglint -f",
    "package": "cdk-package",
    "awslint": "cdk-awslint",
    "cfn2ts": "cfn2ts",
    "build+test+package": "yarn build+test && yarn package",
    "build+test": "yarn build && yarn test",
    "compat": "cdk-compat",
    "gen": "cfn2ts",
    "rosetta:extract": "yarn --silent jsii-rosetta extract",
    "build+extract": "yarn build && yarn rosetta:extract",
    "build+test+extract": "yarn build+test && yarn rosetta:extract"
  },
  "cdk-build": {
    "cloudformation": "AWS::NetworkFirewall",
    "env": {
      "AWSLINT_BASE_CONSTRUCT": "true"
    }
  },
  "keywords": [
    "aws",
    "cdk",
    "constructs",
    "AWS::NetworkFirewall",
    "aws-networkfirewall"
  ],
  "author": {
    "name": "Amazon Web Services",
    "url": "https://aws.amazon.com",
    "organization": true
  },
  "license": "Apache-2.0",
  "devDependencies": {
    "@aws-cdk/aws-ec2": "0.0.0",
    "@aws-cdk/assertions": "0.0.0",
    "@aws-cdk/cdk-build-tools": "0.0.0",
    "@aws-cdk/cdk-integ-tools": "0.0.0",
    "@aws-cdk/integ-runner": "0.0.0",
    "@aws-cdk/cfn2ts": "0.0.0",
    "@aws-cdk/pkglint": "0.0.0",
    "@types/jest": "^27.5.2"
  },
  "dependencies": {
<<<<<<< HEAD
    "@aws-cdk/aws-ec2": "0.0.0",
    "@aws-cdk/core": "0.0.0",
    "constructs": "^3.3.69"
  },
  "peerDependencies": {
    "@aws-cdk/aws-ec2": "0.0.0",
    "@aws-cdk/core": "0.0.0",
    "constructs": "^3.3.69"
=======
    "@aws-cdk/core": "0.0.0",
    "constructs": "^10.0.0"
  },
  "peerDependencies": {
    "@aws-cdk/core": "0.0.0",
    "constructs": "^10.0.0"
>>>>>>> a913d603
  },
  "engines": {
    "node": ">= 14.15.0"
  },
  "stability": "experimental",
  "awslint": {
    "exclude": [
      "no-unused-type:@aws-cdk/aws-networkfirewall.Stateful5TupleDirection",
      "no-unused-type:@aws-cdk/aws-networkfirewall.StatefulDomainListTargetType",
      "no-unused-type:@aws-cdk/aws-networkfirewall.StatefulDomainListType",
      "no-unused-type:@aws-cdk/aws-networkfirewall.StatefulStandardAction",
      "no-unused-type:@aws-cdk/aws-networkfirewall.StatefulStrictAction",
      "no-unused-type:@aws-cdk/aws-networkfirewall.StatelessStandardAction"
    ]
  },
  "maturity": "experimental",
  "awscdkio": {
    "announce": false
  },
  "publishConfig": {
    "tag": "latest"
  },
  "private": true
}<|MERGE_RESOLUTION|>--- conflicted
+++ resolved
@@ -91,23 +91,14 @@
     "@types/jest": "^27.5.2"
   },
   "dependencies": {
-<<<<<<< HEAD
     "@aws-cdk/aws-ec2": "0.0.0",
     "@aws-cdk/core": "0.0.0",
-    "constructs": "^3.3.69"
+    "constructs": "^10.0.0"
   },
   "peerDependencies": {
     "@aws-cdk/aws-ec2": "0.0.0",
     "@aws-cdk/core": "0.0.0",
-    "constructs": "^3.3.69"
-=======
-    "@aws-cdk/core": "0.0.0",
     "constructs": "^10.0.0"
-  },
-  "peerDependencies": {
-    "@aws-cdk/core": "0.0.0",
-    "constructs": "^10.0.0"
->>>>>>> a913d603
   },
   "engines": {
     "node": ">= 14.15.0"
