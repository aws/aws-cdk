--- conflicted
+++ resolved
@@ -1,9 +1,5 @@
 {
-<<<<<<< HEAD
-  "version": "31.0.0",
-=======
   "version": "32.0.0",
->>>>>>> 98c118e7
   "testCases": {
     "integ.firehose-put-record-action": {
       "stacks": [
