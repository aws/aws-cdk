--- conflicted
+++ resolved
@@ -56,19 +56,8 @@
     "pkglint": "^0.24.1"
   },
   "dependencies": {
-<<<<<<< HEAD
-    "@aws-cdk/aws-apigateway": "^0.23.0",
-    "@aws-cdk/aws-dynamodb": "^0.23.0",
-    "@aws-cdk/aws-events": "^0.23.0",
-    "@aws-cdk/aws-iam": "^0.23.0",
-    "@aws-cdk/aws-kinesis": "^0.23.0",
-    "@aws-cdk/aws-lambda": "^0.23.0",
-    "@aws-cdk/aws-s3": "^0.23.0",
-    "@aws-cdk/aws-sns": "^0.23.0",
-    "@aws-cdk/aws-sqs": "^0.23.0",
-    "@aws-cdk/cdk": "^0.23.0"
-=======
     "@aws-cdk/aws-dynamodb": "^0.24.1",
+    "@aws-cdk/aws-apigateway": "^0.24.1",
     "@aws-cdk/aws-events": "^0.24.1",
     "@aws-cdk/aws-iam": "^0.24.1",
     "@aws-cdk/aws-kinesis": "^0.24.1",
@@ -77,7 +66,6 @@
     "@aws-cdk/aws-sns": "^0.24.1",
     "@aws-cdk/aws-sqs": "^0.24.1",
     "@aws-cdk/cdk": "^0.24.1"
->>>>>>> 2016b8d3
   },
   "homepage": "https://github.com/awslabs/aws-cdk",
   "peerDependencies": {
