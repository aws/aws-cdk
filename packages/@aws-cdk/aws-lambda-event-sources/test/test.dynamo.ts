import { expect, haveResource } from '@aws-cdk/assert';
import * as dynamodb from '@aws-cdk/aws-dynamodb';
import * as lambda from '@aws-cdk/aws-lambda';
import * as sqs from '@aws-cdk/aws-sqs';
import * as cdk from '@aws-cdk/core';
import { Test } from 'nodeunit';
import * as sources from '../lib';
import { TestFunction } from './test-function';

// tslint:disable:object-literal-key-quotes

export = {
  'sufficiently complex example'(test: Test) {
    // GIVEN
    const stack = new cdk.Stack();
    const fn = new TestFunction(stack, 'Fn');
    const table = new dynamodb.Table(stack, 'T', {
      partitionKey: {
        name: 'id',
        type: dynamodb.AttributeType.STRING
      },
      stream: dynamodb.StreamViewType.NEW_IMAGE
    });

    // WHEN
    fn.addEventSource(new sources.DynamoEventSource(table, {
      startingPosition: lambda.StartingPosition.TRIM_HORIZON
    }));

    // THEN
    expect(stack).to(haveResource('AWS::IAM::Policy', {
      "PolicyDocument": {
        "Statement": [
          {
            "Action": "dynamodb:ListStreams",
            "Effect": "Allow",
            "Resource": { "Fn::Join": [ "", [ { "Fn::GetAtt": [ "TD925BC7E", "Arn" ] }, "/stream/*" ] ] }
          },
          {
            "Action": [
              "dynamodb:DescribeStream",
              "dynamodb:GetRecords",
              "dynamodb:GetShardIterator",
            ],
            "Effect": "Allow",
            "Resource": {
              "Fn::GetAtt": [
                "TD925BC7E",
                "StreamArn"
              ]
            }
          }
        ],
        "Version": "2012-10-17"
      },
      "PolicyName": "FnServiceRoleDefaultPolicyC6A839BF",
      "Roles": [{
        "Ref": "FnServiceRoleB9001A96"
      }]
    }));

    expect(stack).to(haveResource('AWS::Lambda::EventSourceMapping', {
      "EventSourceArn": {
        "Fn::GetAtt": [
          "TD925BC7E",
          "StreamArn"
        ]
      },
      "FunctionName":  {
        "Ref": "Fn9270CBC0"
      },
      "BatchSize": 100,
      "StartingPosition": "TRIM_HORIZON"
    }));

    test.done();
  },

  'specific batch size'(test: Test) {
    // GIVEN
    const stack = new cdk.Stack();
    const fn = new TestFunction(stack, 'Fn');
    const table = new dynamodb.Table(stack, 'T', {
      partitionKey: {
        name: 'id',
        type: dynamodb.AttributeType.STRING
      },
      stream: dynamodb.StreamViewType.NEW_IMAGE
    });

    // WHEN
    fn.addEventSource(new sources.DynamoEventSource(table, {
      batchSize: 50,
      startingPosition: lambda.StartingPosition.LATEST
    }));

    // THEN
    expect(stack).to(haveResource('AWS::Lambda::EventSourceMapping', {
      "EventSourceArn": {
        "Fn::GetAtt": [
          "TD925BC7E",
          "StreamArn"
        ]
      },
      "FunctionName":  {
        "Ref": "Fn9270CBC0"
      },
      "BatchSize": 50,
      "StartingPosition": "LATEST"
    }));

    test.done();
  },

  'fails if streaming not enabled on table'(test: Test) {
    // GIVEN
    const stack = new cdk.Stack();
    const fn = new TestFunction(stack, 'Fn');
    const table = new dynamodb.Table(stack, 'T', {
      partitionKey: {
        name: 'id',
        type: dynamodb.AttributeType.STRING
      }
    });

    // WHEN
    test.throws(() => fn.addEventSource(new sources.DynamoEventSource(table, {
      batchSize: 50,
      startingPosition: lambda.StartingPosition.LATEST
    })), /DynamoDB Streams must be enabled on the table T/);

    test.done();
  },

  'fails if batch size < 1'(test: Test) {
    // GIVEN
    const stack = new cdk.Stack();
    const fn = new TestFunction(stack, 'Fn');
    const table = new dynamodb.Table(stack, 'T', {
      partitionKey: {
        name: 'id',
        type: dynamodb.AttributeType.STRING
      },
      stream: dynamodb.StreamViewType.NEW_IMAGE
    });

    // WHEN
    test.throws(() => fn.addEventSource(new sources.DynamoEventSource(table, {
      batchSize: 0,
      startingPosition: lambda.StartingPosition.LATEST
    })), /Maximum batch size must be between 1 and 1000 inclusive \(given 0\)/);

    test.done();
  },

  'fails if batch size > 1000'(test: Test) {
    // GIVEN
    const stack = new cdk.Stack();
    const fn = new TestFunction(stack, 'Fn');
    const table = new dynamodb.Table(stack, 'T', {
      partitionKey: {
        name: 'id',
        type: dynamodb.AttributeType.STRING
      },
      stream: dynamodb.StreamViewType.NEW_IMAGE
    });

    // WHEN
    test.throws(() => fn.addEventSource(new sources.DynamoEventSource(table, {
      batchSize: 1001,
      startingPosition: lambda.StartingPosition.LATEST
    })), /Maximum batch size must be between 1 and 1000 inclusive \(given 1001\)/);

    test.done();
  },

  'specific maxBatchingWindow'(test: Test) {
    // GIVEN
    const stack = new cdk.Stack();
    const fn = new TestFunction(stack, 'Fn');
    const table = new dynamodb.Table(stack, 'T', {
      partitionKey: {
        name: 'id',
        type: dynamodb.AttributeType.STRING
      },
      stream: dynamodb.StreamViewType.NEW_IMAGE
    });

    // WHEN
    fn.addEventSource(new sources.DynamoEventSource(table, {
      maxBatchingWindow: cdk.Duration.minutes(2),
      startingPosition: lambda.StartingPosition.LATEST
    }));

    // THEN
    expect(stack).to(haveResource('AWS::Lambda::EventSourceMapping', {
      "EventSourceArn": {
        "Fn::GetAtt": [
          "TD925BC7E",
          "StreamArn"
        ]
      },
      "FunctionName":  {
        "Ref": "Fn9270CBC0"
      },
      "MaximumBatchingWindowInSeconds": 120,
      "StartingPosition": "LATEST"
    }));

    test.done();
  },

  'throws if maxBatchingWindow > 300 seconds'(test: Test) {
    // GIVEN
    const stack = new cdk.Stack();
    const fn = new TestFunction(stack, 'Fn');
    const table = new dynamodb.Table(stack, 'T', {
      partitionKey: {
        name: 'id',
        type: dynamodb.AttributeType.STRING
      },
      stream: dynamodb.StreamViewType.NEW_IMAGE
    });

    // THEN
    test.throws(() =>
      fn.addEventSource(new sources.DynamoEventSource(table, {
        maxBatchingWindow: cdk.Duration.seconds(301),
        startingPosition: lambda.StartingPosition.LATEST
      })), /maxBatchingWindow cannot be over 300 seconds/);

    test.done();
  },

<<<<<<< HEAD
  'specific maximumRetryAttempts'(test: Test) {
=======
  'contains eventSourceMappingId after lambda binding'(test: Test) {
>>>>>>> 22b05c8b
    // GIVEN
    const stack = new cdk.Stack();
    const fn = new TestFunction(stack, 'Fn');
    const table = new dynamodb.Table(stack, 'T', {
      partitionKey: {
        name: 'id',
        type: dynamodb.AttributeType.STRING
      },
      stream: dynamodb.StreamViewType.NEW_IMAGE
    });
<<<<<<< HEAD

    // WHEN
    fn.addEventSource(new sources.DynamoEventSource(table, {
      retryAttempts: 10,
      startingPosition: lambda.StartingPosition.LATEST
    }));

    // THEN
    expect(stack).to(haveResource('AWS::Lambda::EventSourceMapping', {
      "EventSourceArn": {
        "Fn::GetAtt": [
          "TD925BC7E",
          "StreamArn"
        ]
      },
      "FunctionName":  {
        "Ref": "Fn9270CBC0"
      },
      "MaximumRetryAttempts": 10,
      "StartingPosition": "LATEST"
    }));

    test.done();
  },

  'fails if maximumRetryAttempts < 0'(test: Test) {
    // GIVEN
    const stack = new cdk.Stack();
    const fn = new TestFunction(stack, 'Fn');
    const table = new dynamodb.Table(stack, 'T', {
      partitionKey: {
        name: 'id',
        type: dynamodb.AttributeType.STRING
      },
      stream: dynamodb.StreamViewType.NEW_IMAGE
    });

    // THEN
    test.throws(() =>
      fn.addEventSource(new sources.DynamoEventSource(table, {
        retryAttempts: -1,
        startingPosition: lambda.StartingPosition.LATEST
      })), /maximumRetryAttempts must be between 0 and 10000 inclusive, got -1/);

    test.done();
  },

  'fails if maximumRetryAttempts > 10000'(test: Test) {
    // GIVEN
    const stack = new cdk.Stack();
    const fn = new TestFunction(stack, 'Fn');
    const table = new dynamodb.Table(stack, 'T', {
      partitionKey: {
        name: 'id',
        type: dynamodb.AttributeType.STRING
      },
      stream: dynamodb.StreamViewType.NEW_IMAGE
    });

    // THEN
    test.throws(() =>
      fn.addEventSource(new sources.DynamoEventSource(table, {
        retryAttempts: 10001,
        startingPosition: lambda.StartingPosition.LATEST
      })), /maximumRetryAttempts must be between 0 and 10000 inclusive, got 10001/);

    test.done();
  },

  'specific bisectBatchOnFunctionError'(test: Test) {
    // GIVEN
    const stack = new cdk.Stack();
    const fn = new TestFunction(stack, 'Fn');
    const table = new dynamodb.Table(stack, 'T', {
      partitionKey: {
        name: 'id',
        type: dynamodb.AttributeType.STRING
      },
      stream: dynamodb.StreamViewType.NEW_IMAGE
    });

    // WHEN
    fn.addEventSource(new sources.DynamoEventSource(table, {
      bisectBatchOnError: true,
      startingPosition: lambda.StartingPosition.LATEST
    }));

    // THEN
    expect(stack).to(haveResource('AWS::Lambda::EventSourceMapping', {
      "EventSourceArn": {
        "Fn::GetAtt": [
          "TD925BC7E",
          "StreamArn"
        ]
      },
      "FunctionName":  {
        "Ref": "Fn9270CBC0"
      },
      "BisectBatchOnFunctionError": true,
      "StartingPosition": "LATEST"
    }));

    test.done();
  },

  'specific parallelizationFactor'(test: Test) {
    // GIVEN
    const stack = new cdk.Stack();
    const fn = new TestFunction(stack, 'Fn');
=======
    const eventSource = new sources.DynamoEventSource(table, {
      startingPosition: lambda.StartingPosition.TRIM_HORIZON
    });

    // WHEN
    fn.addEventSource(eventSource);

    // THEN
    test.ok(eventSource.eventSourceMappingId);
    test.done();
  },

  'eventSourceMappingId throws error before binding to lambda'(test: Test) {
    // GIVEN
    const stack = new cdk.Stack();
>>>>>>> 22b05c8b
    const table = new dynamodb.Table(stack, 'T', {
      partitionKey: {
        name: 'id',
        type: dynamodb.AttributeType.STRING
      },
      stream: dynamodb.StreamViewType.NEW_IMAGE
    });
<<<<<<< HEAD

    // WHEN
    fn.addEventSource(new sources.DynamoEventSource(table, {
      parallelizationFactor: 5,
      startingPosition: lambda.StartingPosition.LATEST
    }));

    // THEN
    expect(stack).to(haveResource('AWS::Lambda::EventSourceMapping', {
      "EventSourceArn": {
        "Fn::GetAtt": [
          "TD925BC7E",
          "StreamArn"
        ]
      },
      "FunctionName":  {
        "Ref": "Fn9270CBC0"
      },
      "ParallelizationFactor": 5,
      "StartingPosition": "LATEST"
    }));

    test.done();
  },

  'fails if parallelizationFactor < 1'(test: Test) {
    // GIVEN
    const stack = new cdk.Stack();
    const fn = new TestFunction(stack, 'Fn');
    const table = new dynamodb.Table(stack, 'T', {
      partitionKey: {
        name: 'id',
        type: dynamodb.AttributeType.STRING
      },
      stream: dynamodb.StreamViewType.NEW_IMAGE
    });

    // THEN
    test.throws(() =>
      fn.addEventSource(new sources.DynamoEventSource(table, {
        parallelizationFactor: 0,
        startingPosition: lambda.StartingPosition.LATEST
      })), /parallelizationFactor must be between 1 and 10 inclusive, got 0/);

    test.done();
  },

  'fails if parallelizationFactor > 10'(test: Test) {
    // GIVEN
    const stack = new cdk.Stack();
    const fn = new TestFunction(stack, 'Fn');
    const table = new dynamodb.Table(stack, 'T', {
      partitionKey: {
        name: 'id',
        type: dynamodb.AttributeType.STRING
      },
      stream: dynamodb.StreamViewType.NEW_IMAGE
    });

    // THEN
    test.throws(() =>
      fn.addEventSource(new sources.DynamoEventSource(table, {
        parallelizationFactor: 11,
        startingPosition: lambda.StartingPosition.LATEST
      })), /parallelizationFactor must be between 1 and 10 inclusive, got 11/);

    test.done();
  },

  'specific maxRecordAge'(test: Test) {
    // GIVEN
    const stack = new cdk.Stack();
    const fn = new TestFunction(stack, 'Fn');
    const table = new dynamodb.Table(stack, 'T', {
      partitionKey: {
        name: 'id',
        type: dynamodb.AttributeType.STRING
      },
      stream: dynamodb.StreamViewType.NEW_IMAGE
    });

    // WHEN
    fn.addEventSource(new sources.DynamoEventSource(table, {
      maxRecordAge: cdk.Duration.seconds(100),
      startingPosition: lambda.StartingPosition.LATEST
    }));

    // THEN
    expect(stack).to(haveResource('AWS::Lambda::EventSourceMapping', {
      "EventSourceArn": {
        "Fn::GetAtt": [
          "TD925BC7E",
          "StreamArn"
        ]
      },
      "FunctionName":  {
        "Ref": "Fn9270CBC0"
      },
      "MaximumRecordAgeInSeconds": 100,
      "StartingPosition": "LATEST"
    }));

    test.done();
  },

  'fails if maxRecordAge < 60 seconds'(test: Test) {
    // GIVEN
    const stack = new cdk.Stack();
    const fn = new TestFunction(stack, 'Fn');
    const table = new dynamodb.Table(stack, 'T', {
      partitionKey: {
        name: 'id',
        type: dynamodb.AttributeType.STRING
      },
      stream: dynamodb.StreamViewType.NEW_IMAGE
    });

    // THEN
    test.throws(() =>
      fn.addEventSource(new sources.DynamoEventSource(table, {
        maxRecordAge: cdk.Duration.seconds(59),
        startingPosition: lambda.StartingPosition.LATEST
      })), /maximumRecordAge must be between 60 and 604800 seconds inclusive, got 59/);

    test.done();
  },

  'fails if maxRecordAge > 7 days'(test: Test) {
    // GIVEN
    const stack = new cdk.Stack();
    const fn = new TestFunction(stack, 'Fn');
    const table = new dynamodb.Table(stack, 'T', {
      partitionKey: {
        name: 'id',
        type: dynamodb.AttributeType.STRING
      },
      stream: dynamodb.StreamViewType.NEW_IMAGE
    });

    // THEN
    test.throws(() =>
      fn.addEventSource(new sources.DynamoEventSource(table, {
        maxRecordAge: cdk.Duration.seconds(604801),
        startingPosition: lambda.StartingPosition.LATEST
      })), /maximumRecordAge must be between 60 and 604800 seconds inclusive, got 604801/);

    test.done();
  },

  'specific destinationConfig'(test: Test) {
    // GIVEN
    const stack = new cdk.Stack();
    const fn = new TestFunction(stack, 'Fn');
    const queue = new sqs.Queue(stack, 'Queue');
    const table = new dynamodb.Table(stack, 'T', {
      partitionKey: {
        name: 'id',
        type: dynamodb.AttributeType.STRING
      },
      stream: dynamodb.StreamViewType.NEW_IMAGE
    });

    // WHEN
    fn.addEventSource(new sources.DynamoEventSource(table, {
      onFailure: new lambda.SqsDlq(queue),
      startingPosition: lambda.StartingPosition.LATEST
    }));

    // THEN
    expect(stack).to(haveResource('AWS::Lambda::EventSourceMapping', {
      "EventSourceArn": {
        "Fn::GetAtt": [
          "TD925BC7E",
          "StreamArn"
        ]
      },
      "FunctionName":  {
        "Ref": "Fn9270CBC0"
      },
      "DestinationConfig": {
        "OnFailure": {
          "Destination": {
            "Fn::GetAtt": [
              "Queue4A7E3555",
              "Arn"
            ]
          }

        }
      },
      "StartingPosition": "LATEST"
    }));

    test.done();
  },
=======
    const eventSource = new sources.DynamoEventSource(table, {
      startingPosition: lambda.StartingPosition.TRIM_HORIZON
    });

    // WHEN/THEN
    test.throws(() => eventSource.eventSourceMappingId, /DynamoEventSource is not yet bound to an event source mapping/);
    test.done();
  },

>>>>>>> 22b05c8b
};<|MERGE_RESOLUTION|>--- conflicted
+++ resolved
@@ -232,132 +232,17 @@
     test.done();
   },
 
-<<<<<<< HEAD
-  'specific maximumRetryAttempts'(test: Test) {
-=======
   'contains eventSourceMappingId after lambda binding'(test: Test) {
->>>>>>> 22b05c8b
-    // GIVEN
-    const stack = new cdk.Stack();
-    const fn = new TestFunction(stack, 'Fn');
-    const table = new dynamodb.Table(stack, 'T', {
-      partitionKey: {
-        name: 'id',
-        type: dynamodb.AttributeType.STRING
-      },
-      stream: dynamodb.StreamViewType.NEW_IMAGE
-    });
-<<<<<<< HEAD
-
-    // WHEN
-    fn.addEventSource(new sources.DynamoEventSource(table, {
-      retryAttempts: 10,
-      startingPosition: lambda.StartingPosition.LATEST
-    }));
-
-    // THEN
-    expect(stack).to(haveResource('AWS::Lambda::EventSourceMapping', {
-      "EventSourceArn": {
-        "Fn::GetAtt": [
-          "TD925BC7E",
-          "StreamArn"
-        ]
-      },
-      "FunctionName":  {
-        "Ref": "Fn9270CBC0"
-      },
-      "MaximumRetryAttempts": 10,
-      "StartingPosition": "LATEST"
-    }));
-
-    test.done();
-  },
-
-  'fails if maximumRetryAttempts < 0'(test: Test) {
-    // GIVEN
-    const stack = new cdk.Stack();
-    const fn = new TestFunction(stack, 'Fn');
-    const table = new dynamodb.Table(stack, 'T', {
-      partitionKey: {
-        name: 'id',
-        type: dynamodb.AttributeType.STRING
-      },
-      stream: dynamodb.StreamViewType.NEW_IMAGE
-    });
-
-    // THEN
-    test.throws(() =>
-      fn.addEventSource(new sources.DynamoEventSource(table, {
-        retryAttempts: -1,
-        startingPosition: lambda.StartingPosition.LATEST
-      })), /maximumRetryAttempts must be between 0 and 10000 inclusive, got -1/);
-
-    test.done();
-  },
-
-  'fails if maximumRetryAttempts > 10000'(test: Test) {
-    // GIVEN
-    const stack = new cdk.Stack();
-    const fn = new TestFunction(stack, 'Fn');
-    const table = new dynamodb.Table(stack, 'T', {
-      partitionKey: {
-        name: 'id',
-        type: dynamodb.AttributeType.STRING
-      },
-      stream: dynamodb.StreamViewType.NEW_IMAGE
-    });
-
-    // THEN
-    test.throws(() =>
-      fn.addEventSource(new sources.DynamoEventSource(table, {
-        retryAttempts: 10001,
-        startingPosition: lambda.StartingPosition.LATEST
-      })), /maximumRetryAttempts must be between 0 and 10000 inclusive, got 10001/);
-
-    test.done();
-  },
-
-  'specific bisectBatchOnFunctionError'(test: Test) {
-    // GIVEN
-    const stack = new cdk.Stack();
-    const fn = new TestFunction(stack, 'Fn');
-    const table = new dynamodb.Table(stack, 'T', {
-      partitionKey: {
-        name: 'id',
-        type: dynamodb.AttributeType.STRING
-      },
-      stream: dynamodb.StreamViewType.NEW_IMAGE
-    });
-
-    // WHEN
-    fn.addEventSource(new sources.DynamoEventSource(table, {
-      bisectBatchOnError: true,
-      startingPosition: lambda.StartingPosition.LATEST
-    }));
-
-    // THEN
-    expect(stack).to(haveResource('AWS::Lambda::EventSourceMapping', {
-      "EventSourceArn": {
-        "Fn::GetAtt": [
-          "TD925BC7E",
-          "StreamArn"
-        ]
-      },
-      "FunctionName":  {
-        "Ref": "Fn9270CBC0"
-      },
-      "BisectBatchOnFunctionError": true,
-      "StartingPosition": "LATEST"
-    }));
-
-    test.done();
-  },
-
-  'specific parallelizationFactor'(test: Test) {
-    // GIVEN
-    const stack = new cdk.Stack();
-    const fn = new TestFunction(stack, 'Fn');
-=======
+    // GIVEN
+    const stack = new cdk.Stack();
+    const fn = new TestFunction(stack, 'Fn');
+    const table = new dynamodb.Table(stack, 'T', {
+      partitionKey: {
+        name: 'id',
+        type: dynamodb.AttributeType.STRING
+      },
+      stream: dynamodb.StreamViewType.NEW_IMAGE
+    });
     const eventSource = new sources.DynamoEventSource(table, {
       startingPosition: lambda.StartingPosition.TRIM_HORIZON
     });
@@ -373,15 +258,149 @@
   'eventSourceMappingId throws error before binding to lambda'(test: Test) {
     // GIVEN
     const stack = new cdk.Stack();
->>>>>>> 22b05c8b
-    const table = new dynamodb.Table(stack, 'T', {
-      partitionKey: {
-        name: 'id',
-        type: dynamodb.AttributeType.STRING
-      },
-      stream: dynamodb.StreamViewType.NEW_IMAGE
-    });
-<<<<<<< HEAD
+    const table = new dynamodb.Table(stack, 'T', {
+      partitionKey: {
+        name: 'id',
+        type: dynamodb.AttributeType.STRING
+      },
+      stream: dynamodb.StreamViewType.NEW_IMAGE
+    });
+    const eventSource = new sources.DynamoEventSource(table, {
+      startingPosition: lambda.StartingPosition.TRIM_HORIZON
+    });
+
+    // WHEN/THEN
+    test.throws(() => eventSource.eventSourceMappingId, /DynamoEventSource is not yet bound to an event source mapping/);
+    test.done();
+  },
+  'specific maximumRetryAttempts'(test: Test) {
+    // GIVEN
+    const stack = new cdk.Stack();
+    const fn = new TestFunction(stack, 'Fn');
+    const table = new dynamodb.Table(stack, 'T', {
+      partitionKey: {
+        name: 'id',
+        type: dynamodb.AttributeType.STRING
+      },
+      stream: dynamodb.StreamViewType.NEW_IMAGE
+    });
+
+    // WHEN
+    fn.addEventSource(new sources.DynamoEventSource(table, {
+      retryAttempts: 10,
+      startingPosition: lambda.StartingPosition.LATEST
+    }));
+
+    // THEN
+    expect(stack).to(haveResource('AWS::Lambda::EventSourceMapping', {
+      "EventSourceArn": {
+        "Fn::GetAtt": [
+          "TD925BC7E",
+          "StreamArn"
+        ]
+      },
+      "FunctionName":  {
+        "Ref": "Fn9270CBC0"
+      },
+      "MaximumRetryAttempts": 10,
+      "StartingPosition": "LATEST"
+    }));
+
+    test.done();
+  },
+
+  'fails if maximumRetryAttempts < 0'(test: Test) {
+    // GIVEN
+    const stack = new cdk.Stack();
+    const fn = new TestFunction(stack, 'Fn');
+    const table = new dynamodb.Table(stack, 'T', {
+      partitionKey: {
+        name: 'id',
+        type: dynamodb.AttributeType.STRING
+      },
+      stream: dynamodb.StreamViewType.NEW_IMAGE
+    });
+
+    // THEN
+    test.throws(() =>
+      fn.addEventSource(new sources.DynamoEventSource(table, {
+        retryAttempts: -1,
+        startingPosition: lambda.StartingPosition.LATEST
+      })), /maximumRetryAttempts must be between 0 and 10000 inclusive, got -1/);
+
+    test.done();
+  },
+
+  'fails if maximumRetryAttempts > 10000'(test: Test) {
+    // GIVEN
+    
+    const stack = new cdk.Stack();
+    const fn = new TestFunction(stack, 'Fn');
+    const table = new dynamodb.Table(stack, 'T', {
+      partitionKey: {
+        name: 'id',
+        type: dynamodb.AttributeType.STRING
+      },
+      stream: dynamodb.StreamViewType.NEW_IMAGE
+    });
+
+    // THEN
+    test.throws(() =>
+      fn.addEventSource(new sources.DynamoEventSource(table, {
+        retryAttempts: 10001,
+        startingPosition: lambda.StartingPosition.LATEST
+      })), /maximumRetryAttempts must be between 0 and 10000 inclusive, got 10001/);
+
+    test.done();
+  },
+
+  'specific bisectBatchOnFunctionError'(test: Test) {
+    // GIVEN
+    const stack = new cdk.Stack();
+    const fn = new TestFunction(stack, 'Fn');
+    const table = new dynamodb.Table(stack, 'T', {
+      partitionKey: {
+        name: 'id',
+        type: dynamodb.AttributeType.STRING
+      },
+      stream: dynamodb.StreamViewType.NEW_IMAGE
+    });
+
+    // WHEN
+    fn.addEventSource(new sources.DynamoEventSource(table, {
+      bisectBatchOnError: true,
+      startingPosition: lambda.StartingPosition.LATEST
+    }));
+
+    // THEN
+    expect(stack).to(haveResource('AWS::Lambda::EventSourceMapping', {
+      "EventSourceArn": {
+        "Fn::GetAtt": [
+          "TD925BC7E",
+          "StreamArn"
+        ]
+      },
+      "FunctionName":  {
+        "Ref": "Fn9270CBC0"
+      },
+      "BisectBatchOnFunctionError": true,
+      "StartingPosition": "LATEST"
+    }));
+
+    test.done();
+  },
+
+  'specific parallelizationFactor'(test: Test) {
+    // GIVEN
+    const stack = new cdk.Stack();
+    const fn = new TestFunction(stack, 'Fn');
+    const table = new dynamodb.Table(stack, 'T', {
+      partitionKey: {
+        name: 'id',
+        type: dynamodb.AttributeType.STRING
+      },
+      stream: dynamodb.StreamViewType.NEW_IMAGE
+    });
 
     // WHEN
     fn.addEventSource(new sources.DynamoEventSource(table, {
@@ -577,15 +596,4 @@
 
     test.done();
   },
-=======
-    const eventSource = new sources.DynamoEventSource(table, {
-      startingPosition: lambda.StartingPosition.TRIM_HORIZON
-    });
-
-    // WHEN/THEN
-    test.throws(() => eventSource.eventSourceMappingId, /DynamoEventSource is not yet bound to an event source mapping/);
-    test.done();
-  },
-
->>>>>>> 22b05c8b
 };