import { expect, haveResource } from '@aws-cdk/assert';
import * as kinesis from '@aws-cdk/aws-kinesis';
import * as lambda from '@aws-cdk/aws-lambda';
import * as cdk from '@aws-cdk/core';
import { Test } from 'nodeunit';
import * as sources from '../lib';
import { TestFunction } from './test-function';

// tslint:disable:object-literal-key-quotes

export = {
  'sufficiently complex example'(test: Test) {
    // GIVEN
    const stack = new cdk.Stack();
    const fn = new TestFunction(stack, 'Fn');
    const stream = new kinesis.Stream(stack, 'S');

    // WHEN
    fn.addEventSource(new sources.KinesisEventSource(stream, {
      startingPosition: lambda.StartingPosition.TRIM_HORIZON
    }));

    // THEN
    expect(stack).to(haveResource('AWS::IAM::Policy', {
      'PolicyDocument': {
        'Statement': [
          {
<<<<<<< HEAD
            "Action": [
              "kinesis:DescribeStream",
              "kinesis:GetRecords",
              "kinesis:GetShardIterator",
              "kinesis:ListShards"
=======
            'Action': [
              'kinesis:DescribeStream',
              'kinesis:GetRecords',
              'kinesis:GetShardIterator'
>>>>>>> 64bad917
            ],
            'Effect': 'Allow',
            'Resource': {
              'Fn::GetAtt': [
                'S509448A1',
                'Arn'
              ]
            }
          }
        ],
        'Version': '2012-10-17'
      },
      'PolicyName': 'FnServiceRoleDefaultPolicyC6A839BF',
      'Roles': [{
        'Ref': 'FnServiceRoleB9001A96'
      }]
    }));

    expect(stack).to(haveResource('AWS::Lambda::EventSourceMapping', {
      'EventSourceArn': {
        'Fn::GetAtt': [
          'S509448A1',
          'Arn'
        ]
      },
      'FunctionName':  {
        'Ref': 'Fn9270CBC0'
      },
      'BatchSize': 100,
      'StartingPosition': 'TRIM_HORIZON'
    }));

    test.done();
  },

  'specific batch size'(test: Test) {
    // GIVEN
    const stack = new cdk.Stack();
    const fn = new TestFunction(stack, 'Fn');
    const stream = new kinesis.Stream(stack, 'S');

    // WHEN
    fn.addEventSource(new sources.KinesisEventSource(stream, {
      batchSize: 50,
      startingPosition: lambda.StartingPosition.LATEST
    }));

    // THEN
    expect(stack).to(haveResource('AWS::Lambda::EventSourceMapping', {
      'EventSourceArn': {
        'Fn::GetAtt': [
          'S509448A1',
          'Arn'
        ]
      },
      'FunctionName':  {
        'Ref': 'Fn9270CBC0'
      },
      'BatchSize': 50,
      'StartingPosition': 'LATEST'
    }));

    test.done();
  },

  'fails if batch size < 1'(test: Test) {
    // GIVEN
    const stack = new cdk.Stack();
    const fn = new TestFunction(stack, 'Fn');
    const stream = new kinesis.Stream(stack, 'S');

    // WHEN
    test.throws(() => fn.addEventSource(new sources.KinesisEventSource(stream, {
      batchSize: 0,
      startingPosition: lambda.StartingPosition.LATEST
    })), /Maximum batch size must be between 1 and 10000 inclusive \(given 0\)/);

    test.done();
  },

  'fails if batch size > 10000'(test: Test) {
    // GIVEN
    const stack = new cdk.Stack();
    const fn = new TestFunction(stack, 'Fn');
    const stream = new kinesis.Stream(stack, 'S');

    // WHEN
    test.throws(() => fn.addEventSource(new sources.KinesisEventSource(stream, {
      batchSize: 10001,
      startingPosition: lambda.StartingPosition.LATEST
    })), /Maximum batch size must be between 1 and 10000 inclusive \(given 10001\)/);

    test.done();
  },

  'specific maxBatchingWindow'(test: Test) {
    // GIVEN
    const stack = new cdk.Stack();
    const fn = new TestFunction(stack, 'Fn');
    const stream = new kinesis.Stream(stack, 'S');

    // WHEN
    fn.addEventSource(new sources.KinesisEventSource(stream, {
      maxBatchingWindow: cdk.Duration.minutes(2),
      startingPosition: lambda.StartingPosition.LATEST
    }));

    // THEN
    expect(stack).to(haveResource('AWS::Lambda::EventSourceMapping', {
      'EventSourceArn': {
        'Fn::GetAtt': [
          'S509448A1',
          'Arn'
        ]
      },
      'FunctionName':  {
        'Ref': 'Fn9270CBC0'
      },
      'MaximumBatchingWindowInSeconds': 120,
      'StartingPosition': 'LATEST'
    }));

    test.done();
  },

  'contains eventSourceMappingId after lambda binding'(test: Test) {
    // GIVEN
    const stack = new cdk.Stack();
    const fn = new TestFunction(stack, 'Fn');
    const stream = new kinesis.Stream(stack, 'S');
    const eventSource = new sources.KinesisEventSource(stream, {
      startingPosition: lambda.StartingPosition.TRIM_HORIZON
    });

    // WHEN
    fn.addEventSource(eventSource);

    // THEN
    test.ok(eventSource.eventSourceMappingId);
    test.done();
  },

  'eventSourceMappingId throws error before binding to lambda'(test: Test) {
    // GIVEN
    const stack = new cdk.Stack();
    const stream = new kinesis.Stream(stack, 'S');
    const eventSource = new sources.KinesisEventSource(stream, {
      startingPosition: lambda.StartingPosition.TRIM_HORIZON
    });

    // WHEN/THEN
    test.throws(() => eventSource.eventSourceMappingId, /KinesisEventSource is not yet bound to an event source mapping/);
    test.done();
  },
};<|MERGE_RESOLUTION|>--- conflicted
+++ resolved
@@ -25,18 +25,11 @@
       'PolicyDocument': {
         'Statement': [
           {
-<<<<<<< HEAD
             "Action": [
               "kinesis:DescribeStream",
               "kinesis:GetRecords",
               "kinesis:GetShardIterator",
               "kinesis:ListShards"
-=======
-            'Action': [
-              'kinesis:DescribeStream',
-              'kinesis:GetRecords',
-              'kinesis:GetShardIterator'
->>>>>>> 64bad917
             ],
             'Effect': 'Allow',
             'Resource': {
