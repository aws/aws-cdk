--- conflicted
+++ resolved
@@ -4,12 +4,7 @@
 import * as lambda from '@aws-cdk/aws-lambda';
 import * as secretsmanager from '@aws-cdk/aws-secretsmanager';
 import { Stack, Names } from '@aws-cdk/core';
-<<<<<<< HEAD
-import { Construct } from 'constructs';
-import { StreamEventSource, StreamEventSourceProps } from './stream';
-=======
 import { StreamEventSource, BaseStreamEventSourceProps } from './stream';
->>>>>>> b6e3e517
 
 /**
  * Properties for a Kafka event source
