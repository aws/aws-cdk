--- conflicted
+++ resolved
@@ -38,11 +38,7 @@
 
     // WHEN
     target.scaleOnSchedule('ScaleUp', {
-<<<<<<< HEAD
-      schedule: appscaling.Schedule.rate(1, appscaling.TimeUnit.MINUTE),
-=======
       schedule: appscaling.Schedule.rate(Duration.minutes(1)),
->>>>>>> ad722713
       maxCapacity: 50,
       minCapacity: 1,
     });
