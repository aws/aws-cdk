{
  "name": "@aws-cdk/aws-applicationautoscaling",
  "version": "0.17.0",
  "description": "The CDK Construct Library for AWS::ApplicationAutoScaling",
  "main": "lib/index.js",
  "types": "lib/index.d.ts",
  "jsii": {
    "outdir": "dist",
    "targets": {
      "java": {
        "package": "software.amazon.awscdk.services.applicationautoscaling",
        "maven": {
          "groupId": "software.amazon.awscdk",
          "artifactId": "applicationautoscaling"
        }
      },
      "dotnet": {
        "namespace": "Amazon.CDK.AWS.ApplicationAutoScaling",
        "packageId": "Amazon.CDK.AWS.ApplicationAutoScaling",
        "signAssembly": true,
        "assemblyOriginatorKeyFile": "../../key.snk"
      },
      "sphinx": {}
    }
  },
  "repository": {
    "type": "git",
    "url": "https://github.com/awslabs/aws-cdk.git"
  },
  "scripts": {
    "build": "cdk-build",
    "watch": "cdk-watch",
    "lint": "cdk-lint",
    "test": "cdk-test",
    "integ": "cdk-integ",
    "pkglint": "pkglint -f",
    "package": "cdk-package"
  },
  "cdk-build": {
    "cloudformation": "AWS::ApplicationAutoScaling"
  },
  "keywords": [
    "aws",
    "cdk",
    "constructs",
    "applicationautoscaling"
  ],
  "author": {
    "name": "Amazon Web Services",
    "url": "https://aws.amazon.com",
    "organization": true
  },
  "license": "Apache-2.0",
  "devDependencies": {
    "@aws-cdk/assert": "^0.17.0",
    "cdk-build-tools": "^0.17.0",
    "cfn2ts": "^0.17.0",
    "fast-check": "^1.6.1",
    "pkglint": "^0.17.0"
  },
  "dependencies": {
<<<<<<< HEAD
    "@aws-cdk/aws-autoscaling-common": "^0.16.0",
    "@aws-cdk/aws-cloudwatch": "^0.16.0",
    "@aws-cdk/aws-iam": "^0.16.0",
    "@aws-cdk/cdk": "^0.16.0"
=======
    "@aws-cdk/aws-cloudwatch": "^0.17.0",
    "@aws-cdk/aws-iam": "^0.17.0",
    "@aws-cdk/cdk": "^0.17.0"
>>>>>>> e8380fae
  },
  "homepage": "https://github.com/awslabs/aws-cdk",
  "peerDependencies": {
    "@aws-cdk/aws-cloudwatch": "^0.17.0",
    "@aws-cdk/aws-iam": "^0.17.0",
    "@aws-cdk/cdk": "^0.17.0"
  }
}<|MERGE_RESOLUTION|>--- conflicted
+++ resolved
@@ -59,16 +59,10 @@
     "pkglint": "^0.17.0"
   },
   "dependencies": {
-<<<<<<< HEAD
-    "@aws-cdk/aws-autoscaling-common": "^0.16.0",
-    "@aws-cdk/aws-cloudwatch": "^0.16.0",
-    "@aws-cdk/aws-iam": "^0.16.0",
-    "@aws-cdk/cdk": "^0.16.0"
-=======
+    "@aws-cdk/aws-autoscaling-common": "^0.17.0",
     "@aws-cdk/aws-cloudwatch": "^0.17.0",
     "@aws-cdk/aws-iam": "^0.17.0",
     "@aws-cdk/cdk": "^0.17.0"
->>>>>>> e8380fae
   },
   "homepage": "https://github.com/awslabs/aws-cdk",
   "peerDependencies": {
