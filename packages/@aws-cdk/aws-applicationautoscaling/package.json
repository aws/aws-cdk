--- conflicted
+++ resolved
@@ -73,18 +73,13 @@
   "license": "Apache-2.0",
   "devDependencies": {
     "@aws-cdk/assert-internal": "0.0.0",
+    "@aws-cdk/assertions": "0.0.0",
     "@aws-cdk/cdk-build-tools": "0.0.0",
     "@aws-cdk/cfn2ts": "0.0.0",
     "@aws-cdk/pkglint": "0.0.0",
     "@types/jest": "^26.0.24",
     "fast-check": "^2.17.0",
-<<<<<<< HEAD
     "jest": "^26.6.3"
-=======
-    "jest": "^26.6.3",
-    "pkglint": "0.0.0",
-    "@aws-cdk/assertions": "0.0.0"
->>>>>>> be6aa2e5
   },
   "dependencies": {
     "@aws-cdk/aws-autoscaling-common": "0.0.0",
