--- conflicted
+++ resolved
@@ -294,19 +294,11 @@
 ```ts fixture=conns
 // Simple connection peers
 let peer = ec2.Peer.ipv4("10.0.0.0/16");
-<<<<<<< HEAD
 peer = ec2.Peer.anyIpv4();
 peer = ec2.Peer.ipv6("::0/0");
 peer = ec2.Peer.anyIpv6();
 peer = ec2.Peer.prefixList("pl-12345");
 appFleet.connections.allowTo(peer, ec2.Port.tcp(443), 'Allow outbound HTTPS');
-=======
-let peer = ec2.Peer.anyIpv4();
-let peer = ec2.Peer.ipv6("::/0");
-let peer = ec2.Peer.anyIpv6();
-let peer = ec2.Peer.prefixList("pl-12345");
-fleet.connections.allowTo(peer, ec2.Port.tcp(443), 'Allow outbound HTTPS');
->>>>>>> e9ede138
 ```
 
 Any object that has a security group can itself be used as a connection peer:
