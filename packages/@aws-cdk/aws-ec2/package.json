{
  "name": "@aws-cdk/aws-ec2",
  "version": "1.10.0",
  "description": "CDK Constructs for AWS EC2",
  "main": "lib/index.js",
  "types": "lib/index.d.ts",
  "jsii": {
    "outdir": "dist",
    "targets": {
      "java": {
        "package": "software.amazon.awscdk.services.ec2",
        "maven": {
          "groupId": "software.amazon.awscdk",
          "artifactId": "ec2",
          "versionSuffix": ".DEVPREVIEW"
        }
      },
      "dotnet": {
        "namespace": "Amazon.CDK.AWS.EC2",
        "packageId": "Amazon.CDK.AWS.EC2",
        "signAssembly": true,
        "assemblyOriginatorKeyFile": "../../key.snk",
        "versionSuffix": "-devpreview",
        "iconUrl": "https://raw.githubusercontent.com/aws/aws-cdk/master/logo/default-256-dark.png"
      },
      "python": {
        "distName": "aws-cdk.aws-ec2",
        "module": "aws_cdk.aws_ec2"
      }
    }
  },
  "repository": {
    "type": "git",
    "url": "https://github.com/aws/aws-cdk.git",
    "directory": "packages/@aws-cdk/aws-ec2"
  },
  "scripts": {
    "build": "cdk-build",
    "watch": "cdk-watch",
    "lint": "cdk-lint",
    "test": "cdk-test",
    "integ": "cdk-integ",
    "pkglint": "pkglint -f",
    "package": "cdk-package",
    "awslint": "cdk-awslint",
    "cfn2ts": "cfn2ts",
    "build+test+package": "npm run build+test && npm run package",
    "build+test": "npm run build && npm test"
  },
  "cdk-build": {
    "cloudformation": "AWS::EC2"
  },
  "keywords": [
    "aws",
    "cdk",
    "constructs",
    "ec2"
  ],
  "author": {
    "name": "Amazon Web Services",
    "url": "https://aws.amazon.com",
    "organization": true
  },
  "license": "Apache-2.0",
  "devDependencies": {
    "@aws-cdk/assert": "^1.10.0",
    "cdk-build-tools": "file:../../../tools/cdk-build-tools",
    "cdk-integ-tools": "file:../../../tools/cdk-integ-tools",
    "cfn2ts": "file:../../../tools/cfn2ts",
    "pkglint": "file:../../../tools/pkglint"
  },
  "dependencies": {
<<<<<<< HEAD
    "@aws-cdk/aws-cloudwatch": "^1.9.0",
    "@aws-cdk/aws-iam": "^1.9.0",
    "@aws-cdk/aws-logs": "^1.9.0",
    "@aws-cdk/aws-ssm": "^1.9.0",
    "@aws-cdk/core": "^1.9.0",
    "@aws-cdk/cx-api": "^1.9.0"
  },
  "homepage": "https://github.com/aws/aws-cdk",
  "peerDependencies": {
    "@aws-cdk/aws-cloudwatch": "^1.9.0",
    "@aws-cdk/aws-iam": "^1.9.0",
    "@aws-cdk/aws-logs": "^1.9.0",
    "@aws-cdk/aws-ssm": "^1.9.0",
    "@aws-cdk/core": "^1.9.0",
    "@aws-cdk/cx-api": "^1.9.0"
=======
    "@aws-cdk/aws-cloudwatch": "^1.10.0",
    "@aws-cdk/aws-iam": "^1.10.0",
    "@aws-cdk/aws-ssm": "^1.10.0",
    "@aws-cdk/core": "^1.10.0",
    "@aws-cdk/cx-api": "^1.10.0"
  },
  "homepage": "https://github.com/aws/aws-cdk",
  "peerDependencies": {
    "@aws-cdk/aws-cloudwatch": "^1.10.0",
    "@aws-cdk/aws-iam": "^1.10.0",
    "@aws-cdk/aws-ssm": "^1.10.0",
    "@aws-cdk/core": "^1.10.0",
    "@aws-cdk/cx-api": "^1.10.0"
>>>>>>> 3917c4b9
  },
  "engines": {
    "node": ">= 10.3.0"
  },
  "awslint": {
    "exclude": [
      "resource-attribute:@aws-cdk/aws-ec2.ISecurityGroup.securityGroupVpcId",
      "no-unused-type:@aws-cdk/aws-ec2.ConnectionRule",
      "no-unused-type:@aws-cdk/aws-ec2.Protocol",
      "no-unused-type:@aws-cdk/aws-ec2.VpcEndpointType",
      "no-unused-type:@aws-cdk/aws-ec2.VpnConnectionType",
      "props-physical-name:@aws-cdk/aws-ec2.VpnConnectionProps",
      "props-physical-name:@aws-cdk/aws-ec2.GatewayVpcEndpointProps",
      "props-physical-name:@aws-cdk/aws-ec2.PrivateSubnetProps",
      "props-physical-name:@aws-cdk/aws-ec2.PublicSubnetProps",
      "props-physical-name:@aws-cdk/aws-ec2.SubnetProps",
      "props-physical-name:@aws-cdk/aws-ec2.VpcProps",
      "props-physical-name:@aws-cdk/aws-ec2.InterfaceVpcEndpointProps",
      "from-method:@aws-cdk/aws-ec2.Instance",
      "attribute-tag:@aws-cdk/aws-ec2.Instance.instance",
      "from-signature:@aws-cdk/aws-ec2.SecurityGroup.fromSecurityGroupId"
    ]
  },
  "stability": "stable"
}<|MERGE_RESOLUTION|>--- conflicted
+++ resolved
@@ -70,25 +70,9 @@
     "pkglint": "file:../../../tools/pkglint"
   },
   "dependencies": {
-<<<<<<< HEAD
-    "@aws-cdk/aws-cloudwatch": "^1.9.0",
-    "@aws-cdk/aws-iam": "^1.9.0",
-    "@aws-cdk/aws-logs": "^1.9.0",
-    "@aws-cdk/aws-ssm": "^1.9.0",
-    "@aws-cdk/core": "^1.9.0",
-    "@aws-cdk/cx-api": "^1.9.0"
-  },
-  "homepage": "https://github.com/aws/aws-cdk",
-  "peerDependencies": {
-    "@aws-cdk/aws-cloudwatch": "^1.9.0",
-    "@aws-cdk/aws-iam": "^1.9.0",
-    "@aws-cdk/aws-logs": "^1.9.0",
-    "@aws-cdk/aws-ssm": "^1.9.0",
-    "@aws-cdk/core": "^1.9.0",
-    "@aws-cdk/cx-api": "^1.9.0"
-=======
     "@aws-cdk/aws-cloudwatch": "^1.10.0",
     "@aws-cdk/aws-iam": "^1.10.0",
+    "@aws-cdk/aws-logs": "^1.10.0",
     "@aws-cdk/aws-ssm": "^1.10.0",
     "@aws-cdk/core": "^1.10.0",
     "@aws-cdk/cx-api": "^1.10.0"
@@ -97,10 +81,10 @@
   "peerDependencies": {
     "@aws-cdk/aws-cloudwatch": "^1.10.0",
     "@aws-cdk/aws-iam": "^1.10.0",
+    "@aws-cdk/aws-logs": "^1.10.0",
     "@aws-cdk/aws-ssm": "^1.10.0",
     "@aws-cdk/core": "^1.10.0",
     "@aws-cdk/cx-api": "^1.10.0"
->>>>>>> 3917c4b9
   },
   "engines": {
     "node": ">= 10.3.0"
