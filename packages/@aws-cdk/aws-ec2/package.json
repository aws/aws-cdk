{
  "name": "@aws-cdk/aws-ec2",
  "version": "0.35.0",
  "description": "CDK Constructs for AWS EC2",
  "main": "lib/index.js",
  "types": "lib/index.d.ts",
  "jsii": {
    "outdir": "dist",
    "targets": {
      "java": {
        "package": "software.amazon.awscdk.services.ec2",
        "maven": {
          "groupId": "software.amazon.awscdk",
          "artifactId": "ec2"
        }
      },
      "dotnet": {
        "namespace": "Amazon.CDK.AWS.EC2",
        "packageId": "Amazon.CDK.AWS.EC2",
        "signAssembly": true,
        "assemblyOriginatorKeyFile": "../../key.snk"
      },
      "python": {
        "distName": "aws-cdk.aws-ec2",
        "module": "aws_cdk.aws_ec2"
      }
    },
    "metadata": {
      "awsdocs:title": "Amazon EC2"
    }
  },
  "repository": {
    "type": "git",
    "url": "https://github.com/awslabs/aws-cdk.git",
    "directory": "packages/@aws-cdk/aws-ec2"
  },
  "scripts": {
    "build": "cdk-build",
    "watch": "cdk-watch",
    "lint": "cdk-lint",
    "test": "cdk-test",
    "integ": "cdk-integ",
    "pkglint": "pkglint -f",
    "package": "cdk-package",
    "awslint": "cdk-awslint",
    "cfn2ts": "cfn2ts",
    "build+test+package": "npm run build+test && npm run package",
    "build+test": "npm run build && npm test"
  },
  "cdk-build": {
    "cloudformation": "AWS::EC2"
  },
  "keywords": [
    "aws",
    "cdk",
    "constructs",
    "ec2"
  ],
  "author": {
    "name": "Amazon Web Services",
    "url": "https://aws.amazon.com",
    "organization": true
  },
  "license": "Apache-2.0",
  "devDependencies": {
    "@aws-cdk/assert": "^0.35.0",
    "cdk-build-tools": "^0.35.0",
    "cdk-integ-tools": "^0.35.0",
    "cfn2ts": "^0.35.0",
    "pkglint": "^0.35.0"
  },
  "dependencies": {
    "@aws-cdk/aws-cloudwatch": "^0.35.0",
    "@aws-cdk/aws-ssm": "^0.35.0",
    "@aws-cdk/aws-iam": "^0.35.0",
    "@aws-cdk/core": "^0.35.0",
    "@aws-cdk/cx-api": "^0.35.0"
  },
  "homepage": "https://github.com/awslabs/aws-cdk",
  "peerDependencies": {
    "@aws-cdk/aws-cloudwatch": "^0.35.0",
    "@aws-cdk/aws-ssm": "^0.35.0",
    "@aws-cdk/aws-iam": "^0.35.0",
    "@aws-cdk/core": "^0.35.0",
    "@aws-cdk/cx-api": "^0.35.0"
  },
  "engines": {
    "node": ">= 8.10.0"
  },
  "awslint": {
    "exclude": [
      "resource-attribute:@aws-cdk/aws-ec2.ISecurityGroup.securityGroupVpcId",
<<<<<<< HEAD
      "no-unused-type:@aws-cdk/aws-ec2.ConnectionRule",
      "no-unused-type:@aws-cdk/aws-ec2.Protocol",
      "no-unused-type:@aws-cdk/aws-ec2.VpcEndpointType",
      "no-unused-type:@aws-cdk/aws-ec2.VpnConnectionType"
=======
      "props-physical-name:@aws-cdk/aws-ec2.VpnConnectionProps",
      "props-physical-name:@aws-cdk/aws-ec2.GatewayVpcEndpointProps",
      "props-physical-name:@aws-cdk/aws-ec2.PrivateSubnetProps",
      "props-physical-name:@aws-cdk/aws-ec2.PublicSubnetProps",
      "props-physical-name:@aws-cdk/aws-ec2.SubnetProps",
      "props-physical-name:@aws-cdk/aws-ec2.VpcProps",
      "props-physical-name:@aws-cdk/aws-ec2.InterfaceVpcEndpointProps"
>>>>>>> 46b32927
    ]
  },
  "stability": "experimental"
}<|MERGE_RESOLUTION|>--- conflicted
+++ resolved
@@ -90,12 +90,10 @@
   "awslint": {
     "exclude": [
       "resource-attribute:@aws-cdk/aws-ec2.ISecurityGroup.securityGroupVpcId",
-<<<<<<< HEAD
       "no-unused-type:@aws-cdk/aws-ec2.ConnectionRule",
       "no-unused-type:@aws-cdk/aws-ec2.Protocol",
       "no-unused-type:@aws-cdk/aws-ec2.VpcEndpointType",
-      "no-unused-type:@aws-cdk/aws-ec2.VpnConnectionType"
-=======
+      "no-unused-type:@aws-cdk/aws-ec2.VpnConnectionType",
       "props-physical-name:@aws-cdk/aws-ec2.VpnConnectionProps",
       "props-physical-name:@aws-cdk/aws-ec2.GatewayVpcEndpointProps",
       "props-physical-name:@aws-cdk/aws-ec2.PrivateSubnetProps",
@@ -103,7 +101,6 @@
       "props-physical-name:@aws-cdk/aws-ec2.SubnetProps",
       "props-physical-name:@aws-cdk/aws-ec2.VpcProps",
       "props-physical-name:@aws-cdk/aws-ec2.InterfaceVpcEndpointProps"
->>>>>>> 46b32927
     ]
   },
   "stability": "experimental"
