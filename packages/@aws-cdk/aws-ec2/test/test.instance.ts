--- conflicted
+++ resolved
@@ -103,7 +103,7 @@
 
     test.done();
   },
-<<<<<<< HEAD
+
   "blockDeviceMappings": {
     'can set blockDeviceMappings'(test: Test) {
       // GIVEN
@@ -269,7 +269,8 @@
 
       test.done();
     },
-=======
+  },
+
   'instance can be created with Private IP Address'(test: Test) {
     // GIVEN
     const stack = new Stack();
@@ -290,6 +291,5 @@
     }));
 
     test.done();
->>>>>>> 8d9b58bb
   },
 };