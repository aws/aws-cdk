import * as path from 'path';
import { arrayWith, ResourcePart, stringLike } from '@aws-cdk/assert';
import '@aws-cdk/assert/jest';
import * as iam from '@aws-cdk/aws-iam';
import * as s3 from '@aws-cdk/aws-s3';
import * as s3_assets from '@aws-cdk/aws-s3-assets';
import { App, Aws, CfnResource, Stack } from '@aws-cdk/core';
import * as ec2 from '../lib';

let app: App;
let stack: Stack;
let instanceRole: iam.Role;
let resource: CfnResource;
let linuxUserData: ec2.UserData;

beforeEach(() => {
  app = new App();
  stack = new Stack(app, 'Stack', {
    env: { account: '1234', region: 'testregion' },
  });
  instanceRole = new iam.Role(stack, 'InstanceRole', {
    assumedBy: new iam.ServicePrincipal('ec2.amazonaws.com'),
  });
  resource = new CfnResource(stack, 'Resource', {
    type: 'CDK::Test::Resource',
  });
  linuxUserData = ec2.UserData.forLinux();
});

test('whole config with restart handles', () => {
  // WHEN
  const handle = new ec2.InitServiceRestartHandle();
  const config = new ec2.InitConfig([
    ec2.InitFile.fromString('/etc/my.cnf', '[mysql]\ngo_fast=true', { serviceRestartHandles: [handle] }),
    ec2.InitSource.fromUrl('/tmp/foo', 'https://amazon.com/foo.zip', { serviceRestartHandles: [handle] }),
    ec2.InitPackage.yum('httpd', { serviceRestartHandles: [handle] }),
    ec2.InitCommand.argvCommand(['/bin/true'], { serviceRestartHandles: [handle] }),
    ec2.InitService.enable('httpd', { serviceRestartHandle: handle }),
  ]);

  // THEN
  expect(config._bind(stack, linuxOptions()).config).toEqual(expect.objectContaining({
    services: {
      sysvinit: {
        httpd: {
          enabled: true,
          ensureRunning: true,
          commands: ['000'],
          files: ['/etc/my.cnf'],
          packages: {
            yum: ['httpd'],
          },
          sources: ['/tmp/foo'],
        },
      },
    },
  }));
});

test('CloudFormationInit can be added to after instantiation', () => {
  // GIVEN
  const config = new ec2.InitConfig([]);
  const init = ec2.CloudFormationInit.fromConfig(config);

  // WHEN
  config.add(ec2.InitCommand.argvCommand(['/bin/true']));
  init.attach(resource, linuxOptions());

  // THEN
  expectMetadataLike({
    'AWS::CloudFormation::Init': {
      config: {
        commands: {
          '000': { command: ['/bin/true'] },
        },
      },
    },
  });
});

test('empty configs are not rendered', () => {
  // GIVEN
  const config1 = new ec2.InitConfig([]);
  const config2 = new ec2.InitConfig([
    ec2.InitCommand.argvCommand(['/bin/true']),
  ]);

  // WHEN
  const init = ec2.CloudFormationInit.fromConfigSets({
    configSets: { default: ['config2', 'config1'] },
    configs: { config1, config2 },
  });
  init.attach(resource, linuxOptions());

  // THEN
  expectMetadataLike({
    'AWS::CloudFormation::Init': {
      configSets: {
        default: ['config2'],
      },
      config2: {
        commands: {
          '000': { command: ['/bin/true'] },
        },
      },
    },
  });
});

describe('userdata', () => {
  let simpleInit: ec2.CloudFormationInit;
  beforeEach(() => {
    simpleInit = ec2.CloudFormationInit.fromElements(
      ec2.InitCommand.argvCommand(['/bin/true']),
    );
  });

  test('linux userdata contains right commands', () => {
    // WHEN
    simpleInit.attach(resource, linuxOptions());

    // THEN
    const lines = linuxUserData.render().split('\n');
    expectLine(lines, cmdArg('cfn-init', `--region ${Aws.REGION}`));
    expectLine(lines, cmdArg('cfn-init', `--stack ${Aws.STACK_NAME}`));
    expectLine(lines, cmdArg('cfn-init', `--resource ${resource.logicalId}`));
    expectLine(lines, cmdArg('cfn-init', '-c default'));
    expectLine(lines, cmdArg('cfn-signal', `--region ${Aws.REGION}`));
    expectLine(lines, cmdArg('cfn-signal', `--stack ${Aws.STACK_NAME}`));
    expectLine(lines, cmdArg('cfn-signal', `--resource ${resource.logicalId}`));
    expectLine(lines, cmdArg('cfn-signal', '-e $?'));
    expectLine(lines, cmdArg('cat', 'cfn-init.log'));
    expectLine(lines, /fingerprint/);
  });

  test('Windows userdata contains right commands', () => {
    // WHEN
    const windowsUserData = ec2.UserData.forWindows();

<<<<<<< HEAD
    simpleInit.attach(resource, {
=======
    simpleInit._attach(resource, {
>>>>>>> d6c44e87
      platform: ec2.OperatingSystemType.WINDOWS,
      instanceRole,
      userData: windowsUserData,
    });

    // THEN
    const lines = windowsUserData.render().split('\n');
    expectLine(lines, cmdArg('cfn-init', `--region ${Aws.REGION}`));
    expectLine(lines, cmdArg('cfn-init', `--stack ${Aws.STACK_NAME}`));
    expectLine(lines, cmdArg('cfn-init', `--resource ${resource.logicalId}`));
    expectLine(lines, cmdArg('cfn-init', '-c default'));
    expectLine(lines, cmdArg('cfn-signal', `--region ${Aws.REGION}`));
    expectLine(lines, cmdArg('cfn-signal', `--stack ${Aws.STACK_NAME}`));
    expectLine(lines, cmdArg('cfn-signal', `--resource ${resource.logicalId}`));
    expectLine(lines, cmdArg('cfn-signal', '-e $LASTEXITCODE'));
    expectLine(lines, cmdArg('type', 'cfn-init.log'));
    expectLine(lines, /fingerprint/);
  });

  test('ignoreFailures disables result code reporting', () => {
    // WHEN
    simpleInit.attach(resource, {
      ...linuxOptions(),
      ignoreFailures: true,
    });

    // THEN
    const lines = linuxUserData.render().split('\n');
    dontExpectLine(lines, cmdArg('cfn-signal', '-e $?'));
    expectLine(lines, cmdArg('cfn-signal', '-e 0'));
  });

  test('can disable log printing', () => {
    // WHEN
    simpleInit.attach(resource, {
      ...linuxOptions(),
      printLog: false,
    });

    // THEN
    const lines = linuxUserData.render().split('\n');
    dontExpectLine(lines, cmdArg('cat', 'cfn-init.log'));
  });

  test('can disable fingerprinting', () => {
    // WHEN
    simpleInit.attach(resource, {
      ...linuxOptions(),
      embedFingerprint: false,
    });

    // THEN
    const lines = linuxUserData.render().split('\n');
    dontExpectLine(lines, /fingerprint/);
  });

  test('can request multiple different configsets to be used', () => {
    // WHEN
    simpleInit.attach(resource, {
      ...linuxOptions(),
      configSets: ['banana', 'peach'],
    });

    // THEN
    const lines = linuxUserData.render().split('\n');
    expectLine(lines, cmdArg('cfn-init', '-c banana,peach'));
  });
});

const ASSET_STATEMENT = {
  Action: ['s3:GetObject*', 's3:GetBucket*', 's3:List*'],
  Effect: 'Allow',
  Resource: [
    {
      'Fn::Join': ['', [
        'arn:',
        { Ref: 'AWS::Partition' },
        ':s3:::',
        { Ref: stringLike('AssetParameter*S3Bucket*') },
      ]],
    },
    {
      'Fn::Join': ['', [
        'arn:',
        { Ref: 'AWS::Partition' },
        ':s3:::',
        { Ref: stringLike('AssetParameter*S3Bucket*') },
        '/*',
      ]],
    },
  ],
};

describe('assets n buckets', () => {

  test.each([
    ['Existing'],
    [''],
  ])('InitFile.from%sAsset', (existing: string) => {
    // GIVEN
    const asset = new s3_assets.Asset(stack, 'Asset', { path: __filename });
    const init = ec2.CloudFormationInit.fromElements(
      existing
        ? ec2.InitFile.fromExistingAsset('/etc/fun.js', asset)
        : ec2.InitFile.fromAsset('/etc/fun.js', __filename),
    );

    // WHEN
    init._attach(resource, linuxOptions());

    // THEN
    expect(stack).toHaveResource('AWS::IAM::Policy', {
      PolicyDocument: {
        Statement: arrayWith(ASSET_STATEMENT),
        Version: '2012-10-17',
      },
    });
    expectMetadataLike({
      'AWS::CloudFormation::Init': {
        config: {
          files: {
            '/etc/fun.js': {
              source: {
                'Fn::Join': ['', [
                  'https://s3.testregion.',
                  { Ref: 'AWS::URLSuffix' },
                  '/',
                  { Ref: stringLike('AssetParameters*') },
                  '/',
                  { 'Fn::Select': [0, { 'Fn::Split': ['||', { Ref: stringLike('AssetParameters*') }] }] },
                  { 'Fn::Select': [1, { 'Fn::Split': ['||', { Ref: stringLike('AssetParameters*') }] }] },
                ]],
              },
            },
          },
        },
      },
      'AWS::CloudFormation::Authentication': {
        S3AccessCreds: {
          type: 'S3',
          roleName: { Ref: 'InstanceRole3CCE2F1D' },
          buckets: [
            { Ref: stringLike('AssetParameters*S3Bucket*') },
          ],
        },
      },
    });
  });

  test.each([
    ['Existing'],
    [''],
  ])('InitSource.from%sAsset', (existing: string) => {
    // GIVEN
    const asset = new s3_assets.Asset(stack, 'Asset', { path: path.join(__dirname, 'asset-fixture') });
    const init = ec2.CloudFormationInit.fromElements(
      existing
        ? ec2.InitSource.fromExistingAsset('/etc/fun', asset)
        : ec2.InitSource.fromAsset('/etc/fun', path.join(__dirname, 'asset-fixture')),
    );

    // WHEN
    init._attach(resource, linuxOptions());

    // THEN
    expect(stack).toHaveResource('AWS::IAM::Policy', {
      PolicyDocument: {
        Statement: arrayWith(ASSET_STATEMENT),
        Version: '2012-10-17',
      },
    });
    expectMetadataLike({
      'AWS::CloudFormation::Init': {
        config: {
          sources: {
            '/etc/fun': {
              'Fn::Join': ['', [
                'https://s3.testregion.',
                { Ref: 'AWS::URLSuffix' },
                '/',
                { Ref: stringLike('AssetParameters*') },
                '/',
                { 'Fn::Select': [0, { 'Fn::Split': ['||', { Ref: stringLike('AssetParameters*') }] }] },
                { 'Fn::Select': [1, { 'Fn::Split': ['||', { Ref: stringLike('AssetParameters*') }] }] },
              ]],
            },
          },
        },
      },
      'AWS::CloudFormation::Authentication': {
        S3AccessCreds: {
          type: 'S3',
          roleName: { Ref: 'InstanceRole3CCE2F1D' },
          buckets: [
            { Ref: stringLike('AssetParameters*S3Bucket*') },
          ],
        },
      },
    });
  });

  test('InitFile.fromS3Object', () => {
    const bucket = s3.Bucket.fromBucketName(stack, 'Bucket', 'my-bucket');
    const init = ec2.CloudFormationInit.fromElements(
      ec2.InitFile.fromS3Object('/etc/fun.js', bucket, 'file.js'),
    );

    // WHEN
    init._attach(resource, linuxOptions());

    // THEN
    expect(stack).toHaveResource('AWS::IAM::Policy', {
      PolicyDocument: {
        Statement: arrayWith({
          Action: ['s3:GetObject*', 's3:GetBucket*', 's3:List*'],
          Effect: 'Allow',
          Resource: [
            { 'Fn::Join': ['', ['arn:', { Ref: 'AWS::Partition' }, ':s3:::my-bucket']] },
            { 'Fn::Join': ['', ['arn:', { Ref: 'AWS::Partition' }, ':s3:::my-bucket/file.js']] },
          ],
        }),
        Version: '2012-10-17',
      },
    });
    expectMetadataLike({
      'AWS::CloudFormation::Init': {
        config: {
          files: {
            '/etc/fun.js': {
              source: { 'Fn::Join': ['', ['https://s3.testregion.', { Ref: 'AWS::URLSuffix' }, '/my-bucket/file.js']] },
            },
          },
        },
      },
      'AWS::CloudFormation::Authentication': {
        S3AccessCreds: {
          type: 'S3',
          roleName: { Ref: 'InstanceRole3CCE2F1D' },
          buckets: ['my-bucket'],
        },
      },
    });
  });

  test('InitSource.fromS3Object', () => {
    const bucket = s3.Bucket.fromBucketName(stack, 'Bucket', 'my-bucket');
    const init = ec2.CloudFormationInit.fromElements(
      ec2.InitSource.fromS3Object('/etc/fun', bucket, 'file.zip'),
    );

    // WHEN
    init._attach(resource, linuxOptions());

    // THEN
    expect(stack).toHaveResource('AWS::IAM::Policy', {
      PolicyDocument: {
        Statement: arrayWith({
          Action: ['s3:GetObject*', 's3:GetBucket*', 's3:List*'],
          Effect: 'Allow',
          Resource: [
            { 'Fn::Join': ['', ['arn:', { Ref: 'AWS::Partition' }, ':s3:::my-bucket']] },
            { 'Fn::Join': ['', ['arn:', { Ref: 'AWS::Partition' }, ':s3:::my-bucket/file.zip']] },
          ],
        }),
        Version: '2012-10-17',
      },
    });
    expectMetadataLike({
      'AWS::CloudFormation::Init': {
        config: {
          sources: {
            '/etc/fun': { 'Fn::Join': ['', ['https://s3.testregion.', { Ref: 'AWS::URLSuffix' }, '/my-bucket/file.zip']] },
          },
        },
      },
      'AWS::CloudFormation::Authentication': {
        S3AccessCreds: {
          type: 'S3',
          roleName: { Ref: 'InstanceRole3CCE2F1D' },
          buckets: ['my-bucket'],
        },
      },
    });
  });

  test('no duplication of bucket names when using multiple assets', () => {
    // GIVEN
    const init = ec2.CloudFormationInit.fromElements(
      ec2.InitFile.fromAsset('/etc/fun.js', __filename),
      ec2.InitSource.fromAsset('/etc/fun', path.join(__dirname, 'asset-fixture')),
    );

    // WHEN
    init._attach(resource, linuxOptions());

    // THEN
    expectMetadataLike({
      'AWS::CloudFormation::Authentication': {
        S3AccessCreds: {
          type: 'S3',
          roleName: { Ref: 'InstanceRole3CCE2F1D' },
          buckets: [
            { Ref: stringLike('AssetParameters*S3Bucket*') },
          ],
        },
      },
    });
  });

  test('multiple buckets appear in the same auth block', () => {
    // GIVEN
    const bucket = s3.Bucket.fromBucketName(stack, 'Bucket', 'my-bucket');
    const init = ec2.CloudFormationInit.fromElements(
      ec2.InitFile.fromS3Object('/etc/fun.js', bucket, 'file.js'),
      ec2.InitSource.fromAsset('/etc/fun', path.join(__dirname, 'asset-fixture')),
    );

    // WHEN
    init._attach(resource, linuxOptions());

    // THEN
    expectMetadataLike({
      'AWS::CloudFormation::Authentication': {
        S3AccessCreds: {
          type: 'S3',
          roleName: { Ref: 'InstanceRole3CCE2F1D' },
          buckets: arrayWith(
            { Ref: stringLike('AssetParameters*S3Bucket*') },
            'my-bucket',
          ),
        },
      },
    });
  });
});

function linuxOptions() {
  return {
    platform: ec2.OperatingSystemType.LINUX,
    instanceRole,
    userData: linuxUserData,
  };
}

function expectMetadataLike(pattern: any) {
  expect(stack).toHaveResourceLike('CDK::Test::Resource', {
    Metadata: pattern,
  }, ResourcePart.CompleteDefinition);
}

function expectLine(lines: string[], re: RegExp) {
  for (const line of lines) {
    if (re.test(line)) { return; }
  }

  throw new Error(`None of the lines matched '${re}': ${lines.join('\n')}`);
}

function dontExpectLine(lines: string[], re: RegExp) {
  try {
    expectLine(lines, re);
  } catch (e) {
    return;
  }
  throw new Error(`Found unexpected line matching '${re}': ${lines.join('\n')}`);
}

function cmdArg(command: string, argument: string) {
  return new RegExp(`${escapeRegex(command)}(\.exe)? .*${escapeRegex(argument)}`);
}

function escapeRegex(s: string) {
  return s.replace(/[.*+?^${}()|[\]\\]/g, '\\$&'); // $& means the whole matched string
}<|MERGE_RESOLUTION|>--- conflicted
+++ resolved
@@ -137,11 +137,7 @@
     // WHEN
     const windowsUserData = ec2.UserData.forWindows();
 
-<<<<<<< HEAD
     simpleInit.attach(resource, {
-=======
-    simpleInit._attach(resource, {
->>>>>>> d6c44e87
       platform: ec2.OperatingSystemType.WINDOWS,
       instanceRole,
       userData: windowsUserData,
@@ -250,7 +246,7 @@
     );
 
     // WHEN
-    init._attach(resource, linuxOptions());
+    init.attach(resource, linuxOptions());
 
     // THEN
     expect(stack).toHaveResource('AWS::IAM::Policy', {
@@ -304,7 +300,7 @@
     );
 
     // WHEN
-    init._attach(resource, linuxOptions());
+    init.attach(resource, linuxOptions());
 
     // THEN
     expect(stack).toHaveResource('AWS::IAM::Policy', {
@@ -350,7 +346,7 @@
     );
 
     // WHEN
-    init._attach(resource, linuxOptions());
+    init.attach(resource, linuxOptions());
 
     // THEN
     expect(stack).toHaveResource('AWS::IAM::Policy', {
@@ -393,7 +389,7 @@
     );
 
     // WHEN
-    init._attach(resource, linuxOptions());
+    init.attach(resource, linuxOptions());
 
     // THEN
     expect(stack).toHaveResource('AWS::IAM::Policy', {
@@ -435,7 +431,7 @@
     );
 
     // WHEN
-    init._attach(resource, linuxOptions());
+    init.attach(resource, linuxOptions());
 
     // THEN
     expectMetadataLike({
@@ -460,7 +456,7 @@
     );
 
     // WHEN
-    init._attach(resource, linuxOptions());
+    init.attach(resource, linuxOptions());
 
     // THEN
     expectMetadataLike({
