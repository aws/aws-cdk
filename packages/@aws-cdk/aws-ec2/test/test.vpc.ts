import { countResources, expect, haveResource, haveResourceLike, isSuperObject, MatchStyle } from '@aws-cdk/assert';
import { CfnOutput, Lazy, Stack, Tag } from '@aws-cdk/core';
import { Test } from 'nodeunit';
<<<<<<< HEAD
import { CfnVPC, DefaultInstanceTenancy, RouteTargetType, SubnetType, Vpc } from '../lib';
=======
import { AclCidr, AclTraffic, CfnVPC, DefaultInstanceTenancy, NetworkAcl, NetworkAclEntry,
  Subnet, SubnetType, TrafficDirection, Vpc } from '../lib';
>>>>>>> 181b58b4

export = {
  "When creating a VPC": {
    "with the default CIDR range": {

      "vpc.vpcId returns a token to the VPC ID"(test: Test) {
        const stack = getTestStack();
        const vpc = new Vpc(stack, 'TheVPC');
        test.deepEqual(stack.resolve(vpc.vpcId), {Ref: 'TheVPC92636AB0' } );
        test.done();
      },

      "it uses the correct network range"(test: Test) {
        const stack = getTestStack();
        new Vpc(stack, 'TheVPC');
        expect(stack).to(haveResource('AWS::EC2::VPC', {
          CidrBlock: Vpc.DEFAULT_CIDR_RANGE,
          EnableDnsHostnames: true,
          EnableDnsSupport: true,
          InstanceTenancy: DefaultInstanceTenancy.DEFAULT,
        }));
        test.done();
      },
      'the Name tag is defaulted to path'(test: Test) {
        const stack = getTestStack();
        new Vpc(stack, 'TheVPC');
        expect(stack).to(
          haveResource('AWS::EC2::VPC',
            hasTags( [ {Key: 'Name', Value: 'TheVPC'} ]))
        );
        expect(stack).to(
          haveResource('AWS::EC2::InternetGateway',
            hasTags( [ {Key: 'Name', Value: 'TheVPC'} ]))
        );
        test.done();
      },

    },

    "with all of the properties set, it successfully sets the correct VPC properties"(test: Test) {
      const stack = getTestStack();
      new Vpc(stack, 'TheVPC', {
        cidr: "192.168.0.0/16",
        enableDnsHostnames: false,
        enableDnsSupport: false,
        defaultInstanceTenancy: DefaultInstanceTenancy.DEDICATED,
      });

      expect(stack).to(haveResource('AWS::EC2::VPC', {
        CidrBlock: '192.168.0.0/16',
        EnableDnsHostnames: false,
        EnableDnsSupport: false,
        InstanceTenancy: DefaultInstanceTenancy.DEDICATED,
      }));
      test.done();
    },

    "contains the correct number of subnets"(test: Test) {
      const stack = getTestStack();
      const vpc = new Vpc(stack, 'TheVPC');
      const zones = stack.availabilityZones.length;
      test.equal(vpc.publicSubnets.length, zones);
      test.equal(vpc.privateSubnets.length, zones);
      test.deepEqual(stack.resolve(vpc.vpcId), { Ref: 'TheVPC92636AB0' });
      test.done();
    },

    "with only isolated subnets, the VPC should not contain an IGW or NAT Gateways"(test: Test) {
      const stack = getTestStack();
      new Vpc(stack, 'TheVPC', {
        subnetConfiguration: [
          {
            subnetType: SubnetType.ISOLATED,
            name: 'Isolated',
          }
        ]
      });
      expect(stack).notTo(haveResource("AWS::EC2::InternetGateway"));
      expect(stack).notTo(haveResource("AWS::EC2::NatGateway"));
      expect(stack).to(haveResource("AWS::EC2::Subnet", {
        MapPublicIpOnLaunch: false
      }));
      test.done();
    },

    "with no private subnets, the VPC should have an IGW but no NAT Gateways"(test: Test) {
      const stack = getTestStack();
      new Vpc(stack, 'TheVPC', {
        subnetConfiguration: [
          {
            subnetType: SubnetType.PUBLIC,
            name: 'Public',
          },
          {
            subnetType: SubnetType.ISOLATED,
            name: 'Isolated',
          }
        ]
      });
      expect(stack).to(countResources('AWS::EC2::InternetGateway', 1));
      expect(stack).notTo(haveResource("AWS::EC2::NatGateway"));
      test.done();
    },
    "with private subnets and custom networkAcl."(test: Test) {
      const stack = getTestStack();
      const vpc = new Vpc(stack, 'TheVPC', {
        subnetConfiguration: [
          {
            subnetType: SubnetType.PUBLIC,
            name: 'Public',
          },
          {
            subnetType: SubnetType.PRIVATE,
            name: 'private',
          }
        ]
      });

      const nacl1 = new NetworkAcl(stack, 'myNACL1', {
        vpc,
        subnetSelection: { subnetType: SubnetType.PRIVATE },
      });

      new NetworkAclEntry(stack, 'AllowDNSEgress', {
        networkAcl: nacl1,
        ruleNumber: 100,
        traffic: AclTraffic.udpPort(53),
        direction: TrafficDirection.EGRESS,
        cidr: AclCidr.ipv4('10.0.0.0/16'),
      });

      new NetworkAclEntry(stack, 'AllowDNSIngress', {
        networkAcl: nacl1,
        ruleNumber: 100,
        traffic: AclTraffic.udpPort(53),
        direction: TrafficDirection.INGRESS,
        cidr: AclCidr.anyIpv4(),
      });

      expect(stack).to(countResources('AWS::EC2::NetworkAcl', 1));
      expect(stack).to(countResources('AWS::EC2::NetworkAclEntry', 2));
      expect(stack).to(countResources('AWS::EC2::SubnetNetworkAclAssociation', 3));
      test.done();
    },

    "with no subnets defined, the VPC should have an IGW, and a NAT Gateway per AZ"(test: Test) {
      const stack = getTestStack();
      const zones = stack.availabilityZones.length;
      new Vpc(stack, 'TheVPC', { });
      expect(stack).to(countResources("AWS::EC2::InternetGateway", 1));
      expect(stack).to(countResources("AWS::EC2::NatGateway", zones));
      test.done();
    },

    "with subnets and reserved subnets defined, VPC subnet count should not contain reserved subnets "(test: Test) {
      const stack = getTestStack();
      new Vpc(stack, 'TheVPC', {
        cidr: '10.0.0.0/16',
        subnetConfiguration: [
          {
            cidrMask: 24,
            subnetType: SubnetType.PRIVATE,
            name: 'Private',
          },
          {
            cidrMask: 24,
            name: 'reserved',
            subnetType: SubnetType.PRIVATE,
            reserved: true,
          },
          {
            cidrMask: 28,
            name: 'rds',
            subnetType: SubnetType.ISOLATED,
          }
        ],
        maxAzs: 3
      });
      expect(stack).to(countResources("AWS::EC2::Subnet", 6));
      test.done();
    },
    "with reserved subnets, any other subnets should not have cidrBlock from within reserved space"(test: Test) {
      const stack = getTestStack();
      new Vpc(stack, 'TheVPC', {
        cidr: '10.0.0.0/16',
        subnetConfiguration: [
          {
            cidrMask: 24,
            name: 'ingress',
            subnetType: SubnetType.PRIVATE,
          },
          {
            cidrMask: 24,
            name: 'reserved',
            subnetType: SubnetType.PRIVATE,
            reserved: true,
          },
          {
            cidrMask: 24,
            name: 'rds',
            subnetType: SubnetType.PRIVATE,
          }
        ],
        maxAzs: 3
      });
      for (let i = 0; i < 3; i++) {
        expect(stack).to(haveResource("AWS::EC2::Subnet", {
          CidrBlock: `10.0.${i}.0/24`
        }));
      }
      for (let i = 3; i < 6; i++) {
        expect(stack).notTo(haveResource("AWS::EC2::Subnet", {
          CidrBlock: `10.0.${i}.0/24`
        }));
      }
      for (let i = 6; i < 9; i++) {
        expect(stack).to(haveResource("AWS::EC2::Subnet", {
          CidrBlock: `10.0.${i}.0/24`
        }));
      }
      test.done();
    },
    "with custom subnets, the VPC should have the right number of subnets, an IGW, and a NAT Gateway per AZ"(test: Test) {
      const stack = getTestStack();
      const zones = stack.availabilityZones.length;
      new Vpc(stack, 'TheVPC', {
        cidr: '10.0.0.0/21',
        subnetConfiguration: [
          {
            cidrMask: 24,
            name: 'ingress',
            subnetType: SubnetType.PUBLIC,
          },
          {
            cidrMask: 24,
            name: 'application',
            subnetType: SubnetType.PRIVATE,
          },
          {
            cidrMask: 28,
            name: 'rds',
            subnetType: SubnetType.ISOLATED,
          }
        ],
        maxAzs: 3
      });
      expect(stack).to(countResources("AWS::EC2::InternetGateway", 1));
      expect(stack).to(countResources("AWS::EC2::NatGateway", zones));
      expect(stack).to(countResources("AWS::EC2::Subnet", 9));
      for (let i = 0; i < 6; i++) {
        expect(stack).to(haveResource("AWS::EC2::Subnet", {
          CidrBlock: `10.0.${i}.0/24`
        }));
      }
      for (let i = 0; i < 3; i++) {
        expect(stack).to(haveResource("AWS::EC2::Subnet", {
          CidrBlock: `10.0.6.${i * 16}/28`
        }));
      }
      test.done();
    },
    "with custom subents and natGateways = 2 there should be only two NATGW"(test: Test) {
      const stack = getTestStack();
      new Vpc(stack, 'TheVPC', {
        cidr: '10.0.0.0/21',
        natGateways: 2,
        subnetConfiguration: [
          {
            cidrMask: 24,
            name: 'ingress',
            subnetType: SubnetType.PUBLIC,
          },
          {
            cidrMask: 24,
            name: 'application',
            subnetType: SubnetType.PRIVATE,
          },
          {
            cidrMask: 28,
            name: 'rds',
            subnetType: SubnetType.ISOLATED,
          }
        ],
        maxAzs: 3
      });
      expect(stack).to(countResources("AWS::EC2::InternetGateway", 1));
      expect(stack).to(countResources("AWS::EC2::NatGateway", 2));
      expect(stack).to(countResources("AWS::EC2::Subnet", 9));
      for (let i = 0; i < 6; i++) {
        expect(stack).to(haveResource("AWS::EC2::Subnet", {
          CidrBlock: `10.0.${i}.0/24`
        }));
      }
      for (let i = 0; i < 3; i++) {
        expect(stack).to(haveResource("AWS::EC2::Subnet", {
          CidrBlock: `10.0.6.${i * 16}/28`
        }));
      }
      test.done();
    },
    "with enableDnsHostnames enabled but enableDnsSupport disabled, should throw an Error"(test: Test) {
      const stack = getTestStack();
      test.throws(() => new Vpc(stack, 'TheVPC', {
        enableDnsHostnames: true,
        enableDnsSupport: false
      }));
      test.done();
    },
    "with public subnets MapPublicIpOnLaunch is true"(test: Test) {
      const stack = getTestStack();
      new Vpc(stack, 'VPC', {
        maxAzs: 1,
        subnetConfiguration: [
          {
            cidrMask: 24,
            name: 'ingress',
            subnetType: SubnetType.PUBLIC,
          }
        ],
      });
      expect(stack).to(countResources("AWS::EC2::Subnet", 1));
      expect(stack).notTo(haveResource("AWS::EC2::NatGateway"));
      expect(stack).to(haveResource("AWS::EC2::Subnet", {
        MapPublicIpOnLaunch: true
      }));
      test.done();
    },

    "maxAZs defaults to 3 if unset"(test: Test) {
      const stack = getTestStack();
      new Vpc(stack, 'VPC');
      expect(stack).to(countResources("AWS::EC2::Subnet", 6));
      expect(stack).to(countResources("AWS::EC2::Route", 6));
      for (let i = 0; i < 6; i++) {
        expect(stack).to(haveResource("AWS::EC2::Subnet", {
          CidrBlock: `10.0.${i * 32}.0/19`
        }));
      }
      expect(stack).to(haveResourceLike("AWS::EC2::Route", {
        DestinationCidrBlock: '0.0.0.0/0',
        NatGatewayId: { },
      }));

      test.done();
    },

    "with maxAZs set to 2"(test: Test) {
      const stack = getTestStack();
      new Vpc(stack, 'VPC', { maxAzs: 2 });
      expect(stack).to(countResources("AWS::EC2::Subnet", 4));
      expect(stack).to(countResources("AWS::EC2::Route", 4));
      for (let i = 0; i < 4; i++) {
        expect(stack).to(haveResource("AWS::EC2::Subnet", {
          CidrBlock: `10.0.${i * 64}.0/18`
        }));
      }
      expect(stack).to(haveResourceLike("AWS::EC2::Route", {
        DestinationCidrBlock: '0.0.0.0/0',
        NatGatewayId: { },
      }));
      test.done();
    },
    "with natGateway set to 1"(test: Test) {
      const stack = getTestStack();
      new Vpc(stack, 'VPC', {
        natGateways: 1,
      });
      expect(stack).to(countResources("AWS::EC2::Subnet", 6));
      expect(stack).to(countResources("AWS::EC2::Route", 6));
      expect(stack).to(countResources("AWS::EC2::NatGateway", 1));
      expect(stack).to(haveResourceLike("AWS::EC2::Route", {
        DestinationCidrBlock: '0.0.0.0/0',
        NatGatewayId: { },
      }));
      test.done();
    },
    'with natGateway subnets defined'(test: Test) {
      const stack = getTestStack();
      new Vpc(stack, 'VPC', {
        subnetConfiguration: [
          {
            cidrMask: 24,
            name: 'ingress',
            subnetType: SubnetType.PUBLIC,
          },
          {
            cidrMask: 24,
            name: 'egress',
            subnetType: SubnetType.PUBLIC,
          },
          {
            cidrMask: 24,
            name: 'private',
            subnetType: SubnetType.PRIVATE,
          },
        ],
        natGatewaySubnets: {
          subnetName: 'egress'
        },
      });
      expect(stack).to(countResources("AWS::EC2::NatGateway", 3));
      for (let i = 1; i < 4; i++) {
        expect(stack).to(haveResource('AWS::EC2::Subnet', hasTags([{
          Key: 'Name',
          Value: `VPC/egressSubnet${i}`,
        }, {
            Key: 'aws-cdk:subnet-name',
            Value: 'egress',
        }])));
      }
      test.done();
    },
    'with mis-matched nat and subnet configs it throws'(test: Test) {
      const stack = getTestStack();
      test.throws(() => new Vpc(stack, 'VPC', {
        subnetConfiguration: [
          {
            cidrMask: 24,
            name: 'ingress',
            subnetType: SubnetType.PUBLIC,
          },
          {
            cidrMask: 24,
            name: 'private',
            subnetType: SubnetType.PRIVATE,
          },
        ],
        natGatewaySubnets: {
          subnetName: 'notthere',
        },
      }));
      test.done();
    },
    'with a vpn gateway'(test: Test) {
      const stack = getTestStack();
      new Vpc(stack, 'VPC', {
        vpnGateway: true,
        vpnGatewayAsn: 65000
      });

      expect(stack).to(haveResource('AWS::EC2::VPNGateway', {
        AmazonSideAsn: 65000,
        Type: 'ipsec.1'
      }));

      expect(stack).to(haveResource('AWS::EC2::VPCGatewayAttachment', {
        VpcId: {
          Ref: 'VPCB9E5F0B4'
        },
        VpnGatewayId: {
          Ref: 'VPCVpnGatewayB5ABAE68'
        }
      }));

      expect(stack).to(haveResource('AWS::EC2::VPNGatewayRoutePropagation', {
        RouteTableIds: [
          {
            Ref: 'VPCPrivateSubnet1RouteTableBE8A6027'
          },
          {
            Ref: 'VPCPrivateSubnet2RouteTable0A19E10E'
          },
          {
            Ref: 'VPCPrivateSubnet3RouteTable192186F8'
          }
        ],
        VpnGatewayId: {
          Ref: 'VPCVpnGatewayB5ABAE68'
        }
      }));

      test.done();
    },
    'with a vpn gateway and route propagation on isolated subnets'(test: Test) {
      const stack = getTestStack();
      new Vpc(stack, 'VPC', {
        subnetConfiguration: [
          { subnetType: SubnetType.PRIVATE, name: 'Private' },
          { subnetType: SubnetType.ISOLATED, name: 'Isolated' },
        ],
        vpnGateway: true,
        vpnRoutePropagation: [
          {
            subnetType: SubnetType.ISOLATED
          }
        ]
      });

      expect(stack).to(haveResource('AWS::EC2::VPNGatewayRoutePropagation', {
        RouteTableIds: [
          {
            Ref: 'VPCIsolatedSubnet1RouteTableEB156210'
          },
          {
            Ref: 'VPCIsolatedSubnet2RouteTable9B4F78DC'
          },
          {
            Ref: 'VPCIsolatedSubnet3RouteTableCB6A1FDA'
          }
        ],
        VpnGatewayId: {
          Ref: 'VPCVpnGatewayB5ABAE68'
        }
      }));

      test.done();
    },
    'with a vpn gateway and route propagation on private and isolated subnets'(test: Test) {
      const stack = getTestStack();
      new Vpc(stack, 'VPC', {
        subnetConfiguration: [
          { subnetType: SubnetType.PRIVATE, name: 'Private' },
          { subnetType: SubnetType.ISOLATED, name: 'Isolated' },
        ],
        vpnGateway: true,
        vpnRoutePropagation: [
          {
            subnetType: SubnetType.PRIVATE
          },
          {
            subnetType: SubnetType.ISOLATED
          }
        ]
      });

      expect(stack).to(haveResource('AWS::EC2::VPNGatewayRoutePropagation', {
        RouteTableIds: [
          {
            Ref: 'VPCPrivateSubnet1RouteTableBE8A6027'
          },
          {
            Ref: 'VPCPrivateSubnet2RouteTable0A19E10E'
          },
          {
            Ref: 'VPCPrivateSubnet3RouteTable192186F8'
          },
          {
            Ref: 'VPCIsolatedSubnet1RouteTableEB156210'
          },
          {
            Ref: 'VPCIsolatedSubnet2RouteTable9B4F78DC'
          },
          {
            Ref: 'VPCIsolatedSubnet3RouteTableCB6A1FDA'
          }
        ],
        VpnGatewayId: {
          Ref: 'VPCVpnGatewayB5ABAE68'
        }
      }));

      test.done();
    },
    'fails when specifying vpnConnections with vpnGateway set to false'(test: Test) {
      // GIVEN
      const stack = new Stack();

      test.throws(() => new Vpc(stack, 'VpcNetwork', {
        vpnGateway: false,
        vpnConnections: {
          VpnConnection: {
            asn: 65000,
            ip: '192.0.2.1'
          }
        }
      }), /`vpnConnections`.+`vpnGateway`.+false/);

      test.done();
    },
    'fails when specifying vpnGatewayAsn with vpnGateway set to false'(test: Test) {
      // GIVEN
      const stack = new Stack();

      test.throws(() => new Vpc(stack, 'VpcNetwork', {
        vpnGateway: false,
        vpnGatewayAsn: 65000,
      }), /`vpnGatewayAsn`.+`vpnGateway`.+false/);

      test.done();
    },

    'Subnets have a defaultChild'(test: Test) {
      // GIVEN
      const stack = new Stack();

      const vpc = new Vpc(stack, 'VpcNetwork');

      test.notEqual(vpc.publicSubnets[0].node.defaultChild, undefined);

      test.done();
    },

    'CIDR cannot be a Token'(test: Test) {
      const stack = new Stack();
      test.throws(() => {
        new Vpc(stack, 'Vpc', {
          cidr: Lazy.stringValue({ produce: () => 'abc' })
        });
      }, /property must be a concrete CIDR string/);

      test.done();
    },
  },

  'Network ACL association': {
    'by default uses default ACL reference'(test: Test) {
      // GIVEN
      const stack = getTestStack();

      // WHEN
      const vpc = new Vpc(stack, 'TheVPC', { cidr: '192.168.0.0/16' });
      new CfnOutput(stack, 'Output', {
        value: (vpc.publicSubnets[0] as Subnet).subnetNetworkAclAssociationId
      });

      expect(stack).toMatch({
        Outputs: {
          Output: {
            Value: { "Fn::GetAtt": [ "TheVPCPublicSubnet1Subnet770D4FF2", "NetworkAclAssociationId" ] }
          }
        }
      }, MatchStyle.SUPERSET);

      test.done();
    },

    'if ACL is replaced new ACL reference is returned'(test: Test) {
      // GIVEN
      const stack = getTestStack();
      const vpc = new Vpc(stack, 'TheVPC', { cidr: '192.168.0.0/16' });

      // WHEN
      new CfnOutput(stack, 'Output', {
        value: (vpc.publicSubnets[0] as Subnet).subnetNetworkAclAssociationId
      });
      new NetworkAcl(stack, 'ACL', {
        vpc,
        subnetSelection: { subnetType: SubnetType.PUBLIC }
      });

      expect(stack).toMatch({
        Outputs: {
          Output: {
            Value: { Ref: "ACLDBD1BB49"}
          }
        }
      }, MatchStyle.SUPERSET);

      test.done();
    },
  },

  "When creating a VPC with a custom CIDR range": {
    "vpc.vpcCidrBlock is the correct network range"(test: Test) {
      const stack = getTestStack();
      new Vpc(stack, 'TheVPC', { cidr: '192.168.0.0/16' });
      expect(stack).to(haveResource("AWS::EC2::VPC", {
        CidrBlock: '192.168.0.0/16'
      }));
      test.done();
    }
  },
  'When tagging': {
    'VPC propagated tags will be on subnet, IGW, routetables, NATGW'(test: Test) {
      const stack = getTestStack();
      const tags =  {
        VpcType: 'Good',
      };
      const noPropTags = {
        BusinessUnit: 'Marketing',
      };
      const allTags  = {...tags, ...noPropTags};

      const vpc = new Vpc(stack, 'TheVPC');
      // overwrite to set propagate
      vpc.node.applyAspect(new Tag('BusinessUnit', 'Marketing', {includeResourceTypes: [CfnVPC.CFN_RESOURCE_TYPE_NAME]}));
      vpc.node.applyAspect(new Tag('VpcType', 'Good'));
      expect(stack).to(haveResource("AWS::EC2::VPC", hasTags(toCfnTags(allTags))));
      const taggables = ['Subnet', 'InternetGateway', 'NatGateway', 'RouteTable'];
      const propTags = toCfnTags(tags);
      const noProp = toCfnTags(noPropTags);
      for (const resource of taggables) {
        expect(stack).to(haveResource(`AWS::EC2::${resource}`, hasTags(propTags)));
        expect(stack).notTo(haveResource(`AWS::EC2::${resource}`, hasTags(noProp)));
      }
      test.done();
    },
    'Subnet Name will propagate to route tables and NATGW'(test: Test) {
      const stack = getTestStack();
      const vpc = new Vpc(stack, 'TheVPC');
      for (const subnet of vpc.publicSubnets) {
        const tag = {Key: 'Name', Value: subnet.node.path};
        expect(stack).to(haveResource('AWS::EC2::NatGateway', hasTags([tag])));
        expect(stack).to(haveResource('AWS::EC2::RouteTable', hasTags([tag])));
      }
      for (const subnet of vpc.privateSubnets) {
        const tag = {Key: 'Name', Value: subnet.node.path};
        expect(stack).to(haveResource('AWS::EC2::RouteTable', hasTags([tag])));
      }
      test.done();
    },
    'Tags can be added after the Vpc is created with `vpc.tags.setTag(...)`'(test: Test) {
      const stack = getTestStack();

      const vpc = new Vpc(stack, 'TheVPC');
      const tag = {Key: 'Late', Value: 'Adder'};
      expect(stack).notTo(haveResource('AWS::EC2::VPC', hasTags([tag])));
      vpc.node.applyAspect(new Tag(tag.Key, tag.Value));
      expect(stack).to(haveResource('AWS::EC2::VPC', hasTags([tag])));
      test.done();
    },
  },

  'subnet selection': {
    'selecting default subnets returns the private ones'(test: Test) {
      // GIVEN
      const stack = getTestStack();
      const vpc = new Vpc(stack, 'VPC');

      // WHEN
      const { subnetIds } = vpc.selectSubnets();

      // THEN
      test.deepEqual(subnetIds, vpc.privateSubnets.map(s => s.subnetId));
      test.done();
    },

    'can select public subnets'(test: Test) {
      // GIVEN
      const stack = getTestStack();
      const vpc = new Vpc(stack, 'VPC');

      // WHEN
      const { subnetIds } = vpc.selectSubnets({ subnetType: SubnetType.PUBLIC });

      // THEN
      test.deepEqual(subnetIds, vpc.publicSubnets.map(s => s.subnetId));

      test.done();
    },

    'can select isolated subnets'(test: Test) {
      // GIVEN
      const stack = getTestStack();
      const vpc = new Vpc(stack, 'VPC', {
        subnetConfiguration: [
          { subnetType: SubnetType.PRIVATE, name: 'Private' },
          { subnetType: SubnetType.ISOLATED, name: 'Isolated' },
        ]
      });

      // WHEN
      const { subnetIds } = vpc.selectSubnets({ subnetType: SubnetType.ISOLATED });

      // THEN
      test.deepEqual(subnetIds, vpc.isolatedSubnets.map(s => s.subnetId));

      test.done();
    },

    'can select subnets by name'(test: Test) {
      // GIVEN
      const stack = getTestStack();
      const vpc = new Vpc(stack, 'VPC', {
        subnetConfiguration: [
          { subnetType: SubnetType.PRIVATE, name: 'DontTalkToMe' },
          { subnetType: SubnetType.ISOLATED, name: 'DontTalkAtAll' },
        ]
      });

      // WHEN
      const { subnetIds } = vpc.selectSubnets({ subnetName: 'DontTalkToMe' });

      // THEN
      test.deepEqual(subnetIds, vpc.privateSubnets.map(s => s.subnetId));
      test.done();
    },

    'selecting default subnets in a VPC with only public subnets throws an error'(test: Test) {
      // GIVEN
      const stack = new Stack();
      const vpc = Vpc.fromVpcAttributes(stack, 'VPC', {
        vpcId: 'vpc-1234',
        availabilityZones: ['dummy1a', 'dummy1b', 'dummy1c'],
        publicSubnetIds: ['pub-1', 'pub-2', 'pub-3'],
        publicSubnetRouteTableIds: ['rt-1', 'rt-2', 'rt-3'],
      });

      test.throws(() => {
        vpc.selectSubnets();
      }, /There are no 'Private' subnets in this VPC/);

      test.done();
    },

    'select subnets with az restriction'(test: Test) {
      // GIVEN
      const stack = getTestStack();
      const vpc = new Vpc(stack, 'VpcNetwork', {
        maxAzs: 1,
        subnetConfiguration: [
          {name: 'app', subnetType: SubnetType.PRIVATE },
          {name: 'db', subnetType: SubnetType.PRIVATE },
        ]
      });

      // WHEN
      const { subnetIds } = vpc.selectSubnets({ onePerAz: true });

      // THEN
      test.deepEqual(subnetIds.length, 1);
      test.deepEqual(subnetIds[0], vpc.privateSubnets[0].subnetId);
      test.done();
    }
  },

  'fromLookup() requires concrete values'(test: Test) {
    // GIVEN
    const stack = new Stack();

    test.throws(() => {
      Vpc.fromLookup(stack, 'Vpc', {
        vpcId: Lazy.stringValue({ produce: () => 'some-id' })
      });

    }, 'All arguments to Vpc.fromLookup() must be concrete');

    test.done();
  },
  'routes': {
    'it should add a route to peering connection'(test: Test) {
      const stack = new Stack();

      const vpc1 = new Vpc(stack, "Vpc1", {
        cidr: "10.0.0.0/16",
        maxAzs: 1,
      });
      const vpc2 = new Vpc(stack, "Vpc2", {
        cidr: "10.1.0.0/16"
      });
      const peering = vpc1.addPeeringConnection("Vpc1PeerVpc2", {
        peerVpc: vpc2
      });
      vpc1.addRoute("Vpc1Vpc2PeeringRoute", {
        destinationCidr: "10.1.0.0/16",
        targetType: RouteTargetType.VPC_PEERING_CONNECTION_ID,
        targetId: peering.peeringConnectionId
      });

      expect(stack).to(haveResourceLike("AWS::EC2::Route", {
        DestinationCidrBlock: "10.1.0.0/16",
        VpcPeeringConnectionId: {
          Ref: "Vpc1Vpc1PeerVpc207EE990B"
        }
      }));
      test.done();
    }
  }
};

function getTestStack(): Stack {
  return new Stack(undefined, 'TestStack', { env: { account: '123456789012', region: 'us-east-1' } });
}

function toCfnTags(tags: any): Array<{Key: string, Value: string}> {
  return Object.keys(tags).map( key => {
    return {Key: key, Value: tags[key]};
  });
}

function hasTags(expectedTags: Array<{Key: string, Value: string}>): (props: any) => boolean {
  return (props: any) => {
    try {
      const tags = props.Tags;
      const actualTags = tags.filter( (tag: {Key: string, Value: string}) => {
        for (const expectedTag of expectedTags) {
          if (isSuperObject(expectedTag, tag)) {
            return true;
          } else {
            continue;
          }
        }
        // no values in array so expecting empty
        return false;
      });
      return actualTags.length === expectedTags.length;
    } catch (e) {
      // tslint:disable:no-console
      console.error('Tags are incorrect');
      console.error('found tags ', props.Tags);
      console.error('expected tags ', expectedTags);
      // tslint:enable:no-console
      throw e;
    }
  };
}<|MERGE_RESOLUTION|>--- conflicted
+++ resolved
@@ -1,12 +1,8 @@
 import { countResources, expect, haveResource, haveResourceLike, isSuperObject, MatchStyle } from '@aws-cdk/assert';
 import { CfnOutput, Lazy, Stack, Tag } from '@aws-cdk/core';
 import { Test } from 'nodeunit';
-<<<<<<< HEAD
-import { CfnVPC, DefaultInstanceTenancy, RouteTargetType, SubnetType, Vpc } from '../lib';
-=======
-import { AclCidr, AclTraffic, CfnVPC, DefaultInstanceTenancy, NetworkAcl, NetworkAclEntry,
-  Subnet, SubnetType, TrafficDirection, Vpc } from '../lib';
->>>>>>> 181b58b4
+import { AclCidr, AclTraffic, CfnVPC, DefaultInstanceTenancy,
+  NetworkAcl, NetworkAclEntry, RouteTargetType, Subnet, SubnetType, TrafficDirection, Vpc } from '../lib';
 
 export = {
   "When creating a VPC": {
