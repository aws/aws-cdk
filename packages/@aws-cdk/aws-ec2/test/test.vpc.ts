<<<<<<< HEAD
import { countResources, expect, haveResource } from '@aws-cdk/assert';
import { AvailabilityZoneProvider, Construct, resolve, Stack } from '@aws-cdk/cdk';
=======
import { countResources, expect, haveResource, isSuperObject } from '@aws-cdk/assert';
import { AvailabilityZoneProvider, resolve, Stack, Tags } from '@aws-cdk/cdk';
>>>>>>> 1b134a58
import { Test } from 'nodeunit';
import { DefaultInstanceTenancy, SubnetType, VpcNetwork, VpcNetworkRef } from '../lib';

export = {
    "When creating a VPC": {
        "with the default CIDR range": {

            "vpc.vpcId returns a token to the VPC ID"(test: Test) {
                const stack = getTestStack();
                const vpc = new VpcNetwork(stack, 'TheVPC');
                test.deepEqual(vpc.vpcId.resolve(), {Ref: 'TheVPC92636AB0' } );
                test.done();
            },

            "it uses the correct network range"(test: Test) {
                const stack = getTestStack();
                new VpcNetwork(stack, 'TheVPC');
                expect(stack).to(haveResource('AWS::EC2::VPC', {
                    CidrBlock: VpcNetwork.DEFAULT_CIDR_RANGE,
                    EnableDnsHostnames: true,
                    EnableDnsSupport: true,
                    InstanceTenancy: DefaultInstanceTenancy.Default,
                }));
                test.done();
            },
            'the Name tag is defaulted to path'(test: Test) {
                const stack = getTestStack();
                new VpcNetwork(stack, 'TheVPC');
                expect(stack).to(haveResource('AWS::EC2::VPC',
                    hasTags( [ {Key: 'Name', Value: 'TheVPC'} ])));
                test.done();
            },

        },

        "with all of the properties set, it successfully sets the correct VPC properties"(test: Test) {
            const stack = getTestStack();
            const tags = {
                first: 'foo',
                second: 'bar',
                third: 'barz',

            };
            new VpcNetwork(stack, 'TheVPC', {
                cidr: "192.168.0.0/16",
                enableDnsHostnames: false,
                enableDnsSupport: false,
                defaultInstanceTenancy: DefaultInstanceTenancy.Dedicated,
                tags,
            });

            const cfnTags = toCfnTags(tags);
            expect(stack).to(haveResource('AWS::EC2::VPC', {
                CidrBlock: '192.168.0.0/16',
                EnableDnsHostnames: false,
                EnableDnsSupport: false,
                InstanceTenancy: DefaultInstanceTenancy.Dedicated,
            }));
            expect(stack).to(haveResource('AWS::EC2::VPC', hasTags(cfnTags)));
            test.done();
        },

        "contains the correct number of subnets"(test: Test) {
            const stack = getTestStack();
            const vpc = new VpcNetwork(stack, 'TheVPC');
            const zones = new AvailabilityZoneProvider(stack).availabilityZones.length;
            test.equal(vpc.publicSubnets.length, zones);
            test.equal(vpc.privateSubnets.length, zones);
            test.deepEqual(vpc.vpcId.resolve(), { Ref: 'TheVPC92636AB0' });
            test.done();
        },

        "with only isolated subnets, the VPC should not contain an IGW or NAT Gateways"(test: Test) {
            const stack = getTestStack();
            new VpcNetwork(stack, 'TheVPC', {
                subnetConfiguration: [
                    {
                        subnetType: SubnetType.Isolated,
                        name: 'Isolated',
                    }
                ]
            });
            expect(stack).notTo(haveResource("AWS::EC2::InternetGateway"));
            expect(stack).notTo(haveResource("AWS::EC2::NatGateway"));
            expect(stack).to(haveResource("AWS::EC2::Subnet", {
                MapPublicIpOnLaunch: false
            }));
            test.done();
        },

        "with no private subnets, the VPC should have an IGW but no NAT Gateways"(test: Test) {
            const stack = getTestStack();
            new VpcNetwork(stack, 'TheVPC', {
                subnetConfiguration: [
                    {
                        subnetType: SubnetType.Public,
                        name: 'Public',
                    },
                    {
                        subnetType: SubnetType.Isolated,
                        name: 'Isolated',
                    }
                ]
            });
            expect(stack).to(countResources('AWS::EC2::InternetGateway', 1));
            expect(stack).notTo(haveResource("AWS::EC2::NatGateway"));
            test.done();
        },

        "with no subnets defined, the VPC should have an IGW, and a NAT Gateway per AZ"(test: Test) {
            const stack = getTestStack();
            const zones = new AvailabilityZoneProvider(stack).availabilityZones.length;
            new VpcNetwork(stack, 'TheVPC', { });
            expect(stack).to(countResources("AWS::EC2::InternetGateway", 1));
            expect(stack).to(countResources("AWS::EC2::NatGateway", zones));
            test.done();
        },

        "with custom subents, the VPC should have the right number of subnets, an IGW, and a NAT Gateway per AZ"(test: Test) {
            const stack = getTestStack();
            const zones = new AvailabilityZoneProvider(stack).availabilityZones.length;
            new VpcNetwork(stack, 'TheVPC', {
              cidr: '10.0.0.0/21',
              subnetConfiguration: [
                {
                  cidrMask: 24,
                  name: 'ingress',
                  subnetType: SubnetType.Public,
                },
                {
                  cidrMask: 24,
                  name: 'application',
                  subnetType: SubnetType.Private,
                },
                {
                  cidrMask: 28,
                  name: 'rds',
                  subnetType: SubnetType.Isolated,
                }
              ],
              maxAZs: 3
            });
            expect(stack).to(countResources("AWS::EC2::InternetGateway", 1));
            expect(stack).to(countResources("AWS::EC2::NatGateway", zones));
            expect(stack).to(countResources("AWS::EC2::Subnet", 9));
            for (let i = 0; i < 6; i++) {
              expect(stack).to(haveResource("AWS::EC2::Subnet", {
                CidrBlock: `10.0.${i}.0/24`
              }));
            }
            for (let i = 0; i < 3; i++) {
              expect(stack).to(haveResource("AWS::EC2::Subnet", {
                CidrBlock: `10.0.6.${i * 16}/28`
              }));
            }
            test.done();
        },
        "with custom subents and natGateways = 2 there should be only two NATGW"(test: Test) {
            const stack = getTestStack();
            new VpcNetwork(stack, 'TheVPC', {
              cidr: '10.0.0.0/21',
              natGateways: 2,
              subnetConfiguration: [
                {
                  cidrMask: 24,
                  name: 'ingress',
                  subnetType: SubnetType.Public,
                },
                {
                  cidrMask: 24,
                  name: 'application',
                  subnetType: SubnetType.Private,
                },
                {
                  cidrMask: 28,
                  name: 'rds',
                  subnetType: SubnetType.Isolated,
                }
              ],
              maxAZs: 3
            });
            expect(stack).to(countResources("AWS::EC2::InternetGateway", 1));
            expect(stack).to(countResources("AWS::EC2::NatGateway", 2));
            expect(stack).to(countResources("AWS::EC2::Subnet", 9));
            for (let i = 0; i < 6; i++) {
              expect(stack).to(haveResource("AWS::EC2::Subnet", {
                CidrBlock: `10.0.${i}.0/24`
              }));
            }
            for (let i = 0; i < 3; i++) {
              expect(stack).to(haveResource("AWS::EC2::Subnet", {
                CidrBlock: `10.0.6.${i * 16}/28`
              }));
            }
            test.done();
        },
        "with enableDnsHostnames enabled but enableDnsSupport disabled, should throw an Error"(test: Test) {
            const stack = getTestStack();
            test.throws(() => new VpcNetwork(stack, 'TheVPC', {
                enableDnsHostnames: true,
                enableDnsSupport: false
            }));
            test.done();
        },
        "with public subnets MapPublicIpOnLaunch is true"(test: Test) {
            const stack = getTestStack();
            new VpcNetwork(stack, 'VPC', {
                maxAZs: 1,
                subnetConfiguration: [
                    {
                        cidrMask: 24,
                        name: 'ingress',
                        subnetType: SubnetType.Public,
                    }
                ],
            });
            expect(stack).to(countResources("AWS::EC2::Subnet", 1));
            expect(stack).notTo(haveResource("AWS::EC2::NatGateway"));
            expect(stack).to(haveResource("AWS::EC2::Subnet", {
                MapPublicIpOnLaunch: true
            }));
            test.done();
        },
        "with maxAZs set to 2"(test: Test) {
            const stack = getTestStack();
            new VpcNetwork(stack, 'VPC', { maxAZs: 2 });
            expect(stack).to(countResources("AWS::EC2::Subnet", 4));
            expect(stack).to(countResources("AWS::EC2::Route", 4));
            for (let i = 0; i < 4; i++) {
              expect(stack).to(haveResource("AWS::EC2::Subnet", {
                CidrBlock: `10.0.${i * 64}.0/18`
              }));
            }
            expect(stack).to(haveResource("AWS::EC2::Route", {
                DestinationCidrBlock: '0.0.0.0/0',
                NatGatewayId: { },
            }));
            test.done();
        },
        "with natGateway set to 1"(test: Test) {
            const stack = getTestStack();
            new VpcNetwork(stack, 'VPC', { natGateways: 1 });
            expect(stack).to(countResources("AWS::EC2::Subnet", 6));
            expect(stack).to(countResources("AWS::EC2::Route", 6));
            expect(stack).to(countResources("AWS::EC2::Subnet", 6));
            expect(stack).to(countResources("AWS::EC2::NatGateway", 1));
            expect(stack).to(haveResource("AWS::EC2::Route", {
                DestinationCidrBlock: '0.0.0.0/0',
                NatGatewayId: { },
            }));
            test.done();
        }

    },

    "When creating a VPC with a custom CIDR range": {
        "vpc.vpcCidrBlock is the correct network range"(test: Test) {
            const stack = getTestStack();
            new VpcNetwork(stack, 'TheVPC', { cidr: '192.168.0.0/16' });
            expect(stack).to(haveResource("AWS::EC2::VPC", {
                CidrBlock: '192.168.0.0/16'
            }));
            test.done();
        }
    },
    'When tagging': {
        'VPC propagated tags will be on subnet, IGW, routetables, NATGW'(test: Test) {
            const stack = getTestStack();
            const tags =  {
                VpcType: 'Good',
            };
            const noPropTags = {
                BusinessUnit: 'Marketing',
            };
            const allTags: Tags = {...tags, ...noPropTags};

<<<<<<< HEAD
    'can select public subnets'(test: Test) {
=======
            const vpc = new VpcNetwork(stack, 'TheVPC', { tags: allTags });
            // overwrite to set propagate
            vpc.tags.setTag('BusinessUnit', 'Marketing', {propagate: false});
            expect(stack).to(haveResource("AWS::EC2::VPC", hasTags(toCfnTags(allTags))));
            const taggables = ['Subnet', 'InternetGateway', 'NatGateway', 'RouteTable'];
            const propTags = toCfnTags(tags);
            const noProp = toCfnTags(noPropTags);
            for (const resource of taggables) {
                expect(stack).to(haveResource(`AWS::EC2::${resource}`, hasTags(propTags)));
                expect(stack).notTo(haveResource(`AWS::EC2::${resource}`, hasTags(noProp)));
            }
            test.done();
        },
        'Subnet Name will propagate to route tables and NATGW'(test: Test) {
            const stack = getTestStack();
            const vpc = new VpcNetwork(stack, 'TheVPC');
            for (const subnet of vpc.publicSubnets) {
                const tag = {Key: 'Name', Value: subnet.path};
                expect(stack).to(haveResource('AWS::EC2::NatGateway', hasTags([tag])));
                expect(stack).to(haveResource('AWS::EC2::RouteTable', hasTags([tag])));
            }
            for (const subnet of vpc.privateSubnets) {
                const tag = {Key: 'Name', Value: subnet.path};
                expect(stack).to(haveResource('AWS::EC2::RouteTable', hasTags([tag])));
            }
            test.done();
        },
        'Tags can be added after the Vpc is created with `vpc.tags.setTag(...)`'(test: Test) {
            const stack = getTestStack();
            const vpc = new VpcNetwork(stack, 'TheVPC');
            const tag = {Key: 'Late', Value: 'Adder'};
            expect(stack).notTo(haveResource('AWS::EC2::VPC', hasTags([tag])));
            vpc.tags.setTag(tag.Key, tag.Value);
            expect(stack).to(haveResource('AWS::EC2::VPC', hasTags([tag])));
            test.done();
        },
    },
    'export/import'(test: Test) {
>>>>>>> 1b134a58
        // GIVEN
        const stack = getTestStack();
        const vpc = new VpcNetwork(stack, 'VPC');

        // WHEN
        const nets = vpc.subnets({ subnetsToUse: SubnetType.Public });

        // THEN
        test.deepEqual(nets, vpc.publicSubnets);

        test.done();
    },

    'can select isolated subnets'(test: Test) {
        // GIVEN
        const stack = getTestStack();
        const vpc = new VpcNetwork(stack, 'VPC', {
            subnetConfiguration: [
                { subnetType: SubnetType.Private, name: 'Private' },
                { subnetType: SubnetType.Isolated, name: 'Isolated' },
            ]
        });

        // WHEN
        const nets = vpc.subnets({ subnetsToUse: SubnetType.Isolated });

        // THEN
        test.deepEqual(nets, vpc.isolatedSubnets);

        test.done();
    },

    'can select subnets by name'(test: Test) {
        // GIVEN
        const stack = getTestStack();
        const vpc = new VpcNetwork(stack, 'VPC', {
            subnetConfiguration: [
                { subnetType: SubnetType.Private, name: 'DontTalkToMe' },
                { subnetType: SubnetType.Isolated, name: 'DontTalkAtAll' },
            ]
        });

        // WHEN
        const nets = vpc.subnets({ subnetName: 'DontTalkToMe' });

        // THEN
        test.deepEqual(nets, vpc.privateSubnets);
        test.done();
    },

    'export/import': {
        'simple VPC'(test: Test) {
            // WHEN
            const vpc2 = doImportExportTest(stack => {
                return new VpcNetwork(stack, 'TheVPC');
            });

            // THEN
            test.deepEqual(resolve(vpc2.vpcId), {
                'Fn::ImportValue': 'TestStack:TheVPCVpcIdD346CDBA'
            });

            test.done();
        },

        'multiple subnets of the same type'(test: Test) {
            // WHEN
            const imported = doImportExportTest(stack => {
                return new VpcNetwork(stack, 'TheVPC', {
                    subnetConfiguration: [
                        { name: 'Ingress', subnetType: SubnetType.Public },
                        { name: 'Egress', subnetType: SubnetType.Public },
                    ]
                });
            });

            // THEN
            test.deepEqual(resolve(imported.vpcId), {
                'Fn::ImportValue': 'TestStack:TheVPCVpcIdD346CDBA'
            });

            test.equal(6, imported.publicSubnets.length);

            for (let i = 0; i < 3; i++) {
                test.equal(true, imported.publicSubnets[i].id.startsWith('Ingress'), `${imported.publicSubnets[i].id} does not start with "Ingress"`);
            }
            for (let i = 3; i < 6; i++) {
                test.equal(true, imported.publicSubnets[i].id.startsWith('Egress'), `${imported.publicSubnets[i].id} does not start with "Egress"`);
            }

            test.done();
        },

        'can select isolated subnets by type'(test: Test) {
            // GIVEN
            const importedVpc = doImportExportTest(stack => {
                return new VpcNetwork(stack, 'TheVPC', {
                    subnetConfiguration: [
                        { subnetType: SubnetType.Private, name: 'Private' },
                        { subnetType: SubnetType.Isolated, name: 'Isolated' },
                    ]
                });
            });

            // WHEN
            const nets = importedVpc.subnets({ subnetsToUse: SubnetType.Isolated });

            // THEN
            test.equal(3, importedVpc.isolatedSubnets.length);
            test.deepEqual(nets, importedVpc.isolatedSubnets);

            test.done();
        },

        'can select isolated subnets by name'(test: Test) {
            // Do the test with both default name and custom name
            for (const isolatedName of ['Isolated', 'LeaveMeAlone']) {
                // GIVEN
                const importedVpc = doImportExportTest(stack => {
                    return new VpcNetwork(stack, 'TheVPC', {
                        subnetConfiguration: [
                            { subnetType: SubnetType.Private, name: 'Private' },
                            { subnetType: SubnetType.Isolated, name: isolatedName },
                        ]
                    });
                });

                // WHEN
                const nets = importedVpc.subnets({ subnetName: isolatedName });

                // THEN
                test.equal(3, importedVpc.isolatedSubnets.length);
                test.deepEqual(nets, importedVpc.isolatedSubnets);
            }

            test.done();
        },
    },
};

function getTestStack(): Stack {
    return new Stack(undefined, 'TestStack', { env: { account: '123456789012', region: 'us-east-1' } });
}

<<<<<<< HEAD
/**
 * Do a complete import/export test, return the imported VPC
 */
function doImportExportTest(constructFn: (parent: Construct) => VpcNetwork): VpcNetworkRef {
    // GIVEN
    const stack1 = getTestStack();
    const stack2 = getTestStack();

    const vpc1 = constructFn(stack1);

    // WHEN
    return VpcNetwork.import(stack2, 'VPC2', vpc1.export());
=======
function toCfnTags(tags: Tags): Array<{Key: string, Value: string}> {
    return Object.keys(tags).map( key => {
        return {Key: key, Value: tags[key]};
    });
}

function hasTags(expectedTags: Array<{Key: string, Value: string}>): (props: any) => boolean {
    return (props: any) => {
        try {
            const tags = props.Tags;
            const actualTags = tags.filter( (tag: {Key: string, Value: string}) => {
                for (const expectedTag of expectedTags) {
                    if (isSuperObject(expectedTag, tag)) {
                        return true;
                    } else {
                        continue;
                    }
                }
                // no values in array so expecting empty
                return false;
            });
            return actualTags.length === expectedTags.length;
        } catch (e) {
            // tslint:disable-next-line:no-console
            console.error('Invalid Tags array in ', props);
            throw e;
        }
    };
>>>>>>> 1b134a58
}<|MERGE_RESOLUTION|>--- conflicted
+++ resolved
@@ -1,10 +1,5 @@
-<<<<<<< HEAD
-import { countResources, expect, haveResource } from '@aws-cdk/assert';
-import { AvailabilityZoneProvider, Construct, resolve, Stack } from '@aws-cdk/cdk';
-=======
 import { countResources, expect, haveResource, isSuperObject } from '@aws-cdk/assert';
-import { AvailabilityZoneProvider, resolve, Stack, Tags } from '@aws-cdk/cdk';
->>>>>>> 1b134a58
+import { AvailabilityZoneProvider, Construct, resolve, Stack, Tags } from '@aws-cdk/cdk';
 import { Test } from 'nodeunit';
 import { DefaultInstanceTenancy, SubnetType, VpcNetwork, VpcNetworkRef } from '../lib';
 
@@ -281,9 +276,6 @@
             };
             const allTags: Tags = {...tags, ...noPropTags};
 
-<<<<<<< HEAD
-    'can select public subnets'(test: Test) {
-=======
             const vpc = new VpcNetwork(stack, 'TheVPC', { tags: allTags });
             // overwrite to set propagate
             vpc.tags.setTag('BusinessUnit', 'Marketing', {propagate: false});
@@ -321,8 +313,8 @@
             test.done();
         },
     },
-    'export/import'(test: Test) {
->>>>>>> 1b134a58
+
+    'can select public subnets'(test: Test) {
         // GIVEN
         const stack = getTestStack();
         const vpc = new VpcNetwork(stack, 'VPC');
@@ -467,7 +459,6 @@
     return new Stack(undefined, 'TestStack', { env: { account: '123456789012', region: 'us-east-1' } });
 }
 
-<<<<<<< HEAD
 /**
  * Do a complete import/export test, return the imported VPC
  */
@@ -480,7 +471,8 @@
 
     // WHEN
     return VpcNetwork.import(stack2, 'VPC2', vpc1.export());
-=======
+}
+
 function toCfnTags(tags: Tags): Array<{Key: string, Value: string}> {
     return Object.keys(tags).map( key => {
         return {Key: key, Value: tags[key]};
@@ -509,5 +501,4 @@
             throw e;
         }
     };
->>>>>>> 1b134a58
 }