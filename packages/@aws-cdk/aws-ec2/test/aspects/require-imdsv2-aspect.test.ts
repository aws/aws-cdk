import { Annotations, Template, Match } from '@aws-cdk/assertions';
import { testFutureBehavior, testLegacyBehavior } from '@aws-cdk/cdk-build-tools';
import * as cdk from '@aws-cdk/core';
import * as cxapi from '@aws-cdk/cx-api';
import { Construct } from 'constructs';
import {
  CfnLaunchTemplate,
  Instance,
  InstanceRequireImdsv2Aspect,
  InstanceType,
  LaunchTemplate,
  LaunchTemplateRequireImdsv2Aspect,
  MachineImage,
  Vpc,
} from '../../lib';

describe('RequireImdsv2Aspect', () => {
  let app: cdk.App;
  let stack: cdk.Stack;
  let vpc: Vpc;

  beforeEach(() => {
    app = new cdk.App();
    stack = new cdk.Stack(app, 'Stack');
    vpc = new Vpc(stack, 'Vpc');
  });

  test('suppresses warnings', () => {
    // GIVEN
    const aspect = new LaunchTemplateRequireImdsv2Aspect({
      suppressWarnings: true,
    });
    const errmsg = 'ERROR';
    const visitMock = jest.spyOn(aspect, 'visit').mockImplementation((node) => {
      // @ts-ignore
      aspect.warn(node, errmsg);
    });
    const construct = new Construct(stack, 'Construct');

    // WHEN
    aspect.visit(construct);

    // THEN
    expect(visitMock).toHaveBeenCalled();
<<<<<<< HEAD
    Annotations.fromStack(stack).hasNoWarning('/Stack/Construct', errmsg);
=======
    expect(construct.node.metadata).not.toContainEqual({
      data: expect.stringContaining(errmsg),
      type: 'aws:cdk:warning',
      trace: undefined,
    });
>>>>>>> 54de667d
  });

  describe('InstanceRequireImdsv2Aspect', () => {
    test('requires IMDSv2', () => {
      // GIVEN
      const instance = new Instance(stack, 'Instance', {
        vpc,
        instanceType: new InstanceType('t2.micro'),
        machineImage: MachineImage.latestAmazonLinux(),
      });
      const aspect = new InstanceRequireImdsv2Aspect();

      // WHEN
      cdk.Aspects.of(stack).add(aspect);
      app.synth();

      // THEN
      const launchTemplate = instance.node.tryFindChild('LaunchTemplate') as LaunchTemplate;
      expect(launchTemplate).toBeDefined();
      Template.fromStack(stack).hasResourceProperties('AWS::EC2::LaunchTemplate', {
        LaunchTemplateName: stack.resolve(launchTemplate.launchTemplateName),
        LaunchTemplateData: {
          MetadataOptions: {
            HttpTokens: 'required',
          },
        },
      });
      Template.fromStack(stack).hasResourceProperties('AWS::EC2::Instance', {
        LaunchTemplate: {
          LaunchTemplateName: stack.resolve(launchTemplate.launchTemplateName),
        },
      });
    });

    test('does not toggle when Instance has a LaunchTemplate', () => {
      // GIVEN
      const instance = new Instance(stack, 'Instance', {
        vpc,
        instanceType: new InstanceType('t2.micro'),
        machineImage: MachineImage.latestAmazonLinux(),
      });
      instance.instance.launchTemplate = {
        launchTemplateName: 'name',
        version: 'version',
      };
      const aspect = new InstanceRequireImdsv2Aspect();

      // WHEN
      cdk.Aspects.of(stack).add(aspect);

      // THEN
      // Aspect normally creates a LaunchTemplate for the Instance to toggle IMDSv1,
      // so we can assert that one was not created
      Template.fromStack(stack).resourceCountIs('AWS::EC2::LaunchTemplate', 0);
<<<<<<< HEAD
      Annotations.fromStack(stack).hasWarning('/Stack/Instance', Match.stringLikeRegexp('.*Cannot toggle IMDSv1 because this Instance is associated with an existing Launch Template.'));
=======
      expect(instance.node.metadata).toContainEqual({
        data: expect.stringContaining('Cannot toggle IMDSv1 because this Instance is associated with an existing Launch Template.'),
        type: 'aws:cdk:warning',
        trace: undefined,
      });
>>>>>>> 54de667d
    });

    test('suppresses Launch Template warnings', () => {
      // GIVEN
      const instance = new Instance(stack, 'Instance', {
        vpc,
        instanceType: new InstanceType('t2.micro'),
        machineImage: MachineImage.latestAmazonLinux(),
      });
      instance.instance.launchTemplate = {
        launchTemplateName: 'name',
        version: 'version',
      };
      const aspect = new InstanceRequireImdsv2Aspect({
        suppressLaunchTemplateWarning: true,
      });

      // WHEN
      aspect.visit(instance);

      // THEN
<<<<<<< HEAD
      Annotations.fromStack(stack).hasNoWarning('/Stack/Instance', 'Cannot toggle IMDSv1 because this Instance is associated with an existing Launch Template.');
=======
      expect(instance.node.metadata).not.toContainEqual({
        data: expect.stringContaining('Cannot toggle IMDSv1 because this Instance is associated with an existing Launch Template.'),
        type: 'aws:cdk:warning',
        trace: undefined,
      });
>>>>>>> 54de667d
    });

    testFutureBehavior('launch template name is unique with feature flag', { [cxapi.EC2_UNIQUE_IMDSV2_LAUNCH_TEMPLATE_NAME]: true }, cdk.App, (app2) => {
      // GIVEN
      const otherStack = new cdk.Stack(app2, 'OtherStack');
      const otherVpc = new Vpc(otherStack, 'OtherVpc');
      const otherInstance = new Instance(otherStack, 'OtherInstance', {
        vpc: otherVpc,
        instanceType: new InstanceType('t2.micro'),
        machineImage: MachineImage.latestAmazonLinux(),
      });
      const imdsv2Stack = new cdk.Stack(app2, 'RequireImdsv2Stack');
      const imdsv2Vpc = new Vpc(imdsv2Stack, 'Vpc');
      const instance = new Instance(imdsv2Stack, 'Instance', {
        vpc: imdsv2Vpc,
        instanceType: new InstanceType('t2.micro'),
        machineImage: MachineImage.latestAmazonLinux(),
      });
      const aspect = new InstanceRequireImdsv2Aspect();

      // WHEN
      cdk.Aspects.of(imdsv2Stack).add(aspect);
      cdk.Aspects.of(otherStack).add(aspect);
      app2.synth();

      // THEN
      const launchTemplate = instance.node.tryFindChild('LaunchTemplate') as LaunchTemplate;
      const otherLaunchTemplate = otherInstance.node.tryFindChild('LaunchTemplate') as LaunchTemplate;
      expect(launchTemplate).toBeDefined();
      expect(otherLaunchTemplate).toBeDefined();
      expect(launchTemplate.launchTemplateName !== otherLaunchTemplate.launchTemplateName);
    });

    testLegacyBehavior('launch template name uses legacy id without feature flag', cdk.App, (app2) => {
      // GIVEN
      const imdsv2Stack = new cdk.Stack(app2, 'RequireImdsv2Stack');
      const imdsv2Vpc = new Vpc(imdsv2Stack, 'Vpc');
      const instance = new Instance(imdsv2Stack, 'Instance', {
        vpc: imdsv2Vpc,
        instanceType: new InstanceType('t2.micro'),
        machineImage: MachineImage.latestAmazonLinux(),
      });
      const aspect = new InstanceRequireImdsv2Aspect();

      // WHEN
      cdk.Aspects.of(imdsv2Stack).add(aspect);
      app2.synth();

      // THEN
      const launchTemplate = instance.node.tryFindChild('LaunchTemplate') as LaunchTemplate;
      expect(launchTemplate.launchTemplateName).toEqual(`${instance.node.id}LaunchTemplate`);
    });
  });

  describe('LaunchTemplateRequireImdsv2Aspect', () => {
    test('warns when LaunchTemplateData is a CDK token', () => {
      // GIVEN
      const launchTemplate = new LaunchTemplate(stack, 'LaunchTemplate');
      const cfnLaunchTemplate = launchTemplate.node.tryFindChild('Resource') as CfnLaunchTemplate;
      cfnLaunchTemplate.launchTemplateData = fakeToken();
      const aspect = new LaunchTemplateRequireImdsv2Aspect();

      // WHEN
      aspect.visit(launchTemplate);

      // THEN
<<<<<<< HEAD
      Annotations.fromStack(stack).hasWarning('/Stack/LaunchTemplate', Match.stringLikeRegexp('.*LaunchTemplateData is a CDK token.'));
=======
      expect(launchTemplate.node.metadata).toContainEqual({
        data: expect.stringContaining('LaunchTemplateData is a CDK token.'),
        type: 'aws:cdk:warning',
        trace: undefined,
      });
>>>>>>> 54de667d
    });

    test('warns when MetadataOptions is a CDK token', () => {
      // GIVEN
      const launchTemplate = new LaunchTemplate(stack, 'LaunchTemplate');
      const cfnLaunchTemplate = launchTemplate.node.tryFindChild('Resource') as CfnLaunchTemplate;
      cfnLaunchTemplate.launchTemplateData = {
        metadataOptions: fakeToken(),
      } as CfnLaunchTemplate.LaunchTemplateDataProperty;
      const aspect = new LaunchTemplateRequireImdsv2Aspect();

      // WHEN
      aspect.visit(launchTemplate);

      // THEN
<<<<<<< HEAD
      Annotations.fromStack(stack).hasWarning('/Stack/LaunchTemplate', Match.stringLikeRegexp('.*LaunchTemplateData.MetadataOptions is a CDK token.'));
=======
      expect(launchTemplate.node.metadata).toContainEqual({
        data: expect.stringContaining('LaunchTemplateData.MetadataOptions is a CDK token.'),
        type: 'aws:cdk:warning',
        trace: undefined,
      });
>>>>>>> 54de667d
    });

    test('requires IMDSv2', () => {
      // GIVEN
      new LaunchTemplate(stack, 'LaunchTemplate');
      const aspect = new LaunchTemplateRequireImdsv2Aspect();

      // WHEN
      cdk.Aspects.of(stack).add(aspect);

      // THEN
      Template.fromStack(stack).hasResourceProperties('AWS::EC2::LaunchTemplate', {
        LaunchTemplateData: {
          MetadataOptions: {
            HttpTokens: 'required',
          },
        },
      });
    });
  });
});

function fakeToken(): cdk.IResolvable {
  return {
    creationStack: [],
    resolve: (_c) => {},
    toString: () => '',
  };
}<|MERGE_RESOLUTION|>--- conflicted
+++ resolved
@@ -42,15 +42,7 @@
 
     // THEN
     expect(visitMock).toHaveBeenCalled();
-<<<<<<< HEAD
     Annotations.fromStack(stack).hasNoWarning('/Stack/Construct', errmsg);
-=======
-    expect(construct.node.metadata).not.toContainEqual({
-      data: expect.stringContaining(errmsg),
-      type: 'aws:cdk:warning',
-      trace: undefined,
-    });
->>>>>>> 54de667d
   });
 
   describe('InstanceRequireImdsv2Aspect', () => {
@@ -105,15 +97,7 @@
       // Aspect normally creates a LaunchTemplate for the Instance to toggle IMDSv1,
       // so we can assert that one was not created
       Template.fromStack(stack).resourceCountIs('AWS::EC2::LaunchTemplate', 0);
-<<<<<<< HEAD
       Annotations.fromStack(stack).hasWarning('/Stack/Instance', Match.stringLikeRegexp('.*Cannot toggle IMDSv1 because this Instance is associated with an existing Launch Template.'));
-=======
-      expect(instance.node.metadata).toContainEqual({
-        data: expect.stringContaining('Cannot toggle IMDSv1 because this Instance is associated with an existing Launch Template.'),
-        type: 'aws:cdk:warning',
-        trace: undefined,
-      });
->>>>>>> 54de667d
     });
 
     test('suppresses Launch Template warnings', () => {
@@ -135,15 +119,7 @@
       aspect.visit(instance);
 
       // THEN
-<<<<<<< HEAD
       Annotations.fromStack(stack).hasNoWarning('/Stack/Instance', 'Cannot toggle IMDSv1 because this Instance is associated with an existing Launch Template.');
-=======
-      expect(instance.node.metadata).not.toContainEqual({
-        data: expect.stringContaining('Cannot toggle IMDSv1 because this Instance is associated with an existing Launch Template.'),
-        type: 'aws:cdk:warning',
-        trace: undefined,
-      });
->>>>>>> 54de667d
     });
 
     testFutureBehavior('launch template name is unique with feature flag', { [cxapi.EC2_UNIQUE_IMDSV2_LAUNCH_TEMPLATE_NAME]: true }, cdk.App, (app2) => {
@@ -210,15 +186,7 @@
       aspect.visit(launchTemplate);
 
       // THEN
-<<<<<<< HEAD
       Annotations.fromStack(stack).hasWarning('/Stack/LaunchTemplate', Match.stringLikeRegexp('.*LaunchTemplateData is a CDK token.'));
-=======
-      expect(launchTemplate.node.metadata).toContainEqual({
-        data: expect.stringContaining('LaunchTemplateData is a CDK token.'),
-        type: 'aws:cdk:warning',
-        trace: undefined,
-      });
->>>>>>> 54de667d
     });
 
     test('warns when MetadataOptions is a CDK token', () => {
@@ -234,15 +202,7 @@
       aspect.visit(launchTemplate);
 
       // THEN
-<<<<<<< HEAD
       Annotations.fromStack(stack).hasWarning('/Stack/LaunchTemplate', Match.stringLikeRegexp('.*LaunchTemplateData.MetadataOptions is a CDK token.'));
-=======
-      expect(launchTemplate.node.metadata).toContainEqual({
-        data: expect.stringContaining('LaunchTemplateData.MetadataOptions is a CDK token.'),
-        type: 'aws:cdk:warning',
-        trace: undefined,
-      });
->>>>>>> 54de667d
     });
 
     test('requires IMDSv2', () => {
