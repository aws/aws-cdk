--- conflicted
+++ resolved
@@ -1,11 +1,7 @@
 import * as iam from '@aws-cdk/aws-iam';
 import * as cxschema from '@aws-cdk/cloud-assembly-schema';
-<<<<<<< HEAD
-import { Aws, ContextProvider, IResource, Lazy, Resource, Token } from '@aws-cdk/core';
+import { Aws, ContextProvider, IResource, Lazy, Resource, Stack, Token } from '@aws-cdk/core';
 import { Construct } from 'constructs';
-=======
-import { Aws, Construct, ContextProvider, IResource, Lazy, Resource, Stack, Token } from '@aws-cdk/core';
->>>>>>> ba5b2686
 import { Connections, IConnectable } from './connections';
 import { CfnVPCEndpoint } from './ec2.generated';
 import { Peer } from './peer';
