--- conflicted
+++ resolved
@@ -165,13 +165,8 @@
   constructor(scope: Construct, id: string, props: GatewayVpcEndpointProps) {
     super(scope, id);
 
-<<<<<<< HEAD
-    const subnets = props.subnets || [{ subnetType: SubnetType.Private }];
+    const subnets = props.subnets || [{ subnetType: SubnetType.PRIVATE }];
     const routeTableIds = allRouteTableIds(...subnets.map(s => props.vpc.selectSubnets(s)));
-=======
-    const subnets = props.subnets || [{ subnetType: SubnetType.PRIVATE }];
-    const routeTableIds = [...new Set(Array().concat(...subnets.map(s => props.vpc.selectSubnets(s).routeTableIds)))];
->>>>>>> eb764939
 
     if (routeTableIds.length === 0) {
       throw new Error(`Can't add a gateway endpoint to VPC; route table IDs are not available`);
