--- conflicted
+++ resolved
@@ -37,16 +37,19 @@
    */
   readonly routeTable: IRouteTable;
 
-<<<<<<< HEAD
+  /**
+   * Add new route to the subnet's route table.
+   * @param options the route options
+   */
   addRoute(id: string, options: CommonRouteOptions): IRoute
-=======
+
   /**
    * Associate a Network ACL with this subnet
    *
    * @param acl The Network ACL to associate
    */
   associateNetworkAcl(id: string, acl: INetworkAcl): void;
->>>>>>> 181b58b4
+
 }
 
 /**
@@ -1542,7 +1545,6 @@
     };
   }
 
-<<<<<<< HEAD
   public addRoute(id: string, options: CommonRouteOptions): IRoute {
     if (!this.routeTable.routeTableId) {
       throw new Error("No routeTableId defined in this subnet.");
@@ -1553,100 +1555,7 @@
     });
     return route;
   }
-}
-
-export enum RouteTargetType {
-  EGRESS_ONLY_INTERNET_GATEWAY_ID = "egressOnlyInternetGatewayId",
-
-  GATEWAY_ID = "gatewayId",
-
-  INSTANCE_ID = "instanceId",
-
-  NAT_GATEWAY_ID = "natGatewayId",
-
-  NETWORK_INTERFACE_ID = "networkInterfaceId",
-
-  VPC_PEERING_CONNECTION_ID = "vpcPeeringConnectionId",
-
-  TRANSIT_GATEWAY_ID = "transitGatewayId",
-}
-/**
- * Common interface to for RouteOptions and RouteProps.
- */
-export interface CommonRouteOptions {
-  /**
-   * Route destination IPv4 cidr block
-   * @default - Required if destinationCidrIpv6 is not provided
-   */
-  readonly destinationCidr?: string;
-
-  /**
-   * Route destination IPv6 cidr block
-   * @default - Required if destinationCidr is not provided
-   */
-  readonly destinationCidrIpv6?: string;
-
-  /**
-   * Route target type
-   */
-  readonly targetType: RouteTargetType;
-
-  /**
-   * Route target id
-   */
-  readonly targetId: string;
-}
-/**
- * Options needed to create a Route from Vpc method.
- */
-export interface RouteOptions extends CommonRouteOptions {
-  /**
-   * Route tables to add routes based on subnets
-   * @default all subnets available
-   */
-  readonly subnets?: SubnetSelection;
-
-}
-
-/**
- * Route properties needed to create a Route.
- */
-export interface RouteProps extends CommonRouteOptions {
-  /**
-   * Route table to add the route.
-   */
-  readonly routeTable: IRouteTable;
-}
-
-/**
- * Creates a route in a route table within a VPC.
- * @resource AWS::EC2::Route
- */
-export class Route extends Resource implements IRoute {
-
-  public readonly routeId: string;
-
-  constructor(scope: Construct, id: string, props: RouteProps) {
-    super(scope, id);
-    if (props.destinationCidr === undefined && props.destinationCidrIpv6 === undefined ||
-      props.destinationCidr !== undefined && props.destinationCidrIpv6 !== undefined) {
-      throw new Error("You must define either a cidr block or an IPv6 cidr block");
-    }
-    if (props.routeTable === undefined) {
-      throw new Error("Route table id is required");
-    }
-
-    const route = new CfnRoute(this, id, {
-      destinationCidrBlock: props.destinationCidr,
-      destinationIpv6CidrBlock: props.destinationCidrIpv6,
-      [props.targetType]: props.targetId,
-      routeTableId: props.routeTable.routeTableId,
-    });
-
-    this.routeId = route.ref;
-  }
-
-=======
+
   public associateNetworkAcl(id: string, networkAcl: INetworkAcl): void {
     const scope = Construct.isConstruct(networkAcl) ? networkAcl : this;
     const other = Construct.isConstruct(networkAcl) ? this : networkAcl;
@@ -1655,7 +1564,99 @@
       subnet: this,
     });
   }
->>>>>>> 181b58b4
+}
+
+export enum RouteTargetType {
+  EGRESS_ONLY_INTERNET_GATEWAY_ID = "egressOnlyInternetGatewayId",
+
+  GATEWAY_ID = "gatewayId",
+
+  INSTANCE_ID = "instanceId",
+
+  NAT_GATEWAY_ID = "natGatewayId",
+
+  NETWORK_INTERFACE_ID = "networkInterfaceId",
+
+  VPC_PEERING_CONNECTION_ID = "vpcPeeringConnectionId",
+
+  TRANSIT_GATEWAY_ID = "transitGatewayId",
+}
+/**
+ * Common interface to for RouteOptions and RouteProps.
+ */
+export interface CommonRouteOptions {
+  /**
+   * Route destination IPv4 cidr block
+   * @default - Required if destinationCidrIpv6 is not provided
+   */
+  readonly destinationCidr?: string;
+
+  /**
+   * Route destination IPv6 cidr block
+   * @default - Required if destinationCidr is not provided
+   */
+  readonly destinationCidrIpv6?: string;
+
+  /**
+   * Route target type
+   */
+  readonly targetType: RouteTargetType;
+
+  /**
+   * Route target id
+   */
+  readonly targetId: string;
+}
+/**
+ * Options needed to create a Route from Vpc method.
+ */
+export interface RouteOptions extends CommonRouteOptions {
+  /**
+   * Route tables to add routes based on subnets
+   * @default all subnets available
+   */
+  readonly subnets?: SubnetSelection;
+
+}
+
+/**
+ * Route properties needed to create a Route.
+ */
+export interface RouteProps extends CommonRouteOptions {
+  /**
+   * Route table to add the route.
+   */
+  readonly routeTable: IRouteTable;
+}
+
+/**
+ * Creates a route in a route table within a VPC.
+ * @resource AWS::EC2::Route
+ */
+export class Route extends Resource implements IRoute {
+
+  public readonly routeId: string;
+
+  constructor(scope: Construct, id: string, props: RouteProps) {
+    super(scope, id);
+    if (props.destinationCidr === undefined && props.destinationCidrIpv6 === undefined ||
+      props.destinationCidr !== undefined && props.destinationCidrIpv6 !== undefined) {
+      throw new Error("You must define either a cidr block or an IPv6 cidr block");
+    }
+    if (props.routeTable === undefined) {
+      throw new Error("Route table id is required");
+    }
+
+    const route = new CfnRoute(this, id, {
+      destinationCidrBlock: props.destinationCidr,
+      destinationIpv6CidrBlock: props.destinationCidrIpv6,
+      [props.targetType]: props.targetId,
+      routeTableId: props.routeTable.routeTableId,
+    });
+
+    this.routeId = route.ref;
+  }
+
 }
 
 /**
