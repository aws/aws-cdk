export * from './connections';
export * from './instance-types';
export * from './machine-image';
export * from './port';
export * from './security-group';
export * from './peer';
export * from './vpc';
<<<<<<< HEAD
=======
export * from './vpc-lookup';
>>>>>>> eb764939
export * from './vpn';
export * from './vpc-endpoint';
export * from './user-data';
export * from './windows-versions';

// AWS::EC2 CloudFormation Resources:
export * from './ec2.generated';

import './ec2-augmentations.generated';<|MERGE_RESOLUTION|>--- conflicted
+++ resolved
@@ -5,10 +5,7 @@
 export * from './security-group';
 export * from './peer';
 export * from './vpc';
-<<<<<<< HEAD
-=======
 export * from './vpc-lookup';
->>>>>>> eb764939
 export * from './vpn';
 export * from './vpc-endpoint';
 export * from './user-data';
