<<<<<<< HEAD
import { Construct, IDependable, Stack } from "@aws-cdk/cdk";
=======
import { Construct, IConstruct, IDependable } from "@aws-cdk/cdk";
>>>>>>> 9f457836
import { subnetName } from './util';

export interface IVpcSubnet extends IConstruct, IDependable {
  /**
   * The Availability Zone the subnet is located in
   */
  readonly availabilityZone: string;

  /**
   * The subnetId for this particular subnet
   */
  readonly subnetId: string;

  /**
   * Exports this subnet to another stack.
   */
  export(): VpcSubnetImportProps;
}

export interface IVpcNetwork extends IConstruct, IDependable {
  /**
   * Identifier for this VPC
   */
  readonly vpcId: string;

  /**
   * List of public subnets in this VPC
   */
  readonly publicSubnets: IVpcSubnet[];

  /**
   * List of private subnets in this VPC
   */
  readonly privateSubnets: IVpcSubnet[];

  /**
   * List of isolated subnets in this VPC
   */
  readonly isolatedSubnets: IVpcSubnet[];

  /**
   * AZs for this VPC
   */
  readonly availabilityZones: string[];

  /**
   * Region where this VPC is located
   */
  readonly vpcRegion: string;

  /**
   * Take a dependency on internet connectivity having been added to this VPC
   *
   * Take a dependency on this if your constructs need an Internet Gateway
   * added to the VPC before they can be constructed.
   *
   * This method is for construct authors; application builders should not
   * need to call this.
   */
  internetDependency(): IDependable;

  /**
   * Return the subnets appropriate for the placement strategy
   */
  subnets(placement?: VpcPlacementStrategy): IVpcSubnet[];

  /**
   * Return whether the given subnet is one of this VPC's public subnets.
   *
   * The subnet must literally be one of the subnet object obtained from
   * this VPC. A subnet that merely represents the same subnet will
   * never return true.
   */
  isPublicSubnet(subnet: IVpcSubnet): boolean;

  /**
   * Exports this VPC so it can be consumed by another stack.
   */
  export(): VpcNetworkImportProps;
}

/**
 * The type of Subnet
 */
export enum SubnetType {
  /**
   * Isolated Subnets do not route Outbound traffic
   *
   * This can be good for subnets with RDS or
   * Elasticache endpoints
   */
  Isolated = 1,

  /**
   * Subnet that routes to the internet, but not vice versa.
   *
   * Instances in a private subnet can connect to the Internet, but will not
   * allow connections to be initiated from the Internet.
   *
   * Outbound traffic will be routed via a NAT Gateway. Preference being in
   * the same AZ, but if not available will use another AZ (control by
   * specifing `maxGateways` on VpcNetwork). This might be used for
   * experimental cost conscious accounts or accounts where HA outbound
   * traffic is not needed.
   */
  Private = 2,

  /**
   * Subnet connected to the Internet
   *
   * Instances in a Public subnet can connect to the Internet and can be
   * connected to from the Internet as long as they are launched with public
   * IPs (controlled on the AutoScalingGroup or other constructs that launch
   * instances).
   *
   * Public subnets route outbound traffic via an Internet Gateway.
   */
  Public = 3
}

/**
 * Customize how instances are placed inside a VPC
 *
 * Constructs that allow customization of VPC placement use parameters of this
 * type to provide placement settings.
 *
 * By default, the instances are placed in the private subnets.
 */
export interface VpcPlacementStrategy {
  /**
   * Place the instances in the subnets of the given type
   *
   * At most one of `subnetsToUse` and `subnetName` can be supplied.
   *
   * @default SubnetType.Private
   */
  subnetsToUse?: SubnetType;

  /**
   * Place the instances in the subnets with the given name
   *
   * (This is the name supplied in subnetConfiguration).
   *
   * At most one of `subnetsToUse` and `subnetName` can be supplied.
   *
   * @default name
   */
  subnetName?: string;
}

/**
 * A new or imported VPC
 */
export abstract class VpcNetworkBase extends Construct implements IVpcNetwork {

  /**
   * Identifier for this VPC
   */
  public abstract readonly vpcId: string;

  /**
   * List of public subnets in this VPC
   */
  public abstract readonly publicSubnets: IVpcSubnet[];

  /**
   * List of private subnets in this VPC
   */
  public abstract readonly privateSubnets: IVpcSubnet[];

  /**
   * List of isolated subnets in this VPC
   */
  public abstract readonly isolatedSubnets: IVpcSubnet[];

  /**
   * AZs for this VPC
   */
  public abstract readonly availabilityZones: string[];

  /**
   * Parts of the VPC that constitute full construction
   */
  public readonly dependencyElements: IDependable[] = [];

  /**
   * Dependencies for internet connectivity
   */
  public readonly internetDependencies = new Array<IDependable>();

  /**
   * Return the subnets appropriate for the placement strategy
   */
  public subnets(placement: VpcPlacementStrategy = {}): IVpcSubnet[] {
    if (placement.subnetsToUse !== undefined && placement.subnetName !== undefined) {
      throw new Error('At most one of subnetsToUse and subnetName can be supplied');
    }

    // Select by name
    if (placement.subnetName !== undefined) {
      const allSubnets = this.privateSubnets.concat(this.publicSubnets).concat(this.isolatedSubnets);
      const selectedSubnets = allSubnets.filter(s => subnetName(s) === placement.subnetName);
      if (selectedSubnets.length === 0) {
        throw new Error(`No subnets with name: ${placement.subnetName}`);
      }
      return selectedSubnets;
    }

    // Select by type
    if (placement.subnetsToUse === undefined) { return this.privateSubnets; }

    return {
      [SubnetType.Isolated]: this.isolatedSubnets,
      [SubnetType.Private]: this.privateSubnets,
      [SubnetType.Public]: this.publicSubnets,
    }[placement.subnetsToUse];
  }

  /**
   * Export this VPC from the stack
   */
  public abstract export(): VpcNetworkImportProps;

  /**
   * Return whether the given subnet is one of this VPC's public subnets.
   *
   * The subnet must literally be one of the subnet object obtained from
   * this VPC. A subnet that merely represents the same subnet will
   * never return true.
   */
  public isPublicSubnet(subnet: IVpcSubnet) {
    return this.publicSubnets.indexOf(subnet) > -1;
  }

  /**
   * Take a dependency on internet connectivity having been added to this VPC
   *
   * Take a dependency on this if your constructs need an Internet Gateway
   * added to the VPC before they can be constructed.
   *
   * This method is for construct authors; application builders should not
   * need to call this.
   */
  public internetDependency(): IDependable {
    return new DependencyList(this.internetDependencies);
  }

  /**
   * The region where this VPC is defined
   */
  public get vpcRegion(): string {
    return Stack.find(this).region;
  }

}

/**
 * Properties that reference an external VpcNetwork
 */
export interface VpcNetworkImportProps {
  /**
   * VPC's identifier
   */
  vpcId: string;

  /**
   * List of availability zones for the subnets in this VPC.
   */
  availabilityZones: string[];

  /**
   * List of public subnet IDs
   *
   * Must be undefined or match the availability zones in length and order.
   */
  publicSubnetIds?: string[];

  /**
   * List of names for the public subnets
   *
   * Must be undefined or have a name for every public subnet group.
   */
  publicSubnetNames?: string[];

  /**
   * List of private subnet IDs
   *
   * Must be undefined or match the availability zones in length and order.
   */
  privateSubnetIds?: string[];

  /**
   * List of names for the private subnets
   *
   * Must be undefined or have a name for every private subnet group.
   */
  privateSubnetNames?: string[];

  /**
   * List of isolated subnet IDs
   *
   * Must be undefined or match the availability zones in length and order.
   */
  isolatedSubnetIds?: string[];

  /**
   * List of names for the isolated subnets
   *
   * Must be undefined or have a name for every isolated subnet group.
   */
  isolatedSubnetNames?: string[];
}

export interface VpcSubnetImportProps {
  /**
   * The Availability Zone the subnet is located in
   */
  availabilityZone: string;

  /**
   * The subnetId for this particular subnet
   */
  subnetId: string;
}

/**
 * Allows using an array as a list of dependables.
 */
class DependencyList implements IDependable {
  constructor(private readonly dependenclyElements: IDependable[]) {
  }

  public get dependencyElements(): IDependable[] {
    return this.dependenclyElements;
  }
}<|MERGE_RESOLUTION|>--- conflicted
+++ resolved
@@ -1,8 +1,4 @@
-<<<<<<< HEAD
-import { Construct, IDependable, Stack } from "@aws-cdk/cdk";
-=======
-import { Construct, IConstruct, IDependable } from "@aws-cdk/cdk";
->>>>>>> 9f457836
+import { Construct, IConstruct, IDependable, Stack } from "@aws-cdk/cdk";
 import { subnetName } from './util';
 
 export interface IVpcSubnet extends IConstruct, IDependable {
