import * as iam from '@aws-cdk/aws-iam';
import { Aws, CfnResource, Construct, Duration } from '@aws-cdk/core';
import { InitBindOptions, InitElement, InitElementType, InitRenderOptions, InitRenderPlatform } from './cfn-init-elements';
import { UserData } from './user-data';

/**
 * A CloudFormation-init configuration
 */
export class CloudFormationInit {
  /**
   * Build a new config from a set of Init Elements
   */
  public static fromElements(...elements: InitElement[]) {
    return CloudFormationInit.fromConfig(new InitConfig(elements));
  }

  /**
   * Use an existing InitConfig object as the default and only config
   */
  public static fromConfig(config: InitConfig) {
    return CloudFormationInit.fromConfigSets({
      configSets: {
        default: ['config'],
      },
      configs: { config },
    });
  }

  /**
   * Build a CloudFormationInit from config sets
   */
  public static fromConfigSets(_config: ConfigSetProps) {
    // TODO
  }

  private readonly _configSets: Record<string, string[]> = {};
  private readonly _configs: Record<string, InitConfig> = {};

  protected constructor() {
  }

  public addConfig(_configName: string, _config: InitConfig) {
    // TODO
  }

  public addConfigSet(_configSetName: string) {
    // TODO
  }

  public addConfigToSet(_configSetName: string, ..._configNames: string[]) {
    // TODO
  }

  /**
   * Attach the CloudFormation Init config to the given resource
   *
   * This returns an `AttachedCloudFormationInit` object, which can be used to apply
   * the init to one or more instances and/or autoscaling groups. Applying the
   * `AttachedCloudFormationInit` does NOT increase the ResourceSignalCount for
   * the attached resource, you have to do that separately.
   *
   * You only need to use this API if want to reuse the same init config for
   * multiple resources. If not, `instance.applyCloudFormationInit()` or
   * `autoScalingGroup.applyCloudFormationInit()` achieve the same result in a
   * simpler way.
   */
  public attach(definingResource: CfnResource, attachOptions: AttachInitOptions): AttachedCloudFormationInit {
    // FIXME: This this eagerly renders, it will not reflect mutations made after attaching.
    // Is that okay?
    definingResource.addMetadata('AWS::CloudFormation::Init', this.renderInit(attachOptions.platform));

    const self = this;
<<<<<<< HEAD

    // Anonymous subclass of an abstract class because I don't want users to be able to
    // instantiate this. It is a type that represents an action you took.
=======
    // tslint:disable-next-line:new-parens
>>>>>>> e8e8aaf4
    return new class extends AttachedCloudFormationInit {
      public apply(consumingResource: CfnResource, useOptions: ApplyInitOptions): void {
        self.bind(consumingResource, { instanceRole: useOptions.instanceRole });
        useOptions.instanceRole.addToPolicy(new iam.PolicyStatement({
          actions: ['cloudformation:DescribeStackResource', 'cloudformation:SignalResource'],
          resources: [Aws.STACK_ID],
        }));

        // To identify the resources that (a) have the metadata and (b) where the signal needs to be sent
        // (may be different), we need { region, stackName, logicalId }
        const initLocator = `--region ${Aws.REGION} --stack ${Aws.STACK_NAME} --resource ${definingResource.logicalId}`;
        const signalLocator = `--region ${Aws.REGION} --stack ${Aws.STACK_NAME} -resource ${consumingResource.logicalId}`;
        const configSets = (useOptions.configSets ?? ['default']).join(',');

        if (attachOptions.platform === InitRenderPlatform.WINDOWS) {
          useOptions.userData.addCommands(
            `cfn-init.exe -v ${initLocator} -c ${configSets}`,
            `cfn-signal.exe -e %ERRORLEVEL% ${signalLocator}`,
          );
        } else {
          useOptions.userData.addCommands(
            // Run a subshell without 'errexit', so we can signal using the exit code of cfn-init
            '(',
            '  set +e',
            `  /opt/aws/bin/cfn-init -v ${initLocator} -c ${configSets}`,
            `  /opt/aws/bin/cfn-signal -e $? ${signalLocator}`,
            ')',
          );
        }
      }
    };

  }

  private bind(scope: Construct, options: InitBindOptions) {
    for (const config of Object.values(this._configs)) {
      config.bind(scope, options);
    }
  }

  private renderInit(platform: InitRenderPlatform): any {
    return {
      configSets: this._configSets,
      ...mapValues(this._configs, c => c.renderConfig(platform)),
    };
  }
}

/**
 * A CloudFormationInit object that has been attached to a Resource
 *
 * Can be applied to an instance, role and UserData.
 */
export abstract class AttachedCloudFormationInit {
  /**
   * Apply the config to a resource
   */
  public abstract apply(resource: CfnResource, options: ApplyInitOptions): void;
}

/**
 * Options for attach a CloudFormationInit to a resource
 */
export interface AttachInitOptions {
  /**
   * Platform to render for
   */
  readonly platform: InitRenderPlatform;
}

/**
 * Options for applying a CloudFormationInit to an arbitrary resource
 */
export interface ApplyInitOptions {
  /**
   * Instance role of the consuming instance or fleet
   */
  readonly instanceRole: iam.IRole;

  /**
   * UserData to add commands to
   */
  readonly userData: UserData;

  /**
   * ConfigSet to activate
   *
   * @default ['default']
   */
  readonly configSets?: string[];
}

export interface InitBindRenderResult {
  /**
   * Commands to add to UserData to activate CloudFormation Init config
   */
  readonly userDataCommands: string[];
}

export class InitConfig {
  private readonly elements = new Array<InitElement>();

  constructor(elements: InitElement[]) {
    this.add(...elements);
  }

  public get isEmpty() {
    return this.elements.length === 0;
  }

  public add(...elements: InitElement[]) {
    this.elements.push(...elements);
  }

  public bind(scope: Construct, options: InitBindOptions) {
    for (const element of this.elements) {
      element.bind(scope, options);
    }
  }

  public renderConfig(platform: InitRenderPlatform): any {
    const renderOptions = { platform };

    return {
      packages: this.renderConfigForType(InitElementType.PACKAGE, renderOptions),
      groups: this.renderConfigForType(InitElementType.GROUP, renderOptions),
      users: this.renderConfigForType(InitElementType.USER, renderOptions),
      sources: this.renderConfigForType(InitElementType.SOURCE, renderOptions),
      files: this.renderConfigForType(InitElementType.FILE, renderOptions),
      commands: this.renderConfigForType(InitElementType.COMMAND, renderOptions),
      services: this.renderConfigForType(InitElementType.SERVICE, renderOptions),
    };
  }

  private renderConfigForType(elementType: InitElementType, renderOptions: Omit<InitRenderOptions, 'index'>): Record<string, any> | undefined {
    const elements = this.elements.filter(elem => elem.elementType === elementType);
    if (elements.length === 0) { return undefined; }

    const ret: Record<string, any> = {};
    elements.forEach((elem, index) => {
      deepMerge(ret, elem.renderElement({ index, ...renderOptions }));
    });
    return ret;
  }
}

/**
 * Options for CloudFormationInit.withConfigSets
 */
export interface ConfigSetProps {
  /**
   * The definitions of each config set
   */
  readonly configSets: Record<string, string[]>;

  /**
   * The sets of configs to pick from
   */
  readonly configs: Record<string, InitConfig>;
}

function deepMerge(target: Record<string, any>, src: Record<string, any>) {
  for (const [key, value] of Object.entries(src)) {
    if (typeof value === 'object' && value) {
      target[key] = {};
      deepMerge(target[key], value);
    } else {
      target[key] = value;
    }
  }
}

function mapValues<A, B>(xs: Record<string, A>, fn: (x: A) => B): Record<string, B> {
  const ret: Record<string, B> = {};
  for (const [k, v] of Object.entries(xs)) {
    ret[k] = fn(v);
  }
  return ret;
}<|MERGE_RESOLUTION|>--- conflicted
+++ resolved
@@ -1,5 +1,5 @@
 import * as iam from '@aws-cdk/aws-iam';
-import { Aws, CfnResource, Construct, Duration } from '@aws-cdk/core';
+import { Aws, CfnResource, Construct } from '@aws-cdk/core';
 import { InitBindOptions, InitElement, InitElementType, InitRenderOptions, InitRenderPlatform } from './cfn-init-elements';
 import { UserData } from './user-data';
 
@@ -70,13 +70,10 @@
     definingResource.addMetadata('AWS::CloudFormation::Init', this.renderInit(attachOptions.platform));
 
     const self = this;
-<<<<<<< HEAD
 
     // Anonymous subclass of an abstract class because I don't want users to be able to
     // instantiate this. It is a type that represents an action you took.
-=======
     // tslint:disable-next-line:new-parens
->>>>>>> e8e8aaf4
     return new class extends AttachedCloudFormationInit {
       public apply(consumingResource: CfnResource, useOptions: ApplyInitOptions): void {
         self.bind(consumingResource, { instanceRole: useOptions.instanceRole });
