import * as crypto from 'crypto';
import * as iam from '@aws-cdk/aws-iam';
import { Aws, CfnResource } from '@aws-cdk/core';
import { InitElement } from './cfn-init-elements';
import { OperatingSystemType } from './machine-image';
import { InitBindOptions, InitElementConfig, InitElementType, InitPlatform } from './private/cfn-init-internal';
import { UserData } from './user-data';

// keep this import separate from other imports to reduce chance for merge conflicts with v2-main
// eslint-disable-next-line no-duplicate-imports, import/order
import { Construct } from '@aws-cdk/core';

/**
 * A CloudFormation-init configuration
 */
export class CloudFormationInit {
  /**
   * Build a new config from a set of Init Elements
   */
  public static fromElements(...elements: InitElement[]): CloudFormationInit {
    return CloudFormationInit.fromConfig(new InitConfig(elements));
  }

  /**
   * Use an existing InitConfig object as the default and only config
   */
  public static fromConfig(config: InitConfig): CloudFormationInit {
    return CloudFormationInit.fromConfigSets({
      configSets: {
        default: ['config'],
      },
      configs: { config },
    });
  }

  /**
   * Build a CloudFormationInit from config sets
   */
  public static fromConfigSets(props: ConfigSetProps): CloudFormationInit {
    return new CloudFormationInit(props.configSets, props.configs);
  }

  private readonly _configSets: Record<string, string[]> = {};
  private readonly _configs: Record<string, InitConfig> = {};

  private constructor(configSets: Record<string, string[]>, configs: Record<string, InitConfig>) {
    Object.assign(this._configSets, configSets);
    Object.assign(this._configs, configs);
  }

  /**
   * Add a config with the given name to this CloudFormationInit object
   */
  public addConfig(configName: string, config: InitConfig) {
    if (this._configs[configName]) {
      throw new Error(`CloudFormationInit already contains a config named '${configName}'`);
    }
    this._configs[configName] = config;
  }

  /**
   * Add a config set with the given name to this CloudFormationInit object
   *
   * The new configset will reference the given configs in the given order.
   */
  public addConfigSet(configSetName: string, configNames: string[] = []) {
    if (this._configSets[configSetName]) {
      throw new Error(`CloudFormationInit already contains a configSet named '${configSetName}'`);
    }

    const unk = configNames.filter(c => !this._configs[c]);
    if (unk.length > 0) {
      throw new Error(`Unknown configs referenced in definition of '${configSetName}': ${unk}`);
    }

    this._configSets[configSetName] = [...configNames];
  }

  /**
   * Attach the CloudFormation Init config to the given resource
   *
   * As an app builder, use `instance.applyCloudFormationInit()` or
   * `autoScalingGroup.applyCloudFormationInit()` to trigger this method.
   *
   * This method does the following:
   *
   * - Renders the `AWS::CloudFormation::Init` object to the given resource's
   *   metadata, potentially adding a `AWS::CloudFormation::Authentication` object
   *   next to it if required.
   * - Updates the instance role policy to be able to call the APIs required for
   *   `cfn-init` and `cfn-signal` to work, and potentially add permissions to download
   *   referenced asset and bucket resources.
   * - Updates the given UserData with commands to execute the `cfn-init` script.
   */
  public attach(attachedResource: CfnResource, attachOptions: AttachInitOptions) {
    if (attachOptions.platform === OperatingSystemType.UNKNOWN) {
      throw new Error('Cannot attach CloudFormationInit to an unknown OS type');
    }

    const CFN_INIT_METADATA_KEY = 'AWS::CloudFormation::Init';

    if (attachedResource.getMetadata(CFN_INIT_METADATA_KEY) !== undefined) {
      throw new Error(`Cannot bind CfnInit: resource '${attachedResource.node.path}' already has '${CFN_INIT_METADATA_KEY}' attached`);
    }

    // Note: This will not reflect mutations made after attaching.
    const bindResult = this.bind(attachedResource.stack, attachOptions);
    attachedResource.addMetadata(CFN_INIT_METADATA_KEY, bindResult.configData);

    // Need to resolve the various tokens from assets in the config,
    // as well as include any asset hashes provided so the fingerprint is accurate.
    const resolvedConfig = attachedResource.stack.resolve(bindResult.configData);
    const fingerprintInput = { config: resolvedConfig, assetHash: bindResult.assetHash };
    const fingerprint = contentHash(JSON.stringify(fingerprintInput)).substr(0, 16);

    attachOptions.instanceRole.addToPrincipalPolicy(new iam.PolicyStatement({
      actions: ['cloudformation:DescribeStackResource', 'cloudformation:SignalResource'],
      resources: [Aws.STACK_ID],
    }));

    if (bindResult.authData) {
      attachedResource.addMetadata('AWS::CloudFormation::Authentication', bindResult.authData);
    }

    // To identify the resources that have the metadata and where the signal
    // needs to be sent, we need { region, stackName, logicalId }
    let resourceLocator = `--region ${Aws.REGION} --stack ${Aws.STACK_NAME} --resource ${attachedResource.logicalId}`;
    let notifyResourceLocator = `--region ${Aws.REGION} --stack ${
      Aws.STACK_NAME
    } --resource ${
      attachOptions.signalResource
        ? attachOptions.signalResource.logicalId
        : attachedResource.logicalId
    }`;

    // If specified in attachOptions, include arguments in cfn-init/cfn-signal commands
    if (attachOptions.includeUrl) {
      resourceLocator = `${resourceLocator} --url https://cloudformation.${Aws.REGION}.${Aws.URL_SUFFIX}`;
      notifyResourceLocator = `${notifyResourceLocator} --url https://cloudformation.${Aws.REGION}.${Aws.URL_SUFFIX}`;
    }
    if (attachOptions.includeRole) {
<<<<<<< HEAD
      resourceLocator = `${resourceLocator} --role ${attachOptions.instanceRole}`;
      notifyResourceLocator = `${notifyResourceLocator} --role ${attachOptions.instanceRole}`;
=======
      resourceLocator = `${resourceLocator} --role ${attachOptions.instanceRole.roleName}`;
>>>>>>> 851c8ca9
    }

    const configSets = (attachOptions.configSets ?? ['default']).join(',');
    const printLog = attachOptions.printLog ?? true;

    if (attachOptions.embedFingerprint ?? true) {
      // It just so happens that the comment char is '#' for both bash and PowerShell
      attachOptions.userData.addCommands(`# fingerprint: ${fingerprint}`);
    }

    if (attachOptions.platform === OperatingSystemType.WINDOWS) {
      const errCode = attachOptions.ignoreFailures ? '0' : '$LASTEXITCODE';
      attachOptions.userData.addCommands(
        ...[
          `cfn-init.exe -v ${resourceLocator} -c ${configSets}`,
          `cfn-signal.exe -e ${errCode} ${notifyResourceLocator}`,
          ...(printLog ? ['type C:\\cfn\\log\\cfn-init.log'] : []),
        ],
      );
    } else {
      const errCode = attachOptions.ignoreFailures ? '0' : '$?';
      attachOptions.userData.addCommands(
        ...[
          // Run a subshell without 'errexit', so we can signal using the exit code of cfn-init
          '(',
          '  set +e',
          `  /opt/aws/bin/cfn-init -v ${resourceLocator} -c ${configSets}`,
          `  /opt/aws/bin/cfn-signal -e ${errCode} ${notifyResourceLocator}`,
          ...(printLog ? ['  cat /var/log/cfn-init.log >&2'] : []),
          ')',
        ],
      );
    }
  }

  private bind(scope: Construct, options: AttachInitOptions): { configData: any, authData: any, assetHash?: any } {
    const nonEmptyConfigs = mapValues(this._configs, c => c.isEmpty() ? undefined : c);

    const configNameToBindResult = mapValues(nonEmptyConfigs, c => c._bind(scope, options));

    return {
      configData: {
        configSets: mapValues(this._configSets, configNames => configNames.filter(name => nonEmptyConfigs[name] !== undefined)),
        ...mapValues(configNameToBindResult, c => c.config),
      },
      authData: Object.values(configNameToBindResult).map(c => c.authentication).reduce(deepMerge, undefined),
      assetHash: combineAssetHashesOrUndefined(Object.values(configNameToBindResult).map(c => c.assetHash)),
    };
  }

}

/**
 * A collection of configuration elements
 */
export class InitConfig {
  private readonly elements = new Array<InitElement>();

  constructor(elements: InitElement[]) {
    this.add(...elements);
  }

  /**
   * Whether this configset has elements or not
   */
  public isEmpty() {
    return this.elements.length === 0;
  }

  /**
   * Add one or more elements to the config
   */
  public add(...elements: InitElement[]) {
    this.elements.push(...elements);
  }

  /**
   * Called when the config is applied to an instance.
   * Creates the CloudFormation representation of the Init config and handles any permissions and assets.
   * @internal
   */
  public _bind(scope: Construct, options: AttachInitOptions): InitElementConfig {
    const bindOptions = {
      instanceRole: options.instanceRole,
      platform: this.initPlatformFromOSType(options.platform),
      scope,
    };

    const packageConfig = this.bindForType(InitElementType.PACKAGE, bindOptions);
    const groupsConfig = this.bindForType(InitElementType.GROUP, bindOptions);
    const usersConfig = this.bindForType(InitElementType.USER, bindOptions);
    const sourcesConfig = this.bindForType(InitElementType.SOURCE, bindOptions);
    const filesConfig = this.bindForType(InitElementType.FILE, bindOptions);
    const commandsConfig = this.bindForType(InitElementType.COMMAND, bindOptions);
    // Must be last!
    const servicesConfig = this.bindForType(InitElementType.SERVICE, bindOptions);

    const allConfig = [packageConfig, groupsConfig, usersConfig, sourcesConfig, filesConfig, commandsConfig, servicesConfig];
    const authentication = allConfig.map(c => c?.authentication).reduce(deepMerge, undefined);
    const assetHash = combineAssetHashesOrUndefined(allConfig.map(c => c?.assetHash));

    return {
      config: {
        packages: packageConfig?.config,
        groups: groupsConfig?.config,
        users: usersConfig?.config,
        sources: sourcesConfig?.config,
        files: filesConfig?.config,
        commands: commandsConfig?.config,
        services: servicesConfig?.config,
      },
      authentication,
      assetHash,
    };
  }

  private bindForType(elementType: InitElementType, renderOptions: Omit<InitBindOptions, 'index'>): InitElementConfig | undefined {
    const elements = this.elements.filter(elem => elem.elementType === elementType);
    if (elements.length === 0) { return undefined; }

    const bindResults = elements.map((e, index) => e._bind({ index, ...renderOptions }));

    return {
      config: bindResults.map(r => r.config).reduce(deepMerge, undefined) ?? {},
      authentication: bindResults.map(r => r.authentication).reduce(deepMerge, undefined),
      assetHash: combineAssetHashesOrUndefined(bindResults.map(r => r.assetHash)),
    };
  }

  private initPlatformFromOSType(osType: OperatingSystemType): InitPlatform {
    switch (osType) {
      case OperatingSystemType.LINUX: {
        return InitPlatform.LINUX;
      }
      case OperatingSystemType.WINDOWS: {
        return InitPlatform.WINDOWS;
      }
      default: {
        throw new Error('Cannot attach CloudFormationInit to an unknown OS type');
      }
    }
  }
}

/**
 * Options for CloudFormationInit.withConfigSets
 */
export interface ConfigSetProps {
  /**
   * The definitions of each config set
   */
  readonly configSets: Record<string, string[]>;

  /**
   * The sets of configs to pick from
   */
  readonly configs: Record<string, InitConfig>;
}

/**
 * Deep-merge objects and arrays
 *
 * Treat arrays as sets, removing duplicates. This is acceptable for rendering
 * cfn-inits, not applicable elsewhere.
 */
function deepMerge(target?: Record<string, any>, src?: Record<string, any>) {
  if (target == null) { return src; }
  if (src == null) { return target; }

  for (const [key, value] of Object.entries(src)) {
    if (Array.isArray(value)) {
      if (target[key] && !Array.isArray(target[key])) {
        throw new Error(`Trying to merge array [${value}] into a non-array '${target[key]}'`);
      }
      target[key] = Array.from(new Set([
        ...target[key] ?? [],
        ...value,
      ]));
      continue;
    }
    if (typeof value === 'object' && value) {
      target[key] = deepMerge(target[key] ?? {}, value);
      continue;
    }
    if (value !== undefined) {
      target[key] = value;
    }
  }

  return target;
}

/**
 * Map a function over values of an object
 *
 * If the mapping function returns undefined, remove the key
 */
function mapValues<A, B>(xs: Record<string, A>, fn: (x: A) => B | undefined): Record<string, B> {
  const ret: Record<string, B> = {};
  for (const [k, v] of Object.entries(xs)) {
    const mapped = fn(v);
    if (mapped !== undefined) {
      ret[k] = mapped;
    }
  }
  return ret;
}

// Combines all input asset hashes into one, or if no hashes are present, returns undefined.
function combineAssetHashesOrUndefined(hashes: (string | undefined)[]): string | undefined {
  const hashArray = hashes.filter((x): x is string => x !== undefined);
  return hashArray.length > 0 ? hashArray.join('') : undefined;
}

function contentHash(content: string) {
  return crypto.createHash('sha256').update(content).digest('hex');
}

/**
 * Options for attaching a CloudFormationInit to a resource
 */
export interface AttachInitOptions {
  /**
   * Instance role of the consuming instance or fleet
   */
  readonly instanceRole: iam.IRole;

  /**
   * Include --url argument when running cfn-init and cfn-signal commands
   *
   * This will be the cloudformation endpoint in the deployed region
   * e.g. https://cloudformation.us-east-1.amazonaws.com
   *
   * @default false
   */
  readonly includeUrl?: boolean;

  /**
   * Include --role argument when running cfn-init and cfn-signal commands
   *
   * This will be the IAM instance profile attached to the EC2 instance
   *
   * @default false
   */
  readonly includeRole?: boolean;

  /**
   * OS Platform the init config will be used for
   */
  readonly platform: OperatingSystemType;

  /**
   * UserData to add commands to
   */
  readonly userData: UserData;

  /**
   * ConfigSet to activate
   *
   * @default ['default']
   */
  readonly configSets?: string[];

  /**
   * Whether to embed a hash into the userData
   *
   * If `true` (the default), a hash of the config will be embedded into the
   * UserData, so that if the config changes, the UserData changes and
   * the instance will be replaced.
   *
   * If `false`, no such hash will be embedded, and if the CloudFormation Init
   * config changes nothing will happen to the running instance.
   *
   * @default true
   */
  readonly embedFingerprint?: boolean;

  /**
   * Print the results of running cfn-init to the Instance System Log
   *
   * By default, the output of running cfn-init is written to a log file
   * on the instance. Set this to `true` to print it to the System Log
   * (visible from the EC2 Console), `false` to not print it.
   *
   * (Be aware that the system log is refreshed at certain points in
   * time of the instance life cycle, and successful execution may
   * not always show up).
   *
   * @default true
   */
  readonly printLog?: boolean;

  /**
   * Don't fail the instance creation when cfn-init fails
   *
   * You can use this to prevent CloudFormation from rolling back when
   * instances fail to start up, to help in debugging.
   *
   * @default false
   */
  readonly ignoreFailures?: boolean;

  /**
   * When provided, signals this resource instead of the attached resource
   *
   * You can use this to support signaling LaunchTemplate while attaching AutoScalingGroup
   *
   * @default - if this property is undefined cfn-signal signals the attached resource
   */
  readonly signalResource?: CfnResource;
}<|MERGE_RESOLUTION|>--- conflicted
+++ resolved
@@ -139,12 +139,8 @@
       notifyResourceLocator = `${notifyResourceLocator} --url https://cloudformation.${Aws.REGION}.${Aws.URL_SUFFIX}`;
     }
     if (attachOptions.includeRole) {
-<<<<<<< HEAD
-      resourceLocator = `${resourceLocator} --role ${attachOptions.instanceRole}`;
-      notifyResourceLocator = `${notifyResourceLocator} --role ${attachOptions.instanceRole}`;
-=======
       resourceLocator = `${resourceLocator} --role ${attachOptions.instanceRole.roleName}`;
->>>>>>> 851c8ca9
+      notifyResourceLocator = `${notifyResourceLocator} --role ${attachOptions.instanceRole.roleName}`;
     }
 
     const configSets = (attachOptions.configSets ?? ['default']).join(',');
