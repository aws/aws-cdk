{
  "name": "@aws-cdk/yaml-cfn",
  "version": "0.0.0",
  "description": "Utilities for handling CloudFormation-flavored YAML",
  "main": "lib/index.js",
  "types": "lib/index.d.ts",
  "repository": {
    "url": "https://github.com/aws/aws-cdk.git",
    "type": "git",
    "directory": "packages/@aws-cdk/yaml-cfn"
  },
  "homepage": "https://github.com/aws/aws-cdk",
  "author": {
    "name": "Amazon Web Services",
    "url": "https://aws.amazon.com",
    "organization": true
  },
  "license": "Apache-2.0",
  "keywords": [
    "aws",
    "cdk",
    "cfn",
    "cloudformation",
    "yaml"
  ],
  "jsii": {
    "outdir": "dist",
    "targets": {
      "java": {
        "package": "software.amazon.awscdk.yaml.cfn",
        "maven": {
          "groupId": "software.amazon.awscdk",
          "artifactId": "cdk-yaml-cfn"
        }
      },
      "dotnet": {
        "namespace": "Amazon.CDK.Yaml.Cfn",
        "packageId": "Amazon.CDK.Yaml.Cfn",
        "iconUrl": "https://raw.githubusercontent.com/aws/aws-cdk/master/logo/default-256-dark.png"
      },
      "python": {
        "distName": "aws-cdk.yaml-cfn",
        "module": "aws_cdk.yaml_cfn",
        "classifiers": [
          "Framework :: AWS CDK",
          "Framework :: AWS CDK :: 1"
        ]
      }
    },
    "projectReferences": true
  },
  "scripts": {
    "build": "cdk-build",
    "watch": "cdk-watch",
    "lint": "cdk-lint",
    "test": "cdk-test",
    "pkglint": "pkglint -f",
    "package": "cdk-package",
    "awslint": "cdk-awslint",
    "build+test+package": "yarn build+test && yarn package",
    "build+test": "yarn build && yarn test",
    "compat": "cdk-compat",
    "rosetta:extract": "yarn --silent jsii-rosetta extract"
  },
  "dependencies": {
    "yaml": "1.10.2"
  },
  "devDependencies": {
<<<<<<< HEAD
    "@types/jest": "^26.0.21",
=======
    "@aws-cdk/assert": "0.0.0",
    "@types/jest": "^26.0.22",
>>>>>>> 94fa611e
    "@types/yaml": "^1.9.7",
    "cdk-build-tools": "0.0.0",
    "jest": "^26.6.3",
    "pkglint": "0.0.0",
    "@aws-cdk/assert-internal": "0.0.0"
  },
  "bundledDependencies": [
    "yaml"
  ],
  "cdk-build": {
    "jest": true
  },
  "engines": {
    "node": ">= 10.13.0 <13 || >=13.7.0"
  },
  "stability": "experimental",
  "maturity": "experimental",
  "awscdkio": {
    "announce": false
  },
  "publishConfig": {
    "tag": "latest"
  }
}<|MERGE_RESOLUTION|>--- conflicted
+++ resolved
@@ -66,12 +66,7 @@
     "yaml": "1.10.2"
   },
   "devDependencies": {
-<<<<<<< HEAD
-    "@types/jest": "^26.0.21",
-=======
-    "@aws-cdk/assert": "0.0.0",
     "@types/jest": "^26.0.22",
->>>>>>> 94fa611e
     "@types/yaml": "^1.9.7",
     "cdk-build-tools": "0.0.0",
     "jest": "^26.6.3",
