{
  "name": "@aws-cdk/integ-tests",
  "description": "CDK Integration Testing Constructs",
  "version": "0.0.0",
  "private": true,
  "main": "lib/index.js",
  "types": "lib/index.d.ts",
  "jsii": {
    "outdir": "dist",
    "targets": {
      "java": {
        "package": "software.amazon.awscdk.integtests",
        "maven": {
          "groupId": "software.amazon.awscdk",
          "artifactId": "cdk-integ-tests"
        }
      },
      "dotnet": {
        "namespace": "Amazon.CDK.IntegTests",
        "packageId": "Amazon.CDK.IntegTests",
        "iconUrl": "https://raw.githubusercontent.com/aws/aws-cdk/main/logo/default-256-dark.png"
      },
      "python": {
        "distName": "aws-cdk.integ-tests",
        "module": "aws_cdk.integ_tests",
        "classifiers": [
          "Framework :: AWS CDK",
          "Framework :: AWS CDK :: 2"
        ]
      }
    },
    "projectReferences": true,
    "metadata": {
      "jsii": {
        "rosetta": {
          "strict": true
        }
      }
    }
  },
  "scripts": {
    "build": "cdk-build",
    "bundle": "esbuild --bundle lib/assertions/providers/lambda-handler/index.ts --target=node14 --platform=node --external:aws-sdk --outfile=lib/assertions/providers/lambda-handler.bundle/index.js",
    "lint": "cdk-lint",
    "package": "cdk-package",
    "awslint": "cdk-awslint",
    "pkglint": "pkglint -f",
    "test": "cdk-test",
    "watch": "cdk-watch",
    "build+test": "yarn build && yarn test",
    "build+test+package": "yarn build+test && yarn package",
    "compat": "cdk-compat",
    "rosetta:extract": "yarn --silent jsii-rosetta extract",
    "build+extract": "yarn build && yarn rosetta:extract",
    "build+test+extract": "yarn build+test && yarn rosetta:extract"
  },
  "author": {
    "name": "Amazon Web Services",
    "url": "https://aws.amazon.com",
    "organization": true
  },
  "license": "Apache-2.0",
  "devDependencies": {
    "@aws-cdk/assertions": "0.0.0",
    "@aws-cdk/cdk-build-tools": "0.0.0",
    "@aws-cdk/cx-api": "0.0.0",
    "@aws-cdk/pkglint": "0.0.0",
    "@types/fs-extra": "^8.1.2",
    "@types/jest": "^27.5.2",
    "@types/node": "^14.18.31",
<<<<<<< HEAD
    "aws-sdk": "^2.1093.0",
=======
    "aws-sdk": "^2.1211.0",
>>>>>>> 76482f68
    "aws-sdk-mock": "5.6.0",
    "jest": "^27.5.1",
    "nock": "^13.2.9",
    "sinon": "^9.2.4"
  },
  "dependencies": {
    "@aws-cdk/cloud-assembly-schema": "0.0.0",
    "@aws-cdk/core": "0.0.0",
    "constructs": "^10.0.0"
  },
  "peerDependencies": {
    "@aws-cdk/cloud-assembly-schema": "0.0.0",
    "@aws-cdk/core": "0.0.0",
    "constructs": "^10.0.0"
  },
  "repository": {
    "url": "https://github.com/aws/aws-cdk.git",
    "type": "git",
    "directory": "packages/@aws-cdk/integ-tests"
  },
  "keywords": [
    "aws",
    "cdk"
  ],
  "homepage": "https://github.com/aws/aws-cdk",
  "engines": {
    "node": ">= 14.15.0"
  },
  "cdk-build": {
    "pre": [
      "yarn bundle"
    ],
    "env": {
      "AWSLINT_BASE_CONSTRUCT": true
    }
  },
  "awslint": {
    "exclude": [
      "construct-ctor:@aws-cdk/integ-tests.DeployAssert.<initializer>"
    ]
  },
  "nozem": {
    "ostools": [
      "unzip",
      "diff",
      "rm"
    ]
  },
  "stability": "experimental",
  "maturity": "experimental",
  "publishConfig": {
    "tag": "latest"
  },
  "awscdkio": {
    "announce": false
  }
}<|MERGE_RESOLUTION|>--- conflicted
+++ resolved
@@ -68,11 +68,7 @@
     "@types/fs-extra": "^8.1.2",
     "@types/jest": "^27.5.2",
     "@types/node": "^14.18.31",
-<<<<<<< HEAD
-    "aws-sdk": "^2.1093.0",
-=======
     "aws-sdk": "^2.1211.0",
->>>>>>> 76482f68
     "aws-sdk-mock": "5.6.0",
     "jest": "^27.5.1",
     "nock": "^13.2.9",
