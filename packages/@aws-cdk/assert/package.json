--- conflicted
+++ resolved
@@ -28,17 +28,10 @@
     "pkglint": "^0.28.0"
   },
   "dependencies": {
-<<<<<<< HEAD
-    "@aws-cdk/cdk": "^0.27.0",
-    "@aws-cdk/cloudformation-diff": "^0.27.0",
-    "@aws-cdk/cx-api": "^0.27.0",
-    "source-map-support": "^0.5.11"
-=======
     "@aws-cdk/cdk": "^0.28.0",
     "@aws-cdk/cloudformation-diff": "^0.28.0",
     "@aws-cdk/cx-api": "^0.28.0",
-    "source-map-support": "^0.5.6"
->>>>>>> 3ba26228
+    "source-map-support": "^0.5.11"
   },
   "repository": {
     "url": "https://github.com/awslabs/aws-cdk.git",
