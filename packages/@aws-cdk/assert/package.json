--- conflicted
+++ resolved
@@ -37,27 +37,13 @@
     "aws-cdk-migration": "0.0.0",
     "@types/jest": "^26.0.22",
     "cdk-build-tools": "0.0.0",
-<<<<<<< HEAD
     "constructs": "10.0.0",
     "aws-cdk-lib": "0.0.0",
     "jest": "26.6.3",
-=======
-    "constructs": "^10.0.0",
-    "jest": "^26.6.3",
->>>>>>> c4771787
     "pkglint": "0.0.0",
     "@aws-cdk/assert-internal": "0.0.0",
     "ts-jest": "^26.5.4"
   },
-<<<<<<< HEAD
-=======
-  "dependencies": {
-    "@aws-cdk/cloudformation-diff": "0.0.0",
-    "@aws-cdk/core": "0.0.0",
-    "@aws-cdk/cx-api": "0.0.0",
-    "constructs": "^10.0.0"
-  },
->>>>>>> c4771787
   "peerDependencies": {
     "aws-cdk-lib": "^0.0.0",
     "constructs": "^10.0.0",
