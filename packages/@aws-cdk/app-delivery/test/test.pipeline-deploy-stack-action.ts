import { countResources, expect, haveResource, isSuperObject } from '@aws-cdk/assert';
import cfn = require('@aws-cdk/aws-cloudformation');
import codebuild = require('@aws-cdk/aws-codebuild');
import codepipeline = require('@aws-cdk/aws-codepipeline');
import cpactions = require('@aws-cdk/aws-codepipeline-actions');
import iam = require('@aws-cdk/aws-iam');
import s3 = require('@aws-cdk/aws-s3');
import cdk = require('@aws-cdk/cdk');
import { ConstructNode } from '@aws-cdk/cdk';
import cxapi = require('@aws-cdk/cx-api');
import fc = require('fast-check');
import nodeunit = require('nodeunit');
import { PipelineDeployStackAction } from '../lib/pipeline-deploy-stack-action';

interface SelfUpdatingPipeline {
  synthesizedApp: codepipeline.Artifact;
  pipeline: codepipeline.Pipeline;
}
const accountId = fc.array(fc.integer(0, 9), 12, 12).map(arr => arr.join());

export = nodeunit.testCase({
  'rejects cross-environment deployment'(test: nodeunit.Test) {
    fc.assert(
      fc.property(
        accountId, accountId,
        (pipelineAccount, stackAccount) => {
          fc.pre(pipelineAccount !== stackAccount);
          test.throws(() => {
            const app = new cdk.App();
            const stack = new cdk.Stack(app, 'Test', { env: { account: pipelineAccount } });
            const pipeline = new codepipeline.Pipeline(stack, 'Pipeline');
            const fakeAction = new FakeAction('Fake');
            pipeline.addStage({
              stageName: 'FakeStage',
              actions: [fakeAction],
            });
            new PipelineDeployStackAction(stack, 'Action', {
              changeSetName: 'ChangeSet',
              input: fakeAction.outputArtifact,
              stack: new cdk.Stack(app, 'DeployedStack', { env: { account: stackAccount } }),
              stage: pipeline.addStage({ stageName: 'DeployStage' }),
              adminPermissions: false,
            });
          }, 'Cross-environment deployment is not supported');
        }
      )
    );
    test.done();
  },

  'rejects createRunOrder >= executeRunOrder'(test: nodeunit.Test) {
    fc.assert(
      fc.property(
        fc.integer(1, 999), fc.integer(1, 999),
        (createRunOrder, executeRunOrder) => {
          fc.pre(createRunOrder >= executeRunOrder);
          test.throws(() => {
            const app = new cdk.App();
            const stack = new cdk.Stack(app, 'Test');
            const pipeline = new codepipeline.Pipeline(stack, 'Pipeline');
            const fakeAction = new FakeAction('Fake');
            pipeline.addStage({
              stageName: 'FakeStage',
              actions: [fakeAction],
            });
            new PipelineDeployStackAction(stack, 'Action', {
              changeSetName: 'ChangeSet',
              createChangeSetRunOrder: createRunOrder,
              executeChangeSetRunOrder: executeRunOrder,
              input: fakeAction.outputArtifact,
              stack: new cdk.Stack(app, 'DeployedStack'),
              stage: pipeline.addStage({ stageName: 'DeployStage' }),
              adminPermissions: false,
            });
          }, 'createChangeSetRunOrder must be < executeChangeSetRunOrder');
        }
      )
    );
    test.done();
  },
  'users can supply CloudFormation capabilities'(test: nodeunit.Test) {
    const pipelineStack = getTestStack();
    const stackWithNoCapability = new cdk.Stack(undefined, 'NoCapStack',
      { env: { account: '123456789012', region: 'us-east-1' } });

    const stackWithAnonymousCapability = new cdk.Stack(undefined, 'AnonymousIAM',
      { env: { account: '123456789012', region: 'us-east-1' } });

    const stackWithAutoExpandCapability = new cdk.Stack(undefined, 'AutoExpand',
      { env: { account: '123456789012', region: 'us-east-1' } });

    const stackWithAnonymousAndAutoExpandCapability = new cdk.Stack(undefined, 'AnonymousIAMAndAutoExpand',
      { env: { account: '123456789012', region: 'us-east-1' } });

    const selfUpdatingStack = createSelfUpdatingStack(pipelineStack);

    const pipeline = selfUpdatingStack.pipeline;

    const selfUpdateStage1 = pipeline.addStage({ stageName: 'SelfUpdate1' });
    const selfUpdateStage2 = pipeline.addStage({ stageName: 'SelfUpdate2' });
    const selfUpdateStage3 = pipeline.addStage({ stageName: 'SelfUpdate3' });
    const selfUpdateStage4 = pipeline.addStage({ stageName: 'SelfUpdate4' });
    const selfUpdateStage5 = pipeline.addStage({ stageName: 'SelfUpdate5' });

    new PipelineDeployStackAction(pipelineStack, 'SelfUpdatePipeline', {
      stage: selfUpdateStage1,
      stack: pipelineStack,
      input: selfUpdatingStack.synthesizedApp,
<<<<<<< HEAD
      capabilities: cfn.CloudFormationCapabilities.NAMED_IAM,
=======
      capabilities: [cfn.CloudFormationCapabilities.NamedIAM],
>>>>>>> a6e4f6ad
      adminPermissions: false,
    });
    new PipelineDeployStackAction(pipelineStack, 'DeployStack', {
      stage: selfUpdateStage2,
      stack: stackWithNoCapability,
      input: selfUpdatingStack.synthesizedApp,
<<<<<<< HEAD
      capabilities: cfn.CloudFormationCapabilities.NONE,
=======
      capabilities: [cfn.CloudFormationCapabilities.None],
>>>>>>> a6e4f6ad
      adminPermissions: false,
    });
    new PipelineDeployStackAction(pipelineStack, 'DeployStack2', {
      stage: selfUpdateStage3,
      stack: stackWithAnonymousCapability,
      input: selfUpdatingStack.synthesizedApp,
<<<<<<< HEAD
      capabilities: cfn.CloudFormationCapabilities.ANONYMOUS_IAM,
=======
      capabilities: [cfn.CloudFormationCapabilities.AnonymousIAM],
      adminPermissions: false,
    });
    new PipelineDeployStackAction(pipelineStack, 'DeployStack3', {
      stage: selfUpdateStage4,
      stack: stackWithAutoExpandCapability,
      input: selfUpdatingStack.synthesizedApp,
      capabilities: [cfn.CloudFormationCapabilities.AutoExpand],
      adminPermissions: false,
    });
    new PipelineDeployStackAction(pipelineStack, 'DeployStack4', {
      stage: selfUpdateStage5,
      stack: stackWithAnonymousAndAutoExpandCapability,
      input: selfUpdatingStack.synthesizedApp,
      capabilities: [cfn.CloudFormationCapabilities.AnonymousIAM, cfn.CloudFormationCapabilities.AutoExpand],
>>>>>>> a6e4f6ad
      adminPermissions: false,
    });
    expect(pipelineStack).to(haveResource('AWS::CodePipeline::Pipeline', hasPipelineAction({
      Configuration: {
        StackName: "TestStack",
        ActionMode: "CHANGE_SET_REPLACE",
        Capabilities: "CAPABILITY_NAMED_IAM",
      }
    })));
    expect(pipelineStack).to(haveResource('AWS::CodePipeline::Pipeline', hasPipelineAction({
      Configuration: {
        StackName: "AnonymousIAM",
        ActionMode: "CHANGE_SET_REPLACE",
        Capabilities: "CAPABILITY_IAM",
      }
    })));
    expect(pipelineStack).notTo(haveResource('AWS::CodePipeline::Pipeline', hasPipelineAction({
      Configuration: {
        StackName: "NoCapStack",
        ActionMode: "CHANGE_SET_REPLACE",
        Capabilities: "CAPABILITY_NAMED_IAM",
      }
    })));
    expect(pipelineStack).notTo(haveResource('AWS::CodePipeline::Pipeline', hasPipelineAction({
      Configuration: {
        StackName: "NoCapStack",
        ActionMode: "CHANGE_SET_REPLACE",
        Capabilities: "CAPABILITY_IAM",
      }
    })));
    expect(pipelineStack).to(haveResource('AWS::CodePipeline::Pipeline', hasPipelineAction({
      Configuration: {
        StackName: "NoCapStack",
        ActionMode: "CHANGE_SET_REPLACE",
      }
    })));
    expect(pipelineStack).to(haveResource('AWS::CodePipeline::Pipeline', hasPipelineAction({
      Configuration: {
        StackName: "AutoExpand",
        ActionMode: "CHANGE_SET_REPLACE",
        Capabilities: "CAPABILITY_AUTO_EXPAND",
      }
    })));
    expect(pipelineStack).to(haveResource('AWS::CodePipeline::Pipeline', hasPipelineAction({
      Configuration: {
        StackName: "AnonymousIAMAndAutoExpand",
        ActionMode: "CHANGE_SET_REPLACE",
        Capabilities: "CAPABILITY_IAM,CAPABILITY_AUTO_EXPAND",
      }
    })));
    test.done();
  },
  'users can use admin permissions'(test: nodeunit.Test) {
    const pipelineStack = getTestStack();
    const selfUpdatingStack = createSelfUpdatingStack(pipelineStack);

    const pipeline = selfUpdatingStack.pipeline;
    const selfUpdateStage = pipeline.addStage({ stageName: 'SelfUpdate' });
    new PipelineDeployStackAction(pipelineStack, 'SelfUpdatePipeline', {
      stage: selfUpdateStage,
      stack: pipelineStack,
      input: selfUpdatingStack.synthesizedApp,
      adminPermissions: true,
    });
    expect(pipelineStack).to(haveResource('AWS::IAM::Policy', {
      PolicyDocument: {
        Version: '2012-10-17',
        Statement: [
          {
            Action: '*',
            Effect: 'Allow',
            Resource: '*',
          }
        ],
      }
    }));
    expect(pipelineStack).to(haveResource('AWS::CodePipeline::Pipeline', hasPipelineAction({
      Configuration: {
        StackName: "TestStack",
        ActionMode: "CHANGE_SET_REPLACE",
        Capabilities: "CAPABILITY_NAMED_IAM,CAPABILITY_AUTO_EXPAND",
      }
    })));
    test.done();
  },
  'users can supply a role for deploy action'(test: nodeunit.Test) {
    const pipelineStack = getTestStack();
    const selfUpdatingStack = createSelfUpdatingStack(pipelineStack);

    const role = new iam.Role(pipelineStack, 'MyRole', {
      assumedBy: new iam.ServicePrincipal('cloudformation.amazonaws.com'),
    });
    const pipeline = selfUpdatingStack.pipeline;
    const selfUpdateStage = pipeline.addStage({ stageName: 'SelfUpdate' });
    const deployAction = new PipelineDeployStackAction(pipelineStack, 'SelfUpdatePipeline', {
      stage: selfUpdateStage,
      stack: pipelineStack,
      input: selfUpdatingStack.synthesizedApp,
      adminPermissions: false,
      role
    });
    test.same(deployAction.deploymentRole, role);
    test.done();
  },
  'users can specify IAM permissions for the deploy action'(test: nodeunit.Test) {
    // GIVEN //
    const pipelineStack = getTestStack();

    // the fake stack to deploy
    const emptyStack = getTestStack();

    const selfUpdatingStack = createSelfUpdatingStack(pipelineStack);
    const pipeline = selfUpdatingStack.pipeline;

    // WHEN //
    // this our app/service/infra to deploy
    const deployStage = pipeline.addStage({ stageName: 'Deploy' });
    const deployAction = new PipelineDeployStackAction(pipelineStack, 'DeployServiceStackA', {
      stage: deployStage,
      stack: emptyStack,
      input: selfUpdatingStack.synthesizedApp,
      adminPermissions: false,
    });
    // we might need to add permissions
    deployAction.addToDeploymentRolePolicy(new iam.PolicyStatement({
      actions: [
        'ec2:AuthorizeSecurityGroupEgress',
        'ec2:AuthorizeSecurityGroupIngress',
        'ec2:DeleteSecurityGroup',
        'ec2:DescribeSecurityGroups',
        'ec2:CreateSecurityGroup',
        'ec2:RevokeSecurityGroupEgress',
        'ec2:RevokeSecurityGroupIngress'
      ],
      resources: ['*']
    }));

    // THEN //
    // there should be 3 policies 1. CodePipeline, 2. Codebuild, 3.
    // ChangeSetDeploy Action
    expect(pipelineStack).to(countResources('AWS::IAM::Policy', 3));
    expect(pipelineStack).to(haveResource('AWS::IAM::Policy', {
      PolicyDocument: {
        Version: '2012-10-17',
        Statement: [
          {
            Action: [
              'ec2:AuthorizeSecurityGroupEgress',
              'ec2:AuthorizeSecurityGroupIngress',
              'ec2:DeleteSecurityGroup',
              'ec2:DescribeSecurityGroups',
              'ec2:CreateSecurityGroup',
              'ec2:RevokeSecurityGroupEgress',
              'ec2:RevokeSecurityGroupIngress'
            ],
            Effect: 'Allow',
            Resource: '*',
          },
        ],
      },
      Roles: [
        {
          Ref: 'CodePipelineDeployChangeSetRoleF9F2B343',
        },
      ],
    }));
    test.done();
  },
  'rejects stacks with assets'(test: nodeunit.Test) {
    fc.assert(
      fc.property(
        fc.integer(1, 5),
        (assetCount) => {
          const app = new cdk.App();
          const stack = new cdk.Stack(app, 'Test');
          const pipeline = new codepipeline.Pipeline(stack, 'Pipeline');
          const fakeAction = new FakeAction('Fake');
          pipeline.addStage({
            stageName: 'FakeStage',
            actions: [fakeAction],
          });
          const deployedStack = new cdk.Stack(app, 'DeployedStack');
          const deployStage = pipeline.addStage({ stageName: 'DeployStage' });
          const action = new PipelineDeployStackAction(stack, 'Action', {
            changeSetName: 'ChangeSet',
            input: fakeAction.outputArtifact,
            stack: deployedStack,
            stage: deployStage,
            adminPermissions: false,
          });
          for (let i = 0 ; i < assetCount ; i++) {
            deployedStack.node.addMetadata(cxapi.ASSET_METADATA, {});
          }
          test.deepEqual(ConstructNode.validate(action.node).map(x => x.message),
            [`Cannot deploy the stack DeployedStack because it references ${assetCount} asset(s)`]);
        }
      )
    );
    test.done();
  }
});

class FakeAction extends codepipeline.Action {
  public readonly outputArtifact: codepipeline.Artifact;

  constructor(actionName: string) {
    super({
      actionName,
      artifactBounds: { minInputs: 0, maxInputs: 5, minOutputs: 0, maxOutputs: 5 },
      category: codepipeline.ActionCategory.TEST,
      provider: 'Test',
    });

    this.outputArtifact = new codepipeline.Artifact('OutputArtifact');
  }

  protected bind(_info: codepipeline.ActionBind): void {
    // do nothing
  }
}

function getTestStack(): cdk.Stack {
  return new cdk.Stack(undefined, 'TestStack', { env: { account: '123456789012', region: 'us-east-1' } });
}

function createSelfUpdatingStack(pipelineStack: cdk.Stack): SelfUpdatingPipeline {
  const pipeline = new codepipeline.Pipeline(pipelineStack, 'CodePipeline', {
    restartExecutionOnUpdate: true,
  });

  // simple source
  const bucket = s3.Bucket.fromBucketArn( pipeline, 'PatternBucket', 'arn:aws:s3:::totally-fake-bucket');
  const sourceOutput = new codepipeline.Artifact('SourceOutput');
  const sourceAction = new cpactions.S3SourceAction({
    actionName: 'S3Source',
    bucket,
    bucketKey: 'the-great-key',
    output: sourceOutput,
  });
  pipeline.addStage({
    stageName: 'source',
    actions: [sourceAction],
  });

  const project = new codebuild.PipelineProject(pipelineStack, 'CodeBuild');
  const buildOutput = new codepipeline.Artifact('BuildOutput');
  const buildAction = new cpactions.CodeBuildAction({
    actionName: 'CodeBuild',
    project,
    input: sourceOutput,
    outputs: [buildOutput],
  });
  pipeline.addStage({
    stageName: 'build',
    actions: [buildAction],
  });
  return {synthesizedApp: buildOutput, pipeline};
}

function hasPipelineAction(expectedAction: any): (props: any) => boolean {
  return (props: any) => {
    for (const stage of props.Stages) {
      for (const action of stage.Actions) {
        if (isSuperObject(action, expectedAction, [], true)) {
          return true;
        }
      }
    }
    return false;
  };
}<|MERGE_RESOLUTION|>--- conflicted
+++ resolved
@@ -106,32 +106,21 @@
       stage: selfUpdateStage1,
       stack: pipelineStack,
       input: selfUpdatingStack.synthesizedApp,
-<<<<<<< HEAD
-      capabilities: cfn.CloudFormationCapabilities.NAMED_IAM,
-=======
-      capabilities: [cfn.CloudFormationCapabilities.NamedIAM],
->>>>>>> a6e4f6ad
+      capabilities: [cfn.CloudFormationCapabilities.NAMED_IAM],
       adminPermissions: false,
     });
     new PipelineDeployStackAction(pipelineStack, 'DeployStack', {
       stage: selfUpdateStage2,
       stack: stackWithNoCapability,
       input: selfUpdatingStack.synthesizedApp,
-<<<<<<< HEAD
-      capabilities: cfn.CloudFormationCapabilities.NONE,
-=======
-      capabilities: [cfn.CloudFormationCapabilities.None],
->>>>>>> a6e4f6ad
+      capabilities: [cfn.CloudFormationCapabilities.NONE],
       adminPermissions: false,
     });
     new PipelineDeployStackAction(pipelineStack, 'DeployStack2', {
       stage: selfUpdateStage3,
       stack: stackWithAnonymousCapability,
       input: selfUpdatingStack.synthesizedApp,
-<<<<<<< HEAD
-      capabilities: cfn.CloudFormationCapabilities.ANONYMOUS_IAM,
-=======
-      capabilities: [cfn.CloudFormationCapabilities.AnonymousIAM],
+      capabilities: [cfn.CloudFormationCapabilities.ANONYMOUS_IAM],
       adminPermissions: false,
     });
     new PipelineDeployStackAction(pipelineStack, 'DeployStack3', {
@@ -145,8 +134,7 @@
       stage: selfUpdateStage5,
       stack: stackWithAnonymousAndAutoExpandCapability,
       input: selfUpdatingStack.synthesizedApp,
-      capabilities: [cfn.CloudFormationCapabilities.AnonymousIAM, cfn.CloudFormationCapabilities.AutoExpand],
->>>>>>> a6e4f6ad
+      capabilities: [cfn.CloudFormationCapabilities.ANONYMOUS_IAM, cfn.CloudFormationCapabilities.AutoExpand],
       adminPermissions: false,
     });
     expect(pipelineStack).to(haveResource('AWS::CodePipeline::Pipeline', hasPipelineAction({
