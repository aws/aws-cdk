--- conflicted
+++ resolved
@@ -140,16 +140,10 @@
   'scope to resource'(test: Test) {
     // GIVEN
     const stack = new cdk.Stack();
-<<<<<<< HEAD
-    const rule = new config.ManagedRule(stack, 'Rule', {
+
+    // WHEN
+    new config.ManagedRule(stack, 'Rule', {
       identifier: config.ManagedRuleIdentifier.of('AWS_SUPER_COOL'),
-    });
-=======
->>>>>>> fe8d5e67
-
-    // WHEN
-    new config.ManagedRule(stack, 'Rule', {
-      identifier: 'AWS_SUPER_COOL',
       scope: config.Scope.fromResource(config.ResourceType.EC2_INSTANCE, 'i-1234'),
     });
 
@@ -169,16 +163,10 @@
   'scope to resources'(test: Test) {
     // GIVEN
     const stack = new cdk.Stack();
-<<<<<<< HEAD
-    const rule = new config.ManagedRule(stack, 'Rule', {
+
+    // WHEN
+    new config.ManagedRule(stack, 'Rule', {
       identifier: config.ManagedRuleIdentifier.of('AWS_SUPER_COOL'),
-    });
-=======
->>>>>>> fe8d5e67
-
-    // WHEN
-    new config.ManagedRule(stack, 'Rule', {
-      identifier: 'AWS_SUPER_COOL',
       scope: config.Scope.fromResources([config.ResourceType.S3_BUCKET, config.ResourceType.CLOUDFORMATION_STACK]),
     });
 
@@ -198,16 +186,10 @@
   'scope to tag'(test: Test) {
     // GIVEN
     const stack = new cdk.Stack();
-<<<<<<< HEAD
-    const rule = new config.ManagedRule(stack, 'Rule', {
+
+    // WHEN
+    new config.ManagedRule(stack, 'Rule', {
       identifier: config.ManagedRuleIdentifier.of('RULE'),
-    });
-=======
->>>>>>> fe8d5e67
-
-    // WHEN
-    new config.ManagedRule(stack, 'Rule', {
-      identifier: 'RULE',
       scope: config.Scope.fromTag('key', 'value'),
     });
 
