--- conflicted
+++ resolved
@@ -2,11 +2,7 @@
 import * as sns from '@aws-cdk/aws-sns';
 import { Duration, Lazy, Stack } from '@aws-cdk/core';
 import { Construct } from 'constructs';
-<<<<<<< HEAD
-import { ManagedRule, ManagedRuleIdentifiers, ResourceType, RuleProps, Scope } from './rule';
-=======
-import { ManagedRule, ResourceType, RuleProps, RuleScope } from './rule';
->>>>>>> 64ee2a48
+import { ManagedRule, ManagedRuleIdentifiers, ResourceType, RuleProps, RuleScope } from './rule';
 
 /**
  * Construction properties for a AccessKeysRotated
