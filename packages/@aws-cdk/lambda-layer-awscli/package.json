{
  "name": "@aws-cdk/lambda-layer-awscli",
  "version": "0.0.0",
  "description": "An AWS Lambda layer that contains the AWS CLI",
  "main": "lib/index.js",
  "types": "lib/index.d.ts",
  "jsii": {
    "outdir": "dist",
    "targets": {
      "java": {
        "package": "software.amazon.awscdk.lambdalayer.awscli",
        "maven": {
          "groupId": "software.amazon.awscdk",
          "artifactId": "cdk-lambda-layer-awscli"
        }
      },
      "dotnet": {
        "namespace": "Amazon.CDK.LambdaLayer.AwsCli",
        "packageId": "Amazon.CDK.LambdaLayer.AwsCli",
        "iconUrl": "https://raw.githubusercontent.com/aws/aws-cdk/master/logo/default-256-dark.png"
      },
      "python": {
        "distName": "aws-cdk.lambda-layer-awscli",
        "module": "aws_cdk.lambda_layer_awscli",
        "classifiers": [
          "Framework :: AWS CDK",
          "Framework :: AWS CDK :: 1"
        ]
      }
    },
    "projectReferences": true
  },
  "repository": {
    "type": "git",
    "url": "https://github.com/aws/aws-cdk.git",
    "directory": "packages/@aws-cdk/lambda-layer-awscli"
  },
  "scripts": {
    "build": "cdk-build",
    "watch": "cdk-watch",
    "lint": "cdk-lint",
    "test": "cdk-test",
    "integ": "cdk-integ",
    "pkglint": "pkglint -f",
    "package": "cdk-package",
    "awslint": "cdk-awslint",
    "build+test": "yarn build && yarn test",
    "build+test+package": "yarn build+test && yarn package",
    "compat": "cdk-compat",
    "rosetta:extract": "yarn --silent jsii-rosetta extract"
  },
  "keywords": [
    "aws",
    "cdk",
    "example",
    "construct",
    "library"
  ],
  "author": {
    "name": "Amazon Web Services",
    "url": "https://aws.amazon.com",
    "organization": true
  },
  "license": "Apache-2.0",
  "devDependencies": {
    "@aws-cdk/assert": "0.0.0",
    "cdk-build-tools": "0.0.0",
    "cdk-integ-tools": "0.0.0",
    "jest": "^26.6.3",
    "pkglint": "0.0.0"
  },
  "dependencies": {
    "@aws-cdk/aws-lambda": "0.0.0",
    "@aws-cdk/core": "0.0.0",
    "constructs": "10.0.0-pre.5"
  },
  "homepage": "https://github.com/aws/aws-cdk",
  "peerDependencies": {
    "@aws-cdk/aws-lambda": "0.0.0",
    "@aws-cdk/core": "0.0.0",
    "constructs": "10.0.0-pre.5"
  },
  "engines": {
    "node": ">= 10.13.0 <13 || >=13.7.0"
  },
  "stability": "experimental",
  "maturity": "experimental",
  "awscdkio": {
    "announce": false
  },
  "cdk-build": {
    "pre": [
      "layer/build.sh"
    ],
    "jest": true,
    "env": {
      "AWSLINT_BASE_CONSTRUCT": true
    }
  },
  "ubergen": {
    "exclude": false
  },
<<<<<<< HEAD
  "publishConfig": {
    "tag": "latest"
  }
=======
  "private": true
>>>>>>> a4e50145
}<|MERGE_RESOLUTION|>--- conflicted
+++ resolved
@@ -100,11 +100,8 @@
   "ubergen": {
     "exclude": false
   },
-<<<<<<< HEAD
   "publishConfig": {
     "tag": "latest"
-  }
-=======
+  },
   "private": true
->>>>>>> a4e50145
 }