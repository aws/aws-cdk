--- conflicted
+++ resolved
@@ -69,11 +69,7 @@
     "cdk-build-tools": "0.0.0",
     "cdk-integ-tools": "0.0.0",
     "cfn2ts": "0.0.0",
-<<<<<<< HEAD
-    "jest": "^25.5.0",
-=======
     "jest": "^25.5.2",
->>>>>>> 95c66a75
     "pkglint": "0.0.0",
     "sinon": "^9.0.2",
     "ts-jest": "^25.4.0"
