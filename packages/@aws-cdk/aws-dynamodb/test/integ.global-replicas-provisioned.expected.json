{
  "Resources": {
    "TableCD117FA1": {
      "Type": "AWS::DynamoDB::Table",
      "Properties": {
        "KeySchema": [
          {
            "AttributeName": "hashKey",
            "KeyType": "HASH"
          }
        ],
        "AttributeDefinitions": [
          {
            "AttributeName": "hashKey",
            "AttributeType": "S"
          }
        ],
        "ProvisionedThroughput": {
          "ReadCapacityUnits": 5,
          "WriteCapacityUnits": 5
        },
        "StreamSpecification": {
          "StreamViewType": "NEW_AND_OLD_IMAGES"
        }
      },
      "UpdateReplacePolicy": "Delete",
      "DeletionPolicy": "Delete"
    },
    "TableSourceTableAttachedManagedPolicyawscdkdynamodbglobalreplicasprovisionedawscdkawsdynamodbReplicaProviderOnEventHandlerServiceRoleD9856B771F8F2CCB": {
      "Type": "AWS::IAM::ManagedPolicy",
      "Properties": {
        "PolicyDocument": {
          "Statement": [
            {
              "Action": "dynamodb:*",
              "Effect": "Allow",
              "Resource": [
                {
                  "Fn::GetAtt": [
                    "TableCD117FA1",
                    "Arn"
                  ]
                },
                {
                  "Ref": "AWS::NoValue"
                }
              ]
            },
            {
              "Action": "dynamodb:*",
              "Effect": "Allow",
              "Resource": [
                {
                  "Fn::Join": [
                    "",
                    [
                      "arn:",
                      {
                        "Ref": "AWS::Partition"
                      },
                      ":dynamodb:us-east-2:",
                      {
                        "Ref": "AWS::AccountId"
                      },
                      ":table/",
                      {
                        "Ref": "TableCD117FA1"
                      }
                    ]
                  ]
                },
                {
                  "Fn::Join": [
                    "",
                    [
                      "arn:",
                      {
                        "Ref": "AWS::Partition"
                      },
                      ":dynamodb:eu-west-3:",
                      {
                        "Ref": "AWS::AccountId"
                      },
                      ":table/",
                      {
                        "Ref": "TableCD117FA1"
                      }
                    ]
                  ]
                }
              ]
            }
          ],
          "Version": "2012-10-17"
        },
        "Description": {
          "Fn::Join": [
            "",
            [
              "DynamoDB replication managed policy for table ",
              {
                "Ref": "TableCD117FA1"
              }
            ]
          ]
        },
        "Path": "/",
        "Roles": [
          {
            "Fn::GetAtt": [
              "awscdkawsdynamodbReplicaProviderNestedStackawscdkawsdynamodbReplicaProviderNestedStackResource18E3F12D",
              "Outputs.awscdkdynamodbglobalreplicasprovisionedawscdkawsdynamodbReplicaProviderOnEventHandlerServiceRole348A0C9ARef"
            ]
          }
        ]
      }
    },
    "TableSourceTableAttachedManagedPolicyawscdkdynamodbglobalreplicasprovisionedawscdkawsdynamodbReplicaProviderIsCompleteHandlerServiceRoleBE2B1C1A5DC546D2": {
      "Type": "AWS::IAM::ManagedPolicy",
      "Properties": {
        "PolicyDocument": {
          "Statement": [
            {
              "Action": "dynamodb:DescribeTable",
              "Effect": "Allow",
              "Resource": [
                {
                  "Fn::GetAtt": [
                    "TableCD117FA1",
                    "Arn"
                  ]
                },
                {
                  "Ref": "AWS::NoValue"
                }
              ]
            }
          ],
          "Version": "2012-10-17"
        },
        "Description": {
          "Fn::Join": [
            "",
            [
              "DynamoDB replication managed policy for table ",
              {
                "Ref": "TableCD117FA1"
              }
            ]
          ]
        },
        "Path": "/",
        "Roles": [
          {
            "Fn::GetAtt": [
              "awscdkawsdynamodbReplicaProviderNestedStackawscdkawsdynamodbReplicaProviderNestedStackResource18E3F12D",
              "Outputs.awscdkdynamodbglobalreplicasprovisionedawscdkawsdynamodbReplicaProviderIsCompleteHandlerServiceRole750F1EE9Ref"
            ]
          }
        ]
      }
    },
    "TableReplicauseast28A15C236": {
      "Type": "Custom::DynamoDBReplica",
      "Properties": {
        "ServiceToken": {
          "Fn::GetAtt": [
            "awscdkawsdynamodbReplicaProviderNestedStackawscdkawsdynamodbReplicaProviderNestedStackResource18E3F12D",
            "Outputs.awscdkdynamodbglobalreplicasprovisionedawscdkawsdynamodbReplicaProviderframeworkonEventACC2C387Arn"
          ]
        },
        "TableName": {
          "Ref": "TableCD117FA1"
        },
        "Region": "us-east-2"
      },
      "DependsOn": [
        "TableSourceTableAttachedManagedPolicyawscdkdynamodbglobalreplicasprovisionedawscdkawsdynamodbReplicaProviderIsCompleteHandlerServiceRoleBE2B1C1A5DC546D2",
        "TableSourceTableAttachedManagedPolicyawscdkdynamodbglobalreplicasprovisionedawscdkawsdynamodbReplicaProviderOnEventHandlerServiceRoleD9856B771F8F2CCB",
        "TableWriteScalingTargetE5669214",
        "TableWriteScalingTargetTrackingD78DCCD8"
      ],
      "UpdateReplacePolicy": "Delete",
      "DeletionPolicy": "Delete",
      "Condition": "TableStackRegionNotEqualsuseast2D20A1E77"
    },
    "TableReplicaeuwest314C3E552": {
      "Type": "Custom::DynamoDBReplica",
      "Properties": {
        "ServiceToken": {
          "Fn::GetAtt": [
            "awscdkawsdynamodbReplicaProviderNestedStackawscdkawsdynamodbReplicaProviderNestedStackResource18E3F12D",
            "Outputs.awscdkdynamodbglobalreplicasprovisionedawscdkawsdynamodbReplicaProviderframeworkonEventACC2C387Arn"
          ]
        },
        "TableName": {
          "Ref": "TableCD117FA1"
        },
        "Region": "eu-west-3"
      },
      "DependsOn": [
        "TableReplicauseast28A15C236",
        "TableSourceTableAttachedManagedPolicyawscdkdynamodbglobalreplicasprovisionedawscdkawsdynamodbReplicaProviderIsCompleteHandlerServiceRoleBE2B1C1A5DC546D2",
        "TableSourceTableAttachedManagedPolicyawscdkdynamodbglobalreplicasprovisionedawscdkawsdynamodbReplicaProviderOnEventHandlerServiceRoleD9856B771F8F2CCB",
        "TableWriteScalingTargetE5669214",
        "TableWriteScalingTargetTrackingD78DCCD8"
      ],
      "UpdateReplacePolicy": "Delete",
      "DeletionPolicy": "Delete",
      "Condition": "TableStackRegionNotEqualseuwest302B3591C"
    },
    "TableWriteScalingTargetE5669214": {
      "Type": "AWS::ApplicationAutoScaling::ScalableTarget",
      "Properties": {
        "MaxCapacity": 10,
        "MinCapacity": 5,
        "ResourceId": {
          "Fn::Join": [
            "",
            [
              "table/",
              {
                "Ref": "TableCD117FA1"
              }
            ]
          ]
        },
        "RoleARN": {
          "Fn::Join": [
            "",
            [
              "arn:",
              {
                "Ref": "AWS::Partition"
              },
              ":iam::",
              {
                "Ref": "AWS::AccountId"
              },
              ":role/aws-service-role/dynamodb.application-autoscaling.amazonaws.com/AWSServiceRoleForApplicationAutoScaling_DynamoDBTable"
            ]
          ]
        },
        "ScalableDimension": "dynamodb:table:WriteCapacityUnits",
        "ServiceNamespace": "dynamodb"
      }
    },
    "TableWriteScalingTargetTrackingD78DCCD8": {
      "Type": "AWS::ApplicationAutoScaling::ScalingPolicy",
      "Properties": {
        "PolicyName": "awscdkdynamodbglobalreplicasprovisionedTableWriteScalingTargetTrackingD631E2EC",
        "PolicyType": "TargetTrackingScaling",
        "ScalingTargetId": {
          "Ref": "TableWriteScalingTargetE5669214"
        },
        "TargetTrackingScalingPolicyConfiguration": {
          "PredefinedMetricSpecification": {
            "PredefinedMetricType": "DynamoDBWriteCapacityUtilization"
          },
          "TargetValue": 75
        }
      }
    },
    "awscdkawsdynamodbReplicaProviderNestedStackawscdkawsdynamodbReplicaProviderNestedStackResource18E3F12D": {
      "Type": "AWS::CloudFormation::Stack",
      "Properties": {
        "TemplateURL": {
          "Fn::Join": [
            "",
            [
              "https://s3.",
              {
                "Ref": "AWS::Region"
              },
              ".",
              {
                "Ref": "AWS::URLSuffix"
              },
              "/",
              {
<<<<<<< HEAD
                "Ref": "AssetParametersd430bc208d002961f1fcdbc0388e8372544bc6a02adb5dea3daf42fc7cb0bc09S3Bucket3F8A6654"
=======
                "Ref": "AssetParametersd56d097acd2563516c51a0e04dcf8d9bf3638678f723d5b80f95d5c240836aadS3Bucket806FEB2C"
>>>>>>> e5dab7cb
              },
              "/",
              {
                "Fn::Select": [
                  0,
                  {
                    "Fn::Split": [
                      "||",
                      {
<<<<<<< HEAD
                        "Ref": "AssetParametersd430bc208d002961f1fcdbc0388e8372544bc6a02adb5dea3daf42fc7cb0bc09S3VersionKeyCD04DF67"
=======
                        "Ref": "AssetParametersd56d097acd2563516c51a0e04dcf8d9bf3638678f723d5b80f95d5c240836aadS3VersionKey81C7BC5B"
>>>>>>> e5dab7cb
                      }
                    ]
                  }
                ]
              },
              {
                "Fn::Select": [
                  1,
                  {
                    "Fn::Split": [
                      "||",
                      {
<<<<<<< HEAD
                        "Ref": "AssetParametersd430bc208d002961f1fcdbc0388e8372544bc6a02adb5dea3daf42fc7cb0bc09S3VersionKeyCD04DF67"
=======
                        "Ref": "AssetParametersd56d097acd2563516c51a0e04dcf8d9bf3638678f723d5b80f95d5c240836aadS3VersionKey81C7BC5B"
>>>>>>> e5dab7cb
                      }
                    ]
                  }
                ]
              }
            ]
          ]
        },
        "Parameters": {
          "referencetoawscdkdynamodbglobalreplicasprovisionedAssetParametersdd0a4ac30ffa331e472caec08a7784ac440d122a6f924b1bea7d48dc85f8f776S3BucketD1258B42Ref": {
            "Ref": "AssetParametersdd0a4ac30ffa331e472caec08a7784ac440d122a6f924b1bea7d48dc85f8f776S3BucketDEBF01E6"
          },
          "referencetoawscdkdynamodbglobalreplicasprovisionedAssetParametersdd0a4ac30ffa331e472caec08a7784ac440d122a6f924b1bea7d48dc85f8f776S3VersionKey0F5C355ERef": {
            "Ref": "AssetParametersdd0a4ac30ffa331e472caec08a7784ac440d122a6f924b1bea7d48dc85f8f776S3VersionKey42EBA2AE"
          },
          "referencetoawscdkdynamodbglobalreplicasprovisionedAssetParametersdaeb79e3cee39c9b902dc0d5c780223e227ed573ea60976252947adab5fb2be1S3Bucket6C51C355Ref": {
            "Ref": "AssetParametersdaeb79e3cee39c9b902dc0d5c780223e227ed573ea60976252947adab5fb2be1S3BucketDC4B98B1"
          },
          "referencetoawscdkdynamodbglobalreplicasprovisionedAssetParametersdaeb79e3cee39c9b902dc0d5c780223e227ed573ea60976252947adab5fb2be1S3VersionKey84AB7371Ref": {
            "Ref": "AssetParametersdaeb79e3cee39c9b902dc0d5c780223e227ed573ea60976252947adab5fb2be1S3VersionKeyA495226F"
          }
        }
      },
      "UpdateReplacePolicy": "Delete",
      "DeletionPolicy": "Delete"
    }
  },
  "Conditions": {
    "TableStackRegionNotEqualsuseast2D20A1E77": {
      "Fn::Not": [
        {
          "Fn::Equals": [
            "us-east-2",
            {
              "Ref": "AWS::Region"
            }
          ]
        }
      ]
    },
    "TableStackRegionNotEqualseuwest302B3591C": {
      "Fn::Not": [
        {
          "Fn::Equals": [
            "eu-west-3",
            {
              "Ref": "AWS::Region"
            }
          ]
        }
      ]
    }
  },
  "Parameters": {
    "AssetParametersdd0a4ac30ffa331e472caec08a7784ac440d122a6f924b1bea7d48dc85f8f776S3BucketDEBF01E6": {
      "Type": "String",
      "Description": "S3 bucket for asset \"dd0a4ac30ffa331e472caec08a7784ac440d122a6f924b1bea7d48dc85f8f776\""
    },
    "AssetParametersdd0a4ac30ffa331e472caec08a7784ac440d122a6f924b1bea7d48dc85f8f776S3VersionKey42EBA2AE": {
      "Type": "String",
      "Description": "S3 key for asset version \"dd0a4ac30ffa331e472caec08a7784ac440d122a6f924b1bea7d48dc85f8f776\""
    },
    "AssetParametersdd0a4ac30ffa331e472caec08a7784ac440d122a6f924b1bea7d48dc85f8f776ArtifactHash692B4CCE": {
      "Type": "String",
      "Description": "Artifact hash for asset \"dd0a4ac30ffa331e472caec08a7784ac440d122a6f924b1bea7d48dc85f8f776\""
    },
    "AssetParametersdaeb79e3cee39c9b902dc0d5c780223e227ed573ea60976252947adab5fb2be1S3BucketDC4B98B1": {
      "Type": "String",
      "Description": "S3 bucket for asset \"daeb79e3cee39c9b902dc0d5c780223e227ed573ea60976252947adab5fb2be1\""
    },
    "AssetParametersdaeb79e3cee39c9b902dc0d5c780223e227ed573ea60976252947adab5fb2be1S3VersionKeyA495226F": {
      "Type": "String",
      "Description": "S3 key for asset version \"daeb79e3cee39c9b902dc0d5c780223e227ed573ea60976252947adab5fb2be1\""
    },
    "AssetParametersdaeb79e3cee39c9b902dc0d5c780223e227ed573ea60976252947adab5fb2be1ArtifactHashA521A16F": {
      "Type": "String",
      "Description": "Artifact hash for asset \"daeb79e3cee39c9b902dc0d5c780223e227ed573ea60976252947adab5fb2be1\""
    },
<<<<<<< HEAD
    "AssetParametersd430bc208d002961f1fcdbc0388e8372544bc6a02adb5dea3daf42fc7cb0bc09S3Bucket3F8A6654": {
      "Type": "String",
      "Description": "S3 bucket for asset \"d430bc208d002961f1fcdbc0388e8372544bc6a02adb5dea3daf42fc7cb0bc09\""
    },
    "AssetParametersd430bc208d002961f1fcdbc0388e8372544bc6a02adb5dea3daf42fc7cb0bc09S3VersionKeyCD04DF67": {
      "Type": "String",
      "Description": "S3 key for asset version \"d430bc208d002961f1fcdbc0388e8372544bc6a02adb5dea3daf42fc7cb0bc09\""
    },
    "AssetParametersd430bc208d002961f1fcdbc0388e8372544bc6a02adb5dea3daf42fc7cb0bc09ArtifactHashF95E2839": {
      "Type": "String",
      "Description": "Artifact hash for asset \"d430bc208d002961f1fcdbc0388e8372544bc6a02adb5dea3daf42fc7cb0bc09\""
=======
    "AssetParametersd56d097acd2563516c51a0e04dcf8d9bf3638678f723d5b80f95d5c240836aadS3Bucket806FEB2C": {
      "Type": "String",
      "Description": "S3 bucket for asset \"d56d097acd2563516c51a0e04dcf8d9bf3638678f723d5b80f95d5c240836aad\""
    },
    "AssetParametersd56d097acd2563516c51a0e04dcf8d9bf3638678f723d5b80f95d5c240836aadS3VersionKey81C7BC5B": {
      "Type": "String",
      "Description": "S3 key for asset version \"d56d097acd2563516c51a0e04dcf8d9bf3638678f723d5b80f95d5c240836aad\""
    },
    "AssetParametersd56d097acd2563516c51a0e04dcf8d9bf3638678f723d5b80f95d5c240836aadArtifactHashD0230F6F": {
      "Type": "String",
      "Description": "Artifact hash for asset \"d56d097acd2563516c51a0e04dcf8d9bf3638678f723d5b80f95d5c240836aad\""
>>>>>>> e5dab7cb
    }
  }
}<|MERGE_RESOLUTION|>--- conflicted
+++ resolved
@@ -278,11 +278,7 @@
               },
               "/",
               {
-<<<<<<< HEAD
-                "Ref": "AssetParametersd430bc208d002961f1fcdbc0388e8372544bc6a02adb5dea3daf42fc7cb0bc09S3Bucket3F8A6654"
-=======
                 "Ref": "AssetParametersd56d097acd2563516c51a0e04dcf8d9bf3638678f723d5b80f95d5c240836aadS3Bucket806FEB2C"
->>>>>>> e5dab7cb
               },
               "/",
               {
@@ -292,11 +288,7 @@
                     "Fn::Split": [
                       "||",
                       {
-<<<<<<< HEAD
-                        "Ref": "AssetParametersd430bc208d002961f1fcdbc0388e8372544bc6a02adb5dea3daf42fc7cb0bc09S3VersionKeyCD04DF67"
-=======
                         "Ref": "AssetParametersd56d097acd2563516c51a0e04dcf8d9bf3638678f723d5b80f95d5c240836aadS3VersionKey81C7BC5B"
->>>>>>> e5dab7cb
                       }
                     ]
                   }
@@ -309,11 +301,7 @@
                     "Fn::Split": [
                       "||",
                       {
-<<<<<<< HEAD
-                        "Ref": "AssetParametersd430bc208d002961f1fcdbc0388e8372544bc6a02adb5dea3daf42fc7cb0bc09S3VersionKeyCD04DF67"
-=======
                         "Ref": "AssetParametersd56d097acd2563516c51a0e04dcf8d9bf3638678f723d5b80f95d5c240836aadS3VersionKey81C7BC5B"
->>>>>>> e5dab7cb
                       }
                     ]
                   }
@@ -392,19 +380,6 @@
       "Type": "String",
       "Description": "Artifact hash for asset \"daeb79e3cee39c9b902dc0d5c780223e227ed573ea60976252947adab5fb2be1\""
     },
-<<<<<<< HEAD
-    "AssetParametersd430bc208d002961f1fcdbc0388e8372544bc6a02adb5dea3daf42fc7cb0bc09S3Bucket3F8A6654": {
-      "Type": "String",
-      "Description": "S3 bucket for asset \"d430bc208d002961f1fcdbc0388e8372544bc6a02adb5dea3daf42fc7cb0bc09\""
-    },
-    "AssetParametersd430bc208d002961f1fcdbc0388e8372544bc6a02adb5dea3daf42fc7cb0bc09S3VersionKeyCD04DF67": {
-      "Type": "String",
-      "Description": "S3 key for asset version \"d430bc208d002961f1fcdbc0388e8372544bc6a02adb5dea3daf42fc7cb0bc09\""
-    },
-    "AssetParametersd430bc208d002961f1fcdbc0388e8372544bc6a02adb5dea3daf42fc7cb0bc09ArtifactHashF95E2839": {
-      "Type": "String",
-      "Description": "Artifact hash for asset \"d430bc208d002961f1fcdbc0388e8372544bc6a02adb5dea3daf42fc7cb0bc09\""
-=======
     "AssetParametersd56d097acd2563516c51a0e04dcf8d9bf3638678f723d5b80f95d5c240836aadS3Bucket806FEB2C": {
       "Type": "String",
       "Description": "S3 bucket for asset \"d56d097acd2563516c51a0e04dcf8d9bf3638678f723d5b80f95d5c240836aad\""
@@ -416,7 +391,6 @@
     "AssetParametersd56d097acd2563516c51a0e04dcf8d9bf3638678f723d5b80f95d5c240836aadArtifactHashD0230F6F": {
       "Type": "String",
       "Description": "Artifact hash for asset \"d56d097acd2563516c51a0e04dcf8d9bf3638678f723d5b80f95d5c240836aad\""
->>>>>>> e5dab7cb
     }
   }
 }