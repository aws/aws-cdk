import { Annotations, Match, Template } from '@aws-cdk/assertions';
import * as appscaling from '@aws-cdk/aws-applicationautoscaling';
import * as iam from '@aws-cdk/aws-iam';
import * as kinesis from '@aws-cdk/aws-kinesis';
import * as kms from '@aws-cdk/aws-kms';
import { testDeprecated } from '@aws-cdk/cdk-build-tools';
import { testLegacyBehavior } from '@aws-cdk/cdk-build-tools/lib/feature-flag';
import { App, Aws, CfnDeletionPolicy, ConstructNode, Duration, PhysicalName, RemovalPolicy, Resource, Stack, Tags } from '@aws-cdk/core';
import * as cr from '@aws-cdk/custom-resources';
import { Construct } from 'constructs';
import {
  Attribute,
  AttributeType,
  BillingMode,
  GlobalSecondaryIndexProps,
  LocalSecondaryIndexProps,
  ProjectionType,
  StreamViewType,
  Table,
  TableClass,
  TableEncryption,
  Operation,
  CfnTable,
} from '../lib';

jest.mock('@aws-cdk/custom-resources');

/* eslint-disable quote-props */

// CDK parameters
const CONSTRUCT_NAME = 'MyTable';

// DynamoDB table parameters
const TABLE_NAME = 'MyTable';
const TABLE_PARTITION_KEY: Attribute = { name: 'hashKey', type: AttributeType.STRING };
const TABLE_SORT_KEY: Attribute = { name: 'sortKey', type: AttributeType.NUMBER };

// DynamoDB global secondary index parameters
const GSI_NAME = 'MyGSI';
const GSI_PARTITION_KEY: Attribute = { name: 'gsiHashKey', type: AttributeType.STRING };
const GSI_SORT_KEY: Attribute = { name: 'gsiSortKey', type: AttributeType.BINARY };
const GSI_NON_KEY = 'gsiNonKey';
function * GSI_GENERATOR(): Generator<GlobalSecondaryIndexProps, never> {
  let n = 0;
  while (true) {
    const globalSecondaryIndexProps: GlobalSecondaryIndexProps = {
      indexName: `${GSI_NAME}${n}`,
      partitionKey: { name: `${GSI_PARTITION_KEY.name}${n}`, type: GSI_PARTITION_KEY.type },
    };
    yield globalSecondaryIndexProps;
    n++;
  }
}
function * NON_KEY_ATTRIBUTE_GENERATOR(nonKeyPrefix: string): Generator<string, never> {
  let n = 0;
  while (true) {
    yield `${nonKeyPrefix}${n}`;
    n++;
  }
}

// DynamoDB local secondary index parameters
const LSI_NAME = 'MyLSI';
const LSI_SORT_KEY: Attribute = { name: 'lsiSortKey', type: AttributeType.NUMBER };
const LSI_NON_KEY = 'lsiNonKey';
function * LSI_GENERATOR(): Generator<LocalSecondaryIndexProps, never> {
  let n = 0;
  while (true) {
    const localSecondaryIndexProps: LocalSecondaryIndexProps = {
      indexName: `${LSI_NAME}${n}`,
      sortKey: { name: `${LSI_SORT_KEY.name}${n}`, type: LSI_SORT_KEY.type },
    };
    yield localSecondaryIndexProps;
    n++;
  }
}

describe('default properties', () => {
  let stack: Stack;
  beforeEach(() => {
    stack = new Stack();
  });

  test('hash key only', () => {
    new Table(stack, CONSTRUCT_NAME, { partitionKey: TABLE_PARTITION_KEY });

    Template.fromStack(stack).hasResourceProperties('AWS::DynamoDB::Table', {
      AttributeDefinitions: [{ AttributeName: 'hashKey', AttributeType: 'S' }],
      KeySchema: [{ AttributeName: 'hashKey', KeyType: 'HASH' }],
      ProvisionedThroughput: { ReadCapacityUnits: 5, WriteCapacityUnits: 5 },
    });

    Template.fromStack(stack).hasResource('AWS::DynamoDB::Table', { DeletionPolicy: CfnDeletionPolicy.RETAIN });

  });

  test('removalPolicy is DESTROY', () => {
    new Table(stack, CONSTRUCT_NAME, { partitionKey: TABLE_PARTITION_KEY, removalPolicy: RemovalPolicy.DESTROY });

    Template.fromStack(stack).hasResource('AWS::DynamoDB::Table', { DeletionPolicy: CfnDeletionPolicy.DELETE });

  });

  test('hash + range key', () => {
    new Table(stack, CONSTRUCT_NAME, {
      partitionKey: TABLE_PARTITION_KEY,
      sortKey: TABLE_SORT_KEY,
    });

    Template.fromStack(stack).hasResourceProperties('AWS::DynamoDB::Table', {
      AttributeDefinitions: [
        { AttributeName: 'hashKey', AttributeType: 'S' },
        { AttributeName: 'sortKey', AttributeType: 'N' },
      ],
      KeySchema: [
        { AttributeName: 'hashKey', KeyType: 'HASH' },
        { AttributeName: 'sortKey', KeyType: 'RANGE' },
      ],
      ProvisionedThroughput: { ReadCapacityUnits: 5, WriteCapacityUnits: 5 },
    });
  });

  test('hash + range key can also be specified in props', () => {
    new Table(stack, CONSTRUCT_NAME, {
      partitionKey: TABLE_PARTITION_KEY,
      sortKey: TABLE_SORT_KEY,
    });

    Template.fromStack(stack).hasResourceProperties('AWS::DynamoDB::Table',
      {
        AttributeDefinitions: [
          { AttributeName: 'hashKey', AttributeType: 'S' },
          { AttributeName: 'sortKey', AttributeType: 'N' },
        ],
        KeySchema: [
          { AttributeName: 'hashKey', KeyType: 'HASH' },
          { AttributeName: 'sortKey', KeyType: 'RANGE' },
        ],
        ProvisionedThroughput: { ReadCapacityUnits: 5, WriteCapacityUnits: 5 },
      });
  });

  test('point-in-time recovery is not enabled', () => {
    new Table(stack, CONSTRUCT_NAME, {
      partitionKey: TABLE_PARTITION_KEY,
      sortKey: TABLE_SORT_KEY,
    });

    Template.fromStack(stack).hasResourceProperties('AWS::DynamoDB::Table',
      {
        AttributeDefinitions: [
          { AttributeName: 'hashKey', AttributeType: 'S' },
          { AttributeName: 'sortKey', AttributeType: 'N' },
        ],
        KeySchema: [
          { AttributeName: 'hashKey', KeyType: 'HASH' },
          { AttributeName: 'sortKey', KeyType: 'RANGE' },
        ],
        ProvisionedThroughput: { ReadCapacityUnits: 5, WriteCapacityUnits: 5 },
      },
    );
  });

  test('server-side encryption is not enabled', () => {
    new Table(stack, CONSTRUCT_NAME, {
      partitionKey: TABLE_PARTITION_KEY,
      sortKey: TABLE_SORT_KEY,
    });

    Template.fromStack(stack).hasResourceProperties('AWS::DynamoDB::Table',
      {
        AttributeDefinitions: [
          { AttributeName: 'hashKey', AttributeType: 'S' },
          { AttributeName: 'sortKey', AttributeType: 'N' },
        ],
        KeySchema: [
          { AttributeName: 'hashKey', KeyType: 'HASH' },
          { AttributeName: 'sortKey', KeyType: 'RANGE' },
        ],
        ProvisionedThroughput: { ReadCapacityUnits: 5, WriteCapacityUnits: 5 },
      },
    );
  });

  test('stream is not enabled', () => {
    new Table(stack, CONSTRUCT_NAME, {
      partitionKey: TABLE_PARTITION_KEY,
      sortKey: TABLE_SORT_KEY,
    });

    Template.fromStack(stack).hasResourceProperties('AWS::DynamoDB::Table',
      {
        AttributeDefinitions: [
          { AttributeName: 'hashKey', AttributeType: 'S' },
          { AttributeName: 'sortKey', AttributeType: 'N' },
        ],
        KeySchema: [
          { AttributeName: 'hashKey', KeyType: 'HASH' },
          { AttributeName: 'sortKey', KeyType: 'RANGE' },
        ],
        ProvisionedThroughput: { ReadCapacityUnits: 5, WriteCapacityUnits: 5 },
      },
    );
  });

  test('ttl is not enabled', () => {
    new Table(stack, CONSTRUCT_NAME, {
      partitionKey: TABLE_PARTITION_KEY,
      sortKey: TABLE_SORT_KEY,
    });

    Template.fromStack(stack).hasResourceProperties('AWS::DynamoDB::Table',
      {
        AttributeDefinitions: [
          { AttributeName: 'hashKey', AttributeType: 'S' },
          { AttributeName: 'sortKey', AttributeType: 'N' },
        ],
        KeySchema: [
          { AttributeName: 'hashKey', KeyType: 'HASH' },
          { AttributeName: 'sortKey', KeyType: 'RANGE' },
        ],
        ProvisionedThroughput: { ReadCapacityUnits: 5, WriteCapacityUnits: 5 },
      },
    );
  });

  test('can specify new and old images', () => {
    new Table(stack, CONSTRUCT_NAME, {
      tableName: TABLE_NAME,
      readCapacity: 42,
      writeCapacity: 1337,
      stream: StreamViewType.NEW_AND_OLD_IMAGES,
      partitionKey: TABLE_PARTITION_KEY,
      sortKey: TABLE_SORT_KEY,
    });

    Template.fromStack(stack).hasResourceProperties('AWS::DynamoDB::Table',
      {
        AttributeDefinitions: [
          { AttributeName: 'hashKey', AttributeType: 'S' },
          { AttributeName: 'sortKey', AttributeType: 'N' },
        ],
        StreamSpecification: { StreamViewType: 'NEW_AND_OLD_IMAGES' },
        KeySchema: [
          { AttributeName: 'hashKey', KeyType: 'HASH' },
          { AttributeName: 'sortKey', KeyType: 'RANGE' },
        ],
        ProvisionedThroughput: { ReadCapacityUnits: 42, WriteCapacityUnits: 1337 },
        TableName: 'MyTable',
      },
    );
  });

  test('can specify new images only', () => {
    new Table(stack, CONSTRUCT_NAME, {
      tableName: TABLE_NAME,
      readCapacity: 42,
      writeCapacity: 1337,
      stream: StreamViewType.NEW_IMAGE,
      partitionKey: TABLE_PARTITION_KEY,
      sortKey: TABLE_SORT_KEY,
    });

    Template.fromStack(stack).hasResourceProperties('AWS::DynamoDB::Table',
      {
        KeySchema: [
          { AttributeName: 'hashKey', KeyType: 'HASH' },
          { AttributeName: 'sortKey', KeyType: 'RANGE' },
        ],
        ProvisionedThroughput: { ReadCapacityUnits: 42, WriteCapacityUnits: 1337 },
        AttributeDefinitions: [
          { AttributeName: 'hashKey', AttributeType: 'S' },
          { AttributeName: 'sortKey', AttributeType: 'N' },
        ],
        StreamSpecification: { StreamViewType: 'NEW_IMAGE' },
        TableName: 'MyTable',
      },
    );
  });

  test('can specify old images only', () => {
    new Table(stack, CONSTRUCT_NAME, {
      tableName: TABLE_NAME,
      readCapacity: 42,
      writeCapacity: 1337,
      stream: StreamViewType.OLD_IMAGE,
      partitionKey: TABLE_PARTITION_KEY,
      sortKey: TABLE_SORT_KEY,
    });

    Template.fromStack(stack).hasResourceProperties('AWS::DynamoDB::Table',
      {
        KeySchema: [
          { AttributeName: 'hashKey', KeyType: 'HASH' },
          { AttributeName: 'sortKey', KeyType: 'RANGE' },
        ],
        ProvisionedThroughput: { ReadCapacityUnits: 42, WriteCapacityUnits: 1337 },
        AttributeDefinitions: [
          { AttributeName: 'hashKey', AttributeType: 'S' },
          { AttributeName: 'sortKey', AttributeType: 'N' },
        ],
        StreamSpecification: { StreamViewType: 'OLD_IMAGE' },
        TableName: 'MyTable',
      },
    );
  });

  test('can use PhysicalName.GENERATE_IF_NEEDED as the Table name', () => {
    new Table(stack, CONSTRUCT_NAME, {
      tableName: PhysicalName.GENERATE_IF_NEEDED,
      partitionKey: TABLE_PARTITION_KEY,
    });

    // since the resource has not been used in a cross-environment manner,
    // so the name should not be filled
    Template.fromStack(stack).hasResource('AWS::DynamoDB::Table', {
      TableName: Match.absent(),
    });
  });
});

testDeprecated('when specifying every property', () => {
  const stack = new Stack();
  const stream = new kinesis.Stream(stack, 'MyStream');
  const table = new Table(stack, CONSTRUCT_NAME, {
    tableName: TABLE_NAME,
    readCapacity: 42,
    writeCapacity: 1337,
    pointInTimeRecovery: true,
    serverSideEncryption: true,
    billingMode: BillingMode.PROVISIONED,
    stream: StreamViewType.KEYS_ONLY,
    timeToLiveAttribute: 'timeToLive',
    partitionKey: TABLE_PARTITION_KEY,
    sortKey: TABLE_SORT_KEY,
    contributorInsightsEnabled: true,
    kinesisStream: stream,
  });
  Tags.of(table).add('Environment', 'Production');

  Template.fromStack(stack).hasResourceProperties('AWS::DynamoDB::Table',
    {
      AttributeDefinitions: [
        { AttributeName: 'hashKey', AttributeType: 'S' },
        { AttributeName: 'sortKey', AttributeType: 'N' },
      ],
      KeySchema: [
        { AttributeName: 'hashKey', KeyType: 'HASH' },
        { AttributeName: 'sortKey', KeyType: 'RANGE' },
      ],
      ProvisionedThroughput: {
        ReadCapacityUnits: 42,
        WriteCapacityUnits: 1337,
      },
      PointInTimeRecoverySpecification: { PointInTimeRecoveryEnabled: true },
      SSESpecification: { SSEEnabled: true },
      StreamSpecification: { StreamViewType: 'KEYS_ONLY' },
      TableName: 'MyTable',
      Tags: [{ Key: 'Environment', Value: 'Production' }],
<<<<<<< HEAD
=======
      TimeToLiveSpecification: { AttributeName: 'timeToLive', Enabled: true },
      ContributorInsightsSpecification: { Enabled: true },
      KinesisStreamSpecification: {
        StreamArn: {
          'Fn::GetAtt': ['MyStream5C050E93', 'Arn'],
        },
      },
>>>>>>> 380774ed
    },
  );
  expect(stack).toHaveResource('Custom::DynamoDBTimeToLive', {
    TableName: {
      Ref: 'MyTable794EDED1',
    },
    TimeToLiveAttribute: 'timeToLive',
  });
});

test('when specifying sse with customer managed CMK', () => {
  const stack = new Stack();
  const table = new Table(stack, CONSTRUCT_NAME, {
    tableName: TABLE_NAME,
    encryption: TableEncryption.CUSTOMER_MANAGED,
    partitionKey: TABLE_PARTITION_KEY,
  });
  Tags.of(table).add('Environment', 'Production');

  Template.fromStack(stack).hasResourceProperties('AWS::DynamoDB::Table', {
    'SSESpecification': {
      'KMSMasterKeyId': {
        'Fn::GetAtt': [
          'MyTableKey8597C7A6',
          'Arn',
        ],
      },
      'SSEEnabled': true,
      'SSEType': 'KMS',
    },
  });
});

test('when specifying only encryptionKey', () => {
  const stack = new Stack();
  const encryptionKey = new kms.Key(stack, 'Key', {
    enableKeyRotation: true,
  });
  const table = new Table(stack, CONSTRUCT_NAME, {
    tableName: TABLE_NAME,
    encryptionKey,
    partitionKey: TABLE_PARTITION_KEY,
  });
  Tags.of(table).add('Environment', 'Production');

  Template.fromStack(stack).hasResourceProperties('AWS::DynamoDB::Table', {
    'SSESpecification': {
      'KMSMasterKeyId': {
        'Fn::GetAtt': [
          'Key961B73FD',
          'Arn',
        ],
      },
      'SSEEnabled': true,
      'SSEType': 'KMS',
    },
  });
});

test('when specifying sse with customer managed CMK with encryptionKey provided by user', () => {
  const stack = new Stack();
  const encryptionKey = new kms.Key(stack, 'Key', {
    enableKeyRotation: true,
  });
  const table = new Table(stack, CONSTRUCT_NAME, {
    tableName: TABLE_NAME,
    encryption: TableEncryption.CUSTOMER_MANAGED,
    encryptionKey,
    partitionKey: TABLE_PARTITION_KEY,
  });
  Tags.of(table).add('Environment', 'Production');

  Template.fromStack(stack).hasResourceProperties('AWS::DynamoDB::Table', {
    'SSESpecification': {
      'KMSMasterKeyId': {
        'Fn::GetAtt': [
          'Key961B73FD',
          'Arn',
        ],
      },
      'SSEEnabled': true,
      'SSEType': 'KMS',
    },
  });
});

test('fails if encryption key is used with AWS managed CMK', () => {
  const stack = new Stack();
  const encryptionKey = new kms.Key(stack, 'Key', {
    enableKeyRotation: true,
  });
  expect(() => new Table(stack, 'Table A', {
    tableName: TABLE_NAME,
    partitionKey: TABLE_PARTITION_KEY,
    encryption: TableEncryption.AWS_MANAGED,
    encryptionKey,
  })).toThrow('`encryptionKey cannot be specified unless encryption is set to TableEncryption.CUSTOMER_MANAGED (it was set to ${encryptionType})`');
});

test('fails if encryption key is used with default encryption', () => {
  const stack = new Stack();
  const encryptionKey = new kms.Key(stack, 'Key', {
    enableKeyRotation: true,
  });
  expect(() => new Table(stack, 'Table A', {
    tableName: TABLE_NAME,
    partitionKey: TABLE_PARTITION_KEY,
    encryption: TableEncryption.DEFAULT,
    encryptionKey,
  })).toThrow('`encryptionKey cannot be specified unless encryption is set to TableEncryption.CUSTOMER_MANAGED (it was set to ${encryptionType})`');
});

testDeprecated('fails if encryption key is used with serverSideEncryption', () => {
  const stack = new Stack();
  const encryptionKey = new kms.Key(stack, 'Key', {
    enableKeyRotation: true,
  });
  expect(() => new Table(stack, 'Table A', {
    tableName: TABLE_NAME,
    partitionKey: TABLE_PARTITION_KEY,
    serverSideEncryption: true,
    encryptionKey,
  })).toThrow(/encryptionKey cannot be specified when serverSideEncryption is specified. Use encryption instead/);
});

testDeprecated('fails if both encryption and serverSideEncryption is specified', () => {
  const stack = new Stack();
  expect(() => new Table(stack, 'Table A', {
    tableName: TABLE_NAME,
    partitionKey: TABLE_PARTITION_KEY,
    encryption: TableEncryption.DEFAULT,
    serverSideEncryption: true,
  })).toThrow(/Only one of encryption and serverSideEncryption can be specified, but both were provided/);
});

test('fails if both replication regions used with customer managed CMK', () => {
  const stack = new Stack();
  expect(() => new Table(stack, 'Table A', {
    tableName: TABLE_NAME,
    partitionKey: TABLE_PARTITION_KEY,
    replicationRegions: ['us-east-1', 'us-east-2', 'us-west-2'],
    encryption: TableEncryption.CUSTOMER_MANAGED,
  })).toThrow('TableEncryption.CUSTOMER_MANAGED is not supported by DynamoDB Global Tables (where replicationRegions was set)');
});

// this behaviour is only applicable without the future flag 'aws-kms:defaultKeyPolicies'
// see subsequent test for the updated behaviour
testLegacyBehavior('if an encryption key is included, encrypt/decrypt permissions are also added both ways', App, (app) => {
  const stack = new Stack(app);
  const table = new Table(stack, 'Table A', {
    tableName: TABLE_NAME,
    partitionKey: TABLE_PARTITION_KEY,
    encryption: TableEncryption.CUSTOMER_MANAGED,
  });
  const user = new iam.User(stack, 'MyUser');
  table.grantReadWriteData(user);
  Template.fromStack(stack).templateMatches({
    Resources: {
      TableAKey07CC09EC: {
        Type: 'AWS::KMS::Key',
        Properties: {
          KeyPolicy: {
            Statement: [
              {
                Action: [
                  'kms:Create*',
                  'kms:Describe*',
                  'kms:Enable*',
                  'kms:List*',
                  'kms:Put*',
                  'kms:Update*',
                  'kms:Revoke*',
                  'kms:Disable*',
                  'kms:Get*',
                  'kms:Delete*',
                  'kms:ScheduleKeyDeletion',
                  'kms:CancelKeyDeletion',
                  'kms:GenerateDataKey',
                  'kms:TagResource',
                  'kms:UntagResource',
                ],
                Effect: 'Allow',
                Principal: {
                  AWS: {
                    'Fn::Join': [
                      '',
                      [
                        'arn:',
                        {
                          Ref: 'AWS::Partition',
                        },
                        ':iam::',
                        {
                          Ref: 'AWS::AccountId',
                        },
                        ':root',
                      ],
                    ],
                  },
                },
                Resource: '*',
              },
              {
                Action: [
                  'kms:Decrypt',
                  'kms:DescribeKey',
                  'kms:Encrypt',
                  'kms:ReEncrypt*',
                  'kms:GenerateDataKey*',
                ],
                Effect: 'Allow',
                Principal: {
                  AWS: {
                    'Fn::GetAtt': [
                      'MyUserDC45028B',
                      'Arn',
                    ],
                  },
                },
                Resource: '*',
              },
            ],
            Version: '2012-10-17',
          },
          Description: 'Customer-managed key auto-created for encrypting DynamoDB table at Default/Table A',
          EnableKeyRotation: true,
        },
        UpdateReplacePolicy: 'Retain',
        DeletionPolicy: 'Retain',
      },
      TableA3D7B5AFA: {
        Type: 'AWS::DynamoDB::Table',
        Properties: {
          KeySchema: [
            {
              AttributeName: 'hashKey',
              KeyType: 'HASH',
            },
          ],
          AttributeDefinitions: [
            {
              AttributeName: 'hashKey',
              AttributeType: 'S',
            },
          ],
          ProvisionedThroughput: {
            ReadCapacityUnits: 5,
            WriteCapacityUnits: 5,
          },
          SSESpecification: {
            KMSMasterKeyId: {
              'Fn::GetAtt': [
                'TableAKey07CC09EC',
                'Arn',
              ],
            },
            SSEEnabled: true,
            SSEType: 'KMS',
          },
          TableName: 'MyTable',
        },
        UpdateReplacePolicy: 'Retain',
        DeletionPolicy: 'Retain',
      },
      MyUserDC45028B: {
        Type: 'AWS::IAM::User',
      },
      MyUserDefaultPolicy7B897426: {
        Type: 'AWS::IAM::Policy',
        Properties: {
          PolicyDocument: {
            Statement: [
              {
                Action: [
                  'dynamodb:BatchGetItem',
                  'dynamodb:GetRecords',
                  'dynamodb:GetShardIterator',
                  'dynamodb:Query',
                  'dynamodb:GetItem',
                  'dynamodb:Scan',
                  'dynamodb:ConditionCheckItem',
                  'dynamodb:BatchWriteItem',
                  'dynamodb:PutItem',
                  'dynamodb:UpdateItem',
                  'dynamodb:DeleteItem',
                  'dynamodb:DescribeTable',
                ],
                Effect: 'Allow',
                Resource: [
                  {
                    'Fn::GetAtt': [
                      'TableA3D7B5AFA',
                      'Arn',
                    ],
                  },
                  {
                    Ref: 'AWS::NoValue',
                  },
                ],
              },
              {
                Action: [
                  'kms:Decrypt',
                  'kms:DescribeKey',
                  'kms:Encrypt',
                  'kms:ReEncrypt*',
                  'kms:GenerateDataKey*',
                ],
                Effect: 'Allow',
                Resource: {
                  'Fn::GetAtt': [
                    'TableAKey07CC09EC',
                    'Arn',
                  ],
                },
              },
            ],
            Version: '2012-10-17',
          },
          PolicyName: 'MyUserDefaultPolicy7B897426',
          Users: [
            {
              Ref: 'MyUserDC45028B',
            },
          ],
        },
      },
    },
  });
});

test('if an encryption key is included, encrypt/decrypt permissions are added to the principal', () => {
  const stack = new Stack();
  const table = new Table(stack, 'Table A', {
    tableName: TABLE_NAME,
    partitionKey: TABLE_PARTITION_KEY,
    encryption: TableEncryption.CUSTOMER_MANAGED,
  });
  const user = new iam.User(stack, 'MyUser');
  table.grantReadWriteData(user);

  Template.fromStack(stack).hasResourceProperties('AWS::IAM::Policy', {
    PolicyDocument: {
      Statement: Match.arrayWith([{
        Action: [
          'kms:Decrypt',
          'kms:DescribeKey',
          'kms:Encrypt',
          'kms:ReEncrypt*',
          'kms:GenerateDataKey*',
        ],
        Effect: 'Allow',
        Resource: {
          'Fn::GetAtt': [
            'TableAKey07CC09EC',
            'Arn',
          ],
        },
      }]),
    },
  });
});

test('if an encryption key is included, encrypt/decrypt permissions are added to the principal for grantWriteData', () => {
  const stack = new Stack();
  const table = new Table(stack, 'Table A', {
    tableName: TABLE_NAME,
    partitionKey: TABLE_PARTITION_KEY,
    encryption: TableEncryption.CUSTOMER_MANAGED,
  });
  const user = new iam.User(stack, 'MyUser');
  table.grantWriteData(user);

  Template.fromStack(stack).hasResourceProperties('AWS::IAM::Policy', {
    PolicyDocument: {
      Statement: Match.arrayWith([{
        Action: [
          'kms:Decrypt',
          'kms:DescribeKey',
          'kms:Encrypt',
          'kms:ReEncrypt*',
          'kms:GenerateDataKey*',
        ],
        Effect: 'Allow',
        Resource: {
          'Fn::GetAtt': [
            'TableAKey07CC09EC',
            'Arn',
          ],
        },
      }]),
    },
  });
});

test('when specifying STANDARD_INFREQUENT_ACCESS table class', () => {
  const stack = new Stack();
  new Table(stack, CONSTRUCT_NAME, {
    partitionKey: TABLE_PARTITION_KEY,
    tableClass: TableClass.STANDARD_INFREQUENT_ACCESS,
  });

  Template.fromStack(stack).hasResourceProperties('AWS::DynamoDB::Table',
    {
      TableClass: 'STANDARD_INFREQUENT_ACCESS',
    },
  );
});

test('when specifying STANDARD table class', () => {
  const stack = new Stack();
  new Table(stack, CONSTRUCT_NAME, {
    partitionKey: TABLE_PARTITION_KEY,
    tableClass: TableClass.STANDARD,
  });

  Template.fromStack(stack).hasResourceProperties('AWS::DynamoDB::Table',
    {
      TableClass: 'STANDARD',
    },
  );
});

test('when specifying no table class', () => {
  const stack = new Stack();
  new Table(stack, CONSTRUCT_NAME, {
    partitionKey: TABLE_PARTITION_KEY,
  });

  Template.fromStack(stack).hasResourceProperties('AWS::DynamoDB::Table',
    {
      TableClass: Match.absent(),
    },
  );
});

test('when specifying PAY_PER_REQUEST billing mode', () => {
  const stack = new Stack();
  new Table(stack, CONSTRUCT_NAME, {
    tableName: TABLE_NAME,
    billingMode: BillingMode.PAY_PER_REQUEST,
    partitionKey: TABLE_PARTITION_KEY,
  });

  Template.fromStack(stack).hasResourceProperties('AWS::DynamoDB::Table',
    {
      KeySchema: [
        { AttributeName: 'hashKey', KeyType: 'HASH' },
      ],
      BillingMode: 'PAY_PER_REQUEST',
      AttributeDefinitions: [
        { AttributeName: 'hashKey', AttributeType: 'S' },
      ],
      TableName: 'MyTable',
    },
  );
});

describe('when billing mode is PAY_PER_REQUEST', () => {
  let stack: Stack;

  beforeEach(() => {
    stack = new Stack();
  });

  test('creating the Table fails when readCapacity is specified', () => {
    expect(() => new Table(stack, 'Table A', {
      tableName: TABLE_NAME,
      partitionKey: TABLE_PARTITION_KEY,
      billingMode: BillingMode.PAY_PER_REQUEST,
      readCapacity: 1,
    })).toThrow(/PAY_PER_REQUEST/);
  });

  test('creating the Table fails when writeCapacity is specified', () => {
    expect(() => new Table(stack, 'Table B', {
      tableName: TABLE_NAME,
      partitionKey: TABLE_PARTITION_KEY,
      billingMode: BillingMode.PAY_PER_REQUEST,
      writeCapacity: 1,
    })).toThrow(/PAY_PER_REQUEST/);
  });

  test('creating the Table fails when both readCapacity and writeCapacity are specified', () => {
    expect(() => new Table(stack, 'Table C', {
      tableName: TABLE_NAME,
      partitionKey: TABLE_PARTITION_KEY,
      billingMode: BillingMode.PAY_PER_REQUEST,
      readCapacity: 1,
      writeCapacity: 1,
    })).toThrow(/PAY_PER_REQUEST/);
  });
});

describe('schema details', () => {
  let stack: Stack;
  let table: Table;

  beforeEach(() => {
    stack = new Stack();
    table = new Table(stack, 'Table A', {
      tableName: TABLE_NAME,
      partitionKey: TABLE_PARTITION_KEY,
    });
  });

  test('get scheama for table with hash key only', () => {
    expect(table.schema()).toEqual({
      partitionKey: TABLE_PARTITION_KEY,
      sortKey: undefined,
    });
  });

  test('get scheama for table with hash key + range key', () => {
    table = new Table(stack, 'TableB', {
      tableName: TABLE_NAME,
      partitionKey: TABLE_PARTITION_KEY,
      sortKey: TABLE_SORT_KEY,
    });

    expect(table.schema()).toEqual({
      partitionKey: TABLE_PARTITION_KEY,
      sortKey: TABLE_SORT_KEY,
    });
  });

  test('get scheama for GSI with hash key', () => {
    table.addGlobalSecondaryIndex({
      indexName: GSI_NAME,
      partitionKey: GSI_PARTITION_KEY,
    });

    expect(table.schema(GSI_NAME)).toEqual({
      partitionKey: GSI_PARTITION_KEY,
      sortKey: undefined,
    });
  });

  test('get scheama for GSI with hash key + range key', () => {
    table.addGlobalSecondaryIndex({
      indexName: GSI_NAME,
      partitionKey: GSI_PARTITION_KEY,
      sortKey: GSI_SORT_KEY,
    });

    expect(table.schema(GSI_NAME)).toEqual({
      partitionKey: GSI_PARTITION_KEY,
      sortKey: GSI_SORT_KEY,
    });
  });

  test('get scheama for LSI', () => {
    table.addLocalSecondaryIndex({
      indexName: LSI_NAME,
      sortKey: LSI_SORT_KEY,
    });

    expect(table.schema(LSI_NAME)).toEqual({
      partitionKey: TABLE_PARTITION_KEY,
      sortKey: LSI_SORT_KEY,
    });
  });

  test('get scheama for multiple secondary indexes', () => {
    table.addLocalSecondaryIndex({
      indexName: LSI_NAME,
      sortKey: LSI_SORT_KEY,
    });

    table.addGlobalSecondaryIndex({
      indexName: GSI_NAME,
      partitionKey: GSI_PARTITION_KEY,
      sortKey: GSI_SORT_KEY,
    });

    expect(table.schema(LSI_NAME)).toEqual({
      partitionKey: TABLE_PARTITION_KEY,
      sortKey: LSI_SORT_KEY,
    });

    expect(table.schema(GSI_NAME)).toEqual({
      partitionKey: GSI_PARTITION_KEY,
      sortKey: GSI_SORT_KEY,
    });
  });

  test('get scheama for unknown secondary index', () => {
    expect(() => table.schema(GSI_NAME))
      .toThrow(/Cannot find schema for index: MyGSI. Use 'addGlobalSecondaryIndex' or 'addLocalSecondaryIndex' to add index/);
  });
});

test('when adding a global secondary index with hash key only', () => {
  const stack = new Stack();

  const table = new Table(stack, CONSTRUCT_NAME, {
    partitionKey: TABLE_PARTITION_KEY,
    sortKey: TABLE_SORT_KEY,
  });

  table.addGlobalSecondaryIndex({
    indexName: GSI_NAME,
    partitionKey: GSI_PARTITION_KEY,
    readCapacity: 42,
    writeCapacity: 1337,
  });

  Template.fromStack(stack).hasResourceProperties('AWS::DynamoDB::Table',
    {
      AttributeDefinitions: [
        { AttributeName: 'hashKey', AttributeType: 'S' },
        { AttributeName: 'sortKey', AttributeType: 'N' },
        { AttributeName: 'gsiHashKey', AttributeType: 'S' },
      ],
      KeySchema: [
        { AttributeName: 'hashKey', KeyType: 'HASH' },
        { AttributeName: 'sortKey', KeyType: 'RANGE' },
      ],
      ProvisionedThroughput: { ReadCapacityUnits: 5, WriteCapacityUnits: 5 },
      GlobalSecondaryIndexes: [
        {
          IndexName: 'MyGSI',
          KeySchema: [
            { AttributeName: 'gsiHashKey', KeyType: 'HASH' },
          ],
          Projection: { ProjectionType: 'ALL' },
          ProvisionedThroughput: { ReadCapacityUnits: 42, WriteCapacityUnits: 1337 },
        },
      ],
    },
  );
});

test('when adding a global secondary index with hash + range key', () => {
  const stack = new Stack();
  const table = new Table(stack, CONSTRUCT_NAME, {
    partitionKey: TABLE_PARTITION_KEY,
    sortKey: TABLE_SORT_KEY,
  });

  table.addGlobalSecondaryIndex({
    indexName: GSI_NAME,
    partitionKey: GSI_PARTITION_KEY,
    sortKey: GSI_SORT_KEY,
    projectionType: ProjectionType.ALL,
    readCapacity: 42,
    writeCapacity: 1337,
  });

  Template.fromStack(stack).hasResourceProperties('AWS::DynamoDB::Table',
    {
      AttributeDefinitions: [
        { AttributeName: 'hashKey', AttributeType: 'S' },
        { AttributeName: 'sortKey', AttributeType: 'N' },
        { AttributeName: 'gsiHashKey', AttributeType: 'S' },
        { AttributeName: 'gsiSortKey', AttributeType: 'B' },
      ],
      KeySchema: [
        { AttributeName: 'hashKey', KeyType: 'HASH' },
        { AttributeName: 'sortKey', KeyType: 'RANGE' },
      ],
      ProvisionedThroughput: { ReadCapacityUnits: 5, WriteCapacityUnits: 5 },
      GlobalSecondaryIndexes: [
        {
          IndexName: 'MyGSI',
          KeySchema: [
            { AttributeName: 'gsiHashKey', KeyType: 'HASH' },
            { AttributeName: 'gsiSortKey', KeyType: 'RANGE' },
          ],
          Projection: { ProjectionType: 'ALL' },
          ProvisionedThroughput: { ReadCapacityUnits: 42, WriteCapacityUnits: 1337 },
        },
      ],
    },
  );
});

test('when adding a global secondary index with projection type KEYS_ONLY', () => {
  const stack = new Stack();
  const table = new Table(stack, CONSTRUCT_NAME, {
    partitionKey: TABLE_PARTITION_KEY,
    sortKey: TABLE_SORT_KEY,
  });

  table.addGlobalSecondaryIndex({
    indexName: GSI_NAME,
    partitionKey: GSI_PARTITION_KEY,
    sortKey: GSI_SORT_KEY,
    projectionType: ProjectionType.KEYS_ONLY,
  });

  Template.fromStack(stack).hasResourceProperties('AWS::DynamoDB::Table',
    {
      AttributeDefinitions: [
        { AttributeName: 'hashKey', AttributeType: 'S' },
        { AttributeName: 'sortKey', AttributeType: 'N' },
        { AttributeName: 'gsiHashKey', AttributeType: 'S' },
        { AttributeName: 'gsiSortKey', AttributeType: 'B' },
      ],
      KeySchema: [
        { AttributeName: 'hashKey', KeyType: 'HASH' },
        { AttributeName: 'sortKey', KeyType: 'RANGE' },
      ],
      ProvisionedThroughput: { ReadCapacityUnits: 5, WriteCapacityUnits: 5 },
      GlobalSecondaryIndexes: [
        {
          IndexName: 'MyGSI',
          KeySchema: [
            { AttributeName: 'gsiHashKey', KeyType: 'HASH' },
            { AttributeName: 'gsiSortKey', KeyType: 'RANGE' },
          ],
          Projection: { ProjectionType: 'KEYS_ONLY' },
          ProvisionedThroughput: { ReadCapacityUnits: 5, WriteCapacityUnits: 5 },
        },
      ],
    },
  );
});

test('when adding a global secondary index with projection type INCLUDE', () => {
  const stack = new Stack();
  const table = new Table(stack, CONSTRUCT_NAME, { partitionKey: TABLE_PARTITION_KEY, sortKey: TABLE_SORT_KEY });
  const gsiNonKeyAttributeGenerator = NON_KEY_ATTRIBUTE_GENERATOR(GSI_NON_KEY);
  table.addGlobalSecondaryIndex({
    indexName: GSI_NAME,
    partitionKey: GSI_PARTITION_KEY,
    sortKey: GSI_SORT_KEY,
    projectionType: ProjectionType.INCLUDE,
    nonKeyAttributes: [gsiNonKeyAttributeGenerator.next().value, gsiNonKeyAttributeGenerator.next().value],
    readCapacity: 42,
    writeCapacity: 1337,
  });

  Template.fromStack(stack).hasResourceProperties('AWS::DynamoDB::Table',
    {
      AttributeDefinitions: [
        { AttributeName: 'hashKey', AttributeType: 'S' },
        { AttributeName: 'sortKey', AttributeType: 'N' },
        { AttributeName: 'gsiHashKey', AttributeType: 'S' },
        { AttributeName: 'gsiSortKey', AttributeType: 'B' },
      ],
      KeySchema: [
        { AttributeName: 'hashKey', KeyType: 'HASH' },
        { AttributeName: 'sortKey', KeyType: 'RANGE' },
      ],
      ProvisionedThroughput: { ReadCapacityUnits: 5, WriteCapacityUnits: 5 },
      GlobalSecondaryIndexes: [
        {
          IndexName: 'MyGSI',
          KeySchema: [
            { AttributeName: 'gsiHashKey', KeyType: 'HASH' },
            { AttributeName: 'gsiSortKey', KeyType: 'RANGE' },
          ],
          Projection: { NonKeyAttributes: ['gsiNonKey0', 'gsiNonKey1'], ProjectionType: 'INCLUDE' },
          ProvisionedThroughput: { ReadCapacityUnits: 42, WriteCapacityUnits: 1337 },
        },
      ],
    },
  );
});

test('when adding a global secondary index on a table with PAY_PER_REQUEST billing mode', () => {
  const stack = new Stack();
  new Table(stack, CONSTRUCT_NAME, {
    billingMode: BillingMode.PAY_PER_REQUEST,
    partitionKey: TABLE_PARTITION_KEY,
    sortKey: TABLE_SORT_KEY,
  }).addGlobalSecondaryIndex({
    indexName: GSI_NAME,
    partitionKey: GSI_PARTITION_KEY,
  });

  Template.fromStack(stack).hasResourceProperties('AWS::DynamoDB::Table',
    {
      AttributeDefinitions: [
        { AttributeName: 'hashKey', AttributeType: 'S' },
        { AttributeName: 'sortKey', AttributeType: 'N' },
        { AttributeName: 'gsiHashKey', AttributeType: 'S' },
      ],
      BillingMode: 'PAY_PER_REQUEST',
      KeySchema: [
        { AttributeName: 'hashKey', KeyType: 'HASH' },
        { AttributeName: 'sortKey', KeyType: 'RANGE' },
      ],
      GlobalSecondaryIndexes: [
        {
          IndexName: 'MyGSI',
          KeySchema: [
            { AttributeName: 'gsiHashKey', KeyType: 'HASH' },
          ],
          Projection: { ProjectionType: 'ALL' },
        },
      ],
    },
  );
});

test('error when adding a global secondary index with projection type INCLUDE, but without specifying non-key attributes', () => {
  const stack = new Stack();
  const table = new Table(stack, CONSTRUCT_NAME, { partitionKey: TABLE_PARTITION_KEY, sortKey: TABLE_SORT_KEY });
  expect(() => table.addGlobalSecondaryIndex({
    indexName: GSI_NAME,
    partitionKey: GSI_PARTITION_KEY,
    sortKey: GSI_SORT_KEY,
    projectionType: ProjectionType.INCLUDE,
  })).toThrow(/non-key attributes should be specified when using INCLUDE projection type/);
});

test('error when adding a global secondary index with projection type ALL, but with non-key attributes', () => {
  const stack = new Stack();
  const table = new Table(stack, CONSTRUCT_NAME, { partitionKey: TABLE_PARTITION_KEY, sortKey: TABLE_SORT_KEY });
  const gsiNonKeyAttributeGenerator = NON_KEY_ATTRIBUTE_GENERATOR(GSI_NON_KEY);

  expect(() => table.addGlobalSecondaryIndex({
    indexName: GSI_NAME,
    partitionKey: GSI_PARTITION_KEY,
    nonKeyAttributes: [gsiNonKeyAttributeGenerator.next().value],
  })).toThrow(/non-key attributes should not be specified when not using INCLUDE projection type/);
});

test('error when adding a global secondary index with projection type KEYS_ONLY, but with non-key attributes', () => {
  const stack = new Stack();
  const table = new Table(stack, CONSTRUCT_NAME, { partitionKey: TABLE_PARTITION_KEY, sortKey: TABLE_SORT_KEY });
  const gsiNonKeyAttributeGenerator = NON_KEY_ATTRIBUTE_GENERATOR(GSI_NON_KEY);

  expect(() => table.addGlobalSecondaryIndex({
    indexName: GSI_NAME,
    partitionKey: GSI_PARTITION_KEY,
    projectionType: ProjectionType.KEYS_ONLY,
    nonKeyAttributes: [gsiNonKeyAttributeGenerator.next().value],
  })).toThrow(/non-key attributes should not be specified when not using INCLUDE projection type/);
});

test('error when adding a global secondary index with projection type INCLUDE, but with more than 100 non-key attributes', () => {
  const stack = new Stack();
  const table = new Table(stack, CONSTRUCT_NAME, { partitionKey: TABLE_PARTITION_KEY, sortKey: TABLE_SORT_KEY });
  const gsiNonKeyAttributeGenerator = NON_KEY_ATTRIBUTE_GENERATOR(GSI_NON_KEY);
  const gsiNonKeyAttributes: string[] = [];
  for (let i = 0; i < 101; i++) {
    gsiNonKeyAttributes.push(gsiNonKeyAttributeGenerator.next().value);
  }

  expect(() => table.addGlobalSecondaryIndex({
    indexName: GSI_NAME,
    partitionKey: GSI_PARTITION_KEY,
    sortKey: GSI_SORT_KEY,
    projectionType: ProjectionType.INCLUDE,
    nonKeyAttributes: gsiNonKeyAttributes,
  })).toThrow(/a maximum number of nonKeyAttributes across all of secondary indexes is 100/);
});

test('error when adding a global secondary index with read or write capacity on a PAY_PER_REQUEST table', () => {
  const stack = new Stack();
  const table = new Table(stack, CONSTRUCT_NAME, {
    partitionKey: TABLE_PARTITION_KEY,
    billingMode: BillingMode.PAY_PER_REQUEST,
  });

  expect(() => table.addGlobalSecondaryIndex({
    indexName: GSI_NAME,
    partitionKey: GSI_PARTITION_KEY,
    sortKey: GSI_SORT_KEY,
    readCapacity: 1,
  })).toThrow(/PAY_PER_REQUEST/);
  expect(() => table.addGlobalSecondaryIndex({
    indexName: GSI_NAME,
    partitionKey: GSI_PARTITION_KEY,
    sortKey: GSI_SORT_KEY,
    writeCapacity: 1,
  })).toThrow(/PAY_PER_REQUEST/);
  expect(() => table.addGlobalSecondaryIndex({
    indexName: GSI_NAME,
    partitionKey: GSI_PARTITION_KEY,
    sortKey: GSI_SORT_KEY,
    readCapacity: 1,
    writeCapacity: 1,
  })).toThrow(/PAY_PER_REQUEST/);
});

test('when adding multiple global secondary indexes', () => {
  const stack = new Stack();
  const table = new Table(stack, CONSTRUCT_NAME, { partitionKey: TABLE_PARTITION_KEY, sortKey: TABLE_SORT_KEY });
  const gsiGenerator = GSI_GENERATOR();
  for (let i = 0; i < 5; i++) {
    table.addGlobalSecondaryIndex(gsiGenerator.next().value);
  }

  Template.fromStack(stack).hasResourceProperties('AWS::DynamoDB::Table',
    {
      AttributeDefinitions: [
        { AttributeName: 'hashKey', AttributeType: 'S' },
        { AttributeName: 'sortKey', AttributeType: 'N' },
        { AttributeName: 'gsiHashKey0', AttributeType: 'S' },
        { AttributeName: 'gsiHashKey1', AttributeType: 'S' },
        { AttributeName: 'gsiHashKey2', AttributeType: 'S' },
        { AttributeName: 'gsiHashKey3', AttributeType: 'S' },
        { AttributeName: 'gsiHashKey4', AttributeType: 'S' },
      ],
      KeySchema: [
        { AttributeName: 'hashKey', KeyType: 'HASH' },
        { AttributeName: 'sortKey', KeyType: 'RANGE' },
      ],
      ProvisionedThroughput: { ReadCapacityUnits: 5, WriteCapacityUnits: 5 },
      GlobalSecondaryIndexes: [
        {
          IndexName: 'MyGSI0',
          KeySchema: [
            { AttributeName: 'gsiHashKey0', KeyType: 'HASH' },
          ],
          Projection: { ProjectionType: 'ALL' },
          ProvisionedThroughput: { ReadCapacityUnits: 5, WriteCapacityUnits: 5 },
        },
        {
          IndexName: 'MyGSI1',
          KeySchema: [
            { AttributeName: 'gsiHashKey1', KeyType: 'HASH' },
          ],
          Projection: { ProjectionType: 'ALL' },
          ProvisionedThroughput: { ReadCapacityUnits: 5, WriteCapacityUnits: 5 },
        },
        {
          IndexName: 'MyGSI2',
          KeySchema: [
            { AttributeName: 'gsiHashKey2', KeyType: 'HASH' },
          ],
          Projection: { ProjectionType: 'ALL' },
          ProvisionedThroughput: { ReadCapacityUnits: 5, WriteCapacityUnits: 5 },
        },
        {
          IndexName: 'MyGSI3',
          KeySchema: [
            { AttributeName: 'gsiHashKey3', KeyType: 'HASH' },
          ],
          Projection: { ProjectionType: 'ALL' },
          ProvisionedThroughput: { ReadCapacityUnits: 5, WriteCapacityUnits: 5 },
        },
        {
          IndexName: 'MyGSI4',
          KeySchema: [
            { AttributeName: 'gsiHashKey4', KeyType: 'HASH' },
          ],
          Projection: { ProjectionType: 'ALL' },
          ProvisionedThroughput: { ReadCapacityUnits: 5, WriteCapacityUnits: 5 },
        },
      ],
    },
  );
});

test('when adding a global secondary index without specifying read and write capacity', () => {
  const stack = new Stack();
  const table = new Table(stack, CONSTRUCT_NAME, { partitionKey: TABLE_PARTITION_KEY, sortKey: TABLE_SORT_KEY });

  table.addGlobalSecondaryIndex({
    indexName: GSI_NAME,
    partitionKey: GSI_PARTITION_KEY,
  });

  Template.fromStack(stack).hasResourceProperties('AWS::DynamoDB::Table',
    {
      AttributeDefinitions: [
        { AttributeName: 'hashKey', AttributeType: 'S' },
        { AttributeName: 'sortKey', AttributeType: 'N' },
        { AttributeName: 'gsiHashKey', AttributeType: 'S' },
      ],
      KeySchema: [
        { AttributeName: 'hashKey', KeyType: 'HASH' },
        { AttributeName: 'sortKey', KeyType: 'RANGE' },
      ],
      ProvisionedThroughput: { ReadCapacityUnits: 5, WriteCapacityUnits: 5 },
      GlobalSecondaryIndexes: [
        {
          IndexName: 'MyGSI',
          KeySchema: [
            { AttributeName: 'gsiHashKey', KeyType: 'HASH' },
          ],
          Projection: { ProjectionType: 'ALL' },
          ProvisionedThroughput: { ReadCapacityUnits: 5, WriteCapacityUnits: 5 },
        },
      ],
    },
  );
});

test('when adding a local secondary index with hash + range key', () => {
  const stack = new Stack();
  const table = new Table(stack, CONSTRUCT_NAME, { partitionKey: TABLE_PARTITION_KEY, sortKey: TABLE_SORT_KEY });

  table.addLocalSecondaryIndex({
    indexName: LSI_NAME,
    sortKey: LSI_SORT_KEY,
  });

  Template.fromStack(stack).hasResourceProperties('AWS::DynamoDB::Table',
    {
      AttributeDefinitions: [
        { AttributeName: 'hashKey', AttributeType: 'S' },
        { AttributeName: 'sortKey', AttributeType: 'N' },
        { AttributeName: 'lsiSortKey', AttributeType: 'N' },
      ],
      KeySchema: [
        { AttributeName: 'hashKey', KeyType: 'HASH' },
        { AttributeName: 'sortKey', KeyType: 'RANGE' },
      ],
      ProvisionedThroughput: { ReadCapacityUnits: 5, WriteCapacityUnits: 5 },
      LocalSecondaryIndexes: [
        {
          IndexName: 'MyLSI',
          KeySchema: [
            { AttributeName: 'hashKey', KeyType: 'HASH' },
            { AttributeName: 'lsiSortKey', KeyType: 'RANGE' },
          ],
          Projection: { ProjectionType: 'ALL' },
        },
      ],
    },
  );
});

test('when adding a local secondary index with projection type KEYS_ONLY', () => {
  const stack = new Stack();
  const table = new Table(stack, CONSTRUCT_NAME, { partitionKey: TABLE_PARTITION_KEY, sortKey: TABLE_SORT_KEY });
  table.addLocalSecondaryIndex({
    indexName: LSI_NAME,
    sortKey: LSI_SORT_KEY,
    projectionType: ProjectionType.KEYS_ONLY,
  });

  Template.fromStack(stack).hasResourceProperties('AWS::DynamoDB::Table',
    {
      AttributeDefinitions: [
        { AttributeName: 'hashKey', AttributeType: 'S' },
        { AttributeName: 'sortKey', AttributeType: 'N' },
        { AttributeName: 'lsiSortKey', AttributeType: 'N' },
      ],
      KeySchema: [
        { AttributeName: 'hashKey', KeyType: 'HASH' },
        { AttributeName: 'sortKey', KeyType: 'RANGE' },
      ],
      ProvisionedThroughput: { ReadCapacityUnits: 5, WriteCapacityUnits: 5 },
      LocalSecondaryIndexes: [
        {
          IndexName: 'MyLSI',
          KeySchema: [
            { AttributeName: 'hashKey', KeyType: 'HASH' },
            { AttributeName: 'lsiSortKey', KeyType: 'RANGE' },
          ],
          Projection: { ProjectionType: 'KEYS_ONLY' },
        },
      ],
    },
  );
});

test('when adding a local secondary index with projection type INCLUDE', () => {
  const stack = new Stack();
  const table = new Table(stack, CONSTRUCT_NAME, { partitionKey: TABLE_PARTITION_KEY, sortKey: TABLE_SORT_KEY });
  const lsiNonKeyAttributeGenerator = NON_KEY_ATTRIBUTE_GENERATOR(LSI_NON_KEY);
  table.addLocalSecondaryIndex({
    indexName: LSI_NAME,
    sortKey: LSI_SORT_KEY,
    projectionType: ProjectionType.INCLUDE,
    nonKeyAttributes: [lsiNonKeyAttributeGenerator.next().value, lsiNonKeyAttributeGenerator.next().value],
  });

  Template.fromStack(stack).hasResourceProperties('AWS::DynamoDB::Table',
    {
      AttributeDefinitions: [
        { AttributeName: 'hashKey', AttributeType: 'S' },
        { AttributeName: 'sortKey', AttributeType: 'N' },
        { AttributeName: 'lsiSortKey', AttributeType: 'N' },
      ],
      KeySchema: [
        { AttributeName: 'hashKey', KeyType: 'HASH' },
        { AttributeName: 'sortKey', KeyType: 'RANGE' },
      ],
      ProvisionedThroughput: { ReadCapacityUnits: 5, WriteCapacityUnits: 5 },
      LocalSecondaryIndexes: [
        {
          IndexName: 'MyLSI',
          KeySchema: [
            { AttributeName: 'hashKey', KeyType: 'HASH' },
            { AttributeName: 'lsiSortKey', KeyType: 'RANGE' },
          ],
          Projection: { NonKeyAttributes: ['lsiNonKey0', 'lsiNonKey1'], ProjectionType: 'INCLUDE' },
        },
      ],
    },
  );
});

test('error when adding more than 5 local secondary indexes', () => {
  const stack = new Stack();
  const table = new Table(stack, CONSTRUCT_NAME, { partitionKey: TABLE_PARTITION_KEY, sortKey: TABLE_SORT_KEY });
  const lsiGenerator = LSI_GENERATOR();
  for (let i = 0; i < 5; i++) {
    table.addLocalSecondaryIndex(lsiGenerator.next().value);
  }

  expect(() => table.addLocalSecondaryIndex(lsiGenerator.next().value))
    .toThrow(/a maximum number of local secondary index per table is 5/);

});

test('error when adding a local secondary index with the name of a global secondary index', () => {
  const stack = new Stack();
  const table = new Table(stack, CONSTRUCT_NAME, { partitionKey: TABLE_PARTITION_KEY, sortKey: TABLE_SORT_KEY });
  table.addGlobalSecondaryIndex({
    indexName: 'SecondaryIndex',
    partitionKey: GSI_PARTITION_KEY,
  });

  expect(() => table.addLocalSecondaryIndex({
    indexName: 'SecondaryIndex',
    sortKey: LSI_SORT_KEY,
  })).toThrow(/a duplicate index name, SecondaryIndex, is not allowed/);
});

test('error when validating construct if a local secondary index exists without a sort key of the table', () => {
  const stack = new Stack();
  const table = new Table(stack, CONSTRUCT_NAME, { partitionKey: TABLE_PARTITION_KEY });

  table.addLocalSecondaryIndex({
    indexName: LSI_NAME,
    sortKey: LSI_SORT_KEY,
  });

  const errors = ConstructNode.validate(table.node);

  expect(errors.length).toBe(1);
  expect(errors[0]?.message).toBe('a sort key of the table must be specified to add local secondary indexes');
});

test('can enable Read AutoScaling', () => {
  // GIVEN
  const stack = new Stack();
  const table = new Table(stack, CONSTRUCT_NAME, { readCapacity: 42, writeCapacity: 1337, partitionKey: TABLE_PARTITION_KEY });

  // WHEN
  table.autoScaleReadCapacity({ minCapacity: 50, maxCapacity: 500 }).scaleOnUtilization({ targetUtilizationPercent: 75 });

  // THEN
  Template.fromStack(stack).hasResourceProperties('AWS::ApplicationAutoScaling::ScalableTarget', {
    MaxCapacity: 500,
    MinCapacity: 50,
    ScalableDimension: 'dynamodb:table:ReadCapacityUnits',
    ServiceNamespace: 'dynamodb',
  });
  Template.fromStack(stack).hasResourceProperties('AWS::ApplicationAutoScaling::ScalingPolicy', {
    PolicyType: 'TargetTrackingScaling',
    TargetTrackingScalingPolicyConfiguration: {
      PredefinedMetricSpecification: { PredefinedMetricType: 'DynamoDBReadCapacityUtilization' },
      TargetValue: 75,
    },
  });
});

test('can enable Write AutoScaling', () => {
  // GIVEN
  const stack = new Stack();
  const table = new Table(stack, CONSTRUCT_NAME, { readCapacity: 42, writeCapacity: 1337, partitionKey: TABLE_PARTITION_KEY });

  // WHEN
  table.autoScaleWriteCapacity({ minCapacity: 50, maxCapacity: 500 }).scaleOnUtilization({ targetUtilizationPercent: 75 });

  // THEN
  Template.fromStack(stack).hasResourceProperties('AWS::ApplicationAutoScaling::ScalableTarget', {
    MaxCapacity: 500,
    MinCapacity: 50,
    ScalableDimension: 'dynamodb:table:WriteCapacityUnits',
    ServiceNamespace: 'dynamodb',
  });
  Template.fromStack(stack).hasResourceProperties('AWS::ApplicationAutoScaling::ScalingPolicy', {
    PolicyType: 'TargetTrackingScaling',
    TargetTrackingScalingPolicyConfiguration: {
      PredefinedMetricSpecification: { PredefinedMetricType: 'DynamoDBWriteCapacityUtilization' },
      TargetValue: 75,
    },
  });
});

test('cannot enable AutoScaling twice on the same property', () => {
  // GIVEN
  const stack = new Stack();
  const table = new Table(stack, CONSTRUCT_NAME, { readCapacity: 42, writeCapacity: 1337, partitionKey: TABLE_PARTITION_KEY });
  table.autoScaleReadCapacity({ minCapacity: 50, maxCapacity: 500 }).scaleOnUtilization({ targetUtilizationPercent: 75 });

  // WHEN
  expect(() => {
    table.autoScaleReadCapacity({ minCapacity: 50, maxCapacity: 500 });
  }).toThrow(/Read AutoScaling already enabled for this table/);
});

test('error when enabling AutoScaling on the PAY_PER_REQUEST table', () => {
  // GIVEN
  const stack = new Stack();
  const table = new Table(stack, CONSTRUCT_NAME, { billingMode: BillingMode.PAY_PER_REQUEST, partitionKey: TABLE_PARTITION_KEY });
  table.addGlobalSecondaryIndex({
    indexName: GSI_NAME,
    partitionKey: GSI_PARTITION_KEY,
  });

  // WHEN
  expect(() => {
    table.autoScaleReadCapacity({ minCapacity: 50, maxCapacity: 500 });
  }).toThrow(/PAY_PER_REQUEST/);
  expect(() => {
    table.autoScaleWriteCapacity({ minCapacity: 50, maxCapacity: 500 });
  }).toThrow(/PAY_PER_REQUEST/);
  expect(() => table.autoScaleGlobalSecondaryIndexReadCapacity(GSI_NAME, {
    minCapacity: 1,
    maxCapacity: 5,
  })).toThrow(/PAY_PER_REQUEST/);
});

test('error when specifying Read Auto Scaling with invalid scalingTargetValue < 10', () => {
  // GIVEN
  const stack = new Stack();
  const table = new Table(stack, CONSTRUCT_NAME, { readCapacity: 42, writeCapacity: 1337, partitionKey: TABLE_PARTITION_KEY });

  // THEN
  expect(() => {
    table.autoScaleReadCapacity({ minCapacity: 50, maxCapacity: 500 }).scaleOnUtilization({ targetUtilizationPercent: 5 });
  }).toThrow(/targetUtilizationPercent for DynamoDB scaling must be between 10 and 90 percent, got: 5/);
});

test('error when specifying Read Auto Scaling with invalid minimumCapacity', () => {
  // GIVEN
  const stack = new Stack();
  const table = new Table(stack, CONSTRUCT_NAME, { readCapacity: 42, writeCapacity: 1337, partitionKey: TABLE_PARTITION_KEY });

  // THEN
  expect(() => table.autoScaleReadCapacity({ minCapacity: 10, maxCapacity: 5 }))
    .toThrow(/minCapacity \(10\) should be lower than maxCapacity \(5\)/);
});

test('can autoscale on a schedule', () => {
  // GIVEN
  const stack = new Stack();
  const table = new Table(stack, CONSTRUCT_NAME, {
    readCapacity: 42,
    writeCapacity: 1337,
    partitionKey: { name: 'Hash', type: AttributeType.STRING },
  });

  // WHEN
  const scaling = table.autoScaleReadCapacity({ minCapacity: 1, maxCapacity: 100 });
  scaling.scaleOnSchedule('SaveMoneyByNotScalingUp', {
    schedule: appscaling.Schedule.cron({}),
    maxCapacity: 10,
  });

  // THEN
  Template.fromStack(stack).hasResourceProperties('AWS::ApplicationAutoScaling::ScalableTarget', {
    ScheduledActions: [
      {
        ScalableTargetAction: { 'MaxCapacity': 10 },
        Schedule: 'cron(* * * * ? *)',
        ScheduledActionName: 'SaveMoneyByNotScalingUp',
      },
    ],
  });
});

test('scheduled scaling shows warning when minute is not defined in cron', () => {
  // GIVEN
  const stack = new Stack();
  const table = new Table(stack, CONSTRUCT_NAME, {
    readCapacity: 42,
    writeCapacity: 1337,
    partitionKey: { name: 'Hash', type: AttributeType.STRING },
  });

  // WHEN
  const scaling = table.autoScaleReadCapacity({ minCapacity: 1, maxCapacity: 100 });
  scaling.scaleOnSchedule('SaveMoneyByNotScalingUp', {
    schedule: appscaling.Schedule.cron({}),
    maxCapacity: 10,
  });

  // THEN
  Annotations.fromStack(stack).hasWarning('/Default/MyTable/ReadScaling/Target', "cron: If you don't pass 'minute', by default the event runs every minute. Pass 'minute: '*'' if that's what you intend, or 'minute: 0' to run once per hour instead.");
});

test('scheduled scaling shows no warning when minute is * in cron', () => {
  // GIVEN
  const stack = new Stack();
  const table = new Table(stack, CONSTRUCT_NAME, {
    readCapacity: 42,
    writeCapacity: 1337,
    partitionKey: { name: 'Hash', type: AttributeType.STRING },
  });

  // WHEN
  const scaling = table.autoScaleReadCapacity({ minCapacity: 1, maxCapacity: 100 });
  scaling.scaleOnSchedule('SaveMoneyByNotScalingUp', {
    schedule: appscaling.Schedule.cron({ minute: '*' }),
    maxCapacity: 10,
  });

  // THEN
  const annotations = Annotations.fromStack(stack).findWarning('*', Match.anyValue());
  expect(annotations.length).toBe(0);
});

describe('metrics', () => {
  test('Can use metricConsumedReadCapacityUnits on a Dynamodb Table', () => {
    // GIVEN
    const stack = new Stack();
    const table = new Table(stack, 'Table', {
      partitionKey: { name: 'id', type: AttributeType.STRING },
    });

    // THEN
    expect(stack.resolve(table.metricConsumedReadCapacityUnits())).toEqual({
      period: Duration.minutes(5),
      dimensions: { TableName: { Ref: 'TableCD117FA1' } },
      namespace: 'AWS/DynamoDB',
      metricName: 'ConsumedReadCapacityUnits',
      statistic: 'Sum',
    });
  });

  test('Can use metricConsumedWriteCapacityUnits on a Dynamodb Table', () => {
    // GIVEN
    const stack = new Stack();
    const table = new Table(stack, 'Table', {
      partitionKey: { name: 'id', type: AttributeType.STRING },
    });

    // THEN
    expect(stack.resolve(table.metricConsumedWriteCapacityUnits())).toEqual({
      period: Duration.minutes(5),
      dimensions: { TableName: { Ref: 'TableCD117FA1' } },
      namespace: 'AWS/DynamoDB',
      metricName: 'ConsumedWriteCapacityUnits',
      statistic: 'Sum',
    });
  });

  test('Using metricSystemErrorsForOperations with no operations will default to all', () => {

    const stack = new Stack();
    const table = new Table(stack, 'Table', {
      partitionKey: { name: 'id', type: AttributeType.STRING },
    });

    expect(Object.keys(table.metricSystemErrorsForOperations().toMetricConfig().mathExpression!.usingMetrics)).toEqual([
      'getitem',
      'batchgetitem',
      'scan',
      'query',
      'getrecords',
      'putitem',
      'deleteitem',
      'updateitem',
      'batchwriteitem',
      'transactwriteitems',
      'transactgetitems',
      'executetransaction',
      'batchexecutestatement',
      'executestatement',
    ]);

  });

  testDeprecated('Can use metricSystemErrors without the TableName dimension', () => {

    const stack = new Stack();
    const table = new Table(stack, 'Table', {
      partitionKey: { name: 'id', type: AttributeType.STRING },
    });

    expect(table.metricSystemErrors({ dimensions: { Operation: 'GetItem' } }).dimensions).toEqual({
      TableName: table.tableName,
      Operation: 'GetItem',
    });

  });

  testDeprecated('Using metricSystemErrors without the Operation dimension will fail', () => {

    const stack = new Stack();
    const table = new Table(stack, 'Table', {
      partitionKey: { name: 'id', type: AttributeType.STRING },
    });

    expect(() => table.metricSystemErrors({ dimensions: { TableName: table.tableName } }))
      .toThrow(/'Operation' dimension must be passed for the 'SystemErrors' metric./);

  });

  test('Can use metricSystemErrorsForOperations on a Dynamodb Table', () => {

    // GIVEN
    const stack = new Stack();
    const table = new Table(stack, 'Table', {
      partitionKey: { name: 'id', type: AttributeType.STRING },
    });

    // THEN
    expect(stack.resolve(table.metricSystemErrorsForOperations({ operations: [Operation.GET_ITEM, Operation.PUT_ITEM] }))).toEqual({
      expression: 'getitem + putitem',
      label: 'Sum of errors across all operations',
      period: Duration.minutes(5),
      usingMetrics: {
        getitem: {
          dimensions: {
            Operation: 'GetItem',
            TableName: {
              Ref: 'TableCD117FA1',
            },
          },
          metricName: 'SystemErrors',
          namespace: 'AWS/DynamoDB',
          period: Duration.minutes(5),
          statistic: 'Sum',
        },
        putitem: {
          dimensions: {
            Operation: 'PutItem',
            TableName: {
              Ref: 'TableCD117FA1',
            },
          },
          metricName: 'SystemErrors',
          namespace: 'AWS/DynamoDB',
          period: Duration.minutes(5),
          statistic: 'Sum',
        },
      },
    });

  });

  testDeprecated('Can use metricSystemErrors on a Dynamodb Table', () => {
    // GIVEN
    const stack = new Stack();
    const table = new Table(stack, 'Table', {
      partitionKey: { name: 'id', type: AttributeType.STRING },
    });

    // THEN
    expect(stack.resolve(table.metricSystemErrors({ dimensionsMap: { TableName: table.tableName, Operation: 'GetItem' } }))).toEqual({
      period: Duration.minutes(5),
      dimensions: { TableName: { Ref: 'TableCD117FA1' }, Operation: 'GetItem' },
      namespace: 'AWS/DynamoDB',
      metricName: 'SystemErrors',
      statistic: 'Sum',
    });
  });

  test('Using metricUserErrors with dimensions will fail', () => {
    // GIVEN
    const stack = new Stack();
    const table = new Table(stack, 'Table', {
      partitionKey: { name: 'id', type: AttributeType.STRING },
    });

    expect(() => table.metricUserErrors({ dimensions: { TableName: table.tableName } })).toThrow(/'dimensions' is not supported for the 'UserErrors' metric/);

  });

  test('Can use metricUserErrors on a Dynamodb Table', () => {
    // GIVEN
    const stack = new Stack();
    const table = new Table(stack, 'Table', {
      partitionKey: { name: 'id', type: AttributeType.STRING },
    });

    // THEN
    expect(stack.resolve(table.metricUserErrors())).toEqual({
      period: Duration.minutes(5),
      dimensions: {},
      namespace: 'AWS/DynamoDB',
      metricName: 'UserErrors',
      statistic: 'Sum',
    });
  });

  test('Can use metricConditionalCheckFailedRequests on a Dynamodb Table', () => {
    // GIVEN
    const stack = new Stack();
    const table = new Table(stack, 'Table', {
      partitionKey: { name: 'id', type: AttributeType.STRING },
    });

    // THEN
    expect(stack.resolve(table.metricConditionalCheckFailedRequests())).toEqual({
      period: Duration.minutes(5),
      dimensions: { TableName: { Ref: 'TableCD117FA1' } },
      namespace: 'AWS/DynamoDB',
      metricName: 'ConditionalCheckFailedRequests',
      statistic: 'Sum',
    });
  });

  test('Can use metricSuccessfulRequestLatency without the TableName dimension', () => {

    const stack = new Stack();
    const table = new Table(stack, 'Table', {
      partitionKey: { name: 'id', type: AttributeType.STRING },
    });

    expect(table.metricSuccessfulRequestLatency({ dimensionsMap: { Operation: 'GetItem' } }).dimensions).toEqual({
      TableName: table.tableName,
      Operation: 'GetItem',
    });

  });

  test('Using metricSuccessfulRequestLatency without the Operation dimension will fail', () => {

    const stack = new Stack();
    const table = new Table(stack, 'Table', {
      partitionKey: { name: 'id', type: AttributeType.STRING },
    });

    expect(() => table.metricSuccessfulRequestLatency({ dimensionsMap: { TableName: table.tableName } }))
      .toThrow(/'Operation' dimension must be passed for the 'SuccessfulRequestLatency' metric./);

  });

  test('Can use metricSuccessfulRequestLatency on a Dynamodb Table', () => {
    // GIVEN
    const stack = new Stack();
    const table = new Table(stack, 'Table', {
      partitionKey: { name: 'id', type: AttributeType.STRING },
    });

    // THEN
    expect(stack.resolve(table.metricSuccessfulRequestLatency({
      dimensionsMap: {
        TableName: table.tableName,
        Operation: 'GetItem',
      },
    }))).toEqual({
      period: Duration.minutes(5),
      dimensions: { TableName: { Ref: 'TableCD117FA1' }, Operation: 'GetItem' },
      namespace: 'AWS/DynamoDB',
      metricName: 'SuccessfulRequestLatency',
      statistic: 'Average',
    });
  });
});

describe('grants', () => {

  test('"grant" allows adding arbitrary actions associated with this table resource', () => {
    // GIVEN
    const stack = new Stack();
    const table = new Table(stack, 'my-table', {
      partitionKey: {
        name: 'id',
        type: AttributeType.STRING,
      },
    });
    const user = new iam.User(stack, 'user');

    // WHEN
    table.grant(user, 'dynamodb:action1', 'dynamodb:action2');

    // THEN
    Template.fromStack(stack).hasResourceProperties('AWS::IAM::Policy', {
      'PolicyDocument': {
        'Statement': [
          {
            'Action': [
              'dynamodb:action1',
              'dynamodb:action2',
            ],
            'Effect': 'Allow',
            'Resource': [
              {
                'Fn::GetAtt': [
                  'mytable0324D45C',
                  'Arn',
                ],
              },
              {
                'Ref': 'AWS::NoValue',
              },
            ],
          },
        ],
        'Version': '2012-10-17',
      },
      'PolicyName': 'userDefaultPolicy083DF682',
      'Users': [
        {
          'Ref': 'user2C2B57AE',
        },
      ],
    });
  });

  test('"grant" allows adding arbitrary actions associated with this table resource (via testGrant)', () => {
    testGrant(
      ['action1', 'action2'], (p, t) => t.grant(p, 'dynamodb:action1', 'dynamodb:action2'));
  });

  test('"grantReadData" allows the principal to read data from the table', () => {
    testGrant(
      ['BatchGetItem', 'GetRecords', 'GetShardIterator', 'Query', 'GetItem', 'Scan', 'ConditionCheckItem', 'DescribeTable'], (p, t) => t.grantReadData(p));
  });

  test('"grantWriteData" allows the principal to write data to the table', () => {
    testGrant(
      ['BatchWriteItem', 'PutItem', 'UpdateItem', 'DeleteItem', 'DescribeTable'], (p, t) => t.grantWriteData(p));
  });

  test('"grantReadWriteData" allows the principal to read/write data', () => {
    testGrant([
      'BatchGetItem', 'GetRecords', 'GetShardIterator', 'Query', 'GetItem', 'Scan',
      'ConditionCheckItem', 'BatchWriteItem', 'PutItem', 'UpdateItem', 'DeleteItem', 'DescribeTable',
    ], (p, t) => t.grantReadWriteData(p));
  });

  test('"grantFullAccess" allows the principal to perform any action on the table ("*")', () => {
    testGrant(['*'], (p, t) => t.grantFullAccess(p));
  });

  testDeprecated('"Table.grantListStreams" allows principal to list all streams', () => {
    // GIVEN
    const stack = new Stack();
    const user = new iam.User(stack, 'user');

    // WHEN
    Table.grantListStreams(user);

    // THEN
    Template.fromStack(stack).hasResourceProperties('AWS::IAM::Policy', {
      'PolicyDocument': {
        'Statement': [
          {
            'Action': 'dynamodb:ListStreams',
            'Effect': 'Allow',
            'Resource': '*',
          },
        ],
        'Version': '2012-10-17',
      },
      'Users': [{ 'Ref': 'user2C2B57AE' }],
    });
  });

  test('"grantTableListStreams" should fail if streaming is not enabled on table"', () => {
    // GIVEN
    const stack = new Stack();
    const table = new Table(stack, 'my-table', {
      partitionKey: {
        name: 'id',
        type: AttributeType.STRING,
      },
    });
    const user = new iam.User(stack, 'user');

    // WHEN
    expect(() => table.grantTableListStreams(user)).toThrow(/DynamoDB Streams must be enabled on the table Default\/my-table/);
  });

  test('"grantTableListStreams" allows principal to list all streams for this table', () => {
    // GIVEN
    const stack = new Stack();
    const table = new Table(stack, 'my-table', {
      partitionKey: {
        name: 'id',
        type: AttributeType.STRING,
      },
      stream: StreamViewType.NEW_IMAGE,
    });
    const user = new iam.User(stack, 'user');

    // WHEN
    table.grantTableListStreams(user);

    // THEN
    Template.fromStack(stack).hasResourceProperties('AWS::IAM::Policy', {
      'PolicyDocument': {
        'Statement': [
          {
            'Action': 'dynamodb:ListStreams',
            'Effect': 'Allow',
            'Resource': '*',
          },
        ],
        'Version': '2012-10-17',
      },
      'Users': [{ 'Ref': 'user2C2B57AE' }],
    });
  });

  test('"grantStreamRead" should fail if streaming is not enabled on table"', () => {
    // GIVEN
    const stack = new Stack();
    const table = new Table(stack, 'my-table', {
      partitionKey: {
        name: 'id',
        type: AttributeType.STRING,
      },
    });
    const user = new iam.User(stack, 'user');

    // WHEN
    expect(() => table.grantStreamRead(user)).toThrow(/DynamoDB Streams must be enabled on the table Default\/my-table/);
  });

  test('"grantStreamRead" allows principal to read and describe the table stream"', () => {
    // GIVEN
    const stack = new Stack();
    const table = new Table(stack, 'my-table', {
      partitionKey: {
        name: 'id',
        type: AttributeType.STRING,
      },
      stream: StreamViewType.NEW_IMAGE,
    });
    const user = new iam.User(stack, 'user');

    // WHEN
    table.grantStreamRead(user);

    // THEN
    Template.fromStack(stack).hasResourceProperties('AWS::IAM::Policy', {
      'PolicyDocument': {
        'Statement': [
          {
            'Action': 'dynamodb:ListStreams',
            'Effect': 'Allow',
            'Resource': '*',
          },
          {
            'Action': [
              'dynamodb:DescribeStream',
              'dynamodb:GetRecords',
              'dynamodb:GetShardIterator',
            ],
            'Effect': 'Allow',
            'Resource': {
              'Fn::GetAtt': [
                'mytable0324D45C',
                'StreamArn',
              ],
            },
          },
        ],
        'Version': '2012-10-17',
      },
      'Users': [{ 'Ref': 'user2C2B57AE' }],
    });
  });

  test('if table has an index grant gives access to the index', () => {
    // GIVEN
    const stack = new Stack();

    const table = new Table(stack, 'my-table', { partitionKey: { name: 'ID', type: AttributeType.STRING } });
    table.addGlobalSecondaryIndex({ indexName: 'MyIndex', partitionKey: { name: 'Age', type: AttributeType.NUMBER } });
    const user = new iam.User(stack, 'user');

    // WHEN
    table.grantReadData(user);

    // THEN
    Template.fromStack(stack).hasResourceProperties('AWS::IAM::Policy', {
      'PolicyDocument': {
        'Statement': [
          {
            'Action': [
              'dynamodb:BatchGetItem',
              'dynamodb:GetRecords',
              'dynamodb:GetShardIterator',
              'dynamodb:Query',
              'dynamodb:GetItem',
              'dynamodb:Scan',
              'dynamodb:ConditionCheckItem',
              'dynamodb:DescribeTable',
            ],
            'Effect': 'Allow',
            'Resource': [
              {
                'Fn::GetAtt': [
                  'mytable0324D45C',
                  'Arn',
                ],
              },
              {
                'Fn::Join': [
                  '',
                  [
                    {
                      'Fn::GetAtt': [
                        'mytable0324D45C',
                        'Arn',
                      ],
                    },
                    '/index/*',
                  ],
                ],
              },
            ],
          },
        ],
        'Version': '2012-10-17',
      },
      'PolicyName': 'userDefaultPolicy083DF682',
      'Users': [
        {
          'Ref': 'user2C2B57AE',
        },
      ],
    });
  });

  test('grant for an imported table', () => {
    // GIVEN
    const stack = new Stack();
    const table = Table.fromTableName(stack, 'MyTable', 'my-table');
    const user = new iam.User(stack, 'user');

    // WHEN
    table.grant(user, 'dynamodb:*');

    // THEN
    Template.fromStack(stack).hasResourceProperties('AWS::IAM::Policy', {
      PolicyDocument: {
        Statement: [
          {
            Action: 'dynamodb:*',
            Effect: 'Allow',
            Resource: [
              {
                'Fn::Join': [
                  '',
                  [
                    'arn:',
                    {
                      Ref: 'AWS::Partition',
                    },
                    ':dynamodb:',
                    {
                      Ref: 'AWS::Region',
                    },
                    ':',
                    {
                      Ref: 'AWS::AccountId',
                    },
                    ':table/my-table',
                  ],
                ],
              },
              {
                Ref: 'AWS::NoValue',
              },
            ],
          },
        ],
        Version: '2012-10-17',
      },
      Users: [
        {
          Ref: 'user2C2B57AE',
        },
      ],
    });
  });
});

describe('secondary indexes', () => {
  // See https://github.com/aws/aws-cdk/issues/4398
  test('attribute can be used as key attribute in one index, and non-key in another', () => {
    // GIVEN
    const stack = new Stack();
    const table = new Table(stack, 'Table', {
      partitionKey: { name: 'pkey', type: AttributeType.NUMBER },
    });

    // WHEN
    table.addGlobalSecondaryIndex({
      indexName: 'IndexA',
      partitionKey: { name: 'foo', type: AttributeType.STRING },
      projectionType: ProjectionType.INCLUDE,
      nonKeyAttributes: ['bar'],
    });

    // THEN
    expect(() => table.addGlobalSecondaryIndex({
      indexName: 'IndexB',
      partitionKey: { name: 'baz', type: AttributeType.STRING },
      sortKey: { name: 'bar', type: AttributeType.STRING },
      projectionType: ProjectionType.INCLUDE,
      nonKeyAttributes: ['blah'],
    })).not.toThrow();
  });
});

describe('import', () => {
  test('report error when importing an external/existing table from invalid arn missing resource name', () => {
    const stack = new Stack();

    const tableArn = 'arn:aws:dynamodb:us-east-1::table/';
    // WHEN
    expect(() => Table.fromTableArn(stack, 'ImportedTable', tableArn)).toThrow(/ARN for DynamoDB table must be in the form: .../);
  });

  test('static fromTableArn(arn) allows importing an external/existing table from arn', () => {
    const stack = new Stack();

    const tableArn = 'arn:aws:dynamodb:us-east-1:11111111:table/MyTable';
    const table = Table.fromTableArn(stack, 'ImportedTable', tableArn);

    const role = new iam.Role(stack, 'NewRole', {
      assumedBy: new iam.ServicePrincipal('ecs-tasks.amazonaws.com'),
    });
    table.grantReadData(role);

    // it is possible to obtain a permission statement for a ref
    Template.fromStack(stack).hasResourceProperties('AWS::IAM::Policy', {
      'PolicyDocument': {
        'Statement': [
          {
            'Action': [
              'dynamodb:BatchGetItem',
              'dynamodb:GetRecords',
              'dynamodb:GetShardIterator',
              'dynamodb:Query',
              'dynamodb:GetItem',
              'dynamodb:Scan',
              'dynamodb:ConditionCheckItem',
              'dynamodb:DescribeTable',
            ],
            'Effect': 'Allow',
            'Resource': [
              tableArn,
              { 'Ref': 'AWS::NoValue' },
            ],
          },
        ],
        'Version': '2012-10-17',
      },
      'PolicyName': 'NewRoleDefaultPolicy90E8F49D',
      'Roles': [{ 'Ref': 'NewRole99763075' }],
    });

    expect(table.tableArn).toBe(tableArn);
    expect(stack.resolve(table.tableName)).toBe('MyTable');
  });

  test('static fromTableName(name) allows importing an external/existing table from table name', () => {
    const stack = new Stack();

    const tableName = 'MyTable';
    const table = Table.fromTableName(stack, 'ImportedTable', tableName);

    const role = new iam.Role(stack, 'NewRole', {
      assumedBy: new iam.ServicePrincipal('ecs-tasks.amazonaws.com'),
    });
    table.grantReadWriteData(role);

    // it is possible to obtain a permission statement for a ref
    Template.fromStack(stack).hasResourceProperties('AWS::IAM::Policy', {
      'PolicyDocument': {
        'Statement': [
          {
            'Action': [
              'dynamodb:BatchGetItem',
              'dynamodb:GetRecords',
              'dynamodb:GetShardIterator',
              'dynamodb:Query',
              'dynamodb:GetItem',
              'dynamodb:Scan',
              'dynamodb:ConditionCheckItem',
              'dynamodb:BatchWriteItem',
              'dynamodb:PutItem',
              'dynamodb:UpdateItem',
              'dynamodb:DeleteItem',
              'dynamodb:DescribeTable',
            ],
            'Effect': 'Allow',
            'Resource': [
              {
                'Fn::Join': [
                  '',
                  [
                    'arn:',
                    {
                      'Ref': 'AWS::Partition',
                    },
                    ':dynamodb:',
                    {
                      'Ref': 'AWS::Region',
                    },
                    ':',
                    {
                      'Ref': 'AWS::AccountId',
                    },
                    ':table/MyTable',
                  ],
                ],
              },
              {
                'Ref': 'AWS::NoValue',
              },
            ],
          },
        ],
        'Version': '2012-10-17',
      },
      'PolicyName': 'NewRoleDefaultPolicy90E8F49D',
      'Roles': [{ 'Ref': 'NewRole99763075' }],
    });

    expect(table.tableArn).toBe(`arn:${Aws.PARTITION}:dynamodb:${Aws.REGION}:${Aws.ACCOUNT_ID}:table/MyTable`);
    expect(stack.resolve(table.tableName)).toBe(tableName);
  });

  describe('stream permissions on imported tables', () => {
    test('throw if no tableStreamArn is specified', () => {
      const stack = new Stack();

      const tableName = 'MyTable';
      const table = Table.fromTableAttributes(stack, 'ImportedTable', { tableName });

      const role = new iam.Role(stack, 'NewRole', {
        assumedBy: new iam.ServicePrincipal('ecs-tasks.amazonaws.com'),
      });

      expect(() => table.grantTableListStreams(role)).toThrow(/DynamoDB Streams must be enabled on the table/);
      expect(() => table.grantStreamRead(role)).toThrow(/DynamoDB Streams must be enabled on the table/);
    });

    test('creates the correct list streams grant', () => {
      const stack = new Stack();

      const tableName = 'MyTable';
      const tableStreamArn = 'arn:foo:bar:baz:TrustMeThisIsATableStream';
      const table = Table.fromTableAttributes(stack, 'ImportedTable', { tableName, tableStreamArn });

      const role = new iam.Role(stack, 'NewRole', {
        assumedBy: new iam.ServicePrincipal('ecs-tasks.amazonaws.com'),
      });

      expect(table.grantTableListStreams(role)).toBeDefined();

      Template.fromStack(stack).hasResourceProperties('AWS::IAM::Policy', {
        PolicyDocument: {
          Statement: [
            {
              Action: 'dynamodb:ListStreams',
              Effect: 'Allow',
              Resource: '*',
            },
          ],
          Version: '2012-10-17',
        },
        Roles: [stack.resolve(role.roleName)],
      });
    });

    test('creates the correct stream read grant', () => {
      const stack = new Stack();

      const tableName = 'MyTable';
      const tableStreamArn = 'arn:foo:bar:baz:TrustMeThisIsATableStream';
      const table = Table.fromTableAttributes(stack, 'ImportedTable', { tableName, tableStreamArn });

      const role = new iam.Role(stack, 'NewRole', {
        assumedBy: new iam.ServicePrincipal('ecs-tasks.amazonaws.com'),
      });

      expect(table.grantStreamRead(role)).toBeDefined();

      Template.fromStack(stack).hasResourceProperties('AWS::IAM::Policy', {
        PolicyDocument: {
          Statement: [
            {
              Action: 'dynamodb:ListStreams',
              Effect: 'Allow',
              Resource: '*',
            },
            {
              Action: ['dynamodb:DescribeStream', 'dynamodb:GetRecords', 'dynamodb:GetShardIterator'],
              Effect: 'Allow',
              Resource: tableStreamArn,
            },
          ],
          Version: '2012-10-17',
        },
        Roles: [stack.resolve(role.roleName)],
      });
    });

    test('creates the correct index grant if indexes have been provided when importing', () => {
      const stack = new Stack();

      const table = Table.fromTableAttributes(stack, 'ImportedTable', {
        tableName: 'MyTableName',
        globalIndexes: ['global'],
        localIndexes: ['local'],
      });

      const role = new iam.Role(stack, 'Role', {
        assumedBy: new iam.AnyPrincipal(),
      });

      table.grantReadData(role);

      Template.fromStack(stack).hasResourceProperties('AWS::IAM::Policy', {
        PolicyDocument: {
          Statement: [
            {
              Action: [
                'dynamodb:BatchGetItem',
                'dynamodb:GetRecords',
                'dynamodb:GetShardIterator',
                'dynamodb:Query',
                'dynamodb:GetItem',
                'dynamodb:Scan',
                'dynamodb:ConditionCheckItem',
                'dynamodb:DescribeTable',
              ],
              Resource: [
                {
                  'Fn::Join': ['', [
                    'arn:',
                    { Ref: 'AWS::Partition' },
                    ':dynamodb:',
                    { Ref: 'AWS::Region' },
                    ':',
                    { Ref: 'AWS::AccountId' },
                    ':table/MyTableName',
                  ]],
                },
                {
                  'Fn::Join': ['', [
                    'arn:',
                    { Ref: 'AWS::Partition' },
                    ':dynamodb:',
                    { Ref: 'AWS::Region' },
                    ':',
                    { Ref: 'AWS::AccountId' },
                    ':table/MyTableName/index/*',
                  ]],
                },
              ],
            },
          ],
        },
      });
    });
  });
});

describe('global', () => {
  test('create replicas', () => {
    // GIVEN
    const stack = new Stack();

    // WHEN
    new Table(stack, 'Table', {
      partitionKey: {
        name: 'id',
        type: AttributeType.STRING,
      },
      replicationRegions: [
        'eu-west-2',
        'eu-central-1',
      ],
    });

    // THEN
    Template.fromStack(stack).hasResource('Custom::DynamoDBReplica', {
      Properties: {
        TableName: {
          Ref: 'TableCD117FA1',
        },
        Region: 'eu-west-2',
      },
      Condition: 'TableStackRegionNotEqualseuwest2A03859E7',
    });

    Template.fromStack(stack).hasResource('Custom::DynamoDBReplica', {
      Properties: {
        TableName: {
          Ref: 'TableCD117FA1',
        },
        Region: 'eu-central-1',
      },
      Condition: 'TableStackRegionNotEqualseucentral199D46FC0',
    });

    Template.fromStack(stack).hasCondition('TableStackRegionNotEqualseuwest2A03859E7', {
      'Fn::Not': [
        { 'Fn::Equals': ['eu-west-2', { Ref: 'AWS::Region' }] },
      ],
    });

    Template.fromStack(stack).hasCondition('TableStackRegionNotEqualseucentral199D46FC0', {
      'Fn::Not': [
        { 'Fn::Equals': ['eu-central-1', { Ref: 'AWS::Region' }] },
      ],
    });
  });

  test('create replicas without waiting to finish replication', () => {
    // GIVEN
    const stack = new Stack();

    // WHEN
    new Table(stack, 'Table', {
      partitionKey: {
        name: 'id',
        type: AttributeType.STRING,
      },
      replicationRegions: [
        'eu-west-2',
        'eu-central-1',
      ],
      waitForReplicationToFinish: false,
    });

    // THEN
    Template.fromStack(stack).hasResource('Custom::DynamoDBReplica', {
      Properties: {
        TableName: {
          Ref: 'TableCD117FA1',
        },
        Region: 'eu-west-2',
        SkipReplicationCompletedWait: 'true',
      },
      Condition: 'TableStackRegionNotEqualseuwest2A03859E7',
    });

    Template.fromStack(stack).hasResource('Custom::DynamoDBReplica', {
      Properties: {
        TableName: {
          Ref: 'TableCD117FA1',
        },
        Region: 'eu-central-1',
        SkipReplicationCompletedWait: 'true',
      },
      Condition: 'TableStackRegionNotEqualseucentral199D46FC0',
    });

    Template.fromStack(stack).hasCondition('TableStackRegionNotEqualseuwest2A03859E7', {
      'Fn::Not': [
        { 'Fn::Equals': ['eu-west-2', { Ref: 'AWS::Region' }] },
      ],
    });

    Template.fromStack(stack).hasCondition('TableStackRegionNotEqualseucentral199D46FC0', {
      'Fn::Not': [
        { 'Fn::Equals': ['eu-central-1', { Ref: 'AWS::Region' }] },
      ],
    });
  });

  test('grantReadData', () => {
    const stack = new Stack();
    const table = new Table(stack, 'Table', {
      partitionKey: {
        name: 'id',
        type: AttributeType.STRING,
      },
      replicationRegions: [
        'eu-west-2',
        'eu-central-1',
      ],
    });
    table.addGlobalSecondaryIndex({
      indexName: 'my-index',
      partitionKey: {
        name: 'key',
        type: AttributeType.STRING,
      },
    });
    const user = new iam.User(stack, 'User');

    // WHEN
    table.grantReadData(user);

    // THEN
    Template.fromStack(stack).hasResourceProperties('AWS::IAM::Policy', {
      PolicyDocument: {
        Statement: [
          {
            Action: [
              'dynamodb:BatchGetItem',
              'dynamodb:GetRecords',
              'dynamodb:GetShardIterator',
              'dynamodb:Query',
              'dynamodb:GetItem',
              'dynamodb:Scan',
              'dynamodb:ConditionCheckItem',
              'dynamodb:DescribeTable',
            ],
            Effect: 'Allow',
            Resource: [
              {
                'Fn::GetAtt': [
                  'TableCD117FA1',
                  'Arn',
                ],
              },
              {
                'Fn::Join': [
                  '',
                  [
                    {
                      'Fn::GetAtt': [
                        'TableCD117FA1',
                        'Arn',
                      ],
                    },
                    '/index/*',
                  ],
                ],
              },
              {
                'Fn::Join': [
                  '',
                  [
                    'arn:',
                    {
                      Ref: 'AWS::Partition',
                    },
                    ':dynamodb:eu-west-2:',
                    {
                      Ref: 'AWS::AccountId',
                    },
                    ':table/',
                    {
                      Ref: 'TableCD117FA1',
                    },
                  ],
                ],
              },
              {
                'Fn::Join': [
                  '',
                  [
                    'arn:',
                    {
                      Ref: 'AWS::Partition',
                    },
                    ':dynamodb:eu-central-1:',
                    {
                      Ref: 'AWS::AccountId',
                    },
                    ':table/',
                    {
                      Ref: 'TableCD117FA1',
                    },
                  ],
                ],
              },
              {
                'Fn::Join': [
                  '',
                  [
                    'arn:',
                    {
                      Ref: 'AWS::Partition',
                    },
                    ':dynamodb:eu-west-2:',
                    {
                      Ref: 'AWS::AccountId',
                    },
                    ':table/',
                    {
                      Ref: 'TableCD117FA1',
                    },
                    '/index/*',
                  ],
                ],
              },
              {
                'Fn::Join': [
                  '',
                  [
                    'arn:',
                    {
                      Ref: 'AWS::Partition',
                    },
                    ':dynamodb:eu-central-1:',
                    {
                      Ref: 'AWS::AccountId',
                    },
                    ':table/',
                    {
                      Ref: 'TableCD117FA1',
                    },
                    '/index/*',
                  ],
                ],
              },
            ],
          },
        ],
        Version: '2012-10-17',
      },
    });
  });

  test('grantReadData across regions', () => {
    // GIVEN
    const app = new App();
    const stack1 = new Stack(app, 'Stack1', {
      env: { region: 'us-east-1' },
    });
    const table = new Table(stack1, 'Table', {
      tableName: 'my-table',
      partitionKey: {
        name: 'id',
        type: AttributeType.STRING,
      },
      replicationRegions: [
        'eu-west-2',
        'eu-central-1',
      ],
    });
    table.addGlobalSecondaryIndex({
      indexName: 'my-index',
      partitionKey: {
        name: 'key',
        type: AttributeType.STRING,
      },
    });
    const stack2 = new Stack(app, 'Stack2', {
      env: { region: 'eu-west-2' },
    });
    const user = new iam.User(stack2, 'User');

    // WHEN
    table.grantReadData(user);

    // THEN
    Template.fromStack(stack2).hasResourceProperties('AWS::IAM::Policy', {
      PolicyDocument: {
        Statement: [
          {
            Action: [
              'dynamodb:BatchGetItem',
              'dynamodb:GetRecords',
              'dynamodb:GetShardIterator',
              'dynamodb:Query',
              'dynamodb:GetItem',
              'dynamodb:Scan',
              'dynamodb:ConditionCheckItem',
              'dynamodb:DescribeTable',
            ],
            Effect: 'Allow',
            Resource: [
              {
                'Fn::Join': [
                  '',
                  [
                    'arn:',
                    {
                      Ref: 'AWS::Partition',
                    },
                    ':dynamodb:us-east-1:',
                    {
                      Ref: 'AWS::AccountId',
                    },
                    ':table/my-table',
                  ],
                ],
              },
              {
                'Fn::Join': [
                  '',
                  [
                    'arn:',
                    {
                      Ref: 'AWS::Partition',
                    },
                    ':dynamodb:us-east-1:',
                    {
                      Ref: 'AWS::AccountId',
                    },
                    ':table/my-table/index/*',
                  ],
                ],
              },
              {
                'Fn::Join': [
                  '',
                  [
                    'arn:',
                    {
                      Ref: 'AWS::Partition',
                    },
                    ':dynamodb:eu-west-2:',
                    {
                      Ref: 'AWS::AccountId',
                    },
                    ':table/my-table',
                  ],
                ],
              },
              {
                'Fn::Join': [
                  '',
                  [
                    'arn:',
                    {
                      Ref: 'AWS::Partition',
                    },
                    ':dynamodb:eu-central-1:',
                    {
                      Ref: 'AWS::AccountId',
                    },
                    ':table/my-table',
                  ],
                ],
              },
              {
                'Fn::Join': [
                  '',
                  [
                    'arn:',
                    {
                      Ref: 'AWS::Partition',
                    },
                    ':dynamodb:eu-west-2:',
                    {
                      Ref: 'AWS::AccountId',
                    },
                    ':table/my-table/index/*',
                  ],
                ],
              },
              {
                'Fn::Join': [
                  '',
                  [
                    'arn:',
                    {
                      Ref: 'AWS::Partition',
                    },
                    ':dynamodb:eu-central-1:',
                    {
                      Ref: 'AWS::AccountId',
                    },
                    ':table/my-table/index/*',
                  ],
                ],
              },
            ],
          },
        ],
        Version: '2012-10-17',
      },
    });
  });

  test('grantTableListStreams across regions', () => {
    // GIVEN
    const app = new App();
    const stack1 = new Stack(app, 'Stack1', {
      env: { region: 'us-east-1' },
    });
    const table = new Table(stack1, 'Table', {
      tableName: 'my-table',
      partitionKey: {
        name: 'id',
        type: AttributeType.STRING,
      },
      replicationRegions: [
        'eu-west-2',
        'eu-central-1',
      ],
    });
    const stack2 = new Stack(app, 'Stack2', {
      env: { region: 'eu-west-2' },
    });
    const user = new iam.User(stack2, 'User');

    // WHEN
    table.grantTableListStreams(user);

    // THEN
    Template.fromStack(stack2).hasResourceProperties('AWS::IAM::Policy', {
      PolicyDocument: {
        Statement: [
          {
            Action: 'dynamodb:ListStreams',
            Effect: 'Allow',
            Resource: '*',
          },
        ],
        Version: '2012-10-17',
      },
    });
  });

  test('throws when PROVISIONED billing mode is used without auto-scaled writes', () => {
    // GIVEN
    const stack = new Stack();

    // WHEN
    new Table(stack, 'Table', {
      partitionKey: {
        name: 'id',
        type: AttributeType.STRING,
      },
      replicationRegions: [
        'eu-west-2',
        'eu-central-1',
      ],
      billingMode: BillingMode.PROVISIONED,
    });

    // THEN
    expect(() => {
      Template.fromStack(stack);
    }).toThrow(/A global Table that uses PROVISIONED as the billing mode needs auto-scaled write capacity/);
  });

  test('throws when PROVISIONED billing mode is used with auto-scaled writes, but without a policy', () => {
    // GIVEN
    const stack = new Stack();

    // WHEN
    const table = new Table(stack, 'Table', {
      partitionKey: {
        name: 'id',
        type: AttributeType.STRING,
      },
      replicationRegions: [
        'eu-west-2',
        'eu-central-1',
      ],
      billingMode: BillingMode.PROVISIONED,
    });
    table.autoScaleWriteCapacity({
      minCapacity: 1,
      maxCapacity: 10,
    });

    // THEN
    expect(() => {
      Template.fromStack(stack);
    }).toThrow(/A global Table that uses PROVISIONED as the billing mode needs auto-scaled write capacity with a policy/);
  });

  test('allows PROVISIONED billing mode when auto-scaled writes with a policy are specified', () => {
    // GIVEN
    const stack = new Stack();

    // WHEN
    const table = new Table(stack, 'Table', {
      partitionKey: {
        name: 'id',
        type: AttributeType.STRING,
      },
      replicationRegions: [
        'eu-west-2',
        'eu-central-1',
      ],
      billingMode: BillingMode.PROVISIONED,
    });
    table.autoScaleWriteCapacity({
      minCapacity: 1,
      maxCapacity: 10,
    }).scaleOnUtilization({ targetUtilizationPercent: 75 });

    Template.fromStack(stack).hasResource('AWS::DynamoDB::Table', {
      BillingMode: Match.absent(), // PROVISIONED is the default
    });
  });

  test('throws when stream is set and not set to NEW_AND_OLD_IMAGES', () => {
    // GIVEN
    const stack = new Stack();

    // THEN
    expect(() => new Table(stack, 'Table', {
      partitionKey: {
        name: 'id',
        type: AttributeType.STRING,
      },
      replicationRegions: [
        'eu-west-2',
        'eu-central-1',
      ],
      stream: StreamViewType.OLD_IMAGE,
    })).toThrow(/`NEW_AND_OLD_IMAGES`/);
  });

  test('throws with replica in same region as stack', () => {
    // GIVEN
    const app = new App();
    const stack = new Stack(app, 'Stack', {
      env: { region: 'us-east-1' },
    });

    // THEN
    expect(() => new Table(stack, 'Table', {
      partitionKey: {
        name: 'id',
        type: AttributeType.STRING,
      },
      replicationRegions: [
        'eu-west-1',
        'us-east-1',
        'eu-west-2',
      ],
    })).toThrow(/`replicationRegions` cannot include the region where this stack is deployed/);
  });

  test('no conditions when region is known', () => {
    // GIVEN
    const app = new App();
    const stack = new Stack(app, 'Stack', {
      env: { region: 'eu-west-1' },
    });

    // WHEN
    new Table(stack, 'Table', {
      partitionKey: {
        name: 'id',
        type: AttributeType.STRING,
      },
      replicationRegions: [
        'eu-west-2',
        'eu-central-1',
      ],
    });

    // THEN
    const conditions = Template.fromStack(stack).findConditions('*');
    expect(Object.keys(conditions).length).toEqual(0);
  });

  test('can configure timeout', () => {
    // GIVEN
    const stack = new Stack();

    // WHEN
    new Table(stack, 'Table', {
      partitionKey: {
        name: 'id',
        type: AttributeType.STRING,
      },
      replicationRegions: ['eu-central-1'],
      replicationTimeout: Duration.hours(1),
    });

    // THEN
    expect(cr.Provider).toHaveBeenCalledWith(expect.anything(), expect.any(String), expect.objectContaining({
      totalTimeout: Duration.hours(1),
    }));
  });
});

test('L1 inside L2 expects removalpolicy to have been set', () => {
  // Check that the "stateful L1 validation generation" works. Do it here
  // because we know DDB tables are stateful.
  const app = new App();
  const stack = new Stack(app, 'Stack');

  class FakeTableL2 extends Resource {
    constructor(scope: Construct, id: string) {
      super(scope, id);

      new CfnTable(this, 'Resource', {
        keySchema: [{ attributeName: 'hash', keyType: 'S' }],
      });
    }
  }

  new FakeTableL2(stack, 'Table');

  expect(() => {
    Template.fromStack(stack);
  }).toThrow(/is a stateful resource type/);
});

function testGrant(expectedActions: string[], invocation: (user: iam.IPrincipal, table: Table) => void) {
  // GIVEN
  const stack = new Stack();
  const table = new Table(stack, 'my-table', { partitionKey: { name: 'ID', type: AttributeType.STRING } });
  const user = new iam.User(stack, 'user');

  // WHEN
  invocation(user, table);

  // THEN
  const action = expectedActions.length > 1 ? expectedActions.map(a => `dynamodb:${a}`) : `dynamodb:${expectedActions[0]}`;
  Template.fromStack(stack).hasResourceProperties('AWS::IAM::Policy', {
    'PolicyDocument': {
      'Statement': [
        {
          'Action': action,
          'Effect': 'Allow',
          'Resource': [
            {
              'Fn::GetAtt': [
                'mytable0324D45C',
                'Arn',
              ],
            },
            {
              'Ref': 'AWS::NoValue',
            },
          ],
        },
      ],
      'Version': '2012-10-17',
    },
    'PolicyName': 'userDefaultPolicy083DF682',
    'Users': [
      {
        'Ref': 'user2C2B57AE',
      },
    ],
  });
}<|MERGE_RESOLUTION|>--- conflicted
+++ resolved
@@ -357,8 +357,6 @@
       StreamSpecification: { StreamViewType: 'KEYS_ONLY' },
       TableName: 'MyTable',
       Tags: [{ Key: 'Environment', Value: 'Production' }],
-<<<<<<< HEAD
-=======
       TimeToLiveSpecification: { AttributeName: 'timeToLive', Enabled: true },
       ContributorInsightsSpecification: { Enabled: true },
       KinesisStreamSpecification: {
@@ -366,10 +364,9 @@
           'Fn::GetAtt': ['MyStream5C050E93', 'Arn'],
         },
       },
->>>>>>> 380774ed
     },
   );
-  expect(stack).toHaveResource('Custom::DynamoDBTimeToLive', {
+  Template.fromStack(stack).hasResourceProperties('Custom::DynamoDBTimeToLive', {
     TableName: {
       Ref: 'MyTable794EDED1',
     },
