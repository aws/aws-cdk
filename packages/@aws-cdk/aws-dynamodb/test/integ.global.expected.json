--- conflicted
+++ resolved
@@ -91,11 +91,7 @@
               },
               "/",
               {
-<<<<<<< HEAD
-                "Ref": "AssetParameters6ad18143f3926a137f6457c58f08095591276b21030e6f32c3dfd47456d9fd93S3Bucket04AA4A26"
-=======
-                "Ref": "AssetParametersc1289fc4cd3d56f60845ad47d38292003289b914d85114c8184c42f7c29cc37cS3BucketAF315054"
->>>>>>> 6de83621
+                "Ref": "AssetParametersff9385d45e080dd6d7d73d81931d4eb97c31883610969bc8e00008b67f40ab68S3BucketF1B0B267"
               },
               "/",
               {
@@ -105,11 +101,7 @@
                     "Fn::Split": [
                       "||",
                       {
-<<<<<<< HEAD
-                        "Ref": "AssetParameters6ad18143f3926a137f6457c58f08095591276b21030e6f32c3dfd47456d9fd93S3VersionKeyC5ECEFB9"
-=======
-                        "Ref": "AssetParametersc1289fc4cd3d56f60845ad47d38292003289b914d85114c8184c42f7c29cc37cS3VersionKey0BF5AB05"
->>>>>>> 6de83621
+                        "Ref": "AssetParametersff9385d45e080dd6d7d73d81931d4eb97c31883610969bc8e00008b67f40ab68S3VersionKey39DCF57D"
                       }
                     ]
                   }
@@ -122,11 +114,7 @@
                     "Fn::Split": [
                       "||",
                       {
-<<<<<<< HEAD
-                        "Ref": "AssetParameters6ad18143f3926a137f6457c58f08095591276b21030e6f32c3dfd47456d9fd93S3VersionKeyC5ECEFB9"
-=======
-                        "Ref": "AssetParametersc1289fc4cd3d56f60845ad47d38292003289b914d85114c8184c42f7c29cc37cS3VersionKey0BF5AB05"
->>>>>>> 6de83621
+                        "Ref": "AssetParametersff9385d45e080dd6d7d73d81931d4eb97c31883610969bc8e00008b67f40ab68S3VersionKey39DCF57D"
                       }
                     ]
                   }
@@ -145,19 +133,11 @@
           "referencetocdkdynamodbglobal20191121TableB640876BRef": {
             "Ref": "TableCD117FA1"
           },
-<<<<<<< HEAD
-          "referencetocdkdynamodbglobal20191121AssetParameters8fa4c05285ee63386c077fe9f4b9ab89e6a8ebf0b420e50753034d951d19277bS3Bucket65A92A1BRef": {
-            "Ref": "AssetParameters8fa4c05285ee63386c077fe9f4b9ab89e6a8ebf0b420e50753034d951d19277bS3Bucket4CA0AB74"
+          "referencetocdkdynamodbglobal20191121AssetParameters23c030d344d23d11a9deeaeca621a2fed8d153a4906d94da81b3cf75beb34260S3Bucket9DB95B91Ref": {
+            "Ref": "AssetParameters23c030d344d23d11a9deeaeca621a2fed8d153a4906d94da81b3cf75beb34260S3Bucket578442F1"
           },
-          "referencetocdkdynamodbglobal20191121AssetParameters8fa4c05285ee63386c077fe9f4b9ab89e6a8ebf0b420e50753034d951d19277bS3VersionKey500BA708Ref": {
-            "Ref": "AssetParameters8fa4c05285ee63386c077fe9f4b9ab89e6a8ebf0b420e50753034d951d19277bS3VersionKey7FE2F95A"
-=======
-          "referencetocdkdynamodbglobal20191121AssetParameters01d4c194f7ecc9749658a221ceb33b29ff0c4e9d202cb82d7126e6532458da2bS3Bucket3DE786D6Ref": {
-            "Ref": "AssetParameters01d4c194f7ecc9749658a221ceb33b29ff0c4e9d202cb82d7126e6532458da2bS3Bucket797A9731"
-          },
-          "referencetocdkdynamodbglobal20191121AssetParameters01d4c194f7ecc9749658a221ceb33b29ff0c4e9d202cb82d7126e6532458da2bS3VersionKey2E16D513Ref": {
-            "Ref": "AssetParameters01d4c194f7ecc9749658a221ceb33b29ff0c4e9d202cb82d7126e6532458da2bS3VersionKey32273025"
->>>>>>> 6de83621
+          "referencetocdkdynamodbglobal20191121AssetParameters23c030d344d23d11a9deeaeca621a2fed8d153a4906d94da81b3cf75beb34260S3VersionKeyC55DE477Ref": {
+            "Ref": "AssetParameters23c030d344d23d11a9deeaeca621a2fed8d153a4906d94da81b3cf75beb34260S3VersionKey1B6BA461"
           },
           "referencetocdkdynamodbglobal20191121AssetParameters5e49cf64d8027f48872790f80cdb76c5b836ecf9a70b71be1eb937a5c25a47c1S3Bucket6627F4A7Ref": {
             "Ref": "AssetParameters5e49cf64d8027f48872790f80cdb76c5b836ecf9a70b71be1eb937a5c25a47c1S3Bucket663A709C"
@@ -170,31 +150,17 @@
     }
   },
   "Parameters": {
-<<<<<<< HEAD
-    "AssetParameters8fa4c05285ee63386c077fe9f4b9ab89e6a8ebf0b420e50753034d951d19277bS3Bucket4CA0AB74": {
+    "AssetParameters23c030d344d23d11a9deeaeca621a2fed8d153a4906d94da81b3cf75beb34260S3Bucket578442F1": {
       "Type": "String",
-      "Description": "S3 bucket for asset \"8fa4c05285ee63386c077fe9f4b9ab89e6a8ebf0b420e50753034d951d19277b\""
+      "Description": "S3 bucket for asset \"23c030d344d23d11a9deeaeca621a2fed8d153a4906d94da81b3cf75beb34260\""
     },
-    "AssetParameters8fa4c05285ee63386c077fe9f4b9ab89e6a8ebf0b420e50753034d951d19277bS3VersionKey7FE2F95A": {
+    "AssetParameters23c030d344d23d11a9deeaeca621a2fed8d153a4906d94da81b3cf75beb34260S3VersionKey1B6BA461": {
       "Type": "String",
-      "Description": "S3 key for asset version \"8fa4c05285ee63386c077fe9f4b9ab89e6a8ebf0b420e50753034d951d19277b\""
+      "Description": "S3 key for asset version \"23c030d344d23d11a9deeaeca621a2fed8d153a4906d94da81b3cf75beb34260\""
     },
-    "AssetParameters8fa4c05285ee63386c077fe9f4b9ab89e6a8ebf0b420e50753034d951d19277bArtifactHash8A94051C": {
+    "AssetParameters23c030d344d23d11a9deeaeca621a2fed8d153a4906d94da81b3cf75beb34260ArtifactHash57F1E9B3": {
       "Type": "String",
-      "Description": "Artifact hash for asset \"8fa4c05285ee63386c077fe9f4b9ab89e6a8ebf0b420e50753034d951d19277b\""
-=======
-    "AssetParameters01d4c194f7ecc9749658a221ceb33b29ff0c4e9d202cb82d7126e6532458da2bS3Bucket797A9731": {
-      "Type": "String",
-      "Description": "S3 bucket for asset \"01d4c194f7ecc9749658a221ceb33b29ff0c4e9d202cb82d7126e6532458da2b\""
-    },
-    "AssetParameters01d4c194f7ecc9749658a221ceb33b29ff0c4e9d202cb82d7126e6532458da2bS3VersionKey32273025": {
-      "Type": "String",
-      "Description": "S3 key for asset version \"01d4c194f7ecc9749658a221ceb33b29ff0c4e9d202cb82d7126e6532458da2b\""
-    },
-    "AssetParameters01d4c194f7ecc9749658a221ceb33b29ff0c4e9d202cb82d7126e6532458da2bArtifactHash54F789B6": {
-      "Type": "String",
-      "Description": "Artifact hash for asset \"01d4c194f7ecc9749658a221ceb33b29ff0c4e9d202cb82d7126e6532458da2b\""
->>>>>>> 6de83621
+      "Description": "Artifact hash for asset \"23c030d344d23d11a9deeaeca621a2fed8d153a4906d94da81b3cf75beb34260\""
     },
     "AssetParameters5e49cf64d8027f48872790f80cdb76c5b836ecf9a70b71be1eb937a5c25a47c1S3Bucket663A709C": {
       "Type": "String",
@@ -208,31 +174,17 @@
       "Type": "String",
       "Description": "Artifact hash for asset \"5e49cf64d8027f48872790f80cdb76c5b836ecf9a70b71be1eb937a5c25a47c1\""
     },
-<<<<<<< HEAD
-    "AssetParameters6ad18143f3926a137f6457c58f08095591276b21030e6f32c3dfd47456d9fd93S3Bucket04AA4A26": {
+    "AssetParametersff9385d45e080dd6d7d73d81931d4eb97c31883610969bc8e00008b67f40ab68S3BucketF1B0B267": {
       "Type": "String",
-      "Description": "S3 bucket for asset \"6ad18143f3926a137f6457c58f08095591276b21030e6f32c3dfd47456d9fd93\""
+      "Description": "S3 bucket for asset \"ff9385d45e080dd6d7d73d81931d4eb97c31883610969bc8e00008b67f40ab68\""
     },
-    "AssetParameters6ad18143f3926a137f6457c58f08095591276b21030e6f32c3dfd47456d9fd93S3VersionKeyC5ECEFB9": {
+    "AssetParametersff9385d45e080dd6d7d73d81931d4eb97c31883610969bc8e00008b67f40ab68S3VersionKey39DCF57D": {
       "Type": "String",
-      "Description": "S3 key for asset version \"6ad18143f3926a137f6457c58f08095591276b21030e6f32c3dfd47456d9fd93\""
+      "Description": "S3 key for asset version \"ff9385d45e080dd6d7d73d81931d4eb97c31883610969bc8e00008b67f40ab68\""
     },
-    "AssetParameters6ad18143f3926a137f6457c58f08095591276b21030e6f32c3dfd47456d9fd93ArtifactHash066553BC": {
+    "AssetParametersff9385d45e080dd6d7d73d81931d4eb97c31883610969bc8e00008b67f40ab68ArtifactHash1FBBCC08": {
       "Type": "String",
-      "Description": "Artifact hash for asset \"6ad18143f3926a137f6457c58f08095591276b21030e6f32c3dfd47456d9fd93\""
-=======
-    "AssetParametersc1289fc4cd3d56f60845ad47d38292003289b914d85114c8184c42f7c29cc37cS3BucketAF315054": {
-      "Type": "String",
-      "Description": "S3 bucket for asset \"c1289fc4cd3d56f60845ad47d38292003289b914d85114c8184c42f7c29cc37c\""
-    },
-    "AssetParametersc1289fc4cd3d56f60845ad47d38292003289b914d85114c8184c42f7c29cc37cS3VersionKey0BF5AB05": {
-      "Type": "String",
-      "Description": "S3 key for asset version \"c1289fc4cd3d56f60845ad47d38292003289b914d85114c8184c42f7c29cc37c\""
-    },
-    "AssetParametersc1289fc4cd3d56f60845ad47d38292003289b914d85114c8184c42f7c29cc37cArtifactHashDAE30A7E": {
-      "Type": "String",
-      "Description": "Artifact hash for asset \"c1289fc4cd3d56f60845ad47d38292003289b914d85114c8184c42f7c29cc37c\""
->>>>>>> 6de83621
+      "Description": "Artifact hash for asset \"ff9385d45e080dd6d7d73d81931d4eb97c31883610969bc8e00008b67f40ab68\""
     }
   }
 }