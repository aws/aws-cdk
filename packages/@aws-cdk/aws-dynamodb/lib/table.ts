--- conflicted
+++ resolved
@@ -1,9 +1,6 @@
 import * as appscaling from '@aws-cdk/aws-applicationautoscaling';
-<<<<<<< HEAD
 import { CustomResource } from '@aws-cdk/aws-cloudformation';
-=======
 import * as cloudwatch from '@aws-cdk/aws-cloudwatch';
->>>>>>> fd4273fc
 import * as iam from '@aws-cdk/aws-iam';
 import { Aws, Construct, IResource, Lazy, RemovalPolicy, Resource, Stack, Token } from '@aws-cdk/core';
 import { CfnTable } from './dynamodb.generated';
