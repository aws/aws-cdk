import { cloudformation as applicationautoscaling } from '@aws-cdk/aws-applicationautoscaling';
<<<<<<< HEAD
import { PolicyStatement, PolicyStatementEffect, Role, ServicePrincipal } from '@aws-cdk/aws-iam';
import { Construct } from '@aws-cdk/cdk';
=======
import { Role } from '@aws-cdk/aws-iam';
import { Construct, PolicyStatement, PolicyStatementEffect, ServicePrincipal, TagManager, Tags } from '@aws-cdk/cdk';
>>>>>>> d17911ec
import { cloudformation as dynamodb } from './dynamodb.generated';

const HASH_KEY_TYPE = 'HASH';
const RANGE_KEY_TYPE = 'RANGE';

export interface Attribute {
  /**
   * The name of an attribute.
   */
  name: string;

  /**
   * The data type of an attribute.
   */
  type: AttributeType;
}

export interface TableProps {
  /**
   * The read capacity for the table. Careful if you add Global Secondary Indexes, as
   * those will share the table's provisioned throughput.
   * @default 5
   */
  readCapacity?: number;
  /**
   * The write capacity for the table. Careful if you add Global Secondary Indexes, as
   * those will share the table's provisioned throughput.
   * @default 5
   */
  writeCapacity?: number;

  /**
   * Enforces a particular physical table name.
   * @default <generated>
   */
  tableName?: string;

  /**
   * Whether point-in-time recovery is enabled.
   * @default undefined, point-in-time recovery is disabled
   */
  pitrEnabled?: boolean;

  /**
   * Whether server-side encryption is enabled.
   * @default undefined, server-side encryption is disabled
   */
  sseEnabled?: boolean;

  /**
   * When an item in the table is modified, StreamViewType determines what information
   * is written to the stream for this table. Valid values for StreamViewType are:
   * @default undefined, streams are disabled
   */
  streamSpecification?: StreamViewType;

  /**
   * The AWS resource tags to associate with the table.
   * @default undefined
   */
  tags?: Tags;

  /**
   * The name of TTL attribute.
   * @default undefined, TTL is disabled
   */
  ttlAttributeName?: string;

  /**
   * AutoScalingProps configuration to configure Read AutoScaling for the DynamoDB table.
   * This field is optional and this can be achieved via addReadAutoScaling.
   * @default undefined, read auto scaling is disabled
   */
  readAutoScaling?: AutoScalingProps;

  /**
   * AutoScalingProps configuration to configure Write AutoScaling for the DynamoDB table.
   * This field is optional and this can be achieved via addWriteAutoScaling.
   * @default undefined, write auto scaling is disabled
   */
  writeAutoScaling?: AutoScalingProps;
}

export interface SecondaryIndexProps {
  /**
   * The name of the secondary index.
   */
  indexName: string;

  /**
   * The set of attributes that are projected into the secondary index.
   * @default ALL
   */
  projectionType?: ProjectionType;

  /**
   * The non-key attributes that are projected into the secondary index.
   * @default undefined
   */
  nonKeyAttributes?: string[];
}

export interface GlobalSecondaryIndexProps extends SecondaryIndexProps {
  /**
   * The attribute of a partition key for the global secondary index.
   */
  partitionKey: Attribute;

  /**
   * The attribute of a sort key for the global secondary index.
   * @default undefined
   */
  sortKey?: Attribute;

  /**
   * The read capacity for the global secondary index.
   * @default 5
   */
  readCapacity?: number;

  /**
   * The write capacity for the global secondary index.
   * @default 5
   */
  writeCapacity?: number;
}

export interface LocalSecondaryIndexProps extends SecondaryIndexProps {
  /**
   * The attribute of a sort key for the local secondary index.
   */
  sortKey: Attribute;
}

/* tslint:disable:max-line-length */
export interface AutoScalingProps {
  /**
   * The minimum value that Application Auto Scaling can use to scale a target during a scaling activity.
   * @link https://docs.aws.amazon.com/AWSCloudFormation/latest/UserGuide/aws-resource-applicationautoscaling-scalabletarget.html#cfn-applicationautoscaling-scalabletarget-mincapacity
   */
  minCapacity: number;
  /**
   * The maximum value that Application Auto Scaling can use to scale a target during a scaling activity.
   * @link https://docs.aws.amazon.com/AWSCloudFormation/latest/UserGuide/aws-resource-applicationautoscaling-scalabletarget.html#cfn-applicationautoscaling-scalabletarget-maxcapacity
   */
  maxCapacity: number;
  /**
   * Application Auto Scaling ensures that the ratio of consumed capacity to provisioned capacity stays at or near this value. You define TargetValue as a percentage.
   * @link https://docs.aws.amazon.com/AWSCloudFormation/latest/UserGuide/aws-properties-applicationautoscaling-scalingpolicy-targettrackingscalingpolicyconfiguration.html#cfn-applicationautoscaling-scalingpolicy-targettrackingscalingpolicyconfiguration-targetvalue
   */
  targetValue: number;
  /**
   * The amount of time, in seconds, after a scale in activity completes before another scale in activity can start.
   * @link https://docs.aws.amazon.com/AWSCloudFormation/latest/UserGuide/aws-properties-applicationautoscaling-scalingpolicy-targettrackingscalingpolicyconfiguration.html#cfn-applicationautoscaling-scalingpolicy-targettrackingscalingpolicyconfiguration-scaleincooldown
   */
  scaleInCooldown: number;
  /**
   * The amount of time, in seconds, after a scale out activity completes before another scale out activity can start.
   * @link https://docs.aws.amazon.com/AWSCloudFormation/latest/UserGuide/aws-properties-applicationautoscaling-scalingpolicy-targettrackingscalingpolicyconfiguration.html#cfn-applicationautoscaling-scalingpolicy-targettrackingscalingpolicyconfiguration-scaleoutcooldown
   */
  scaleOutCooldown: number;
  /**
   * A name for the scaling policy.
   * @link https://docs.aws.amazon.com/AWSCloudFormation/latest/UserGuide/aws-resource-applicationautoscaling-scalingpolicy.html#cfn-applicationautoscaling-scalingpolicy-policyname
   * @default {TableName}[ReadCapacity|WriteCapacity]ScalingPolicy
   */
  scalingPolicyName?: string;
}
/* tslint:enable:max-line-length */

/**
 * Provides a DynamoDB table.
 */
export class Table extends Construct {
  public readonly tableArn: string;
  public readonly tableName: string;
  public readonly tableStreamArn: string;

  private readonly table: dynamodb.TableResource;

  private readonly keySchema = new Array<dynamodb.TableResource.KeySchemaProperty>();
  private readonly attributeDefinitions = new Array<dynamodb.TableResource.AttributeDefinitionProperty>();
  private readonly globalSecondaryIndexes = new Array<dynamodb.TableResource.GlobalSecondaryIndexProperty>();
  private readonly localSecondaryIndexes = new Array<dynamodb.TableResource.LocalSecondaryIndexProperty>();

  private readonly secondaryIndexNames: string[] = [];
  private readonly nonKeyAttributes: string[] = [];

  private tablePartitionKey: Attribute | undefined = undefined;
  private tableSortKey: Attribute | undefined = undefined;

  private readScalingPolicyResource?: applicationautoscaling.ScalingPolicyResource;
  private writeScalingPolicyResource?: applicationautoscaling.ScalingPolicyResource;

  constructor(parent: Construct, name: string, props: TableProps = {}) {
    super(parent, name);

    this.table = new dynamodb.TableResource(this, 'Resource', {
      tableName: props.tableName,
      keySchema: this.keySchema,
      attributeDefinitions: this.attributeDefinitions,
      globalSecondaryIndexes: this.globalSecondaryIndexes,
      localSecondaryIndexes: this.localSecondaryIndexes,
      pointInTimeRecoverySpecification: props.pitrEnabled ? { pointInTimeRecoveryEnabled: props.pitrEnabled } : undefined,
      provisionedThroughput: { readCapacityUnits: props.readCapacity || 5, writeCapacityUnits: props.writeCapacity || 5 },
      sseSpecification: props.sseEnabled ? { sseEnabled: props.sseEnabled } : undefined,
      streamSpecification: props.streamSpecification ? { streamViewType: props.streamSpecification } : undefined,
      tags: new TagManager(this, { initialTags: props.tags }),
      timeToLiveSpecification: props.ttlAttributeName ? { attributeName: props.ttlAttributeName, enabled: true } : undefined
    });

    if (props.tableName) { this.addMetadata('aws:cdk:hasPhysicalName', props.tableName); }

    this.tableArn = this.table.tableArn;
    this.tableName = this.table.tableName;
    this.tableStreamArn = this.table.tableStreamArn;

    if (props.readAutoScaling) {
      this.addReadAutoScaling(props.readAutoScaling);
    }

    if (props.writeAutoScaling) {
      this.addWriteAutoScaling(props.writeAutoScaling);
    }
  }

  /**
   * Add a partition key of table.
   *
   * @param attribute the partition key attribute of table
   * @returns a reference to this object so that method calls can be chained together
   */
  public addPartitionKey(attribute: Attribute): this {
    this.addKey(attribute, HASH_KEY_TYPE);
    this.tablePartitionKey = attribute;
    return this;
  }

  /**
   * Add a sort key of table.
   *
   * @param attribute the sort key of table
   * @returns a reference to this object so that method calls can be chained together
   */
  public addSortKey(attribute: Attribute): this {
    this.addKey(attribute, RANGE_KEY_TYPE);
    this.tableSortKey = attribute;
    return this;
  }

  /**
   * Add a global secondary index of table.
   *
   * @param props the property of global secondary index
   */
  public addGlobalSecondaryIndex(props: GlobalSecondaryIndexProps) {
    if (this.globalSecondaryIndexes.length === 5) {
      // https://docs.aws.amazon.com/amazondynamodb/latest/developerguide/Limits.html#limits-secondary-indexes
      throw new RangeError('a maximum number of global secondary index per table is 5');
    }

    this.validateIndexName(props.indexName);

    // build key schema and projection for index
    const gsiKeySchema = this.buildIndexKeySchema(props.partitionKey, props.sortKey);
    const gsiProjection = this.buildIndexProjection(props);

    this.secondaryIndexNames.push(props.indexName);
    this.globalSecondaryIndexes.push({
      indexName: props.indexName,
      keySchema: gsiKeySchema,
      projection: gsiProjection,
      provisionedThroughput: { readCapacityUnits: props.readCapacity || 5, writeCapacityUnits: props.writeCapacity || 5 }
    });
  }

  /**
   * Add a local secondary index of table.
   *
   * @param props the property of local secondary index
   */
  public addLocalSecondaryIndex(props: LocalSecondaryIndexProps) {
    if (this.localSecondaryIndexes.length === 5) {
      // https://docs.aws.amazon.com/amazondynamodb/latest/developerguide/Limits.html#limits-secondary-indexes
      throw new RangeError('a maximum number of local secondary index per table is 5');
    }

    if (!this.tablePartitionKey) {
      throw new Error('a partition key of the table must be specified first through addPartitionKey()');
    }

    this.validateIndexName(props.indexName);

    // build key schema and projection for index
    const lsiKeySchema = this.buildIndexKeySchema(this.tablePartitionKey, props.sortKey);
    const lsiProjection = this.buildIndexProjection(props);

    this.secondaryIndexNames.push(props.indexName);
    this.localSecondaryIndexes.push({
      indexName: props.indexName,
      keySchema: lsiKeySchema,
      projection: lsiProjection
    });
  }

  public addReadAutoScaling(props: AutoScalingProps) {
    this.readScalingPolicyResource = this.buildAutoScaling(this.readScalingPolicyResource, 'Read', props);
  }

  public addWriteAutoScaling(props: AutoScalingProps) {
    this.writeScalingPolicyResource = this.buildAutoScaling(this.writeScalingPolicyResource, 'Write', props);
  }

  /**
   * Validate the table construct.
   *
   * @returns an array of validation error message
   */
  public validate(): string[] {
    const errors = new Array<string>();

    if (!this.tablePartitionKey) {
      errors.push('a partition key must be specified');
    }
    if (this.localSecondaryIndexes.length > 0 && !this.tableSortKey) {
      errors.push('a sort key of the table must be specified to add local secondary indexes');
    }

    return errors;
  }

  /**
   * Validate index name to check if a duplicate name already exists.
   *
   * @param indexName a name of global or local secondary index
   */
  private validateIndexName(indexName: string) {
    if (this.secondaryIndexNames.includes(indexName)) {
      // a duplicate index name causes validation exception, status code 400, while trying to create CFN stack
      throw new Error(`a duplicate index name, ${indexName}, is not allowed`);
    }
    this.secondaryIndexNames.push(indexName);
  }

  /**
   * Validate non-key attributes by checking limits within secondary index, which may vary in future.
   *
   * @param nonKeyAttributes a list of non-key attribute names
   */
  private validateNonKeyAttributes(nonKeyAttributes: string[]) {
    if (this.nonKeyAttributes.length + nonKeyAttributes.length > 20) {
      // https://docs.aws.amazon.com/amazondynamodb/latest/developerguide/Limits.html#limits-secondary-indexes
      throw new RangeError('a maximum number of nonKeyAttributes across all of secondary indexes is 20');
    }

    // store all non-key attributes
    this.nonKeyAttributes.push(...nonKeyAttributes);

    // throw error if key attribute is part of non-key attributes
    this.attributeDefinitions.forEach(keyAttribute => {
      if (typeof keyAttribute.attributeName === 'string' && this.nonKeyAttributes.includes(keyAttribute.attributeName)) {
        throw new Error(`a key attribute, ${keyAttribute.attributeName}, is part of a list of non-key attributes, ${this.nonKeyAttributes}` +
          ', which is not allowed since all key attributes are added automatically and this configuration causes stack creation failure');
      }
    });
  }

  private validateAutoScalingProps(props: AutoScalingProps) {
    if (props.targetValue < 10 || props.targetValue > 90) {
      throw new RangeError("scalingTargetValue for predefined metric type DynamoDBReadCapacityUtilization/"
        + "DynamoDBWriteCapacityUtilization must be between 10 and 90; Provided value is: " + props.targetValue);
    }
    if (props.scaleInCooldown < 0) {
      throw new RangeError("scaleInCooldown must be greater than or equal to 0; Provided value is: " + props.scaleInCooldown);
    }
    if (props.scaleOutCooldown < 0) {
      throw new RangeError("scaleOutCooldown must be greater than or equal to 0; Provided value is: " + props.scaleOutCooldown);
    }
    if (props.maxCapacity < 0) {
      throw new RangeError("maximumCapacity must be greater than or equal to 0; Provided value is: " + props.maxCapacity);
    }
    if (props.minCapacity < 0) {
      throw new RangeError("minimumCapacity must be greater than or equal to 0; Provided value is: " + props.minCapacity);
    }
  }

  private buildIndexKeySchema(partitionKey: Attribute, sortKey?: Attribute): dynamodb.TableResource.KeySchemaProperty[] {
    this.registerAttribute(partitionKey);
    const indexKeySchema: dynamodb.TableResource.KeySchemaProperty[] = [
      { attributeName: partitionKey.name, keyType: HASH_KEY_TYPE }
    ];

    if (sortKey) {
      this.registerAttribute(sortKey);
      indexKeySchema.push({ attributeName: sortKey.name, keyType: RANGE_KEY_TYPE });
    }

    return indexKeySchema;
  }

  private buildIndexProjection(props: SecondaryIndexProps): dynamodb.TableResource.ProjectionProperty {
    if (props.projectionType === ProjectionType.Include && !props.nonKeyAttributes) {
      // https://docs.aws.amazon.com/AWSCloudFormation/latest/UserGuide/aws-properties-dynamodb-projectionobject.html
      throw new Error(`non-key attributes should be specified when using ${ProjectionType.Include} projection type`);
    }

    if (props.projectionType !== ProjectionType.Include && props.nonKeyAttributes) {
      // this combination causes validation exception, status code 400, while trying to create CFN stack
      throw new Error(`non-key attributes should not be specified when not using ${ProjectionType.Include} projection type`);
    }

    if (props.nonKeyAttributes) {
      this.validateNonKeyAttributes(props.nonKeyAttributes);
    }

    return {
      projectionType: props.projectionType ? props.projectionType : ProjectionType.All,
      nonKeyAttributes: props.nonKeyAttributes ? props.nonKeyAttributes : undefined
    };
  }

  private buildAutoScaling(scalingPolicyResource: applicationautoscaling.ScalingPolicyResource | undefined,
                           scalingType: string,
                           props: AutoScalingProps) {
    if (scalingPolicyResource) {
      throw new Error(`${scalingType} Auto Scaling already defined for Table`);
    }

    this.validateAutoScalingProps(props);
    const autoScalingRole = this.buildAutoScalingRole(`${scalingType}AutoScalingRole`);

    const scalableTargetResource = new applicationautoscaling.ScalableTargetResource(
      this, `${scalingType}CapacityScalableTarget`, this.buildScalableTargetResourceProps(
        `dynamodb:table:${scalingType}CapacityUnits`, autoScalingRole, props));

    return new applicationautoscaling.ScalingPolicyResource(
      this, `${scalingType}CapacityScalingPolicy`,
      this.buildScalingPolicyResourceProps(`DynamoDB${scalingType}CapacityUtilization`, `${scalingType}Capacity`,
      scalableTargetResource, props));
  }

  private buildAutoScalingRole(roleResourceName: string) {
    const autoScalingRole = new Role(this, roleResourceName, {
      assumedBy: new ServicePrincipal('application-autoscaling.amazonaws.com')
    });
    autoScalingRole.addToPolicy(new PolicyStatement(PolicyStatementEffect.Allow)
      .addActions("dynamodb:DescribeTable", "dynamodb:UpdateTable")
      .addResource(this.tableArn));
    autoScalingRole.addToPolicy(new PolicyStatement(PolicyStatementEffect.Allow)
      .addActions("cloudwatch:PutMetricAlarm", "cloudwatch:DescribeAlarms", "cloudwatch:GetMetricStatistics",
        "cloudwatch:SetAlarmState", "cloudwatch:DeleteAlarms")
      .addAllResources());
    return autoScalingRole;
  }

  private buildScalableTargetResourceProps(scalableDimension: string,
                                           scalingRole: Role,
                                           props: AutoScalingProps) {
    return {
      maxCapacity: props.maxCapacity,
      minCapacity: props.minCapacity,
      resourceId: `table/${this.tableName}`,
      roleArn: scalingRole.roleArn,
      scalableDimension,
      serviceNamespace: 'dynamodb'
    };
  }

  private buildScalingPolicyResourceProps(predefinedMetricType: string,
                                          scalingParameter: string,
                                          scalableTargetResource: applicationautoscaling.ScalableTargetResource,
                                          props: AutoScalingProps) {
    const scalingPolicyName = props.scalingPolicyName || `${this.tableName}${scalingParameter}ScalingPolicy`;
    return {
      policyName: scalingPolicyName,
      policyType: 'TargetTrackingScaling',
      scalingTargetId: scalableTargetResource.ref,
      targetTrackingScalingPolicyConfiguration: {
        predefinedMetricSpecification: {
          predefinedMetricType
        },
        scaleInCooldown: props.scaleInCooldown,
        scaleOutCooldown: props.scaleOutCooldown,
        targetValue: props.targetValue
      }
    };
  }

  private findKey(keyType: string) {
    return this.keySchema.find(prop => prop.keyType === keyType);
  }

  private addKey(attribute: Attribute, keyType: string) {
    const existingProp = this.findKey(keyType);
    if (existingProp) {
      throw new Error(`Unable to set ${attribute.name} as a ${keyType} key, because ${existingProp.attributeName} is a ${keyType} key`);
    }
    this.registerAttribute(attribute);
    this.keySchema.push({
      attributeName: attribute.name,
      keyType
    });
    return this;
  }

  /**
   * Register the key attribute of table or secondary index to assemble attribute definitions of TableResourceProps.
   *
   * @param attribute the key attribute of table or secondary index
   */
  private registerAttribute(attribute: Attribute) {
    const name = attribute.name;
    const type = attribute.type;
    const existingDef = this.attributeDefinitions.find(def => def.attributeName === name);
    if (existingDef && existingDef.attributeType !== type) {
      throw new Error(`Unable to specify ${name} as ${type} because it was already defined as ${existingDef.attributeType}`);
    }
    if (!existingDef) {
      this.attributeDefinitions.push({
        attributeName: name,
        attributeType: type
      });
    }
  }
}

export enum AttributeType {
  Binary = 'B',
  Number = 'N',
  String = 'S',
}

export enum ProjectionType {
  KeysOnly = 'KEYS_ONLY',
  Include = 'INCLUDE',
  All = 'ALL'
}

/**
 * When an item in the table is modified, StreamViewType determines what information
 * is written to the stream for this table. Valid values for StreamViewType are:
 * @link https://docs.aws.amazon.com/amazondynamodb/latest/APIReference/API_StreamSpecification.html
 * @enum {string}
 */
export enum StreamViewType {
  /** The entire item, as it appears after it was modified, is written to the stream. */
  NewImage = 'NEW_IMAGE',
  /** The entire item, as it appeared before it was modified, is written to the stream. */
  OldImage = 'OLD_IMAGE',
  /** Both the new and the old item images of the item are written to the stream. */
  NewAndOldImages = 'NEW_AND_OLD_IMAGES',
  /** Only the key attributes of the modified item are written to the stream. */
  KeysOnly = 'KEYS_ONLY'
}<|MERGE_RESOLUTION|>--- conflicted
+++ resolved
@@ -1,11 +1,6 @@
 import { cloudformation as applicationautoscaling } from '@aws-cdk/aws-applicationautoscaling';
-<<<<<<< HEAD
 import { PolicyStatement, PolicyStatementEffect, Role, ServicePrincipal } from '@aws-cdk/aws-iam';
-import { Construct } from '@aws-cdk/cdk';
-=======
-import { Role } from '@aws-cdk/aws-iam';
-import { Construct, PolicyStatement, PolicyStatementEffect, ServicePrincipal, TagManager, Tags } from '@aws-cdk/cdk';
->>>>>>> d17911ec
+import { Construct, TagManager, Tags } from '@aws-cdk/cdk';
 import { cloudformation as dynamodb } from './dynamodb.generated';
 
 const HASH_KEY_TYPE = 'HASH';
