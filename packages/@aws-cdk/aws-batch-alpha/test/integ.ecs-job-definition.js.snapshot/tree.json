{
  "version": "tree-0.1",
  "tree": {
    "id": "App",
    "path": "",
    "children": {
      "stack": {
        "id": "stack",
        "path": "stack",
        "children": {
          "vpc": {
            "id": "vpc",
            "path": "stack/vpc",
            "children": {
              "Resource": {
                "id": "Resource",
                "path": "stack/vpc/Resource",
                "attributes": {
                  "aws:cdk:cloudformation:type": "AWS::EC2::VPC",
                  "aws:cdk:cloudformation:props": {
                    "cidrBlock": "10.0.0.0/16",
                    "enableDnsHostnames": true,
                    "enableDnsSupport": true,
                    "instanceTenancy": "default",
                    "tags": [
                      {
                        "key": "Name",
                        "value": "stack/vpc"
                      }
                    ]
                  }
                },
                "constructInfo": {
<<<<<<< HEAD
                  "fqn": "aws-cdk-lib.aws_ec2.CfnVPC",
                  "version": "0.0.0"
=======
                  "fqn": "constructs.Construct",
                  "version": "10.1.270"
>>>>>>> e11daa30
                }
              },
              "PublicSubnet1": {
                "id": "PublicSubnet1",
                "path": "stack/vpc/PublicSubnet1",
                "children": {
                  "Subnet": {
                    "id": "Subnet",
                    "path": "stack/vpc/PublicSubnet1/Subnet",
                    "attributes": {
                      "aws:cdk:cloudformation:type": "AWS::EC2::Subnet",
                      "aws:cdk:cloudformation:props": {
                        "vpcId": {
                          "Ref": "vpcA2121C38"
                        },
                        "availabilityZone": {
                          "Fn::Select": [
                            0,
                            {
                              "Fn::GetAZs": ""
                            }
                          ]
                        },
                        "cidrBlock": "10.0.0.0/18",
                        "mapPublicIpOnLaunch": true,
                        "tags": [
                          {
                            "key": "aws-cdk:subnet-name",
                            "value": "Public"
                          },
                          {
                            "key": "aws-cdk:subnet-type",
                            "value": "Public"
                          },
                          {
                            "key": "Name",
                            "value": "stack/vpc/PublicSubnet1"
                          }
                        ]
                      }
                    },
                    "constructInfo": {
<<<<<<< HEAD
                      "fqn": "aws-cdk-lib.aws_ec2.CfnSubnet",
                      "version": "0.0.0"
=======
                      "fqn": "constructs.Construct",
                      "version": "10.1.270"
>>>>>>> e11daa30
                    }
                  },
                  "Acl": {
                    "id": "Acl",
                    "path": "stack/vpc/PublicSubnet1/Acl",
                    "constructInfo": {
<<<<<<< HEAD
                      "fqn": "aws-cdk-lib.Resource",
                      "version": "0.0.0"
=======
                      "fqn": "constructs.Construct",
                      "version": "10.1.270"
>>>>>>> e11daa30
                    }
                  },
                  "RouteTable": {
                    "id": "RouteTable",
                    "path": "stack/vpc/PublicSubnet1/RouteTable",
                    "attributes": {
                      "aws:cdk:cloudformation:type": "AWS::EC2::RouteTable",
                      "aws:cdk:cloudformation:props": {
                        "vpcId": {
                          "Ref": "vpcA2121C38"
                        },
                        "tags": [
                          {
                            "key": "Name",
                            "value": "stack/vpc/PublicSubnet1"
                          }
                        ]
                      }
                    },
                    "constructInfo": {
<<<<<<< HEAD
                      "fqn": "aws-cdk-lib.aws_ec2.CfnRouteTable",
                      "version": "0.0.0"
=======
                      "fqn": "constructs.Construct",
                      "version": "10.1.270"
>>>>>>> e11daa30
                    }
                  },
                  "RouteTableAssociation": {
                    "id": "RouteTableAssociation",
                    "path": "stack/vpc/PublicSubnet1/RouteTableAssociation",
                    "attributes": {
                      "aws:cdk:cloudformation:type": "AWS::EC2::SubnetRouteTableAssociation",
                      "aws:cdk:cloudformation:props": {
                        "routeTableId": {
                          "Ref": "vpcPublicSubnet1RouteTable48A2DF9B"
                        },
                        "subnetId": {
                          "Ref": "vpcPublicSubnet1Subnet2E65531E"
                        }
                      }
                    },
                    "constructInfo": {
<<<<<<< HEAD
                      "fqn": "aws-cdk-lib.aws_ec2.CfnSubnetRouteTableAssociation",
                      "version": "0.0.0"
=======
                      "fqn": "constructs.Construct",
                      "version": "10.1.270"
>>>>>>> e11daa30
                    }
                  },
                  "DefaultRoute": {
                    "id": "DefaultRoute",
                    "path": "stack/vpc/PublicSubnet1/DefaultRoute",
                    "attributes": {
                      "aws:cdk:cloudformation:type": "AWS::EC2::Route",
                      "aws:cdk:cloudformation:props": {
                        "routeTableId": {
                          "Ref": "vpcPublicSubnet1RouteTable48A2DF9B"
                        },
                        "destinationCidrBlock": "0.0.0.0/0",
                        "gatewayId": {
                          "Ref": "vpcIGWE57CBDCA"
                        }
                      }
                    },
                    "constructInfo": {
<<<<<<< HEAD
                      "fqn": "aws-cdk-lib.aws_ec2.CfnRoute",
                      "version": "0.0.0"
=======
                      "fqn": "constructs.Construct",
                      "version": "10.1.270"
>>>>>>> e11daa30
                    }
                  },
                  "EIP": {
                    "id": "EIP",
                    "path": "stack/vpc/PublicSubnet1/EIP",
                    "attributes": {
                      "aws:cdk:cloudformation:type": "AWS::EC2::EIP",
                      "aws:cdk:cloudformation:props": {
                        "domain": "vpc",
                        "tags": [
                          {
                            "key": "Name",
                            "value": "stack/vpc/PublicSubnet1"
                          }
                        ]
                      }
                    },
                    "constructInfo": {
<<<<<<< HEAD
                      "fqn": "aws-cdk-lib.aws_ec2.CfnEIP",
                      "version": "0.0.0"
=======
                      "fqn": "constructs.Construct",
                      "version": "10.1.270"
>>>>>>> e11daa30
                    }
                  },
                  "NATGateway": {
                    "id": "NATGateway",
                    "path": "stack/vpc/PublicSubnet1/NATGateway",
                    "attributes": {
                      "aws:cdk:cloudformation:type": "AWS::EC2::NatGateway",
                      "aws:cdk:cloudformation:props": {
                        "subnetId": {
                          "Ref": "vpcPublicSubnet1Subnet2E65531E"
                        },
                        "allocationId": {
                          "Fn::GetAtt": [
                            "vpcPublicSubnet1EIPDA49DCBE",
                            "AllocationId"
                          ]
                        },
                        "tags": [
                          {
                            "key": "Name",
                            "value": "stack/vpc/PublicSubnet1"
                          }
                        ]
                      }
                    },
                    "constructInfo": {
<<<<<<< HEAD
                      "fqn": "aws-cdk-lib.aws_ec2.CfnNatGateway",
                      "version": "0.0.0"
=======
                      "fqn": "constructs.Construct",
                      "version": "10.1.270"
>>>>>>> e11daa30
                    }
                  }
                },
                "constructInfo": {
<<<<<<< HEAD
                  "fqn": "aws-cdk-lib.aws_ec2.PublicSubnet",
                  "version": "0.0.0"
=======
                  "fqn": "constructs.Construct",
                  "version": "10.1.270"
>>>>>>> e11daa30
                }
              },
              "PublicSubnet2": {
                "id": "PublicSubnet2",
                "path": "stack/vpc/PublicSubnet2",
                "children": {
                  "Subnet": {
                    "id": "Subnet",
                    "path": "stack/vpc/PublicSubnet2/Subnet",
                    "attributes": {
                      "aws:cdk:cloudformation:type": "AWS::EC2::Subnet",
                      "aws:cdk:cloudformation:props": {
                        "vpcId": {
                          "Ref": "vpcA2121C38"
                        },
                        "availabilityZone": {
                          "Fn::Select": [
                            1,
                            {
                              "Fn::GetAZs": ""
                            }
                          ]
                        },
                        "cidrBlock": "10.0.64.0/18",
                        "mapPublicIpOnLaunch": true,
                        "tags": [
                          {
                            "key": "aws-cdk:subnet-name",
                            "value": "Public"
                          },
                          {
                            "key": "aws-cdk:subnet-type",
                            "value": "Public"
                          },
                          {
                            "key": "Name",
                            "value": "stack/vpc/PublicSubnet2"
                          }
                        ]
                      }
                    },
                    "constructInfo": {
<<<<<<< HEAD
                      "fqn": "aws-cdk-lib.aws_ec2.CfnSubnet",
                      "version": "0.0.0"
=======
                      "fqn": "constructs.Construct",
                      "version": "10.1.270"
>>>>>>> e11daa30
                    }
                  },
                  "Acl": {
                    "id": "Acl",
                    "path": "stack/vpc/PublicSubnet2/Acl",
                    "constructInfo": {
<<<<<<< HEAD
                      "fqn": "aws-cdk-lib.Resource",
                      "version": "0.0.0"
=======
                      "fqn": "constructs.Construct",
                      "version": "10.1.270"
>>>>>>> e11daa30
                    }
                  },
                  "RouteTable": {
                    "id": "RouteTable",
                    "path": "stack/vpc/PublicSubnet2/RouteTable",
                    "attributes": {
                      "aws:cdk:cloudformation:type": "AWS::EC2::RouteTable",
                      "aws:cdk:cloudformation:props": {
                        "vpcId": {
                          "Ref": "vpcA2121C38"
                        },
                        "tags": [
                          {
                            "key": "Name",
                            "value": "stack/vpc/PublicSubnet2"
                          }
                        ]
                      }
                    },
                    "constructInfo": {
<<<<<<< HEAD
                      "fqn": "aws-cdk-lib.aws_ec2.CfnRouteTable",
                      "version": "0.0.0"
=======
                      "fqn": "constructs.Construct",
                      "version": "10.1.270"
>>>>>>> e11daa30
                    }
                  },
                  "RouteTableAssociation": {
                    "id": "RouteTableAssociation",
                    "path": "stack/vpc/PublicSubnet2/RouteTableAssociation",
                    "attributes": {
                      "aws:cdk:cloudformation:type": "AWS::EC2::SubnetRouteTableAssociation",
                      "aws:cdk:cloudformation:props": {
                        "routeTableId": {
                          "Ref": "vpcPublicSubnet2RouteTableEB40D4CB"
                        },
                        "subnetId": {
                          "Ref": "vpcPublicSubnet2Subnet009B674F"
                        }
                      }
                    },
                    "constructInfo": {
<<<<<<< HEAD
                      "fqn": "aws-cdk-lib.aws_ec2.CfnSubnetRouteTableAssociation",
                      "version": "0.0.0"
=======
                      "fqn": "constructs.Construct",
                      "version": "10.1.270"
>>>>>>> e11daa30
                    }
                  },
                  "DefaultRoute": {
                    "id": "DefaultRoute",
                    "path": "stack/vpc/PublicSubnet2/DefaultRoute",
                    "attributes": {
                      "aws:cdk:cloudformation:type": "AWS::EC2::Route",
                      "aws:cdk:cloudformation:props": {
                        "routeTableId": {
                          "Ref": "vpcPublicSubnet2RouteTableEB40D4CB"
                        },
                        "destinationCidrBlock": "0.0.0.0/0",
                        "gatewayId": {
                          "Ref": "vpcIGWE57CBDCA"
                        }
                      }
                    },
                    "constructInfo": {
<<<<<<< HEAD
                      "fqn": "aws-cdk-lib.aws_ec2.CfnRoute",
                      "version": "0.0.0"
=======
                      "fqn": "constructs.Construct",
                      "version": "10.1.270"
>>>>>>> e11daa30
                    }
                  },
                  "EIP": {
                    "id": "EIP",
                    "path": "stack/vpc/PublicSubnet2/EIP",
                    "attributes": {
                      "aws:cdk:cloudformation:type": "AWS::EC2::EIP",
                      "aws:cdk:cloudformation:props": {
                        "domain": "vpc",
                        "tags": [
                          {
                            "key": "Name",
                            "value": "stack/vpc/PublicSubnet2"
                          }
                        ]
                      }
                    },
                    "constructInfo": {
<<<<<<< HEAD
                      "fqn": "aws-cdk-lib.aws_ec2.CfnEIP",
                      "version": "0.0.0"
=======
                      "fqn": "constructs.Construct",
                      "version": "10.1.270"
>>>>>>> e11daa30
                    }
                  },
                  "NATGateway": {
                    "id": "NATGateway",
                    "path": "stack/vpc/PublicSubnet2/NATGateway",
                    "attributes": {
                      "aws:cdk:cloudformation:type": "AWS::EC2::NatGateway",
                      "aws:cdk:cloudformation:props": {
                        "subnetId": {
                          "Ref": "vpcPublicSubnet2Subnet009B674F"
                        },
                        "allocationId": {
                          "Fn::GetAtt": [
                            "vpcPublicSubnet2EIP9B3743B1",
                            "AllocationId"
                          ]
                        },
                        "tags": [
                          {
                            "key": "Name",
                            "value": "stack/vpc/PublicSubnet2"
                          }
                        ]
                      }
                    },
                    "constructInfo": {
<<<<<<< HEAD
                      "fqn": "aws-cdk-lib.aws_ec2.CfnNatGateway",
                      "version": "0.0.0"
=======
                      "fqn": "constructs.Construct",
                      "version": "10.1.270"
>>>>>>> e11daa30
                    }
                  }
                },
                "constructInfo": {
<<<<<<< HEAD
                  "fqn": "aws-cdk-lib.aws_ec2.PublicSubnet",
                  "version": "0.0.0"
=======
                  "fqn": "constructs.Construct",
                  "version": "10.1.270"
>>>>>>> e11daa30
                }
              },
              "PrivateSubnet1": {
                "id": "PrivateSubnet1",
                "path": "stack/vpc/PrivateSubnet1",
                "children": {
                  "Subnet": {
                    "id": "Subnet",
                    "path": "stack/vpc/PrivateSubnet1/Subnet",
                    "attributes": {
                      "aws:cdk:cloudformation:type": "AWS::EC2::Subnet",
                      "aws:cdk:cloudformation:props": {
                        "vpcId": {
                          "Ref": "vpcA2121C38"
                        },
                        "availabilityZone": {
                          "Fn::Select": [
                            0,
                            {
                              "Fn::GetAZs": ""
                            }
                          ]
                        },
                        "cidrBlock": "10.0.128.0/18",
                        "mapPublicIpOnLaunch": false,
                        "tags": [
                          {
                            "key": "aws-cdk:subnet-name",
                            "value": "Private"
                          },
                          {
                            "key": "aws-cdk:subnet-type",
                            "value": "Private"
                          },
                          {
                            "key": "Name",
                            "value": "stack/vpc/PrivateSubnet1"
                          }
                        ]
                      }
                    },
                    "constructInfo": {
<<<<<<< HEAD
                      "fqn": "aws-cdk-lib.aws_ec2.CfnSubnet",
                      "version": "0.0.0"
=======
                      "fqn": "constructs.Construct",
                      "version": "10.1.270"
>>>>>>> e11daa30
                    }
                  },
                  "Acl": {
                    "id": "Acl",
                    "path": "stack/vpc/PrivateSubnet1/Acl",
                    "constructInfo": {
<<<<<<< HEAD
                      "fqn": "aws-cdk-lib.Resource",
                      "version": "0.0.0"
=======
                      "fqn": "constructs.Construct",
                      "version": "10.1.270"
>>>>>>> e11daa30
                    }
                  },
                  "RouteTable": {
                    "id": "RouteTable",
                    "path": "stack/vpc/PrivateSubnet1/RouteTable",
                    "attributes": {
                      "aws:cdk:cloudformation:type": "AWS::EC2::RouteTable",
                      "aws:cdk:cloudformation:props": {
                        "vpcId": {
                          "Ref": "vpcA2121C38"
                        },
                        "tags": [
                          {
                            "key": "Name",
                            "value": "stack/vpc/PrivateSubnet1"
                          }
                        ]
                      }
                    },
                    "constructInfo": {
<<<<<<< HEAD
                      "fqn": "aws-cdk-lib.aws_ec2.CfnRouteTable",
                      "version": "0.0.0"
=======
                      "fqn": "constructs.Construct",
                      "version": "10.1.270"
>>>>>>> e11daa30
                    }
                  },
                  "RouteTableAssociation": {
                    "id": "RouteTableAssociation",
                    "path": "stack/vpc/PrivateSubnet1/RouteTableAssociation",
                    "attributes": {
                      "aws:cdk:cloudformation:type": "AWS::EC2::SubnetRouteTableAssociation",
                      "aws:cdk:cloudformation:props": {
                        "routeTableId": {
                          "Ref": "vpcPrivateSubnet1RouteTableB41A48CC"
                        },
                        "subnetId": {
                          "Ref": "vpcPrivateSubnet1Subnet934893E8"
                        }
                      }
                    },
                    "constructInfo": {
<<<<<<< HEAD
                      "fqn": "aws-cdk-lib.aws_ec2.CfnSubnetRouteTableAssociation",
                      "version": "0.0.0"
=======
                      "fqn": "constructs.Construct",
                      "version": "10.1.270"
>>>>>>> e11daa30
                    }
                  },
                  "DefaultRoute": {
                    "id": "DefaultRoute",
                    "path": "stack/vpc/PrivateSubnet1/DefaultRoute",
                    "attributes": {
                      "aws:cdk:cloudformation:type": "AWS::EC2::Route",
                      "aws:cdk:cloudformation:props": {
                        "routeTableId": {
                          "Ref": "vpcPrivateSubnet1RouteTableB41A48CC"
                        },
                        "destinationCidrBlock": "0.0.0.0/0",
                        "natGatewayId": {
                          "Ref": "vpcPublicSubnet1NATGateway9C16659E"
                        }
                      }
                    },
                    "constructInfo": {
<<<<<<< HEAD
                      "fqn": "aws-cdk-lib.aws_ec2.CfnRoute",
                      "version": "0.0.0"
=======
                      "fqn": "constructs.Construct",
                      "version": "10.1.270"
>>>>>>> e11daa30
                    }
                  }
                },
                "constructInfo": {
<<<<<<< HEAD
                  "fqn": "aws-cdk-lib.aws_ec2.PrivateSubnet",
                  "version": "0.0.0"
=======
                  "fqn": "constructs.Construct",
                  "version": "10.1.270"
>>>>>>> e11daa30
                }
              },
              "PrivateSubnet2": {
                "id": "PrivateSubnet2",
                "path": "stack/vpc/PrivateSubnet2",
                "children": {
                  "Subnet": {
                    "id": "Subnet",
                    "path": "stack/vpc/PrivateSubnet2/Subnet",
                    "attributes": {
                      "aws:cdk:cloudformation:type": "AWS::EC2::Subnet",
                      "aws:cdk:cloudformation:props": {
                        "vpcId": {
                          "Ref": "vpcA2121C38"
                        },
                        "availabilityZone": {
                          "Fn::Select": [
                            1,
                            {
                              "Fn::GetAZs": ""
                            }
                          ]
                        },
                        "cidrBlock": "10.0.192.0/18",
                        "mapPublicIpOnLaunch": false,
                        "tags": [
                          {
                            "key": "aws-cdk:subnet-name",
                            "value": "Private"
                          },
                          {
                            "key": "aws-cdk:subnet-type",
                            "value": "Private"
                          },
                          {
                            "key": "Name",
                            "value": "stack/vpc/PrivateSubnet2"
                          }
                        ]
                      }
                    },
                    "constructInfo": {
<<<<<<< HEAD
                      "fqn": "aws-cdk-lib.aws_ec2.CfnSubnet",
                      "version": "0.0.0"
=======
                      "fqn": "constructs.Construct",
                      "version": "10.1.270"
>>>>>>> e11daa30
                    }
                  },
                  "Acl": {
                    "id": "Acl",
                    "path": "stack/vpc/PrivateSubnet2/Acl",
                    "constructInfo": {
<<<<<<< HEAD
                      "fqn": "aws-cdk-lib.Resource",
                      "version": "0.0.0"
=======
                      "fqn": "constructs.Construct",
                      "version": "10.1.270"
>>>>>>> e11daa30
                    }
                  },
                  "RouteTable": {
                    "id": "RouteTable",
                    "path": "stack/vpc/PrivateSubnet2/RouteTable",
                    "attributes": {
                      "aws:cdk:cloudformation:type": "AWS::EC2::RouteTable",
                      "aws:cdk:cloudformation:props": {
                        "vpcId": {
                          "Ref": "vpcA2121C38"
                        },
                        "tags": [
                          {
                            "key": "Name",
                            "value": "stack/vpc/PrivateSubnet2"
                          }
                        ]
                      }
                    },
                    "constructInfo": {
<<<<<<< HEAD
                      "fqn": "aws-cdk-lib.aws_ec2.CfnRouteTable",
                      "version": "0.0.0"
=======
                      "fqn": "constructs.Construct",
                      "version": "10.1.270"
>>>>>>> e11daa30
                    }
                  },
                  "RouteTableAssociation": {
                    "id": "RouteTableAssociation",
                    "path": "stack/vpc/PrivateSubnet2/RouteTableAssociation",
                    "attributes": {
                      "aws:cdk:cloudformation:type": "AWS::EC2::SubnetRouteTableAssociation",
                      "aws:cdk:cloudformation:props": {
                        "routeTableId": {
                          "Ref": "vpcPrivateSubnet2RouteTable7280F23E"
                        },
                        "subnetId": {
                          "Ref": "vpcPrivateSubnet2Subnet7031C2BA"
                        }
                      }
                    },
                    "constructInfo": {
<<<<<<< HEAD
                      "fqn": "aws-cdk-lib.aws_ec2.CfnSubnetRouteTableAssociation",
                      "version": "0.0.0"
=======
                      "fqn": "constructs.Construct",
                      "version": "10.1.270"
>>>>>>> e11daa30
                    }
                  },
                  "DefaultRoute": {
                    "id": "DefaultRoute",
                    "path": "stack/vpc/PrivateSubnet2/DefaultRoute",
                    "attributes": {
                      "aws:cdk:cloudformation:type": "AWS::EC2::Route",
                      "aws:cdk:cloudformation:props": {
                        "routeTableId": {
                          "Ref": "vpcPrivateSubnet2RouteTable7280F23E"
                        },
                        "destinationCidrBlock": "0.0.0.0/0",
                        "natGatewayId": {
                          "Ref": "vpcPublicSubnet2NATGateway9B8AE11A"
                        }
                      }
                    },
                    "constructInfo": {
<<<<<<< HEAD
                      "fqn": "aws-cdk-lib.aws_ec2.CfnRoute",
                      "version": "0.0.0"
=======
                      "fqn": "constructs.Construct",
                      "version": "10.1.270"
>>>>>>> e11daa30
                    }
                  }
                },
                "constructInfo": {
<<<<<<< HEAD
                  "fqn": "aws-cdk-lib.aws_ec2.PrivateSubnet",
                  "version": "0.0.0"
=======
                  "fqn": "constructs.Construct",
                  "version": "10.1.270"
>>>>>>> e11daa30
                }
              },
              "IGW": {
                "id": "IGW",
                "path": "stack/vpc/IGW",
                "attributes": {
                  "aws:cdk:cloudformation:type": "AWS::EC2::InternetGateway",
                  "aws:cdk:cloudformation:props": {
                    "tags": [
                      {
                        "key": "Name",
                        "value": "stack/vpc"
                      }
                    ]
                  }
                },
                "constructInfo": {
<<<<<<< HEAD
                  "fqn": "aws-cdk-lib.aws_ec2.CfnInternetGateway",
                  "version": "0.0.0"
=======
                  "fqn": "constructs.Construct",
                  "version": "10.1.270"
>>>>>>> e11daa30
                }
              },
              "VPCGW": {
                "id": "VPCGW",
                "path": "stack/vpc/VPCGW",
                "attributes": {
                  "aws:cdk:cloudformation:type": "AWS::EC2::VPCGatewayAttachment",
                  "aws:cdk:cloudformation:props": {
                    "vpcId": {
                      "Ref": "vpcA2121C38"
                    },
                    "internetGatewayId": {
                      "Ref": "vpcIGWE57CBDCA"
                    }
                  }
                },
                "constructInfo": {
<<<<<<< HEAD
                  "fqn": "aws-cdk-lib.aws_ec2.CfnVPCGatewayAttachment",
                  "version": "0.0.0"
=======
                  "fqn": "constructs.Construct",
                  "version": "10.1.270"
>>>>>>> e11daa30
                }
              }
            },
            "constructInfo": {
<<<<<<< HEAD
              "fqn": "aws-cdk-lib.aws_ec2.Vpc",
              "version": "0.0.0"
=======
              "fqn": "constructs.Construct",
              "version": "10.1.270"
>>>>>>> e11daa30
            }
          },
          "myFileSystem": {
            "id": "myFileSystem",
            "path": "stack/myFileSystem",
            "children": {
              "Resource": {
                "id": "Resource",
                "path": "stack/myFileSystem/Resource",
                "attributes": {
                  "aws:cdk:cloudformation:type": "AWS::EFS::FileSystem",
                  "aws:cdk:cloudformation:props": {
                    "encrypted": true,
                    "fileSystemTags": [
                      {
                        "key": "Name",
                        "value": "stack/myFileSystem"
                      }
                    ]
                  }
                },
                "constructInfo": {
<<<<<<< HEAD
                  "fqn": "aws-cdk-lib.aws_efs.CfnFileSystem",
                  "version": "0.0.0"
=======
                  "fqn": "constructs.Construct",
                  "version": "10.1.270"
>>>>>>> e11daa30
                }
              },
              "EfsSecurityGroup": {
                "id": "EfsSecurityGroup",
                "path": "stack/myFileSystem/EfsSecurityGroup",
                "children": {
                  "Resource": {
                    "id": "Resource",
                    "path": "stack/myFileSystem/EfsSecurityGroup/Resource",
                    "attributes": {
                      "aws:cdk:cloudformation:type": "AWS::EC2::SecurityGroup",
                      "aws:cdk:cloudformation:props": {
                        "groupDescription": "stack/myFileSystem/EfsSecurityGroup",
                        "securityGroupEgress": [
                          {
                            "cidrIp": "0.0.0.0/0",
                            "description": "Allow all outbound traffic by default",
                            "ipProtocol": "-1"
                          }
                        ],
                        "tags": [
                          {
                            "key": "Name",
                            "value": "stack/myFileSystem"
                          }
                        ],
                        "vpcId": {
                          "Ref": "vpcA2121C38"
                        }
                      }
                    },
                    "constructInfo": {
<<<<<<< HEAD
                      "fqn": "aws-cdk-lib.aws_ec2.CfnSecurityGroup",
                      "version": "0.0.0"
=======
                      "fqn": "constructs.Construct",
                      "version": "10.1.270"
>>>>>>> e11daa30
                    }
                  }
                },
                "constructInfo": {
<<<<<<< HEAD
                  "fqn": "aws-cdk-lib.aws_ec2.SecurityGroup",
                  "version": "0.0.0"
=======
                  "fqn": "constructs.Construct",
                  "version": "10.1.270"
>>>>>>> e11daa30
                }
              },
              "EfsMountTarget1": {
                "id": "EfsMountTarget1",
                "path": "stack/myFileSystem/EfsMountTarget1",
                "attributes": {
                  "aws:cdk:cloudformation:type": "AWS::EFS::MountTarget",
                  "aws:cdk:cloudformation:props": {
                    "fileSystemId": {
                      "Ref": "myFileSystem1DAA6862"
                    },
                    "securityGroups": [
                      {
                        "Fn::GetAtt": [
                          "myFileSystemEfsSecurityGroup5809542D",
                          "GroupId"
                        ]
                      }
                    ],
                    "subnetId": {
                      "Ref": "vpcPrivateSubnet1Subnet934893E8"
                    }
                  }
                },
                "constructInfo": {
<<<<<<< HEAD
                  "fqn": "aws-cdk-lib.aws_efs.CfnMountTarget",
                  "version": "0.0.0"
=======
                  "fqn": "constructs.Construct",
                  "version": "10.1.270"
>>>>>>> e11daa30
                }
              },
              "EfsMountTarget2": {
                "id": "EfsMountTarget2",
                "path": "stack/myFileSystem/EfsMountTarget2",
                "attributes": {
                  "aws:cdk:cloudformation:type": "AWS::EFS::MountTarget",
                  "aws:cdk:cloudformation:props": {
                    "fileSystemId": {
                      "Ref": "myFileSystem1DAA6862"
                    },
                    "securityGroups": [
                      {
                        "Fn::GetAtt": [
                          "myFileSystemEfsSecurityGroup5809542D",
                          "GroupId"
                        ]
                      }
                    ],
                    "subnetId": {
                      "Ref": "vpcPrivateSubnet2Subnet7031C2BA"
                    }
                  }
                },
                "constructInfo": {
<<<<<<< HEAD
                  "fqn": "aws-cdk-lib.aws_efs.CfnMountTarget",
                  "version": "0.0.0"
=======
                  "fqn": "constructs.Construct",
                  "version": "10.1.270"
>>>>>>> e11daa30
                }
              }
            },
            "constructInfo": {
<<<<<<< HEAD
              "fqn": "aws-cdk-lib.aws_efs.FileSystem",
              "version": "0.0.0"
=======
              "fqn": "constructs.Construct",
              "version": "10.1.270"
>>>>>>> e11daa30
            }
          },
          "myContainer": {
            "id": "myContainer",
            "path": "stack/myContainer",
            "children": {
              "ExecutionRole": {
                "id": "ExecutionRole",
                "path": "stack/myContainer/ExecutionRole",
                "children": {
                  "ImportExecutionRole": {
                    "id": "ImportExecutionRole",
                    "path": "stack/myContainer/ExecutionRole/ImportExecutionRole",
                    "constructInfo": {
<<<<<<< HEAD
                      "fqn": "aws-cdk-lib.Resource",
                      "version": "0.0.0"
=======
                      "fqn": "constructs.Construct",
                      "version": "10.1.270"
>>>>>>> e11daa30
                    }
                  },
                  "Resource": {
                    "id": "Resource",
                    "path": "stack/myContainer/ExecutionRole/Resource",
                    "attributes": {
                      "aws:cdk:cloudformation:type": "AWS::IAM::Role",
                      "aws:cdk:cloudformation:props": {
                        "assumeRolePolicyDocument": {
                          "Statement": [
                            {
                              "Action": "sts:AssumeRole",
                              "Effect": "Allow",
                              "Principal": {
                                "Service": "ecs-tasks.amazonaws.com"
                              }
                            }
                          ],
                          "Version": "2012-10-17"
                        }
                      }
                    },
                    "constructInfo": {
<<<<<<< HEAD
                      "fqn": "aws-cdk-lib.aws_iam.CfnRole",
                      "version": "0.0.0"
=======
                      "fqn": "constructs.Construct",
                      "version": "10.1.270"
>>>>>>> e11daa30
                    }
                  }
                },
                "constructInfo": {
<<<<<<< HEAD
                  "fqn": "aws-cdk-lib.aws_iam.Role",
                  "version": "0.0.0"
=======
                  "fqn": "constructs.Construct",
                  "version": "10.1.270"
>>>>>>> e11daa30
                }
              }
            },
            "constructInfo": {
<<<<<<< HEAD
              "fqn": "@aws-cdk/aws-batch-alpha.EcsEc2ContainerDefinition",
              "version": "0.0.0"
=======
              "fqn": "constructs.Construct",
              "version": "10.1.270"
>>>>>>> e11daa30
            }
          },
          "ECSJobDefn": {
            "id": "ECSJobDefn",
            "path": "stack/ECSJobDefn",
            "children": {
              "Resource": {
                "id": "Resource",
                "path": "stack/ECSJobDefn/Resource",
                "attributes": {
                  "aws:cdk:cloudformation:type": "AWS::Batch::JobDefinition",
                  "aws:cdk:cloudformation:props": {
                    "type": "container",
                    "containerProperties": {
                      "image": "amazon/amazon-ecs-sample",
                      "environment": [
                        {
                          "name": "foo",
                          "value": "bar"
                        }
                      ],
                      "executionRoleArn": {
                        "Fn::GetAtt": [
                          "myContainerExecutionRoleEBACF86C",
                          "Arn"
                        ]
                      },
                      "readonlyRootFilesystem": false,
                      "resourceRequirements": [
                        {
                          "type": "MEMORY",
                          "value": "2048"
                        },
                        {
                          "type": "VCPU",
                          "value": "256"
                        },
                        {
                          "type": "GPU",
                          "value": "12"
                        }
                      ],
                      "mountPoints": [
                        {
                          "containerPath": "ahhh",
                          "sourceVolume": "volumeName"
                        },
                        {
                          "containerPath": "/my/path",
                          "sourceVolume": "efsVolume"
                        }
                      ],
                      "volumes": [
                        {
                          "name": "volumeName",
                          "host": {
                            "sourcePath": "/foo/bar"
                          }
                        },
                        {
                          "name": "efsVolume",
                          "efsVolumeConfiguration": {
                            "fileSystemId": {
                              "Ref": "myFileSystem1DAA6862"
                            }
                          }
                        }
                      ],
                      "ulimits": [
                        {
                          "hardLimit": 50,
                          "name": "core",
                          "softLimit": 10
                        }
                      ]
                    },
                    "platformCapabilities": [
                      "EC2"
                    ],
                    "retryStrategy": {},
                    "timeout": {}
                  }
                },
                "constructInfo": {
<<<<<<< HEAD
                  "fqn": "aws-cdk-lib.aws_batch.CfnJobDefinition",
                  "version": "0.0.0"
=======
                  "fqn": "constructs.Construct",
                  "version": "10.1.270"
>>>>>>> e11daa30
                }
              }
            },
            "constructInfo": {
<<<<<<< HEAD
              "fqn": "@aws-cdk/aws-batch-alpha.EcsJobDefinition",
              "version": "0.0.0"
=======
              "fqn": "constructs.Construct",
              "version": "10.1.270"
>>>>>>> e11daa30
            }
          },
          "myFargateContainer": {
            "id": "myFargateContainer",
            "path": "stack/myFargateContainer",
            "children": {
              "ExecutionRole": {
                "id": "ExecutionRole",
                "path": "stack/myFargateContainer/ExecutionRole",
                "children": {
                  "ImportExecutionRole": {
                    "id": "ImportExecutionRole",
                    "path": "stack/myFargateContainer/ExecutionRole/ImportExecutionRole",
                    "constructInfo": {
<<<<<<< HEAD
                      "fqn": "aws-cdk-lib.Resource",
                      "version": "0.0.0"
=======
                      "fqn": "constructs.Construct",
                      "version": "10.1.270"
>>>>>>> e11daa30
                    }
                  },
                  "Resource": {
                    "id": "Resource",
                    "path": "stack/myFargateContainer/ExecutionRole/Resource",
                    "attributes": {
                      "aws:cdk:cloudformation:type": "AWS::IAM::Role",
                      "aws:cdk:cloudformation:props": {
                        "assumeRolePolicyDocument": {
                          "Statement": [
                            {
                              "Action": "sts:AssumeRole",
                              "Effect": "Allow",
                              "Principal": {
                                "Service": "ecs-tasks.amazonaws.com"
                              }
                            }
                          ],
                          "Version": "2012-10-17"
                        }
                      }
                    },
                    "constructInfo": {
<<<<<<< HEAD
                      "fqn": "aws-cdk-lib.aws_iam.CfnRole",
                      "version": "0.0.0"
=======
                      "fqn": "constructs.Construct",
                      "version": "10.1.270"
>>>>>>> e11daa30
                    }
                  }
                },
                "constructInfo": {
<<<<<<< HEAD
                  "fqn": "aws-cdk-lib.aws_iam.Role",
                  "version": "0.0.0"
=======
                  "fqn": "constructs.Construct",
                  "version": "10.1.270"
>>>>>>> e11daa30
                }
              }
            },
            "constructInfo": {
<<<<<<< HEAD
              "fqn": "@aws-cdk/aws-batch-alpha.EcsFargateContainerDefinition",
              "version": "0.0.0"
=======
              "fqn": "constructs.Construct",
              "version": "10.1.270"
>>>>>>> e11daa30
            }
          },
          "ECSFargateJobDefn": {
            "id": "ECSFargateJobDefn",
            "path": "stack/ECSFargateJobDefn",
            "children": {
              "Resource": {
                "id": "Resource",
                "path": "stack/ECSFargateJobDefn/Resource",
                "attributes": {
                  "aws:cdk:cloudformation:type": "AWS::Batch::JobDefinition",
                  "aws:cdk:cloudformation:props": {
                    "type": "container",
                    "containerProperties": {
                      "image": "amazon/amazon-ecs-sample",
                      "environment": [],
                      "executionRoleArn": {
                        "Fn::GetAtt": [
                          "myFargateContainerExecutionRoleB9EB79EA",
                          "Arn"
                        ]
                      },
                      "readonlyRootFilesystem": false,
                      "resourceRequirements": [
                        {
                          "type": "MEMORY",
                          "value": "32768"
                        },
                        {
                          "type": "VCPU",
                          "value": "16"
                        }
                      ],
                      "ephemeralStorage": {
                        "sizeInGiB": 100
                      },
                      "fargatePlatformConfiguration": {
                        "platformVersion": "LATEST"
                      },
                      "networkConfiguration": {
                        "assignPublicIp": "DISABLED"
                      }
                    },
                    "jobDefinitionName": "foofoo",
                    "parameters": {
                      "foo": "bar"
                    },
                    "platformCapabilities": [
                      "FARGATE"
                    ],
                    "propagateTags": true,
                    "retryStrategy": {
                      "attempts": 5,
                      "evaluateOnExit": [
                        {
                          "action": "EXIT",
                          "onReason": "CannotPullContainerError:*"
                        },
                        {
                          "action": "RETRY",
                          "onExitCode": "*"
                        },
                        {
                          "action": "EXIT",
                          "onExitCode": "40*",
                          "onReason": "reason",
                          "onStatusReason": "statusreason"
                        }
                      ]
                    },
                    "schedulingPriority": 10,
                    "timeout": {
                      "attemptDurationSeconds": 600
                    }
                  }
                },
                "constructInfo": {
<<<<<<< HEAD
                  "fqn": "aws-cdk-lib.aws_batch.CfnJobDefinition",
                  "version": "0.0.0"
=======
                  "fqn": "constructs.Construct",
                  "version": "10.1.270"
>>>>>>> e11daa30
                }
              }
            },
            "constructInfo": {
<<<<<<< HEAD
              "fqn": "@aws-cdk/aws-batch-alpha.EcsJobDefinition",
              "version": "0.0.0"
=======
              "fqn": "constructs.Construct",
              "version": "10.1.270"
            }
          },
          "dockerImageAsset": {
            "id": "dockerImageAsset",
            "path": "stack/dockerImageAsset",
            "children": {
              "Staging": {
                "id": "Staging",
                "path": "stack/dockerImageAsset/Staging",
                "constructInfo": {
                  "fqn": "constructs.Construct",
                  "version": "10.1.270"
                }
              },
              "Repository": {
                "id": "Repository",
                "path": "stack/dockerImageAsset/Repository",
                "constructInfo": {
                  "fqn": "constructs.Construct",
                  "version": "10.1.270"
                }
              }
            },
            "constructInfo": {
              "fqn": "constructs.Construct",
              "version": "10.1.270"
            }
          },
          "EcsDockerContainer": {
            "id": "EcsDockerContainer",
            "path": "stack/EcsDockerContainer",
            "children": {
              "ExecutionRole": {
                "id": "ExecutionRole",
                "path": "stack/EcsDockerContainer/ExecutionRole",
                "children": {
                  "ImportExecutionRole": {
                    "id": "ImportExecutionRole",
                    "path": "stack/EcsDockerContainer/ExecutionRole/ImportExecutionRole",
                    "constructInfo": {
                      "fqn": "constructs.Construct",
                      "version": "10.1.270"
                    }
                  },
                  "Resource": {
                    "id": "Resource",
                    "path": "stack/EcsDockerContainer/ExecutionRole/Resource",
                    "attributes": {
                      "aws:cdk:cloudformation:type": "AWS::IAM::Role",
                      "aws:cdk:cloudformation:props": {
                        "assumeRolePolicyDocument": {
                          "Statement": [
                            {
                              "Action": "sts:AssumeRole",
                              "Effect": "Allow",
                              "Principal": {
                                "Service": "ecs-tasks.amazonaws.com"
                              }
                            }
                          ],
                          "Version": "2012-10-17"
                        }
                      }
                    },
                    "constructInfo": {
                      "fqn": "constructs.Construct",
                      "version": "10.1.270"
                    }
                  },
                  "DefaultPolicy": {
                    "id": "DefaultPolicy",
                    "path": "stack/EcsDockerContainer/ExecutionRole/DefaultPolicy",
                    "children": {
                      "Resource": {
                        "id": "Resource",
                        "path": "stack/EcsDockerContainer/ExecutionRole/DefaultPolicy/Resource",
                        "attributes": {
                          "aws:cdk:cloudformation:type": "AWS::IAM::Policy",
                          "aws:cdk:cloudformation:props": {
                            "policyDocument": {
                              "Statement": [
                                {
                                  "Action": [
                                    "ecr:BatchCheckLayerAvailability",
                                    "ecr:BatchGetImage",
                                    "ecr:GetDownloadUrlForLayer"
                                  ],
                                  "Effect": "Allow",
                                  "Resource": {
                                    "Fn::Join": [
                                      "",
                                      [
                                        "arn:",
                                        {
                                          "Ref": "AWS::Partition"
                                        },
                                        ":ecr:",
                                        {
                                          "Ref": "AWS::Region"
                                        },
                                        ":",
                                        {
                                          "Ref": "AWS::AccountId"
                                        },
                                        ":repository/",
                                        {
                                          "Fn::Sub": "cdk-hnb659fds-container-assets-${AWS::AccountId}-${AWS::Region}"
                                        }
                                      ]
                                    ]
                                  }
                                },
                                {
                                  "Action": "ecr:GetAuthorizationToken",
                                  "Effect": "Allow",
                                  "Resource": "*"
                                }
                              ],
                              "Version": "2012-10-17"
                            },
                            "policyName": "EcsDockerContainerExecutionRoleDefaultPolicyF58C2301",
                            "roles": [
                              {
                                "Ref": "EcsDockerContainerExecutionRole7AA53A24"
                              }
                            ]
                          }
                        },
                        "constructInfo": {
                          "fqn": "constructs.Construct",
                          "version": "10.1.270"
                        }
                      }
                    },
                    "constructInfo": {
                      "fqn": "constructs.Construct",
                      "version": "10.1.270"
                    }
                  }
                },
                "constructInfo": {
                  "fqn": "constructs.Construct",
                  "version": "10.1.270"
                }
              }
            },
            "constructInfo": {
              "fqn": "constructs.Construct",
              "version": "10.1.270"
            }
          },
          "ECSDockerJobDefn": {
            "id": "ECSDockerJobDefn",
            "path": "stack/ECSDockerJobDefn",
            "children": {
              "Resource": {
                "id": "Resource",
                "path": "stack/ECSDockerJobDefn/Resource",
                "attributes": {
                  "aws:cdk:cloudformation:type": "AWS::Batch::JobDefinition",
                  "aws:cdk:cloudformation:props": {
                    "type": "container",
                    "containerProperties": {
                      "image": {
                        "Fn::Sub": "${AWS::AccountId}.dkr.ecr.${AWS::Region}.${AWS::URLSuffix}/cdk-hnb659fds-container-assets-${AWS::AccountId}-${AWS::Region}:8b518243ecbfcfd08b4734069e7e74ff97b7889dfde0a60d16e7bdc96e6c593b"
                      },
                      "environment": [],
                      "executionRoleArn": {
                        "Fn::GetAtt": [
                          "EcsDockerContainerExecutionRole7AA53A24",
                          "Arn"
                        ]
                      },
                      "readonlyRootFilesystem": false,
                      "resourceRequirements": [
                        {
                          "type": "MEMORY",
                          "value": "32768"
                        },
                        {
                          "type": "VCPU",
                          "value": "16"
                        }
                      ]
                    },
                    "platformCapabilities": [
                      "EC2"
                    ],
                    "retryStrategy": {},
                    "timeout": {}
                  }
                },
                "constructInfo": {
                  "fqn": "constructs.Construct",
                  "version": "10.1.270"
                }
              }
            },
            "constructInfo": {
              "fqn": "constructs.Construct",
              "version": "10.1.270"
>>>>>>> e11daa30
            }
          },
          "BootstrapVersion": {
            "id": "BootstrapVersion",
            "path": "stack/BootstrapVersion",
            "constructInfo": {
<<<<<<< HEAD
              "fqn": "aws-cdk-lib.CfnParameter",
              "version": "0.0.0"
=======
              "fqn": "constructs.Construct",
              "version": "10.1.270"
>>>>>>> e11daa30
            }
          },
          "CheckBootstrapVersion": {
            "id": "CheckBootstrapVersion",
            "path": "stack/CheckBootstrapVersion",
            "constructInfo": {
<<<<<<< HEAD
              "fqn": "aws-cdk-lib.CfnRule",
              "version": "0.0.0"
=======
              "fqn": "constructs.Construct",
              "version": "10.1.270"
>>>>>>> e11daa30
            }
          }
        },
        "constructInfo": {
<<<<<<< HEAD
          "fqn": "aws-cdk-lib.Stack",
          "version": "0.0.0"
=======
          "fqn": "constructs.Construct",
          "version": "10.1.270"
>>>>>>> e11daa30
        }
      },
      "BatchEcsJobDefinitionTest": {
        "id": "BatchEcsJobDefinitionTest",
        "path": "BatchEcsJobDefinitionTest",
        "children": {
          "DefaultTest": {
            "id": "DefaultTest",
            "path": "BatchEcsJobDefinitionTest/DefaultTest",
            "children": {
              "Default": {
                "id": "Default",
                "path": "BatchEcsJobDefinitionTest/DefaultTest/Default",
                "constructInfo": {
                  "fqn": "constructs.Construct",
<<<<<<< HEAD
                  "version": "10.2.9"
=======
                  "version": "10.1.270"
>>>>>>> e11daa30
                }
              },
              "DeployAssert": {
                "id": "DeployAssert",
                "path": "BatchEcsJobDefinitionTest/DefaultTest/DeployAssert",
                "children": {
                  "BootstrapVersion": {
                    "id": "BootstrapVersion",
                    "path": "BatchEcsJobDefinitionTest/DefaultTest/DeployAssert/BootstrapVersion",
                    "constructInfo": {
<<<<<<< HEAD
                      "fqn": "aws-cdk-lib.CfnParameter",
                      "version": "0.0.0"
=======
                      "fqn": "constructs.Construct",
                      "version": "10.1.270"
>>>>>>> e11daa30
                    }
                  },
                  "CheckBootstrapVersion": {
                    "id": "CheckBootstrapVersion",
                    "path": "BatchEcsJobDefinitionTest/DefaultTest/DeployAssert/CheckBootstrapVersion",
                    "constructInfo": {
<<<<<<< HEAD
                      "fqn": "aws-cdk-lib.CfnRule",
                      "version": "0.0.0"
=======
                      "fqn": "constructs.Construct",
                      "version": "10.1.270"
>>>>>>> e11daa30
                    }
                  }
                },
                "constructInfo": {
<<<<<<< HEAD
                  "fqn": "aws-cdk-lib.Stack",
                  "version": "0.0.0"
=======
                  "fqn": "constructs.Construct",
                  "version": "10.1.270"
>>>>>>> e11daa30
                }
              }
            },
            "constructInfo": {
              "fqn": "@aws-cdk/integ-tests-alpha.IntegTestCase",
              "version": "0.0.0"
            }
          }
        },
        "constructInfo": {
          "fqn": "@aws-cdk/integ-tests-alpha.IntegTest",
          "version": "0.0.0"
        }
      },
      "Tree": {
        "id": "Tree",
        "path": "Tree",
        "constructInfo": {
          "fqn": "constructs.Construct",
<<<<<<< HEAD
          "version": "10.2.9"
=======
          "version": "10.1.270"
>>>>>>> e11daa30
        }
      }
    },
    "constructInfo": {
<<<<<<< HEAD
      "fqn": "aws-cdk-lib.App",
      "version": "0.0.0"
=======
      "fqn": "constructs.Construct",
      "version": "10.1.270"
>>>>>>> e11daa30
    }
  }
}<|MERGE_RESOLUTION|>--- conflicted
+++ resolved
@@ -31,13 +31,8 @@
                   }
                 },
                 "constructInfo": {
-<<<<<<< HEAD
                   "fqn": "aws-cdk-lib.aws_ec2.CfnVPC",
                   "version": "0.0.0"
-=======
-                  "fqn": "constructs.Construct",
-                  "version": "10.1.270"
->>>>>>> e11daa30
                 }
               },
               "PublicSubnet1": {
@@ -80,26 +75,16 @@
                       }
                     },
                     "constructInfo": {
-<<<<<<< HEAD
                       "fqn": "aws-cdk-lib.aws_ec2.CfnSubnet",
                       "version": "0.0.0"
-=======
-                      "fqn": "constructs.Construct",
-                      "version": "10.1.270"
->>>>>>> e11daa30
                     }
                   },
                   "Acl": {
                     "id": "Acl",
                     "path": "stack/vpc/PublicSubnet1/Acl",
                     "constructInfo": {
-<<<<<<< HEAD
                       "fqn": "aws-cdk-lib.Resource",
                       "version": "0.0.0"
-=======
-                      "fqn": "constructs.Construct",
-                      "version": "10.1.270"
->>>>>>> e11daa30
                     }
                   },
                   "RouteTable": {
@@ -120,13 +105,8 @@
                       }
                     },
                     "constructInfo": {
-<<<<<<< HEAD
                       "fqn": "aws-cdk-lib.aws_ec2.CfnRouteTable",
                       "version": "0.0.0"
-=======
-                      "fqn": "constructs.Construct",
-                      "version": "10.1.270"
->>>>>>> e11daa30
                     }
                   },
                   "RouteTableAssociation": {
@@ -144,13 +124,8 @@
                       }
                     },
                     "constructInfo": {
-<<<<<<< HEAD
                       "fqn": "aws-cdk-lib.aws_ec2.CfnSubnetRouteTableAssociation",
                       "version": "0.0.0"
-=======
-                      "fqn": "constructs.Construct",
-                      "version": "10.1.270"
->>>>>>> e11daa30
                     }
                   },
                   "DefaultRoute": {
@@ -169,13 +144,8 @@
                       }
                     },
                     "constructInfo": {
-<<<<<<< HEAD
                       "fqn": "aws-cdk-lib.aws_ec2.CfnRoute",
                       "version": "0.0.0"
-=======
-                      "fqn": "constructs.Construct",
-                      "version": "10.1.270"
->>>>>>> e11daa30
                     }
                   },
                   "EIP": {
@@ -194,13 +164,8 @@
                       }
                     },
                     "constructInfo": {
-<<<<<<< HEAD
                       "fqn": "aws-cdk-lib.aws_ec2.CfnEIP",
                       "version": "0.0.0"
-=======
-                      "fqn": "constructs.Construct",
-                      "version": "10.1.270"
->>>>>>> e11daa30
                     }
                   },
                   "NATGateway": {
@@ -227,24 +192,14 @@
                       }
                     },
                     "constructInfo": {
-<<<<<<< HEAD
                       "fqn": "aws-cdk-lib.aws_ec2.CfnNatGateway",
                       "version": "0.0.0"
-=======
-                      "fqn": "constructs.Construct",
-                      "version": "10.1.270"
->>>>>>> e11daa30
-                    }
-                  }
-                },
-                "constructInfo": {
-<<<<<<< HEAD
+                    }
+                  }
+                },
+                "constructInfo": {
                   "fqn": "aws-cdk-lib.aws_ec2.PublicSubnet",
                   "version": "0.0.0"
-=======
-                  "fqn": "constructs.Construct",
-                  "version": "10.1.270"
->>>>>>> e11daa30
                 }
               },
               "PublicSubnet2": {
@@ -287,26 +242,16 @@
                       }
                     },
                     "constructInfo": {
-<<<<<<< HEAD
                       "fqn": "aws-cdk-lib.aws_ec2.CfnSubnet",
                       "version": "0.0.0"
-=======
-                      "fqn": "constructs.Construct",
-                      "version": "10.1.270"
->>>>>>> e11daa30
                     }
                   },
                   "Acl": {
                     "id": "Acl",
                     "path": "stack/vpc/PublicSubnet2/Acl",
                     "constructInfo": {
-<<<<<<< HEAD
                       "fqn": "aws-cdk-lib.Resource",
                       "version": "0.0.0"
-=======
-                      "fqn": "constructs.Construct",
-                      "version": "10.1.270"
->>>>>>> e11daa30
                     }
                   },
                   "RouteTable": {
@@ -327,13 +272,8 @@
                       }
                     },
                     "constructInfo": {
-<<<<<<< HEAD
                       "fqn": "aws-cdk-lib.aws_ec2.CfnRouteTable",
                       "version": "0.0.0"
-=======
-                      "fqn": "constructs.Construct",
-                      "version": "10.1.270"
->>>>>>> e11daa30
                     }
                   },
                   "RouteTableAssociation": {
@@ -351,13 +291,8 @@
                       }
                     },
                     "constructInfo": {
-<<<<<<< HEAD
                       "fqn": "aws-cdk-lib.aws_ec2.CfnSubnetRouteTableAssociation",
                       "version": "0.0.0"
-=======
-                      "fqn": "constructs.Construct",
-                      "version": "10.1.270"
->>>>>>> e11daa30
                     }
                   },
                   "DefaultRoute": {
@@ -376,13 +311,8 @@
                       }
                     },
                     "constructInfo": {
-<<<<<<< HEAD
                       "fqn": "aws-cdk-lib.aws_ec2.CfnRoute",
                       "version": "0.0.0"
-=======
-                      "fqn": "constructs.Construct",
-                      "version": "10.1.270"
->>>>>>> e11daa30
                     }
                   },
                   "EIP": {
@@ -401,13 +331,8 @@
                       }
                     },
                     "constructInfo": {
-<<<<<<< HEAD
                       "fqn": "aws-cdk-lib.aws_ec2.CfnEIP",
                       "version": "0.0.0"
-=======
-                      "fqn": "constructs.Construct",
-                      "version": "10.1.270"
->>>>>>> e11daa30
                     }
                   },
                   "NATGateway": {
@@ -434,24 +359,14 @@
                       }
                     },
                     "constructInfo": {
-<<<<<<< HEAD
                       "fqn": "aws-cdk-lib.aws_ec2.CfnNatGateway",
                       "version": "0.0.0"
-=======
-                      "fqn": "constructs.Construct",
-                      "version": "10.1.270"
->>>>>>> e11daa30
-                    }
-                  }
-                },
-                "constructInfo": {
-<<<<<<< HEAD
+                    }
+                  }
+                },
+                "constructInfo": {
                   "fqn": "aws-cdk-lib.aws_ec2.PublicSubnet",
                   "version": "0.0.0"
-=======
-                  "fqn": "constructs.Construct",
-                  "version": "10.1.270"
->>>>>>> e11daa30
                 }
               },
               "PrivateSubnet1": {
@@ -494,26 +409,16 @@
                       }
                     },
                     "constructInfo": {
-<<<<<<< HEAD
                       "fqn": "aws-cdk-lib.aws_ec2.CfnSubnet",
                       "version": "0.0.0"
-=======
-                      "fqn": "constructs.Construct",
-                      "version": "10.1.270"
->>>>>>> e11daa30
                     }
                   },
                   "Acl": {
                     "id": "Acl",
                     "path": "stack/vpc/PrivateSubnet1/Acl",
                     "constructInfo": {
-<<<<<<< HEAD
                       "fqn": "aws-cdk-lib.Resource",
                       "version": "0.0.0"
-=======
-                      "fqn": "constructs.Construct",
-                      "version": "10.1.270"
->>>>>>> e11daa30
                     }
                   },
                   "RouteTable": {
@@ -534,13 +439,8 @@
                       }
                     },
                     "constructInfo": {
-<<<<<<< HEAD
                       "fqn": "aws-cdk-lib.aws_ec2.CfnRouteTable",
                       "version": "0.0.0"
-=======
-                      "fqn": "constructs.Construct",
-                      "version": "10.1.270"
->>>>>>> e11daa30
                     }
                   },
                   "RouteTableAssociation": {
@@ -558,13 +458,8 @@
                       }
                     },
                     "constructInfo": {
-<<<<<<< HEAD
                       "fqn": "aws-cdk-lib.aws_ec2.CfnSubnetRouteTableAssociation",
                       "version": "0.0.0"
-=======
-                      "fqn": "constructs.Construct",
-                      "version": "10.1.270"
->>>>>>> e11daa30
                     }
                   },
                   "DefaultRoute": {
@@ -583,24 +478,14 @@
                       }
                     },
                     "constructInfo": {
-<<<<<<< HEAD
                       "fqn": "aws-cdk-lib.aws_ec2.CfnRoute",
                       "version": "0.0.0"
-=======
-                      "fqn": "constructs.Construct",
-                      "version": "10.1.270"
->>>>>>> e11daa30
-                    }
-                  }
-                },
-                "constructInfo": {
-<<<<<<< HEAD
+                    }
+                  }
+                },
+                "constructInfo": {
                   "fqn": "aws-cdk-lib.aws_ec2.PrivateSubnet",
                   "version": "0.0.0"
-=======
-                  "fqn": "constructs.Construct",
-                  "version": "10.1.270"
->>>>>>> e11daa30
                 }
               },
               "PrivateSubnet2": {
@@ -643,26 +528,16 @@
                       }
                     },
                     "constructInfo": {
-<<<<<<< HEAD
                       "fqn": "aws-cdk-lib.aws_ec2.CfnSubnet",
                       "version": "0.0.0"
-=======
-                      "fqn": "constructs.Construct",
-                      "version": "10.1.270"
->>>>>>> e11daa30
                     }
                   },
                   "Acl": {
                     "id": "Acl",
                     "path": "stack/vpc/PrivateSubnet2/Acl",
                     "constructInfo": {
-<<<<<<< HEAD
                       "fqn": "aws-cdk-lib.Resource",
                       "version": "0.0.0"
-=======
-                      "fqn": "constructs.Construct",
-                      "version": "10.1.270"
->>>>>>> e11daa30
                     }
                   },
                   "RouteTable": {
@@ -683,13 +558,8 @@
                       }
                     },
                     "constructInfo": {
-<<<<<<< HEAD
                       "fqn": "aws-cdk-lib.aws_ec2.CfnRouteTable",
                       "version": "0.0.0"
-=======
-                      "fqn": "constructs.Construct",
-                      "version": "10.1.270"
->>>>>>> e11daa30
                     }
                   },
                   "RouteTableAssociation": {
@@ -707,13 +577,8 @@
                       }
                     },
                     "constructInfo": {
-<<<<<<< HEAD
                       "fqn": "aws-cdk-lib.aws_ec2.CfnSubnetRouteTableAssociation",
                       "version": "0.0.0"
-=======
-                      "fqn": "constructs.Construct",
-                      "version": "10.1.270"
->>>>>>> e11daa30
                     }
                   },
                   "DefaultRoute": {
@@ -732,24 +597,14 @@
                       }
                     },
                     "constructInfo": {
-<<<<<<< HEAD
                       "fqn": "aws-cdk-lib.aws_ec2.CfnRoute",
                       "version": "0.0.0"
-=======
-                      "fqn": "constructs.Construct",
-                      "version": "10.1.270"
->>>>>>> e11daa30
-                    }
-                  }
-                },
-                "constructInfo": {
-<<<<<<< HEAD
+                    }
+                  }
+                },
+                "constructInfo": {
                   "fqn": "aws-cdk-lib.aws_ec2.PrivateSubnet",
                   "version": "0.0.0"
-=======
-                  "fqn": "constructs.Construct",
-                  "version": "10.1.270"
->>>>>>> e11daa30
                 }
               },
               "IGW": {
@@ -767,13 +622,8 @@
                   }
                 },
                 "constructInfo": {
-<<<<<<< HEAD
                   "fqn": "aws-cdk-lib.aws_ec2.CfnInternetGateway",
                   "version": "0.0.0"
-=======
-                  "fqn": "constructs.Construct",
-                  "version": "10.1.270"
->>>>>>> e11daa30
                 }
               },
               "VPCGW": {
@@ -791,24 +641,14 @@
                   }
                 },
                 "constructInfo": {
-<<<<<<< HEAD
                   "fqn": "aws-cdk-lib.aws_ec2.CfnVPCGatewayAttachment",
                   "version": "0.0.0"
-=======
-                  "fqn": "constructs.Construct",
-                  "version": "10.1.270"
->>>>>>> e11daa30
                 }
               }
             },
             "constructInfo": {
-<<<<<<< HEAD
               "fqn": "aws-cdk-lib.aws_ec2.Vpc",
               "version": "0.0.0"
-=======
-              "fqn": "constructs.Construct",
-              "version": "10.1.270"
->>>>>>> e11daa30
             }
           },
           "myFileSystem": {
@@ -831,13 +671,8 @@
                   }
                 },
                 "constructInfo": {
-<<<<<<< HEAD
                   "fqn": "aws-cdk-lib.aws_efs.CfnFileSystem",
                   "version": "0.0.0"
-=======
-                  "fqn": "constructs.Construct",
-                  "version": "10.1.270"
->>>>>>> e11daa30
                 }
               },
               "EfsSecurityGroup": {
@@ -870,24 +705,14 @@
                       }
                     },
                     "constructInfo": {
-<<<<<<< HEAD
                       "fqn": "aws-cdk-lib.aws_ec2.CfnSecurityGroup",
                       "version": "0.0.0"
-=======
-                      "fqn": "constructs.Construct",
-                      "version": "10.1.270"
->>>>>>> e11daa30
-                    }
-                  }
-                },
-                "constructInfo": {
-<<<<<<< HEAD
+                    }
+                  }
+                },
+                "constructInfo": {
                   "fqn": "aws-cdk-lib.aws_ec2.SecurityGroup",
                   "version": "0.0.0"
-=======
-                  "fqn": "constructs.Construct",
-                  "version": "10.1.270"
->>>>>>> e11daa30
                 }
               },
               "EfsMountTarget1": {
@@ -913,13 +738,8 @@
                   }
                 },
                 "constructInfo": {
-<<<<<<< HEAD
                   "fqn": "aws-cdk-lib.aws_efs.CfnMountTarget",
                   "version": "0.0.0"
-=======
-                  "fqn": "constructs.Construct",
-                  "version": "10.1.270"
->>>>>>> e11daa30
                 }
               },
               "EfsMountTarget2": {
@@ -945,24 +765,14 @@
                   }
                 },
                 "constructInfo": {
-<<<<<<< HEAD
                   "fqn": "aws-cdk-lib.aws_efs.CfnMountTarget",
                   "version": "0.0.0"
-=======
-                  "fqn": "constructs.Construct",
-                  "version": "10.1.270"
->>>>>>> e11daa30
                 }
               }
             },
             "constructInfo": {
-<<<<<<< HEAD
               "fqn": "aws-cdk-lib.aws_efs.FileSystem",
               "version": "0.0.0"
-=======
-              "fqn": "constructs.Construct",
-              "version": "10.1.270"
->>>>>>> e11daa30
             }
           },
           "myContainer": {
@@ -977,13 +787,8 @@
                     "id": "ImportExecutionRole",
                     "path": "stack/myContainer/ExecutionRole/ImportExecutionRole",
                     "constructInfo": {
-<<<<<<< HEAD
                       "fqn": "aws-cdk-lib.Resource",
                       "version": "0.0.0"
-=======
-                      "fqn": "constructs.Construct",
-                      "version": "10.1.270"
->>>>>>> e11daa30
                     }
                   },
                   "Resource": {
@@ -1007,35 +812,20 @@
                       }
                     },
                     "constructInfo": {
-<<<<<<< HEAD
                       "fqn": "aws-cdk-lib.aws_iam.CfnRole",
                       "version": "0.0.0"
-=======
-                      "fqn": "constructs.Construct",
-                      "version": "10.1.270"
->>>>>>> e11daa30
-                    }
-                  }
-                },
-                "constructInfo": {
-<<<<<<< HEAD
+                    }
+                  }
+                },
+                "constructInfo": {
                   "fqn": "aws-cdk-lib.aws_iam.Role",
                   "version": "0.0.0"
-=======
-                  "fqn": "constructs.Construct",
-                  "version": "10.1.270"
->>>>>>> e11daa30
                 }
               }
             },
             "constructInfo": {
-<<<<<<< HEAD
               "fqn": "@aws-cdk/aws-batch-alpha.EcsEc2ContainerDefinition",
               "version": "0.0.0"
-=======
-              "fqn": "constructs.Construct",
-              "version": "10.1.270"
->>>>>>> e11daa30
             }
           },
           "ECSJobDefn": {
@@ -1120,24 +910,14 @@
                   }
                 },
                 "constructInfo": {
-<<<<<<< HEAD
                   "fqn": "aws-cdk-lib.aws_batch.CfnJobDefinition",
                   "version": "0.0.0"
-=======
-                  "fqn": "constructs.Construct",
-                  "version": "10.1.270"
->>>>>>> e11daa30
                 }
               }
             },
             "constructInfo": {
-<<<<<<< HEAD
               "fqn": "@aws-cdk/aws-batch-alpha.EcsJobDefinition",
               "version": "0.0.0"
-=======
-              "fqn": "constructs.Construct",
-              "version": "10.1.270"
->>>>>>> e11daa30
             }
           },
           "myFargateContainer": {
@@ -1152,13 +932,8 @@
                     "id": "ImportExecutionRole",
                     "path": "stack/myFargateContainer/ExecutionRole/ImportExecutionRole",
                     "constructInfo": {
-<<<<<<< HEAD
                       "fqn": "aws-cdk-lib.Resource",
                       "version": "0.0.0"
-=======
-                      "fqn": "constructs.Construct",
-                      "version": "10.1.270"
->>>>>>> e11daa30
                     }
                   },
                   "Resource": {
@@ -1182,35 +957,20 @@
                       }
                     },
                     "constructInfo": {
-<<<<<<< HEAD
                       "fqn": "aws-cdk-lib.aws_iam.CfnRole",
                       "version": "0.0.0"
-=======
-                      "fqn": "constructs.Construct",
-                      "version": "10.1.270"
->>>>>>> e11daa30
-                    }
-                  }
-                },
-                "constructInfo": {
-<<<<<<< HEAD
+                    }
+                  }
+                },
+                "constructInfo": {
                   "fqn": "aws-cdk-lib.aws_iam.Role",
                   "version": "0.0.0"
-=======
-                  "fqn": "constructs.Construct",
-                  "version": "10.1.270"
->>>>>>> e11daa30
                 }
               }
             },
             "constructInfo": {
-<<<<<<< HEAD
               "fqn": "@aws-cdk/aws-batch-alpha.EcsFargateContainerDefinition",
               "version": "0.0.0"
-=======
-              "fqn": "constructs.Construct",
-              "version": "10.1.270"
->>>>>>> e11daa30
             }
           },
           "ECSFargateJobDefn": {
@@ -1288,23 +1048,14 @@
                   }
                 },
                 "constructInfo": {
-<<<<<<< HEAD
                   "fqn": "aws-cdk-lib.aws_batch.CfnJobDefinition",
                   "version": "0.0.0"
-=======
-                  "fqn": "constructs.Construct",
-                  "version": "10.1.270"
->>>>>>> e11daa30
                 }
               }
             },
             "constructInfo": {
-<<<<<<< HEAD
               "fqn": "@aws-cdk/aws-batch-alpha.EcsJobDefinition",
               "version": "0.0.0"
-=======
-              "fqn": "constructs.Construct",
-              "version": "10.1.270"
             }
           },
           "dockerImageAsset": {
@@ -1506,44 +1257,28 @@
             "constructInfo": {
               "fqn": "constructs.Construct",
               "version": "10.1.270"
->>>>>>> e11daa30
             }
           },
           "BootstrapVersion": {
             "id": "BootstrapVersion",
             "path": "stack/BootstrapVersion",
             "constructInfo": {
-<<<<<<< HEAD
               "fqn": "aws-cdk-lib.CfnParameter",
               "version": "0.0.0"
-=======
-              "fqn": "constructs.Construct",
-              "version": "10.1.270"
->>>>>>> e11daa30
             }
           },
           "CheckBootstrapVersion": {
             "id": "CheckBootstrapVersion",
             "path": "stack/CheckBootstrapVersion",
             "constructInfo": {
-<<<<<<< HEAD
               "fqn": "aws-cdk-lib.CfnRule",
               "version": "0.0.0"
-=======
-              "fqn": "constructs.Construct",
-              "version": "10.1.270"
->>>>>>> e11daa30
             }
           }
         },
         "constructInfo": {
-<<<<<<< HEAD
           "fqn": "aws-cdk-lib.Stack",
           "version": "0.0.0"
-=======
-          "fqn": "constructs.Construct",
-          "version": "10.1.270"
->>>>>>> e11daa30
         }
       },
       "BatchEcsJobDefinitionTest": {
@@ -1559,11 +1294,7 @@
                 "path": "BatchEcsJobDefinitionTest/DefaultTest/Default",
                 "constructInfo": {
                   "fqn": "constructs.Construct",
-<<<<<<< HEAD
                   "version": "10.2.9"
-=======
-                  "version": "10.1.270"
->>>>>>> e11daa30
                 }
               },
               "DeployAssert": {
@@ -1574,37 +1305,22 @@
                     "id": "BootstrapVersion",
                     "path": "BatchEcsJobDefinitionTest/DefaultTest/DeployAssert/BootstrapVersion",
                     "constructInfo": {
-<<<<<<< HEAD
                       "fqn": "aws-cdk-lib.CfnParameter",
                       "version": "0.0.0"
-=======
-                      "fqn": "constructs.Construct",
-                      "version": "10.1.270"
->>>>>>> e11daa30
                     }
                   },
                   "CheckBootstrapVersion": {
                     "id": "CheckBootstrapVersion",
                     "path": "BatchEcsJobDefinitionTest/DefaultTest/DeployAssert/CheckBootstrapVersion",
                     "constructInfo": {
-<<<<<<< HEAD
                       "fqn": "aws-cdk-lib.CfnRule",
                       "version": "0.0.0"
-=======
-                      "fqn": "constructs.Construct",
-                      "version": "10.1.270"
->>>>>>> e11daa30
-                    }
-                  }
-                },
-                "constructInfo": {
-<<<<<<< HEAD
+                    }
+                  }
+                },
+                "constructInfo": {
                   "fqn": "aws-cdk-lib.Stack",
                   "version": "0.0.0"
-=======
-                  "fqn": "constructs.Construct",
-                  "version": "10.1.270"
->>>>>>> e11daa30
                 }
               }
             },
@@ -1624,22 +1340,13 @@
         "path": "Tree",
         "constructInfo": {
           "fqn": "constructs.Construct",
-<<<<<<< HEAD
           "version": "10.2.9"
-=======
-          "version": "10.1.270"
->>>>>>> e11daa30
         }
       }
     },
     "constructInfo": {
-<<<<<<< HEAD
       "fqn": "aws-cdk-lib.App",
       "version": "0.0.0"
-=======
-      "fqn": "constructs.Construct",
-      "version": "10.1.270"
->>>>>>> e11daa30
     }
   }
 }