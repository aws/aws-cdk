--- conflicted
+++ resolved
@@ -1,11 +1,7 @@
 {
   "version": "31.0.0",
   "files": {
-<<<<<<< HEAD
     "7eabaa659955f076359ed72f88d929cfe7651a904b6038ae0f3b3215ab36ac6c": {
-=======
-    "9186f9ef6b963bbe6a32d639a67ffce49446d36bd04de52f495e7ee371e3ce3d": {
->>>>>>> e11daa30
       "source": {
         "path": "stack.template.json",
         "packaging": "file"
@@ -13,11 +9,7 @@
       "destinations": {
         "current_account-current_region": {
           "bucketName": "cdk-hnb659fds-assets-${AWS::AccountId}-${AWS::Region}",
-<<<<<<< HEAD
           "objectKey": "7eabaa659955f076359ed72f88d929cfe7651a904b6038ae0f3b3215ab36ac6c.json",
-=======
-          "objectKey": "9186f9ef6b963bbe6a32d639a67ffce49446d36bd04de52f495e7ee371e3ce3d.json",
->>>>>>> e11daa30
           "assumeRoleArn": "arn:${AWS::Partition}:iam::${AWS::AccountId}:role/cdk-hnb659fds-file-publishing-role-${AWS::AccountId}-${AWS::Region}"
         }
       }
