--- conflicted
+++ resolved
@@ -82,28 +82,10 @@
     "pkglint": "file:../../../tools/pkglint"
   },
   "dependencies": {
-<<<<<<< HEAD
-    "@aws-cdk/aws-apigateway": "^1.1.0",
-    "@aws-cdk/aws-cloudfront": "^1.1.0",
-    "@aws-cdk/aws-elasticloadbalancingv2": "^1.1.0",
-    "@aws-cdk/aws-elasticloadbalancing": "^1.1.0",
-    "@aws-cdk/aws-iam": "^1.1.0",
-    "@aws-cdk/aws-route53": "^1.1.0",
-    "@aws-cdk/core": "^1.1.0"
-  },
-  "homepage": "https://github.com/aws/aws-cdk",
-  "peerDependencies": {
-    "@aws-cdk/aws-apigateway": "^1.1.0",
-    "@aws-cdk/aws-cloudfront": "^1.1.0",
-    "@aws-cdk/aws-elasticloadbalancingv2": "^1.1.0",
-    "@aws-cdk/aws-elasticloadbalancing": "^1.1.0",
-    "@aws-cdk/aws-iam": "^1.1.0",
-    "@aws-cdk/aws-route53": "^1.1.0",
-    "@aws-cdk/core": "^1.1.0"
-=======
     "@aws-cdk/aws-apigateway": "^1.3.0",
     "@aws-cdk/aws-cloudfront": "^1.3.0",
     "@aws-cdk/aws-elasticloadbalancingv2": "^1.3.0",
+    "@aws-cdk/aws-elasticloadbalancing": "^1.3.0",
     "@aws-cdk/aws-iam": "^1.3.0",
     "@aws-cdk/aws-route53": "^1.3.0",
     "@aws-cdk/core": "^1.3.0"
@@ -113,10 +95,10 @@
     "@aws-cdk/aws-apigateway": "^1.3.0",
     "@aws-cdk/aws-cloudfront": "^1.3.0",
     "@aws-cdk/aws-elasticloadbalancingv2": "^1.3.0",
+    "@aws-cdk/aws-elasticloadbalancing": "^1.3.0",
     "@aws-cdk/aws-iam": "^1.3.0",
     "@aws-cdk/aws-route53": "^1.3.0",
     "@aws-cdk/core": "^1.3.0"
->>>>>>> 54f8ea97
   },
   "engines": {
     "node": ">= 8.10.0"
