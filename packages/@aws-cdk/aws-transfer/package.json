--- conflicted
+++ resolved
@@ -65,17 +65,10 @@
   },
   "license": "Apache-2.0",
   "devDependencies": {
-<<<<<<< HEAD
-    "@aws-cdk/assert": "1.13.1",
-    "cdk-build-tools": "^1.13.1",
-    "cfn2ts": "^1.13.1",
-    "pkglint": "^1.13.1"
-=======
     "@aws-cdk/assert": "1.15.0",
-    "cdk-build-tools": "file:../../../tools/cdk-build-tools",
-    "cfn2ts": "file:../../../tools/cfn2ts",
-    "pkglint": "file:../../../tools/pkglint"
->>>>>>> ea4a8aad
+    "cdk-build-tools": "^1.15.0",
+    "cfn2ts": "^1.15.0",
+    "pkglint": "^1.15.0"
   },
   "dependencies": {
     "@aws-cdk/core": "1.15.0"
