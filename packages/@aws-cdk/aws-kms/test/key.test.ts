--- conflicted
+++ resolved
@@ -1017,106 +1017,4 @@
       expect(key.env.account).toBe('222222222222');
     });
   });
-});
-
-describe('hmac keys', () => {
-  test('usage defaults to GENERATE_VERIFY_MAC', () => {
-    const stack = new cdk.Stack();
-    new kms.Key(stack, 'Key', { keySpec: kms.KeySpec.HMAC_224 });
-
-    Template.fromStack(stack).hasResourceProperties('AWS::KMS::Key', {
-      KeySpec: 'HMAC_224',
-      KeyUsage: 'GENERATE_VERIFY_MAC',
-    });
-  });
-
-  test('usage other than GENERATE_VERIFY_MAC raises error', () => {
-    const stack = new cdk.Stack();
-
-    expect(() => new kms.Key(stack, 'Key1', {
-      keySpec: kms.KeySpec.HMAC_224,
-      keyUsage: kms.KeyUsage.ENCRYPT_DECRYPT,
-    })).toThrow('key spec \'HMAC_224\' is not valid with usage \'ENCRYPT_DECRYPT\'');
-    expect(() => new kms.Key(stack, 'Key2', {
-      keySpec: kms.KeySpec.HMAC_224,
-      keyUsage: kms.KeyUsage.SIGN_VERIFY,
-    })).toThrow('key spec \'HMAC_224\' is not valid with usage \'SIGN_VERIFY\'');
-  });
-
-  test('grantDecrypt grants kms:VerifyMac', () => {
-    // GIVEN
-    const stack = new cdk.Stack();
-<<<<<<< HEAD
-    const key = new kms.Key(stack, 'Key', {
-      keySpec: KeySpec.HMAC_256,
-    });
-=======
-    const key = new kms.Key(stack, 'Key');
->>>>>>> 8b79072d
-    const user = new iam.User(stack, 'User');
-
-    // WHEN
-    key.grantDecrypt(user);
-
-    // THEN
-    Template.fromStack(stack).hasResourceProperties('AWS::IAM::Policy', {
-      PolicyDocument: {
-        Statement: [
-          {
-<<<<<<< HEAD
-            Action: 'kms:VerifyMac',
-=======
-            Action: Match.arrayWith(['kms:VerifyMac']),
->>>>>>> 8b79072d
-            Effect: 'Allow',
-            Resource: { 'Fn::GetAtt': ['Key961B73FD', 'Arn'] },
-          },
-        ],
-        Version: '2012-10-17',
-      },
-    });
-  });
-
-  test('grantEncrypt grants kms:GenerateMac', () => {
-    // GIVEN
-    const stack = new cdk.Stack();
-<<<<<<< HEAD
-    const key = new kms.Key(stack, 'Key', {
-      keySpec: KeySpec.HMAC_256,
-    });
-=======
-    const key = new kms.Key(stack, 'Key');
->>>>>>> 8b79072d
-    const user = new iam.User(stack, 'User');
-
-    // WHEN
-    key.grantEncrypt(user);
-
-    // THEN
-    Template.fromStack(stack).hasResourceProperties('AWS::IAM::Policy', {
-      PolicyDocument: {
-        Statement: [
-          {
-<<<<<<< HEAD
-            Action: 'kms:GenerateMac',
-=======
-            Action: Match.arrayWith(['kms:GenerateMac']),
->>>>>>> 8b79072d
-            Effect: 'Allow',
-            Resource: { 'Fn::GetAtt': ['Key961B73FD', 'Arn'] },
-          },
-        ],
-        Version: '2012-10-17',
-      },
-    });
-  });
-
-  test('rotaion not allowed', () => {
-    const stack = new cdk.Stack();
-
-    expect(() => new kms.Key(stack, 'Key1', {
-      keySpec: kms.KeySpec.HMAC_224,
-      enableKeyRotation: true,
-    })).toThrow('key rotation cannot be enabled on asymmetric or hmac keys');
-  });
 });