--- conflicted
+++ resolved
@@ -1,9 +1,5 @@
 import { PolicyDocument, PolicyStatement } from '@aws-cdk/aws-iam';
-<<<<<<< HEAD
-import { Construct, DeletionPolicy, IConstruct, Output } from '@aws-cdk/cdk';
-=======
-import { Construct, DeletionPolicy, IConstruct, Output, resolve, TagManager, Tags } from '@aws-cdk/cdk';
->>>>>>> 17eddd19
+import { Construct, DeletionPolicy, IConstruct, Output, TagManager, Tags } from '@aws-cdk/cdk';
 import { EncryptionKeyAlias } from './alias';
 import { CfnKey } from './kms.generated';
 
