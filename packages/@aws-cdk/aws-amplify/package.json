--- conflicted
+++ resolved
@@ -75,38 +75,25 @@
   },
   "license": "Apache-2.0",
   "devDependencies": {
-<<<<<<< HEAD
-    "@aws-cdk/assert": "1.18.0",
-    "cdk-build-tools": "1.18.0",
-    "cdk-integ-tools": "1.18.0",
-    "cfn2ts": "1.18.0",
-    "pkglint": "1.18.0"
-  },
-  "dependencies": {
-    "@aws-cdk/aws-iam": "1.18.0",
-    "@aws-cdk/aws-kms": "1.18.0",
-    "@aws-cdk/aws-codebuild": "1.18.0",
-    "@aws-cdk/aws-secretsmanager": "1.18.0",
-    "@aws-cdk/core": "1.18.0"
-  },
-  "peerDependencies": {
-    "@aws-cdk/aws-iam": "1.18.0",
-    "@aws-cdk/aws-kms": "1.18.0",
-    "@aws-cdk/aws-codebuild": "1.18.0",
-    "@aws-cdk/aws-secretsmanager": "1.18.0",
-    "@aws-cdk/core": "1.18.0"
-=======
     "@aws-cdk/assert": "1.19.0",
     "cdk-build-tools": "1.19.0",
+    "cdk-integ-tools": "1.19.0",
     "cfn2ts": "1.19.0",
     "pkglint": "1.19.0"
   },
   "dependencies": {
+    "@aws-cdk/aws-iam": "1.19.0",
+    "@aws-cdk/aws-kms": "1.19.0",
+    "@aws-cdk/aws-codebuild": "1.19.0",
+    "@aws-cdk/aws-secretsmanager": "1.19.0",
     "@aws-cdk/core": "1.19.0"
   },
   "peerDependencies": {
+    "@aws-cdk/aws-iam": "1.19.0",
+    "@aws-cdk/aws-kms": "1.19.0",
+    "@aws-cdk/aws-codebuild": "1.19.0",
+    "@aws-cdk/aws-secretsmanager": "1.19.0",
     "@aws-cdk/core": "1.19.0"
->>>>>>> 93c2ddb4
   },
   "engines": {
     "node": ">= 10.3.0"
