{
 "Resources": {
  "ApiF70053CD": {
   "Type": "AWS::AppSync::GraphQLApi",
   "Properties": {
    "AuthenticationType": "API_KEY",
    "Name": "Integ_Test_APIKey"
   }
  },
  "ApiSchema510EECD7": {
   "Type": "AWS::AppSync::GraphQLSchema",
   "Properties": {
    "ApiId": {
     "Fn::GetAtt": [
      "ApiF70053CD",
      "ApiId"
     ]
    },
    "Definition": "type test {\n  id: Int!\n  version: String!\n}\n\ntype Query {\n  getTests: [ test! ]\n}\n\ntype Mutation {\n  addTest(version: String!): test!\n}"
   }
  },
  "ApiDefaultApiKeyF991C37B": {
   "Type": "AWS::AppSync::ApiKey",
   "Properties": {
    "ApiId": {
     "Fn::GetAtt": [
      "ApiF70053CD",
      "ApiId"
     ]
<<<<<<< HEAD
    },
    "Expires": 1689711694
=======
    }
>>>>>>> aa879be7
   },
   "DependsOn": [
    "ApiSchema510EECD7"
   ]
  },
  "ApitestDataSourceServiceRoleACBC3F3D": {
   "Type": "AWS::IAM::Role",
   "Properties": {
    "AssumeRolePolicyDocument": {
     "Statement": [
      {
       "Action": "sts:AssumeRole",
       "Effect": "Allow",
       "Principal": {
        "Service": "appsync.amazonaws.com"
       }
      }
     ],
     "Version": "2012-10-17"
    }
   }
  },
  "ApitestDataSourceServiceRoleDefaultPolicy897CD912": {
   "Type": "AWS::IAM::Policy",
   "Properties": {
    "PolicyDocument": {
     "Statement": [
      {
       "Action": [
        "dynamodb:BatchGetItem",
        "dynamodb:BatchWriteItem",
        "dynamodb:ConditionCheckItem",
        "dynamodb:DeleteItem",
        "dynamodb:DescribeTable",
        "dynamodb:GetItem",
        "dynamodb:GetRecords",
        "dynamodb:GetShardIterator",
        "dynamodb:PutItem",
        "dynamodb:Query",
        "dynamodb:Scan",
        "dynamodb:UpdateItem"
       ],
       "Effect": "Allow",
       "Resource": [
        {
         "Fn::GetAtt": [
          "TestTable5769773A",
          "Arn"
         ]
        },
        {
         "Ref": "AWS::NoValue"
        }
       ]
      }
     ],
     "Version": "2012-10-17"
    },
    "PolicyName": "ApitestDataSourceServiceRoleDefaultPolicy897CD912",
    "Roles": [
     {
      "Ref": "ApitestDataSourceServiceRoleACBC3F3D"
     }
    ]
   }
  },
  "ApitestDataSource96AE54D5": {
   "Type": "AWS::AppSync::DataSource",
   "Properties": {
    "ApiId": {
     "Fn::GetAtt": [
      "ApiF70053CD",
      "ApiId"
     ]
    },
    "Name": "testDataSource",
    "Type": "AMAZON_DYNAMODB",
    "DynamoDBConfig": {
     "AwsRegion": {
      "Ref": "AWS::Region"
     },
     "TableName": {
      "Ref": "TestTable5769773A"
     }
    },
    "ServiceRoleArn": {
     "Fn::GetAtt": [
      "ApitestDataSourceServiceRoleACBC3F3D",
      "Arn"
     ]
    }
   }
  },
  "ApitestDataSourceQuerygetTestsResolverA3BBB672": {
   "Type": "AWS::AppSync::Resolver",
   "Properties": {
    "ApiId": {
     "Fn::GetAtt": [
      "ApiF70053CD",
      "ApiId"
     ]
    },
    "FieldName": "getTests",
    "TypeName": "Query",
    "DataSourceName": "testDataSource",
    "Kind": "UNIT",
    "RequestMappingTemplate": "{\"version\" : \"2017-02-28\", \"operation\" : \"Scan\", \"consistentRead\": false}",
    "ResponseMappingTemplate": "$util.toJson($ctx.result.items)"
   },
   "DependsOn": [
    "ApiSchema510EECD7",
    "ApitestDataSource96AE54D5"
   ]
  },
  "ApitestDataSourceMutationaddTestResolver36203D6B": {
   "Type": "AWS::AppSync::Resolver",
   "Properties": {
    "ApiId": {
     "Fn::GetAtt": [
      "ApiF70053CD",
      "ApiId"
     ]
    },
    "FieldName": "addTest",
    "TypeName": "Mutation",
    "DataSourceName": "testDataSource",
    "Kind": "UNIT",
    "RequestMappingTemplate": "\n      #set($input = $ctx.args.test)\n      \n      {\n        \"version\": \"2017-02-28\",\n        \"operation\": \"PutItem\",\n        \"key\" : {\n      \"id\" : $util.dynamodb.toDynamoDBJson($util.autoId())\n    },\n        \"attributeValues\": $util.dynamodb.toMapValuesJson($input)\n      }",
    "ResponseMappingTemplate": "$util.toJson($ctx.result)"
   },
   "DependsOn": [
    "ApiSchema510EECD7",
    "ApitestDataSource96AE54D5"
   ]
  },
  "TestTable5769773A": {
   "Type": "AWS::DynamoDB::Table",
   "Properties": {
    "KeySchema": [
     {
      "AttributeName": "id",
      "KeyType": "HASH"
     }
    ],
    "AttributeDefinitions": [
     {
      "AttributeName": "id",
      "AttributeType": "S"
     }
    ],
    "BillingMode": "PAY_PER_REQUEST"
   },
   "UpdateReplacePolicy": "Delete",
   "DeletionPolicy": "Delete"
  }
 }
}<|MERGE_RESOLUTION|>--- conflicted
+++ resolved
@@ -27,12 +27,7 @@
       "ApiF70053CD",
       "ApiId"
      ]
-<<<<<<< HEAD
-    },
-    "Expires": 1689711694
-=======
     }
->>>>>>> aa879be7
    },
    "DependsOn": [
     "ApiSchema510EECD7"
