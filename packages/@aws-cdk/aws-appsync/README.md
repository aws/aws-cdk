## AWS AppSync Construct Library
<!--BEGIN STABILITY BANNER-->
---

![cfn-resources: Stable](https://img.shields.io/badge/cfn--resources-stable-success.svg?style=for-the-badge)

> All classes with the `Cfn` prefix in this module ([CFN Resources](https://docs.aws.amazon.com/cdk/latest/guide/constructs.html#constructs_lib)) are always stable and safe to use.

![cdk-constructs: Experimental](https://img.shields.io/badge/cdk--constructs-experimental-important.svg?style=for-the-badge)

> The APIs of higher level constructs in this module are experimental and under active development. They are subject to non-backward compatible changes or removal in any future version. These are not subject to the [Semantic Versioning](https://semver.org/) model and breaking changes will be announced in the release notes. This means that while you may use them, you may need to update your source code when upgrading to a newer version of this package.

---
<!--END STABILITY BANNER-->

The `@aws-cdk/aws-appsync` package contains constructs for building flexible
APIs that use GraphQL. 

### Example

Example of a GraphQL API with `AWS_IAM` authorization resolving into a DynamoDb
backend data source. 

GraphQL schema file `schema.graphql`:

```gql
type demo {
  id: String!
  version: String!
}
type Query {
  getDemos: [ test! ]
}
input DemoInput {
  version: String!
}
type Mutation {
  addDemo(input: DemoInput!): demo
}
```

CDK stack file `app-stack.ts`:

```ts
import * as appsync from '@aws-cdk/aws-appsync';
import * as db from '@aws-cdk/aws-dynamodb';

const api = new appsync.GraphQLApi(stack, 'Api', {
  name: 'demo',
  schema: appsync.Schema.fromAsset(join(__dirname, 'schema.graphql')),
  authorizationConfig: {
    defaultAuthorization: {
      authorizationType: appsync.AuthorizationType.IAM
    },
  },
  xrayEnabled: true,
});

const demoTable = new db.Table(stack, 'DemoTable', {
  partitionKey: {
    name: 'id',
    type: db.AttributeType.STRING,
  },
});

const demoDS = api.addDynamoDbDataSource('demoDataSource', demoTable);

// Resolver for the Query "getDemos" that scans the DyanmoDb table and returns the entire list.
demoDS.createResolver({
  typeName: 'Query',
  fieldName: 'getDemos',
  requestMappingTemplate: MappingTemplate.dynamoDbScanTable(),
  responseMappingTemplate: MappingTemplate.dynamoDbResultList(),
});

// Resolver for the Mutation "addDemo" that puts the item into the DynamoDb table.
demoDS.createResolver({
  typeName: 'Mutation',
  fieldName: 'addDemo',
  requestMappingTemplate: MappingTemplate.dynamoDbPutItem(PrimaryKey.partition('id').auto(), Values.projecting('demo')),
  responseMappingTemplate: MappingTemplate.dynamoDbResultItem(),
});
```

### Schema

Every GraphQL Api needs a schema to define the Api. CDK offers `appsync.Schema`
for static convenience methods for various types of schema declaration: code-first
or schema-first.

#### Code-First

When declaring your GraphQL Api, CDK defaults to a code-first approach if the
`schema` property is not configured. 

```ts
const api = new appsync.GraphQLApi(stack, 'api', { name: 'myApi' });
```

CDK will declare a `Schema` class that will give your Api access functions to
define your schema code-first: `addType`, `addObjectType`, `addToSchema`, etc.

You can also declare your `Schema` class outside of your CDK stack, to define
your schema externally.

```ts
const schema = new appsync.Schema();
schema.addObjectType('demo', {
  definition: { id: appsync.GraphqlType.id() },
});
const api = new appsync.GraphQLApi(stack, 'api', {
  name: 'myApi',
  schema
});
```

See the [code-first schema](#Code-First-Schema) section for more details.

#### Schema-First

You can define your GraphQL Schema from a file on disk. For convenience, use
the `appsync.Schema.fromAsset` to specify the file representing your schema.

```ts
const api = appsync.GraphQLApi(stack, 'api', {
  name: 'myApi',
  schema: appsync.Schema.fromAsset(join(__dirname, 'schema.graphl')),
});
```

### Imports

Any GraphQL Api that has been created outside the stack can be imported from 
another stack into your CDK app. Utilizing the `fromXxx` function, you have 
the ability to add data sources and resolvers through a `IGraphQLApi` interface.

```ts
const importedApi = appsync.GraphQLApi.fromGraphQLApiAttributes(stack, 'IApi', {
  graphqlApiId: api.apiId,
  graphqlArn: api.arn,
});
importedApi.addDynamoDbDataSource('TableDataSource', table);
```

If you don't specify `graphqlArn` in `fromXxxAttributes`, CDK will autogenerate
the expected `arn` for the imported api, given the `apiId`. For creating data 
sources and resolvers, an `apiId` is sufficient.

### Permissions

When using `AWS_IAM` as the authorization type for GraphQL API, an IAM Role
with correct permissions must be used for access to API.

When configuring permissions, you can specify specific resources to only be
accessible by `IAM` authorization. For example, if you want to only allow mutability
for `IAM` authorized access you would configure the following.

In `schema.graphql`:
```ts
type Mutation {
  updateExample(...): ...
    @aws_iam
}
```

In `IAM`:
```json
{
   "Version": "2012-10-17",
   "Statement": [
      {
         "Effect": "Allow",
         "Action": [
            "appsync:GraphQL"
         ],
         "Resource": [
            "arn:aws:appsync:REGION:ACCOUNT_ID:apis/GRAPHQL_ID/types/Mutation/fields/updateExample"
         ]
      }
   ]
}
```

See [documentation](https://docs.aws.amazon.com/appsync/latest/devguide/security.html#aws-iam-authorization) for more details.

To make this easier, CDK provides `grant` API.

Use the `grant` function for more granular authorization.

```ts
const role = new iam.Role(stack, 'Role', {
  assumedBy: new iam.ServicePrincipal('lambda.amazonaws.com'),
});
const api = new appsync.GraphQLApi(stack, 'API', {
  definition
});

api.grant(role, appsync.IamResource.custom('types/Mutation/fields/updateExample'), 'appsync:GraphQL')
```

#### IamResource

In order to use the `grant` functions, you need to use the class `IamResource`.

- `IamResource.custom(...arns)` permits custom ARNs and requires an argument.

- `IamResouce.ofType(type, ...fields)` permits ARNs for types and their fields.

- `IamResource.all()` permits ALL resources.

#### Generic Permissions

Alternatively, you can use more generic `grant` functions to accomplish the same usage.

These include:
- grantMutation (use to grant access to Mutation fields)
- grantQuery (use to grant access to Query fields)
- grantSubscription (use to grant access to Subscription fields)

```ts
// For generic types
api.grantMutation(role, 'updateExample');

// For custom types and granular design
api.grant(role, appsync.IamResource.ofType('Mutation', 'updateExample'), 'appsync:GraphQL');
```

### Code-First Schema

CDK offers the ability to generate your schema in a code-first approach. 
A code-first approach offers a developer workflow with:
- **modularity**: organizing schema type definitions into different files
- **reusability**: simplifying down boilerplate/repetitive code
- **consistency**: resolvers and schema definition will always be synced

The code-first approach allows for **dynamic** schema generation. You can generate your schema based on variables and templates to reduce code duplication.

#### Code-First Example

To showcase the code-first approach. Let's try to model the following schema segment.

```gql
interface Node {
  id: String
}

type Query {
  allFilms(after: String, first: Int, before: String, last: Int): FilmConnection
}

type FilmNode implements Node {
  filmName: String
}

type FilmConnection {
  edges: [FilmEdge]
  films: [Film]
  totalCount: Int
}

type FilmEdge {
  node: Film 
  cursor: String
}
```

Above we see a schema that allows for generating paginated responses. For example,
we can query `allFilms(first: 100)` since `FilmConnection` acts as an intermediary
for holding `FilmEdges` we can write a resolver to return the first 100 films.

In a separate file, we can declare our scalar types: `scalar-types.ts`.

```ts
import { GraphqlType } from '@aws-cdk/aws-appsync';

export const string = appsync.GraphqlType.string();
export const int = appsync.GraphqlType.int();
```

In another separate file, we can declare our object types and related functions.
We will call this file `object-types.ts` and we will have created it in a way that
allows us to generate other `XxxConnection` and `XxxEdges` in the future. 

```ts
const pluralize = require('pluralize');
import * as scalar from './scalar-types.ts';
import * as appsync from '@aws-cdk/aws-appsync';

export const args = {
  after: scalar.string, 
  first: scalar.int,
  before: scalar.string,
  last: scalar.int,
};

export const Node = new appsync.InterfaceType('Node', {
  definition: { id: scalar.string }
});
export const FilmNode = new appsync.ObjectType.implementInterface('FilmNode', {
  interfaceTypes: [Node],
  definition: { filmName: scalar.string }
});

export function generateEdgeAndConnection(base: appsync.ObjectType) {
  const edge = new appsync.ObjectType(`${base.name}Edge`, {
    definition: { node: base.attribute(), cursor: scalar.string }
  });
  const connection = new appsync.ObjectType(`${base.name}Connection`, {
    definition: {
      edges: edges.attribute({ isList: true }),
      [pluralize(base.name)]: base.attribute({ isList: true }),
      totalCount: scalar.int,
    }
  });
  return { edge: edge, connection: connection };
}
```

Finally, we will go to our `cdk-stack` and combine everything together
to generate our schema.

```ts
import * as appsync from '@aws-cdk/aws-appsync';
import * as schema from './object-types';

const api = new appsync.GraphQLApi(stack, 'Api', {
  name: 'demo',
});

this.objectTypes = [ schema.Node, schema.Film ];

const filmConnections = schema.generateEdgeAndConnection(schema.Film);

api.addQuery('allFilms', new appsync.ResolvableField({
    returnType: filmConnections.connection.attribute(),
    args: schema.args,
    dataSource: dummyDataSource,
    requestMappingTemplate: dummyRequest,
    responseMappingTemplate: dummyResponse,
  }),
});

this.objectTypes.map((t) => api.addType(t));
Object.keys(filmConnections).forEach((key) => api.addType(filmConnections[key]));
```

Notice how we can utilize the `generateEdgeAndConnection` function to generate
Object Types. In the future, if we wanted to create more Object Types, we can simply
create the base Object Type (i.e. Film) and from there we can generate its respective
`Connections` and `Edges`.

Check out a more in-depth example [here](https://github.com/BryanPan342/starwars-code-first).

#### GraphQL Types

One of the benefits of GraphQL is its strongly typed nature. We define the 
types within an object, query, mutation, interface, etc. as **GraphQL Types**. 

GraphQL Types are the building blocks of types, whether they are scalar, objects, 
interfaces, etc. GraphQL Types can be:
- [**Scalar Types**](https://docs.aws.amazon.com/appsync/latest/devguide/scalars.html): Id, Int, String, AWSDate, etc. 
- [**Object Types**](#Object-Types): types that you generate (i.e. `demo` from the example above)
- [**Interface Types**](#Interface-Types): abstract types that define the base implementation of other 
Intermediate Types

More concretely, GraphQL Types are simply the types appended to variables. 
Referencing the object type `Demo` in the previous example, the GraphQL Types 
is `String!` and is applied to both the names `id` and `version`.

#### Field and Resolvable Fields

While `GraphqlType` is a base implementation for GraphQL fields, we have abstractions
on top of `GraphqlType` that provide finer grain support.

##### Field

`Field` extends `GraphqlType` and will allow you to define arguments. [**Interface Types**](#Interface-Types) are not resolvable and this class will allow you to define arguments,
but not its resolvers.

For example, if we want to create the following type:

```gql
type Node {
  test(argument: string): String
}
```

The CDK code required would be:

```ts
const field = new appsync.Field({
  returnType: appsync.GraphqlType.string(),
  args: {
    argument: appsync.GraphqlType.string(),
  },
});
const type = new appsync.InterfaceType('Node', {
  definition: { test: field },
});
```

##### Resolvable Fields

`ResolvableField` extends `Field` and will allow you to define arguments and its resolvers.
[**Object Types**](#Object-Types) can have fields that resolve and perform operations on
your backend.

You can also create resolvable fields for object types.

```gql
type Info {
  node(id: String): String
}
```

The CDK code required would be:

```ts
const info = new appsync.ObjectType('Info', {
  definition: { 
    node: new appsync.ResolvableField({
      returnType: appsync.GraphqlType.string(),
      args: {
        id: appsync.GraphqlType.string(),
      },
      dataSource: api.addNoneDataSource('none'),
      requestMappingTemplate: dummyRequest,
      responseMappingTemplate: dummyResponse,
    }),
  },
});
```

To nest resolvers, we can also create top level query types that call upon
other types. Building off the previous example, if we want the following graphql
type definition:

```gql
type Query {
  get(argument: string): Info
}
```

The CDK code required would be:

```ts
const query = new appsync.ObjectType('Query', {
  definition: { 
    get: new appsync.ResolvableField({
      returnType: appsync.GraphqlType.string(),
      args: {
        argument: appsync.GraphqlType.string(),
      },
      dataSource: api.addNoneDataSource('none'),
      requestMappingTemplate: dummyRequest,
      responseMappingTemplate: dummyResponse,
    }),
  },
});
```

Learn more about fields and resolvers [here](https://docs.aws.amazon.com/appsync/latest/devguide/resolver-mapping-template-reference-overview.html).

#### Intermediate Types

Intermediate Types are defined by Graphql Types and Fields. They have a set of defined 
fields, where each field corresponds to another type in the system. Intermediate 
Types will be the meat of your GraphQL Schema as they are the types defined by you.

Intermediate Types include:
- [**Interface Types**](#Interface-Types)
- [**Object Types**](#Object-Types)
<<<<<<< HEAD
- [**Enum Type**](#Enum-Types)
=======
- [**Input Types**](#Input-Types)
>>>>>>> 9ad9d360

##### Interface Types

**Interface Types** are abstract types that define the implementation of other
intermediate types. They are useful for eliminating duplication and can be used
to generate Object Types with less work.

You can create Interface Types ***externally***.
```ts
const node = new appsync.InterfaceType('Node', {
  definition: {
    id: appsync.GraphqlType.string({ isRequired: true }),
  },
});
```

<<<<<<< HEAD
To learn more about **Interface Types**, read the docs [here](https://graphql.org/learn/schema/#interfaces).

### Object Types
=======
##### Object Types
>>>>>>> 9ad9d360

**Object Types** are types that you declare. For example, in the [code-first example](#code-first-example)
the `demo` variable is an **Object Type**. **Object Types** are defined by 
GraphQL Types and are only usable when linked to a GraphQL Api.

You can create Object Types in three ways:

1. Object Types can be created ***externally***.
    ```ts
    const api = new appsync.GraphQLApi(stack, 'Api', {
      name: 'demo',
    });
    const demo = new appsync.ObjectType('Demo', {
      defintion: {
        id: appsync.GraphqlType.string({ isRequired: true }),
        version: appsync.GraphqlType.string({ isRequired: true }),
      },
    });

    api.addType(object);
    ```
    > This method allows for reusability and modularity, ideal for larger projects. 
    For example, imagine moving all Object Type definition outside the stack.

    `scalar-types.ts` - a file for scalar type definitions
    ```ts
    export const required_string = appsync.GraphqlType.string({ isRequired: true });
    ```

    `object-types.ts` - a file for object type definitions
    ```ts
    import { required_string } from './scalar-types';
    export const demo = new appsync.ObjectType('Demo', {
      defintion: {
        id: required_string,
        version: required_string,
      },
    });
    ```

    `cdk-stack.ts` - a file containing our cdk stack
    ```ts
    import { demo } from './object-types';
    api.addType(demo);
    ```

2. Object Types can be created ***externally*** from an Interface Type.
    ```ts
    const node = new appsync.InterfaceType('Node', {
      definition: {
        id: appsync.GraphqlType.string({ isRequired: true }),
      },
    });
    const demo = new appsync.ObjectType('Demo', {
      interfaceTypes: [ node ],
      defintion: {
        version: appsync.GraphqlType.string({ isRequired: true }),
      },
    });
    ```
    > This method allows for reusability and modularity, ideal for reducing code duplication.

<<<<<<< HEAD
To learn more about **Interface Types**, read the docs [here](https://graphql.org/learn/schema/#object-types-and-fields).

### Enum Types

**Enum Types** are a special type of Intermediate Type. They restrict a particular
set of values for other Intermediate Types.

```gql
enum Episode {
  NEWHOPE
  EMPIRE
  JEDI
}
```

The above GraphQL Enumeration Type can be expressed in CDK as the following:

```ts
const episode = new appsync.EnumType('Episode', {
  definition: [
    'NEWHOPE',
    'EMPIRE',
    'JEDI',
  ],
}); 
api.addType(episode);
```

To learn more about **Enum Types**, read the docs [here](https://graphql.org/learn/schema/#enumeration-types).
=======
3. Object Types can be created ***internally*** within the GraphQL API.
    ```ts
    const api = new appsync.GraphQLApi(stack, 'Api', {
      name: 'demo',
    });
    api.addType('Demo', {
      defintion: {
        id: appsync.GraphqlType.string({ isRequired: true }),
        version: appsync.GraphqlType.string({ isRequired: true }),
      },
    });
    ```
    > This method provides easy use and is ideal for smaller projects.

##### Input Types

**Input Types** are special types of Intermediate Types. They give users an
easy way to pass complex objects for top level Mutation and Queries.

```gql
input Review {
  stars: Int!
  commentary: String
}
```

The above GraphQL Input Type can be expressed in CDK as the following:

```ts
const review = new appsync.InputType('Review', {
  definition: {
    stars: GraphqlType.int({ isRequired: true }),
    commentary: GraphqlType.string(),
  },
}); 
api.addType(review);
```

To learn more about **Input Types**, read the docs [here](https://graphql.org/learn/schema/#input-types).

#### Query

Every schema requires a top level Query type. By default, the schema will look
for the `Object Type` named `Query`. The top level `Query` is the **only** exposed
type that users can access to perform `GET` operations on your Api.

To add fields for these queries, we can simply run the `addQuery` function to add
to the schema's `Query` type.

```ts
const string = appsync.GraphqlType.string();
const int = appsync.GraphqlType.int();
api.addQuery('allFilms', new appsync.ResolvableField({
  returnType: filmConnection.attribute(),
  args: { after: string, first: int, before: string, last: int},
  dataSource: api.addNoneDataSource('none'),
  requestMappingTemplate: dummyRequest,
  responseMappingTemplate: dummyResponse,
}));
```

To learn more about top level operations, check out the docs [here](https://docs.aws.amazon.com/appsync/latest/devguide/graphql-overview.html). 

#### Mutation

Every schema **can** have a top level Mutation type. By default, the schema will look
for the `Object Type` named `Mutation`. The top level `Mutation` Type is the only exposed
type that users can access to perform `mutable` operations on your Api.

To add fields for these mutations, we can simply run the `addMutation` function to add
to the schema's `Mutation` type.

```ts
const string = appsync.GraphqlType.string();
const int = appsync.GraphqlType.int();
api.addMutation('addFilm', new appsync.ResolvableField({
  returnType: film.attribute(),
  args: { name: string, film_number: int },
  dataSource: api.addNoneDataSource('none'),
  requestMappingTemplate: dummyRequest,
  responseMappingTemplate: dummyResponse,
}));
```

To learn more about top level operations, check out the docs [here](https://docs.aws.amazon.com/appsync/latest/devguide/graphql-overview.html). 
>>>>>>> 9ad9d360
<|MERGE_RESOLUTION|>--- conflicted
+++ resolved
@@ -470,11 +470,8 @@
 Intermediate Types include:
 - [**Interface Types**](#Interface-Types)
 - [**Object Types**](#Object-Types)
-<<<<<<< HEAD
 - [**Enum Type**](#Enum-Types)
-=======
 - [**Input Types**](#Input-Types)
->>>>>>> 9ad9d360
 
 ##### Interface Types
 
@@ -491,13 +488,9 @@
 });
 ```
 
-<<<<<<< HEAD
 To learn more about **Interface Types**, read the docs [here](https://graphql.org/learn/schema/#interfaces).
 
-### Object Types
-=======
 ##### Object Types
->>>>>>> 9ad9d360
 
 **Object Types** are types that you declare. For example, in the [code-first example](#code-first-example)
 the `demo` variable is an **Object Type**. **Object Types** are defined by 
@@ -560,7 +553,6 @@
     ```
     > This method allows for reusability and modularity, ideal for reducing code duplication.
 
-<<<<<<< HEAD
 To learn more about **Interface Types**, read the docs [here](https://graphql.org/learn/schema/#object-types-and-fields).
 
 ### Enum Types
@@ -590,20 +582,6 @@
 ```
 
 To learn more about **Enum Types**, read the docs [here](https://graphql.org/learn/schema/#enumeration-types).
-=======
-3. Object Types can be created ***internally*** within the GraphQL API.
-    ```ts
-    const api = new appsync.GraphQLApi(stack, 'Api', {
-      name: 'demo',
-    });
-    api.addType('Demo', {
-      defintion: {
-        id: appsync.GraphqlType.string({ isRequired: true }),
-        version: appsync.GraphqlType.string({ isRequired: true }),
-      },
-    });
-    ```
-    > This method provides easy use and is ideal for smaller projects.
 
 ##### Input Types
 
@@ -675,5 +653,4 @@
 }));
 ```
 
-To learn more about top level operations, check out the docs [here](https://docs.aws.amazon.com/appsync/latest/devguide/graphql-overview.html). 
->>>>>>> 9ad9d360
+To learn more about top level operations, check out the docs [here](https://docs.aws.amazon.com/appsync/latest/devguide/graphql-overview.html). 