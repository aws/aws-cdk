--- conflicted
+++ resolved
@@ -248,33 +248,20 @@
 subscriptions.
 
 ```ts
-<<<<<<< HEAD
 import * as opensearch from '@aws-cdk/aws-opensearchservice';
 
 const user = new User(stack, 'User');
 const domain = new opensearch.Domain(stack, 'Domain', {
   version: opensearch.OpenSearchVersion.ELASTICSEARCH_7_1,
   removalPolicy: cdk.RemovalPolicy.DESTROY,
-=======
-import * as es from '@aws-cdk/aws-elasticsearch';
-
-const user = new iam.User(this, 'User');
-const domain = new es.Domain(this, 'Domain', {
-  version: es.ElasticsearchVersion.V7_1,
-  removalPolicy: RemovalPolicy.DESTROY,
->>>>>>> d91b2e22
   fineGrainedAccessControl: { masterUserArn: user.userArn },
   encryptionAtRest: { enabled: true },
   nodeToNodeEncryption: true,
   enforceHttps: true,
 });
 
-<<<<<<< HEAD
+declare const api: appsync.GraphqlApi;
 const ds = api.addOpenSearchDataSource('ds', domain);
-=======
-declare const api: appsync.GraphqlApi;
-const ds = api.addElasticsearchDataSource('ds', domain);
->>>>>>> d91b2e22
 
 ds.createResolver({
   typeName: 'Query',
