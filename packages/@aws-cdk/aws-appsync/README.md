--- conflicted
+++ resolved
@@ -567,7 +567,6 @@
     });
     ```
     > This method allows for reusability and modularity, ideal for reducing code duplication.
-<<<<<<< HEAD
 
 To learn more about **Object Types**, read the docs [here](https://graphql.org/learn/schema/#object-types-and-fields).
 
@@ -601,8 +600,6 @@
 ```
 
 To learn more about **Enum Types**, read the docs [here](https://graphql.org/learn/schema/#enumeration-types).
-=======
->>>>>>> f85ce81c
 
 ##### Input Types
 
