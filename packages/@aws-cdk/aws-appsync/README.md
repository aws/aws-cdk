--- conflicted
+++ resolved
@@ -367,8 +367,7 @@
 Referencing the object type `Demo` in the previous example, the GraphQL Types 
 is `String!` and is applied to both the names `id` and `version`.
 
-<<<<<<< HEAD
-### Directives
+#### Directives
 
 `Directives` are attached to a field or type and affect the execution of queries,
 mutations, and types. With AppSync, we use `Directives` to signal authentication.
@@ -384,10 +383,7 @@
 
 To learn more about authorization and directives, read these docs [here](https://docs.aws.amazon.com/appsync/latest/devguide/security.html).
 
-### Field and Resolvable Fields
-=======
 #### Field and Resolvable Fields
->>>>>>> 34f40b9f
 
 While `GraphqlType` is a base implementation for GraphQL fields, we have abstractions
 on top of `GraphqlType` that provide finer grain support.
