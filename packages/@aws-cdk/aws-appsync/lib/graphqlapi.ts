import { readFileSync } from 'fs';
import { IUserPool } from '@aws-cdk/aws-cognito';
<<<<<<< HEAD
import { ITable } from '@aws-cdk/aws-dynamodb';
import { ManagedPolicy, Role, ServicePrincipal, IGrantable, Grant } from '@aws-cdk/aws-iam';
import { IFunction } from '@aws-cdk/aws-lambda';
import { IDatabaseCluster } from '@aws-cdk/aws-rds';
import { ISecret } from '@aws-cdk/aws-secretsmanager';
import { Construct, Duration, IResolvable, Stack } from '@aws-cdk/core';
import { CfnApiKey, CfnGraphQLApi, CfnGraphQLSchema } from './appsync.generated';
import { DynamoDbDataSource, HttpDataSource, LambdaDataSource, NoneDataSource, RdsDataSource } from './data-source';
=======
import { ManagedPolicy, Role, ServicePrincipal, Grant, IGrantable } from '@aws-cdk/aws-iam';
import { CfnResource, Construct, Duration, IResolvable, Stack } from '@aws-cdk/core';
import { CfnApiKey, CfnGraphQLApi, CfnGraphQLSchema } from './appsync.generated';
import { IGraphqlApi, GraphqlApiBase } from './graphqlapi-base';
import { ObjectType, ObjectTypeProps } from './schema-intermediate';
>>>>>>> 952e6869

/**
 * enum with all possible values for AppSync authorization type
 */
export enum AuthorizationType {
  /**
   * API Key authorization type
   */
  API_KEY = 'API_KEY',
  /**
   * AWS IAM authorization type. Can be used with Cognito Identity Pool federated credentials
   */
  IAM = 'AWS_IAM',
  /**
   * Cognito User Pool authorization type
   */
  USER_POOL = 'AMAZON_COGNITO_USER_POOLS',
  /**
   * OpenID Connect authorization type
   */
  OIDC = 'OPENID_CONNECT',
}

/**
 * Interface to specify default or additional authorization(s)
 */
export interface AuthorizationMode {
  /**
   * One of possible four values AppSync supports
   *
   * @see https://docs.aws.amazon.com/appsync/latest/devguide/security.html
   *
   * @default - `AuthorizationType.API_KEY`
   */
  readonly authorizationType: AuthorizationType;
  /**
   * If authorizationType is `AuthorizationType.USER_POOL`, this option is required.
   * @default - none
   */
  readonly userPoolConfig?: UserPoolConfig;
  /**
   * If authorizationType is `AuthorizationType.API_KEY`, this option can be configured.
   * @default - name: 'DefaultAPIKey' | description: 'Default API Key created by CDK'
   */
  readonly apiKeyConfig?: ApiKeyConfig;
  /**
   * If authorizationType is `AuthorizationType.OIDC`, this option is required.
   * @default - none
   */
  readonly openIdConnectConfig?: OpenIdConnectConfig;
}

/**
 * enum with all possible values for Cognito user-pool default actions
 */
export enum UserPoolDefaultAction {
  /**
   * ALLOW access to API
   */
  ALLOW = 'ALLOW',
  /**
   * DENY access to API
   */
  DENY = 'DENY',
}

/**
 * Configuration for Cognito user-pools in AppSync
 */
export interface UserPoolConfig {
  /**
   * The Cognito user pool to use as identity source
   */
  readonly userPool: IUserPool;
  /**
   * the optional app id regex
   *
   * @default -  None
   */
  readonly appIdClientRegex?: string;
  /**
   * Default auth action
   *
   * @default ALLOW
   */
  readonly defaultAction?: UserPoolDefaultAction;
}

/**
 * Configuration for API Key authorization in AppSync
 */
export interface ApiKeyConfig {
  /**
   * Unique name of the API Key
   * @default - 'DefaultAPIKey'
   */
  readonly name?: string;
  /**
   * Description of API key
   * @default - 'Default API Key created by CDK'
   */
  readonly description?: string;

  /**
   * The time from creation time after which the API key expires, using RFC3339 representation.
   * It must be a minimum of 1 day and a maximum of 365 days from date of creation.
   * Rounded down to the nearest hour.
   * @default - 7 days from creation time
   */
  readonly expires?: string;
}

/**
 * Configuration for OpenID Connect authorization in AppSync
 */
export interface OpenIdConnectConfig {
  /**
   * The number of milliseconds an OIDC token is valid after being authenticated by OIDC provider.
   * `auth_time` claim in OIDC token is required for this validation to work.
   * @default - no validation
   */
  readonly tokenExpiryFromAuth?: number;
  /**
   * The number of milliseconds an OIDC token is valid after being issued to a user.
   * This validation uses `iat` claim of OIDC token.
   * @default - no validation
   */
  readonly tokenExpiryFromIssue?: number;
  /**
   * The client identifier of the Relying party at the OpenID identity provider.
   * A regular expression can be specified so AppSync can validate against multiple client identifiers at a time.
   * @example - 'ABCD|CDEF' where ABCD and CDEF are two different clientId
   * @default - * (All)
   */
  readonly clientId?: string;
  /**
   * The issuer for the OIDC configuration. The issuer returned by discovery must exactly match the value of `iss` in the OIDC token.
   */
  readonly oidcProvider: string;
}

/**
 * Configuration of the API authorization modes.
 */
export interface AuthorizationConfig {
  /**
   * Optional authorization configuration
   *
   * @default - API Key authorization
   */
  readonly defaultAuthorization?: AuthorizationMode;

  /**
   * Additional authorization modes
   *
   * @default - No other modes
   */
  readonly additionalAuthorizationModes?: AuthorizationMode[];
}

/**
 * log-level for fields in AppSync
 */
export enum FieldLogLevel {
  /**
   * No logging
   */
  NONE = 'NONE',
  /**
   * Error logging
   */
  ERROR = 'ERROR',
  /**
   * All logging
   */
  ALL = 'ALL',
}

/**
 * Logging configuration for AppSync
 */
export interface LogConfig {
  /**
   * exclude verbose content
   *
   * @default false
   */
  readonly excludeVerboseContent?: boolean | IResolvable;
  /**
   * log level for fields
   *
   * @default - Use AppSync default
   */
  readonly fieldLogLevel?: FieldLogLevel;
}

/**
 * Enum containing the different modes of schema definition
 */
export enum SchemaDefinition {
  /**
   * Define schema through functions like addType, addQuery, etc.
   */
  CODE = 'CODE',

  /**
   * Define schema in a file, i.e. schema.graphql
   */
  FILE = 'FILE',
}

/**
 * Properties for an AppSync GraphQL API
 */
export interface GraphQLApiProps {
  /**
   * the name of the GraphQL API
   */
  readonly name: string;

  /**
   * Optional authorization configuration
   *
   * @default - API Key authorization
   */
  readonly authorizationConfig?: AuthorizationConfig;

  /**
   * Logging configuration for this api
   *
   * @default - None
   */
  readonly logConfig?: LogConfig;

  /**
   * GraphQL schema definition. Specify how you want to define your schema.
   *
   * SchemaDefinition.CODE allows schema definition through CDK
   * SchemaDefinition.FILE allows schema definition through schema.graphql file
   *
   * @experimental
   */
  readonly schemaDefinition: SchemaDefinition;
  /**
   * File containing the GraphQL schema definition. You have to specify a definition or a file containing one.
   *
   * @default - Use schemaDefinition
   */
  readonly schemaDefinitionFile?: string;
  /**
   * A flag indicating whether or not X-Ray tracing is enabled for the GraphQL API.
   *
   * @default - false
   */
  readonly xrayEnabled?: boolean;

}

/**
 * A class used to generate resource arns for AppSync
 */
export class IamResource {
  /**
   * Generate the resource names given custom arns
   *
   * @param arns The custom arns that need to be permissioned
   *
   * Example: custom('/types/Query/fields/getExample')
   */
  public static custom(...arns: string[]): IamResource {
    if (arns.length === 0) {
      throw new Error('At least 1 custom ARN must be provided.');
    }
    return new IamResource(arns);
  }

  /**
   * Generate the resource names given a type and fields
   *
   * @param type The type that needs to be allowed
   * @param fields The fields that need to be allowed, if empty grant permissions to ALL fields
   *
   * Example: ofType('Query', 'GetExample')
   */
  public static ofType(type: string, ...fields: string[]): IamResource {
    const arns = fields.length ? fields.map((field) => `types/${type}/fields/${field}`) : [`types/${type}/*`];
    return new IamResource(arns);
  }

  /**
   * Generate the resource names that accepts all types: `*`
   */
  public static all(): IamResource {
    return new IamResource(['*']);
  }

  private arns: string[];

  private constructor(arns: string[]) {
    this.arns = arns;
  }

  /**
   * Return the Resource ARN
   *
   * @param api The GraphQL API to give permissions
   */
  public resourceArns(api: GraphQLApi): string[] {
    return this.arns.map((arn) => Stack.of(api).formatArn({
      service: 'appsync',
      resource: `apis/${api.apiId}`,
      sep: '/',
      resourceName: `${arn}`,
    }));
  }
}

/**
 * Attributes for GraphQL imports
 */
export interface GraphqlApiAttributes {
  /**
   * an unique AWS AppSync GraphQL API identifier
   * i.e. 'lxz775lwdrgcndgz3nurvac7oa'
   */
  readonly graphqlApiId: string,

  /**
   * the arn for the GraphQL Api
   * @default - autogenerated arn
   */
  readonly graphqlApiArn?: string,
}

/**
 * An AppSync GraphQL API
 *
 * @resource AWS::AppSync::GraphQLApi
 */
export class GraphQLApi extends GraphqlApiBase {
  /**
   * Import a GraphQL API through this function
   *
   * @param scope scope
   * @param id id
   * @param attrs GraphQL API Attributes of an API
   */
  public static fromGraphqlApiAttributes(scope: Construct, id: string, attrs: GraphqlApiAttributes): IGraphqlApi {
    const arn = attrs.graphqlApiArn ?? Stack.of(scope).formatArn({
      service: 'appsync',
      resource: `apis/${attrs.graphqlApiId}`,
    });
    class Import extends GraphqlApiBase {
      public readonly apiId = attrs.graphqlApiId;
      public readonly arn = arn;
      constructor (s: Construct, i: string) {
        super(s, i);
      }
    }
    return new Import(scope, id);
  }

  /**
   * an unique AWS AppSync GraphQL API identifier
   * i.e. 'lxz775lwdrgcndgz3nurvac7oa'
   */
  public readonly apiId: string;

  /**
   * the ARN of the API
   */
  public readonly arn: string;

  /**
   * the URL of the endpoint created by AppSync
   *
   * @attribute
   */
  public readonly graphQlUrl: string;

  /**
   * the name of the API
   */
  public readonly name: string;

  /**
   * underlying CFN schema resource
   */
  public readonly schema: CfnGraphQLSchema;

  /**
   * the configured API key, if present
   *
   * @default - no api key
   */
  public readonly apiKey?: string;

  private schemaMode: SchemaDefinition;
  private api: CfnGraphQLApi;
  private _apiKey?: CfnApiKey;

  constructor(scope: Construct, id: string, props: GraphQLApiProps) {
    super(scope, id);

    this.validateAuthorizationProps(props);
    const defaultAuthorizationType =
      props.authorizationConfig?.defaultAuthorization?.authorizationType ??
      AuthorizationType.API_KEY;

    let apiLogsRole;
    if (props.logConfig) {
      apiLogsRole = new Role(this, 'ApiLogsRole', {
        assumedBy: new ServicePrincipal('appsync'),
      });
      apiLogsRole.addManagedPolicy(
        ManagedPolicy.fromAwsManagedPolicyName(
          'service-role/AWSAppSyncPushToCloudWatchLogs',
        ),
      );
    }

    this.api = new CfnGraphQLApi(this, 'Resource', {
      name: props.name,
      authenticationType: defaultAuthorizationType,
      ...(props.logConfig && {
        logConfig: {
          cloudWatchLogsRoleArn: apiLogsRole ? apiLogsRole.roleArn : undefined,
          excludeVerboseContent: props.logConfig.excludeVerboseContent,
          fieldLogLevel: props.logConfig.fieldLogLevel
            ? props.logConfig.fieldLogLevel.toString()
            : undefined,
        },
      }),
      openIdConnectConfig:
        props.authorizationConfig?.defaultAuthorization?.authorizationType ===
        AuthorizationType.OIDC
          ? this.formatOpenIdConnectConfig(
            props.authorizationConfig.defaultAuthorization
              .openIdConnectConfig!,
          )
          : undefined,
      userPoolConfig:
        props.authorizationConfig?.defaultAuthorization?.authorizationType ===
        AuthorizationType.USER_POOL
          ? this.formatUserPoolConfig(
            props.authorizationConfig.defaultAuthorization.userPoolConfig!,
          )
          : undefined,
      additionalAuthenticationProviders: this.formatAdditionalAuthenticationProviders(props),
      xrayEnabled: props.xrayEnabled,
    });

    this.apiId = this.api.attrApiId;
    this.arn = this.api.attrArn;
    this.graphQlUrl = this.api.attrGraphQlUrl;
    this.name = this.api.name;
    this.schemaMode = props.schemaDefinition;
    this.schema = this.defineSchema(props.schemaDefinitionFile);

    if (defaultAuthorizationType === AuthorizationType.API_KEY ||
      props.authorizationConfig?.additionalAuthorizationModes?.some(
        (authMode) => authMode.authorizationType === AuthorizationType.API_KEY)
    ) {
      // create a variable for apiKeyConfig if one has been specified by the user
      // first check is for default authorization
      // second check is for additional authorization modes
      const apiKeyConfig = props.authorizationConfig?.defaultAuthorization?.apiKeyConfig ??
        props.authorizationConfig?.additionalAuthorizationModes?.
          find((mode: AuthorizationMode) => {
            return mode.authorizationType === AuthorizationType.API_KEY && mode.apiKeyConfig;
          })?.apiKeyConfig;
      this._apiKey = this.createAPIKey(apiKeyConfig);
      this._apiKey.addDependsOn(this.schema);
      this.apiKey = this._apiKey.attrApiKey;
    }
  }

  /**
   * add a new Rds data source to this API
   * @param name The name of the data source
   * @param description The description of the data source
   * @param databaseCluster The database cluster to interact with this data source
   * @param secretStore The secret store that contains the username and password for the database cluster
   */
  public addRdsDataSource(
    name: string,
    description: string,
    databaseCluster: IDatabaseCluster,
    secretStore: ISecret,
  ): RdsDataSource {
    return new RdsDataSource(this, `${name}DS`, {
      api: this,
      description,
      name,
      databaseCluster,
      secretStore,
    });
  }

  /**
   * Adds an IAM policy statement associated with this GraphQLApi to an IAM
   * principal's policy.
   *
   * @param grantee The principal
   * @param resources The set of resources to allow (i.e. ...:[region]:[accountId]:apis/GraphQLId/...)
   * @param actions The actions that should be granted to the principal (i.e. appsync:graphql )
   */
  public grant(grantee: IGrantable, resources: IamResource, ...actions: string[]): Grant {
    return Grant.addToPrincipal({
      grantee,
      actions,
      resourceArns: resources.resourceArns(this),
      scope: this,
    });
  }

  /**
   * Adds an IAM policy statement for Mutation access to this GraphQLApi to an IAM
   * principal's policy.
   *
   * @param grantee The principal
   * @param fields The fields to grant access to that are Mutations (leave blank for all)
   */
  public grantMutation(grantee: IGrantable, ...fields: string[]): Grant {
    return this.grant(grantee, IamResource.ofType('Mutation', ...fields), 'appsync:GraphQL');
  }

  /**
   * Adds an IAM policy statement for Query access to this GraphQLApi to an IAM
   * principal's policy.
   *
   * @param grantee The principal
   * @param fields The fields to grant access to that are Queries (leave blank for all)
   */
  public grantQuery(grantee: IGrantable, ...fields: string[]): Grant {
    return this.grant(grantee, IamResource.ofType('Query', ...fields), 'appsync:GraphQL');
  }

  /**
   * Adds an IAM policy statement for Subscription access to this GraphQLApi to an IAM
   * principal's policy.
   *
   * @param grantee The principal
   * @param fields The fields to grant access to that are Subscriptions (leave blank for all)
   */
  public grantSubscription(grantee: IGrantable, ...fields: string[]): Grant {
    return this.grant(grantee, IamResource.ofType('Subscription', ...fields), 'appsync:GraphQL');
  }

  private validateAuthorizationProps(props: GraphQLApiProps) {
    const defaultMode = props.authorizationConfig?.defaultAuthorization ?? {
      authorizationType: AuthorizationType.API_KEY,
    };
    const additionalModes = props.authorizationConfig?.additionalAuthorizationModes ?? [];
    const allModes = [defaultMode, ...additionalModes];

    allModes.map((mode) => {
      if (mode.authorizationType === AuthorizationType.OIDC && !mode.openIdConnectConfig) {
        throw new Error('Missing default OIDC Configuration');
      }
      if (mode.authorizationType === AuthorizationType.USER_POOL && !mode.userPoolConfig) {
        throw new Error('Missing default OIDC Configuration');
      }
    });

    if (allModes.filter((mode) => mode.authorizationType === AuthorizationType.API_KEY).length > 1) {
      throw new Error('You can\'t duplicate API_KEY configuration. See https://docs.aws.amazon.com/appsync/latest/devguide/security.html');
    }

    if (allModes.filter((mode) => mode.authorizationType === AuthorizationType.IAM).length > 1) {
      throw new Error('You can\'t duplicate IAM configuration. See https://docs.aws.amazon.com/appsync/latest/devguide/security.html');
    }
  }

  /**
   * Add schema dependency to a given construct
   *
   * @param construct the dependee
   */
  public addSchemaDependency(construct: CfnResource): boolean {
    construct.addDependsOn(this.schema);
    return true;
  }

  private formatOpenIdConnectConfig(
    config: OpenIdConnectConfig,
  ): CfnGraphQLApi.OpenIDConnectConfigProperty {
    return {
      authTtl: config.tokenExpiryFromAuth,
      clientId: config.clientId,
      iatTtl: config.tokenExpiryFromIssue,
      issuer: config.oidcProvider,
    };
  }

  private formatUserPoolConfig(
    config: UserPoolConfig,
  ): CfnGraphQLApi.UserPoolConfigProperty {
    return {
      userPoolId: config.userPool.userPoolId,
      awsRegion: config.userPool.stack.region,
      appIdClientRegex: config.appIdClientRegex,
      defaultAction: config.defaultAction || 'ALLOW',
    };
  }

  private createAPIKey(config?: ApiKeyConfig) {
    let expires: number | undefined;
    if (config?.expires) {
      expires = new Date(config.expires).valueOf();
      const days = (d: number) =>
        Date.now() + Duration.days(d).toMilliseconds();
      if (expires < days(1) || expires > days(365)) {
        throw Error('API key expiration must be between 1 and 365 days.');
      }
      expires = Math.round(expires / 1000);
    }
    return new CfnApiKey(this, `${config?.name || 'Default'}ApiKey`, {
      expires,
      description: config?.description,
      apiId: this.apiId,
    });
  }

  private formatAdditionalAuthorizationModes(
    authModes: AuthorizationMode[],
  ): CfnGraphQLApi.AdditionalAuthenticationProviderProperty[] {
    return authModes.reduce<
    CfnGraphQLApi.AdditionalAuthenticationProviderProperty[]
    >(
      (acc, authMode) => [
        ...acc,
        {
          authenticationType: authMode.authorizationType,
          userPoolConfig:
            authMode.authorizationType === AuthorizationType.USER_POOL
              ? this.formatUserPoolConfig(authMode.userPoolConfig!)
              : undefined,
          openIdConnectConfig:
            authMode.authorizationType === AuthorizationType.OIDC
              ? this.formatOpenIdConnectConfig(authMode.openIdConnectConfig!)
              : undefined,
        },
      ],
      [],
    );
  }

  private formatAdditionalAuthenticationProviders(props: GraphQLApiProps): CfnGraphQLApi.AdditionalAuthenticationProviderProperty[] | undefined {
    const authModes = props.authorizationConfig?.additionalAuthorizationModes;
    return authModes ? this.formatAdditionalAuthorizationModes(authModes) : undefined;
  }

  /**
   * Define schema based on props configuration
   * @param file the file name/s3 location of Schema
   */
  private defineSchema(file?: string): CfnGraphQLSchema {
    let definition;

    if ( this.schemaMode === SchemaDefinition.FILE && !file) {
      throw new Error('schemaDefinitionFile must be configured if using FILE definition mode.');
    } else if ( this.schemaMode === SchemaDefinition.FILE && file ) {
      definition = readFileSync(file).toString('UTF-8');
    } else if ( this.schemaMode === SchemaDefinition.CODE && !file ) {
      definition = '';
    } else if ( this.schemaMode === SchemaDefinition.CODE && file) {
      throw new Error('definition mode CODE is incompatible with file definition. Change mode to FILE/S3 or unconfigure schemaDefinitionFile');
    }

    return new CfnGraphQLSchema(this, 'Schema', {
      apiId: this.apiId,
      definition,
    });
  }

  /**
   * Escape hatch to append to Schema as desired. Will always result
   * in a newline.
   *
   * @param addition the addition to add to schema
   * @param delimiter the delimiter between schema and addition
   * @default - ''
   *
   * @experimental
   */
  public appendToSchema(addition: string, delimiter?: string): void {
    if ( this.schemaMode != SchemaDefinition.CODE ) {
      throw new Error('API cannot append to schema because schema definition mode is not configured as CODE.');
    }
    const sep = delimiter ?? '';
    this.schema.definition = `${this.schema.definition}${sep}${addition}\n`;
  }

  /**
   * Add an object type to the schema
   *
   * @param name the name of the object type
   * @param props the definition
   *
   * @experimental
   */
  public addType(name: string, props: ObjectTypeProps): ObjectType {
    if ( this.schemaMode != SchemaDefinition.CODE ) {
      throw new Error('API cannot add type because schema definition mode is not configured as CODE.');
    };
    const type = new ObjectType(name, {
      definition: props.definition,
      directives: props.directives,
    });
    this.appendToSchema(type.toString());
    return type;
  }
}<|MERGE_RESOLUTION|>--- conflicted
+++ resolved
@@ -1,21 +1,10 @@
 import { readFileSync } from 'fs';
 import { IUserPool } from '@aws-cdk/aws-cognito';
-<<<<<<< HEAD
-import { ITable } from '@aws-cdk/aws-dynamodb';
-import { ManagedPolicy, Role, ServicePrincipal, IGrantable, Grant } from '@aws-cdk/aws-iam';
-import { IFunction } from '@aws-cdk/aws-lambda';
-import { IDatabaseCluster } from '@aws-cdk/aws-rds';
-import { ISecret } from '@aws-cdk/aws-secretsmanager';
-import { Construct, Duration, IResolvable, Stack } from '@aws-cdk/core';
-import { CfnApiKey, CfnGraphQLApi, CfnGraphQLSchema } from './appsync.generated';
-import { DynamoDbDataSource, HttpDataSource, LambdaDataSource, NoneDataSource, RdsDataSource } from './data-source';
-=======
 import { ManagedPolicy, Role, ServicePrincipal, Grant, IGrantable } from '@aws-cdk/aws-iam';
 import { CfnResource, Construct, Duration, IResolvable, Stack } from '@aws-cdk/core';
 import { CfnApiKey, CfnGraphQLApi, CfnGraphQLSchema } from './appsync.generated';
 import { IGraphqlApi, GraphqlApiBase } from './graphqlapi-base';
 import { ObjectType, ObjectTypeProps } from './schema-intermediate';
->>>>>>> 952e6869
 
 /**
  * enum with all possible values for AppSync authorization type
@@ -494,28 +483,6 @@
   }
 
   /**
-   * add a new Rds data source to this API
-   * @param name The name of the data source
-   * @param description The description of the data source
-   * @param databaseCluster The database cluster to interact with this data source
-   * @param secretStore The secret store that contains the username and password for the database cluster
-   */
-  public addRdsDataSource(
-    name: string,
-    description: string,
-    databaseCluster: IDatabaseCluster,
-    secretStore: ISecret,
-  ): RdsDataSource {
-    return new RdsDataSource(this, `${name}DS`, {
-      api: this,
-      description,
-      name,
-      databaseCluster,
-      secretStore,
-    });
-  }
-
-  /**
    * Adds an IAM policy statement associated with this GraphQLApi to an IAM
    * principal's policy.
    *
