import { readFileSync } from 'fs';
import { Lazy } from '@aws-cdk/core';
import { CfnGraphQLSchema } from './appsync.generated';
import { GraphQLApi } from './graphqlapi';
import { SchemaMode } from './private';
import { IIntermediateType } from './schema-base';
<<<<<<< HEAD
import { ResolvableField } from './schema-field';
import { InterfaceType, IntermediateTypeProps, ObjectTypeProps, ObjectType } from './schema-intermediate';
=======
>>>>>>> 6f4f5f69

/**
 * The options for configuring a schema
 *
 * If no options are specified, then the schema will
 * be generated code-first.
 */
export interface SchemaOptions {
  /**
   * The file path for the schema. When this option is
   * configured, then the schema will be generated from an
   * existing file from disk.
   *
   * @default - schema not configured through disk asset
   */
  readonly filePath?: string,
};

/**
 * The Schema for a GraphQL Api
 *
 * If no options are configured, schema will be generated
 * code-first.
 */
export class Schema {
  /**
   * Generate a Schema from file
   *
   * @returns `SchemaAsset` with immutable schema defintion
   * @param filePath the file path of the schema file
   */
  public static fromAsset(filePath: string): Schema {
    return new Schema({ filePath });
  }

  /**
   * The definition for this schema
   */
  public definition: string;

  private query?: ObjectType;

  private mutation?: ObjectType;

  private subscription?: ObjectType;

  private schema?: CfnGraphQLSchema;

  private mode: SchemaMode;

  public constructor(options?: SchemaOptions) {
    if (options?.filePath) {
      this.mode = SchemaMode.FILE;
      this.definition = readFileSync(options.filePath).toString('utf-8');
    } else {
      this.mode = SchemaMode.CODE;
      this.definition = '';
    }
  }

  /**
   * Called when the GraphQL Api is initialized to allow this object to bind
   * to the stack.
   *
   * @param api The binding GraphQL Api
   */
  public bind(api: GraphQLApi): CfnGraphQLSchema {
    if (!this.schema) {
      this.schema = new CfnGraphQLSchema(api, 'Schema', {
        apiId: api.apiId,
        definition: Lazy.stringValue({ produce: () => `${this.declareSchema()}${this.definition}` }),
      });
    }
    return this.schema;
  }

  /**
   * Escape hatch to add to Schema as desired. Will always result
   * in a newline.
   *
   * @param addition the addition to add to schema
   * @param delimiter the delimiter between schema and addition
   * @default - ''
   *
   * @experimental
   */
  public addToSchema(addition: string, delimiter?: string): void {
    if (this.mode !== SchemaMode.CODE) {
      throw new Error('API cannot append to schema because schema definition mode is not configured as CODE.');
    }
    const sep = delimiter ?? '';
    this.definition = `${this.definition}${sep}${addition}\n`;
  }

  /**
   * Set the Schema's queries to a given Object Type
   *
   * @param type the object type to set as Schema's Query
   */
  public bindQueryType(type: ObjectType): ObjectType {
    if (this.mode !== SchemaMode.CODE) {
      throw new Error('API cannot set schema\'s query because schema definition mode is not configured as CODE.');
    }
    this.query = this.query ?? type;
    return this.query;
  }

  /**
   * Add a query field to the schema's Query. If one isn't set by
   * the user, CDK will create an Object Type called 'Query'. For example,
   *
   * type Query {
   *   fieldName: Field.returnType
   * }
   *
   * @param fieldName the name of the query
   * @param field the resolvable field to for this query
   */
  public addQuery(fieldName: string, field: ResolvableField): ObjectType {
    if (this.mode !== SchemaMode.CODE) {
      throw new Error('API cannot add to schema\'s query because schema definition mode is not configured as CODE.');
    }
    this.query = this.query ?? this.addObjectType('Query', { definition: {} });
    this.query.addField(fieldName, field);
    return this.query;
  }

  /**
   * Add type to the schema
   *
   * @param type the intermediate type to add to the schema
   *
   * @experimental
   */
  public addType(type: IIntermediateType): IIntermediateType {
    if (this.mode !== SchemaMode.CODE) {
      throw new Error('API cannot add type because schema definition mode is not configured as CODE.');
    }
    this.addToSchema(Lazy.stringValue({ produce: () => type.toString() }));
    return type;
  }

  /**
   * Set the root types of this schema if they are defined.
   *
   * For example:
   * schema {
   *   query: Query
   *   mutation: Mutation
   *   subscription: Subscription
   * }
   */
  private declareSchema(): string {
    if (!this.query && !this.mutation && !this.subscription) return '';
    type root = 'mutation' | 'query' | 'subscription';
    const list: root[] = ['query', 'mutation', 'subscription'];
    const generate = (key: root): string => {
      const type: ObjectType | undefined = this[key];
      return type ? `  ${key}: ${type.name}\n` : '';
    };
    return list.reduce((acc, element) =>
      `${acc}${generate(element)}`, 'schema {\n') + '}\n';
  }
}<|MERGE_RESOLUTION|>--- conflicted
+++ resolved
@@ -4,11 +4,8 @@
 import { GraphQLApi } from './graphqlapi';
 import { SchemaMode } from './private';
 import { IIntermediateType } from './schema-base';
-<<<<<<< HEAD
 import { ResolvableField } from './schema-field';
-import { InterfaceType, IntermediateTypeProps, ObjectTypeProps, ObjectType } from './schema-intermediate';
-=======
->>>>>>> 6f4f5f69
+import { ObjectType } from './schema-intermediate';
 
 /**
  * The options for configuring a schema
@@ -131,7 +128,10 @@
     if (this.mode !== SchemaMode.CODE) {
       throw new Error('API cannot add to schema\'s query because schema definition mode is not configured as CODE.');
     }
-    this.query = this.query ?? this.addObjectType('Query', { definition: {} });
+    if (!this.query) {
+      this.query = new ObjectType('Query', { definition: {} });
+      this.addType(this.query);
+    };
     this.query.addField(fieldName, field);
     return this.query;
   }
