--- conflicted
+++ resolved
@@ -1,13 +1,8 @@
 import { ITable } from '@aws-cdk/aws-dynamodb';
 import { IGrantable, IPrincipal, IRole, Role, ServicePrincipal } from '@aws-cdk/aws-iam';
 import { IFunction } from '@aws-cdk/aws-lambda';
-<<<<<<< HEAD
 import { Construct, IResolvable } from '@aws-cdk/core';
 import { BaseAppsyncFunctionProps, AppsyncFunction } from './appsync-function';
-=======
-import { IResolvable } from '@aws-cdk/core';
-import { Construct } from 'constructs';
->>>>>>> 54375a66
 import { CfnDataSource } from './appsync.generated';
 import { IGraphqlApi } from './graphqlapi-base';
 import { BaseResolverProps, Resolver } from './resolver';
