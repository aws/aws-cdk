--- conflicted
+++ resolved
@@ -148,11 +148,7 @@
 
     // WHEN
     const aspect = new TouchingAspect();
-<<<<<<< HEAD
-    stack.construct.applyAspect(aspect);
-=======
     Aspects.of(stack).add(aspect);
->>>>>>> a311428d
 
     // THEN
     app.synth();
@@ -172,11 +168,7 @@
 
     // WHEN
     const aspect = new TouchingAspect();
-<<<<<<< HEAD
-    app.construct.applyAspect(aspect);
-=======
     Aspects.of(app).add(aspect);
->>>>>>> a311428d
 
     // THEN
     app.synth();
