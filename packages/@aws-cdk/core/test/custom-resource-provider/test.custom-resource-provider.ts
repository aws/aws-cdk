import * as fs from 'fs';
import { Test } from 'nodeunit';
import * as path from 'path';
import { CustomResourceProvider, CustomResourceProviderRuntime, Duration, Size, Stack } from '../../lib';
import { toCloudFormation } from '../util';

const TEST_HANDLER = `${__dirname}/mock-provider`;

export = {
  'minimal configuration'(test: Test) {
    // GIVEN
    const stack = new Stack();

    // WHEN
    CustomResourceProvider.getOrCreate(stack, 'Custom:MyResourceType', {
      codeDirectory: TEST_HANDLER,
      runtime: CustomResourceProviderRuntime.NODEJS_12,
    });

    // THEN
    test.ok(fs.existsSync(path.join(TEST_HANDLER, '__entrypoint__.js')), 'expecting entrypoint to be copied to the handler directory');
    const cfn = toCloudFormation(stack);
    test.deepEqual(cfn, {
      Resources: {
        CustomMyResourceTypeCustomResourceProviderRoleBD5E655F: {
          Type: 'AWS::IAM::Role',
          Properties: {
            AssumeRolePolicyDocument: {
              Version: '2012-10-17',
              Statement: [
                {
                  Action: 'sts:AssumeRole',
                  Effect: 'Allow',
                  Principal: {
                    Service: 'lambda.amazonaws.com',
                  },
                },
              ],
            },
            ManagedPolicyArns: [
              {
                'Fn::Sub': 'arn:${AWS::Partition}:iam::aws:policy/service-role/AWSLambdaBasicExecutionRole',
              },
            ],
          },
        },
        CustomMyResourceTypeCustomResourceProviderHandler29FBDD2A: {
          Type: 'AWS::Lambda::Function',
          Properties: {
            Code: {
              S3Bucket: {
<<<<<<< HEAD
                Ref: 'AssetParameters5bfa67901f6808cdd86fe5c7acf580f9fccb57111652742a7aa093fe9fa0ef31S3BucketED12BAD3',
=======
                Ref: 'AssetParameters925e7fbbec7bdbf0136ef5a07b8a0fbe0b1f1bb4ea50ae2154163df78aa9f226S3Bucket8B4D0E9E',
>>>>>>> 5053eb74
              },
              S3Key: {
                'Fn::Join': [
                  '',
                  [
                    {
                      'Fn::Select': [
                        0,
                        {
                          'Fn::Split': [
                            '||',
                            {
<<<<<<< HEAD
                              Ref: 'AssetParameters5bfa67901f6808cdd86fe5c7acf580f9fccb57111652742a7aa093fe9fa0ef31S3VersionKey804AB199',
=======
                              Ref: 'AssetParameters925e7fbbec7bdbf0136ef5a07b8a0fbe0b1f1bb4ea50ae2154163df78aa9f226S3VersionKeyDECB34FE',
>>>>>>> 5053eb74
                            },
                          ],
                        },
                      ],
                    },
                    {
                      'Fn::Select': [
                        1,
                        {
                          'Fn::Split': [
                            '||',
                            {
<<<<<<< HEAD
                              Ref: 'AssetParameters5bfa67901f6808cdd86fe5c7acf580f9fccb57111652742a7aa093fe9fa0ef31S3VersionKey804AB199',
=======
                              Ref: 'AssetParameters925e7fbbec7bdbf0136ef5a07b8a0fbe0b1f1bb4ea50ae2154163df78aa9f226S3VersionKeyDECB34FE',
>>>>>>> 5053eb74
                            },
                          ],
                        },
                      ],
                    },
                  ],
                ],
              },
            },
            Timeout: 900,
            MemorySize: 128,
            Handler: '__entrypoint__.handler',
            Role: {
              'Fn::GetAtt': [
                'CustomMyResourceTypeCustomResourceProviderRoleBD5E655F',
                'Arn',
              ],
            },
            Runtime: 'nodejs12.x',
          },
          DependsOn: [
            'CustomMyResourceTypeCustomResourceProviderRoleBD5E655F',
          ],
        },
      },
      Parameters: {
<<<<<<< HEAD
        AssetParameters5bfa67901f6808cdd86fe5c7acf580f9fccb57111652742a7aa093fe9fa0ef31S3BucketED12BAD3: {
          Type: 'String',
          Description: 'S3 bucket for asset "5bfa67901f6808cdd86fe5c7acf580f9fccb57111652742a7aa093fe9fa0ef31"',
        },
        AssetParameters5bfa67901f6808cdd86fe5c7acf580f9fccb57111652742a7aa093fe9fa0ef31S3VersionKey804AB199: {
          Type: 'String',
          Description: 'S3 key for asset version "5bfa67901f6808cdd86fe5c7acf580f9fccb57111652742a7aa093fe9fa0ef31"',
        },
        AssetParameters5bfa67901f6808cdd86fe5c7acf580f9fccb57111652742a7aa093fe9fa0ef31ArtifactHash390C04E4: {
          Type: 'String',
          Description: 'Artifact hash for asset "5bfa67901f6808cdd86fe5c7acf580f9fccb57111652742a7aa093fe9fa0ef31"',
=======
        AssetParameters925e7fbbec7bdbf0136ef5a07b8a0fbe0b1f1bb4ea50ae2154163df78aa9f226S3Bucket8B4D0E9E: {
          Type: 'String',
          Description: 'S3 bucket for asset "925e7fbbec7bdbf0136ef5a07b8a0fbe0b1f1bb4ea50ae2154163df78aa9f226"',
        },
        AssetParameters925e7fbbec7bdbf0136ef5a07b8a0fbe0b1f1bb4ea50ae2154163df78aa9f226S3VersionKeyDECB34FE: {
          Type: 'String',
          Description: 'S3 key for asset version "925e7fbbec7bdbf0136ef5a07b8a0fbe0b1f1bb4ea50ae2154163df78aa9f226"',
        },
        AssetParameters925e7fbbec7bdbf0136ef5a07b8a0fbe0b1f1bb4ea50ae2154163df78aa9f226ArtifactHashEEC400F2: {
          Type: 'String',
          Description: 'Artifact hash for asset "925e7fbbec7bdbf0136ef5a07b8a0fbe0b1f1bb4ea50ae2154163df78aa9f226"',
>>>>>>> 5053eb74
        },
      },
    });
    test.done();
  },

  'policyStatements can be used to add statements to the inline policy'(test: Test) {
    // GIVEN
    const stack = new Stack();

    // WHEN
    CustomResourceProvider.getOrCreate(stack, 'Custom:MyResourceType', {
      codeDirectory: TEST_HANDLER,
      runtime: CustomResourceProviderRuntime.NODEJS_12,
      policyStatements: [
        { statement1: 123 },
        { statement2: { foo: 111 } },
      ],
    });

    // THEN
    const template = toCloudFormation(stack);
    const role = template.Resources.CustomMyResourceTypeCustomResourceProviderRoleBD5E655F;
    test.deepEqual(role.Properties.Policies, [{
      PolicyName: 'Inline',
      PolicyDocument: {
        Version: '2012-10-17',
        Statement: [{ statement1: 123 }, { statement2: { foo: 111 } }],
      },
    }]);
    test.done();
  },

  'memorySize and timeout'(test: Test) {
    // GIVEN
    const stack = new Stack();

    // WHEN
    CustomResourceProvider.getOrCreate(stack, 'Custom:MyResourceType', {
      codeDirectory: TEST_HANDLER,
      runtime: CustomResourceProviderRuntime.NODEJS_12,
      memorySize: Size.gibibytes(2),
      timeout: Duration.minutes(5),
    });

    // THEN
    const template = toCloudFormation(stack);
    const lambda = template.Resources.CustomMyResourceTypeCustomResourceProviderHandler29FBDD2A;
    test.deepEqual(lambda.Properties.MemorySize, 2048);
    test.deepEqual(lambda.Properties.Timeout, 300);
    test.done();
  },
};<|MERGE_RESOLUTION|>--- conflicted
+++ resolved
@@ -49,11 +49,7 @@
           Properties: {
             Code: {
               S3Bucket: {
-<<<<<<< HEAD
-                Ref: 'AssetParameters5bfa67901f6808cdd86fe5c7acf580f9fccb57111652742a7aa093fe9fa0ef31S3BucketED12BAD3',
-=======
                 Ref: 'AssetParameters925e7fbbec7bdbf0136ef5a07b8a0fbe0b1f1bb4ea50ae2154163df78aa9f226S3Bucket8B4D0E9E',
->>>>>>> 5053eb74
               },
               S3Key: {
                 'Fn::Join': [
@@ -66,11 +62,7 @@
                           'Fn::Split': [
                             '||',
                             {
-<<<<<<< HEAD
-                              Ref: 'AssetParameters5bfa67901f6808cdd86fe5c7acf580f9fccb57111652742a7aa093fe9fa0ef31S3VersionKey804AB199',
-=======
                               Ref: 'AssetParameters925e7fbbec7bdbf0136ef5a07b8a0fbe0b1f1bb4ea50ae2154163df78aa9f226S3VersionKeyDECB34FE',
->>>>>>> 5053eb74
                             },
                           ],
                         },
@@ -83,11 +75,7 @@
                           'Fn::Split': [
                             '||',
                             {
-<<<<<<< HEAD
-                              Ref: 'AssetParameters5bfa67901f6808cdd86fe5c7acf580f9fccb57111652742a7aa093fe9fa0ef31S3VersionKey804AB199',
-=======
                               Ref: 'AssetParameters925e7fbbec7bdbf0136ef5a07b8a0fbe0b1f1bb4ea50ae2154163df78aa9f226S3VersionKeyDECB34FE',
->>>>>>> 5053eb74
                             },
                           ],
                         },
@@ -114,19 +102,6 @@
         },
       },
       Parameters: {
-<<<<<<< HEAD
-        AssetParameters5bfa67901f6808cdd86fe5c7acf580f9fccb57111652742a7aa093fe9fa0ef31S3BucketED12BAD3: {
-          Type: 'String',
-          Description: 'S3 bucket for asset "5bfa67901f6808cdd86fe5c7acf580f9fccb57111652742a7aa093fe9fa0ef31"',
-        },
-        AssetParameters5bfa67901f6808cdd86fe5c7acf580f9fccb57111652742a7aa093fe9fa0ef31S3VersionKey804AB199: {
-          Type: 'String',
-          Description: 'S3 key for asset version "5bfa67901f6808cdd86fe5c7acf580f9fccb57111652742a7aa093fe9fa0ef31"',
-        },
-        AssetParameters5bfa67901f6808cdd86fe5c7acf580f9fccb57111652742a7aa093fe9fa0ef31ArtifactHash390C04E4: {
-          Type: 'String',
-          Description: 'Artifact hash for asset "5bfa67901f6808cdd86fe5c7acf580f9fccb57111652742a7aa093fe9fa0ef31"',
-=======
         AssetParameters925e7fbbec7bdbf0136ef5a07b8a0fbe0b1f1bb4ea50ae2154163df78aa9f226S3Bucket8B4D0E9E: {
           Type: 'String',
           Description: 'S3 bucket for asset "925e7fbbec7bdbf0136ef5a07b8a0fbe0b1f1bb4ea50ae2154163df78aa9f226"',
@@ -138,7 +113,6 @@
         AssetParameters925e7fbbec7bdbf0136ef5a07b8a0fbe0b1f1bb4ea50ae2154163df78aa9f226ArtifactHashEEC400F2: {
           Type: 'String',
           Description: 'Artifact hash for asset "925e7fbbec7bdbf0136ef5a07b8a0fbe0b1f1bb4ea50ae2154163df78aa9f226"',
->>>>>>> 5053eb74
         },
       },
     });
