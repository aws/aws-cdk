import * as fs from 'fs';
import * as cxschema from '@aws-cdk/cloud-assembly-schema';
import * as cxapi from '@aws-cdk/cx-api';
import { nodeunitShim, Test } from 'nodeunit-shim';
import { App, Aws, CfnResource, ContextProvider, DefaultStackSynthesizer, FileAssetPackaging, Stack } from '../../lib';
import { evaluateCFN } from '../evaluate-cfn';

const CFN_CONTEXT = {
  'AWS::Region': 'the_region',
  'AWS::AccountId': 'the_account',
  'AWS::URLSuffix': 'domain.aws',
};

let app: App;
let stack: Stack;
nodeunitShim({
  'setUp'(cb: () => void) {
    app = new App({
      context: {
        [cxapi.NEW_STYLE_STACK_SYNTHESIS_CONTEXT]: 'true',
      },
    });
    stack = new Stack(app, 'Stack');
    cb();
  },

  'stack template is in asset manifest'(test: Test) {
    // GIVEN
    new CfnResource(stack, 'Resource', {
      type: 'Some::Resource',
    });

    // WHEN
    const asm = app.synth();

    // THEN -- the S3 url is advertised on the stack artifact
    const stackArtifact = asm.getStackArtifact('Stack');

    const templateObjectKey = last(stackArtifact.stackTemplateAssetObjectUrl?.split('/'));

    test.equals(stackArtifact.stackTemplateAssetObjectUrl, `s3://cdk-hnb659fds-assets-\${AWS::AccountId}-\${AWS::Region}/${templateObjectKey}`);

    // THEN - the template is in the asset manifest
    const manifestArtifact = asm.artifacts.filter(isAssetManifest)[0];
    test.ok(manifestArtifact);
    const manifest: cxschema.AssetManifest = JSON.parse(fs.readFileSync(manifestArtifact.file, { encoding: 'utf-8' }));

    const firstFile = (manifest.files ? manifest.files[Object.keys(manifest.files)[0]] : undefined) ?? {};

    test.deepEqual(firstFile, {
      source: { path: 'Stack.template.json', packaging: 'file' },
      destinations: {
        'current_account-current_region': {
          bucketName: 'cdk-hnb659fds-assets-${AWS::AccountId}-${AWS::Region}',
          objectKey: templateObjectKey,
          assumeRoleArn: 'arn:${AWS::Partition}:iam::${AWS::AccountId}:role/cdk-hnb659fds-file-publishing-role-${AWS::AccountId}-${AWS::Region}',
        },
      },
    });

    test.done();
  },

  'version check is added to template'(test: Test) {
    // GIVEN
    new CfnResource(stack, 'Resource', {
      type: 'Some::Resource',
    });

    // THEN
    const template = app.synth().getStackByName('Stack').template;
    test.deepEqual(template?.Parameters?.BootstrapVersion?.Type, 'AWS::SSM::Parameter::Value<String>');
    test.deepEqual(template?.Parameters?.BootstrapVersion?.Default, '/cdk-bootstrap/hnb659fds/version');

    const assertions = template?.Rules?.CheckBootstrapVersion?.Assertions ?? [];
    test.deepEqual(assertions.length, 1);
    test.deepEqual(assertions[0].Assert, {
      'Fn::Not': [
        { 'Fn::Contains': [['1', '2', '3'], { Ref: 'BootstrapVersion' }] },
      ],
    });

    test.done();
  },

  'version check is not added to template if disabled'(test: Test) {
    // GIVEN
    stack = new Stack(app, 'Stack2', {
      synthesizer: new DefaultStackSynthesizer({
        generateBootstrapVersionRule: false,
      }),
    });
    new CfnResource(stack, 'Resource', {
      type: 'Some::Resource',
    });

    // THEN
    const template = app.synth().getStackByName('Stack2').template;
    test.equal(template?.Rules?.CheckBootstrapVersion, undefined);

    test.done();
  },

<<<<<<< HEAD
  'customize version parameter'(test: Test) {
    // GIVEN
    const myapp = new App();

    // WHEN
    const mystack = new Stack(myapp, 'mystack', {
      synthesizer: new DefaultStackSynthesizer({
        bootstrapStackVersionSsmParameter: 'stack-version-parameter',
      }),
    });

    mystack.synthesizer.addFileAsset({
      fileName: __filename,
      packaging: FileAssetPackaging.FILE,
      sourceHash: 'file-asset-hash',
    });

    // THEN
    const asm = myapp.synth();
    const manifestArtifact = getAssetManifest(asm);

    // THEN - the asset manifest has an SSM parameter entry
    expect(manifestArtifact.bootstrapStackVersionSsmParameter).toEqual('stack-version-parameter');
=======
  'generates missing context with the lookup role ARN as one of the missing context properties'(test: Test) {
    // GIVEN
    stack = new Stack(app, 'Stack2', {
      synthesizer: new DefaultStackSynthesizer({
        generateBootstrapVersionRule: false,
      }),
      env: {
        account: '111111111111', region: 'us-east-1',
      },
    });
    ContextProvider.getValue(stack, {
      provider: cxschema.ContextProvider.VPC_PROVIDER,
      props: {},
      dummyValue: undefined,
    }).value;

    // THEN
    const assembly = app.synth();
    test.equal(assembly.manifest.missing![0].props.lookupRoleArn, 'arn:${AWS::Partition}:iam::111111111111:role/cdk-hnb659fds-lookup-role-111111111111-us-east-1');
>>>>>>> d1b6ce44

    test.done();
  },

  'add file asset'(test: Test) {
    // WHEN
    const location = stack.synthesizer.addFileAsset({
      fileName: __filename,
      packaging: FileAssetPackaging.FILE,
      sourceHash: 'abcdef',
    });

    // THEN - we have a fixed asset location with region placeholders
    test.equals(evalCFN(location.bucketName), 'cdk-hnb659fds-assets-the_account-the_region');
    test.equals(evalCFN(location.s3Url), 'https://s3.the_region.domain.aws/cdk-hnb659fds-assets-the_account-the_region/abcdef.js');

    // THEN - object key contains source hash somewhere
    test.ok(location.objectKey.indexOf('abcdef') > -1);

    test.done();
  },

  'add docker image asset'(test: Test) {
    // WHEN
    const location = stack.synthesizer.addDockerImageAsset({
      directoryName: '.',
      sourceHash: 'abcdef',
    });

    // THEN - we have a fixed asset location with region placeholders
    test.equals(evalCFN(location.repositoryName), 'cdk-hnb659fds-container-assets-the_account-the_region');
    test.equals(evalCFN(location.imageUri), 'the_account.dkr.ecr.the_region.domain.aws/cdk-hnb659fds-container-assets-the_account-the_region:abcdef');

    test.done();
  },

  'synthesis'(test: Test) {
    // GIVEN
    stack.synthesizer.addFileAsset({
      fileName: __filename,
      packaging: FileAssetPackaging.FILE,
      sourceHash: 'abcdef',
    });
    stack.synthesizer.addDockerImageAsset({
      directoryName: '.',
      sourceHash: 'abcdef',
    });

    // WHEN
    const asm = app.synth();

    // THEN - we have an asset manifest with both assets and the stack template in there
    const manifestArtifact = getAssetManifest(asm);
    const manifest = readAssetManifest(manifestArtifact);

    test.equals(Object.keys(manifest.files || {}).length, 2);
    test.equals(Object.keys(manifest.dockerImages || {}).length, 1);

    // THEN - the asset manifest has an SSM parameter entry
    expect(manifestArtifact.bootstrapStackVersionSsmParameter).toEqual('/cdk-bootstrap/hnb659fds/version');

    // THEN - every artifact has an assumeRoleArn
    for (const file of Object.values(manifest.files ?? {})) {
      for (const destination of Object.values(file.destinations)) {
        test.deepEqual(destination.assumeRoleArn, 'arn:${AWS::Partition}:iam::${AWS::AccountId}:role/cdk-hnb659fds-file-publishing-role-${AWS::AccountId}-${AWS::Region}');
      }
    }

    for (const file of Object.values(manifest.dockerImages ?? {})) {
      for (const destination of Object.values(file.destinations)) {
        test.deepEqual(destination.assumeRoleArn, 'arn:${AWS::Partition}:iam::${AWS::AccountId}:role/cdk-hnb659fds-image-publishing-role-${AWS::AccountId}-${AWS::Region}');
      }
    }

    test.done();
  },

  'customize publishing resources'(test: Test) {
    // GIVEN
    const myapp = new App();

    // WHEN
    const mystack = new Stack(myapp, 'mystack', {
      synthesizer: new DefaultStackSynthesizer({
        fileAssetsBucketName: 'file-asset-bucket',
        fileAssetPublishingRoleArn: 'file:role:arn',
        fileAssetPublishingExternalId: 'file-external-id',

        imageAssetsRepositoryName: 'image-ecr-repository',
        imageAssetPublishingRoleArn: 'image:role:arn',
        imageAssetPublishingExternalId: 'image-external-id',
      }),
    });

    mystack.synthesizer.addFileAsset({
      fileName: __filename,
      packaging: FileAssetPackaging.FILE,
      sourceHash: 'file-asset-hash',
    });

    mystack.synthesizer.addDockerImageAsset({
      directoryName: '.',
      sourceHash: 'docker-asset-hash',
    });

    // THEN
    const asm = myapp.synth();
    const manifest = readAssetManifest(getAssetManifest(asm));

    test.deepEqual(manifest.files?.['file-asset-hash']?.destinations?.['current_account-current_region'], {
      bucketName: 'file-asset-bucket',
      objectKey: 'file-asset-hash.js',
      assumeRoleArn: 'file:role:arn',
      assumeRoleExternalId: 'file-external-id',
    });

    test.deepEqual(manifest.dockerImages?.['docker-asset-hash']?.destinations?.['current_account-current_region'], {
      repositoryName: 'image-ecr-repository',
      imageTag: 'docker-asset-hash',
      assumeRoleArn: 'image:role:arn',
      assumeRoleExternalId: 'image-external-id',
    });

    test.done();
  },

  'synthesis with bucketPrefix'(test: Test) {
    // GIVEN
    const myapp = new App();

    // WHEN
    const mystack = new Stack(myapp, 'mystack-bucketPrefix', {
      synthesizer: new DefaultStackSynthesizer({
        fileAssetsBucketName: 'file-asset-bucket',
        fileAssetPublishingRoleArn: 'file:role:arn',
        fileAssetPublishingExternalId: 'file-external-id',
        bucketPrefix: '000000000000/',
      }),
    });

    mystack.synthesizer.addFileAsset({
      fileName: __filename,
      packaging: FileAssetPackaging.FILE,
      sourceHash: 'file-asset-hash-with-prefix',
    });

    // WHEN
    const asm = myapp.synth();

    // THEN -- the S3 url is advertised on the stack artifact
    const stackArtifact = asm.getStackArtifact('mystack-bucketPrefix');

    // THEN - we have an asset manifest with both assets and the stack template in there
    const manifest = readAssetManifest(getAssetManifest(asm));

    // THEN
    test.deepEqual(manifest.files?.['file-asset-hash-with-prefix']?.destinations?.['current_account-current_region'], {
      bucketName: 'file-asset-bucket',
      objectKey: '000000000000/file-asset-hash-with-prefix.js',
      assumeRoleArn: 'file:role:arn',
      assumeRoleExternalId: 'file-external-id',
    });

    const templateHash = last(stackArtifact.stackTemplateAssetObjectUrl?.split('/'));

    test.equals(stackArtifact.stackTemplateAssetObjectUrl, `s3://file-asset-bucket/000000000000/${templateHash}`);

    test.done();
  },

  'cannot use same synthesizer for multiple stacks'(test: Test) {
    // GIVEN
    const synthesizer = new DefaultStackSynthesizer();

    // WHEN
    new Stack(app, 'Stack2', { synthesizer });
    test.throws(() => {
      new Stack(app, 'Stack3', { synthesizer });
    }, /A StackSynthesizer can only be used for one Stack/);
    test.done();
  },
});

test('get an exception when using tokens for parameters', () => {
  expect(() => {
    // GIVEN
    new DefaultStackSynthesizer({
      fileAssetsBucketName: `my-bucket-${Aws.REGION}`,
    });
  }).toThrow(/cannot contain tokens/);
});

/**
 * Evaluate a possibly string-containing value the same way CFN would do
 *
 * (Be invariant to the specific Fn::Sub or Fn::Join we would output)
 */
function evalCFN(value: any) {
  return evaluateCFN(stack.resolve(value), CFN_CONTEXT);
}

function isAssetManifest(x: cxapi.CloudArtifact): x is cxapi.AssetManifestArtifact {
  return x instanceof cxapi.AssetManifestArtifact;
}

function getAssetManifest(asm: cxapi.CloudAssembly): cxapi.AssetManifestArtifact {
  const manifestArtifact = asm.artifacts.filter(isAssetManifest)[0];
  if (!manifestArtifact) { throw new Error('no asset manifest in assembly'); }
  return manifestArtifact;
}

function readAssetManifest(manifestArtifact: cxapi.AssetManifestArtifact): cxschema.AssetManifest {
  return JSON.parse(fs.readFileSync(manifestArtifact.file, { encoding: 'utf-8' }));
}

function last<A>(xs?: A[]): A | undefined {
  return xs ? xs[xs.length - 1] : undefined;
}<|MERGE_RESOLUTION|>--- conflicted
+++ resolved
@@ -101,7 +101,6 @@
     test.done();
   },
 
-<<<<<<< HEAD
   'customize version parameter'(test: Test) {
     // GIVEN
     const myapp = new App();
@@ -125,7 +124,10 @@
 
     // THEN - the asset manifest has an SSM parameter entry
     expect(manifestArtifact.bootstrapStackVersionSsmParameter).toEqual('stack-version-parameter');
-=======
+
+    test.done();
+  },
+
   'generates missing context with the lookup role ARN as one of the missing context properties'(test: Test) {
     // GIVEN
     stack = new Stack(app, 'Stack2', {
@@ -145,7 +147,6 @@
     // THEN
     const assembly = app.synth();
     test.equal(assembly.manifest.missing![0].props.lookupRoleArn, 'arn:${AWS::Partition}:iam::111111111111:role/cdk-hnb659fds-lookup-role-111111111111-us-east-1');
->>>>>>> d1b6ce44
 
     test.done();
   },
