import * as cxapi from '@aws-cdk/cx-api';
import { Test } from 'nodeunit';
import { App as Root, Aws, Construct, ConstructNode, ConstructOrder, IConstruct, Lazy, ValidationError } from '../lib';

// tslint:disable:variable-name

export = {
  'the "Root" construct is a special construct which can be used as the root of the tree'(test: Test) {
    const root = new Root();
    test.equal(root.node.id, '', 'if not specified, name of a root construct is an empty string');
    test.ok(!root.node.scope, 'no parent');
    test.equal(root.node.children.length, 1);
    test.done();
  },

  'constructs cannot be created with an empty name unless they are root'(test: Test) {
    const root = new Root();
    test.throws(() => new Construct(root, ''));
    test.done();
  },

  'construct.name returns the name of the construct'(test: Test) {
    const t = createTree();

    test.equal(t.child1.node.id, 'Child1');
    test.equal(t.child2.node.id, 'Child2');
    test.equal(t.child1_1.node.id, 'Child11');
    test.equal(t.child1_2.node.id, 'Child12');
    test.equal(t.child1_1_1.node.id, 'Child111');
    test.equal(t.child2_1.node.id, 'Child21');

    test.done();
  },

  'construct id can use any character except the path separator'(test: Test) {
    const root = new Root();
    new Construct(root, 'valid');
    new Construct(root, 'ValiD');
    new Construct(root, 'Va123lid');
    new Construct(root, 'v');
    new Construct(root, '  invalid' );
    new Construct(root, 'invalid   ' );
    new Construct(root, '123invalid' );
    new Construct(root, 'in valid' );
    new Construct(root, 'in_Valid' );
    new Construct(root, 'in-Valid' );
    new Construct(root, 'in\\Valid' );
    new Construct(root, 'in.Valid' );
    test.done();
  },

  'if construct id contains path seperators, they will be replaced by double-dash'(test: Test) {
    const root = new Root();
    const c = new Construct(root, 'Boom/Boom/Bam');
    test.deepEqual(c.node.id, 'Boom--Boom--Bam');
    test.done();
  },

  'if "undefined" is forcefully used as an "id", it will be treated as an empty string'(test: Test) {
    const c = new Construct(undefined as any, undefined as any);
    test.deepEqual(c.node.id, '');
    test.done();
  },

  "dont allow unresolved tokens to be used in construct IDs"(test: Test) {
    // GIVEN
    const root = new Root();
    const token = Lazy.stringValue({ produce: () => 'lazy' });

    // WHEN + THEN
    test.throws(() => new Construct(root, `MyID: ${token}`), /Cannot use tokens in construct ID: MyID: \${Token/);
    test.done();
  },

  'construct.uniqueId returns a tree-unique alphanumeric id of this construct'(test: Test) {
    const root = new Root();

    const child1 = new Construct(root, 'This is the first child');
    const child2 = new Construct(child1, 'Second level');
    const c1 = new Construct(child2, 'My construct');
    const c2 = new Construct(child1, 'My construct');

    test.deepEqual(c1.node.path, 'This is the first child/Second level/My construct');
    test.deepEqual(c2.node.path, 'This is the first child/My construct');
    test.deepEqual(c1.node.uniqueId, 'ThisisthefirstchildSecondlevelMyconstruct202131E0');
    test.deepEqual(c2.node.uniqueId, 'ThisisthefirstchildMyconstruct8C288DF9');
    test.done();
  },

  'cannot calculate uniqueId if the construct path is ["Default"]'(test: Test) {
    const root = new Root();
    const c = new Construct(root, 'Default');
    test.throws(() => c.node.uniqueId, /Unable to calculate a unique id for an empty set of components/);
    test.done();
  },

  'construct.getChildren() returns an array of all children'(test: Test) {
    const root = new Root();
    const child = new Construct(root, 'Child1');
    new Construct(root, 'Child2');
    test.equal(child.node.children.length, 0, 'no children');
    test.equal(root.node.children.length, 3, 'three children are expected');
    test.done();
  },

  'construct.findChild(name) can be used to retrieve a child from a parent'(test: Test) {
    const root = new Root();
    const child = new Construct(root, 'Contruct');
    test.strictEqual(root.node.tryFindChild(child.node.id), child, 'findChild(name) can be used to retrieve the child from a parent');
    test.ok(!root.node.tryFindChild('NotFound'), 'findChild(name) returns undefined if the child is not found');
    test.done();
  },

  'construct.getChild(name) can be used to retrieve a child from a parent'(test: Test) {
    const root = new Root();
    const child = new Construct(root, 'Contruct');
    test.strictEqual(root.node.findChild(child.node.id), child, 'getChild(name) can be used to retrieve the child from a parent');
    test.throws(() => {
      root.node.findChild('NotFound');
    }, '', 'getChild(name) returns undefined if the child is not found');
    test.done();
  },

<<<<<<< HEAD
  'can remove children from the tree using removeChild()'(test: Test) {
=======
  'can remove children from the tree using tryRemoveChild()'(test: Test) {
>>>>>>> a2713f35
    const root = new Root();
    const childrenBeforeAdding = root.node.children.length; // Invariant to adding 'Metadata' resource or not

    // Add & remove
    const child = new Construct(root, 'Construct');
<<<<<<< HEAD
    root.node.removeChild(child.node.id);
=======
    test.equals(true, root.node.tryRemoveChild(child.node.id));
    test.equals(false, root.node.tryRemoveChild(child.node.id)); // Second time does nothing
>>>>>>> a2713f35

    test.equals(undefined, root.node.tryFindChild(child.node.id));
    test.equals(childrenBeforeAdding, root.node.children.length);
    test.done();
  },

  'construct.toString() and construct.toTreeString() can be used for diagnostics'(test: Test) {
    const t = createTree();

    test.equal(t.root.toString(), '<root>');
    test.equal(t.child1_1_1.toString(), 'HighChild/Child1/Child11/Child111');
    test.equal(t.child2.toString(), 'HighChild/Child2');
    test.equal(toTreeString(t.root), 'App\n  TreeMetadata [Tree]\n  Construct [HighChild]\n    Construct [Child1]\n      Construct [Child11]\n        Construct [Child111]\n      Construct [Child12]\n    Construct [Child2]\n      Construct [Child21]\n');
    test.done();
  },

  'construct.getContext(key) can be used to read a value from context defined at the root level'(test: Test) {
    const context = {
      ctx1: 12,
      ctx2: 'hello'
    };

    const t = createTree(context);
    test.equal(t.child1_2.node.tryGetContext('ctx1'), 12);
    test.equal(t.child1_1_1.node.tryGetContext('ctx2'), 'hello');
    test.done();
  },

  // tslint:disable-next-line:max-line-length
  'construct.setContext(k,v) sets context at some level and construct.getContext(key) will return the lowermost value defined in the stack'(test: Test) {
    const root = new Root();
    const highChild = new Construct(root, 'highChild');
    highChild.node.setContext('c1', 'root');
    highChild.node.setContext('c2', 'root');

    const child1 = new Construct(highChild, 'child1');
    child1.node.setContext('c2', 'child1');
    child1.node.setContext('c3', 'child1');

    const child2 = new Construct(highChild, 'child2');
    const child3 = new Construct(child1, 'child1child1');
    child3.node.setContext('c1', 'child3');
    child3.node.setContext('c4', 'child3');

    test.equal(highChild.node.tryGetContext('c1'), 'root');
    test.equal(highChild.node.tryGetContext('c2'), 'root');
    test.equal(highChild.node.tryGetContext('c3'), undefined);

    test.equal(child1.node.tryGetContext('c1'), 'root');
    test.equal(child1.node.tryGetContext('c2'), 'child1');
    test.equal(child1.node.tryGetContext('c3'), 'child1');

    test.equal(child2.node.tryGetContext('c1'), 'root');
    test.equal(child2.node.tryGetContext('c2'), 'root');
    test.equal(child2.node.tryGetContext('c3'), undefined);

    test.equal(child3.node.tryGetContext('c1'), 'child3');
    test.equal(child3.node.tryGetContext('c2'), 'child1');
    test.equal(child3.node.tryGetContext('c3'), 'child1');
    test.equal(child3.node.tryGetContext('c4'), 'child3');

    test.done();
  },

  'construct.setContext(key, value) can only be called before adding any children'(test: Test) {
    const root = new Root();
    new Construct(root, 'child1');
    test.throws(() => root.node.setContext('k', 'v'));
    test.done();
  },

  'fails if context key contains unresolved tokens'(test: Test) {
    const root = new Root();
    test.throws(() => root.node.setContext(`my-${Aws.REGION}`, 'foo'), /Invalid context key/);
    test.throws(() => root.node.tryGetContext(Aws.REGION), /Invalid context key/);
    test.done();
  },

  'construct.pathParts returns an array of strings of all names from root to node'(test: Test) {
    const tree = createTree();
    test.deepEqual(tree.root.node.path, '');
    test.deepEqual(tree.child1_1_1.node.path, 'HighChild/Child1/Child11/Child111');
    test.deepEqual(tree.child2.node.path, 'HighChild/Child2');
    test.done();
  },

  'if a root construct has a name, it should be included in the path'(test: Test) {
    const tree = createTree({});
    test.deepEqual(tree.root.node.path, '');
    test.deepEqual(tree.child1_1_1.node.path, 'HighChild/Child1/Child11/Child111');
    test.done();
  },

  'construct can not be created with the name of a sibling'(test: Test) {
    const root = new Root();

    // WHEN
    new Construct(root, 'SameName');

    // THEN: They have different paths
    test.throws(() => {
      new Construct(root, 'SameName');
    }, /There is already a Construct with name 'SameName' in App/);

    // WHEN
    const c0 = new Construct(root, 'c0');
    new Construct(c0, 'SameName');

    // THEN: They have different paths
    test.throws(() => {
      new Construct(c0, 'SameName');
    }, /There is already a Construct with name 'SameName' in Construct \[c0\]/);

    test.done();
  },

  'addMetadata(type, data) can be used to attach metadata to constructs FIND_ME'(test: Test) {
    const root = new Root();
    const con = new Construct(root, 'MyConstruct');
    test.deepEqual(con.node.metadata, [], 'starts empty');

    con.node.addMetadata('key', 'value');
    con.node.addMetadata('number', 103);
    con.node.addMetadata('array', [ 123, 456 ]);

    test.deepEqual(con.node.metadata[0].type, 'key');
    test.deepEqual(con.node.metadata[0].data, 'value');
    test.deepEqual(con.node.metadata[1].data, 103);
    test.deepEqual(con.node.metadata[2].data, [ 123, 456 ]);
    test.ok(con.node.metadata[0].trace && con.node.metadata[0].trace[0].indexOf('FIND_ME') !== -1, 'First stack line should include this function\s name');
    test.done();
  },

  'addMetadata(type, undefined/null) is ignored'(test: Test) {
    const root = new Root();
    const con = new Construct(root, 'Foo');
    con.node.addMetadata('Null', null);
    con.node.addMetadata('Undefined', undefined);
    con.node.addMetadata('True', true);
    con.node.addMetadata('False', false);
    con.node.addMetadata('Empty', '');

    const exists = (key: string) => con.node.metadata.find(x => x.type === key);

    test.ok(!exists('Null'));
    test.ok(!exists('Undefined'));
    test.ok(exists('True'));
    test.ok(exists('False'));
    test.ok(exists('Empty'));
    test.done();
  },

  'addWarning(message) can be used to add a "WARNING" message entry to the construct'(test: Test) {
    const root = new Root();
    const con = new Construct(root, 'MyConstruct');
    con.node.addWarning('This construct is deprecated, use the other one instead');
    test.deepEqual(con.node.metadata[0].type, cxapi.WARNING_METADATA_KEY);
    test.deepEqual(con.node.metadata[0].data, 'This construct is deprecated, use the other one instead');
    test.ok(con.node.metadata[0].trace && con.node.metadata[0].trace.length > 0);
    test.done();
  },

  'addError(message) can be used to add a "ERROR" message entry to the construct'(test: Test) {
    const root = new Root();
    const con = new Construct(root, 'MyConstruct');
    con.node.addError('Stop!');
    test.deepEqual(con.node.metadata[0].type, cxapi.ERROR_METADATA_KEY);
    test.deepEqual(con.node.metadata[0].data, 'Stop!');
    test.ok(con.node.metadata[0].trace && con.node.metadata[0].trace.length > 0);
    test.done();
  },

  'addInfo(message) can be used to add an "INFO" message entry to the construct'(test: Test) {
    const root = new Root();
    const con = new Construct(root, 'MyConstruct');
    con.node.addInfo('Hey there, how do you do?');
    test.deepEqual(con.node.metadata[0].type, cxapi.INFO_METADATA_KEY);
    test.deepEqual(con.node.metadata[0].data, 'Hey there, how do you do?');
    test.ok(con.node.metadata[0].trace && con.node.metadata[0].trace.length > 0);
    test.done();
  },

  'multiple children of the same type, with explicit names are welcome'(test: Test) {
    const root = new Root();
    new MyBeautifulConstruct(root, 'mbc1');
    new MyBeautifulConstruct(root, 'mbc2');
    new MyBeautifulConstruct(root, 'mbc3');
    new MyBeautifulConstruct(root, 'mbc4');
    test.ok(root.node.children.length >= 4);
    test.done();
  },

  // tslint:disable-next-line:max-line-length
  'construct.validate() can be implemented to perform validation, ConstructNode.validate(construct.node) will return all errors from the subtree (DFS)'(test: Test) {

    class MyConstruct extends Construct {
      protected validate() {
        return [ 'my-error1', 'my-error2' ];
      }
    }

    class YourConstruct extends Construct {
      protected validate() {
        return [ 'your-error1' ];
      }
    }

    class TheirConstruct extends Construct {
      constructor(scope: Construct, id: string) {
        super(scope, id);

        new YourConstruct(this, 'YourConstruct');
      }

      protected validate() {
        return [ 'their-error' ];
      }
    }

    class TestStack extends Root {
      constructor() {
        super();

        new MyConstruct(this, 'MyConstruct');
        new TheirConstruct(this, 'TheirConstruct');
      }

      protected validate() {
        return  [ 'stack-error' ];
      }
    }

    const stack = new TestStack();

    const errors = ConstructNode.validate(stack.node).map((v: ValidationError) => ({ path: v.source.node.path, message: v.message }));

    // validate DFS
    test.deepEqual(errors, [
      { path: 'MyConstruct', message: 'my-error1' },
      { path: 'MyConstruct', message: 'my-error2' },
      { path: 'TheirConstruct/YourConstruct', message: 'your-error1' },
      { path: 'TheirConstruct', message: 'their-error' },
      { path: '', message: 'stack-error' }
    ]);

    test.done();
  },

  'construct.lock() protects against adding children anywhere under this construct (direct or indirect)'(test: Test) {

    class LockableConstruct extends Construct {
      public lockMe() {
        (this.node as any)._lock();
      }

      public unlockMe() {
        (this.node as any)._unlock();
      }
    }

    const stack = new Root();

    const c0a = new LockableConstruct(stack, 'c0a');
    const c0b = new Construct(stack, 'c0b');

    const c1a = new Construct(c0a, 'c1a');
    const c1b = new Construct(c0a, 'c1b');

    c0a.lockMe();

    // now we should still be able to add children to c0b, but not to c0a or any its children
    new Construct(c0b, 'c1a');
    test.throws(() => new Construct(c0a, 'fail1'), /Cannot add children to "c0a" during synthesis/);
    test.throws(() => new Construct(c1a, 'fail2'), /Cannot add children to "c0a\/c1a" during synthesis/);
    test.throws(() => new Construct(c1b, 'fail3'), /Cannot add children to "c0a\/c1b" during synthesis/);

    c0a.unlockMe();

    new Construct(c0a, 'c0aZ');
    new Construct(c1a, 'c1aZ');
    new Construct(c1b, 'c1bZ');

    test.done();
  },

  'findAll returns a list of all children in either DFS or BFS'(test: Test) {
    // GIVEN
    const c1 = new Construct(undefined as any, '1');
    const c2 = new Construct(c1, '2');
    new Construct(c1, '3');
    new Construct(c2, '4');
    new Construct(c2, '5');

    // THEN
    test.deepEqual(c1.node.findAll().map(x => x.node.id), c1.node.findAll(ConstructOrder.PREORDER).map(x => x.node.id)); // default is PreOrder
    test.deepEqual(c1.node.findAll(ConstructOrder.PREORDER).map(x => x.node.id), [ '1', '2', '4', '5', '3' ]);
    test.deepEqual(c1.node.findAll(ConstructOrder.POSTORDER).map(x => x.node.id), [ '4', '5', '2', '3', '1' ]);
    test.done();
  },

  'ancestors returns a list of parents up to root'(test: Test) {
    const { child1_1_1 } = createTree();
    test.deepEqual(child1_1_1.node.scopes.map(x => x.node.id), [ '', 'HighChild', 'Child1', 'Child11', 'Child111' ]);
    test.done();
  },

  '"root" returns the root construct'(test: Test) {
    const { child1, child2, child1_1_1, root } = createTree();
    test.ok(child1.node.root === root);
    test.ok(child2.node.root === root);
    test.ok(child1_1_1.node.root === root);
    test.done();
  },

  'defaultChild': {
    'returns the child with id "Resource"'(test: Test) {
      const root = new Root();
      new Construct(root, 'child1');
      const defaultChild = new Construct(root, 'Resource');
      new Construct(root, 'child2');

      test.same(root.node.defaultChild, defaultChild);
      test.done();
    },
    'returns the child with id "Default"'(test: Test) {
      const root = new Root();
      new Construct(root, 'child1');
      const defaultChild = new Construct(root, 'Default');
      new Construct(root, 'child2');

      test.same(root.node.defaultChild, defaultChild);
      test.done();
    },
    'can override defaultChild'(test: Test) {
      const root = new Root();
      new Construct(root, 'Resource');
      const defaultChild = new Construct(root, 'OtherResource');
      root.node.defaultChild = defaultChild;

      test.same(root.node.defaultChild, defaultChild);
      test.done();
    },
    'returns "undefined" if there is no default'(test: Test) {
      const root = new Root();
      new Construct(root, 'child1');
      new Construct(root, 'child2');

      test.equal(root.node.defaultChild, undefined);
      test.done();
    },
    'fails if there are both "Resource" and "Default"'(test: Test) {
      const root = new Root();
      new Construct(root, 'child1');
      new Construct(root, 'Default');
      new Construct(root, 'child2');
      new Construct(root, 'Resource');

      test.throws(() => root.node.defaultChild,
        /Cannot determine default child for . There is both a child with id "Resource" and id "Default"/);
      test.done();

    }
  }
};

function createTree(context?: any) {
  const root = new Root();
  const highChild = new Construct(root, 'HighChild');
  if (context) {
    Object.keys(context).forEach(key => highChild.node.setContext(key, context[key]));
  }

  const child1 = new Construct(highChild, 'Child1');
  const child2 = new Construct(highChild, 'Child2');
  const child1_1 = new Construct(child1, 'Child11');
  const child1_2 = new Construct(child1, 'Child12');
  const child1_1_1 = new Construct(child1_1, 'Child111');
  const child2_1 = new Construct(child2, 'Child21');

  return {
    root, child1, child2, child1_1, child1_2, child1_1_1, child2_1
  };
}

class MyBeautifulConstruct extends Construct {
  constructor(scope: Construct, id: string) {
    super(scope, id);
  }
}

/**
 * Returns a string with a tree representation of this construct and it's children.
 */
function toTreeString(node: IConstruct, depth = 0) {
  let out = '';
  for (let i = 0; i < depth; ++i) {
    out += '  ';
  }
  const name = node.node.id || '';
  out += `${node.constructor.name}${name.length > 0 ? ' [' + name + ']' : ''}\n`;
  for (const child of node.node.children) {
    out += toTreeString(child, depth + 1);
  }
  return out;
}<|MERGE_RESOLUTION|>--- conflicted
+++ resolved
@@ -121,22 +121,14 @@
     test.done();
   },
 
-<<<<<<< HEAD
-  'can remove children from the tree using removeChild()'(test: Test) {
-=======
   'can remove children from the tree using tryRemoveChild()'(test: Test) {
->>>>>>> a2713f35
     const root = new Root();
     const childrenBeforeAdding = root.node.children.length; // Invariant to adding 'Metadata' resource or not
 
     // Add & remove
     const child = new Construct(root, 'Construct');
-<<<<<<< HEAD
-    root.node.removeChild(child.node.id);
-=======
     test.equals(true, root.node.tryRemoveChild(child.node.id));
     test.equals(false, root.node.tryRemoveChild(child.node.id)); // Second time does nothing
->>>>>>> a2713f35
 
     test.equals(undefined, root.node.tryFindChild(child.node.id));
     test.equals(childrenBeforeAdding, root.node.children.length);
