import { Test } from 'nodeunit';
import { CfnResource, CfnResourceProps, Construct, RemoveTag, Stack, Tag, TagManager, TagType, Aspects, Tags } from '../lib';
import { synthesize } from '../lib/private/synthesis';

class TaggableResource extends CfnResource {
  public readonly tags: TagManager;
  constructor(scope: Construct, id: string, props: CfnResourceProps) {
    super(scope, id, props);
    const tags = props.properties === undefined ? undefined : props.properties.tags;
    this.tags = new TagManager(TagType.STANDARD, 'AWS::Fake::Resource', tags);
  }
  public testProperties() {
    return this.cfnProperties;
  }
}

class AsgTaggableResource extends CfnResource {
  public readonly tags: TagManager;
  constructor(scope: Construct, id: string, props: CfnResourceProps) {
    super(scope, id, props);
    const tags = props.properties === undefined ? undefined : props.properties.tags;
    this.tags = new TagManager(TagType.AUTOSCALING_GROUP, 'AWS::Fake::Resource', tags);
  }
  public testProperties() {
    return this.cfnProperties;
  }
}

class MapTaggableResource extends CfnResource {
  public readonly tags: TagManager;
  constructor(scope: Construct, id: string, props: CfnResourceProps) {
    super(scope, id, props);
    const tags = props.properties === undefined ? undefined : props.properties.tags;
    this.tags = new TagManager(TagType.MAP, 'AWS::Fake::Resource', tags);
  }
  public testProperties() {
    return this.cfnProperties;
  }
}

export = {
  'Tag visit all children of the applied node'(test: Test) {
    const root = new Stack();
    const res = new TaggableResource(root, 'FakeResource', {
      type: 'AWS::Fake::Thing',
    });
    const res2 = new TaggableResource(res, 'FakeResource', {
      type: 'AWS::Fake::Thing',
    });
    const asg = new AsgTaggableResource(res, 'AsgFakeResource', {
      type: 'AWS::Fake::Thing',
    });

    const map = new MapTaggableResource(res, 'MapFakeResource', {
      type: 'AWS::Fake::Thing',
    });
<<<<<<< HEAD
    res.construct.applyAspect(new Tag('foo', 'bar'));
=======
    Aspects.of(res).add(new Tag('foo', 'bar'));
>>>>>>> a311428d

    synthesize(root);

    test.deepEqual(res.tags.renderTags(), [{key: 'foo', value: 'bar'}]);
    test.deepEqual(res2.tags.renderTags(), [{key: 'foo', value: 'bar'}]);
    test.deepEqual(map.tags.renderTags(), {foo: 'bar'});
    test.deepEqual(asg.tags.renderTags(), [{key: 'foo', value: 'bar', propagateAtLaunch: true}]);
    test.done();
  },
  'The last aspect applied takes precedence'(test: Test) {
    const root = new Stack();
    const res = new TaggableResource(root, 'FakeResource', {
      type: 'AWS::Fake::Thing',
    });
    const res2 = new TaggableResource(res, 'FakeResource', {
      type: 'AWS::Fake::Thing',
    });
<<<<<<< HEAD
    res.construct.applyAspect(new Tag('foo', 'bar'));
    res.construct.applyAspect(new Tag('foo', 'foobar'));
    res.construct.applyAspect(new Tag('foo', 'baz'));
    res2.construct.applyAspect(new Tag('foo', 'good'));
=======
    Aspects.of(res).add(new Tag('foo', 'bar'));
    Aspects.of(res).add(new Tag('foo', 'foobar'));
    Aspects.of(res).add(new Tag('foo', 'baz'));
    Aspects.of(res2).add(new Tag('foo', 'good'));
>>>>>>> a311428d
    synthesize(root);
    test.deepEqual(res.tags.renderTags(), [{key: 'foo', value: 'baz'}]);
    test.deepEqual(res2.tags.renderTags(), [{key: 'foo', value: 'good'}]);
    test.done();
  },
  'RemoveTag will remove a tag if it exists'(test: Test) {
    const root = new Stack();
    const res = new TaggableResource(root, 'FakeResource', {
      type: 'AWS::Fake::Thing',
    });
    const res2 = new TaggableResource(res, 'FakeResource', {
      type: 'AWS::Fake::Thing',
    });
    const asg = new AsgTaggableResource(res, 'AsgFakeResource', {
      type: 'AWS::Fake::Thing',
    });

    const map = new MapTaggableResource(res, 'MapFakeResource', {
      type: 'AWS::Fake::Thing',
    });
<<<<<<< HEAD
    root.construct.applyAspect(new Tag('root', 'was here'));
    res.construct.applyAspect(new Tag('first', 'there is only 1'));
    res.construct.applyAspect(new RemoveTag('root'));
    res.construct.applyAspect(new RemoveTag('doesnotexist'));
=======
    Aspects.of(root).add(new Tag('root', 'was here'));
    Aspects.of(res).add(new Tag('first', 'there is only 1'));
    Aspects.of(res).add(new RemoveTag('root'));
    Aspects.of(res).add(new RemoveTag('doesnotexist'));
>>>>>>> a311428d
    synthesize(root);

    test.deepEqual(res.tags.renderTags(), [{key: 'first', value: 'there is only 1'}]);
    test.deepEqual(map.tags.renderTags(), {first: 'there is only 1'});
    test.deepEqual(asg.tags.renderTags(), [{key: 'first', value: 'there is only 1', propagateAtLaunch: true}]);
    test.deepEqual(res2.tags.renderTags(), [{key: 'first', value: 'there is only 1'}]);
    test.done();
  },
  'add will add a tag and remove will remove a tag if it exists'(test: Test) {
    const root = new Stack();
    const res = new TaggableResource(root, 'FakeResource', {
      type: 'AWS::Fake::Thing',
    });
    const res2 = new TaggableResource(res, 'FakeResource', {
      type: 'AWS::Fake::Thing',
    });
    const asg = new AsgTaggableResource(res, 'AsgFakeResource', {
      type: 'AWS::Fake::Thing',
    });

    const map = new MapTaggableResource(res, 'MapFakeResource', {
      type: 'AWS::Fake::Thing',
    });
    Tags.of(root).add('root', 'was here');
    Tags.of(res).add('first', 'there is only 1');
    Tags.of(res).remove('root');
    Tags.of(res).remove('doesnotexist');

    synthesize(root);

    test.deepEqual(res.tags.renderTags(), [{key: 'first', value: 'there is only 1'}]);
    test.deepEqual(map.tags.renderTags(), {first: 'there is only 1'});
    test.deepEqual(asg.tags.renderTags(), [{key: 'first', value: 'there is only 1', propagateAtLaunch: true}]);
    test.deepEqual(res2.tags.renderTags(), [{key: 'first', value: 'there is only 1'}]);
    test.done();
  },
  'the #visit function is idempotent'(test: Test) {
    const root = new Stack();
    const res = new TaggableResource(root, 'FakeResource', {
      type: 'AWS::Fake::Thing',
    });

<<<<<<< HEAD
    res.construct.applyAspect(new Tag('foo', 'bar'));
=======
    Aspects.of(res).add(new Tag('foo', 'bar'));
>>>>>>> a311428d
    synthesize(root);
    test.deepEqual(res.tags.renderTags(), [{key: 'foo', value: 'bar'}]);
    synthesize(root);
    test.deepEqual(res.tags.renderTags(), [{key: 'foo', value: 'bar'}]);
    synthesize(root);
    test.deepEqual(res.tags.renderTags(), [{key: 'foo', value: 'bar'}]);
    test.done();
  },
  'removeTag Aspects by default will override child Tag Aspects'(test: Test) {
    const root = new Stack();
    const res = new TaggableResource(root, 'FakeResource', {
      type: 'AWS::Fake::Thing',
    });
    const res2 = new TaggableResource(res, 'FakeResource', {
      type: 'AWS::Fake::Thing',
    });
<<<<<<< HEAD
    res.construct.applyAspect(new RemoveTag('key'));
    res2.construct.applyAspect(new Tag('key', 'value'));
=======
    Aspects.of(res).add(new RemoveTag('key'));
    Aspects.of(res2).add(new Tag('key', 'value'));
>>>>>>> a311428d
    synthesize(root);
    test.deepEqual(res.tags.renderTags(), undefined);
    test.deepEqual(res2.tags.renderTags(), undefined);
    test.done();
  },
  'removeTag Aspects with priority 0 will not override child Tag Aspects'(test: Test) {
    const root = new Stack();
    const res = new TaggableResource(root, 'FakeResource', {
      type: 'AWS::Fake::Thing',
    });
    const res2 = new TaggableResource(res, 'FakeResource', {
      type: 'AWS::Fake::Thing',
    });
<<<<<<< HEAD
    res.construct.applyAspect(new RemoveTag('key', {priority: 0}));
    res2.construct.applyAspect(new Tag('key', 'value'));
=======
    Aspects.of(res).add(new RemoveTag('key', {priority: 0}));
    Aspects.of(res2).add(new Tag('key', 'value'));
>>>>>>> a311428d
    synthesize(root);
    test.deepEqual(res.tags.renderTags(), undefined);
    test.deepEqual(res2.tags.renderTags(), [{key: 'key', value: 'value'}]);
    test.done();
  },
  'Aspects are merged with tags created by L1 Constructor'(test: Test) {
    const root = new Stack();
    const aspectBranch = new TaggableResource(root, 'FakeBranchA', {
      type: 'AWS::Fake::Thing',
      properties: {
        tags: [
          {key: 'aspects', value: 'overwrite'},
          {key: 'cfn', value: 'is cool'},
        ],
      },
    });
    const asgResource = new AsgTaggableResource(aspectBranch, 'FakeAsg', {
      type: 'AWS::Fake::Thing',
      properties: {
        tags: [
          {key: 'aspects', value: 'overwrite', propagateAtLaunch: false},
          {key: 'cfn', value: 'is cool', propagateAtLaunch: true},
        ],
      },
    });
    const mapTaggable = new MapTaggableResource(aspectBranch, 'FakeSam', {
      type: 'AWS::Fake::Thing',
      properties: {
        tags: {
          aspects: 'overwrite',
          cfn: 'is cool',
        },
      },
    });
    const cfnBranch = new TaggableResource(root, 'FakeBranchB', {
      type: 'AWS::Fake::Thing',
      properties: {
        tags: [
          {key: 'cfn', value: 'is cool'},
        ],
      },
    });
<<<<<<< HEAD
    aspectBranch.construct.applyAspect(new Tag('aspects', 'rule'));
=======
    Aspects.of(aspectBranch).add(new Tag('aspects', 'rule'));
>>>>>>> a311428d
    synthesize(root);
    test.deepEqual(aspectBranch.testProperties().tags, [{key: 'aspects', value: 'rule'}, {key: 'cfn', value: 'is cool'}]);
    test.deepEqual(asgResource.testProperties().tags, [
      {key: 'aspects', value: 'rule', propagateAtLaunch: true},
      {key: 'cfn', value: 'is cool', propagateAtLaunch: true},
    ]);
    test.deepEqual(mapTaggable.testProperties().tags, {
      aspects: 'rule',
      cfn: 'is cool',
    });
    test.deepEqual(cfnBranch.testProperties().tags, [{key: 'cfn', value: 'is cool'}]);
    test.done();
  },
  'when invalid tag properties are passed from L1s': {
    'map passed instead of array it raises'(test: Test) {
      const root = new Stack();
      test.throws(() => {
        new TaggableResource(root, 'FakeBranchA', {
          type: 'AWS::Fake::Thing',
          properties: {
            tags: {
              cfn: 'is cool',
              aspects: 'overwrite',
            },
          },
        });
      });
      test.throws(() => {
        new AsgTaggableResource(root, 'FakeBranchA', {
          type: 'AWS::Fake::Thing',
          properties: {
            tags: {
              cfn: 'is cool',
              aspects: 'overwrite',
              propagateAtLaunch: true,
            },
          },
        });
      });
      test.done();
    },
    'if array is passed instead of map it raises'(test: Test) {
      const root = new Stack();
      test.throws(() => {
        new MapTaggableResource(root, 'FakeSam', {
          type: 'AWS::Fake::Thing',
          properties: {
            tags: [
              {key: 'cfn', value: 'is cool', propagateAtLaunch: true},
              {key: 'aspects', value: 'overwrite'},
            ],
          },
        });
      });
      test.done();
    },
  },
};<|MERGE_RESOLUTION|>--- conflicted
+++ resolved
@@ -54,11 +54,7 @@
     const map = new MapTaggableResource(res, 'MapFakeResource', {
       type: 'AWS::Fake::Thing',
     });
-<<<<<<< HEAD
-    res.construct.applyAspect(new Tag('foo', 'bar'));
-=======
     Aspects.of(res).add(new Tag('foo', 'bar'));
->>>>>>> a311428d
 
     synthesize(root);
 
@@ -76,17 +72,10 @@
     const res2 = new TaggableResource(res, 'FakeResource', {
       type: 'AWS::Fake::Thing',
     });
-<<<<<<< HEAD
-    res.construct.applyAspect(new Tag('foo', 'bar'));
-    res.construct.applyAspect(new Tag('foo', 'foobar'));
-    res.construct.applyAspect(new Tag('foo', 'baz'));
-    res2.construct.applyAspect(new Tag('foo', 'good'));
-=======
     Aspects.of(res).add(new Tag('foo', 'bar'));
     Aspects.of(res).add(new Tag('foo', 'foobar'));
     Aspects.of(res).add(new Tag('foo', 'baz'));
     Aspects.of(res2).add(new Tag('foo', 'good'));
->>>>>>> a311428d
     synthesize(root);
     test.deepEqual(res.tags.renderTags(), [{key: 'foo', value: 'baz'}]);
     test.deepEqual(res2.tags.renderTags(), [{key: 'foo', value: 'good'}]);
@@ -107,17 +96,10 @@
     const map = new MapTaggableResource(res, 'MapFakeResource', {
       type: 'AWS::Fake::Thing',
     });
-<<<<<<< HEAD
-    root.construct.applyAspect(new Tag('root', 'was here'));
-    res.construct.applyAspect(new Tag('first', 'there is only 1'));
-    res.construct.applyAspect(new RemoveTag('root'));
-    res.construct.applyAspect(new RemoveTag('doesnotexist'));
-=======
     Aspects.of(root).add(new Tag('root', 'was here'));
     Aspects.of(res).add(new Tag('first', 'there is only 1'));
     Aspects.of(res).add(new RemoveTag('root'));
     Aspects.of(res).add(new RemoveTag('doesnotexist'));
->>>>>>> a311428d
     synthesize(root);
 
     test.deepEqual(res.tags.renderTags(), [{key: 'first', value: 'there is only 1'}]);
@@ -160,11 +142,7 @@
       type: 'AWS::Fake::Thing',
     });
 
-<<<<<<< HEAD
-    res.construct.applyAspect(new Tag('foo', 'bar'));
-=======
     Aspects.of(res).add(new Tag('foo', 'bar'));
->>>>>>> a311428d
     synthesize(root);
     test.deepEqual(res.tags.renderTags(), [{key: 'foo', value: 'bar'}]);
     synthesize(root);
@@ -181,13 +159,8 @@
     const res2 = new TaggableResource(res, 'FakeResource', {
       type: 'AWS::Fake::Thing',
     });
-<<<<<<< HEAD
-    res.construct.applyAspect(new RemoveTag('key'));
-    res2.construct.applyAspect(new Tag('key', 'value'));
-=======
     Aspects.of(res).add(new RemoveTag('key'));
     Aspects.of(res2).add(new Tag('key', 'value'));
->>>>>>> a311428d
     synthesize(root);
     test.deepEqual(res.tags.renderTags(), undefined);
     test.deepEqual(res2.tags.renderTags(), undefined);
@@ -201,13 +174,8 @@
     const res2 = new TaggableResource(res, 'FakeResource', {
       type: 'AWS::Fake::Thing',
     });
-<<<<<<< HEAD
-    res.construct.applyAspect(new RemoveTag('key', {priority: 0}));
-    res2.construct.applyAspect(new Tag('key', 'value'));
-=======
     Aspects.of(res).add(new RemoveTag('key', {priority: 0}));
     Aspects.of(res2).add(new Tag('key', 'value'));
->>>>>>> a311428d
     synthesize(root);
     test.deepEqual(res.tags.renderTags(), undefined);
     test.deepEqual(res2.tags.renderTags(), [{key: 'key', value: 'value'}]);
@@ -250,11 +218,7 @@
         ],
       },
     });
-<<<<<<< HEAD
-    aspectBranch.construct.applyAspect(new Tag('aspects', 'rule'));
-=======
     Aspects.of(aspectBranch).add(new Tag('aspects', 'rule'));
->>>>>>> a311428d
     synthesize(root);
     test.deepEqual(aspectBranch.testProperties().tags, [{key: 'aspects', value: 'rule'}, {key: 'cfn', value: 'is cool'}]);
     test.deepEqual(asgResource.testProperties().tags, [
