--- conflicted
+++ resolved
@@ -60,15 +60,9 @@
   }
 
   /**
-<<<<<<< HEAD
-   * Construct API.
-   */
-  public readonly construct: ConstructNode;
-=======
    * The construct tree node associated with this construct.
    */
   public readonly node: ConstructNode;
->>>>>>> 85fdeb5f
 
   constructor(scope: Construct, id: string) {
     super(scope, id, {
@@ -83,11 +77,7 @@
     }
 
     Object.defineProperty(this, CONSTRUCT_SYMBOL, { value: true });
-<<<<<<< HEAD
-    this.construct = ConstructNode._unwrap(constructs.Node.of(this));
-=======
     this.node = ConstructNode._unwrap(constructs.Node.of(this));
->>>>>>> 85fdeb5f
 
     const disableTrace =
       this.node.tryGetContext(cxapi.DISABLE_METADATA_STACK_TRACE) ||
