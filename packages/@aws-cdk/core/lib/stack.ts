--- conflicted
+++ resolved
@@ -1,41 +1,21 @@
-<<<<<<< HEAD
-import * as cxschema from '@aws-cdk/cloud-assembly-schema';
-import * as cxapi from '@aws-cdk/cx-api';
-import { Construct, IConstruct } from 'constructs';
-import * as fs from 'fs';
-import * as path from 'path';
-import { App } from './app';
-// These imports have to be at the end to prevent circular imports
-=======
 import * as fs from 'fs';
 import * as path from 'path';
 import * as cxschema from '@aws-cdk/cloud-assembly-schema';
 import * as cxapi from '@aws-cdk/cx-api';
->>>>>>> 31d6e659
+import { Construct, IConstruct } from 'constructs';
 import { Arn, ArnComponents } from './arn';
 import { DockerImageAssetLocation, DockerImageAssetSource, FileAssetLocation, FileAssetSource } from './assets';
 import { CfnElement } from './cfn-element';
 import { Fn } from './cfn-fn';
 import { Aws, ScopedAws } from './cfn-pseudo';
 import { CfnResource, TagType } from './cfn-resource';
-<<<<<<< HEAD
-=======
-import { Construct, IConstruct, ISynthesisSession } from './construct-compat';
->>>>>>> 31d6e659
 import { ContextProvider } from './context-provider';
-import { addDependency } from './deps';
 import { Environment } from './environment';
 import { Logging } from './logging';
 import * as cfnlang from './private/cloudformation-lang';
 import { LogicalIDs } from './private/logical-id';
 import { resolve } from './private/resolve';
 import { makeUniqueId } from './private/uniqueid';
-import { Reference } from './reference';
-import { IResolvable } from './resolvable';
-import { DefaultStackSynthesizer, IStackSynthesizer, ISynthesisSession, LegacyStackSynthesizer } from './stack-synthesizers';
-import { Stage } from './stage';
-import { ITaggable, TagManager } from './tag-manager';
-import { Token } from './token';
 
 const STACK_SYMBOL = Symbol.for('@aws-cdk/core.Stack');
 const MY_STACK_CACHE = Symbol.for('@aws-cdk/core.Stack.myStack');
@@ -813,12 +793,8 @@
     let transform: string | string[] | undefined;
 
     if (this.templateOptions.transform) {
-<<<<<<< HEAD
+      // eslint-disable-next-line max-len
       Logging.of(this).addWarning('This stack is using the deprecated `templateOptions.transform` property. Consider switching to `addTransform()`.');
-=======
-      // eslint-disable-next-line max-len
-      this.node.addWarning('This stack is using the deprecated `templateOptions.transform` property. Consider switching to `addTransform()`.');
->>>>>>> 31d6e659
       this.addTransform(this.templateOptions.transform);
     }
 
@@ -1099,18 +1075,16 @@
   return makeUniqueId(components);
 }
 
-<<<<<<< HEAD
-=======
 // These imports have to be at the end to prevent circular imports
 import { addDependency } from './deps';
 import { Reference } from './reference';
 import { IResolvable } from './resolvable';
-import { DefaultStackSynthesizer, IStackSynthesizer, LegacyStackSynthesizer } from './stack-synthesizers';
+import { DefaultStackSynthesizer, IStackSynthesizer, LegacyStackSynthesizer, ISynthesisSession } from './stack-synthesizers';
 import { Stage } from './stage';
 import { ITaggable, TagManager } from './tag-manager';
 import { Token } from './token';
-
->>>>>>> 31d6e659
+import { App } from './app';
+
 interface StackDependency {
   stack: Stack;
   reasons: string[];
