--- conflicted
+++ resolved
@@ -53,10 +53,6 @@
    */
   public get aspects(): IAspect[] {
     // TODO(2.0): return  [ ...this._aspects ];
-<<<<<<< HEAD
-    return [...(this.scope.construct._actualNode as any)._aspects]; // clone
-=======
-    return [ ...(this.scope.node._actualNode as any)._aspects ]; // clone
->>>>>>> ce34c036
+    return [...(this.scope.node._actualNode as any)._aspects]; // clone
   }
 }