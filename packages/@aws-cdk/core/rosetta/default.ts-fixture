import * as cfn from '@aws-cdk/aws-cloudformation';
import * as customresources from '@aws-cdk/custom-resources';
import * as iam from '@aws-cdk/aws-iam';
import * as lambda from '@aws-cdk/aws-lambda';
import * as sns from '@aws-cdk/aws-sns';
import * as sqs from '@aws-cdk/aws-sqs';
import * as s3 from '@aws-cdk/aws-s3';
import {
  App,
  Aws,
  CfnCondition,
  CfnDynamicReference,
  CfnDynamicReferenceService,
  CfnInclude,
  CfnJson,
  CfnMapping,
  CfnOutput,
  CfnParameter,
  CfnResource,
  CfnResourceProps,
  ConcreteDependable,
  Construct,
  CustomResource,
  CustomResourceProvider,
  CustomResourceProviderRuntime,
<<<<<<< HEAD
  DefaultStackSynthesizer,
  DependableTrait,
=======
>>>>>>> b7956160
  Duration,
  Fn,
  IConstruct,
  RemovalPolicy,
  SecretValue,
  Size,
  SizeRoundingBehavior,
  Stack,
  StackProps,
  Stage,
  Token,
} from '@aws-cdk/core';

declare const app: App;
declare const arn: 'arn:partition:service:region:account-id:resource-id';
declare const cfnResource: CfnResource;
declare const construct: Construct;
declare const constructA: Construct;
declare const constructB: Construct;
declare const constructC: Construct;
declare const functionProps: lambda.FunctionProps;
declare const isCompleteHandler: lambda.Function;
declare const myBucket: s3.IBucket;
declare const myFunction: lambda.IFunction;
declare const myTopic: sns.ITopic;
declare const onEventHandler: lambda.Function;
declare const resourceProps: CfnResourceProps;

declare class MyStack extends Stack {}
declare class YourStack extends Stack {}

class StackThatProvidesABucket extends Stack {
  public readonly bucket!: s3.IBucket;
}

interface StackThatExpectsABucketProps extends StackProps {
  readonly bucket: s3.IBucket;
}

class StackThatExpectsABucket extends Stack {
  constructor(scope: Construct, id: string, props: StackThatExpectsABucketProps) {
    super(scope, id, props);
  }
}

class fixture$construct extends Construct {
  public constructor(scope: Construct, id: string) {
    super(scope, id);

    /// here
  }
}<|MERGE_RESOLUTION|>--- conflicted
+++ resolved
@@ -23,11 +23,7 @@
   CustomResource,
   CustomResourceProvider,
   CustomResourceProviderRuntime,
-<<<<<<< HEAD
   DefaultStackSynthesizer,
-  DependableTrait,
-=======
->>>>>>> b7956160
   Duration,
   Fn,
   IConstruct,
