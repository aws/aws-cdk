--- conflicted
+++ resolved
@@ -97,12 +97,8 @@
     "@aws-cdk/aws-sqs": "0.0.0",
     "@aws-cdk/core": "0.0.0",
     "@aws-cdk/cx-api": "0.0.0",
-<<<<<<< HEAD
     "@aws-cdk/assertions": "0.0.0",
-    "constructs": "^3.3.69"
-=======
     "constructs": "^10.0.0"
->>>>>>> 8585ba69
   },
   "homepage": "https://github.com/aws/aws-cdk",
   "peerDependencies": {
@@ -121,12 +117,8 @@
     "@aws-cdk/aws-sqs": "0.0.0",
     "@aws-cdk/core": "0.0.0",
     "@aws-cdk/cx-api": "0.0.0",
-<<<<<<< HEAD
     "@aws-cdk/assertions": "0.0.0",
-    "constructs": "^3.3.69"
-=======
     "constructs": "^10.0.0"
->>>>>>> 8585ba69
   },
   "engines": {
     "node": ">= 14.15.0"
