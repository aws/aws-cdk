--- conflicted
+++ resolved
@@ -27,11 +27,7 @@
       memoryLimitMiB: 512,
       cpu: 1,
       environment: { name: 'TRIGGER', value: 'CloudWatch Events' },
-<<<<<<< HEAD
-      schedule: events.Schedule.rate(1, events.TimeUnit.MINUTE),
-=======
       schedule: events.Schedule.rate(cdk.Duration.minutes(1)),
->>>>>>> ad722713
     });
     /// !hide
   }
