# CDK Construct library for higher-level ECS Constructs
<!--BEGIN STABILITY BANNER-->

---

![cdk-constructs: Stable](https://img.shields.io/badge/cdk--constructs-stable-success.svg?style=for-the-badge)

---

<!--END STABILITY BANNER-->

This library provides higher-level Amazon ECS constructs which follow common architectural patterns. It contains:

* Application Load Balanced Services
* Network Load Balanced Services
* Queue Processing Services
* Scheduled Tasks (cron jobs)
* Additional Examples

## Application Load Balanced Services

To define an Amazon ECS service that is behind an application load balancer, instantiate one of the following:

* `ApplicationLoadBalancedEc2Service`

```ts
declare const cluster: ecs.Cluster;
const loadBalancedEcsService = new ecsPatterns.ApplicationLoadBalancedEc2Service(this, 'Service', {
  cluster,
  memoryLimitMiB: 1024,
  taskImageOptions: {
    image: ecs.ContainerImage.fromRegistry('test'),
    environment: {
      TEST_ENVIRONMENT_VARIABLE1: "test environment variable 1 value",
      TEST_ENVIRONMENT_VARIABLE2: "test environment variable 2 value",
    },
  },
  desiredCount: 2,
});
```

* `ApplicationLoadBalancedFargateService`

```ts
declare const cluster: ecs.Cluster;
const loadBalancedFargateService = new ecsPatterns.ApplicationLoadBalancedFargateService(this, 'Service', {
  cluster,
  memoryLimitMiB: 1024,
  cpu: 512,
  taskImageOptions: {
    image: ecs.ContainerImage.fromRegistry("amazon/amazon-ecs-sample"),
  },
});

loadBalancedFargateService.targetGroup.configureHealthCheck({
  path: "/custom-health-path",
});
```

Instead of providing a cluster you can specify a VPC and CDK will create a new ECS cluster.
If you deploy multiple services CDK will only create one cluster per VPC.

You can omit `cluster` and `vpc` to let CDK create a new VPC with two AZs and create a cluster inside this VPC.

You can customize the health check for your target group; otherwise it defaults to `HTTP` over port `80` hitting path `/`.

Fargate services will use the `LATEST` platform version by default, but you can override by providing a value for the `platformVersion` property in the constructor.

Fargate services use the default VPC Security Group unless one or more are provided using the `securityGroups` property in the constructor.

By setting `redirectHTTP` to true, CDK will automatically create a listener on port 80 that redirects HTTP traffic to the HTTPS port.

If you specify the option `recordType` you can decide if you want the construct to use CNAME or Route53-Aliases as record sets.

If you need to encrypt the traffic between the load balancer and the ECS tasks, you can set the `targetProtocol` to `HTTPS`.

Additionally, if more than one application target group are needed, instantiate one of the following:

* `ApplicationMultipleTargetGroupsEc2Service`

```ts
// One application load balancer with one listener and two target groups.
declare const cluster: ecs.Cluster;
const loadBalancedEc2Service = new ecsPatterns.ApplicationMultipleTargetGroupsEc2Service(this, 'Service', {
  cluster,
  memoryLimitMiB: 256,
  taskImageOptions: {
    image: ecs.ContainerImage.fromRegistry("amazon/amazon-ecs-sample"),
  },
  targetGroups: [
    {
      containerPort: 80,
    },
    {
      containerPort: 90,
      pathPattern: 'a/b/c',
      priority: 10,
    },
  ],
});
```

* `ApplicationMultipleTargetGroupsFargateService`

```ts
// One application load balancer with one listener and two target groups.
declare const cluster: ecs.Cluster;
const loadBalancedFargateService = new ecsPatterns.ApplicationMultipleTargetGroupsFargateService(this, 'Service', {
  cluster,
  memoryLimitMiB: 1024,
  cpu: 512,
  taskImageOptions: {
    image: ecs.ContainerImage.fromRegistry("amazon/amazon-ecs-sample"),
  },
  targetGroups: [
    {
      containerPort: 80,
    },
    {
      containerPort: 90,
      pathPattern: 'a/b/c',
      priority: 10,
    },
  ],
});
```

## Network Load Balanced Services

To define an Amazon ECS service that is behind a network load balancer, instantiate one of the following:

* `NetworkLoadBalancedEc2Service`

```ts
declare const cluster: ecs.Cluster;
const loadBalancedEcsService = new ecsPatterns.NetworkLoadBalancedEc2Service(this, 'Service', {
  cluster,
  memoryLimitMiB: 1024,
  taskImageOptions: {
    image: ecs.ContainerImage.fromRegistry('test'),
    environment: {
      TEST_ENVIRONMENT_VARIABLE1: "test environment variable 1 value",
      TEST_ENVIRONMENT_VARIABLE2: "test environment variable 2 value",
    },
  },
  desiredCount: 2,
});
```

* `NetworkLoadBalancedFargateService`

```ts
declare const cluster: ecs.Cluster;
const loadBalancedFargateService = new ecsPatterns.NetworkLoadBalancedFargateService(this, 'Service', {
  cluster,
  memoryLimitMiB: 1024,
  cpu: 512,
  taskImageOptions: {
    image: ecs.ContainerImage.fromRegistry("amazon/amazon-ecs-sample"),
  },
});
```

The CDK will create a new Amazon ECS cluster if you specify a VPC and omit `cluster`. If you deploy multiple services the CDK will only create one cluster per VPC.

If `cluster` and `vpc` are omitted, the CDK creates a new VPC with subnets in two Availability Zones and a cluster within this VPC.

If you specify the option `recordType` you can decide if you want the construct to use CNAME or Route53-Aliases as record sets.

Additionally, if more than one network target group is needed, instantiate one of the following:

* NetworkMultipleTargetGroupsEc2Service

```ts
// Two network load balancers, each with their own listener and target group.
declare const cluster: ecs.Cluster;
const loadBalancedEc2Service = new ecsPatterns.NetworkMultipleTargetGroupsEc2Service(this, 'Service', {
  cluster,
  memoryLimitMiB: 256,
  taskImageOptions: {
    image: ecs.ContainerImage.fromRegistry("amazon/amazon-ecs-sample"),
  },
  loadBalancers: [
    {
      name: 'lb1',
      listeners: [
        {
          name: 'listener1',
        },
      ],
    },
    {
      name: 'lb2',
      listeners: [
        {
          name: 'listener2',
        },
      ],
    },
  ],
  targetGroups: [
    {
      containerPort: 80,
      listener: 'listener1',
    },
    {
      containerPort: 90,
      listener: 'listener2',
    },
  ],
});
```

* NetworkMultipleTargetGroupsFargateService

```ts
// Two network load balancers, each with their own listener and target group.
declare const cluster: ecs.Cluster;
const loadBalancedFargateService = new ecsPatterns.NetworkMultipleTargetGroupsFargateService(this, 'Service', {
  cluster,
  memoryLimitMiB: 512,
  taskImageOptions: {
    image: ecs.ContainerImage.fromRegistry("amazon/amazon-ecs-sample"),
  },
  loadBalancers: [
    {
      name: 'lb1',
      listeners: [
        {
          name: 'listener1',
        },
      ],
    },
    {
      name: 'lb2',
      listeners: [
        {
          name: 'listener2',
        },
      ],
    },
  ],
  targetGroups: [
    {
      containerPort: 80,
      listener: 'listener1',
    },
    {
      containerPort: 90,
      listener: 'listener2',
    },
  ],
});
```

## Queue Processing Services

To define a service that creates a queue and reads from that queue, instantiate one of the following:

* `QueueProcessingEc2Service`

```ts
declare const cluster: ecs.Cluster;
const queueProcessingEc2Service = new ecsPatterns.QueueProcessingEc2Service(this, 'Service', {
  cluster,
  memoryLimitMiB: 1024,
  image: ecs.ContainerImage.fromRegistry('test'),
  command: ["-c", "4", "amazon.com"],
  enableLogging: false,
  desiredTaskCount: 2,
  environment: {
    TEST_ENVIRONMENT_VARIABLE1: "test environment variable 1 value",
    TEST_ENVIRONMENT_VARIABLE2: "test environment variable 2 value",
  },
  maxScalingCapacity: 5,
  containerName: 'test',
});
```

* `QueueProcessingFargateService`

```ts
declare const cluster: ecs.Cluster;
const queueProcessingFargateService = new ecsPatterns.QueueProcessingFargateService(this, 'Service', {
  cluster,
  memoryLimitMiB: 512,
  image: ecs.ContainerImage.fromRegistry('test'),
  command: ["-c", "4", "amazon.com"],
  enableLogging: false,
  desiredTaskCount: 2,
  environment: {
    TEST_ENVIRONMENT_VARIABLE1: "test environment variable 1 value",
    TEST_ENVIRONMENT_VARIABLE2: "test environment variable 2 value",
  },
  maxScalingCapacity: 5,
  containerName: 'test',
});
```

when queue not provided by user, CDK will create a primary queue and a dead letter queue with default redrive policy and attach permission to the task to be able to access the primary queue.

## Scheduled Tasks

To define a task that runs periodically, there are 2 options:

* `ScheduledEc2Task`

```ts
// Instantiate an Amazon EC2 Task to run at a scheduled interval
declare const cluster: ecs.Cluster;
const ecsScheduledTask = new ecsPatterns.ScheduledEc2Task(this, 'ScheduledTask', {
  cluster,
  scheduledEc2TaskImageOptions: {
    image: ecs.ContainerImage.fromRegistry('amazon/amazon-ecs-sample'),
    memoryLimitMiB: 256,
    environment: { name: 'TRIGGER', value: 'CloudWatch Events' },
  },
  schedule: appscaling.Schedule.expression('rate(1 minute)'),
  enabled: true,
  ruleName: 'sample-scheduled-task-rule',
});
```

* `ScheduledFargateTask`

```ts
declare const cluster: ecs.Cluster;
const scheduledFargateTask = new ecsPatterns.ScheduledFargateTask(this, 'ScheduledFargateTask', {
  cluster,
  scheduledFargateTaskImageOptions: {
    image: ecs.ContainerImage.fromRegistry('amazon/amazon-ecs-sample'),
    memoryLimitMiB: 512,
  },
  schedule: appscaling.Schedule.expression('rate(1 minute)'),
  platformVersion: ecs.FargatePlatformVersion.LATEST,
});
```

## Additional Examples

In addition to using the constructs, users can also add logic to customize these constructs:

### Configure HTTPS on an ApplicationLoadBalancedFargateService

```ts
import { HostedZone } from '@aws-cdk/aws-route53';
import { Certificate } from '@aws-cdk/aws-certificatemanager';
import { SslPolicy } from '@aws-cdk/aws-elasticloadbalancingv2';

const domainZone = HostedZone.fromLookup(this, 'Zone', { domainName: 'example.com' });
const certificate = Certificate.fromCertificateArn(this, 'Cert', 'arn:aws:acm:us-east-1:123456:certificate/abcdefg');

declare const vpc: ec2.Vpc;
declare const cluster: ecs.Cluster;
const loadBalancedFargateService = new ecsPatterns.ApplicationLoadBalancedFargateService(this, 'Service', {
  vpc,
  cluster,
  certificate,
  sslPolicy: SslPolicy.RECOMMENDED,
  domainName: 'api.example.com',
  domainZone,
  redirectHTTP: true,
  taskImageOptions: {
    image: ecs.ContainerImage.fromRegistry("amazon/amazon-ecs-sample"),
  },
});
```

### Add Schedule-Based Auto-Scaling to an ApplicationLoadBalancedFargateService

```ts
declare const cluster: ecs.Cluster;
const loadBalancedFargateService = new ecsPatterns.ApplicationLoadBalancedFargateService(this, 'Service', {
  cluster,
  memoryLimitMiB: 1024,
  desiredCount: 1,
  cpu: 512,
  taskImageOptions: {
    image: ecs.ContainerImage.fromRegistry("amazon/amazon-ecs-sample"),
  },
});

const scalableTarget = loadBalancedFargateService.service.autoScaleTaskCount({
  minCapacity: 5,
  maxCapacity: 20,
});

scalableTarget.scaleOnSchedule('DaytimeScaleDown', {
  schedule: appscaling.Schedule.cron({ hour: '8', minute: '0'}),
  minCapacity: 1,
});

scalableTarget.scaleOnSchedule('EveningRushScaleUp', {
  schedule: appscaling.Schedule.cron({ hour: '20', minute: '0'}),
  minCapacity: 10,
});
```

### Add Metric-Based Auto-Scaling to an ApplicationLoadBalancedFargateService

```ts
declare const cluster: ecs.Cluster;
const loadBalancedFargateService = new ecsPatterns.ApplicationLoadBalancedFargateService(this, 'Service', {
  cluster,
  memoryLimitMiB: 1024,
  desiredCount: 1,
  cpu: 512,
  taskImageOptions: {
    image: ecs.ContainerImage.fromRegistry("amazon/amazon-ecs-sample"),
  },
});

const scalableTarget = loadBalancedFargateService.service.autoScaleTaskCount({
  minCapacity: 1,
  maxCapacity: 20,
});

scalableTarget.scaleOnCpuUtilization('CpuScaling', {
  targetUtilizationPercent: 50,
});

scalableTarget.scaleOnMemoryUtilization('MemoryScaling', {
  targetUtilizationPercent: 50,
});
```

### Change the default Deployment Controller

```ts
declare const cluster: ecs.Cluster;
const loadBalancedFargateService = new ecsPatterns.ApplicationLoadBalancedFargateService(this, 'Service', {
  cluster,
  memoryLimitMiB: 1024,
  desiredCount: 1,
  cpu: 512,
  taskImageOptions: {
    image: ecs.ContainerImage.fromRegistry("amazon/amazon-ecs-sample"),
  },
  deploymentController: {
    type: ecs.DeploymentControllerType.CODE_DEPLOY,
  },
});
```

### Deployment circuit breaker and rollback

Amazon ECS [deployment circuit breaker](https://aws.amazon.com/tw/blogs/containers/announcing-amazon-ecs-deployment-circuit-breaker/)
automatically rolls back unhealthy service deployments without the need for manual intervention. Use `circuitBreaker` to enable
deployment circuit breaker and optionally enable `rollback` for automatic rollback. See [Using the deployment circuit breaker](https://docs.aws.amazon.com/AmazonECS/latest/developerguide/deployment-type-ecs.html)
for more details.

```ts
declare const cluster: ecs.Cluster;
const service = new ecsPatterns.ApplicationLoadBalancedFargateService(this, 'Service', {
  cluster,
  memoryLimitMiB: 1024,
  desiredCount: 1,
  cpu: 512,
  taskImageOptions: {
    image: ecs.ContainerImage.fromRegistry("amazon/amazon-ecs-sample"),
  },
  circuitBreaker: { rollback: true },
});
```

### Set deployment configuration on QueueProcessingService

```ts
declare const cluster: ecs.Cluster;
const queueProcessingFargateService = new ecsPatterns.QueueProcessingFargateService(this, 'Service', {
  cluster,
  memoryLimitMiB: 512,
  image: ecs.ContainerImage.fromRegistry('test'),
  command: ["-c", "4", "amazon.com"],
  enableLogging: false,
  desiredTaskCount: 2,
  environment: {},
  maxScalingCapacity: 5,
  maxHealthyPercent: 200,
  minHealthyPercent: 66,
});
```

### Set taskSubnets and securityGroups for QueueProcessingFargateService

```ts
declare const vpc: ec2.Vpc;
declare const securityGroup: ec2.SecurityGroup;
const queueProcessingFargateService = new ecsPatterns.QueueProcessingFargateService(this, 'Service', {
  vpc,
  memoryLimitMiB: 512,
  image: ecs.ContainerImage.fromRegistry('test'),
  securityGroups: [securityGroup],
  taskSubnets: { subnetType: ec2.SubnetType.PRIVATE_ISOLATED },
});
```

### Define tasks with public IPs for QueueProcessingFargateService

```ts
declare const vpc: ec2.Vpc;
const queueProcessingFargateService = new ecsPatterns.QueueProcessingFargateService(this, 'Service', {
  vpc,
  memoryLimitMiB: 512,
  image: ecs.ContainerImage.fromRegistry('test'),
  assignPublicIp: true,
});
```

### Define tasks with custom queue parameters for QueueProcessingFargateService

```ts
declare const vpc: ec2.Vpc;
const queueProcessingFargateService = new ecsPatterns.QueueProcessingFargateService(this, 'Service', {
  vpc,
  memoryLimitMiB: 512,
  image: ecs.ContainerImage.fromRegistry('test'),
  maxReceiveCount: 42,
  retentionPeriod: Duration.days(7),
  visibilityTimeout: Duration.minutes(5),
});
```

### Set capacityProviderStrategies for QueueProcessingFargateService

```ts
declare const cluster: ecs.Cluster;
cluster.enableFargateCapacityProviders();

const queueProcessingFargateService = new ecsPatterns.QueueProcessingFargateService(this, 'Service', {
  cluster,
  memoryLimitMiB: 512,
  image: ecs.ContainerImage.fromRegistry('test'),
  capacityProviderStrategies: [
    {
      capacityProvider: 'FARGATE_SPOT',
      weight: 2,
    },
    {
      capacityProvider: 'FARGATE',
      weight: 1,
    },
  ],
});
```

### Set a custom container-level Healthcheck for QueueProcessingFargateService

```ts
declare const vpc: ec2.Vpc;
declare const securityGroup: ec2.SecurityGroup;
const queueProcessingFargateService = new ecsPatterns.QueueProcessingFargateService(this, 'Service', {
  vpc,
  memoryLimitMiB: 512,
  image: ecs.ContainerImage.fromRegistry('test'),
  healthCheck: {
    command: [ "CMD-SHELL", "curl -f http://localhost/ || exit 1" ],
    // the properties below are optional
    interval: Duration.minutes(30),
    retries: 123,
    startPeriod: Duration.minutes(30),
    timeout: Duration.minutes(30),
  },
});
```

### Set capacityProviderStrategies for QueueProcessingEc2Service

```ts
import * as autoscaling from '@aws-cdk/aws-autoscaling';

const vpc = new ec2.Vpc(this, 'Vpc', { maxAzs: 1 });
const cluster = new ecs.Cluster(this, 'EcsCluster', { vpc });
const autoScalingGroup = new autoscaling.AutoScalingGroup(this, 'asg', {
  vpc,
  instanceType: ec2.InstanceType.of(ec2.InstanceClass.BURSTABLE2, ec2.InstanceSize.MICRO),
  machineImage: ecs.EcsOptimizedImage.amazonLinux2(),
});
const capacityProvider = new ecs.AsgCapacityProvider(this, 'provider', {
  autoScalingGroup,
});
cluster.addAsgCapacityProvider(capacityProvider);

const queueProcessingFargateService = new ecsPatterns.QueueProcessingFargateService(this, 'Service', {
  cluster,
  memoryLimitMiB: 512,
  image: ecs.ContainerImage.fromRegistry('test'),
  capacityProviderStrategies: [
    {
      capacityProvider: capacityProvider.capacityProviderName,
    },
  ],
});
```

### Select specific vpc subnets for ApplicationLoadBalancedFargateService

```ts
declare const cluster: ecs.Cluster;
const loadBalancedFargateService = new ecsPatterns.ApplicationLoadBalancedFargateService(this, 'Service', {
  cluster,
  memoryLimitMiB: 1024,
  desiredCount: 1,
  cpu: 512,
  taskImageOptions: {
    image: ecs.ContainerImage.fromRegistry("amazon/amazon-ecs-sample"),
  },
  taskSubnets: {
    subnets: [ec2.Subnet.fromSubnetId(this, 'subnet', 'VpcISOLATEDSubnet1Subnet80F07FA0')],
  },
});
```

### Set PlatformVersion for ScheduledFargateTask

```ts
declare const cluster: ecs.Cluster;
const scheduledFargateTask = new ecsPatterns.ScheduledFargateTask(this, 'ScheduledFargateTask', {
  cluster,
  scheduledFargateTaskImageOptions: {
    image: ecs.ContainerImage.fromRegistry('amazon/amazon-ecs-sample'),
    memoryLimitMiB: 512,
  },
  schedule: appscaling.Schedule.expression('rate(1 minute)'),
  platformVersion: ecs.FargatePlatformVersion.VERSION1_4,
});
```

### Set SecurityGroups for ScheduledFargateTask

```ts
const vpc = new ec2.Vpc(this, 'Vpc', { maxAzs: 1 });
const cluster = new ecs.Cluster(this, 'EcsCluster', { vpc });
const securityGroup = new ec2.SecurityGroup(this, 'SG', { vpc });

const scheduledFargateTask = new ecsPatterns.ScheduledFargateTask(this, 'ScheduledFargateTask', {
  cluster,
  scheduledFargateTaskImageOptions: {
    image: ecs.ContainerImage.fromRegistry('amazon/amazon-ecs-sample'),
    memoryLimitMiB: 512,
  },
  schedule: appscaling.Schedule.expression('rate(1 minute)'),
  securityGroups: [securityGroup],
});
```

### Use the REMOVE_DEFAULT_DESIRED_COUNT feature flag

The REMOVE_DEFAULT_DESIRED_COUNT feature flag is used to override the default desiredCount that is autogenerated by the CDK. This will set the desiredCount of any service created by any of the following constructs to be undefined.

* ApplicationLoadBalancedEc2Service
* ApplicationLoadBalancedFargateService
* NetworkLoadBalancedEc2Service
* NetworkLoadBalancedFargateService
* QueueProcessingEc2Service
* QueueProcessingFargateService

If a desiredCount is not passed in as input to the above constructs, CloudFormation will either create a new service to start up with a desiredCount of 1, or update an existing service to start up with the same desiredCount as prior to the update.

To enable the feature flag, ensure that the REMOVE_DEFAULT_DESIRED_COUNT flag within an application stack context is set to true, like so:

```ts
declare const stack: Stack;
stack.node.setContext(cxapi.ECS_REMOVE_DEFAULT_DESIRED_COUNT, true);
```

The following is an example of an application with the REMOVE_DEFAULT_DESIRED_COUNT feature flag enabled:

```ts nofixture
import { App, Stack } from '@aws-cdk/core';
import * as ec2 from '@aws-cdk/aws-ec2';
import * as ecs from '@aws-cdk/aws-ecs';
import * as ecsPatterns from '@aws-cdk/aws-ecs-patterns';
import * as cxapi from '@aws-cdk/cx-api';
import * as path from 'path';

const app = new App();

const stack = new Stack(app, 'aws-ecs-patterns-queue');
stack.node.setContext(cxapi.ECS_REMOVE_DEFAULT_DESIRED_COUNT, true);

const vpc = new ec2.Vpc(stack, 'VPC', {
  maxAzs: 2,
});

new ecsPatterns.QueueProcessingFargateService(stack, 'QueueProcessingService', {
  vpc,
  memoryLimitMiB: 512,
  image: new ecs.AssetImage(path.join(__dirname, '..', 'sqs-reader')),
});
```

### Deploy application and metrics sidecar

The following is an example of deploying an application along with a metrics sidecar container that utilizes `dockerLabels` for discovery:

```ts
declare const cluster: ecs.Cluster;
declare const vpc: ec2.Vpc;
const service = new ecsPatterns.ApplicationLoadBalancedFargateService(this, 'Service', {
  cluster,
  vpc,
  desiredCount: 1,
  taskImageOptions: {
    image: ecs.ContainerImage.fromRegistry("amazon/amazon-ecs-sample"),
    dockerLabels: {
      'application.label.one': 'first_label',
      'application.label.two': 'second_label',
    },
  },
});

service.taskDefinition.addContainer('Sidecar', {
  image: ecs.ContainerImage.fromRegistry('example/metrics-sidecar'),
});
```

### Select specific load balancer name ApplicationLoadBalancedFargateService

```ts
declare const cluster: ecs.Cluster;
const loadBalancedFargateService = new ecsPatterns.ApplicationLoadBalancedFargateService(this, 'Service', {
  cluster,
  memoryLimitMiB: 1024,
  desiredCount: 1,
  cpu: 512,
  taskImageOptions: {
    image: ecs.ContainerImage.fromRegistry("amazon/amazon-ecs-sample"),
  },
  taskSubnets: {
    subnets: [ec2.Subnet.fromSubnetId(this, 'subnet', 'VpcISOLATEDSubnet1Subnet80F07FA0')],
  },
  loadBalancerName: 'application-lb-name',
});
```

<<<<<<< HEAD
### Reuse existing load balancer and listener on ApplicationLoadBalancedFargateService

```ts
declare const cluster: ecs.Cluster;
const service1 = new ecsPatterns.ApplicationLoadBalancedFargateService(this, 'Service1', {
  cluster,
  serviceName: 'service1',
  memoryLimitMiB: 1024,
  desiredCount: 1,
  cpu: 512,
  taskImageOptions: {
    image: ecs.ContainerImage.fromRegistry("amazon/amazon-ecs-sample"),
  },
  taskSubnets: {
    subnets: [ec2.Subnet.fromSubnetId(this, 'subnet', 'VpcISOLATEDSubnet1Subnet80F07FA0')],
  },
});

const service2 = new ecsPatterns.ApplicationLoadBalancedFargateService(this, 'Service2', {
  cluster,
  serviceName: 'service2',
  memoryLimitMiB: 1024,
  desiredCount: 1,
  cpu: 512,
  taskImageOptions: {
    image: ecs.ContainerImage.fromRegistry("amazon/amazon-ecs-sample"),
  },
  taskSubnets: {
    subnets: [ec2.Subnet.fromSubnetId(this, 'subnet', 'VpcISOLATEDSubnet1Subnet80F07FA0')],
  },
  loadBalancer: service1.loadBalancer,
  listener: service1.listener,
});
```

### Reuse existing load balancer and listener on ApplicationMultipleTargetGroupsFargateService

```ts
declare const cluster: ecs.Cluster;
const service1 = new ecsPatterns.ApplicationMultipleTargetGroupsFargateService(this, 'Service1', {
  cluster,
  serviceName: 'service1',
=======
### ECS Exec

You can use ECS Exec to run commands in or get a shell to a container running on an Amazon EC2 instance or on
AWS Fargate. Enable ECS Exec, by setting `enableExecuteCommand` to `true`.

ECS Exec is supported by all Services i.e. `ApplicationLoadBalanced(Fargate|Ec2)Service`, `ApplicationMultipleTargetGroups(Fargate|Ec2)Service`, `NetworkLoadBalanced(Fargate|Ec2)Service`, `NetworkMultipleTargetGroups(Fargate|Ec2)Service`, `QueueProcessing(Fargate|Ec2)Service`. It is not supported for `ScheduledTask`s.

Read more about ECS Exec in the [ECS Developer Guide](https://docs.aws.amazon.com/AmazonECS/latest/developerguide/ecs-exec.html). 

Example:

```ts
declare const cluster: ecs.Cluster;
const loadBalancedFargateService = new ecsPatterns.ApplicationLoadBalancedFargateService(this, 'Service', {
  cluster,
>>>>>>> 8585ba69
  memoryLimitMiB: 1024,
  desiredCount: 1,
  cpu: 512,
  taskImageOptions: {
    image: ecs.ContainerImage.fromRegistry("amazon/amazon-ecs-sample"),
  },
<<<<<<< HEAD
});

const service2 = new ecsPatterns.ApplicationMultipleTargetGroupsFargateService(this, 'Service2', {
  cluster,
  serviceName: 'service2',
  memoryLimitMiB: 1024,
  desiredCount: 1,
  cpu: 512,
  taskImageOptions: {
    image: ecs.ContainerImage.fromRegistry("amazon/amazon-ecs-sample"),
  },
  loadBalancers: [{
    name: service1.loadBalancer.loadBalancerName,
    loadBalancer: service1.loadBalancer,
    listeners: [{
      name: service1.listener.node.id,
    }],
  }],
});
```
=======
  enableExecuteCommand: true
});
```

Please note, ECS Exec leverages AWS Systems Manager (SSM). So as a prerequisite for the exec command
to work, you need to have the SSM plugin for the AWS CLI installed locally. For more information, see
[Install Session Manager plugin for AWS CLI](https://docs.aws.amazon.com/systems-manager/latest/userguide/session-manager-working-with-install-plugin.html).
>>>>>>> 8585ba69
<|MERGE_RESOLUTION|>--- conflicted
+++ resolved
@@ -734,7 +734,6 @@
 });
 ```
 
-<<<<<<< HEAD
 ### Reuse existing load balancer and listener on ApplicationLoadBalancedFargateService
 
 ```ts
@@ -777,30 +776,12 @@
 const service1 = new ecsPatterns.ApplicationMultipleTargetGroupsFargateService(this, 'Service1', {
   cluster,
   serviceName: 'service1',
-=======
-### ECS Exec
-
-You can use ECS Exec to run commands in or get a shell to a container running on an Amazon EC2 instance or on
-AWS Fargate. Enable ECS Exec, by setting `enableExecuteCommand` to `true`.
-
-ECS Exec is supported by all Services i.e. `ApplicationLoadBalanced(Fargate|Ec2)Service`, `ApplicationMultipleTargetGroups(Fargate|Ec2)Service`, `NetworkLoadBalanced(Fargate|Ec2)Service`, `NetworkMultipleTargetGroups(Fargate|Ec2)Service`, `QueueProcessing(Fargate|Ec2)Service`. It is not supported for `ScheduledTask`s.
-
-Read more about ECS Exec in the [ECS Developer Guide](https://docs.aws.amazon.com/AmazonECS/latest/developerguide/ecs-exec.html). 
-
-Example:
-
-```ts
-declare const cluster: ecs.Cluster;
-const loadBalancedFargateService = new ecsPatterns.ApplicationLoadBalancedFargateService(this, 'Service', {
-  cluster,
->>>>>>> 8585ba69
-  memoryLimitMiB: 1024,
-  desiredCount: 1,
-  cpu: 512,
-  taskImageOptions: {
-    image: ecs.ContainerImage.fromRegistry("amazon/amazon-ecs-sample"),
-  },
-<<<<<<< HEAD
+  memoryLimitMiB: 1024,
+  desiredCount: 1,
+  cpu: 512,
+  taskImageOptions: {
+    image: ecs.ContainerImage.fromRegistry("amazon/amazon-ecs-sample"),
+  },
 });
 
 const service2 = new ecsPatterns.ApplicationMultipleTargetGroupsFargateService(this, 'Service2', {
@@ -821,12 +802,32 @@
   }],
 });
 ```
-=======
+
+### ECS Exec
+
+You can use ECS Exec to run commands in or get a shell to a container running on an Amazon EC2 instance or on
+AWS Fargate. Enable ECS Exec, by setting `enableExecuteCommand` to `true`.
+
+ECS Exec is supported by all Services i.e. `ApplicationLoadBalanced(Fargate|Ec2)Service`, `ApplicationMultipleTargetGroups(Fargate|Ec2)Service`, `NetworkLoadBalanced(Fargate|Ec2)Service`, `NetworkMultipleTargetGroups(Fargate|Ec2)Service`, `QueueProcessing(Fargate|Ec2)Service`. It is not supported for `ScheduledTask`s.
+
+Read more about ECS Exec in the [ECS Developer Guide](https://docs.aws.amazon.com/AmazonECS/latest/developerguide/ecs-exec.html). 
+
+Example:
+
+```ts
+declare const cluster: ecs.Cluster;
+const loadBalancedFargateService = new ecsPatterns.ApplicationLoadBalancedFargateService(this, 'Service', {
+  cluster,
+  memoryLimitMiB: 1024,
+  desiredCount: 1,
+  cpu: 512,
+  taskImageOptions: {
+    image: ecs.ContainerImage.fromRegistry("amazon/amazon-ecs-sample"),
+  },
   enableExecuteCommand: true
 });
 ```
 
 Please note, ECS Exec leverages AWS Systems Manager (SSM). So as a prerequisite for the exec command
 to work, you need to have the SSM plugin for the AWS CLI installed locally. For more information, see
-[Install Session Manager plugin for AWS CLI](https://docs.aws.amazon.com/systems-manager/latest/userguide/session-manager-working-with-install-plugin.html).
->>>>>>> 8585ba69
+[Install Session Manager plugin for AWS CLI](https://docs.aws.amazon.com/systems-manager/latest/userguide/session-manager-working-with-install-plugin.html).