--- conflicted
+++ resolved
@@ -1,9 +1,4 @@
-<<<<<<< HEAD
-import { IVpc, SubnetSelection, SubnetType } from '@aws-cdk/aws-ec2';
-=======
-import { Schedule } from '@aws-cdk/aws-applicationautoscaling';
 import { ISecurityGroup, IVpc, SubnetSelection, SubnetType } from '@aws-cdk/aws-ec2';
->>>>>>> 1947d7cc
 import { AwsLogDriver, Cluster, ContainerImage, ICluster, LogDriver, Secret, TaskDefinition } from '@aws-cdk/aws-ecs';
 import { Rule, Schedule } from '@aws-cdk/aws-events';
 import { EcsTask } from '@aws-cdk/aws-events-targets';
