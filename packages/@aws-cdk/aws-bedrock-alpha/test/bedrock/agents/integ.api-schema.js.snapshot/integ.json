--- conflicted
+++ resolved
@@ -9,9 +9,6 @@
       "assertionStackName": "BedrockApiSchemaDefaultTestDeployAssert1DDDDC57"
     }
   },
-<<<<<<< HEAD
   "minimumCliVersion": "2.1018.1"
-=======
-  "minimumCliVersion": "2.1019.2"
->>>>>>> ac4d09d9
+
 }