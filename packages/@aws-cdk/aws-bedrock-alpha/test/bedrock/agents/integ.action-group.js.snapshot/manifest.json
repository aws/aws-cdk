{
  "version": "44.0.0",
  "artifacts": {
    "aws-cdk-bedrock-action-group-1.assets": {
      "type": "cdk:asset-manifest",
      "properties": {
        "file": "aws-cdk-bedrock-action-group-1.assets.json",
        "requiresBootstrapStackVersion": 6,
        "bootstrapStackVersionSsmParameter": "/cdk-bootstrap/hnb659fds/version"
      }
    },
    "aws-cdk-bedrock-action-group-1": {
      "type": "aws:cloudformation:stack",
      "environment": "aws://unknown-account/unknown-region",
      "properties": {
        "templateFile": "aws-cdk-bedrock-action-group-1.template.json",
        "terminationProtection": false,
        "validateOnSynth": false,
        "assumeRoleArn": "arn:${AWS::Partition}:iam::${AWS::AccountId}:role/cdk-hnb659fds-deploy-role-${AWS::AccountId}-${AWS::Region}",
        "cloudFormationExecutionRoleArn": "arn:${AWS::Partition}:iam::${AWS::AccountId}:role/cdk-hnb659fds-cfn-exec-role-${AWS::AccountId}-${AWS::Region}",
        "stackTemplateAssetObjectUrl": "s3://cdk-hnb659fds-assets-${AWS::AccountId}-${AWS::Region}/0d3b77b8dd648654f90d4fd47af9f1f6264effb635b7de401378aeace377e3d2.json",
        "requiresBootstrapStackVersion": 6,
        "bootstrapStackVersionSsmParameter": "/cdk-bootstrap/hnb659fds/version",
        "additionalDependencies": [
          "aws-cdk-bedrock-action-group-1.assets"
        ],
        "lookupRole": {
          "arn": "arn:${AWS::Partition}:iam::${AWS::AccountId}:role/cdk-hnb659fds-lookup-role-${AWS::AccountId}-${AWS::Region}",
          "requiresBootstrapStackVersion": 8,
          "bootstrapStackVersionSsmParameter": "/cdk-bootstrap/hnb659fds/version"
        }
      },
      "dependencies": [
        "aws-cdk-bedrock-action-group-1.assets"
      ],
      "metadata": {
        "/aws-cdk-bedrock-action-group-1/ActionGroupFunction": [
          {
            "type": "aws:cdk:analytics:construct",
            "data": {
              "runtime": "*",
              "handler": "*",
              "code": "*"
            }
          }
        ],
        "/aws-cdk-bedrock-action-group-1/ActionGroupFunction/ServiceRole": [
          {
            "type": "aws:cdk:analytics:construct",
            "data": {
              "assumedBy": {
                "principalAccount": "*",
                "assumeRoleAction": "*"
              },
              "managedPolicies": [
                {
                  "managedPolicyArn": "*"
                }
              ]
            }
          }
        ],
        "/aws-cdk-bedrock-action-group-1/ActionGroupFunction/ServiceRole/ImportServiceRole": [
          {
            "type": "aws:cdk:analytics:construct",
            "data": "*"
          }
        ],
        "/aws-cdk-bedrock-action-group-1/ActionGroupFunction/ServiceRole/Resource": [
          {
            "type": "aws:cdk:logicalId",
            "data": "ActionGroupFunctionServiceRole77660D62"
          }
        ],
        "/aws-cdk-bedrock-action-group-1/ActionGroupFunction/Resource": [
          {
            "type": "aws:cdk:logicalId",
            "data": "ActionGroupFunctionFE14D1CB"
          }
        ],
        "/aws-cdk-bedrock-action-group-1/ActionGroupFunction/LogGroup": [
          {
            "type": "aws:cdk:analytics:construct",
            "data": {
              "logGroupName": "*"
            }
          }
        ],
        "/aws-cdk-bedrock-action-group-1/ActionGroupFunction/LogGroup/Resource": [
          {
            "type": "aws:cdk:logicalId",
            "data": "ActionGroupFunctionLogGroup05A58C56"
          }
        ],
        "/aws-cdk-bedrock-action-group-1/ActionGroupFunction/LambdaInvocationPolicy-c855117c0e9b7e1e": [
          {
            "type": "aws:cdk:logicalId",
            "data": "ActionGroupFunctionLambdaInvocationPolicyc855117c0e9b7e1e08A69654"
          }
        ],
        "/aws-cdk-bedrock-action-group-1/MyAgent/Role": [
          {
            "type": "aws:cdk:analytics:construct",
            "data": {
              "roleName": "*",
              "assumedBy": {
                "principalAccount": "*",
                "assumeRoleAction": "*"
              }
            }
          },
          {
            "type": "aws:cdk:analytics:method",
            "data": {
              "addToPrincipalPolicy": [
                {}
              ]
            }
          },
          {
            "type": "aws:cdk:analytics:method",
            "data": {
              "attachInlinePolicy": [
                "*"
              ]
            }
          },
          {
            "type": "aws:cdk:analytics:method",
            "data": {
              "attachInlinePolicy": [
                "*"
              ]
            }
          },
          {
            "type": "aws:cdk:analytics:method",
            "data": {
              "addToPrincipalPolicy": [
                {}
              ]
            }
          }
        ],
        "/aws-cdk-bedrock-action-group-1/MyAgent/Role/ImportRole": [
          {
            "type": "aws:cdk:analytics:construct",
            "data": "*"
          }
        ],
        "/aws-cdk-bedrock-action-group-1/MyAgent/Role/Resource": [
          {
            "type": "aws:cdk:logicalId",
            "data": "MyAgentRoleE8318EBB"
          }
        ],
        "/aws-cdk-bedrock-action-group-1/MyAgent/Role/DefaultPolicy": [
          {
            "type": "aws:cdk:analytics:construct",
            "data": "*"
          },
          {
            "type": "aws:cdk:analytics:method",
            "data": {
              "attachToRole": [
                "*"
              ]
            }
          },
          {
            "type": "aws:cdk:analytics:method",
            "data": {
              "attachToRole": [
                "*"
              ]
            }
          },
          {
            "type": "aws:cdk:analytics:method",
            "data": {
              "addStatements": [
                {}
              ]
            }
          },
          {
            "type": "aws:cdk:analytics:method",
            "data": {
              "addStatements": [
                {}
              ]
            }
          }
        ],
        "/aws-cdk-bedrock-action-group-1/MyAgent/Role/DefaultPolicy/Resource": [
          {
            "type": "aws:cdk:logicalId",
            "data": "MyAgentRoleDefaultPolicy30DBC7AC"
          }
        ],
        "/aws-cdk-bedrock-action-group-1/MyAgent/Resource": [
          {
            "type": "aws:cdk:logicalId",
            "data": "MyAgent039CC8B3"
          }
        ],
        "/aws-cdk-bedrock-action-group-1/BootstrapVersion": [
          {
            "type": "aws:cdk:logicalId",
            "data": "BootstrapVersion"
          }
        ],
        "/aws-cdk-bedrock-action-group-1/CheckBootstrapVersion": [
          {
            "type": "aws:cdk:logicalId",
            "data": "CheckBootstrapVersion"
          }
        ]
      },
      "displayName": "aws-cdk-bedrock-action-group-1"
    },
    "BedrockActionGroupDefaultTestDeployAssertE2AFA81B.assets": {
      "type": "cdk:asset-manifest",
      "properties": {
        "file": "BedrockActionGroupDefaultTestDeployAssertE2AFA81B.assets.json",
        "requiresBootstrapStackVersion": 6,
        "bootstrapStackVersionSsmParameter": "/cdk-bootstrap/hnb659fds/version"
      }
    },
    "BedrockActionGroupDefaultTestDeployAssertE2AFA81B": {
      "type": "aws:cloudformation:stack",
      "environment": "aws://unknown-account/unknown-region",
      "properties": {
        "templateFile": "BedrockActionGroupDefaultTestDeployAssertE2AFA81B.template.json",
        "terminationProtection": false,
        "validateOnSynth": false,
        "assumeRoleArn": "arn:${AWS::Partition}:iam::${AWS::AccountId}:role/cdk-hnb659fds-deploy-role-${AWS::AccountId}-${AWS::Region}",
        "cloudFormationExecutionRoleArn": "arn:${AWS::Partition}:iam::${AWS::AccountId}:role/cdk-hnb659fds-cfn-exec-role-${AWS::AccountId}-${AWS::Region}",
        "stackTemplateAssetObjectUrl": "s3://cdk-hnb659fds-assets-${AWS::AccountId}-${AWS::Region}/21fbb51d7b23f6a6c262b46a9caee79d744a3ac019fd45422d988b96d44b2a22.json",
        "requiresBootstrapStackVersion": 6,
        "bootstrapStackVersionSsmParameter": "/cdk-bootstrap/hnb659fds/version",
        "additionalDependencies": [
          "BedrockActionGroupDefaultTestDeployAssertE2AFA81B.assets"
        ],
        "lookupRole": {
          "arn": "arn:${AWS::Partition}:iam::${AWS::AccountId}:role/cdk-hnb659fds-lookup-role-${AWS::AccountId}-${AWS::Region}",
          "requiresBootstrapStackVersion": 8,
          "bootstrapStackVersionSsmParameter": "/cdk-bootstrap/hnb659fds/version"
        }
      },
      "dependencies": [
        "BedrockActionGroupDefaultTestDeployAssertE2AFA81B.assets"
      ],
      "metadata": {
        "/BedrockActionGroup/DefaultTest/DeployAssert/BootstrapVersion": [
          {
            "type": "aws:cdk:logicalId",
            "data": "BootstrapVersion"
          }
        ],
        "/BedrockActionGroup/DefaultTest/DeployAssert/CheckBootstrapVersion": [
          {
            "type": "aws:cdk:logicalId",
            "data": "CheckBootstrapVersion"
          }
        ]
      },
      "displayName": "BedrockActionGroup/DefaultTest/DeployAssert"
    },
    "Tree": {
      "type": "cdk:tree",
      "properties": {
        "file": "tree.json"
      }
    }
  },
<<<<<<< HEAD
  "minimumCliVersion": "2.1019.1"
=======
  "minimumCliVersion": "2.1019.2"
>>>>>>> ac4d09d9
}<|MERGE_RESOLUTION|>--- conflicted
+++ resolved
@@ -274,9 +274,6 @@
       }
     }
   },
-<<<<<<< HEAD
   "minimumCliVersion": "2.1019.1"
-=======
-  "minimumCliVersion": "2.1019.2"
->>>>>>> ac4d09d9
+
 }