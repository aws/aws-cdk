--- conflicted
+++ resolved
@@ -19,12 +19,8 @@
     "build+test+package": "yarn build+test && yarn package",
     "build+extract": "yarn build",
     "build+test+extract": "yarn build+test",
-<<<<<<< HEAD
     "bundle": "node build-tools/bundle.mjs",
-=======
-    "bundle": "node bundle.mjs",
     "docs": "typedoc lib/index.ts --excludeExternals --excludePrivate --excludeProtected --excludeInternal",
->>>>>>> 88fe7971
     "lint": "cdk-lint",
     "package": "cdk-package",
     "pkglint": "pkglint -f",
