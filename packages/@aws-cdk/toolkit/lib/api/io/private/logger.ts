--- conflicted
+++ resolved
@@ -7,6 +7,10 @@
 import { formatSdkLoggerContent } from '../../aws-cdk';
 import type { IIoHost } from '../io-host';
 
+/**
+ * An IoHost wrapper that adds the given action to an actionless message before
+ * sending the message to the given IoHost
+ */
 export function withAction(ioHost: IIoHost, action: ToolkitAction) {
   return {
     notify: async <T>(msg: Omit<IoMessage<T>, 'action'>) => {
@@ -24,7 +28,10 @@
   };
 }
 
-<<<<<<< HEAD
+/**
+ * An IoHost wrapper that strips out ANSI colors and styles from the message before
+ * sending the message to the given IoHost
+ */
 export function withoutColor(ioHost: IIoHost): IIoHost {
   return {
     notify: async <T>(msg: IoMessage<T>) => {
@@ -46,8 +53,6 @@
   return msg.replace(/[\u001b\u009b][[()#;?]*(?:[0-9]{1,4}(?:;[0-9]{0,4})*)?[0-9A-ORZcf-nqry=><]/g, '');
 }
 
-=======
->>>>>>> 2e7c3e8d
 /**
  * An IoHost wrapper that strips out emojis from the message before
  * sending the message to the given IoHost
