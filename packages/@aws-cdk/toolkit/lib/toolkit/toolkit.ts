import * as path from 'node:path';
import * as cxapi from '@aws-cdk/cx-api';
import * as chalk from 'chalk';
import * as chokidar from 'chokidar';
import * as fs from 'fs-extra';
import { ToolkitServices } from './private';
<<<<<<< HEAD
import { AssetBuildTime, DeployOptions, ExtendedDeployOptions, RequireApproval } from '../actions/deploy';
import { buildParameterMap, createHotswapPropertyOverrides, removePublishedAssets } from '../actions/deploy/private';
import { DestroyOptions } from '../actions/destroy';
import { DiffOptions } from '../actions/diff';
=======
import { AssetBuildTime, type DeployOptions, RequireApproval } from '../actions/deploy';
import { type ExtendedDeployOptions, buildParameterMap, removePublishedAssets } from '../actions/deploy/private';
import { type DestroyOptions } from '../actions/destroy';
import { type DiffOptions } from '../actions/diff';
>>>>>>> 64338f29
import { diffRequiresApproval } from '../actions/diff/private';
import { type ListOptions } from '../actions/list';
import { type RollbackOptions } from '../actions/rollback';
import { type SynthOptions } from '../actions/synth';
import { patternsArrayForWatch, WatchOptions } from '../actions/watch';
import { type SdkOptions } from '../api/aws-auth';
import { DEFAULT_TOOLKIT_STACK_NAME, SdkProvider, SuccessfulDeployStackResult, StackCollection, Deployments, HotswapMode, StackActivityProgress, ResourceMigrator, obscureTemplate, serializeStructure, tagsForStack, CliIoHost, validateSnsTopicArn, Concurrency, WorkGraphBuilder, AssetBuildNode, AssetPublishNode, StackNode, formatErrorMessage } from '../api/aws-cdk';
import { CachedCloudAssemblySource, IdentityCloudAssemblySource, StackAssembly, ICloudAssemblySource, StackSelectionStrategy } from '../api/cloud-assembly';
import { ALL_STACKS, CloudAssemblySourceBuilder } from '../api/cloud-assembly/private';
import { ToolkitError } from '../api/errors';
import { IIoHost, IoMessageCode, IoMessageLevel } from '../api/io';
import { asSdkLogger, withAction, Timer, confirm, error, highlight, info, success, warn, ActionAwareIoHost, debug, result } from '../api/io/private';

/**
 * The current action being performed by the CLI. 'none' represents the absence of an action.
 */
export type ToolkitAction =
| 'assembly'
| 'bootstrap'
| 'synth'
| 'list'
| 'diff'
| 'deploy'
| 'rollback'
| 'watch'
| 'destroy'
| 'doctor'
| 'gc'
| 'import'
| 'metadata'
| 'init'
| 'migrate';

export interface ToolkitOptions {
  /**
   * The IoHost implementation, handling the inline interactions between the Toolkit and an integration.
   */
  ioHost?: IIoHost;

  /**
   * Configuration options for the SDK.
   */
  sdkOptions?: SdkOptions;

  /**
   * Name of the toolkit stack to be used.
   *
   * @default "CDKToolkit"
   */
  toolkitStackName?: string;

  /**
   * Fail Cloud Assemblies
   *
   * @default "error"
   */
  assemblyFailureAt?: 'error' | 'warn' | 'none';
}

/**
 * The AWS CDK Programmatic Toolkit
 */
export class Toolkit extends CloudAssemblySourceBuilder implements AsyncDisposable {
  /**
   * The toolkit stack name used for bootstrapping resources.
   */
  public readonly toolkitStackName: string;

  /**
   * @todo should probably be public in one way or the other.
   */
  private readonly ioHost: IIoHost;
  private _sdkProvider?: SdkProvider;

  public constructor(private readonly props: ToolkitOptions = {}) {
    super();
    this.toolkitStackName = props.toolkitStackName ?? DEFAULT_TOOLKIT_STACK_NAME;

    // Hacky way to re-use the global IoHost until we have fully removed the need for it
    const globalIoHost = CliIoHost.instance();
    if (props.ioHost) {
      globalIoHost.registerIoHost(props.ioHost as any);
    }
    this.ioHost = globalIoHost as IIoHost;
  }

  public async dispose(): Promise<void> {
    // nothing to do yet
  }

  public async [Symbol.asyncDispose](): Promise<void> {
    await this.dispose();
  }

  /**
   * Access to the AWS SDK
   */
  private async sdkProvider(action: ToolkitAction): Promise<SdkProvider> {
    // @todo this needs to be different instance per action
    if (!this._sdkProvider) {
      this._sdkProvider = await SdkProvider.withAwsCliCompatibleDefaults({
        ...this.props.sdkOptions,
        logger: asSdkLogger(this.ioHost, action),
      });
    }

    return this._sdkProvider;
  }

  /**
   * Helper to provide the CloudAssemblySourceBuilder with required toolkit services
   */
  protected override async toolkitServices(): Promise<ToolkitServices> {
    return {
      ioHost: this.ioHost,
      sdkProvider: await this.sdkProvider('assembly'),
    };
  }

  /**
   * Synth Action
   */
  public async synth(cx: ICloudAssemblySource, options: SynthOptions = {}): Promise<ICloudAssemblySource> {
    const ioHost = withAction(this.ioHost, 'synth');
    const assembly = await this.assemblyFromSource(cx);
    const stacks = assembly.selectStacksV2(options.stacks ?? ALL_STACKS);
    const autoValidateStacks = options.validateStacks ? [assembly.selectStacksForValidation()] : [];
    await this.validateStacksMetadata(stacks.concat(...autoValidateStacks), ioHost);

    // if we have a single stack, print it to STDOUT
    const message = `Successfully synthesized to ${chalk.blue(path.resolve(stacks.assembly.directory))}`;
    const assemblyData = {
      assemblyDirectory: stacks.assembly.directory,
      stacksCount: stacks.stackCount,
      stackIds: stacks.hierarchicalIds,
    };

    if (stacks.stackCount === 1) {
      const firstStack = stacks.firstStack!;
      const template = firstStack.template;
      const obscuredTemplate = obscureTemplate(template);
      await ioHost.notify(result(message, 'CDK_TOOLKIT_I0001', {
        ...assemblyData,
        stack: {
          stackName: firstStack.stackName,
          hierarchicalId: firstStack.hierarchicalId,
          template,
          stringifiedJson: serializeStructure(obscuredTemplate, true),
          stringifiedYaml: serializeStructure(obscuredTemplate, false),
        },
      }));
    } else {
      // not outputting template to stdout, let's explain things to the user a little bit...
      await ioHost.notify(result(chalk.green(message), 'CDK_TOOLKIT_I0002', assemblyData));
      await ioHost.notify(info(`Supply a stack id (${stacks.stackArtifacts.map((s) => chalk.green(s.hierarchicalId)).join(', ')}) to display its template.`));
    }

    return new IdentityCloudAssemblySource(assembly.assembly);
  }

  /**
   * List Action
   *
   * List out selected stacks
   */
  public async list(cx: ICloudAssemblySource, _options: ListOptions): Promise<void> {
    const ioHost = withAction(this.ioHost, 'list');
    const assembly = await this.assemblyFromSource(cx);
    ioHost;
    assembly;
    // temporary
    // eslint-disable-next-line @cdklabs/no-throw-default-error
    throw new Error('Not implemented yet');
  }

  /**
   * Compares the specified stack with the deployed stack or a local template file and returns a structured diff.
   */
  public async diff(cx: ICloudAssemblySource, options: DiffOptions): Promise<boolean> {
    const ioHost = withAction(this.ioHost, 'diff');
    const assembly = await this.assemblyFromSource(cx);
    const stacks = await assembly.selectStacksV2(options.stacks);
    await this.validateStacksMetadata(stacks, ioHost);
    // temporary
    // eslint-disable-next-line @cdklabs/no-throw-default-error
    throw new Error('Not implemented yet');
  }

  /**
   * Deploys the selected stacks into an AWS account
   */
  public async deploy(cx: ICloudAssemblySource, options: DeployOptions = {}): Promise<void> {
    const assembly = await this.assemblyFromSource(cx);
    return this._deploy(assembly, 'deploy', options);
  }

  /**
   * Helper to allow deploy being called as part of the watch action.
   */
  private async _deploy(assembly: StackAssembly, action: 'deploy' | 'watch', options: ExtendedDeployOptions = {}) {
    const ioHost = withAction(this.ioHost, action);
    const timer = Timer.start();
    const stackCollection = assembly.selectStacksV2(options.stacks ?? ALL_STACKS);
    await this.validateStacksMetadata(stackCollection, ioHost);

    const synthTime = timer.end();
    await ioHost.notify(info(`\n✨  Synthesis time: ${synthTime.asSec}s\n`, 'CDK_TOOLKIT_I5001', {
      time: synthTime.asMs,
    }));

    if (stackCollection.stackCount === 0) {
      await ioHost.notify(error('This app contains no stacks'));
      return;
    }

    const deployments = await this.deploymentsForAction('deploy');

    const migrator = new ResourceMigrator({
      deployments,
    });
    await migrator.tryMigrateResources(stackCollection, options);

    const requireApproval = options.requireApproval ?? RequireApproval.NEVER;

    const parameterMap = buildParameterMap(options.parameters?.parameters);

    const hotswapMode = options.hotswap ?? HotswapMode.FULL_DEPLOYMENT;
    if (hotswapMode !== HotswapMode.FULL_DEPLOYMENT) {
      await ioHost.notify(warn([
        '⚠️ The --hotswap and --hotswap-fallback flags deliberately introduce CloudFormation drift to speed up deployments',
        '⚠️ They should only be used for development - never use them for your production Stacks!',
      ].join('\n')));
    }

    const stacks = stackCollection.stackArtifacts;

    const stackOutputs: { [key: string]: any } = {};
    const outputsFile = options.outputsFile;

    const buildAsset = async (assetNode: AssetBuildNode) => {
      await deployments.buildSingleAsset(
        assetNode.assetManifestArtifact,
        assetNode.assetManifest,
        assetNode.asset,
        {
          stack: assetNode.parentStack,
          roleArn: options.roleArn,
          stackName: assetNode.parentStack.stackName,
        },
      );
    };

    const publishAsset = async (assetNode: AssetPublishNode) => {
      await deployments.publishSingleAsset(assetNode.assetManifest, assetNode.asset, {
        stack: assetNode.parentStack,
        roleArn: options.roleArn,
        stackName: assetNode.parentStack.stackName,
      });
    };

    const deployStack = async (stackNode: StackNode) => {
      const stack = stackNode.stack;
      if (stackCollection.stackCount !== 1) {
        await ioHost.notify(highlight(stack.displayName));
      }

      if (!stack.environment) {
        // eslint-disable-next-line max-len
        throw new ToolkitError(
          `Stack ${stack.displayName} does not define an environment, and AWS credentials could not be obtained from standard locations or no region was configured.`,
        );
      }

      if (Object.keys(stack.template.Resources || {}).length === 0) {
        // The generated stack has no resources
        if (!(await deployments.stackExists({ stack }))) {
          await ioHost.notify(warn(`${chalk.bold(stack.displayName)}: stack has no resources, skipping deployment.`));
        } else {
          await ioHost.notify(warn(`${chalk.bold(stack.displayName)}: stack has no resources, deleting existing stack.`));
          await this._destroy(assembly, 'deploy', {
            stacks: { patterns: [stack.hierarchicalId], strategy: StackSelectionStrategy.PATTERN_MUST_MATCH_SINGLE },
            roleArn: options.roleArn,
            ci: options.ci,
          });
        }
        return;
      }

      if (requireApproval !== RequireApproval.NEVER) {
        const currentTemplate = await deployments.readCurrentTemplate(stack);
        if (diffRequiresApproval(currentTemplate, stack, requireApproval)) {
          const motivation = '"--require-approval" is enabled and stack includes security-sensitive updates.';
          const question = `${motivation}\nDo you wish to deploy these changes`;
          // @todo reintroduce concurrency and corked logging in CliHost
          const confirmed = await ioHost.requestResponse(confirm('CDK_TOOLKIT_I5060', question, motivation, true, concurrency));
          if (!confirmed) { throw new ToolkitError('Aborted by user'); }
        }
      }

      // Following are the same semantics we apply with respect to Notification ARNs (dictated by the SDK)
      //
      //  - undefined  =>  cdk ignores it, as if it wasn't supported (allows external management).
      //  - []:        =>  cdk manages it, and the user wants to wipe it out.
      //  - ['arn-1']  =>  cdk manages it, and the user wants to set it to ['arn-1'].
      const notificationArns = (!!options.notificationArns || !!stack.notificationArns)
        ? (options.notificationArns ?? []).concat(stack.notificationArns ?? [])
        : undefined;

      for (const notificationArn of notificationArns ?? []) {
        if (!validateSnsTopicArn(notificationArn)) {
          throw new ToolkitError(`Notification arn ${notificationArn} is not a valid arn for an SNS topic`);
        }
      }

      const stackIndex = stacks.indexOf(stack) + 1;
      await ioHost.notify(
        info(`${chalk.bold(stack.displayName)}: deploying... [${stackIndex}/${stackCollection.stackCount}]`),
      );
      const startDeployTime = Timer.start();

      let tags = options.tags;
      if (!tags || tags.length === 0) {
        tags = tagsForStack(stack);
      }

      let elapsedDeployTime;
      try {
        let deployResult: SuccessfulDeployStackResult | undefined;

        let rollback = options.rollback;
        let iteration = 0;
        while (!deployResult) {
          if (++iteration > 2) {
            throw new ToolkitError('This loop should have stabilized in 2 iterations, but didn\'t. If you are seeing this error, please report it at https://github.com/aws/aws-cdk/issues/new/choose');
          }

          const r = await deployments.deployStack({
            stack,
            deployName: stack.stackName,
            roleArn: options.roleArn,
            toolkitStackName: this.toolkitStackName,
            reuseAssets: options.reuseAssets,
            notificationArns,
            tags,
            deploymentMethod: options.deploymentMethod,
            force: options.force,
            parameters: Object.assign({}, parameterMap['*'], parameterMap[stack.stackName]),
            usePreviousParameters: options.parameters?.keepExistingParameters,
            progress,
            ci: options.ci,
            rollback,
            hotswap: hotswapMode,
            extraUserAgent: options.extraUserAgent,
            hotswapPropertyOverrides: options.hotswapProperties ? createHotswapPropertyOverrides(options.hotswapProperties) : undefined,
            assetParallelism: options.assetParallelism,
          });

          switch (r.type) {
            case 'did-deploy-stack':
              deployResult = r;
              break;

            case 'failpaused-need-rollback-first': {
              const motivation = r.reason === 'replacement'
                ? `Stack is in a paused fail state (${r.status}) and change includes a replacement which cannot be deployed with "--no-rollback"`
                : `Stack is in a paused fail state (${r.status}) and command line arguments do not include "--no-rollback"`;
              const question = `${motivation}. Perform a regular deployment`;

              if (options.force) {
                await ioHost.notify(warn(`${motivation}. Rolling back first (--force).`));
              } else {
                // @todo reintroduce concurrency and corked logging in CliHost
                const confirmed = await ioHost.requestResponse(confirm('CDK_TOOLKIT_I5050', question, motivation, true, concurrency));
                if (!confirmed) { throw new ToolkitError('Aborted by user'); }
              }

              // Perform a rollback
              await this._rollback(assembly, action, {
                stacks: { patterns: [stack.hierarchicalId], strategy: StackSelectionStrategy.PATTERN_MUST_MATCH_SINGLE },
                orphanFailedResources: options.force,
              });

              // Go around through the 'while' loop again but switch rollback to true.
              rollback = true;
              break;
            }

            case 'replacement-requires-rollback': {
              const motivation = 'Change includes a replacement which cannot be deployed with "--no-rollback"';
              const question = `${motivation}. Perform a regular deployment`;

              // @todo no force here
              if (options.force) {
                await ioHost.notify(warn(`${motivation}. Proceeding with regular deployment (--force).`));
              } else {
                // @todo reintroduce concurrency and corked logging in CliHost
                const confirmed = await ioHost.requestResponse(confirm('CDK_TOOLKIT_I5050', question, motivation, true, concurrency));
                if (!confirmed) { throw new ToolkitError('Aborted by user'); }
              }

              // Go around through the 'while' loop again but switch rollback to true.
              rollback = true;
              break;
            }

            default:
              throw new ToolkitError(`Unexpected result type from deployStack: ${JSON.stringify(r)}. If you are seeing this error, please report it at https://github.com/aws/aws-cdk/issues/new/choose`);
          }
        }

        const message = deployResult.noOp
          ? ` ✅  ${stack.displayName} (no changes)`
          : ` ✅  ${stack.displayName}`;

        await ioHost.notify(success('\n' + message));
        elapsedDeployTime = startDeployTime.end();
        await ioHost.notify(info(`\n✨  Deployment time: ${elapsedDeployTime.asSec}s\n`));

        if (Object.keys(deployResult.outputs).length > 0) {
          await ioHost.notify(info('Outputs:'));

          stackOutputs[stack.stackName] = deployResult.outputs;
        }

        for (const name of Object.keys(deployResult.outputs).sort()) {
          const value = deployResult.outputs[name];
          await ioHost.notify(info(`${chalk.cyan(stack.id)}.${chalk.cyan(name)} = ${chalk.underline(chalk.cyan(value))}`));
        }

        await ioHost.notify(info('Stack ARN:'));

        await ioHost.notify(info(deployResult.stackArn));
      } catch (e: any) {
        // It has to be exactly this string because an integration test tests for
        // "bold(stackname) failed: ResourceNotReady: <error>"
        throw new ToolkitError(
          [`❌  ${chalk.bold(stack.stackName)} failed:`, ...(e.name ? [`${e.name}:`] : []), e.message].join(' '),
        );
      } finally {
        // @todo
        // if (options.cloudWatchLogMonitor) {
        //   const foundLogGroupsResult = await findCloudWatchLogGroups(await this.sdkProvider('deploy'), stack);
        //   options.cloudWatchLogMonitor.addLogGroups(
        //     foundLogGroupsResult.env,
        //     foundLogGroupsResult.sdk,
        //     foundLogGroupsResult.logGroupNames,
        //   );
        // }

        // If an outputs file has been specified, create the file path and write stack outputs to it once.
        // Outputs are written after all stacks have been deployed. If a stack deployment fails,
        // all of the outputs from successfully deployed stacks before the failure will still be written.
        if (outputsFile) {
          fs.ensureFileSync(outputsFile);
          await fs.writeJson(outputsFile, stackOutputs, {
            spaces: 2,
            encoding: 'utf8',
          });
        }
      }
      await ioHost.notify(info(`\n✨  Total time: ${synthTime.asSec + elapsedDeployTime.asSec}s\n`));
    };

    const assetBuildTime = options.assetBuildTime ?? AssetBuildTime.ALL_BEFORE_DEPLOY;
    const prebuildAssets = assetBuildTime === AssetBuildTime.ALL_BEFORE_DEPLOY;
    const concurrency = options.concurrency || 1;
    const progress = concurrency > 1 ? StackActivityProgress.EVENTS : options.progress;
    if (concurrency > 1 && options.progress && options.progress != StackActivityProgress.EVENTS) {
      await ioHost.notify(warn('⚠️ The --concurrency flag only supports --progress "events". Switching to "events".'));
    }

    const stacksAndTheirAssetManifests = stacks.flatMap((stack) => [
      stack,
      ...stack.dependencies.filter(cxapi.AssetManifestArtifact.isAssetManifestArtifact),
    ]);
    const workGraph = new WorkGraphBuilder(prebuildAssets).build(stacksAndTheirAssetManifests);

    // Unless we are running with '--force', skip already published assets
    if (!options.force) {
      await removePublishedAssets(workGraph, deployments, options);
    }

    const graphConcurrency: Concurrency = {
      'stack': concurrency,
      'asset-build': 1, // This will be CPU-bound/memory bound, mostly matters for Docker builds
      'asset-publish': (options.assetParallelism ?? true) ? 8 : 1, // This will be I/O-bound, 8 in parallel seems reasonable
    };

    await workGraph.doParallel(graphConcurrency, {
      deployStack,
      buildAsset,
      publishAsset,
    });
  }

  /**
   * Watch Action
   *
   * Continuously observe project files and deploy the selected stacks automatically when changes are detected.
   * Implies hotswap deployments.
   */
  public async watch(cx: ICloudAssemblySource, options: WatchOptions): Promise<void> {
    const assembly = await this.assemblyFromSource(cx, false);
    const ioHost = withAction(this.ioHost, 'watch');
    const rootDir = options.watchDir ?? process.cwd();
    await ioHost.notify(debug(`root directory used for 'watch' is: ${rootDir}`));

    if (options.include === undefined && options.exclude === undefined) {
      throw new ToolkitError(
        "Cannot use the 'watch' command without specifying at least one directory to monitor. " +
          'Make sure to add a "watch" key to your cdk.json',
      );
    }

    // For the "include" subkey under the "watch" key, the behavior is:
    // 1. No "watch" setting? We error out.
    // 2. "watch" setting without an "include" key? We default to observing "./**".
    // 3. "watch" setting with an empty "include" key? We default to observing "./**".
    // 4. Non-empty "include" key? Just use the "include" key.
    const watchIncludes = patternsArrayForWatch(options.include, {
      rootDir,
      returnRootDirIfEmpty: true,
    });
    await ioHost.notify(debug(`'include' patterns for 'watch': ${JSON.stringify(watchIncludes)}`));

    // For the "exclude" subkey under the "watch" key,
    // the behavior is to add some default excludes in addition to the ones specified by the user:
    // 1. The CDK output directory.
    // 2. Any file whose name starts with a dot.
    // 3. Any directory's content whose name starts with a dot.
    // 4. Any node_modules and its content (even if it's not a JS/TS project, you might be using a local aws-cli package)
    const outdir = options.outdir ?? 'cdk.out';
    const watchExcludes = patternsArrayForWatch(options.exclude, {
      rootDir,
      returnRootDirIfEmpty: false,
    }).concat(`${outdir}/**`, '**/.*', '**/.*/**', '**/node_modules/**');
    await ioHost.notify(debug(`'exclude' patterns for 'watch': ${JSON.stringify(watchExcludes)}`));

    // Since 'cdk deploy' is a relatively slow operation for a 'watch' process,
    // introduce a concurrency latch that tracks the state.
    // This way, if file change events arrive when a 'cdk deploy' is still executing,
    // we will batch them, and trigger another 'cdk deploy' after the current one finishes,
    // making sure 'cdk deploy's  always execute one at a time.
    // Here's a diagram showing the state transitions:
    // --------------                --------    file changed     --------------    file changed     --------------  file changed
    // |            |  ready event   |      | ------------------> |            | ------------------> |            | --------------|
    // | pre-ready  | -------------> | open |                     | deploying  |                     |   queued   |               |
    // |            |                |      | <------------------ |            | <------------------ |            | <-------------|
    // --------------                --------  'cdk deploy' done  --------------  'cdk deploy' done  --------------
    let latch: 'pre-ready' | 'open' | 'deploying' | 'queued' = 'pre-ready';

    // @todo
    // const cloudWatchLogMonitor = options.traceLogs ? new CloudWatchLogEventMonitor() : undefined;
    const deployAndWatch = async () => {
      latch = 'deploying';
      // cloudWatchLogMonitor?.deactivate();

      await this.invokeDeployFromWatch(assembly, options);

      // If latch is still 'deploying' after the 'await', that's fine,
      // but if it's 'queued', that means we need to deploy again
      while ((latch as 'deploying' | 'queued') === 'queued') {
        // TypeScript doesn't realize latch can change between 'awaits',
        // and thinks the above 'while' condition is always 'false' without the cast
        latch = 'deploying';
        await ioHost.notify(info("Detected file changes during deployment. Invoking 'cdk deploy' again"));
        await this.invokeDeployFromWatch(assembly, options);
      }
      latch = 'open';
      // cloudWatchLogMonitor?.activate();
    };

    chokidar
      .watch(watchIncludes, {
        ignored: watchExcludes,
        cwd: rootDir,
      })
      .on('ready', async () => {
        latch = 'open';
        await ioHost.notify(debug("'watch' received the 'ready' event. From now on, all file changes will trigger a deployment"));
        await ioHost.notify(info("Triggering initial 'cdk deploy'"));
        await deployAndWatch();
      })
      .on('all', async (event: 'add' | 'addDir' | 'change' | 'unlink' | 'unlinkDir', filePath?: string) => {
        if (latch === 'pre-ready') {
          await ioHost.notify(info(`'watch' is observing ${event === 'addDir' ? 'directory' : 'the file'} '${filePath}' for changes`));
        } else if (latch === 'open') {
          await ioHost.notify(info(`Detected change to '${filePath}' (type: ${event}). Triggering 'cdk deploy'`));
          await deployAndWatch();
        } else {
          // this means latch is either 'deploying' or 'queued'
          latch = 'queued';
          await ioHost.notify(info(
            `Detected change to '${filePath}' (type: ${event}) while 'cdk deploy' is still running. Will queue for another deployment after this one finishes'`,
          ));
        }
      });
  }

  /**
   * Rollback Action
   *
   * Rolls back the selected stacks.
   */
  public async rollback(cx: ICloudAssemblySource, options: RollbackOptions): Promise<void> {
    const assembly = await this.assemblyFromSource(cx);
    return this._rollback(assembly, 'rollback', options);
  }

  /**
   * Helper to allow rollback being called as part of the deploy or watch action.
   */
  private async _rollback(assembly: StackAssembly, action: 'rollback' | 'deploy' | 'watch', options: RollbackOptions): Promise<void> {
    const ioHost = withAction(this.ioHost, action);
    const timer = Timer.start();
    const stacks = assembly.selectStacksV2(options.stacks);
    await this.validateStacksMetadata(stacks, ioHost);
    const synthTime = timer.end();
    await ioHost.notify(info(`\n✨  Synthesis time: ${synthTime.asSec}s\n`, 'CDK_TOOLKIT_I5001', {
      time: synthTime.asMs,
    }));

    if (stacks.stackCount === 0) {
      await ioHost.notify(error('No stacks selected'));
      return;
    }

    let anyRollbackable = false;

    for (const stack of stacks.stackArtifacts) {
      await ioHost.notify(info(`Rolling back ${chalk.bold(stack.displayName)}`));
      const startRollbackTime = Timer.start();
      const deployments = await this.deploymentsForAction('rollback');
      try {
        const stackResult = await deployments.rollbackStack({
          stack,
          roleArn: options.roleArn,
          toolkitStackName: this.toolkitStackName,
          force: options.orphanFailedResources,
          validateBootstrapStackVersion: options.validateBootstrapStackVersion,
          orphanLogicalIds: options.orphanLogicalIds,
        });
        if (!stackResult.notInRollbackableState) {
          anyRollbackable = true;
        }
        const elapsedRollbackTime = startRollbackTime.end();
        await ioHost.notify(info(`\n✨  Rollback time: ${elapsedRollbackTime.asSec}s\n`));
      } catch (e: any) {
        await ioHost.notify(error(`\n ❌  ${chalk.bold(stack.displayName)} failed: ${formatErrorMessage(e)}`));
        throw new ToolkitError('Rollback failed (use --force to orphan failing resources)');
      }
    }
    if (!anyRollbackable) {
      throw new ToolkitError('No stacks were in a state that could be rolled back');
    }
  }

  /**
   * Destroy Action
   *
   * Destroys the selected Stacks.
   */
  public async destroy(cx: ICloudAssemblySource, options: DestroyOptions): Promise<void> {
    const assembly = await this.assemblyFromSource(cx);
    return this._destroy(assembly, 'destroy', options);
  }

  /**
   * Helper to allow destroy being called as part of the deploy action.
   */
  private async _destroy(assembly: StackAssembly, action: 'deploy' | 'destroy', options: DestroyOptions): Promise<void> {
    const ioHost = withAction(this.ioHost, action);
    // The stacks will have been ordered for deployment, so reverse them for deletion.
    const stacks = await assembly.selectStacksV2(options.stacks).reversed();

    const motivation = 'Destroying stacks is an irreversible action';
    const question = `Are you sure you want to delete: ${chalk.red(stacks.hierarchicalIds.join(', '))}`;
    const confirmed = await ioHost.requestResponse(confirm('CDK_TOOLKIT_I7010', question, motivation, true));
    if (!confirmed) {
      return ioHost.notify(error('Aborted by user'));
    }

    for (const [index, stack] of stacks.stackArtifacts.entries()) {
      await ioHost.notify(success(`${chalk.blue(stack.displayName)}: destroying... [${index + 1}/${stacks.stackCount}]`));
      try {
        const deployments = await this.deploymentsForAction(action);
        await deployments.destroyStack({
          stack,
          deployName: stack.stackName,
          roleArn: options.roleArn,
          ci: options.ci,
        });
        await ioHost.notify(success(`\n ✅  ${chalk.blue(stack.displayName)}: ${action}ed`));
      } catch (e) {
        await ioHost.notify(error(`\n ❌  ${chalk.blue(stack.displayName)}: ${action} failed ${e}`));
        throw e;
      }
    }
  }

  /**
   * Validate the stacks for errors and warnings according to the CLI's current settings
   */
  private async validateStacksMetadata(stacks: StackCollection, ioHost: ActionAwareIoHost) {
    // @TODO define these somewhere central
    const code = (level: IoMessageLevel): IoMessageCode => {
      switch (level) {
        case 'error': return 'CDK_ASSEMBLY_E9999';
        case 'warn': return 'CDK_ASSEMBLY_W9999';
        default: return 'CDK_ASSEMBLY_I9999';
      }
    };
    await stacks.validateMetadata(this.props.assemblyFailureAt, async (level, msg) => ioHost.notify({
      time: new Date(),
      level,
      code: code(level),
      message: `[${level} at ${msg.id}] ${msg.entry.data}`,
      data: msg,
    }));
  }

  /**
   * Creates a Toolkit internal CloudAssembly from a CloudAssemblySource.
   * @param assemblySource the source for the cloud assembly
   * @param cache if the assembly should be cached, default: `true`
   * @returns the CloudAssembly object
   */
  private async assemblyFromSource(assemblySource: ICloudAssemblySource, cache: boolean = true): Promise<StackAssembly> {
    if (assemblySource instanceof StackAssembly) {
      return assemblySource;
    }

    if (cache) {
      return new StackAssembly(await new CachedCloudAssemblySource(assemblySource).produce());
    }

    return new StackAssembly(await assemblySource.produce());
  }

  /**
   * Create a deployments class
   */
  private async deploymentsForAction(action: ToolkitAction): Promise<Deployments> {
    return new Deployments({
      sdkProvider: await this.sdkProvider(action),
      toolkitStackName: this.toolkitStackName,
    });
  }

  private async invokeDeployFromWatch(
    assembly: StackAssembly,
    options: WatchOptions,
  ): Promise<void> {
    // watch defaults hotswap to enabled
    const hotswap = options.hotswap ?? HotswapMode.HOTSWAP_ONLY;
    const deployOptions: ExtendedDeployOptions = {
      ...options,
      requireApproval: RequireApproval.NEVER,
      // cloudWatchLogMonitor,
      hotswap,
      extraUserAgent: `cdk-watch/hotswap-${hotswap === HotswapMode.FULL_DEPLOYMENT ? 'off' : 'on'}`,
    };

    try {
      await this._deploy(assembly, 'watch', deployOptions);
    } catch {
      // just continue - deploy will show the error
    }
  }
}<|MERGE_RESOLUTION|>--- conflicted
+++ resolved
@@ -4,17 +4,10 @@
 import * as chokidar from 'chokidar';
 import * as fs from 'fs-extra';
 import { ToolkitServices } from './private';
-<<<<<<< HEAD
-import { AssetBuildTime, DeployOptions, ExtendedDeployOptions, RequireApproval } from '../actions/deploy';
-import { buildParameterMap, createHotswapPropertyOverrides, removePublishedAssets } from '../actions/deploy/private';
-import { DestroyOptions } from '../actions/destroy';
-import { DiffOptions } from '../actions/diff';
-=======
 import { AssetBuildTime, type DeployOptions, RequireApproval } from '../actions/deploy';
 import { type ExtendedDeployOptions, buildParameterMap, removePublishedAssets } from '../actions/deploy/private';
 import { type DestroyOptions } from '../actions/destroy';
 import { type DiffOptions } from '../actions/diff';
->>>>>>> 64338f29
 import { diffRequiresApproval } from '../actions/diff/private';
 import { type ListOptions } from '../actions/list';
 import { type RollbackOptions } from '../actions/rollback';
