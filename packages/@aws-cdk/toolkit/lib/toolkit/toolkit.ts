import * as path from 'node:path';
import * as cxapi from '@aws-cdk/cx-api';
import * as chalk from 'chalk';
import * as chokidar from 'chokidar';
import * as fs from 'fs-extra';
import { ToolkitServices } from './private';
import { AssetBuildTime, type DeployOptions, RequireApproval } from '../actions/deploy';
import { type ExtendedDeployOptions, buildParameterMap, createHotswapPropertyOverrides, removePublishedAssets } from '../actions/deploy/private';
import { type DestroyOptions } from '../actions/destroy';
import { type DiffOptions } from '../actions/diff';
import { diffRequiresApproval } from '../actions/diff/private';
import { type ListOptions } from '../actions/list';
import { type RollbackOptions } from '../actions/rollback';
import { type SynthOptions } from '../actions/synth';
import { patternsArrayForWatch, WatchOptions } from '../actions/watch';
import { type SdkOptions } from '../api/aws-auth';
import { DEFAULT_TOOLKIT_STACK_NAME, SdkProvider, SuccessfulDeployStackResult, StackCollection, Deployments, HotswapMode, StackActivityProgress, ResourceMigrator, obscureTemplate, serializeStructure, tagsForStack, CliIoHost, validateSnsTopicArn, Concurrency, WorkGraphBuilder, AssetBuildNode, AssetPublishNode, StackNode, formatErrorMessage, CloudWatchLogEventMonitor, findCloudWatchLogGroups } from '../api/aws-cdk';
import { CachedCloudAssemblySource, IdentityCloudAssemblySource, StackAssembly, ICloudAssemblySource, StackSelectionStrategy } from '../api/cloud-assembly';
import { ALL_STACKS, CloudAssemblySourceBuilder } from '../api/cloud-assembly/private';
import { ToolkitError } from '../api/errors';
import { IIoHost, IoMessageCode, IoMessageLevel } from '../api/io';
<<<<<<< HEAD
import { asSdkLogger, withAction, Timer, confirm, error, highlight, info, success, warn, ActionAwareIoHost, debug, result, withoutEmojis, withoutColor } from '../api/io/private';
=======
import { asSdkLogger, withAction, Timer, confirm, error, highlight, info, success, warn, ActionAwareIoHost, debug, result, withoutEmojis } from '../api/io/private';
>>>>>>> 2e7c3e8d

/**
 * The current action being performed by the CLI. 'none' represents the absence of an action.
 */
export type ToolkitAction =
| 'assembly'
| 'bootstrap'
| 'synth'
| 'list'
| 'diff'
| 'deploy'
| 'rollback'
| 'watch'
| 'destroy'
| 'doctor'
| 'gc'
| 'import'
| 'metadata'
| 'init'
| 'migrate';

export interface ToolkitOptions {
  /**
   * The IoHost implementation, handling the inline interactions between the Toolkit and an integration.
   */
  ioHost?: IIoHost;

  /**
   * Allow emojis in messages sent to the IoHost.
   *
   * @default true
   */
  emojis?: boolean;

  /**
<<<<<<< HEAD
   * Whether to allow ANSI colors and formatting in IoHost messages.
   * Setting this value to `falsez enforces that no color or style shows up
   * in messages sent to the IoHost.
   * Setting this value to true is a no-op; it is equivalent to the default.
   *
   * @default - detects color from the TTY status of the IoHost
   */
  color?: boolean;

  /**
=======
>>>>>>> 2e7c3e8d
   * Configuration options for the SDK.
   */
  sdkOptions?: SdkOptions;

  /**
   * Name of the toolkit stack to be used.
   *
   * @default "CDKToolkit"
   */
  toolkitStackName?: string;

  /**
   * Fail Cloud Assemblies
   *
   * @default "error"
   */
  assemblyFailureAt?: 'error' | 'warn' | 'none';
}

/**
 * The AWS CDK Programmatic Toolkit
 */
export class Toolkit extends CloudAssemblySourceBuilder implements AsyncDisposable {
  /**
   * The toolkit stack name used for bootstrapping resources.
   */
  public readonly toolkitStackName: string;

  /**
   * The IoHost of this Toolkit
   */
  public readonly ioHost: IIoHost;
  private _sdkProvider?: SdkProvider;

  public constructor(private readonly props: ToolkitOptions = {}) {
    super();
    this.toolkitStackName = props.toolkitStackName ?? DEFAULT_TOOLKIT_STACK_NAME;

    // Hacky way to re-use the global IoHost until we have fully removed the need for it
    const globalIoHost = CliIoHost.instance();
    if (props.ioHost) {
      globalIoHost.registerIoHost(props.ioHost as any);
    }
    let ioHost = globalIoHost as IIoHost;
    if (props.emojis === false) {
      ioHost = withoutEmojis(ioHost);
    }
<<<<<<< HEAD
    if (props.color === false) {
      ioHost = withoutColor(ioHost);
    }
=======
>>>>>>> 2e7c3e8d
    this.ioHost = ioHost;
  }

  public async dispose(): Promise<void> {
    // nothing to do yet
  }

  public async [Symbol.asyncDispose](): Promise<void> {
    await this.dispose();
  }

  /**
   * Access to the AWS SDK
   */
  private async sdkProvider(action: ToolkitAction): Promise<SdkProvider> {
    // @todo this needs to be different instance per action
    if (!this._sdkProvider) {
      this._sdkProvider = await SdkProvider.withAwsCliCompatibleDefaults({
        ...this.props.sdkOptions,
        logger: asSdkLogger(this.ioHost, action),
      });
    }

    return this._sdkProvider;
  }

  /**
   * Helper to provide the CloudAssemblySourceBuilder with required toolkit services
   */
  protected override async toolkitServices(): Promise<ToolkitServices> {
    return {
      ioHost: this.ioHost,
      sdkProvider: await this.sdkProvider('assembly'),
    };
  }

  /**
   * Synth Action
   */
  public async synth(cx: ICloudAssemblySource, options: SynthOptions = {}): Promise<ICloudAssemblySource> {
    const ioHost = withAction(this.ioHost, 'synth');
    const assembly = await this.assemblyFromSource(cx);
    const stacks = assembly.selectStacksV2(options.stacks ?? ALL_STACKS);
    const autoValidateStacks = options.validateStacks ? [assembly.selectStacksForValidation()] : [];
    await this.validateStacksMetadata(stacks.concat(...autoValidateStacks), ioHost);

    // if we have a single stack, print it to STDOUT
    const message = `Successfully synthesized to ${chalk.blue(path.resolve(stacks.assembly.directory))}`;
    const assemblyData = {
      assemblyDirectory: stacks.assembly.directory,
      stacksCount: stacks.stackCount,
      stackIds: stacks.hierarchicalIds,
    };

    if (stacks.stackCount === 1) {
      const firstStack = stacks.firstStack!;
      const template = firstStack.template;
      const obscuredTemplate = obscureTemplate(template);
      await ioHost.notify(result(message, 'CDK_TOOLKIT_I0001', {
        ...assemblyData,
        stack: {
          stackName: firstStack.stackName,
          hierarchicalId: firstStack.hierarchicalId,
          template,
          stringifiedJson: serializeStructure(obscuredTemplate, true),
          stringifiedYaml: serializeStructure(obscuredTemplate, false),
        },
      }));
    } else {
      // not outputting template to stdout, let's explain things to the user a little bit...
      await ioHost.notify(result(chalk.green(message), 'CDK_TOOLKIT_I0002', assemblyData));
      await ioHost.notify(info(`Supply a stack id (${stacks.stackArtifacts.map((s) => chalk.green(s.hierarchicalId)).join(', ')}) to display its template.`));
    }

    return new IdentityCloudAssemblySource(assembly.assembly);
  }

  /**
   * List Action
   *
   * List out selected stacks
   */
  public async list(cx: ICloudAssemblySource, _options: ListOptions): Promise<void> {
    const ioHost = withAction(this.ioHost, 'list');
    const assembly = await this.assemblyFromSource(cx);
    ioHost;
    assembly;
    // temporary
    // eslint-disable-next-line @cdklabs/no-throw-default-error
    throw new Error('Not implemented yet');
  }

  /**
   * Compares the specified stack with the deployed stack or a local template file and returns a structured diff.
   */
  public async diff(cx: ICloudAssemblySource, options: DiffOptions): Promise<boolean> {
    const ioHost = withAction(this.ioHost, 'diff');
    const assembly = await this.assemblyFromSource(cx);
    const stacks = await assembly.selectStacksV2(options.stacks);
    await this.validateStacksMetadata(stacks, ioHost);
    // temporary
    // eslint-disable-next-line @cdklabs/no-throw-default-error
    throw new Error('Not implemented yet');
  }

  /**
   * Deploys the selected stacks into an AWS account
   */
  public async deploy(cx: ICloudAssemblySource, options: DeployOptions = {}): Promise<void> {
    const assembly = await this.assemblyFromSource(cx);
    return this._deploy(assembly, 'deploy', options);
  }

  /**
   * Helper to allow deploy being called as part of the watch action.
   */
  private async _deploy(assembly: StackAssembly, action: 'deploy' | 'watch', options: ExtendedDeployOptions = {}) {
    const ioHost = withAction(this.ioHost, action);
    const timer = Timer.start();
    const stackCollection = assembly.selectStacksV2(options.stacks ?? ALL_STACKS);
    await this.validateStacksMetadata(stackCollection, ioHost);

    const synthTime = timer.end();
    await ioHost.notify(info(`\n✨  Synthesis time: ${synthTime.asSec}s\n`, 'CDK_TOOLKIT_I5001', {
      time: synthTime.asMs,
    }));

    if (stackCollection.stackCount === 0) {
      await ioHost.notify(error('This app contains no stacks'));
      return;
    }

    const deployments = await this.deploymentsForAction('deploy');

    const migrator = new ResourceMigrator({
      deployments,
    });
    await migrator.tryMigrateResources(stackCollection, options);

    const requireApproval = options.requireApproval ?? RequireApproval.NEVER;

    const parameterMap = buildParameterMap(options.parameters?.parameters);

    const hotswapMode = options.hotswap ?? HotswapMode.FULL_DEPLOYMENT;
    if (hotswapMode !== HotswapMode.FULL_DEPLOYMENT) {
      await ioHost.notify(warn([
        '⚠️ The --hotswap and --hotswap-fallback flags deliberately introduce CloudFormation drift to speed up deployments',
        '⚠️ They should only be used for development - never use them for your production Stacks!',
      ].join('\n')));
    }

    const stacks = stackCollection.stackArtifacts;

    const stackOutputs: { [key: string]: any } = {};
    const outputsFile = options.outputsFile;

    const buildAsset = async (assetNode: AssetBuildNode) => {
      await deployments.buildSingleAsset(
        assetNode.assetManifestArtifact,
        assetNode.assetManifest,
        assetNode.asset,
        {
          stack: assetNode.parentStack,
          roleArn: options.roleArn,
          stackName: assetNode.parentStack.stackName,
        },
      );
    };

    const publishAsset = async (assetNode: AssetPublishNode) => {
      await deployments.publishSingleAsset(assetNode.assetManifest, assetNode.asset, {
        stack: assetNode.parentStack,
        roleArn: options.roleArn,
        stackName: assetNode.parentStack.stackName,
      });
    };

    const deployStack = async (stackNode: StackNode) => {
      const stack = stackNode.stack;
      if (stackCollection.stackCount !== 1) {
        await ioHost.notify(highlight(stack.displayName));
      }

      if (!stack.environment) {
        // eslint-disable-next-line max-len
        throw new ToolkitError(
          `Stack ${stack.displayName} does not define an environment, and AWS credentials could not be obtained from standard locations or no region was configured.`,
        );
      }

      if (Object.keys(stack.template.Resources || {}).length === 0) {
        // The generated stack has no resources
        if (!(await deployments.stackExists({ stack }))) {
          await ioHost.notify(warn(`${chalk.bold(stack.displayName)}: stack has no resources, skipping deployment.`));
        } else {
          await ioHost.notify(warn(`${chalk.bold(stack.displayName)}: stack has no resources, deleting existing stack.`));
          await this._destroy(assembly, 'deploy', {
            stacks: { patterns: [stack.hierarchicalId], strategy: StackSelectionStrategy.PATTERN_MUST_MATCH_SINGLE },
            roleArn: options.roleArn,
            ci: options.ci,
          });
        }
        return;
      }

      if (requireApproval !== RequireApproval.NEVER) {
        const currentTemplate = await deployments.readCurrentTemplate(stack);
        if (diffRequiresApproval(currentTemplate, stack, requireApproval)) {
          const motivation = '"--require-approval" is enabled and stack includes security-sensitive updates.';
          const question = `${motivation}\nDo you wish to deploy these changes`;
          // @todo reintroduce concurrency and corked logging in CliHost
          const confirmed = await ioHost.requestResponse(confirm('CDK_TOOLKIT_I5060', question, motivation, true, concurrency));
          if (!confirmed) { throw new ToolkitError('Aborted by user'); }
        }
      }

      // Following are the same semantics we apply with respect to Notification ARNs (dictated by the SDK)
      //
      //  - undefined  =>  cdk ignores it, as if it wasn't supported (allows external management).
      //  - []:        =>  cdk manages it, and the user wants to wipe it out.
      //  - ['arn-1']  =>  cdk manages it, and the user wants to set it to ['arn-1'].
      const notificationArns = (!!options.notificationArns || !!stack.notificationArns)
        ? (options.notificationArns ?? []).concat(stack.notificationArns ?? [])
        : undefined;

      for (const notificationArn of notificationArns ?? []) {
        if (!validateSnsTopicArn(notificationArn)) {
          throw new ToolkitError(`Notification arn ${notificationArn} is not a valid arn for an SNS topic`);
        }
      }

      const stackIndex = stacks.indexOf(stack) + 1;
      await ioHost.notify(
        info(`${chalk.bold(stack.displayName)}: deploying... [${stackIndex}/${stackCollection.stackCount}]`),
      );
      const startDeployTime = Timer.start();

      let tags = options.tags;
      if (!tags || tags.length === 0) {
        tags = tagsForStack(stack);
      }

      let elapsedDeployTime;
      try {
        let deployResult: SuccessfulDeployStackResult | undefined;

        let rollback = options.rollback;
        let iteration = 0;
        while (!deployResult) {
          if (++iteration > 2) {
            throw new ToolkitError('This loop should have stabilized in 2 iterations, but didn\'t. If you are seeing this error, please report it at https://github.com/aws/aws-cdk/issues/new/choose');
          }

          const r = await deployments.deployStack({
            stack,
            deployName: stack.stackName,
            roleArn: options.roleArn,
            toolkitStackName: this.toolkitStackName,
            reuseAssets: options.reuseAssets,
            notificationArns,
            tags,
            deploymentMethod: options.deploymentMethod,
            force: options.force,
            parameters: Object.assign({}, parameterMap['*'], parameterMap[stack.stackName]),
            usePreviousParameters: options.parameters?.keepExistingParameters,
            progress,
            ci: options.ci,
            rollback,
            hotswap: hotswapMode,
            extraUserAgent: options.extraUserAgent,
            hotswapPropertyOverrides: options.hotswapProperties ? createHotswapPropertyOverrides(options.hotswapProperties) : undefined,
            assetParallelism: options.assetParallelism,
          });

          switch (r.type) {
            case 'did-deploy-stack':
              deployResult = r;
              break;

            case 'failpaused-need-rollback-first': {
              const motivation = r.reason === 'replacement'
                ? `Stack is in a paused fail state (${r.status}) and change includes a replacement which cannot be deployed with "--no-rollback"`
                : `Stack is in a paused fail state (${r.status}) and command line arguments do not include "--no-rollback"`;
              const question = `${motivation}. Perform a regular deployment`;

              if (options.force) {
                await ioHost.notify(warn(`${motivation}. Rolling back first (--force).`));
              } else {
                // @todo reintroduce concurrency and corked logging in CliHost
                const confirmed = await ioHost.requestResponse(confirm('CDK_TOOLKIT_I5050', question, motivation, true, concurrency));
                if (!confirmed) { throw new ToolkitError('Aborted by user'); }
              }

              // Perform a rollback
              await this._rollback(assembly, action, {
                stacks: { patterns: [stack.hierarchicalId], strategy: StackSelectionStrategy.PATTERN_MUST_MATCH_SINGLE },
                orphanFailedResources: options.force,
              });

              // Go around through the 'while' loop again but switch rollback to true.
              rollback = true;
              break;
            }

            case 'replacement-requires-rollback': {
              const motivation = 'Change includes a replacement which cannot be deployed with "--no-rollback"';
              const question = `${motivation}. Perform a regular deployment`;

              // @todo no force here
              if (options.force) {
                await ioHost.notify(warn(`${motivation}. Proceeding with regular deployment (--force).`));
              } else {
                // @todo reintroduce concurrency and corked logging in CliHost
                const confirmed = await ioHost.requestResponse(confirm('CDK_TOOLKIT_I5050', question, motivation, true, concurrency));
                if (!confirmed) { throw new ToolkitError('Aborted by user'); }
              }

              // Go around through the 'while' loop again but switch rollback to true.
              rollback = true;
              break;
            }

            default:
              throw new ToolkitError(`Unexpected result type from deployStack: ${JSON.stringify(r)}. If you are seeing this error, please report it at https://github.com/aws/aws-cdk/issues/new/choose`);
          }
        }

        const message = deployResult.noOp
          ? ` ✅  ${stack.displayName} (no changes)`
          : ` ✅  ${stack.displayName}`;

        await ioHost.notify(success('\n' + message));
        elapsedDeployTime = startDeployTime.end();
        await ioHost.notify(info(`\n✨  Deployment time: ${elapsedDeployTime.asSec}s\n`));

        if (Object.keys(deployResult.outputs).length > 0) {
          await ioHost.notify(info('Outputs:'));

          stackOutputs[stack.stackName] = deployResult.outputs;
        }

        for (const name of Object.keys(deployResult.outputs).sort()) {
          const value = deployResult.outputs[name];
          await ioHost.notify(info(`${chalk.cyan(stack.id)}.${chalk.cyan(name)} = ${chalk.underline(chalk.cyan(value))}`));
        }

        await ioHost.notify(info('Stack ARN:'));

        await ioHost.notify(info(deployResult.stackArn));
      } catch (e: any) {
        // It has to be exactly this string because an integration test tests for
        // "bold(stackname) failed: ResourceNotReady: <error>"
        throw new ToolkitError(
          [`❌  ${chalk.bold(stack.stackName)} failed:`, ...(e.name ? [`${e.name}:`] : []), e.message].join(' '),
        );
      } finally {
        if (options.traceLogs) {
          // deploy calls that originate from watch will come with their own cloudWatchLogMonitor
          const cloudWatchLogMonitor = options.cloudWatchLogMonitor ?? new CloudWatchLogEventMonitor();
          const foundLogGroupsResult = await findCloudWatchLogGroups(await this.sdkProvider('deploy'), stack);
          cloudWatchLogMonitor.addLogGroups(
            foundLogGroupsResult.env,
            foundLogGroupsResult.sdk,
            foundLogGroupsResult.logGroupNames,
          );
          await ioHost.notify(info(`The following log groups are added: ${foundLogGroupsResult.logGroupNames}`, 'CDK_TOOLKIT_I3001'));
        }

        // If an outputs file has been specified, create the file path and write stack outputs to it once.
        // Outputs are written after all stacks have been deployed. If a stack deployment fails,
        // all of the outputs from successfully deployed stacks before the failure will still be written.
        if (outputsFile) {
          fs.ensureFileSync(outputsFile);
          await fs.writeJson(outputsFile, stackOutputs, {
            spaces: 2,
            encoding: 'utf8',
          });
        }
      }
      await ioHost.notify(info(`\n✨  Total time: ${synthTime.asSec + elapsedDeployTime.asSec}s\n`));
    };

    const assetBuildTime = options.assetBuildTime ?? AssetBuildTime.ALL_BEFORE_DEPLOY;
    const prebuildAssets = assetBuildTime === AssetBuildTime.ALL_BEFORE_DEPLOY;
    const concurrency = options.concurrency || 1;
    const progress = concurrency > 1 ? StackActivityProgress.EVENTS : options.progress;
    if (concurrency > 1 && options.progress && options.progress != StackActivityProgress.EVENTS) {
      await ioHost.notify(warn('⚠️ The --concurrency flag only supports --progress "events". Switching to "events".'));
    }

    const stacksAndTheirAssetManifests = stacks.flatMap((stack) => [
      stack,
      ...stack.dependencies.filter(cxapi.AssetManifestArtifact.isAssetManifestArtifact),
    ]);
    const workGraph = new WorkGraphBuilder(prebuildAssets).build(stacksAndTheirAssetManifests);

    // Unless we are running with '--force', skip already published assets
    if (!options.force) {
      await removePublishedAssets(workGraph, deployments, options);
    }

    const graphConcurrency: Concurrency = {
      'stack': concurrency,
      'asset-build': 1, // This will be CPU-bound/memory bound, mostly matters for Docker builds
      'asset-publish': (options.assetParallelism ?? true) ? 8 : 1, // This will be I/O-bound, 8 in parallel seems reasonable
    };

    await workGraph.doParallel(graphConcurrency, {
      deployStack,
      buildAsset,
      publishAsset,
    });
  }

  /**
   * Watch Action
   *
   * Continuously observe project files and deploy the selected stacks automatically when changes are detected.
   * Implies hotswap deployments.
   */
  public async watch(cx: ICloudAssemblySource, options: WatchOptions): Promise<void> {
    const assembly = await this.assemblyFromSource(cx, false);
    const ioHost = withAction(this.ioHost, 'watch');
    const rootDir = options.watchDir ?? process.cwd();
    await ioHost.notify(debug(`root directory used for 'watch' is: ${rootDir}`));

    if (options.include === undefined && options.exclude === undefined) {
      throw new ToolkitError(
        "Cannot use the 'watch' command without specifying at least one directory to monitor. " +
          'Make sure to add a "watch" key to your cdk.json',
      );
    }

    // For the "include" subkey under the "watch" key, the behavior is:
    // 1. No "watch" setting? We error out.
    // 2. "watch" setting without an "include" key? We default to observing "./**".
    // 3. "watch" setting with an empty "include" key? We default to observing "./**".
    // 4. Non-empty "include" key? Just use the "include" key.
    const watchIncludes = patternsArrayForWatch(options.include, {
      rootDir,
      returnRootDirIfEmpty: true,
    });
    await ioHost.notify(debug(`'include' patterns for 'watch': ${JSON.stringify(watchIncludes)}`));

    // For the "exclude" subkey under the "watch" key,
    // the behavior is to add some default excludes in addition to the ones specified by the user:
    // 1. The CDK output directory.
    // 2. Any file whose name starts with a dot.
    // 3. Any directory's content whose name starts with a dot.
    // 4. Any node_modules and its content (even if it's not a JS/TS project, you might be using a local aws-cli package)
    const outdir = options.outdir ?? 'cdk.out';
    const watchExcludes = patternsArrayForWatch(options.exclude, {
      rootDir,
      returnRootDirIfEmpty: false,
    }).concat(`${outdir}/**`, '**/.*', '**/.*/**', '**/node_modules/**');
    await ioHost.notify(debug(`'exclude' patterns for 'watch': ${JSON.stringify(watchExcludes)}`));

    // Since 'cdk deploy' is a relatively slow operation for a 'watch' process,
    // introduce a concurrency latch that tracks the state.
    // This way, if file change events arrive when a 'cdk deploy' is still executing,
    // we will batch them, and trigger another 'cdk deploy' after the current one finishes,
    // making sure 'cdk deploy's  always execute one at a time.
    // Here's a diagram showing the state transitions:
    // --------------                --------    file changed     --------------    file changed     --------------  file changed
    // |            |  ready event   |      | ------------------> |            | ------------------> |            | --------------|
    // | pre-ready  | -------------> | open |                     | deploying  |                     |   queued   |               |
    // |            |                |      | <------------------ |            | <------------------ |            | <-------------|
    // --------------                --------  'cdk deploy' done  --------------  'cdk deploy' done  --------------
    let latch: 'pre-ready' | 'open' | 'deploying' | 'queued' = 'pre-ready';

    const cloudWatchLogMonitor = options.traceLogs ? new CloudWatchLogEventMonitor() : undefined;
    const deployAndWatch = async () => {
      latch = 'deploying';
      cloudWatchLogMonitor?.deactivate();

      await this.invokeDeployFromWatch(assembly, options, cloudWatchLogMonitor);

      // If latch is still 'deploying' after the 'await', that's fine,
      // but if it's 'queued', that means we need to deploy again
      while ((latch as 'deploying' | 'queued') === 'queued') {
        // TypeScript doesn't realize latch can change between 'awaits',
        // and thinks the above 'while' condition is always 'false' without the cast
        latch = 'deploying';
        await ioHost.notify(info("Detected file changes during deployment. Invoking 'cdk deploy' again"));
        await this.invokeDeployFromWatch(assembly, options, cloudWatchLogMonitor);
      }
      latch = 'open';
      cloudWatchLogMonitor?.activate();
    };

    chokidar
      .watch(watchIncludes, {
        ignored: watchExcludes,
        cwd: rootDir,
      })
      .on('ready', async () => {
        latch = 'open';
        await ioHost.notify(debug("'watch' received the 'ready' event. From now on, all file changes will trigger a deployment"));
        await ioHost.notify(info("Triggering initial 'cdk deploy'"));
        await deployAndWatch();
      })
      .on('all', async (event: 'add' | 'addDir' | 'change' | 'unlink' | 'unlinkDir', filePath?: string) => {
        if (latch === 'pre-ready') {
          await ioHost.notify(info(`'watch' is observing ${event === 'addDir' ? 'directory' : 'the file'} '${filePath}' for changes`));
        } else if (latch === 'open') {
          await ioHost.notify(info(`Detected change to '${filePath}' (type: ${event}). Triggering 'cdk deploy'`));
          await deployAndWatch();
        } else {
          // this means latch is either 'deploying' or 'queued'
          latch = 'queued';
          await ioHost.notify(info(
            `Detected change to '${filePath}' (type: ${event}) while 'cdk deploy' is still running. Will queue for another deployment after this one finishes'`,
          ));
        }
      });
  }

  /**
   * Rollback Action
   *
   * Rolls back the selected stacks.
   */
  public async rollback(cx: ICloudAssemblySource, options: RollbackOptions): Promise<void> {
    const assembly = await this.assemblyFromSource(cx);
    return this._rollback(assembly, 'rollback', options);
  }

  /**
   * Helper to allow rollback being called as part of the deploy or watch action.
   */
  private async _rollback(assembly: StackAssembly, action: 'rollback' | 'deploy' | 'watch', options: RollbackOptions): Promise<void> {
    const ioHost = withAction(this.ioHost, action);
    const timer = Timer.start();
    const stacks = assembly.selectStacksV2(options.stacks);
    await this.validateStacksMetadata(stacks, ioHost);
    const synthTime = timer.end();
    await ioHost.notify(info(`\n✨  Synthesis time: ${synthTime.asSec}s\n`, 'CDK_TOOLKIT_I5001', {
      time: synthTime.asMs,
    }));

    if (stacks.stackCount === 0) {
      await ioHost.notify(error('No stacks selected'));
      return;
    }

    let anyRollbackable = false;

    for (const stack of stacks.stackArtifacts) {
      await ioHost.notify(info(`Rolling back ${chalk.bold(stack.displayName)}`));
      const startRollbackTime = Timer.start();
      const deployments = await this.deploymentsForAction('rollback');
      try {
        const stackResult = await deployments.rollbackStack({
          stack,
          roleArn: options.roleArn,
          toolkitStackName: this.toolkitStackName,
          force: options.orphanFailedResources,
          validateBootstrapStackVersion: options.validateBootstrapStackVersion,
          orphanLogicalIds: options.orphanLogicalIds,
        });
        if (!stackResult.notInRollbackableState) {
          anyRollbackable = true;
        }
        const elapsedRollbackTime = startRollbackTime.end();
        await ioHost.notify(info(`\n✨  Rollback time: ${elapsedRollbackTime.asSec}s\n`));
      } catch (e: any) {
        await ioHost.notify(error(`\n ❌  ${chalk.bold(stack.displayName)} failed: ${formatErrorMessage(e)}`));
        throw new ToolkitError('Rollback failed (use --force to orphan failing resources)');
      }
    }
    if (!anyRollbackable) {
      throw new ToolkitError('No stacks were in a state that could be rolled back');
    }
  }

  /**
   * Destroy Action
   *
   * Destroys the selected Stacks.
   */
  public async destroy(cx: ICloudAssemblySource, options: DestroyOptions): Promise<void> {
    const assembly = await this.assemblyFromSource(cx);
    return this._destroy(assembly, 'destroy', options);
  }

  /**
   * Helper to allow destroy being called as part of the deploy action.
   */
  private async _destroy(assembly: StackAssembly, action: 'deploy' | 'destroy', options: DestroyOptions): Promise<void> {
    const ioHost = withAction(this.ioHost, action);
    // The stacks will have been ordered for deployment, so reverse them for deletion.
    const stacks = await assembly.selectStacksV2(options.stacks).reversed();

    const motivation = 'Destroying stacks is an irreversible action';
    const question = `Are you sure you want to delete: ${chalk.red(stacks.hierarchicalIds.join(', '))}`;
    const confirmed = await ioHost.requestResponse(confirm('CDK_TOOLKIT_I7010', question, motivation, true));
    if (!confirmed) {
      return ioHost.notify(error('Aborted by user'));
    }

    for (const [index, stack] of stacks.stackArtifacts.entries()) {
      await ioHost.notify(success(`${chalk.blue(stack.displayName)}: destroying... [${index + 1}/${stacks.stackCount}]`));
      try {
        const deployments = await this.deploymentsForAction(action);
        await deployments.destroyStack({
          stack,
          deployName: stack.stackName,
          roleArn: options.roleArn,
          ci: options.ci,
        });
        await ioHost.notify(success(`\n ✅  ${chalk.blue(stack.displayName)}: ${action}ed`));
      } catch (e) {
        await ioHost.notify(error(`\n ❌  ${chalk.blue(stack.displayName)}: ${action} failed ${e}`));
        throw e;
      }
    }
  }

  /**
   * Validate the stacks for errors and warnings according to the CLI's current settings
   */
  private async validateStacksMetadata(stacks: StackCollection, ioHost: ActionAwareIoHost) {
    // @TODO define these somewhere central
    const code = (level: IoMessageLevel): IoMessageCode => {
      switch (level) {
        case 'error': return 'CDK_ASSEMBLY_E9999';
        case 'warn': return 'CDK_ASSEMBLY_W9999';
        default: return 'CDK_ASSEMBLY_I9999';
      }
    };
    await stacks.validateMetadata(this.props.assemblyFailureAt, async (level, msg) => ioHost.notify({
      time: new Date(),
      level,
      code: code(level),
      message: `[${level} at ${msg.id}] ${msg.entry.data}`,
      data: msg,
    }));
  }

  /**
   * Creates a Toolkit internal CloudAssembly from a CloudAssemblySource.
   * @param assemblySource the source for the cloud assembly
   * @param cache if the assembly should be cached, default: `true`
   * @returns the CloudAssembly object
   */
  private async assemblyFromSource(assemblySource: ICloudAssemblySource, cache: boolean = true): Promise<StackAssembly> {
    if (assemblySource instanceof StackAssembly) {
      return assemblySource;
    }

    if (cache) {
      return new StackAssembly(await new CachedCloudAssemblySource(assemblySource).produce());
    }

    return new StackAssembly(await assemblySource.produce());
  }

  /**
   * Create a deployments class
   */
  private async deploymentsForAction(action: ToolkitAction): Promise<Deployments> {
    return new Deployments({
      sdkProvider: await this.sdkProvider(action),
      toolkitStackName: this.toolkitStackName,
    });
  }

  private async invokeDeployFromWatch(
    assembly: StackAssembly,
    options: WatchOptions,
    cloudWatchLogMonitor?: CloudWatchLogEventMonitor,
  ): Promise<void> {
    // watch defaults hotswap to enabled
    const hotswap = options.hotswap ?? HotswapMode.HOTSWAP_ONLY;
    const deployOptions: ExtendedDeployOptions = {
      ...options,
      requireApproval: RequireApproval.NEVER,
      cloudWatchLogMonitor,
      hotswap,
      extraUserAgent: `cdk-watch/hotswap-${hotswap === HotswapMode.FULL_DEPLOYMENT ? 'off' : 'on'}`,
    };

    try {
      await this._deploy(assembly, 'watch', deployOptions);
    } catch {
      // just continue - deploy will show the error
    }
  }
}<|MERGE_RESOLUTION|>--- conflicted
+++ resolved
@@ -19,11 +19,7 @@
 import { ALL_STACKS, CloudAssemblySourceBuilder } from '../api/cloud-assembly/private';
 import { ToolkitError } from '../api/errors';
 import { IIoHost, IoMessageCode, IoMessageLevel } from '../api/io';
-<<<<<<< HEAD
 import { asSdkLogger, withAction, Timer, confirm, error, highlight, info, success, warn, ActionAwareIoHost, debug, result, withoutEmojis, withoutColor } from '../api/io/private';
-=======
-import { asSdkLogger, withAction, Timer, confirm, error, highlight, info, success, warn, ActionAwareIoHost, debug, result, withoutEmojis } from '../api/io/private';
->>>>>>> 2e7c3e8d
 
 /**
  * The current action being performed by the CLI. 'none' represents the absence of an action.
@@ -59,7 +55,6 @@
   emojis?: boolean;
 
   /**
-<<<<<<< HEAD
    * Whether to allow ANSI colors and formatting in IoHost messages.
    * Setting this value to `falsez enforces that no color or style shows up
    * in messages sent to the IoHost.
@@ -70,8 +65,6 @@
   color?: boolean;
 
   /**
-=======
->>>>>>> 2e7c3e8d
    * Configuration options for the SDK.
    */
   sdkOptions?: SdkOptions;
@@ -119,12 +112,9 @@
     if (props.emojis === false) {
       ioHost = withoutEmojis(ioHost);
     }
-<<<<<<< HEAD
     if (props.color === false) {
       ioHost = withoutColor(ioHost);
     }
-=======
->>>>>>> 2e7c3e8d
     this.ioHost = ioHost;
   }
 
