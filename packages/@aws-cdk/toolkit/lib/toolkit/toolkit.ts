--- conflicted
+++ resolved
@@ -423,22 +423,9 @@
           await ioHost.notify(info(`${chalk.cyan(stack.id)}.${chalk.cyan(name)} = ${chalk.underline(chalk.cyan(value))}`));
         }
 
-<<<<<<< HEAD
-        const obscuredTemplate = obscureTemplate(stack.template);
-        await ioHost.notify(info(`Stack ARN:${deployResult.stackArn}`, 'CDK_TOOLKIT_I0002', {
-          stack: {
-            stackName: stack.stackName,
-            hierarchicalId: stack.hierarchicalId,
-            template: stack.template,
-            stringifiedJson: serializeStructure(obscuredTemplate, true),
-            stringifiedYaml: serializeStructure(obscuredTemplate, false),
-          },
-        }));
-=======
         await ioHost.notify(info('Stack ARN:'));
 
         await ioHost.notify(info(deployResult.stackArn));
->>>>>>> c9d16843
       } catch (e: any) {
         // It has to be exactly this string because an integration test tests for
         // "bold(stackname) failed: ResourceNotReady: <error>"
