--- conflicted
+++ resolved
@@ -13,13 +13,8 @@
 import { type RollbackOptions } from '../actions/rollback';
 import { type SynthOptions } from '../actions/synth';
 import { patternsArrayForWatch, WatchOptions } from '../actions/watch';
-<<<<<<< HEAD
-import { SdkOptions } from '../api/aws-auth';
+import { type SdkOptions } from '../api/aws-auth';
 import { DEFAULT_TOOLKIT_STACK_NAME, SdkProvider, SuccessfulDeployStackResult, StackCollection, Deployments, HotswapMode, StackActivityProgress, ResourceMigrator, obscureTemplate, serializeStructure, tagsForStack, CliIoHost, validateSnsTopicArn, Concurrency, WorkGraphBuilder, AssetBuildNode, AssetPublishNode, StackNode, formatErrorMessage, CloudWatchLogEventMonitor, findCloudWatchLogGroups } from '../api/aws-cdk';
-=======
-import { type SdkOptions } from '../api/aws-auth';
-import { DEFAULT_TOOLKIT_STACK_NAME, SdkProvider, SuccessfulDeployStackResult, StackCollection, Deployments, HotswapMode, StackActivityProgress, ResourceMigrator, obscureTemplate, serializeStructure, tagsForStack, CliIoHost, validateSnsTopicArn, Concurrency, WorkGraphBuilder, AssetBuildNode, AssetPublishNode, StackNode, formatErrorMessage } from '../api/aws-cdk';
->>>>>>> 64338f29
 import { CachedCloudAssemblySource, IdentityCloudAssemblySource, StackAssembly, ICloudAssemblySource, StackSelectionStrategy } from '../api/cloud-assembly';
 import { ALL_STACKS, CloudAssemblySourceBuilder } from '../api/cloud-assembly/private';
 import { ToolkitError } from '../api/errors';
@@ -782,16 +777,9 @@
     const deployOptions: ExtendedDeployOptions = {
       ...options,
       requireApproval: RequireApproval.NEVER,
-<<<<<<< HEAD
       cloudWatchLogMonitor,
-      hotswap: options.hotswap,
-      extraUserAgent: `cdk-watch/hotswap-${options.hotswap !== HotswapMode.FALL_BACK ? 'on' : 'off'}`,
-      concurrency: options.concurrency,
-=======
-      // cloudWatchLogMonitor,
       hotswap,
       extraUserAgent: `cdk-watch/hotswap-${hotswap === HotswapMode.FULL_DEPLOYMENT ? 'off' : 'on'}`,
->>>>>>> 64338f29
     };
 
     try {
