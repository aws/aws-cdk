<<<<<<< HEAD
import { expect, haveResourceLike } from '@aws-cdk/assert';
import * as iam from '@aws-cdk/aws-iam';
=======
import { ABSENT, expect, haveResourceLike } from '@aws-cdk/assert';
>>>>>>> 20a2820e
import * as cdk from '@aws-cdk/core';
import { Test } from 'nodeunit';

import * as appmesh from '../lib';

export = {
  'When creating new routes': {
    'route has expected defaults'(test:Test) {
      // GIVEN
      const stack = new cdk.Stack();
      const mesh = new appmesh.Mesh(stack, 'mesh', {
        meshName: 'test-mesh',
      });
      const router = new appmesh.VirtualRouter(stack, 'router', {
        mesh,
      });

      // WHEN
      const node = mesh.addVirtualNode('test-node', {
        serviceDiscovery: appmesh.ServiceDiscovery.dns('test'),
        listeners: [appmesh.VirtualNodeListener.http()],
      });

      router.addRoute('test-http-route', {
        routeSpec: appmesh.RouteSpec.http({
          weightedTargets: [
            {
              virtualNode: node,
            },
          ],
          timeout: {
            idle: cdk.Duration.seconds(10),
            perRequest: cdk.Duration.seconds(11),
          },
        }),
      });

      router.addRoute('test-http2-route', {
        routeSpec: appmesh.RouteSpec.http2({
          weightedTargets: [
            {
              virtualNode: node,
            },
          ],
          timeout: {
            idle: cdk.Duration.seconds(12),
            perRequest: cdk.Duration.seconds(13),
          },
        }),
      });

      router.addRoute('test-tcp-route', {
        routeSpec: appmesh.RouteSpec.tcp({
          weightedTargets: [
            {
              virtualNode: node,
            },
          ],
          timeout: {
            idle: cdk.Duration.seconds(14),
          },
        }),
      });

      router.addRoute('test-grpc-route', {
        routeSpec: appmesh.RouteSpec.grpc({
          weightedTargets: [
            {
              virtualNode: node,
            },
          ],
          match: {
            serviceName: 'test.svc.local',
          },
          timeout: {
            idle: cdk.Duration.seconds(15),
            perRequest: cdk.Duration.seconds(16),
          },
        }),
      });

      // THEN
      expect(stack).to(haveResourceLike('AWS::AppMesh::Route', {
        Spec: {
          HttpRoute: {
            Action: {
              WeightedTargets: [
                {
                  VirtualNode: {
                    'Fn::GetAtt': [
                      'meshtestnodeF93946D4',
                      'VirtualNodeName',
                    ],
                  },
                  Weight: 1,
                },
              ],
            },
            Match: {
              Prefix: '/',
            },
            Timeout: {
              Idle: {
                Value: 10000,
                Unit: 'ms',
              },
              PerRequest: {
                Value: 11000,
                Unit: 'ms',
              },
            },
          },
        },
        RouteName: 'test-http-route',
      }));

      expect(stack).to(haveResourceLike('AWS::AppMesh::Route', {
        Spec: {
          Http2Route: {
            Action: {
              WeightedTargets: [
                {
                  VirtualNode: {
                    'Fn::GetAtt': [
                      'meshtestnodeF93946D4',
                      'VirtualNodeName',
                    ],
                  },
                  Weight: 1,
                },
              ],
            },
            Match: {
              Prefix: '/',
            },
            Timeout: {
              Idle: {
                Value: 12000,
                Unit: 'ms',
              },
              PerRequest: {
                Value: 13000,
                Unit: 'ms',
              },
            },
          },
        },
        RouteName: 'test-http2-route',
      }));

      expect(stack).to(haveResourceLike('AWS::AppMesh::Route', {
        Spec: {
          TcpRoute: {
            Action: {
              WeightedTargets: [
                {
                  VirtualNode: {
                    'Fn::GetAtt': [
                      'meshtestnodeF93946D4',
                      'VirtualNodeName',
                    ],
                  },
                  Weight: 1,
                },
              ],
            },
            Timeout: {
              Idle: {
                Value: 14000,
                Unit: 'ms',
              },
            },
          },
        },
        RouteName: 'test-tcp-route',
      }));

      expect(stack).to(haveResourceLike('AWS::AppMesh::Route', {
        Spec: {
          GrpcRoute: {
            Action: {
              WeightedTargets: [
                {
                  VirtualNode: {
                    'Fn::GetAtt': [
                      'meshtestnodeF93946D4',
                      'VirtualNodeName',
                    ],
                  },
                  Weight: 1,
                },
              ],
            },
            Match: {
              ServiceName: 'test.svc.local',
            },
            Timeout: {
              Idle: {
                Value: 15000,
                Unit: 'ms',
              },
              PerRequest: {
                Value: 16000,
                Unit: 'ms',
              },
            },
          },
        },
        RouteName: 'test-grpc-route',
      }));

      test.done();
    },

    'should have expected features'(test: Test) {
      // GIVEN
      const stack = new cdk.Stack();
      const mesh = new appmesh.Mesh(stack, 'mesh', {
        meshName: 'test-mesh',
      });
      const router = new appmesh.VirtualRouter(stack, 'router', {
        mesh,
      });

      // WHEN
      const node = mesh.addVirtualNode('test-node', {
        serviceDiscovery: appmesh.ServiceDiscovery.dns('test'),
        listeners: [appmesh.VirtualNodeListener.http()],
      });

      router.addRoute('test-http-route', {
        routeSpec: appmesh.RouteSpec.http({
          weightedTargets: [
            {
              virtualNode: node,
            },
          ],
          match: {
            prefixPath: '/node',
          },
          timeout: {
            idle: cdk.Duration.seconds(10),
            perRequest: cdk.Duration.seconds(11),
          },
        }),
      });

      // THEN
      expect(stack).to(haveResourceLike('AWS::AppMesh::Route', {
        Spec: {
          HttpRoute: {
            Action: {
              WeightedTargets: [
                {
                  VirtualNode: {
                    'Fn::GetAtt': [
                      'meshtestnodeF93946D4',
                      'VirtualNodeName',
                    ],
                  },
                  Weight: 1,
                },
              ],
            },
            Match: {
              Prefix: '/node',
            },
            Timeout: {
              Idle: {
                Value: 10000,
                Unit: 'ms',
              },
              PerRequest: {
                Value: 11000,
                Unit: 'ms',
              },
            },
          },
        },
        RouteName: 'test-http-route',
      }));
      test.done();
    },

    'should allow http retries'(test: Test) {
      // GIVEN
      const stack = new cdk.Stack();
      const mesh = new appmesh.Mesh(stack, 'mesh', {
        meshName: 'test-mesh',
      });
      const router = new appmesh.VirtualRouter(stack, 'router', {
        mesh,
      });
      const virtualNode = mesh.addVirtualNode('test-node', {
        serviceDiscovery: appmesh.ServiceDiscovery.dns('test'),
        listeners: [appmesh.VirtualNodeListener.http()],
      });

      // WHEN
      router.addRoute('test-http-route', {
        routeSpec: appmesh.RouteSpec.http({
          weightedTargets: [{ virtualNode }],
          retryPolicy: {
            httpRetryEvents: [appmesh.HttpRetryEvent.CLIENT_ERROR],
            tcpRetryEvents: [appmesh.TcpRetryEvent.CONNECTION_ERROR],
            retryAttempts: 5,
            retryTimeout: cdk.Duration.seconds(10),
          },
        }),
      });

      // THEN
      expect(stack).to(haveResourceLike('AWS::AppMesh::Route', {
        Spec: {
          HttpRoute: {
            RetryPolicy: {
              HttpRetryEvents: ['client-error'],
              TcpRetryEvents: ['connection-error'],
              MaxRetries: 5,
              PerRetryTimeout: {
                Unit: 'ms',
                Value: 10000,
              },
            },
          },
        },
      }));

      test.done();
    },

    'http retry events are ABSENT when specified as an empty array'(test: Test) {
      // GIVEN
      const stack = new cdk.Stack();
      const mesh = new appmesh.Mesh(stack, 'mesh', {
        meshName: 'test-mesh',
      });
      const router = new appmesh.VirtualRouter(stack, 'router', {
        mesh,
      });
      const virtualNode = mesh.addVirtualNode('test-node', {
        serviceDiscovery: appmesh.ServiceDiscovery.dns('test'),
        listeners: [appmesh.VirtualNodeListener.http()],
      });

      // WHEN
      router.addRoute('test-http-route', {
        routeSpec: appmesh.RouteSpec.http({
          weightedTargets: [{ virtualNode }],
          retryPolicy: {
            httpRetryEvents: [],
            tcpRetryEvents: [appmesh.TcpRetryEvent.CONNECTION_ERROR],
            retryAttempts: 5,
            retryTimeout: cdk.Duration.seconds(10),
          },
        }),
      });

      router.addRoute('test-http-route2', {
        routeSpec: appmesh.RouteSpec.http({
          weightedTargets: [{ virtualNode }],
          retryPolicy: {
            httpRetryEvents: [appmesh.HttpRetryEvent.CLIENT_ERROR],
            tcpRetryEvents: [],
            retryAttempts: 5,
            retryTimeout: cdk.Duration.seconds(10),
          },
        }),
      });

      // THEN
      expect(stack).to(haveResourceLike('AWS::AppMesh::Route', {
        Spec: {
          HttpRoute: {
            RetryPolicy: {
              HttpRetryEvents: ABSENT,
              TcpRetryEvents: ['connection-error'],
            },
          },
        },
      }));
      expect(stack).to(haveResourceLike('AWS::AppMesh::Route', {
        Spec: {
          HttpRoute: {
            RetryPolicy: {
              HttpRetryEvents: ['client-error'],
              TcpRetryEvents: ABSENT,
            },
          },
        },
      }));

      test.done();
    },

    'errors when http retry policy has no events'(test: Test) {
      // GIVEN
      const stack = new cdk.Stack();
      const mesh = new appmesh.Mesh(stack, 'mesh', {
        meshName: 'test-mesh',
      });
      const router = new appmesh.VirtualRouter(stack, 'router', {
        mesh,
      });
      const virtualNode = mesh.addVirtualNode('test-node', {
        serviceDiscovery: appmesh.ServiceDiscovery.dns('test'),
        listeners: [appmesh.VirtualNodeListener.http()],
      });

      // WHEN
      test.throws(() => {
        router.addRoute('test-http-route', {
          routeSpec: appmesh.RouteSpec.http({
            weightedTargets: [{ virtualNode }],
            retryPolicy: {
              retryAttempts: 5,
              retryTimeout: cdk.Duration.seconds(10),
            },
          }),
        });
      }, /specify one value for at least/i);

      test.done();
    },

    'should allow grpc retries'(test: Test) {
      // GIVEN
      const stack = new cdk.Stack();
      const mesh = new appmesh.Mesh(stack, 'mesh', {
        meshName: 'test-mesh',
      });
      const router = new appmesh.VirtualRouter(stack, 'router', {
        mesh,
      });
      const virtualNode = mesh.addVirtualNode('test-node', {
        serviceDiscovery: appmesh.ServiceDiscovery.dns('test'),
        listeners: [appmesh.VirtualNodeListener.http()],
      });

      // WHEN
      router.addRoute('test-grpc-route', {
        routeSpec: appmesh.RouteSpec.grpc({
          weightedTargets: [{ virtualNode }],
          match: { serviceName: 'servicename' },
          retryPolicy: {
            grpcRetryEvents: [appmesh.GrpcRetryEvent.DEADLINE_EXCEEDED],
            httpRetryEvents: [appmesh.HttpRetryEvent.CLIENT_ERROR],
            tcpRetryEvents: [appmesh.TcpRetryEvent.CONNECTION_ERROR],
            retryAttempts: 5,
            retryTimeout: cdk.Duration.seconds(10),
          },
        }),
      });

      // THEN
      expect(stack).to(haveResourceLike('AWS::AppMesh::Route', {
        Spec: {
          GrpcRoute: {
            RetryPolicy: {
              GrpcRetryEvents: ['deadline-exceeded'],
              HttpRetryEvents: ['client-error'],
              TcpRetryEvents: ['connection-error'],
              MaxRetries: 5,
              PerRetryTimeout: {
                Unit: 'ms',
                Value: 10000,
              },
            },
          },
        },
      }));

      test.done();
    },

    'grpc retry events are ABSENT when specified as an empty array'(test: Test) {
      // GIVEN
      const stack = new cdk.Stack();
      const mesh = new appmesh.Mesh(stack, 'mesh', {
        meshName: 'test-mesh',
      });
      const router = new appmesh.VirtualRouter(stack, 'router', {
        mesh,
      });
      const virtualNode = mesh.addVirtualNode('test-node', {
        serviceDiscovery: appmesh.ServiceDiscovery.dns('test'),
        listeners: [appmesh.VirtualNodeListener.http()],
      });

      // WHEN
      router.addRoute('test-grpc-route', {
        routeSpec: appmesh.RouteSpec.grpc({
          weightedTargets: [{ virtualNode }],
          match: { serviceName: 'example' },
          retryPolicy: {
            grpcRetryEvents: [],
            httpRetryEvents: [],
            tcpRetryEvents: [appmesh.TcpRetryEvent.CONNECTION_ERROR],
            retryAttempts: 5,
            retryTimeout: cdk.Duration.seconds(10),
          },
        }),
      });

      router.addRoute('test-grpc-route2', {
        routeSpec: appmesh.RouteSpec.grpc({
          weightedTargets: [{ virtualNode }],
          match: { serviceName: 'example' },
          retryPolicy: {
            grpcRetryEvents: [appmesh.GrpcRetryEvent.CANCELLED],
            httpRetryEvents: [],
            tcpRetryEvents: [],
            retryAttempts: 5,
            retryTimeout: cdk.Duration.seconds(10),
          },
        }),
      });

      // THEN
      expect(stack).to(haveResourceLike('AWS::AppMesh::Route', {
        Spec: {
          GrpcRoute: {
            RetryPolicy: {
              GrpcRetryEvents: ABSENT,
              HttpRetryEvents: ABSENT,
              TcpRetryEvents: ['connection-error'],
            },
          },
        },
      }));
      expect(stack).to(haveResourceLike('AWS::AppMesh::Route', {
        Spec: {
          GrpcRoute: {
            RetryPolicy: {
              GrpcRetryEvents: ['cancelled'],
              HttpRetryEvents: ABSENT,
              TcpRetryEvents: ABSENT,
            },
          },
        },
      }));

      test.done();
    },

    'errors when grpc retry policy has no events'(test: Test) {
      // GIVEN
      const stack = new cdk.Stack();
      const mesh = new appmesh.Mesh(stack, 'mesh', {
        meshName: 'test-mesh',
      });
      const router = new appmesh.VirtualRouter(stack, 'router', {
        mesh,
      });
      const virtualNode = mesh.addVirtualNode('test-node', {
        serviceDiscovery: appmesh.ServiceDiscovery.dns('test'),
        listeners: [appmesh.VirtualNodeListener.http()],
      });

      // WHEN
      test.throws(() => {
        router.addRoute('test-grpc-route', {
          routeSpec: appmesh.RouteSpec.grpc({
            weightedTargets: [{ virtualNode }],
            match: { serviceName: 'servicename' },
            retryPolicy: {
              retryAttempts: 5,
              retryTimeout: cdk.Duration.seconds(10),
            },
          }),
        });
      }, /specify one value for at least/i);

      test.done();
    },
  },

  'should match routes based on headers'(test: Test) {
    // GIVEN
    const stack = new cdk.Stack();
    const mesh = new appmesh.Mesh(stack, 'mesh', {
      meshName: 'test-mesh',
    });

    const router = new appmesh.VirtualRouter(stack, 'router', {
      mesh,
    });

    const virtualNode = mesh.addVirtualNode('test-node', {
      serviceDiscovery: appmesh.ServiceDiscovery.dns('test'),
      listeners: [appmesh.VirtualNodeListener.http()],
    });

    // WHEN
    router.addRoute('route', {
      routeSpec: appmesh.RouteSpec.http2({
        weightedTargets: [{ virtualNode }],
        match: {
          prefixPath: '/',
          headers: [
            appmesh.HttpHeaderMatch.valueIs('Content-Type', 'application/json'),
            appmesh.HttpHeaderMatch.valueIsNot('Content-Type', 'text/html'),
            appmesh.HttpHeaderMatch.valueStartsWith('Content-Type', 'application/'),
            appmesh.HttpHeaderMatch.valueDoesNotStartWith('Content-Type', 'text/'),
            appmesh.HttpHeaderMatch.valueEndsWith('Content-Type', '/json'),
            appmesh.HttpHeaderMatch.valueDoesNotEndWith('Content-Type', '/json+foobar'),
            appmesh.HttpHeaderMatch.valueMatchesRegex('Content-Type', 'application/.*'),
            appmesh.HttpHeaderMatch.valueDoesNotMatchRegex('Content-Type', 'text/.*'),
            appmesh.HttpHeaderMatch.valuesIsInRange('Max-Forward', 1, 5),
            appmesh.HttpHeaderMatch.valuesIsNotInRange('Max-Forward', 1, 5),
          ],
        },
      }),
    });

    // THEN
    expect(stack).to(haveResourceLike('AWS::AppMesh::Route', {
      Spec: {
        Http2Route: {
          Match: {
            Prefix: '/',
            Headers: [
              {
                Invert: false,
                Match: { Exact: 'application/json' },
                Name: 'Content-Type',
              },
              {
                Invert: true,
                Match: { Exact: 'text/html' },
                Name: 'Content-Type',
              },
              {
                Invert: false,
                Match: { Prefix: 'application/' },
                Name: 'Content-Type',
              },
              {
                Invert: true,
                Match: { Prefix: 'text/' },
                Name: 'Content-Type',
              },
              {
                Invert: false,
                Match: { Suffix: '/json' },
                Name: 'Content-Type',
              },
              {
                Invert: true,
                Match: { Suffix: '/json+foobar' },
                Name: 'Content-Type',
              },
              {
                Invert: false,
                Match: { Regex: 'application/.*' },
                Name: 'Content-Type',
              },
              {
                Invert: true,
                Match: { Regex: 'text/.*' },
                Name: 'Content-Type',
              },
              {
                Invert: false,
                Match: {
                  Range: {
                    End: 5,
                    Start: 1,
                  },
                },
                Name: 'Max-Forward',
              },
              {
                Invert: true,
                Match: {
                  Range: {
                    End: 5,
                    Start: 1,
                  },
                },
                Name: 'Max-Forward',
              },
            ],
          },
        },
      },
    }));

    test.done();
  },

  'should match routes based on method'(test: Test) {
    // GIVEN
    const stack = new cdk.Stack();
    const mesh = new appmesh.Mesh(stack, 'mesh', {
      meshName: 'test-mesh',
    });

    const router = new appmesh.VirtualRouter(stack, 'router', {
      mesh,
    });

    const virtualNode = mesh.addVirtualNode('test-node', {
      serviceDiscovery: appmesh.ServiceDiscovery.dns('test'),
      listeners: [appmesh.VirtualNodeListener.http()],
    });

    // WHEN
    router.addRoute('route', {
      routeSpec: appmesh.RouteSpec.http2({
        weightedTargets: [{ virtualNode }],
        match: {
          prefixPath: '/',
          method: appmesh.HttpRouteMatchMethod.GET,
        },
      }),
    });

    // THEN
    expect(stack).to(haveResourceLike('AWS::AppMesh::Route', {
      Spec: {
        Http2Route: {
          Match: {
            Prefix: '/',
            Method: 'GET',
          },
        },
      },
    }));

    test.done();
  },

  'should match routes based on scheme'(test: Test) {
    // GIVEN
    const stack = new cdk.Stack();
    const mesh = new appmesh.Mesh(stack, 'mesh', {
      meshName: 'test-mesh',
    });

    const router = new appmesh.VirtualRouter(stack, 'router', {
      mesh,
    });

    const virtualNode = mesh.addVirtualNode('test-node', {
      serviceDiscovery: appmesh.ServiceDiscovery.dns('test'),
      listeners: [appmesh.VirtualNodeListener.http()],
    });

    // WHEN
    router.addRoute('route', {
      routeSpec: appmesh.RouteSpec.http2({
        weightedTargets: [{ virtualNode }],
        match: {
          prefixPath: '/',
          protocol: appmesh.HttpRouteProtocol.HTTP,
        },
      }),
    });

    // THEN
    expect(stack).to(haveResourceLike('AWS::AppMesh::Route', {
      Spec: {
        Http2Route: {
          Match: {
            Prefix: '/',
            Scheme: 'http',
          },
        },
      },
    }));

    test.done();
  },

  'should allow route priority'(test: Test) {
    // GIVEN
    const stack = new cdk.Stack();
    const mesh = new appmesh.Mesh(stack, 'mesh', {
      meshName: 'test-mesh',
    });

    const router = new appmesh.VirtualRouter(stack, 'router', {
      mesh,
    });

    const virtualNode = mesh.addVirtualNode('test-node', {
      serviceDiscovery: appmesh.ServiceDiscovery.dns('test'),
      listeners: [appmesh.VirtualNodeListener.http()],
    });

    // WHEN
    router.addRoute('http2', {
      routeSpec: appmesh.RouteSpec.http2({
        priority: 0,
        weightedTargets: [{ virtualNode }],
      }),
    });
    router.addRoute('http', {
      routeSpec: appmesh.RouteSpec.http({
        priority: 10,
        weightedTargets: [{ virtualNode }],
      }),
    });
    router.addRoute('grpc', {
      routeSpec: appmesh.RouteSpec.grpc({
        priority: 20,
        weightedTargets: [{ virtualNode }],
        match: {
          serviceName: 'test',
        },
      }),
    });
    router.addRoute('tcp', {
      routeSpec: appmesh.RouteSpec.tcp({
        priority: 30,
        weightedTargets: [{ virtualNode }],
      }),
    });

    // THEN
    expect(stack).to(haveResourceLike('AWS::AppMesh::Route', {
      Spec: {
        Priority: 0,
        Http2Route: {},
      },
    }));
    expect(stack).to(haveResourceLike('AWS::AppMesh::Route', {
      Spec: {
        Priority: 10,
        HttpRoute: {},
      },
    }));
    expect(stack).to(haveResourceLike('AWS::AppMesh::Route', {
      Spec: {
        Priority: 20,
        GrpcRoute: {},
      },
    }));
    expect(stack).to(haveResourceLike('AWS::AppMesh::Route', {
      Spec: {
        Priority: 30,
        TcpRoute: {},
      },
    }));

    test.done();
  },

  'Can import Routes using an ARN'(test: Test) {
    const app = new cdk.App();
    // GIVEN
    const stack = new cdk.Stack(app, 'Imports', {
      env: { account: '123456789012', region: 'us-east-1' },
    });
    const meshName = 'test-mesh';
    const virtualRouterName = 'test-virtual-router';
    const routeName = 'test-route';
    const arn = `arn:aws:appmesh:us-east-1:123456789012:mesh/${meshName}/virtualRouter/${virtualRouterName}/gatewayRoute/${routeName}`;

    // WHEN
    const route = appmesh.Route.fromRouteArn(stack, 'importedRoute', arn);
    // THEN
    test.equal(route.routeName, routeName);
    test.equal(route.virtualRouter.virtualRouterName, virtualRouterName);
    test.equal(route.virtualRouter.mesh.meshName, meshName);
    test.done();
  },

  'Can import Routes using ARN and attributes'(test: Test) {
    const app = new cdk.App();
    // GIVEN
    const stack = new cdk.Stack(app, 'Imports', {
      env: { account: '123456789012', region: 'us-east-1' },
    });
    const meshName = 'test-mesh';
    const virtualRouterName = 'test-virtual-router';
    const routeName = 'test-route';

    // WHEN
    const mesh = appmesh.Mesh.fromMeshName(stack, 'Mesh', meshName);
    const virtualRouter = mesh.addVirtualRouter('VirtualGateway', {
      virtualRouterName: virtualRouterName,
    });
    const route = appmesh.Route.fromRouteAttributes(stack, 'importedRoute', { routeName, virtualRouter });
    // THEN
    test.equal(route.routeName, routeName);
    test.equal(route.virtualRouter.mesh.meshName, meshName);

    test.done();
  },
  'Can grant an identity all permissions for a given Route'(test: Test) {
    // GIVEN
    const stack = new cdk.Stack();
    const mesh = new appmesh.Mesh(stack, 'mesh', {
      meshName: 'test-mesh',
    });
    const router = mesh.addVirtualRouter('http-router-listener');

    const node = mesh.addVirtualNode('test-node', {
      serviceDiscovery: appmesh.ServiceDiscovery.dns('test'),
      listeners: [appmesh.VirtualNodeListener.http()],
    });

    const route = router.addRoute('test-http-route', {
      routeSpec: appmesh.RouteSpec.http({
        weightedTargets: [
          {
            virtualNode: node,
          },
        ],
        timeout: {
          idle: cdk.Duration.seconds(10),
          perRequest: cdk.Duration.seconds(11),
        },
      }),
    });

    // WHEN
    const user = new iam.User(stack, 'test');
    route.grantAll(user);

    // THEN
    expect(stack).to(haveResourceLike('AWS::IAM::Policy', {
      PolicyDocument: {
        Statement: [
          {
            Action: [
              'appmesh:DescribeRoute',
              'appmesh:UpdateRoute',
              'appmesh:DeleteRoute',
              'appmesh:TagResource',
              'appmesh:UntagResource',
            ],
            Effect: 'Allow',
            Resource: {
              Ref: 'meshhttprouterlistenertesthttprouteDAB0AC41',
            },
          },
        ],
      },
    }));

    test.done();
  },
  'Can grant an identity a specific permission for a given Route'(test: Test) {
    // GIVEN
    const stack = new cdk.Stack();
    const mesh = new appmesh.Mesh(stack, 'mesh', {
      meshName: 'test-mesh',
    });
    const router = mesh.addVirtualRouter('http-router-listener');

    const node = mesh.addVirtualNode('test-node', {
      serviceDiscovery: appmesh.ServiceDiscovery.dns('test'),
      listeners: [appmesh.VirtualNodeListener.http()],
    });

    const route = router.addRoute('test-http-route', {
      routeSpec: appmesh.RouteSpec.http({
        weightedTargets: [
          {
            virtualNode: node,
          },
        ],
        timeout: {
          idle: cdk.Duration.seconds(10),
          perRequest: cdk.Duration.seconds(11),
        },
      }),
    });

    // WHEN
    const user = new iam.User(stack, 'test');
    route.grant(user, 'appmesh:DescribeRoute');

    // THEN
    expect(stack).to(haveResourceLike('AWS::IAM::Policy', {
      PolicyDocument: {
        Statement: [
          {
            Action: 'appmesh:DescribeRoute',
            Effect: 'Allow',
            Resource: {
              Ref: 'meshhttprouterlistenertesthttprouteDAB0AC41',
            },
          },
        ],
      },
    }));

    test.done();
  },
};<|MERGE_RESOLUTION|>--- conflicted
+++ resolved
@@ -1,9 +1,5 @@
-<<<<<<< HEAD
-import { expect, haveResourceLike } from '@aws-cdk/assert';
+import { ABSENT, expect, haveResourceLike } from '@aws-cdk/assert';
 import * as iam from '@aws-cdk/aws-iam';
-=======
-import { ABSENT, expect, haveResourceLike } from '@aws-cdk/assert';
->>>>>>> 20a2820e
 import * as cdk from '@aws-cdk/core';
 import { Test } from 'nodeunit';
 
