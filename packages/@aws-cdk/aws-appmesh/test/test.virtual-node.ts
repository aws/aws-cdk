import { expect, haveResourceLike } from '@aws-cdk/assert';
import * as cdk from '@aws-cdk/core';
import { Test } from 'nodeunit';

import * as appmesh from '../lib';

export = {
  'When an existing VirtualNode': {
    'with existing backends, adds new backend': {
      'should add resource with service backends'(test: Test) {
        // GIVEN
        const stack = new cdk.Stack();

        // WHEN
        const mesh = new appmesh.Mesh(stack, 'mesh', {
          meshName: 'test-mesh',
        });

        const service1 = new appmesh.VirtualService(stack, 'service-1', {
          virtualServiceName: 'service1.domain.local',
          mesh,
        });
        const service2 = new appmesh.VirtualService(stack, 'service-2', {
          virtualServiceName: 'service2.domain.local',
          mesh,
        });

        const node = new appmesh.VirtualNode(stack, 'test-node', {
          mesh,
          dnsHostName: 'test',
          backends: [service1],
        });

        node.addBackend(service2);

        // THEN
        expect(stack).to(haveResourceLike('AWS::AppMesh::VirtualNode', {
          Spec: {
            Backends: [
              {
                VirtualService: {
                  VirtualServiceName: {
                    'Fn::GetAtt': ['service1A48078CF', 'VirtualServiceName'],
                  },
                },
              },
              {
                VirtualService: {
                  VirtualServiceName: {
                    'Fn::GetAtt': ['service27C65CF7D', 'VirtualServiceName'],
                  },
                },
              },
            ],
          },
        }));

        test.done();
      },
    },

    'when a single portmapping is added': {
      'should add the portmapping to the resource'(test: Test) {
        // GIVEN
        const stack = new cdk.Stack();

        // WHEN
        const mesh = new appmesh.Mesh(stack, 'mesh', {
          meshName: 'test-mesh',
        });

        const node = mesh.addVirtualNode('test-node', {
          dnsHostName: 'test',
        });

        node.addListener(appmesh.VirtualNodeListener.tcp({
          port: 8081,
        }));

        // THEN
        expect(stack).to( haveResourceLike('AWS::AppMesh::VirtualNode', {
          Spec: {
            Listeners: [
              {
                PortMapping: {
                  Port: 8081,
                  Protocol: 'tcp',
                },
              },
            ],
          },
        }));

        test.done();
      },
    },

    'when a listener is added with timeout': {
      'should add the listener timeout to the resource'(test: Test) {
        // GIVEN
        const stack = new cdk.Stack();

        // WHEN
        const mesh = new appmesh.Mesh(stack, 'mesh', {
          meshName: 'test-mesh',
        });

        new appmesh.VirtualNode(stack, 'test-node', {
          mesh,
          dnsHostName: 'test',
          listeners: [appmesh.VirtualNodeListener.grpc({
            port: 80,
            timeout: {
              idle: cdk.Duration.seconds(10),
              perRequest: cdk.Duration.seconds(10),
            },
          })],
        });

        // THEN
        expect(stack).to(haveResourceLike('AWS::AppMesh::VirtualNode', {
          Spec: {
            Listeners: [
              {
                PortMapping: {
                  Port: 80,
                  Protocol: 'grpc',
                },
                Timeout: {
                  GRPC: {
                    Idle: {
                      Unit: 'ms',
                      Value: 10000,
                    },
                    PerRequest: {
                      Unit: 'ms',
                      Value: 10000,
                    },
                  },
                },
              },
            ],
          },
        }));

        test.done();
      },
    },

    'when a listener is added with healthcheck ': {
      'should add a default listener healthcheck to the resource'(test: Test) {
        // GIVEN
        const stack = new cdk.Stack();

        // WHEN
        const mesh = new appmesh.Mesh(stack, 'mesh', {
          meshName: 'test-mesh',
        });

        new appmesh.VirtualNode(stack, 'test-node', {
          mesh,
          dnsHostName: 'test',
          listeners: [appmesh.VirtualNodeListener.http2({
            port: 80,
            healthCheck: {},
            timeout: { idle: cdk.Duration.seconds(10) },
          })],
        });

        // THEN
        expect(stack).to(haveResourceLike('AWS::AppMesh::VirtualNode', {
          Spec: {
            Listeners: [
              {
                HealthCheck: {
                  HealthyThreshold: 2,
                  IntervalMillis: 5000,
                  Port: 80,
                  Protocol: 'http2',
                  TimeoutMillis: 2000,
                  UnhealthyThreshold: 2,
                },
                PortMapping: {
                  Port: 80,
                  Protocol: 'http2',
                },
                Timeout: {
                  HTTP2: {
                    Idle: {
                      Unit: 'ms',
                      Value: 10000,
                    },
                  },
                },
              },
            ],
          },
        }));

        test.done();
      },
    },

    'when a listener is added with healthcheck with user defined props': {
      'should add a listener healthcheck to the resource'(test: Test) {
        // GIVEN
        const stack = new cdk.Stack();

        // WHEN
        const mesh = new appmesh.Mesh(stack, 'mesh', {
          meshName: 'test-mesh',
        });

        const node = new appmesh.VirtualNode(stack, 'test-node', {
          mesh,
          dnsHostName: 'test',
        });

        node.addListener(appmesh.VirtualNodeListener.tcp({
          port: 80,
          healthCheck: { timeout: cdk.Duration.seconds(3) },
          timeout: { idle: cdk.Duration.seconds(10) },
        }));

        // THEN
        expect(stack).to( haveResourceLike('AWS::AppMesh::VirtualNode', {
          Spec: {
            Listeners: [
              {
                HealthCheck: {
                  HealthyThreshold: 2,
                  IntervalMillis: 5000,
                  Port: 80,
                  Protocol: 'tcp',
                  TimeoutMillis: 3000,
                  UnhealthyThreshold: 2,
                },
                PortMapping: {
                  Port: 80,
                  Protocol: 'tcp',
                },
                Timeout: {
                  TCP: {
                    Idle: {
                      Unit: 'ms',
                      Value: 10000,
                    },
                  },
                },
              },
            ],
          },
        }));

        test.done();
      },
    },
  },
<<<<<<< HEAD

  'Can export and import VirtualNode and perform actions'(test: Test) {
    // GIVEN
    const stack = new cdk.Stack();

    // WHEN
    const mesh = new appmesh.Mesh(stack, 'mesh', {
      meshName: 'test-mesh',
    });

    const node = mesh.addVirtualNode('test-node', {
      dnsHostName: 'test.domain.local',
    });

    const stack2 = new cdk.Stack();

    appmesh.VirtualNode.fromVirtualNodeName(stack2, 'imported-node', mesh.meshName, node.virtualNodeName);

    // THEN
    expect(stack).to(haveResourceLike('AWS::AppMesh::VirtualNode', {
      MeshName: {
        'Fn::GetAtt': ['meshACDFE68E', 'MeshName'],
      },
      Spec: {
        ServiceDiscovery: {
          DNS: {
            Hostname: 'test.domain.local',
          },
        },
      },
      VirtualNodeName: 'meshtestnode428A9479',
    }));
=======
  'Can import Virtual Nodes using an ARN'(test: Test) {
    // GIVEN
    const stack = new cdk.Stack();

    const meshName = 'testMesh';
    const virtualNodeName = 'test-node';
    const arn = `arn:aws:appmesh:us-east-1:123456789012:mesh/${meshName}/virtualNode/${virtualNodeName}`;

    // WHEN
    const virtualNode = appmesh.VirtualNode.fromVirtualNodeArn(
      stack, 'importedVirtualNode', arn);
    // THEN
    test.equal(virtualNode.mesh.meshName, meshName);
    test.equal(virtualNode.virtualNodeName, virtualNodeName);

    test.done();
  },
  'Can import Virtual Nodes using attributes'(test: Test) {
    // GIVEN
    const stack = new cdk.Stack();
    const meshName = 'testMesh';
    const virtualNodeName = 'test-node';
    // WHEN
    const virtualNode = appmesh.VirtualNode.fromVirtualNodeAttributes(stack, 'importedVirtualNode', {
      mesh: appmesh.Mesh.fromMeshName(stack, 'Mesh', meshName),
      virtualNodeName: virtualNodeName,
    });
    // THEN
    test.equal(virtualNode.mesh.meshName, meshName);
    test.equal(virtualNode.virtualNodeName, virtualNodeName);
>>>>>>> 521d9908

    test.done();
  },
};<|MERGE_RESOLUTION|>--- conflicted
+++ resolved
@@ -256,40 +256,6 @@
       },
     },
   },
-<<<<<<< HEAD
-
-  'Can export and import VirtualNode and perform actions'(test: Test) {
-    // GIVEN
-    const stack = new cdk.Stack();
-
-    // WHEN
-    const mesh = new appmesh.Mesh(stack, 'mesh', {
-      meshName: 'test-mesh',
-    });
-
-    const node = mesh.addVirtualNode('test-node', {
-      dnsHostName: 'test.domain.local',
-    });
-
-    const stack2 = new cdk.Stack();
-
-    appmesh.VirtualNode.fromVirtualNodeName(stack2, 'imported-node', mesh.meshName, node.virtualNodeName);
-
-    // THEN
-    expect(stack).to(haveResourceLike('AWS::AppMesh::VirtualNode', {
-      MeshName: {
-        'Fn::GetAtt': ['meshACDFE68E', 'MeshName'],
-      },
-      Spec: {
-        ServiceDiscovery: {
-          DNS: {
-            Hostname: 'test.domain.local',
-          },
-        },
-      },
-      VirtualNodeName: 'meshtestnode428A9479',
-    }));
-=======
   'Can import Virtual Nodes using an ARN'(test: Test) {
     // GIVEN
     const stack = new cdk.Stack();
@@ -320,7 +286,6 @@
     // THEN
     test.equal(virtualNode.mesh.meshName, meshName);
     test.equal(virtualNode.virtualNodeName, virtualNodeName);
->>>>>>> 521d9908
 
     test.done();
   },
