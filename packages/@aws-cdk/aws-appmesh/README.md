--- conflicted
+++ resolved
@@ -186,11 +186,7 @@
 cdk.Tag.add(node, 'Environment', 'Dev');
 ```
 
-<<<<<<< HEAD
 The listeners property can be left blank and added later with the `node.addListeners()` method. The `healthcheck` and `timeout` properties are optional but if specifying a listener, the `port` must be added.
-=======
-The listeners property can be left blank and added later with the `node.addListeners()` method. The `healthcheck` property is optional but if specifying a listener, the `portMappings` must contain at least one property.
->>>>>>> 8c9321b8
 
 ## Adding a Route
 
