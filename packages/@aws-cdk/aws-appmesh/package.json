--- conflicted
+++ resolved
@@ -71,23 +71,16 @@
     "pkglint": "file:../../../tools/pkglint"
   },
   "dependencies": {
-<<<<<<< HEAD
-    "@aws-cdk/aws-ec2": "^1.3.0",
-    "@aws-cdk/aws-iam": "^1.3.0",
-    "@aws-cdk/aws-servicediscovery": "^1.3.0",
-    "@aws-cdk/core": "^1.3.0"
-  },
-  "peerDependencies": {
-    "@aws-cdk/aws-ec2": "^1.3.0",
-    "@aws-cdk/aws-iam": "^1.3.0",
-    "@aws-cdk/aws-servicediscovery": "^1.3.0",
-    "@aws-cdk/core": "^1.3.0"
-=======
+    "@aws-cdk/aws-ec2": "^1.5.0",
+    "@aws-cdk/aws-iam": "^1.5.0",
+    "@aws-cdk/aws-servicediscovery": "^1.5.0",
     "@aws-cdk/core": "^1.5.0"
   },
   "peerDependencies": {
+    "@aws-cdk/aws-ec2": "^1.5.0",
+    "@aws-cdk/aws-iam": "^1.5.0",
+    "@aws-cdk/aws-servicediscovery": "^1.5.0",
     "@aws-cdk/core": "^1.5.0"
->>>>>>> 77f5d30c
   },
   "engines": {
     "node": ">= 8.10.0"
