--- conflicted
+++ resolved
@@ -521,27 +521,6 @@
   }
 
   /**
-<<<<<<< HEAD
-=======
-   * Add Role Mappings to the Identity Pool
-   */
-  @MethodMetadata()
-  public addRoleMappings(...roleMappings: IdentityPoolRoleMapping[]): void {
-    if (!roleMappings || !roleMappings.length) return;
-    this.roleAttachmentCount++;
-    const name = 'RoleMappingAttachment' + this.roleAttachmentCount.toString();
-    const attachment = new IdentityPoolRoleAttachment(this, name, {
-      identityPool: this,
-      authenticatedRole: this.authenticatedRole,
-      unauthenticatedRole: this.unauthenticatedRole,
-      roleMappings,
-    });
-
-    Array.isArray(attachment);
-  }
-
-  /**
->>>>>>> bc96ee17
    * Configure default Roles for Identity Pool
    */
   private configureDefaultRole(type: string): IRole {
