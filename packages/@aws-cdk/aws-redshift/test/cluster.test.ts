--- conflicted
+++ resolved
@@ -614,40 +614,15 @@
   });
 });
 
-<<<<<<< HEAD
 describe('reboot for Parameter Changes', () => {
   test('throw error for cluster without parameter group', () => {
     // Given
-=======
-describe('default IAM role', () => {
-
-  test('Default role not in role list', () => {
-    // GIVEN
-    const clusterRole1 = new iam.Role(stack, 'clusterRole1', { assumedBy: new iam.ServicePrincipal('redshift.amazonaws.com') } );
-    const defaultRole1 = new iam.Role(stack, 'defaultRole1', { assumedBy: new iam.ServicePrincipal('redshift.amazonaws.com') } );
-
-    expect(() => {
-      new Cluster(stack, 'Redshift', {
-        masterUser: {
-          masterUsername: 'admin',
-        },
-        vpc,
-        roles: [clusterRole1],
-        defaultRole: defaultRole1,
-      });
-    }).toThrow(/Default role must be included in role list./);
-  });
-
-  test('throws error when default role not attached to cluster when adding default role post creation', () => {
-    const defaultRole1 = new iam.Role(stack, 'defaultRole1', { assumedBy: new iam.ServicePrincipal('redshift.amazonaws.com') } );
->>>>>>> 615e1ce6
-    const cluster = new Cluster(stack, 'Redshift', {
-      masterUser: {
-        masterUsername: 'admin',
-      },
-      vpc,
-    });
-<<<<<<< HEAD
+    const cluster = new Cluster(stack, 'Redshift', {
+      masterUser: {
+        masterUsername: 'admin',
+      },
+      vpc,
+    });
     cluster.enableRebootForParameterChanges();
     // WHEN
     expect(() => Template.fromStack(stack))
@@ -658,27 +633,10 @@
   test('throw error for cluster with imported parameter group', () => {
     // Given
     const cluster = new Cluster(stack, 'Redshift', {
-=======
-
-    expect(() => {
-      cluster.addDefaultIamRole(defaultRole1);
-    }).toThrow(/Default role must be associated to the Redshift cluster to be set as the default role./);
-  });
-});
-
-describe('IAM role', () => {
-  test('roles can be directly attached to cluster during declaration', () => {
-    // GIVEN
-    const role = new iam.Role(stack, 'Role', {
-      assumedBy: new iam.ServicePrincipal('redshift.amazonaws.com'),
-    });
-    new Cluster(stack, 'Redshift', {
->>>>>>> 615e1ce6
-      masterUser: {
-        masterUsername: 'admin',
-      },
-      vpc,
-<<<<<<< HEAD
+      masterUser: {
+        masterUsername: 'admin',
+      },
+      vpc,
       parameterGroup: ClusterParameterGroup.fromClusterParameterGroupName(stack, 'foo', 'bar'),
     });
     cluster.enableRebootForParameterChanges();
@@ -690,32 +648,11 @@
 
   test('not throw error when parameter group is created after enabling reboots', () => {
     // Given
-=======
-      roles: [role],
-    });
-
-    // THEN
-    Template.fromStack(stack).hasResource('AWS::Redshift::Cluster', {
-      Properties: {
-        IamRoles: Match.arrayEquals([
-          { 'Fn::GetAtt': [Match.stringLikeRegexp('Role*'), 'Arn'] },
-        ]),
-      },
-    });
-  });
-
-  test('roles can be attached to cluster after declaration', () => {
-    // GIVEN
-    const role = new iam.Role(stack, 'Role', {
-      assumedBy: new iam.ServicePrincipal('redshift.amazonaws.com'),
-    });
->>>>>>> 615e1ce6
-    const cluster = new Cluster(stack, 'Redshift', {
-      masterUser: {
-        masterUsername: 'admin',
-      },
-      vpc,
-<<<<<<< HEAD
+    const cluster = new Cluster(stack, 'Redshift', {
+      masterUser: {
+        masterUsername: 'admin',
+      },
+      vpc,
       rebootForParameterChanges: true,
     });
     cluster.addToParameterGroup('foo', 'bar');
@@ -727,32 +664,12 @@
 
   test('cluster with parameter group', () => {
     // Given
-=======
-    });
-
-    // WHEN
-    cluster.addIamRole(role);
-
-    // THEN
-    Template.fromStack(stack).hasResource('AWS::Redshift::Cluster', {
-      Properties: {
-        IamRoles: Match.arrayEquals([
-          { 'Fn::GetAtt': [Match.stringLikeRegexp('Role*'), 'Arn'] },
-        ]),
-      },
-    });
-  });
-
-  test('roles can be attached to cluster in another stack', () => {
-    // GIVEN
->>>>>>> 615e1ce6
-    const cluster = new Cluster(stack, 'Redshift', {
-      masterUser: {
-        masterUsername: 'admin',
-      },
-      vpc,
-    });
-<<<<<<< HEAD
+    const cluster = new Cluster(stack, 'Redshift', {
+      masterUser: {
+        masterUsername: 'admin',
+      },
+      vpc,
+    });
     cluster.addToParameterGroup('foo', 'bar');
 
     const cluster2 = new Cluster(stack, 'Redshift2', {
@@ -786,38 +703,11 @@
 
   test('Custom resource ParametersString property updates', () => {
     // Given
-=======
-
-    const newTestStack = new cdk.Stack(stack, 'NewTestStack', { env: { account: stack.account, region: stack.region } });
-    const role = new iam.Role(newTestStack, 'Role', {
-      assumedBy: new iam.ServicePrincipal('redshift.amazonaws.com'),
-    });
-
-    // WHEN
-    cluster.addIamRole(role);
-
-    // THEN
-    Template.fromStack(stack).hasResource('AWS::Redshift::Cluster', {
-      Properties: {
-        IamRoles: Match.arrayEquals([
-          { 'Fn::ImportValue': Match.stringLikeRegexp('NewTestStack:ExportsOutputFnGetAttRole*') },
-        ]),
-      },
-    });
-  });
-
-  test('throws when adding role that is already in cluster', () => {
-    // GIVEN
-    const role = new iam.Role(stack, 'Role', {
-      assumedBy: new iam.ServicePrincipal('redshift.amazonaws.com'),
-    });
->>>>>>> 615e1ce6
-    const cluster = new Cluster(stack, 'Redshift', {
-      masterUser: {
-        masterUsername: 'admin',
-      },
-      vpc,
-<<<<<<< HEAD
+    const cluster = new Cluster(stack, 'Redshift', {
+      masterUser: {
+        masterUsername: 'admin',
+      },
+      vpc,
     });
     cluster.addToParameterGroup('foo', 'bar');
     cluster.enableRebootForParameterChanges();
@@ -836,18 +726,137 @@
       ),
     });
   });
-
-=======
+});
+
+describe('default IAM role', () => {
+
+  test('Default role not in role list', () => {
+    // GIVEN
+    const clusterRole1 = new iam.Role(stack, 'clusterRole1', { assumedBy: new iam.ServicePrincipal('redshift.amazonaws.com') });
+    const defaultRole1 = new iam.Role(stack, 'defaultRole1', { assumedBy: new iam.ServicePrincipal('redshift.amazonaws.com') });
+
+    expect(() => {
+      new Cluster(stack, 'Redshift', {
+        masterUser: {
+          masterUsername: 'admin',
+        },
+        vpc,
+        roles: [clusterRole1],
+        defaultRole: defaultRole1,
+      });
+    }).toThrow(/Default role must be included in role list./);
+  });
+
+  test('throws error when default role not attached to cluster when adding default role post creation', () => {
+    const defaultRole1 = new iam.Role(stack, 'defaultRole1', { assumedBy: new iam.ServicePrincipal('redshift.amazonaws.com') });
+    const cluster = new Cluster(stack, 'Redshift', {
+      masterUser: {
+        masterUsername: 'admin',
+      },
+      vpc,
+    });
+
+    expect(() => {
+      cluster.addDefaultIamRole(defaultRole1);
+    }).toThrow(/Default role must be associated to the Redshift cluster to be set as the default role./);
+  });
+});
+
+describe('IAM role', () => {
+  test('roles can be directly attached to cluster during declaration', () => {
+    // GIVEN
+    const role = new iam.Role(stack, 'Role', {
+      assumedBy: new iam.ServicePrincipal('redshift.amazonaws.com'),
+    });
+    new Cluster(stack, 'Redshift', {
+      masterUser: {
+        masterUsername: 'admin',
+      },
+      vpc,
+      roles: [role],
+    });
+
+    // THEN
+    Template.fromStack(stack).hasResource('AWS::Redshift::Cluster', {
+      Properties: {
+        IamRoles: Match.arrayEquals([
+          { 'Fn::GetAtt': [Match.stringLikeRegexp('Role*'), 'Arn'] },
+        ]),
+      },
+    });
+  });
+
+  test('roles can be attached to cluster after declaration', () => {
+    // GIVEN
+    const role = new iam.Role(stack, 'Role', {
+      assumedBy: new iam.ServicePrincipal('redshift.amazonaws.com'),
+    });
+    const cluster = new Cluster(stack, 'Redshift', {
+      masterUser: {
+        masterUsername: 'admin',
+      },
+      vpc,
+    });
+
+    // WHEN
+    cluster.addIamRole(role);
+
+    // THEN
+    Template.fromStack(stack).hasResource('AWS::Redshift::Cluster', {
+      Properties: {
+        IamRoles: Match.arrayEquals([
+          { 'Fn::GetAtt': [Match.stringLikeRegexp('Role*'), 'Arn'] },
+        ]),
+      },
+    });
+  });
+
+  test('roles can be attached to cluster in another stack', () => {
+    // GIVEN
+    const cluster = new Cluster(stack, 'Redshift', {
+      masterUser: {
+        masterUsername: 'admin',
+      },
+      vpc,
+    });
+
+    const newTestStack = new cdk.Stack(stack, 'NewTestStack', { env: { account: stack.account, region: stack.region } });
+    const role = new iam.Role(newTestStack, 'Role', {
+      assumedBy: new iam.ServicePrincipal('redshift.amazonaws.com'),
+    });
+
+    // WHEN
+    cluster.addIamRole(role);
+
+    // THEN
+    Template.fromStack(stack).hasResource('AWS::Redshift::Cluster', {
+      Properties: {
+        IamRoles: Match.arrayEquals([
+          { 'Fn::ImportValue': Match.stringLikeRegexp('NewTestStack:ExportsOutputFnGetAttRole*') },
+        ]),
+      },
+    });
+  });
+
+  test('throws when adding role that is already in cluster', () => {
+    // GIVEN
+    const role = new iam.Role(stack, 'Role', {
+      assumedBy: new iam.ServicePrincipal('redshift.amazonaws.com'),
+    });
+    const cluster = new Cluster(stack, 'Redshift', {
+      masterUser: {
+        masterUsername: 'admin',
+      },
+      vpc,
       roles: [role],
     });
 
     expect(() =>
       // WHEN
       cluster.addIamRole(role),
-    // THEN
+      // THEN
     ).toThrow(`Role '${role.roleArn}' is already attached to the cluster`);
   });
->>>>>>> 615e1ce6
 });
 
 function testStack() {
