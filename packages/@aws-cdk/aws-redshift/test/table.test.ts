import { Template } from '@aws-cdk/assertions';
import * as ec2 from '@aws-cdk/aws-ec2';
import * as cdk from '@aws-cdk/core';
import * as redshift from '../lib';

describe('cluster table', () => {
  const tableName = 'tableName';
  const tableColumns = [{ name: 'col1', dataType: 'varchar(4)' }, { name: 'col2', dataType: 'float' }];

  let stack: cdk.Stack;
  let vpc: ec2.Vpc;
  let cluster: redshift.ICluster;
  let databaseOptions: redshift.DatabaseOptions;

  beforeEach(() => {
    stack = new cdk.Stack();
    vpc = new ec2.Vpc(stack, 'VPC');
    cluster = new redshift.Cluster(stack, 'Cluster', {
      vpc: vpc,
      vpcSubnets: {
        subnetType: ec2.SubnetType.PUBLIC,
      },
      masterUser: {
        masterUsername: 'admin',
      },
      publiclyAccessible: true,
    });
    databaseOptions = {
      cluster: cluster,
      databaseName: 'databaseName',
    };
  });

  it('creates using custom resource', () => {
    new redshift.Table(stack, 'Table', {
      ...databaseOptions,
      tableColumns,
    });

<<<<<<< HEAD
    Template.fromStack(stack).hasResourceProperties(
      'Custom::RedshiftDatabaseQuery',
      {
        tableName: {
          prefix: 'Table',
          generateSuffix: 'true',
        },
        tableColumns,
      },
    );
=======
    Template.fromStack(stack).hasResourceProperties('Custom::RedshiftDatabaseQuery', {
      tableName: {
        prefix: 'Table',
        generateSuffix: 'true,
      },
      tableColumns,
    });
>>>>>>> d21805b0
  });

  it('tableName property is pulled from custom resource', () => {
    const table = new redshift.Table(stack, 'Table', {
      ...databaseOptions,
      tableColumns,
    });

    expect(stack.resolve(table.tableName)).toStrictEqual({
      Ref: 'Table7ABB320E',
    });
  });

  it('uses table name when provided', () => {
    new redshift.Table(stack, 'Table', {
      ...databaseOptions,
      tableName,
      tableColumns,
    });

<<<<<<< HEAD
    Template.fromStack(stack).hasResourceProperties(
      'Custom::RedshiftDatabaseQuery',
      {
        tableName: {
          prefix: tableName,
          generateSuffix: 'false',
        },
      },
    );
=======
    Template.fromStack(stack).hasResourceProperties('Custom::RedshiftDatabaseQuery', {
      tableName: {
        prefix: tableName,
        generateSuffix: 'false',
      },
    });
>>>>>>> d21805b0
  });

  it('can import from name and columns', () => {
    const table = redshift.Table.fromTableAttributes(stack, 'Table', {
      tableName,
      tableColumns,
      cluster,
      databaseName: 'databaseName'
    });

    expect(table.tableName).toBe(tableName);
    expect(table.tableColumns).toBe(tableColumns);
    expect(table.cluster).toBe(cluster);
    expect(table.databaseName).toBe('databaseName');
  });

  it('grant adds privileges to user', () => {
    const user = redshift.User.fromUserAttributes(stack, 'User', {
      ...databaseOptions,
      username: 'username',
      password: cdk.SecretValue.plainText('INSECURE_NOT_FOR_PRODUCTION'),
    });
    const table = redshift.Table.fromTableAttributes(stack, 'Table', {
      tableName,
      tableColumns,
      cluster,
      databaseName: 'databaseName',
    });

    table.grant(user, redshift.TableAction.INSERT);

<<<<<<< HEAD
    Template.fromStack(stack).hasResourceProperties(
      'Custom::RedshiftDatabaseQuery',
      {
        handler: 'user-table-privileges'
      },
    );
=======
    Template.fromStack(stack).hasResourceProperties('Custom::RedshiftDatabaseQuery', {
      handler: 'user-table-privileges',
    });
>>>>>>> d21805b0
  });

  it('retains table on deletion by default', () => {
    new redshift.Table(stack, 'Table', {
      ...databaseOptions,
      tableColumns,
    });

    Template.fromStack(stack).hasResource('Custom::RedshiftDatabaseQuery', {
      Properties: {
        handler: 'table',
      },
      DeletionPolicy: 'Retain'
    });
  });

  it('destroys table on deletion if requested', () => {
    const table = new redshift.Table(stack, 'Table', {
      ...databaseOptions,
      tableColumns
    });

    table.applyRemovalPolicy(cdk.RemovalPolicy.DESTROY);

    Template.fromStack(stack).hasResource('Custom::RedshiftDatabaseQuery', {
      Properties: {
        handler: 'table',
      },
      DeletionPolicy: 'Delete'
    });
  });
});<|MERGE_RESOLUTION|>--- conflicted
+++ resolved
@@ -37,7 +37,6 @@
       tableColumns,
     });
 
-<<<<<<< HEAD
     Template.fromStack(stack).hasResourceProperties(
       'Custom::RedshiftDatabaseQuery',
       {
@@ -48,15 +47,6 @@
         tableColumns,
       },
     );
-=======
-    Template.fromStack(stack).hasResourceProperties('Custom::RedshiftDatabaseQuery', {
-      tableName: {
-        prefix: 'Table',
-        generateSuffix: 'true,
-      },
-      tableColumns,
-    });
->>>>>>> d21805b0
   });
 
   it('tableName property is pulled from custom resource', () => {
@@ -77,7 +67,6 @@
       tableColumns,
     });
 
-<<<<<<< HEAD
     Template.fromStack(stack).hasResourceProperties(
       'Custom::RedshiftDatabaseQuery',
       {
@@ -87,14 +76,6 @@
         },
       },
     );
-=======
-    Template.fromStack(stack).hasResourceProperties('Custom::RedshiftDatabaseQuery', {
-      tableName: {
-        prefix: tableName,
-        generateSuffix: 'false',
-      },
-    });
->>>>>>> d21805b0
   });
 
   it('can import from name and columns', () => {
@@ -126,18 +107,12 @@
 
     table.grant(user, redshift.TableAction.INSERT);
 
-<<<<<<< HEAD
     Template.fromStack(stack).hasResourceProperties(
       'Custom::RedshiftDatabaseQuery',
       {
         handler: 'user-table-privileges'
       },
     );
-=======
-    Template.fromStack(stack).hasResourceProperties('Custom::RedshiftDatabaseQuery', {
-      handler: 'user-table-privileges',
-    });
->>>>>>> d21805b0
   });
 
   it('retains table on deletion by default', () => {
