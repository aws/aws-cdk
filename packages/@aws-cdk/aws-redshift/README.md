# Amazon Redshift Construct Library
<!--BEGIN STABILITY BANNER-->

---

![cfn-resources: Stable](https://img.shields.io/badge/cfn--resources-stable-success.svg?style=for-the-badge)

> All classes with the `Cfn` prefix in this module ([CFN Resources]) are always stable and safe to use.
>
> [CFN Resources]: https://docs.aws.amazon.com/cdk/latest/guide/constructs.html#constructs_lib

![cdk-constructs: Experimental](https://img.shields.io/badge/cdk--constructs-experimental-important.svg?style=for-the-badge)

> The APIs of higher level constructs in this module are experimental and under active development.
> They are subject to non-backward compatible changes or removal in any future version. These are
> not subject to the [Semantic Versioning](https://semver.org/) model and breaking changes will be
> announced in the release notes. This means that while you may use them, you may need to update
> your source code when upgrading to a newer version of this package.

---

<!--END STABILITY BANNER-->

## Starting a Redshift Cluster Database

To set up a Redshift cluster, define a `Cluster`. It will be launched in a VPC.
You can specify a VPC, otherwise one will be created. The nodes are always launched in private subnets and are encrypted by default.

```ts
import * as ec2 from '@aws-cdk/aws-ec2';

const vpc = new ec2.Vpc(this, 'Vpc');
const cluster = new Cluster(this, 'Redshift', {
  masterUser: {
    masterUsername: 'admin',
  },
  vpc
});
```

By default, the master password will be generated and stored in AWS Secrets Manager.

A default database named `default_db` will be created in the cluster. To change the name of this database set the `defaultDatabaseName` attribute in the constructor properties.

By default, the cluster will not be publicly accessible.
Depending on your use case, you can make the cluster publicly accessible with the `publiclyAccessible` property.

## Adding a logging bucket for database audit logging to S3

Amazon Redshift logs information about connections and user activities in your database. These logs help you to monitor the database for security and troubleshooting purposes, a process called database auditing. To send these logs to an S3 bucket, specify the `loggingProperties` when creating a new cluster.

```ts
import * as ec2 from '@aws-cdk/aws-ec2';
import * as s3 from '@aws-cdk/aws-s3';

const vpc = new ec2.Vpc(this, 'Vpc');
const bucket = s3.Bucket.fromBucketName(stack, 'bucket', 'logging-bucket');

const cluster = new Cluster(this, 'Redshift', {
  masterUser: {
    masterUsername: 'admin',
  },
  vpc,
  loggingProperties: {
    loggingBucket = bucket,
    loggingKeyPrefix: 'prefix',
  }
});
```

## Connecting

To control who can access the cluster, use the `.connections` attribute. Redshift Clusters have
a default port, so you don't need to specify the port:

```ts fixture=cluster
cluster.connections.allowDefaultPortFromAnyIpv4('Open to the world');
```

The endpoint to access your database cluster will be available as the `.clusterEndpoint` attribute:

```ts fixture=cluster
cluster.clusterEndpoint.socketAddress;   // "HOSTNAME:PORT"
```

## Database Resources

This module allows for the creation of non-CloudFormation database resources such as users
and tables. This allows you to manage identities, permissions, and stateful resources
within your Redshift cluster from your CDK application.

Because these resources are not available in CloudFormation, this library leverages
[custom
resources](https://docs.aws.amazon.com/cdk/api/latest/docs/custom-resources-readme.html)
to manage them. In addition to the IAM permissions required to make Redshift service
calls, the execution role for the custom resource handler requires database credentials to
create resources within the cluster.

These database credentials can be supplied explicitly through the `adminUser` properties
of the various database resource constructs. Alternatively, the credentials can be
automatically pulled from the Redshift cluster's default administrator
credentials. However, this option is only available if the password for the credentials
was generated by the CDK application (ie., no value vas provided for [the `masterPassword`
property](https://docs.aws.amazon.com/cdk/api/latest/docs/@aws-cdk_aws-redshift.Login.html#masterpasswordspan-classapi-icon-api-icon-experimental-titlethis-api-element-is-experimental-it-may-change-without-noticespan)
of
[`Cluster.masterUser`](https://docs.aws.amazon.com/cdk/api/latest/docs/@aws-cdk_aws-redshift.Cluster.html#masteruserspan-classapi-icon-api-icon-experimental-titlethis-api-element-is-experimental-it-may-change-without-noticespan)).

### Creating Users

Create a user within a Redshift cluster database by instantiating a `User` construct. This
will generate a username and password, store the credentials in a [AWS Secrets Manager
`Secret`](https://docs.aws.amazon.com/cdk/api/latest/docs/@aws-cdk_aws-secretsmanager.Secret.html),
and make a query to the Redshift cluster to create a new database user with the
credentials.

```ts fixture=cluster
new User(this, 'User', {
  cluster: cluster,
  databaseName: 'databaseName',
});
```

By default, the user credentials are encrypted with your AWS account's default Secrets
Manager encryption key. You can specify the encryption key used for this purpose by
supplying a key in the `encryptionKey` property.

```ts fixture=cluster
import * as kms from '@aws-cdk/aws-kms';

const encryptionKey = new kms.Key(this, 'Key');
new User(this, 'User', {
  encryptionKey: encryptionKey,
  cluster: cluster,
  databaseName: 'databaseName',
});
```

By default, a username is automatically generated from the user construct ID and its path
in the construct tree. You can specify a particular username by providing a value for the
`username` property. Usernames must be valid identifiers; see: [Names and
identifiers](https://docs.aws.amazon.com/redshift/latest/dg/r_names.html) in the *Amazon
Redshift Database Developer Guide*.

```ts fixture=cluster
new User(this, 'User', {
  username: 'myuser',
  cluster: cluster,
  databaseName: 'databaseName',
});
```

The user password is generated by AWS Secrets Manager using the default configuration
found in
[`secretsmanager.SecretStringGenerator`](https://docs.aws.amazon.com/cdk/api/latest/docs/@aws-cdk_aws-secretsmanager.SecretStringGenerator.html),
except with password length `30` and some SQL-incompliant characters excluded. The
plaintext for the password will never be present in the CDK application; instead, a
[CloudFormation Dynamic
Reference](https://docs.aws.amazon.com/AWSCloudFormation/latest/UserGuide/dynamic-references.html)
will be used wherever the password value is required.

### Creating Tables

Create a table within a Redshift cluster database by instantiating a `Table`
construct. This will make a query to the Redshift cluster to create a new database table
with the supplied schema.

```ts fixture=cluster
new Table(this, 'Table', {
  tableColumns: [{ name: 'col1', dataType: 'varchar(4)' }, { name: 'col2', dataType: 'float' }],
  cluster: cluster,
  databaseName: 'databaseName',
});
```

The table can be configured to have distStyle attribute and a distKey column:

```ts fixture=cluster
new Table(this, 'Table', {
  tableColumns: [
    { name: 'col1', dataType: 'varchar(4)', distKey: true },
    { name: 'col2', dataType: 'float' },
  ],
  cluster: cluster,
  databaseName: 'databaseName',
  distStyle: TableDistStyle.KEY,
});
```

The table can also be configured to have sortStyle attribute and sortKey columns:

```ts fixture=cluster
new Table(this, 'Table', {
  tableColumns: [
    { name: 'col1', dataType: 'varchar(4)', sortKey: true },
    { name: 'col2', dataType: 'float', sortKey: true },
  ],
  cluster: cluster,
  databaseName: 'databaseName',
  sortStyle: TableSortStyle.COMPOUND,
});
```

### Granting Privileges

You can give a user privileges to perform certain actions on a table by using the
`Table.grant()` method.

```ts fixture=cluster
const user = new User(this, 'User', {
  cluster: cluster,
  databaseName: 'databaseName',
});
const table = new Table(this, 'Table', {
  tableColumns: [{ name: 'col1', dataType: 'varchar(4)' }, { name: 'col2', dataType: 'float' }],
  cluster: cluster,
  databaseName: 'databaseName',
});

table.grant(user, TableAction.DROP, TableAction.SELECT);
```

Take care when managing privileges via the CDK, as attempting to manage a user's
privileges on the same table in multiple CDK applications could lead to accidentally
overriding these permissions. Consider the following two CDK applications which both refer
to the same user and table. In application 1, the resources are created and the user is
given `INSERT` permissions on the table:

```ts fixture=cluster
const databaseName = 'databaseName';
const username = 'myuser'
const tableName = 'mytable'

const user = new User(this, 'User', {
  username: username,
  cluster: cluster,
  databaseName: databaseName,
});
const table = new Table(this, 'Table', {
  tableColumns: [{ name: 'col1', dataType: 'varchar(4)' }, { name: 'col2', dataType: 'float' }],
  cluster: cluster,
  databaseName: databaseName,
});
table.grant(user, TableAction.INSERT);
```

In application 2, the resources are imported and the user is given `INSERT` permissions on
the table:

```ts fixture=cluster
const databaseName = 'databaseName';
const username = 'myuser'
const tableName = 'mytable'

const user = User.fromUserAttributes(this, 'User', {
  username: username,
  password: SecretValue.unsafePlainText('NOT_FOR_PRODUCTION'),
  cluster: cluster,
  databaseName: databaseName,
});
const table = Table.fromTableAttributes(this, 'Table', {
  tableName: tableName,
  tableColumns: [{ name: 'col1', dataType: 'varchar(4)' }, { name: 'col2', dataType: 'float' }],
  cluster: cluster,
  databaseName: 'databaseName',
});
table.grant(user, TableAction.INSERT);
```

Both applications attempt to grant the user the appropriate privilege on the table by
submitting a `GRANT USER` SQL query to the Redshift cluster. Note that the latter of these
two calls will have no effect since the user has already been granted the privilege.

Now, if application 1 were to remove the call to `grant`, a `REVOKE USER` SQL query is
submitted to the Redshift cluster. In general, application 1 does not know that
application 2 has also granted this permission and thus cannot decide not to issue the
revocation. This leads to the undesirable state where application 2 still contains the
call to `grant` but the user does not have the specified permission.

Note that this does not occur when duplicate privileges are granted within the same
application, as such privileges are de-duplicated before any SQL query is submitted.

## Rotating credentials

When the master password is generated and stored in AWS Secrets Manager, it can be rotated automatically:

```ts fixture=cluster
cluster.addRotationSingleUser(); // Will rotate automatically after 30 days
```

The multi user rotation scheme is also available:

```ts fixture=cluster

const user = new User(this, 'User', {
  cluster: cluster,
  databaseName: 'databaseName',
});
cluster.addRotationMultiUser('MultiUserRotation', {
  secret: user.secret,
});
```

## Adding Parameters

You can add a parameter to a parameter group with`ClusterParameterGroup.addParameter()`.

```ts
const params = new ClusterParameterGroup(stack, 'Params', {
  description: 'desc',
  parameters: {
    require_ssl: 'true',
  },
});

params.addParameter('enable_user_activity_logging', 'true');
```

Additionally, you can add a parameter to the cluster's associated parameter group with `Cluster.addToParameterGroup()`. If the cluster does not have an associated parameter group, a new parameter group is created.

```ts
declare const vpc: ec2.Vpc;

const cluster = new Cluster(this, 'Cluster', {
  masterUser: {
    masterUsername: 'admin',
    masterPassword: cdk.SecretValue.unsafePlainText('tooshort'),
  },
  vpc,
});

cluster.addToParameterGroup('enable_user_activity_logging', 'true');
```

## Elastic IP

If you configure your cluster to be publicly accessible, you can optionally select an *elastic IP address* to use for the external IP address. An elastic IP address is a static IP address that is associated with your AWS account. You can use an elastic IP address to connect to your cluster from outside the VPC. An elastic IP address gives you the ability to change your underlying configuration without affecting the IP address that clients use to connect to your cluster. This approach can be helpful for situations such as recovery after a failure.

```ts
declare const vpc: ec2.Vpc;

new Cluster(stack, 'Redshift', {
    masterUser: {
      masterUsername: 'admin',
      masterPassword: cdk.SecretValue.unsafePlainText('tooshort'),
    },
    vpc,
    publiclyAccessible: true,
    elasticIp: '10.123.123.255', // A elastic ip you own
})
```

If the Cluster is in a VPC and you want to connect to it using the private IP address from within the cluster, it is important to enable *DNS resolution* and *DNS hostnames* in the VPC config. If these parameters would not be set, connections from within the VPC would connect to the elastic IP address and not the private IP address.

```ts
const vpc = new ec2.Vpc(this, 'VPC', {
  enableDnsSupport: true,
  enableDnsHostnames: true,
});
```

Note that if there is already an existing, public accessible Cluster, which VPC configuration is changed to use *DNS hostnames* and *DNS resolution*, connections still use the elastic IP address until the cluster is resized.

### Elastic IP vs. Cluster node public IP

The elastic IP address is an external IP address for accessing the cluster outside of a VPC. It's not related to the cluster node public IP addresses and private IP addresses that are accessible via the `clusterEndpoint` property. The public and private cluster node IP addresses appear regardless of whether the cluster is publicly accessible or not. They are used only in certain circumstances to configure ingress rules on the remote host. These circumstances occur when you load data from an Amazon EC2 instance or other remote host using a Secure Shell (SSH) connection.

### Attach Elastic IP after Cluster creation

In some cases, you might want to associate the cluster with an elastic IP address or change an elastic IP address that is associated with the cluster. To attach an elastic IP address after the cluster is created, first update the cluster so that it is not publicly accessible, then make it both publicly accessible and add an Elastic IP address in the same operation.

## Enhanced VPC Routing

When you use Amazon Redshift enhanced VPC routing, Amazon Redshift forces all COPY and UNLOAD traffic between your cluster and your data repositories through your virtual private cloud (VPC) based on the Amazon VPC service. By using enhanced VPC routing, you can use standard VPC features, such as VPC security groups, network access control lists (ACLs), VPC endpoints, VPC endpoint policies, internet gateways, and Domain Name System (DNS) servers, as described in the Amazon VPC User Guide. You use these features to tightly manage the flow of data between your Amazon Redshift cluster and other resources. When you use enhanced VPC routing to route traffic through your VPC, you can also use VPC flow logs to monitor COPY and UNLOAD traffic.

```ts
declare const vpc: ec2.Vpc;

new Cluster(stack, 'Redshift', {
    masterUser: {
      masterUsername: 'admin',
      masterPassword: cdk.SecretValue.unsafePlainText('tooshort'),
    },
    vpc,
    enhancedVpcRouting: true,
})
```

If enhanced VPC routing is not enabled, Amazon Redshift routes traffic through the internet, including traffic to other services within the AWS network.

<<<<<<< HEAD
## IAM roles

Attaching IAM roles to a Redshift Cluster grants permissions to the Redshift service to perform actions on your behalf.

```ts
declare const vpc: ec2.Vpc

const role = new iam.Role(this, 'Role', {
  assumedBy: new iam.ServicePrincipal('redshift.amazonaws.com'),
});
const cluster = new Cluster(this, 'Redshift', {
  masterUser: {
    masterUsername: 'admin',
  },
  vpc,
  roles: [role],
});
```

Additional IAM roles can be attached to a cluster using the `addIamRole` method.

```ts
declare const vpc: ec2.Vpc

const role = new iam.Role(this, 'Role', {
  assumedBy: new iam.ServicePrincipal('redshift.amazonaws.com'),
});
const cluster = new Cluster(this, 'Redshift', {
  masterUser: {
    masterUsername: 'admin',
  },
  vpc,
});
cluster.addIamRole(role);
=======
## Default IAM role

Some Amazon Redshift features require Amazon Redshift to access other AWS services on your behalf. For your Amazon Redshift clusters to act on your behalf, you supply security credentials to your clusters. The preferred method to supply security credentials is to specify an AWS Identity and Access Management (IAM) role.

When you create an IAM role and set it as the default for the cluster using console, you don't have to provide the IAM role's Amazon Resource Name (ARN) to perform authentication and authorization.

```ts
declare const vpc: ec2.Vpc;

const defaultRole = new iam.Role(this, 'DefaultRole', {
  assumedBy: new iam.ServicePrincipal('redshift.amazonaws.com'),
},
);

new Cluster(stack, 'Redshift', {
    masterUser: {
      masterUsername: 'admin',
    },
    vpc,
    roles: [defaultRole],
    defaultRole: defaultRole,
});
```

A default role can also be added to a cluster using the `addDefaultIamRole` method.

```ts
declare const vpc: ec2.Vpc;

const defaultRole = new iam.Role(this, 'DefaultRole', {
  assumedBy: new iam.ServicePrincipal('redshift.amazonaws.com'),
},
);

const redshiftCluster = new Cluster(stack, 'Redshift', {
    masterUser: {
      masterUsername: 'admin',
    },
    vpc,
    roles: [defaultRole],
});

redshiftCluster.addDefaultIamRole(defaultRole);
>>>>>>> 8f661de5
```<|MERGE_RESOLUTION|>--- conflicted
+++ resolved
@@ -387,42 +387,6 @@
 
 If enhanced VPC routing is not enabled, Amazon Redshift routes traffic through the internet, including traffic to other services within the AWS network.
 
-<<<<<<< HEAD
-## IAM roles
-
-Attaching IAM roles to a Redshift Cluster grants permissions to the Redshift service to perform actions on your behalf.
-
-```ts
-declare const vpc: ec2.Vpc
-
-const role = new iam.Role(this, 'Role', {
-  assumedBy: new iam.ServicePrincipal('redshift.amazonaws.com'),
-});
-const cluster = new Cluster(this, 'Redshift', {
-  masterUser: {
-    masterUsername: 'admin',
-  },
-  vpc,
-  roles: [role],
-});
-```
-
-Additional IAM roles can be attached to a cluster using the `addIamRole` method.
-
-```ts
-declare const vpc: ec2.Vpc
-
-const role = new iam.Role(this, 'Role', {
-  assumedBy: new iam.ServicePrincipal('redshift.amazonaws.com'),
-});
-const cluster = new Cluster(this, 'Redshift', {
-  masterUser: {
-    masterUsername: 'admin',
-  },
-  vpc,
-});
-cluster.addIamRole(role);
-=======
 ## Default IAM role
 
 Some Amazon Redshift features require Amazon Redshift to access other AWS services on your behalf. For your Amazon Redshift clusters to act on your behalf, you supply security credentials to your clusters. The preferred method to supply security credentials is to specify an AWS Identity and Access Management (IAM) role.
@@ -466,5 +430,40 @@
 });
 
 redshiftCluster.addDefaultIamRole(defaultRole);
->>>>>>> 8f661de5
+```
+
+## IAM roles
+
+Attaching IAM roles to a Redshift Cluster grants permissions to the Redshift service to perform actions on your behalf.
+
+```ts
+declare const vpc: ec2.Vpc
+
+const role = new iam.Role(this, 'Role', {
+  assumedBy: new iam.ServicePrincipal('redshift.amazonaws.com'),
+});
+const cluster = new Cluster(this, 'Redshift', {
+  masterUser: {
+    masterUsername: 'admin',
+  },
+  vpc,
+  roles: [role],
+});
+```
+
+Additional IAM roles can be attached to a cluster using the `addIamRole` method.
+
+```ts
+declare const vpc: ec2.Vpc
+
+const role = new iam.Role(this, 'Role', {
+  assumedBy: new iam.ServicePrincipal('redshift.amazonaws.com'),
+});
+const cluster = new Cluster(this, 'Redshift', {
+  masterUser: {
+    masterUsername: 'admin',
+  },
+  vpc,
+});
+cluster.addIamRole(role);
 ```