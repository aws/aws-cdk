import * as path from 'path';
import * as ec2 from '@aws-cdk/aws-ec2';
import * as iam from '@aws-cdk/aws-iam';
import * as kms from '@aws-cdk/aws-kms';
import * as lambda from '@aws-cdk/aws-lambda';
import * as s3 from '@aws-cdk/aws-s3';
import * as secretsmanager from '@aws-cdk/aws-secretsmanager';
<<<<<<< HEAD
import { ArnFormat, CustomResource, Duration, IResource, Lazy, RemovalPolicy, Resource, SecretValue, Stack, Token } from '@aws-cdk/core';
import * as cr from '@aws-cdk/custom-resources';
=======
import { Duration, IResource, Lazy, RemovalPolicy, Resource, SecretValue, Token } from '@aws-cdk/core';
import { AwsCustomResource, AwsCustomResourcePolicy, PhysicalResourceId } from '@aws-cdk/custom-resources';
>>>>>>> 615e1ce6
import { Construct } from 'constructs';
import { DatabaseSecret } from './database-secret';
import { Endpoint } from './endpoint';
import { ClusterParameterGroup, IClusterParameterGroup } from './parameter-group';
import { CfnCluster } from './redshift.generated';
import { ClusterSubnetGroup, IClusterSubnetGroup } from './subnet-group';
/**
 * Possible Node Types to use in the cluster
 * used for defining `ClusterProps.nodeType`.
 */
export enum NodeType {
  /**
   * ds2.xlarge
   */
  DS2_XLARGE = 'ds2.xlarge',
  /**
   * ds2.8xlarge
   */
  DS2_8XLARGE = 'ds2.8xlarge',
  /**
   * dc1.large
   */
  DC1_LARGE = 'dc1.large',
  /**
   * dc1.8xlarge
   */
  DC1_8XLARGE = 'dc1.8xlarge',
  /**
   * dc2.large
   */
  DC2_LARGE = 'dc2.large',
  /**
   * dc2.8xlarge
   */
  DC2_8XLARGE = 'dc2.8xlarge',
  /**
   * ra3.xlplus
   */
  RA3_XLPLUS = 'ra3.xlplus',
  /**
   * ra3.4xlarge
   */
  RA3_4XLARGE = 'ra3.4xlarge',
  /**
   * ra3.16xlarge
   */
  RA3_16XLARGE = 'ra3.16xlarge',
}

/**
 * What cluster type to use.
 * Used by `ClusterProps.clusterType`
 */
export enum ClusterType {
  /**
   * single-node cluster, the `ClusterProps.numberOfNodes` parameter is not required
   */
  SINGLE_NODE = 'single-node',
  /**
   * multi-node cluster, set the amount of nodes using `ClusterProps.numberOfNodes` parameter
   */
  MULTI_NODE = 'multi-node',
}

/**
 * Username and password combination
 */
export interface Login {
  /**
   * Username
   */
  readonly masterUsername: string;

  /**
   * Password
   *
   * Do not put passwords in your CDK code directly.
   *
   * @default a Secrets Manager generated password
   */
  readonly masterPassword?: SecretValue;

  /**
   * KMS encryption key to encrypt the generated secret.
   *
   * @default default master key
   */
  readonly encryptionKey?: kms.IKey;
}

/**
 * Logging bucket and S3 prefix combination
 */
export interface LoggingProperties {
  /**
   * Bucket to send logs to.
   * Logging information includes queries and connection attempts, for the specified Amazon Redshift cluster.
   *
   */
  readonly loggingBucket: s3.IBucket

  /**
   * Prefix used for logging.
   *
   */
  readonly loggingKeyPrefix: string
}

/**
 * Options to add the multi user rotation
 */
export interface RotationMultiUserOptions {
  /**
   * The secret to rotate. It must be a JSON string with the following format:
   * ```
   * {
   *   "engine": <required: database engine>,
   *   "host": <required: instance host name>,
   *   "username": <required: username>,
   *   "password": <required: password>,
   *   "dbname": <optional: database name>,
   *   "port": <optional: if not specified, default port will be used>,
   *   "masterarn": <required: the arn of the master secret which will be used to create users/change passwords>
   * }
   * ```
   */
  readonly secret: secretsmanager.ISecret;

  /**
   * Specifies the number of days after the previous rotation before
   * Secrets Manager triggers the next automatic rotation.
   *
   * @default Duration.days(30)
   */
  readonly automaticallyAfter?: Duration;
}

/**
 * Create a Redshift Cluster with a given number of nodes.
 * Implemented by `Cluster` via `ClusterBase`.
 */
export interface ICluster extends IResource, ec2.IConnectable, secretsmanager.ISecretAttachmentTarget {
  /**
   * Name of the cluster
   *
   * @attribute ClusterName
   */
  readonly clusterName: string;

  /**
   * The endpoint to use for read/write operations
   *
   * @attribute EndpointAddress,EndpointPort
   */
  readonly clusterEndpoint: Endpoint;
}

/**
 * Properties that describe an existing cluster instance
 */
export interface ClusterAttributes {
  /**
   * The security groups of the redshift cluster
   *
   * @default no security groups will be attached to the import
   */
  readonly securityGroups?: ec2.ISecurityGroup[];

  /**
   * Identifier for the cluster
   */
  readonly clusterName: string;

  /**
   * Cluster endpoint address
   */
  readonly clusterEndpointAddress: string;

  /**
   * Cluster endpoint port
   */
  readonly clusterEndpointPort: number;

}

/**
 * Properties for a new database cluster
 */
export interface ClusterProps {

  /**
   * An optional identifier for the cluster
   *
   * @default - A name is automatically generated.
   */
  readonly clusterName?: string;

  /**
   * Additional parameters to pass to the database engine
   * https://docs.aws.amazon.com/redshift/latest/mgmt/working-with-parameter-groups.html
   *
   * @default - No parameter group.
   */
  readonly parameterGroup?: IClusterParameterGroup;

  /**
   * Number of compute nodes in the cluster. Only specify this property for multi-node clusters.
   *
   * Value must be at least 2 and no more than 100.
   *
   * @default - 2 if `clusterType` is ClusterType.MULTI_NODE, undefined otherwise
   */
  readonly numberOfNodes?: number;

  /**
   * The node type to be provisioned for the cluster.
   *
   * @default `NodeType.DC2_LARGE`
   */
  readonly nodeType?: NodeType;

  /**
   * Settings for the individual instances that are launched
   *
   * @default `ClusterType.MULTI_NODE`
   */
  readonly clusterType?: ClusterType;

  /**
   * What port to listen on
   *
   * @default - The default for the engine is used.
   */
  readonly port?: number;

  /**
   * Whether to enable encryption of data at rest in the cluster.
   *
   * @default true
   */
  readonly encrypted?: boolean

  /**
   * The KMS key to use for encryption of data at rest.
   *
   * @default - AWS-managed key, if encryption at rest is enabled
   */
  readonly encryptionKey?: kms.IKey;

  /**
   * A preferred maintenance window day/time range. Should be specified as a range ddd:hh24:mi-ddd:hh24:mi (24H Clock UTC).
   *
   * Example: 'Sun:23:45-Mon:00:15'
   *
   * @default - 30-minute window selected at random from an 8-hour block of time for
   * each AWS Region, occurring on a random day of the week.
   * @see https://docs.aws.amazon.com/AmazonRDS/latest/AuroraUserGuide/USER_UpgradeDBInstance.Maintenance.html#Concepts.DBMaintenance
   */
  readonly preferredMaintenanceWindow?: string;

  /**
   * The VPC to place the cluster in.
   */
  readonly vpc: ec2.IVpc;

  /**
   * Where to place the instances within the VPC
   *
   * @default - private subnets
   */
  readonly vpcSubnets?: ec2.SubnetSelection;

  /**
   * Security group.
   *
   * @default - a new security group is created.
   */
  readonly securityGroups?: ec2.ISecurityGroup[];

  /**
   * A cluster subnet group to use with this cluster.
   *
   * @default - a new subnet group will be created.
   */
  readonly subnetGroup?: IClusterSubnetGroup;

  /**
   * Username and password for the administrative user
   */
  readonly masterUser: Login;

  /**
   * A list of AWS Identity and Access Management (IAM) role that can be used by the cluster to access other AWS services.
   * The maximum number of roles to attach to a cluster is subject to a quota.
   *
   * @default - No role is attached to the cluster.
   */
  readonly roles?: iam.IRole[];

  /**
   * A single AWS Identity and Access Management (IAM) role to be used as the default role for the cluster.
   * The default role must be included in the roles list.
   *
   * @default - No default role is specified for the cluster.
   */
  readonly defaultRole?: iam.IRole;

  /**
   * Name of a database which is automatically created inside the cluster
   *
   * @default - default_db
   */
  readonly defaultDatabaseName?: string;

  /**
   * Bucket details for log files to be sent to, including prefix.
   *
   * @default - No logging bucket is used
   */
  readonly loggingProperties?: LoggingProperties;

  /**
   * The removal policy to apply when the cluster and its instances are removed
   * from the stack or replaced during an update.
   *
   * @default RemovalPolicy.RETAIN
   */
  readonly removalPolicy?: RemovalPolicy

  /**
   * Whether to make cluster publicly accessible.
   *
   * @default false
   */
  readonly publiclyAccessible?: boolean

  /**
   * If this flag is set, the cluster resizing type will be set to classic.
   * When resizing a cluster, classic resizing will always provision a new cluster and transfer the data there.
   *
   * Classic resize takes more time to complete, but it can be useful in cases where the change in node count or
   * the node type to migrate to doesn't fall within the bounds for elastic resize.
   *
   * @see https://docs.aws.amazon.com/redshift/latest/mgmt/managing-cluster-operations.html#elastic-resize
   *
   * @default - Elastic resize type
   */
  readonly classicResizing?: boolean

  /**
   * The Elastic IP (EIP) address for the cluster.
   *
   * @see https://docs.aws.amazon.com/redshift/latest/mgmt/managing-clusters-vpc.html
   *
   * @default - No Elastic IP
   */
  readonly elasticIp?: string

  /**
   * If this flag is set, the cluster will be rebooted when changes to the cluster's parameter group that require a restart to apply.
   * @default false
   */
  readonly rebootForParameterChanges?: boolean

  /**
   * If this flag is set, Amazon Redshift forces all COPY and UNLOAD traffic between your cluster and your data repositories through your virtual private cloud (VPC).
   *
   * @see https://docs.aws.amazon.com/redshift/latest/mgmt/enhanced-vpc-routing.html
   *
   * @default - false
   */
  readonly enhancedVpcRouting?: boolean
}

/**
 * A new or imported clustered database.
 */
abstract class ClusterBase extends Resource implements ICluster {

  /**
   * Name of the cluster
   */
  public abstract readonly clusterName: string;

  /**
   * The endpoint to use for read/write operations
   */
  public abstract readonly clusterEndpoint: Endpoint;

  /**
   * Access to the network connections
   */
  public abstract readonly connections: ec2.Connections;

  /**
   * Renders the secret attachment target specifications.
   */
  public asSecretAttachmentTarget(): secretsmanager.SecretAttachmentTargetProps {
    return {
      targetId: this.clusterName,
      targetType: secretsmanager.AttachmentTargetType.REDSHIFT_CLUSTER,
    };
  }
}

/**
 * Create a Redshift cluster a given number of nodes.
 *
 * @resource AWS::Redshift::Cluster
 */
export class Cluster extends ClusterBase {
  /**
   * Import an existing DatabaseCluster from properties
   */
  public static fromClusterAttributes(scope: Construct, id: string, attrs: ClusterAttributes): ICluster {
    class Import extends ClusterBase {
      public readonly connections = new ec2.Connections({
        securityGroups: attrs.securityGroups,
        defaultPort: ec2.Port.tcp(attrs.clusterEndpointPort),
      });
      public readonly clusterName = attrs.clusterName;
      public readonly instanceIdentifiers: string[] = [];
      public readonly clusterEndpoint = new Endpoint(attrs.clusterEndpointAddress, attrs.clusterEndpointPort);
    }
    return new Import(scope, id);
  }

  /**
   * Identifier of the cluster
   */
  public readonly clusterName: string;

  /**
   * The endpoint to use for read/write operations
   */
  public readonly clusterEndpoint: Endpoint;

  /**
   * Access to the network connections
   */
  public readonly connections: ec2.Connections;

  /**
   * The secret attached to this cluster
   */
  public readonly secret?: secretsmanager.ISecret;

  private readonly singleUserRotationApplication: secretsmanager.SecretRotationApplication;
  private readonly multiUserRotationApplication: secretsmanager.SecretRotationApplication;

  /**
   * The VPC where the DB subnet group is created.
   */
  private readonly vpc: ec2.IVpc;

  /**
   * The subnets used by the DB subnet group.
   */
  private readonly vpcSubnets?: ec2.SubnetSelection;

  /**
   * The underlying CfnCluster
   */
  private readonly cluster: CfnCluster;

  /**
   * The cluster's parameter group
   */
  protected parameterGroup?: IClusterParameterGroup;

  /**
<<<<<<< HEAD
   * Whether the cluster will be rebooted when changes to the cluster's parameter group that require a restart to apply.
   */
  protected rebootForParameterChangesEnabled?: boolean;
=======
   * The ARNs of the roles that will be attached to the cluster.
   *
   * **NOTE** Please do not access this directly, use the `addIamRole` method instead.
   */
  private readonly roles: iam.IRole[];
>>>>>>> 615e1ce6

  constructor(scope: Construct, id: string, props: ClusterProps) {
    super(scope, id);

    this.vpc = props.vpc;
    this.vpcSubnets = props.vpcSubnets ?? {
      subnetType: ec2.SubnetType.PRIVATE_WITH_EGRESS,
    };
    this.parameterGroup = props.parameterGroup;
    this.roles = props?.roles ? [...props.roles] : [];

    const removalPolicy = props.removalPolicy ?? RemovalPolicy.RETAIN;

    const subnetGroup = props.subnetGroup ?? new ClusterSubnetGroup(this, 'Subnets', {
      description: `Subnets for ${id} Redshift cluster`,
      vpc: this.vpc,
      vpcSubnets: this.vpcSubnets,
      removalPolicy: removalPolicy,
    });

    const securityGroups = props.securityGroups ?? [new ec2.SecurityGroup(this, 'SecurityGroup', {
      description: 'Redshift security group',
      vpc: this.vpc,
    })];

    const securityGroupIds = securityGroups.map(sg => sg.securityGroupId);

    let secret: DatabaseSecret | undefined;
    if (!props.masterUser.masterPassword) {
      secret = new DatabaseSecret(this, 'Secret', {
        username: props.masterUser.masterUsername,
        encryptionKey: props.masterUser.encryptionKey,
      });
    }

    const clusterType = props.clusterType || ClusterType.MULTI_NODE;
    const nodeCount = this.validateNodeCount(clusterType, props.numberOfNodes);

    if (props.encrypted === false && props.encryptionKey !== undefined) {
      throw new Error('Cannot set property encryptionKey without enabling encryption!');
    }

    this.singleUserRotationApplication = secretsmanager.SecretRotationApplication.REDSHIFT_ROTATION_SINGLE_USER;
    this.multiUserRotationApplication = secretsmanager.SecretRotationApplication.REDSHIFT_ROTATION_MULTI_USER;

    let loggingProperties;
    if (props.loggingProperties) {
      loggingProperties = {
        bucketName: props.loggingProperties.loggingBucket.bucketName,
        s3KeyPrefix: props.loggingProperties.loggingKeyPrefix,
      };
      props.loggingProperties.loggingBucket.addToResourcePolicy(
        new iam.PolicyStatement(
          {
            actions: [
              's3:GetBucketAcl',
              's3:PutObject',
            ],
            resources: [
              props.loggingProperties.loggingBucket.arnForObjects('*'),
              props.loggingProperties.loggingBucket.bucketArn,
            ],
            principals: [
              new iam.ServicePrincipal('redshift.amazonaws.com'),
            ],
          },
        ),
      );
    }

    this.cluster = new CfnCluster(this, 'Resource', {
      // Basic
      allowVersionUpgrade: true,
      automatedSnapshotRetentionPeriod: 1,
      clusterType,
      clusterIdentifier: props.clusterName,
      clusterSubnetGroupName: subnetGroup.clusterSubnetGroupName,
      vpcSecurityGroupIds: securityGroupIds,
      port: props.port,
      clusterParameterGroupName: props.parameterGroup && props.parameterGroup.clusterParameterGroupName,
      // Admin (unsafeUnwrap here is safe)
      masterUsername: secret?.secretValueFromJson('username').unsafeUnwrap() ?? props.masterUser.masterUsername,
      masterUserPassword: secret?.secretValueFromJson('password').unsafeUnwrap()
        ?? props.masterUser.masterPassword?.unsafeUnwrap()
        ?? 'default',
      preferredMaintenanceWindow: props.preferredMaintenanceWindow,
      nodeType: props.nodeType || NodeType.DC2_LARGE,
      numberOfNodes: nodeCount,
      loggingProperties,
      iamRoles: Lazy.list({ produce: () => this.roles.map(role => role.roleArn) }, { omitEmpty: true }),
      dbName: props.defaultDatabaseName || 'default_db',
      publiclyAccessible: props.publiclyAccessible || false,
      // Encryption
      kmsKeyId: props.encryptionKey?.keyId,
      encrypted: props.encrypted ?? true,
      classic: props.classicResizing,
      elasticIp: props.elasticIp,
      enhancedVpcRouting: props.enhancedVpcRouting,
    });

    this.cluster.applyRemovalPolicy(removalPolicy, {
      applyToUpdateReplacePolicy: true,
    });

    this.clusterName = this.cluster.ref;

    // create a number token that represents the port of the cluster
    const portAttribute = Token.asNumber(this.cluster.attrEndpointPort);
    this.clusterEndpoint = new Endpoint(this.cluster.attrEndpointAddress, portAttribute);

    if (secret) {
      this.secret = secret.attach(this);
    }

    const defaultPort = ec2.Port.tcp(this.clusterEndpoint.port);
    this.connections = new ec2.Connections({ securityGroups, defaultPort });
<<<<<<< HEAD
    if (props.rebootForParameterChanges) {
      this.enableRebootForParameterChanges();
=======

    // Add default role if specified and also available in the roles list
    if (props.defaultRole) {
      if (props.roles?.some(x => x === props.defaultRole)) {
        this.addDefaultIamRole(props.defaultRole);
      } else {
        throw new Error('Default role must be included in role list.');
      }
>>>>>>> 615e1ce6
    }
  }

  /**
   * Adds the single user rotation of the master password to this cluster.
   *
   * @param [automaticallyAfter=Duration.days(30)] Specifies the number of days after the previous rotation
   * before Secrets Manager triggers the next automatic rotation.
   */
  public addRotationSingleUser(automaticallyAfter?: Duration): secretsmanager.SecretRotation {
    if (!this.secret) {
      throw new Error('Cannot add single user rotation for a cluster without secret.');
    }

    const id = 'RotationSingleUser';
    const existing = this.node.tryFindChild(id);
    if (existing) {
      throw new Error('A single user rotation was already added to this cluster.');
    }

    return new secretsmanager.SecretRotation(this, id, {
      secret: this.secret,
      automaticallyAfter,
      application: this.singleUserRotationApplication,
      vpc: this.vpc,
      vpcSubnets: this.vpcSubnets,
      target: this,
    });
  }

  /**
   * Adds the multi user rotation to this cluster.
   */
  public addRotationMultiUser(id: string, options: RotationMultiUserOptions): secretsmanager.SecretRotation {
    if (!this.secret) {
      throw new Error('Cannot add multi user rotation for a cluster without secret.');
    }
    return new secretsmanager.SecretRotation(this, id, {
      secret: options.secret,
      masterSecret: this.secret,
      automaticallyAfter: options.automaticallyAfter,
      application: this.multiUserRotationApplication,
      vpc: this.vpc,
      vpcSubnets: this.vpcSubnets,
      target: this,
    });
  }

  private validateNodeCount(clusterType: ClusterType, numberOfNodes?: number): number | undefined {
    if (clusterType === ClusterType.SINGLE_NODE) {
      // This property must not be set for single-node clusters; be generous and treat a value of 1 node as undefined.
      if (numberOfNodes !== undefined && numberOfNodes !== 1) {
        throw new Error('Number of nodes must be not be supplied or be 1 for cluster type single-node');
      }
      return undefined;
    } else {
      if (Token.isUnresolved(numberOfNodes)) {
        return numberOfNodes;
      }
      const nodeCount = numberOfNodes ?? 2;
      if (nodeCount < 2 || nodeCount > 100) {
        throw new Error('Number of nodes for cluster type multi-node must be at least 2 and no more than 100');
      }
      return nodeCount;
    }
  }

  /**
   * Adds a parameter to the Clusters' parameter group
   *
   * @param name the parameter name
   * @param value the parameter name
   */
  public addToParameterGroup(name: string, value: string): void {
    if (!this.parameterGroup) {
      const param: { [name: string]: string } = {};
      param[name] = value;
      this.parameterGroup = new ClusterParameterGroup(this, 'ParameterGroup', {
        description: this.cluster.clusterIdentifier ? `Parameter Group for the ${this.cluster.clusterIdentifier} Redshift cluster` : 'Cluster parameter group for family redshift-1.0',
        parameters: param,
      });
      this.cluster.clusterParameterGroupName = this.parameterGroup.clusterParameterGroupName;
    } else if (this.parameterGroup instanceof ClusterParameterGroup) {
      this.parameterGroup.addParameter(name, value);
    } else {
      throw new Error('Cannot add a parameter to an imported parameter group.');
    }
  }

  /**
<<<<<<< HEAD
   * Enables automatic cluster rebooting when changes to the cluster's parameter group require a restart to apply.
   */
  public enableRebootForParameterChanges(): void {
    if (!this.rebootForParameterChangesEnabled) {
      this.rebootForParameterChangesEnabled = true;
      const rebootFunction = new lambda.SingletonFunction(this, 'RedshiftClusterRebooterFunction', {
        uuid: '511e207f-13df-4b8b-b632-c32b30b65ac2',
        runtime: lambda.Runtime.NODEJS_16_X,
        code: lambda.Code.fromAsset(path.join(__dirname, 'cluster-parameter-change-reboot-handler')),
        handler: 'index.handler',
        timeout: Duration.seconds(900),
      });
      rebootFunction.addToRolePolicy(new iam.PolicyStatement({
        actions: ['redshift:DescribeClusters'],
        resources: ['*'],
      }));
      rebootFunction.addToRolePolicy(new iam.PolicyStatement({
        actions: ['redshift:RebootCluster'],
        resources: [
          Stack.of(this).formatArn({
            service: 'redshift',
            resource: 'cluster',
            resourceName: this.clusterName,
            arnFormat: ArnFormat.COLON_RESOURCE_NAME,
          }),
        ],
      }));
      const provider = new cr.Provider(this, 'ResourceProvider', {
        onEventHandler: rebootFunction,
      });
      const customResource = new CustomResource(this, 'RedshiftClusterRebooterCustomResource', {
        resourceType: 'Custom::RedshiftClusterRebooter',
        serviceToken: provider.serviceToken,
        properties: {
          ClusterId: this.clusterName,
          ParameterGroupName: Lazy.string({
            produce: () => {
              if (!this.parameterGroup) {
                throw new Error('Cannot enable reboot for parameter changes when there is no associated ClusterParameterGroup.');
              }
              return this.parameterGroup.clusterParameterGroupName;
            },
          }),
          ParametersString: Lazy.string({
            produce: () => {
              if (!(this.parameterGroup instanceof ClusterParameterGroup)) {
                throw new Error('Cannot enable reboot for parameter changes when using an imported parameter group.');
              }
              return JSON.stringify(this.parameterGroup.parameters);
            },
          }),
        },
      });
      Lazy.any({
        produce: () => {
          if (!this.parameterGroup) {
            throw new Error('Cannot enable reboot for parameter changes when there is no associated ClusterParameterGroup.');
          }
          customResource.node.addDependency(this, this.parameterGroup);
        },
      });
    }
=======
   * Adds default IAM role to cluster. The default IAM role must be already associated to the cluster to be added as the default role.
   *
   * @param defaultIamRole the IAM role to be set as the default role
   */
  public addDefaultIamRole(defaultIamRole: iam.IRole): void {
    // Get list of IAM roles attached to cluster
    const clusterRoleList = this.roles ?? [];

    // Check to see if default role is included in list of cluster IAM roles
    var roleAlreadyOnCluster = false;
    for (var i = 0; i < clusterRoleList.length; i++) {
      if (clusterRoleList[i] === defaultIamRole) {
        roleAlreadyOnCluster = true;
        break;
      }
    }
    if (!roleAlreadyOnCluster) {
      throw new Error('Default role must be associated to the Redshift cluster to be set as the default role.');
    }

    // On UPDATE or CREATE define the default IAM role. On DELETE, remove the default IAM role
    const defaultRoleCustomResource = new AwsCustomResource(this, 'default-role', {
      onUpdate: {
        service: 'Redshift',
        action: 'modifyClusterIamRoles',
        parameters: {
          ClusterIdentifier: this.cluster.ref,
          DefaultIamRoleArn: defaultIamRole.roleArn,
        },
        physicalResourceId: PhysicalResourceId.of(
          `${defaultIamRole.roleArn}-${this.cluster.ref}`,
        ),
      },
      onDelete: {
        service: 'Redshift',
        action: 'modifyClusterIamRoles',
        parameters: {
          ClusterIdentifier: this.cluster.ref,
          DefaultIamRoleArn: '',
        },
        physicalResourceId: PhysicalResourceId.of(
          `${defaultIamRole.roleArn}-${this.cluster.ref}`,
        ),
      },
      policy: AwsCustomResourcePolicy.fromSdkCalls({
        resources: AwsCustomResourcePolicy.ANY_RESOURCE,
      }),
      installLatestAwsSdk: false,
    });

    defaultIamRole.grantPassRole(defaultRoleCustomResource.grantPrincipal);
  }

  /**
   * Adds a role to the cluster
   *
   * @param role the role to add
   */
  public addIamRole(role: iam.IRole): void {
    const clusterRoleList = this.roles;

    if (clusterRoleList.includes(role)) {
      throw new Error(`Role '${role.roleArn}' is already attached to the cluster`);
    }

    clusterRoleList.push(role);
>>>>>>> 615e1ce6
  }
}<|MERGE_RESOLUTION|>--- conflicted
+++ resolved
@@ -5,13 +5,8 @@
 import * as lambda from '@aws-cdk/aws-lambda';
 import * as s3 from '@aws-cdk/aws-s3';
 import * as secretsmanager from '@aws-cdk/aws-secretsmanager';
-<<<<<<< HEAD
 import { ArnFormat, CustomResource, Duration, IResource, Lazy, RemovalPolicy, Resource, SecretValue, Stack, Token } from '@aws-cdk/core';
-import * as cr from '@aws-cdk/custom-resources';
-=======
-import { Duration, IResource, Lazy, RemovalPolicy, Resource, SecretValue, Token } from '@aws-cdk/core';
-import { AwsCustomResource, AwsCustomResourcePolicy, PhysicalResourceId } from '@aws-cdk/custom-resources';
->>>>>>> 615e1ce6
+import { AwsCustomResource, AwsCustomResourcePolicy, PhysicalResourceId, Provider } from '@aws-cdk/custom-resources';
 import { Construct } from 'constructs';
 import { DatabaseSecret } from './database-secret';
 import { Endpoint } from './endpoint';
@@ -483,17 +478,16 @@
   protected parameterGroup?: IClusterParameterGroup;
 
   /**
-<<<<<<< HEAD
    * Whether the cluster will be rebooted when changes to the cluster's parameter group that require a restart to apply.
    */
   protected rebootForParameterChangesEnabled?: boolean;
-=======
+
+  /**
    * The ARNs of the roles that will be attached to the cluster.
    *
    * **NOTE** Please do not access this directly, use the `addIamRole` method instead.
    */
   private readonly roles: iam.IRole[];
->>>>>>> 615e1ce6
 
   constructor(scope: Construct, id: string, props: ClusterProps) {
     super(scope, id);
@@ -610,11 +604,9 @@
 
     const defaultPort = ec2.Port.tcp(this.clusterEndpoint.port);
     this.connections = new ec2.Connections({ securityGroups, defaultPort });
-<<<<<<< HEAD
     if (props.rebootForParameterChanges) {
       this.enableRebootForParameterChanges();
-=======
-
+    }
     // Add default role if specified and also available in the roles list
     if (props.defaultRole) {
       if (props.roles?.some(x => x === props.defaultRole)) {
@@ -622,7 +614,6 @@
       } else {
         throw new Error('Default role must be included in role list.');
       }
->>>>>>> 615e1ce6
     }
   }
 
@@ -713,7 +704,6 @@
   }
 
   /**
-<<<<<<< HEAD
    * Enables automatic cluster rebooting when changes to the cluster's parameter group require a restart to apply.
    */
   public enableRebootForParameterChanges(): void {
@@ -741,7 +731,7 @@
           }),
         ],
       }));
-      const provider = new cr.Provider(this, 'ResourceProvider', {
+      const provider = new Provider(this, 'ResourceProvider', {
         onEventHandler: rebootFunction,
       });
       const customResource = new CustomResource(this, 'RedshiftClusterRebooterCustomResource', {
@@ -776,7 +766,9 @@
         },
       });
     }
-=======
+  }
+
+  /**
    * Adds default IAM role to cluster. The default IAM role must be already associated to the cluster to be added as the default role.
    *
    * @param defaultIamRole the IAM role to be set as the default role
@@ -843,6 +835,5 @@
     }
 
     clusterRoleList.push(role);
->>>>>>> 615e1ce6
   }
 }