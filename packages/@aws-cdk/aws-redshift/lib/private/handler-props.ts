import { Column, TableDistStyle, TableSortStyle } from '../table';

export interface DatabaseQueryHandlerProps {
  readonly handler: string;
  readonly clusterName: string;
  readonly adminUserArn: string;
  readonly databaseName: string;
}

export interface UserHandlerProps {
  readonly username: string;
  readonly passwordSecretArn: string;
}

export interface TableHandlerProps {
  readonly tableName: {
    readonly prefix: string;
    readonly generateSuffix: string;
  };
  readonly tableColumns: Column[];
  readonly distStyle?: TableDistStyle;
  readonly sortStyle: TableSortStyle;
<<<<<<< HEAD
  readonly comment?: string;
=======
  readonly tableComment?: string;
>>>>>>> 989454f7
}

export interface TablePrivilege {
  readonly tableName: string;
  readonly actions: string[];
}

export interface UserTablePrivilegesHandlerProps {
  readonly username: string;
  readonly tablePrivileges: TablePrivilege[];
}<|MERGE_RESOLUTION|>--- conflicted
+++ resolved
@@ -20,11 +20,7 @@
   readonly tableColumns: Column[];
   readonly distStyle?: TableDistStyle;
   readonly sortStyle: TableSortStyle;
-<<<<<<< HEAD
-  readonly comment?: string;
-=======
   readonly tableComment?: string;
->>>>>>> 989454f7
 }
 
 export interface TablePrivilege {
