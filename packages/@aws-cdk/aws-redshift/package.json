{
  "name": "@aws-cdk/aws-redshift",
  "version": "0.0.0",
  "private": true,
  "description": "The CDK Construct Library for AWS::Redshift",
  "main": "lib/index.js",
  "types": "lib/index.d.ts",
  "jsii": {
    "outdir": "dist",
    "targets": {
      "java": {
        "package": "software.amazon.awscdk.services.redshift",
        "maven": {
          "groupId": "software.amazon.awscdk",
          "artifactId": "redshift"
        }
      },
      "dotnet": {
        "namespace": "Amazon.CDK.AWS.Redshift",
        "packageId": "Amazon.CDK.AWS.Redshift",
        "iconUrl": "https://raw.githubusercontent.com/aws/aws-cdk/main/logo/default-256-dark.png"
      },
      "python": {
        "distName": "aws-cdk.aws-redshift",
        "module": "aws_cdk.aws_redshift",
        "classifiers": [
          "Framework :: AWS CDK",
          "Framework :: AWS CDK :: 2"
        ]
      }
    },
    "projectReferences": true,
    "metadata": {
      "jsii": {
        "rosetta": {
          "strict": false
        }
      }
    }
  },
  "repository": {
    "type": "git",
    "url": "https://github.com/aws/aws-cdk.git",
    "directory": "packages/@aws-cdk/aws-redshift"
  },
  "scripts": {
    "build": "cdk-build",
    "watch": "cdk-watch",
    "lint": "cdk-lint",
    "test": "cdk-test",
    "integ": "integ-runner",
    "pkglint": "pkglint -f",
    "package": "cdk-package",
    "awslint": "cdk-awslint",
    "cfn2ts": "cfn2ts",
    "build+test+package": "yarn build+test && yarn package",
    "build+test": "yarn build && yarn test",
    "compat": "cdk-compat",
    "gen": "cfn2ts",
    "rosetta:extract": "yarn --silent jsii-rosetta extract",
    "build+extract": "yarn build && yarn rosetta:extract",
    "build+test+extract": "yarn build+test && yarn rosetta:extract"
  },
  "cdk-build": {
    "cloudformation": "AWS::Redshift",
    "env": {
      "AWSLINT_BASE_CONSTRUCT": true
    }
  },
  "keywords": [
    "aws",
    "cdk",
    "constructs",
    "redshift"
  ],
  "author": {
    "name": "Amazon Web Services",
    "url": "https://aws.amazon.com",
    "organization": true
  },
  "license": "Apache-2.0",
  "devDependencies": {
    "@aws-cdk/assertions": "0.0.0",
    "@aws-cdk/cdk-build-tools": "0.0.0",
    "@aws-cdk/integ-runner": "0.0.0",
    "@aws-cdk/cfn2ts": "0.0.0",
    "@aws-cdk/pkglint": "0.0.0",
    "@aws-cdk/integ-tests": "0.0.0",
    "@types/jest": "^27.5.2",
<<<<<<< HEAD
    "aws-sdk": "^2.1317.0",
=======
    "aws-sdk": "^2.1325.0",
>>>>>>> 3d7505b5
    "jest": "^27.5.1",
    "jsii": "v4.9-next"
  },
  "dependencies": {
    "@aws-cdk/aws-ec2": "0.0.0",
    "@aws-cdk/aws-iam": "0.0.0",
    "@aws-cdk/aws-kms": "0.0.0",
    "@aws-cdk/aws-lambda": "0.0.0",
    "@aws-cdk/aws-s3": "0.0.0",
    "@aws-cdk/aws-secretsmanager": "0.0.0",
    "@aws-cdk/core": "0.0.0",
    "@aws-cdk/custom-resources": "0.0.0",
    "constructs": "^10.0.0"
  },
  "homepage": "https://github.com/aws/aws-cdk",
  "peerDependencies": {
    "@aws-cdk/aws-ec2": "0.0.0",
    "@aws-cdk/aws-iam": "0.0.0",
    "@aws-cdk/aws-kms": "0.0.0",
    "@aws-cdk/aws-lambda": "0.0.0",
    "@aws-cdk/aws-s3": "0.0.0",
    "@aws-cdk/aws-secretsmanager": "0.0.0",
    "@aws-cdk/core": "0.0.0",
    "@aws-cdk/custom-resources": "0.0.0",
    "constructs": "^10.0.0"
  },
  "engines": {
    "node": ">= 14.15.0"
  },
  "awslint": {
    "exclude": [
      "attribute-tag:@aws-cdk/aws-redshift.DatabaseSecret.secretFullArn",
      "attribute-tag:@aws-cdk/aws-redshift.DatabaseSecret.secretName",
      "docs-public-apis:@aws-cdk/aws-redshift.ParameterGroupParameters.parameterName",
      "docs-public-apis:@aws-cdk/aws-redshift.ParameterGroupParameters.parameterValue",
      "props-physical-name:@aws-cdk/aws-redshift.ClusterParameterGroupProps",
      "props-physical-name:@aws-cdk/aws-redshift.ClusterSubnetGroupProps",
      "props-physical-name:@aws-cdk/aws-redshift.DatabaseSecretProps",
      "resource-attribute:@aws-cdk/aws-redshift.Cluster.clusterId",
      "resource-attribute:@aws-cdk/aws-redshift.Cluster.clusterDeferMaintenanceIdentifier",
      "resource-attribute:@aws-cdk/aws-redshift.ClusterParameterGroup.clusterParameterGroupParameterGroupName"
    ]
  },
  "stability": "experimental",
  "maturity": "experimental",
  "awscdkio": {
    "announce": false
  },
  "publishConfig": {
    "tag": "latest"
  }
}<|MERGE_RESOLUTION|>--- conflicted
+++ resolved
@@ -87,11 +87,7 @@
     "@aws-cdk/pkglint": "0.0.0",
     "@aws-cdk/integ-tests": "0.0.0",
     "@types/jest": "^27.5.2",
-<<<<<<< HEAD
-    "aws-sdk": "^2.1317.0",
-=======
     "aws-sdk": "^2.1325.0",
->>>>>>> 3d7505b5
     "jest": "^27.5.1",
     "jsii": "v4.9-next"
   },
