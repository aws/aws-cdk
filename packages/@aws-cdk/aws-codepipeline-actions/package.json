{
  "name": "@aws-cdk/aws-codepipeline-actions",
  "version": "0.0.0",
  "description": "Concrete Actions for AWS Code Pipeline",
  "main": "lib/index.js",
  "types": "lib/index.d.ts",
  "jsii": {
    "outdir": "dist",
    "targets": {
      "java": {
        "package": "software.amazon.awscdk.services.codepipeline.actions",
        "maven": {
          "groupId": "software.amazon.awscdk",
          "artifactId": "codepipeline-actions"
        }
      },
      "dotnet": {
        "namespace": "Amazon.CDK.AWS.CodePipeline.Actions",
        "packageId": "Amazon.CDK.AWS.CodePipeline.Actions",
        "iconUrl": "https://raw.githubusercontent.com/aws/aws-cdk/master/logo/default-256-dark.png"
      },
      "python": {
        "distName": "aws-cdk.aws-codepipeline-actions",
        "module": "aws_cdk.aws_codepipeline_actions",
        "classifiers": [
          "Framework :: AWS CDK",
          "Framework :: AWS CDK :: 1"
        ]
      }
    },
    "projectReferences": true
  },
  "repository": {
    "type": "git",
    "url": "https://github.com/aws/aws-cdk.git",
    "directory": "packages/@aws-cdk/aws-codepipeline-actions"
  },
  "scripts": {
    "build": "cdk-build",
    "watch": "cdk-watch",
    "lint": "cdk-lint",
    "test": "cdk-test",
    "integ": "cdk-integ",
    "pkglint": "pkglint -f",
    "package": "cdk-package",
    "awslint": "cdk-awslint",
    "build+test+package": "yarn build+test && yarn package",
    "build+test": "yarn build && yarn test",
    "compat": "cdk-compat",
    "rosetta:extract": "yarn --silent jsii-rosetta extract"
  },
  "nyc": {
    "statements": 70
  },
  "keywords": [
    "aws",
    "cdk",
    "constructs",
    "codepipeline",
    "pipeline"
  ],
  "author": {
    "name": "Amazon Web Services",
    "url": "https://aws.amazon.com",
    "organization": true
  },
  "license": "Apache-2.0",
  "devDependencies": {
    "@aws-cdk/assert": "0.0.0",
    "@aws-cdk/aws-cloudtrail": "0.0.0",
    "@types/lodash": "^4.14.168",
    "cdk-build-tools": "0.0.0",
    "cdk-integ-tools": "0.0.0",
    "lodash": "^4.17.21",
<<<<<<< HEAD
    "nodeunit": "^0.11.3",
=======
    "nodeunit-shim": "0.0.0",
>>>>>>> 3cb31043
    "pkglint": "0.0.0"
  },
  "dependencies": {
    "@aws-cdk/aws-cloudformation": "0.0.0",
    "@aws-cdk/aws-codebuild": "0.0.0",
    "@aws-cdk/aws-codecommit": "0.0.0",
    "@aws-cdk/aws-codedeploy": "0.0.0",
    "@aws-cdk/aws-codepipeline": "0.0.0",
    "@aws-cdk/aws-ec2": "0.0.0",
    "@aws-cdk/aws-ecr": "0.0.0",
    "@aws-cdk/aws-ecs": "0.0.0",
    "@aws-cdk/aws-events": "0.0.0",
    "@aws-cdk/aws-events-targets": "0.0.0",
    "@aws-cdk/aws-iam": "0.0.0",
    "@aws-cdk/aws-lambda": "0.0.0",
    "@aws-cdk/aws-s3": "0.0.0",
    "@aws-cdk/aws-servicecatalog": "0.0.0",
    "@aws-cdk/aws-sns": "0.0.0",
    "@aws-cdk/aws-sns-subscriptions": "0.0.0",
    "@aws-cdk/aws-stepfunctions": "0.0.0",
    "@aws-cdk/core": "0.0.0",
    "case": "1.6.3",
    "constructs": "^3.2.0"
  },
  "homepage": "https://github.com/aws/aws-cdk",
  "peerDependencies": {
    "@aws-cdk/aws-cloudformation": "0.0.0",
    "@aws-cdk/aws-codebuild": "0.0.0",
    "@aws-cdk/aws-codecommit": "0.0.0",
    "@aws-cdk/aws-codedeploy": "0.0.0",
    "@aws-cdk/aws-codepipeline": "0.0.0",
    "@aws-cdk/aws-ec2": "0.0.0",
    "@aws-cdk/aws-ecr": "0.0.0",
    "@aws-cdk/aws-ecs": "0.0.0",
    "@aws-cdk/aws-events": "0.0.0",
    "@aws-cdk/aws-events-targets": "0.0.0",
    "@aws-cdk/aws-iam": "0.0.0",
    "@aws-cdk/aws-lambda": "0.0.0",
    "@aws-cdk/aws-s3": "0.0.0",
    "@aws-cdk/aws-servicecatalog": "0.0.0",
    "@aws-cdk/aws-sns": "0.0.0",
    "@aws-cdk/aws-sns-subscriptions": "0.0.0",
    "@aws-cdk/aws-stepfunctions": "0.0.0",
    "@aws-cdk/core": "0.0.0",
    "constructs": "^3.2.0"
  },
  "bundledDependencies": [
    "case"
  ],
  "engines": {
    "node": ">= 10.13.0 <13 || >=13.7.0"
  },
  "stability": "stable",
  "awslint": {
    "exclude": [
      "docs-public-apis:@aws-cdk/aws-codepipeline-actions.CodeCommitSourceActionProps.output",
      "docs-public-apis:@aws-cdk/aws-codepipeline-actions.Action.actionProperties",
      "docs-public-apis:@aws-cdk/aws-codepipeline-actions.Action.onStateChange",
      "docs-public-apis:@aws-cdk/aws-codepipeline-actions.BaseJenkinsProvider",
      "docs-public-apis:@aws-cdk/aws-codepipeline-actions.BaseJenkinsProvider.providerName",
      "docs-public-apis:@aws-cdk/aws-codepipeline-actions.BaseJenkinsProvider.serverUrl",
      "docs-public-apis:@aws-cdk/aws-codepipeline-actions.BaseJenkinsProvider.version",
      "docs-public-apis:@aws-cdk/aws-codepipeline-actions.CloudFormationCreateReplaceChangeSetAction.deploymentRole",
      "docs-public-apis:@aws-cdk/aws-codepipeline-actions.CloudFormationCreateUpdateStackAction.deploymentRole",
      "docs-public-apis:@aws-cdk/aws-codepipeline-actions.CloudFormationDeleteStackAction.deploymentRole",
      "docs-public-apis:@aws-cdk/aws-codepipeline-actions.CodeDeployServerDeployAction",
      "docs-public-apis:@aws-cdk/aws-codepipeline-actions.JenkinsProvider.providerName",
      "docs-public-apis:@aws-cdk/aws-codepipeline-actions.JenkinsProvider.serverUrl",
      "docs-public-apis:@aws-cdk/aws-codepipeline-actions.ManualApprovalAction.notificationTopic",
      "props-default-doc:@aws-cdk/aws-codepipeline-actions.AlexaSkillDeployActionProps.parameterOverridesArtifact",
      "props-default-doc:@aws-cdk/aws-codepipeline-actions.CloudFormationCreateReplaceChangeSetActionProps.extraInputs",
      "props-default-doc:@aws-cdk/aws-codepipeline-actions.CloudFormationCreateUpdateStackActionProps.extraInputs",
      "props-default-doc:@aws-cdk/aws-codepipeline-actions.CloudFormationDeleteStackActionProps.extraInputs",
      "props-default-doc:@aws-cdk/aws-codepipeline-actions.CodeBuildActionProps.extraInputs",
      "docs-public-apis:@aws-cdk/aws-codepipeline-actions.Action.bind",
      "docs-public-apis:@aws-cdk/aws-codepipeline-actions.CodeCommitSourceActionProps.branch",
      "docs-public-apis:@aws-cdk/aws-codepipeline-actions.EcrSourceActionProps.output",
      "docs-public-apis:@aws-cdk/aws-codepipeline-actions.GitHubSourceActionProps.output",
      "docs-public-apis:@aws-cdk/aws-codepipeline-actions.IJenkinsProvider.providerName",
      "docs-public-apis:@aws-cdk/aws-codepipeline-actions.IJenkinsProvider.serverUrl",
      "docs-public-apis:@aws-cdk/aws-codepipeline-actions.IJenkinsProvider.version",
      "props-default-doc:@aws-cdk/aws-codepipeline-actions.JenkinsActionProps.inputs",
      "docs-public-apis:@aws-cdk/aws-codepipeline-actions.JenkinsActionProps.outputs",
      "props-default-doc:@aws-cdk/aws-codepipeline-actions.JenkinsActionProps.outputs",
      "docs-public-apis:@aws-cdk/aws-codepipeline-actions.JenkinsProviderProps",
      "props-default-doc:@aws-cdk/aws-codepipeline-actions.LambdaInvokeActionProps.userParameters",
      "props-default-doc:@aws-cdk/aws-codepipeline-actions.ManualApprovalActionProps.additionalInformation",
      "props-default-doc:@aws-cdk/aws-codepipeline-actions.ManualApprovalActionProps.notificationTopic",
      "props-default-doc:@aws-cdk/aws-codepipeline-actions.ManualApprovalActionProps.notifyEmails",
      "props-default-doc:@aws-cdk/aws-codepipeline-actions.S3DeployActionProps.objectKey",
      "docs-public-apis:@aws-cdk/aws-codepipeline-actions.S3SourceActionProps.output",
      "docs-public-apis:@aws-cdk/aws-codepipeline-actions.GitHubTrigger.NONE",
      "docs-public-apis:@aws-cdk/aws-codepipeline-actions.GitHubTrigger.POLL",
      "docs-public-apis:@aws-cdk/aws-codepipeline-actions.GitHubTrigger.WEBHOOK",
      "docs-public-apis:@aws-cdk/aws-codepipeline-actions.CodeDeployEcsDeployAction",
      "props-default-doc:@aws-cdk/aws-codepipeline-actions.CodeDeployEcsDeployActionProps.containerImageInputs"
    ]
  },
  "awscdkio": {
    "announce": false
  },
  "maturity": "stable",
  "cdk-build": {
    "jest": true,
    "env": {
      "AWSLINT_BASE_CONSTRUCT": true
    }
  },
  "publishConfig": {
    "tag": "latest"
  }
}<|MERGE_RESOLUTION|>--- conflicted
+++ resolved
@@ -72,11 +72,7 @@
     "cdk-build-tools": "0.0.0",
     "cdk-integ-tools": "0.0.0",
     "lodash": "^4.17.21",
-<<<<<<< HEAD
-    "nodeunit": "^0.11.3",
-=======
     "nodeunit-shim": "0.0.0",
->>>>>>> 3cb31043
     "pkglint": "0.0.0"
   },
   "dependencies": {
