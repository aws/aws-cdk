import { Template, Match } from '@aws-cdk/assertions';
import * as codebuild from '@aws-cdk/aws-codebuild';
import * as codecommit from '@aws-cdk/aws-codecommit';
import * as codepipeline from '@aws-cdk/aws-codepipeline';
import { PolicyStatement, Role, ServicePrincipal } from '@aws-cdk/aws-iam';
import * as cdk from '@aws-cdk/core';
import * as cpactions from '../../lib';
import { TestFixture } from './TestFixture';

/* eslint-disable quote-props */

describe('CloudFormation Pipeline Actions', () => {
  test('CreateChangeSetAction can be used to make a change set from a CodePipeline', () => {
    const stack = new cdk.Stack();

    const pipeline = new codepipeline.Pipeline(stack, 'MagicPipeline');

    const changeSetExecRole = new Role(stack, 'ChangeSetRole', {
      assumedBy: new ServicePrincipal('cloudformation.amazonaws.com'),
    });

    /** Source! */
    const repo = new codecommit.Repository(stack, 'MyVeryImportantRepo', {
      repositoryName: 'my-very-important-repo',
    });

    const sourceOutput = new codepipeline.Artifact('SourceArtifact');
    const source = new cpactions.CodeCommitSourceAction({
      actionName: 'source',
      output: sourceOutput,
      repository: repo,
      trigger: cpactions.CodeCommitTrigger.POLL,
    });
    pipeline.addStage({
      stageName: 'source',
      actions: [source],
    });

    /** Build! */

    const project = new codebuild.PipelineProject(stack, 'MyBuildProject');

    const buildOutput = new codepipeline.Artifact('OutputYo');
    const buildAction = new cpactions.CodeBuildAction({
      actionName: 'build',
      project,
      input: sourceOutput,
      outputs: [buildOutput],
    });
    pipeline.addStage({
      stageName: 'build',
      actions: [buildAction],
    });

    /** Deploy! */

    // To execute a change set - yes, you probably do need *:* 🤷‍♀️
    changeSetExecRole.addToPolicy(new PolicyStatement({ resources: ['*'], actions: ['*'] }));

    const stackName = 'BrelandsStack';
    const changeSetName = 'MyMagicalChangeSet';
    pipeline.addStage({
      stageName: 'prod',
      actions: [
        new cpactions.CloudFormationCreateReplaceChangeSetAction({
          actionName: 'BuildChangeSetProd',
          stackName,
          changeSetName,
          deploymentRole: changeSetExecRole,
          templatePath: new codepipeline.ArtifactPath(buildOutput, 'template.yaml'),
          templateConfiguration: new codepipeline.ArtifactPath(buildOutput, 'templateConfig.json'),
          adminPermissions: false,
        }),
        new cpactions.CloudFormationExecuteChangeSetAction({
          actionName: 'ExecuteChangeSetProd',
          stackName,
          changeSetName,
        }),
      ],
    });

    Template.fromStack(stack).hasResourceProperties('AWS::CodePipeline::Pipeline', {
      'ArtifactStore': {
        'Location': {
          'Ref': 'MagicPipelineArtifactsBucket212FE7BF',
        },
        'Type': 'S3',
      },
      'RoleArn': {
        'Fn::GetAtt': ['MagicPipelineRoleFB2BD6DE',
          'Arn'],
      },
      'Stages': [{
        'Actions': [
          {
            'ActionTypeId': {
              'Category': 'Source',
              'Owner': 'AWS',
              'Provider': 'CodeCommit',
              'Version': '1',
            },
            'Configuration': {
              'RepositoryName': {
                'Fn::GetAtt': [
                  'MyVeryImportantRepo11BC3EBD',
                  'Name',
                ],
              },
              'BranchName': 'master',
              'PollForSourceChanges': true,
            },
            'Name': 'source',
            'OutputArtifacts': [
              {
                'Name': 'SourceArtifact',
              },
            ],
            'RunOrder': 1,
          },
        ],
        'Name': 'source',
      },
      {
        'Actions': [
          {
            'ActionTypeId': {
              'Category': 'Build',
              'Owner': 'AWS',
              'Provider': 'CodeBuild',
              'Version': '1',
            },
            'Configuration': {
              'ProjectName': {
                'Ref': 'MyBuildProject30DB9D6E',
              },
            },
            'InputArtifacts': [
              {
                'Name': 'SourceArtifact',
              },
            ],
            'Name': 'build',
            'OutputArtifacts': [
              {
                'Name': 'OutputYo',
              },
            ],
            'RunOrder': 1,
          },
        ],
        'Name': 'build',
      },
      {
        'Actions': [
          {
            'ActionTypeId': {
              'Category': 'Deploy',
              'Owner': 'AWS',
              'Provider': 'CloudFormation',
              'Version': '1',
            },
            'Configuration': {
              'ActionMode': 'CHANGE_SET_REPLACE',
              'ChangeSetName': 'MyMagicalChangeSet',
              'RoleArn': {
                'Fn::GetAtt': [
                  'ChangeSetRole0BCF99E6',
                  'Arn',
                ],
              },
              'StackName': 'BrelandsStack',
              'TemplatePath': 'OutputYo::template.yaml',
              'TemplateConfiguration': 'OutputYo::templateConfig.json',
            },
            'InputArtifacts': [{ 'Name': 'OutputYo' }],
            'Name': 'BuildChangeSetProd',
            'RunOrder': 1,
          },
          {
            'ActionTypeId': {
              'Category': 'Deploy',
              'Owner': 'AWS',
              'Provider': 'CloudFormation',
              'Version': '1',
            },
            'Configuration': {
              'ActionMode': 'CHANGE_SET_EXECUTE',
              'ChangeSetName': 'MyMagicalChangeSet',
            },
            'Name': 'ExecuteChangeSetProd',
            'RunOrder': 1,
          },
        ],
        'Name': 'prod',
      }],
    });


  });

  test('fullPermissions leads to admin role and full IAM capabilities with pipeline bucket+key read permissions', () => {
  // GIVEN
    const stack = new TestFixture();

    // WHEN
    stack.deployStage.addAction(new cpactions.CloudFormationCreateUpdateStackAction({
      actionName: 'CreateUpdate',
      stackName: 'MyStack',
      templatePath: stack.sourceOutput.atPath('template.yaml'),
      adminPermissions: true,
    }));

    const roleId = 'PipelineDeployCreateUpdateRole515CB7D4';

    // THEN: Action in Pipeline has named IAM capabilities
    Template.fromStack(stack).hasResourceProperties('AWS::CodePipeline::Pipeline', {
      'Stages': [
        { 'Name': 'Source' /* don't care about the rest */ },
        {
          'Name': 'Deploy',
          'Actions': [
            {
              'Configuration': {
                'Capabilities': 'CAPABILITY_NAMED_IAM',
                'RoleArn': { 'Fn::GetAtt': [roleId, 'Arn'] },
                'ActionMode': 'CREATE_UPDATE',
                'StackName': 'MyStack',
                'TemplatePath': 'SourceArtifact::template.yaml',
              },
              'InputArtifacts': [{ 'Name': 'SourceArtifact' }],
              'Name': 'CreateUpdate',
            },
          ],
        },
      ],
    });

    // THEN: Role is created with full permissions
    Template.fromStack(stack).hasResourceProperties('AWS::IAM::Policy', {
      PolicyDocument: {
        Version: '2012-10-17',
        Statement: [
          {
            'Action': [
              's3:GetObject*',
              's3:GetBucket*',
              's3:List*',
            ],
            'Effect': 'Allow',
          },
          {
            'Action': [
              'kms:Decrypt',
              'kms:DescribeKey',
            ],
            'Effect': 'Allow',
          },
          {
            Action: '*',
            Effect: 'Allow',
            Resource: '*',
          },
        ],
      },
      Roles: [{ Ref: roleId }],
    });


  });

  test('outputFileName leads to creation of output artifact', () => {
  // GIVEN
    const stack = new TestFixture();

    // WHEN
    stack.deployStage.addAction(new cpactions.CloudFormationCreateUpdateStackAction({
      actionName: 'CreateUpdate',
      stackName: 'MyStack',
      templatePath: stack.sourceOutput.atPath('template.yaml'),
      outputFileName: 'CreateResponse.json',
      adminPermissions: false,
    }));

    // THEN: Action has output artifacts
    Template.fromStack(stack).hasResourceProperties('AWS::CodePipeline::Pipeline', {
      'Stages': [
        { 'Name': 'Source' /* don't care about the rest */ },
        {
          'Name': 'Deploy',
          'Actions': [
            {
              'OutputArtifacts': [{ 'Name': 'CreateUpdate_MyStack_Artifact' }],
              'Name': 'CreateUpdate',
            },
          ],
        },
      ],
    });


  });

  test('replaceOnFailure switches action type', () => {
  // GIVEN
    const stack = new TestFixture();

    // WHEN
    stack.deployStage.addAction(new cpactions.CloudFormationCreateUpdateStackAction({
      actionName: 'CreateUpdate',
      stackName: 'MyStack',
      templatePath: stack.sourceOutput.atPath('template.yaml'),
      replaceOnFailure: true,
      adminPermissions: false,
    }));

    // THEN: Action has output artifacts
    Template.fromStack(stack).hasResourceProperties('AWS::CodePipeline::Pipeline', {
      'Stages': [
        { 'Name': 'Source' /* don't care about the rest */ },
        {
          'Name': 'Deploy',
          'Actions': [
            {
              'Configuration': {
                'ActionMode': 'REPLACE_ON_FAILURE',
              },
              'Name': 'CreateUpdate',
            },
          ],
        },
      ],
    });


  });

  test('parameterOverrides are serialized as a string', () => {
  // GIVEN
    const stack = new TestFixture();

    // WHEN
    stack.deployStage.addAction(new cpactions.CloudFormationCreateUpdateStackAction({
      actionName: 'CreateUpdate',
      stackName: 'MyStack',
      templatePath: stack.sourceOutput.atPath('template.yaml'),
      adminPermissions: false,
      parameterOverrides: {
        RepoName: stack.repo.repositoryName,
      },
    }));

    // THEN
    Template.fromStack(stack).hasResourceProperties('AWS::CodePipeline::Pipeline', {
      'Stages': [
        { 'Name': 'Source' /* don't care about the rest */ },
        {
          'Name': 'Deploy',
          'Actions': [
            {
              'Configuration': {
                'ParameterOverrides': {
                  'Fn::Join': ['', [
                    '{"RepoName":"',
                    { 'Fn::GetAtt': ['MyVeryImportantRepo11BC3EBD', 'Name'] },
                    '"}',
                  ]],
                },
              },
              'Name': 'CreateUpdate',
            },
          ],
        },
      ],
    });


  });

  test('Action service role is passed to template', () => {
    const stack = new TestFixture();

    const importedRole = Role.fromRoleArn(stack, 'ImportedRole', 'arn:aws:iam::000000000000:role/action-role');
    const freshRole = new Role(stack, 'FreshRole', {
      assumedBy: new ServicePrincipal('magicservice'),
    });

    stack.deployStage.addAction(new cpactions.CloudFormationExecuteChangeSetAction({
      actionName: 'ImportedRoleAction',
      role: importedRole,
      changeSetName: 'magicSet',
      stackName: 'magicStack',
    }));

    stack.deployStage.addAction(new cpactions.CloudFormationExecuteChangeSetAction({
      actionName: 'FreshRoleAction',
      role: freshRole,
      changeSetName: 'magicSet',
      stackName: 'magicStack',
    }));

    Template.fromStack(stack).hasResourceProperties('AWS::CodePipeline::Pipeline', {
      'Stages': [
        {
          'Name': 'Source', /* don't care about the rest */
        },
        {
          'Name': 'Deploy',
          'Actions': [
            {
              'Name': 'ImportedRoleAction',
              'RoleArn': 'arn:aws:iam::000000000000:role/action-role',
            },
            {
              'Name': 'FreshRoleAction',
              'RoleArn': {
                'Fn::GetAtt': [
                  'FreshRole472F6E18',
                  'Arn',
                ],
              },
            },
          ],
        },
      ],
    });


  });

  test('Single capability is passed to template', () => {
  // GIVEN
    const stack = new TestFixture();

    // WHEN
    stack.deployStage.addAction(new cpactions.CloudFormationCreateUpdateStackAction({
      actionName: 'CreateUpdate',
      stackName: 'MyStack',
      templatePath: stack.sourceOutput.atPath('template.yaml'),
      adminPermissions: false,
      cfnCapabilities: [
        cdk.CfnCapabilities.NAMED_IAM,
      ],
    }));

    const roleId = 'PipelineDeployCreateUpdateRole515CB7D4';

    // THEN: Action in Pipeline has named IAM capabilities
    Template.fromStack(stack).hasResourceProperties('AWS::CodePipeline::Pipeline', {
      'Stages': [
        { 'Name': 'Source' /* don't care about the rest */ },
        {
          'Name': 'Deploy',
          'Actions': [
            {
              'Configuration': {
                'Capabilities': 'CAPABILITY_NAMED_IAM',
                'RoleArn': { 'Fn::GetAtt': [roleId, 'Arn'] },
                'ActionMode': 'CREATE_UPDATE',
                'StackName': 'MyStack',
                'TemplatePath': 'SourceArtifact::template.yaml',
              },
              'InputArtifacts': [{ 'Name': 'SourceArtifact' }],
              'Name': 'CreateUpdate',
            },
          ],
        },
      ],
    });


  });

  test('Multiple capabilities are passed to template', () => {
  // GIVEN
    const stack = new TestFixture();

    // WHEN
    stack.deployStage.addAction(new cpactions.CloudFormationCreateUpdateStackAction({
      actionName: 'CreateUpdate',
      stackName: 'MyStack',
      templatePath: stack.sourceOutput.atPath('template.yaml'),
      adminPermissions: false,
      cfnCapabilities: [
        cdk.CfnCapabilities.NAMED_IAM,
        cdk.CfnCapabilities.AUTO_EXPAND,
      ],
    }));

    const roleId = 'PipelineDeployCreateUpdateRole515CB7D4';

    // THEN: Action in Pipeline has named IAM and AUTOEXPAND capabilities
    Template.fromStack(stack).hasResourceProperties('AWS::CodePipeline::Pipeline', {
      'Stages': [
        { 'Name': 'Source' /* don't care about the rest */ },
        {
          'Name': 'Deploy',
          'Actions': [
            {
              'Configuration': {
                'Capabilities': 'CAPABILITY_NAMED_IAM,CAPABILITY_AUTO_EXPAND',
                'RoleArn': { 'Fn::GetAtt': [roleId, 'Arn'] },
                'ActionMode': 'CREATE_UPDATE',
                'StackName': 'MyStack',
                'TemplatePath': 'SourceArtifact::template.yaml',
              },
              'InputArtifacts': [{ 'Name': 'SourceArtifact' }],
              'Name': 'CreateUpdate',
            },
          ],
        },
      ],
    });


  });

  test('Empty capabilities is not passed to template', () => {
  // GIVEN
    const stack = new TestFixture();

    // WHEN
    stack.deployStage.addAction(new cpactions.CloudFormationCreateUpdateStackAction({
      actionName: 'CreateUpdate',
      stackName: 'MyStack',
      templatePath: stack.sourceOutput.atPath('template.yaml'),
      adminPermissions: false,
      cfnCapabilities: [
        cdk.CfnCapabilities.NONE,
      ],
    }));

    const roleId = 'PipelineDeployCreateUpdateRole515CB7D4';

    // THEN: Action in Pipeline has no capabilities
    Template.fromStack(stack).hasResourceProperties('AWS::CodePipeline::Pipeline', {
      'Stages': [
        { 'Name': 'Source' /* don't care about the rest */ },
        {
          'Name': 'Deploy',
          'Actions': [
            {
              'Configuration': {
                'RoleArn': { 'Fn::GetAtt': [roleId, 'Arn'] },
                'ActionMode': 'CREATE_UPDATE',
                'StackName': 'MyStack',
                'TemplatePath': 'SourceArtifact::template.yaml',
              },
              'InputArtifacts': [{ 'Name': 'SourceArtifact' }],
              'Name': 'CreateUpdate',
            },
          ],
        },
      ],
    });


  });

  test('can use CfnCapabilities from the core module', () => {
    // GIVEN
    const stack = new TestFixture();

    // WHEN
    stack.deployStage.addAction(new cpactions.CloudFormationCreateUpdateStackAction({
      actionName: 'CreateUpdate',
      stackName: 'MyStack',
      templatePath: stack.sourceOutput.atPath('template.yaml'),
      adminPermissions: false,
      cfnCapabilities: [
        cdk.CfnCapabilities.NAMED_IAM,
        cdk.CfnCapabilities.AUTO_EXPAND,
      ],
    }));

    // THEN: Action in Pipeline has named IAM and AUTOEXPAND capabilities
    Template.fromStack(stack).hasResourceProperties('AWS::CodePipeline::Pipeline', {
      'Stages': [
        { 'Name': 'Source' /* don't care about the rest */ },
        {
          'Name': 'Deploy',
          'Actions': [
            {
              'Configuration': {
                'Capabilities': 'CAPABILITY_NAMED_IAM,CAPABILITY_AUTO_EXPAND',
                'RoleArn': { 'Fn::GetAtt': ['PipelineDeployCreateUpdateRole515CB7D4', 'Arn'] },
                'ActionMode': 'CREATE_UPDATE',
                'StackName': 'MyStack',
                'TemplatePath': 'SourceArtifact::template.yaml',
              },
              'InputArtifacts': [{ 'Name': 'SourceArtifact' }],
              'Name': 'CreateUpdate',
            },
          ],
        },
      ],
    });


  });

  describe('cross-account CFN Pipeline', () => {
    test('correctly creates the deployment Role in the other account', () => {
      const app = new cdk.App();

      const pipelineStack = new cdk.Stack(app, 'PipelineStack', {
        env: {
          account: '234567890123',
          region: 'us-west-2',
        },
      });

      const sourceOutput = new codepipeline.Artifact();
      new codepipeline.Pipeline(pipelineStack, 'Pipeline', {
        stages: [
          {
            stageName: 'Source',
            actions: [
              new cpactions.CodeCommitSourceAction({
                actionName: 'CodeCommit',
                repository: codecommit.Repository.fromRepositoryName(pipelineStack, 'Repo', 'RepoName'),
                output: sourceOutput,
              }),
            ],
          },
          {
            stageName: 'Deploy',
            actions: [
              new cpactions.CloudFormationCreateUpdateStackAction({
                actionName: 'CFN',
                stackName: 'MyStack',
                adminPermissions: true,
                templatePath: sourceOutput.atPath('template.yaml'),
                account: '123456789012',
              }),
            ],
          },
        ],
      });

      Template.fromStack(pipelineStack).hasResourceProperties('AWS::CodePipeline::Pipeline', {
        'Stages': [
          {
            'Name': 'Source',
          },
          {
            'Name': 'Deploy',
            'Actions': [
              {
                'Name': 'CFN',
                'RoleArn': {
                  'Fn::Join': ['', ['arn:', { 'Ref': 'AWS::Partition' },
                    ':iam::123456789012:role/pipelinestack-support-123loycfnactionrole56af64af3590f311bc50']],
                },
                'Configuration': {
                  'RoleArn': {
                    'Fn::Join': ['', ['arn:', { 'Ref': 'AWS::Partition' },
                      ':iam::123456789012:role/pipelinestack-support-123fndeploymentrole4668d9b5a30ce3dc4508']],
                  },
                },
              },
            ],
          },
        ],
      });

      // the pipeline's BucketPolicy should trust both CFN roles
      Template.fromStack(pipelineStack).hasResourceProperties('AWS::S3::BucketPolicy', {
        'PolicyDocument': Match.objectLike({
          'Statement': [
            {
              'Action': 's3:*',
              'Condition': {
                'Bool': { 'aws:SecureTransport': 'false' },
              },
              'Effect': 'Deny',
              'Principal': {
                'AWS': '*',
              },
              'Resource': Match.anyValue(),
            },
            {
              'Action': [
                's3:GetObject*',
                's3:GetBucket*',
                's3:List*',
              ],
              'Effect': 'Allow',
              'Principal': {
                'AWS': {
                  'Fn::Join': ['', ['arn:', { 'Ref': 'AWS::Partition' },
                    ':iam::123456789012:role/pipelinestack-support-123fndeploymentrole4668d9b5a30ce3dc4508']],
                },
              },
              'Resource': Match.anyValue(),
            },
            {
              'Action': [
                's3:GetObject*',
                's3:GetBucket*',
                's3:List*',
              ],
              'Effect': 'Allow',
              'Principal': {
                'AWS': {
                  'Fn::Join': ['', ['arn:', { 'Ref': 'AWS::Partition' },
                    ':iam::123456789012:role/pipelinestack-support-123loycfnactionrole56af64af3590f311bc50']],
                },
              },
              'Resource': Match.anyValue(),
            },
          ],
        }),
      });

      const otherStack = app.node.findChild('cross-account-support-stack-123456789012') as cdk.Stack;
      Template.fromStack(otherStack).hasResourceProperties('AWS::IAM::Role', {
        'RoleName': 'pipelinestack-support-123loycfnactionrole56af64af3590f311bc50',
      });
      Template.fromStack(otherStack).hasResourceProperties('AWS::IAM::Role', {
        'RoleName': 'pipelinestack-support-123fndeploymentrole4668d9b5a30ce3dc4508',
      });

<<<<<<< HEAD
      test.done();
    },
  },
});
=======

    });
  });
});

/**
 * A test stack with a half-prepared pipeline ready to add CloudFormation actions to
 */
class TestFixture extends cdk.Stack {
  public readonly pipeline: codepipeline.Pipeline;
  public readonly sourceStage: codepipeline.IStage;
  public readonly deployStage: codepipeline.IStage;
  public readonly repo: codecommit.Repository;
  public readonly sourceOutput: codepipeline.Artifact;

  constructor() {
    super();

    this.pipeline = new codepipeline.Pipeline(this, 'Pipeline');
    this.sourceStage = this.pipeline.addStage({ stageName: 'Source' });
    this.deployStage = this.pipeline.addStage({ stageName: 'Deploy' });
    this.repo = new codecommit.Repository(this, 'MyVeryImportantRepo', {
      repositoryName: 'my-very-important-repo',
    });
    this.sourceOutput = new codepipeline.Artifact('SourceArtifact');
    const source = new cpactions.CodeCommitSourceAction({
      actionName: 'Source',
      output: this.sourceOutput,
      repository: this.repo,
    });
    this.sourceStage.addAction(source);
  }
}
>>>>>>> d40e3325
<|MERGE_RESOLUTION|>--- conflicted
+++ resolved
@@ -720,43 +720,7 @@
         'RoleName': 'pipelinestack-support-123fndeploymentrole4668d9b5a30ce3dc4508',
       });
 
-<<<<<<< HEAD
-      test.done();
-    },
-  },
-});
-=======
-
-    });
-  });
-});
-
-/**
- * A test stack with a half-prepared pipeline ready to add CloudFormation actions to
- */
-class TestFixture extends cdk.Stack {
-  public readonly pipeline: codepipeline.Pipeline;
-  public readonly sourceStage: codepipeline.IStage;
-  public readonly deployStage: codepipeline.IStage;
-  public readonly repo: codecommit.Repository;
-  public readonly sourceOutput: codepipeline.Artifact;
-
-  constructor() {
-    super();
-
-    this.pipeline = new codepipeline.Pipeline(this, 'Pipeline');
-    this.sourceStage = this.pipeline.addStage({ stageName: 'Source' });
-    this.deployStage = this.pipeline.addStage({ stageName: 'Deploy' });
-    this.repo = new codecommit.Repository(this, 'MyVeryImportantRepo', {
-      repositoryName: 'my-very-important-repo',
-    });
-    this.sourceOutput = new codepipeline.Artifact('SourceArtifact');
-    const source = new cpactions.CodeCommitSourceAction({
-      actionName: 'Source',
-      output: this.sourceOutput,
-      repository: this.repo,
-    });
-    this.sourceStage.addAction(source);
-  }
-}
->>>>>>> d40e3325
+
+    });
+  });
+});