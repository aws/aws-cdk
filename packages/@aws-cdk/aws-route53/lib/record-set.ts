import * as path from 'path';
import * as iam from '@aws-cdk/aws-iam';
import { CustomResource, CustomResourceProvider, CustomResourceProviderRuntime, Duration, IResource, RemovalPolicy, Resource, Token } from '@aws-cdk/core';
import { Construct } from 'constructs';
import { IAliasRecordTarget } from './alias-record-target';
import { IHostedZone } from './hosted-zone-ref';
import { CfnRecordSet } from './route53.generated';
import { determineFullyQualifiedDomainName } from './util';

const CROSS_ACCOUNT_ZONE_DELEGATION_RESOURCE_TYPE = 'Custom::CrossAccountZoneDelegation';
const DELETE_EXISTING_RECORD_SET_RESOURCE_TYPE = 'Custom::DeleteExistingRecordSet';

/**
 * A record set
 */
export interface IRecordSet extends IResource {
  /**
   * The domain name of the record
   */
  readonly domainName: string;
}

/**
 * The record type.
 */
export enum RecordType {
  /**
   * route traffic to a resource, such as a web server, using an IPv4 address in dotted decimal
   * notation
   *
   * @see https://docs.aws.amazon.com/Route53/latest/DeveloperGuide/ResourceRecordTypes.html#AFormat
   */
  A = 'A',

  /**
   * route traffic to a resource, such as a web server, using an IPv6 address in colon-separated
   * hexadecimal format
   *
   * @see https://docs.aws.amazon.com/Route53/latest/DeveloperGuide/ResourceRecordTypes.html#AAAAFormat
   */
  AAAA = 'AAAA',

  /**
   * A CAA record specifies which certificate authorities (CAs) are allowed to issue certificates
   * for a domain or subdomain
   *
   * @see https://docs.aws.amazon.com/Route53/latest/DeveloperGuide/ResourceRecordTypes.html#CAAFormat
   */
  CAA = 'CAA',

  /**
   * A CNAME record maps DNS queries for the name of the current record, such as acme.example.com,
   * to another domain (example.com or example.net) or subdomain (acme.example.com or zenith.example.org).
   *
   * @see https://docs.aws.amazon.com/Route53/latest/DeveloperGuide/ResourceRecordTypes.html#CNAMEFormat
   */
  CNAME = 'CNAME',

  /**
   * A delegation signer (DS) record refers a zone key for a delegated subdomain zone.
   *
   * @see https://docs.aws.amazon.com/Route53/latest/DeveloperGuide/ResourceRecordTypes.html#DSFormat
   */
  DS = 'DS',

  /**
   * An MX record specifies the names of your mail servers and, if you have two or more mail servers,
   * the priority order.
   *
   * @see https://docs.aws.amazon.com/Route53/latest/DeveloperGuide/ResourceRecordTypes.html#MXFormat
   */
  MX = 'MX',

  /**
   * A Name Authority Pointer (NAPTR) is a type of record that is used by Dynamic Delegation Discovery
   * System (DDDS) applications to convert one value to another or to replace one value with another.
   * For example, one common use is to convert phone numbers into SIP URIs.
   *
   * @see https://docs.aws.amazon.com/Route53/latest/DeveloperGuide/ResourceRecordTypes.html#NAPTRFormat
   */
  NAPTR = 'NAPTR',

  /**
   * An NS record identifies the name servers for the hosted zone
   *
   * @see https://docs.aws.amazon.com/Route53/latest/DeveloperGuide/ResourceRecordTypes.html#NSFormat
   */
  NS = 'NS',

  /**
   * A PTR record maps an IP address to the corresponding domain name.
   *
   * @see https://docs.aws.amazon.com/Route53/latest/DeveloperGuide/ResourceRecordTypes.html#PTRFormat
   */
  PTR = 'PTR',

  /**
   * A start of authority (SOA) record provides information about a domain and the corresponding Amazon
   * Route 53 hosted zone
   *
   * @see https://docs.aws.amazon.com/Route53/latest/DeveloperGuide/ResourceRecordTypes.html#SOAFormat
   */
  SOA = 'SOA',

  /**
   * SPF records were formerly used to verify the identity of the sender of email messages.
   * Instead of an SPF record, we recommend that you create a TXT record that contains the applicable value.
   *
   * @see https://docs.aws.amazon.com/Route53/latest/DeveloperGuide/ResourceRecordTypes.html#SPFFormat
   */
  SPF = 'SPF',

  /**
   * An SRV record Value element consists of four space-separated values. The first three values are
   * decimal numbers representing priority, weight, and port. The fourth value is a domain name.
   *
   * @see https://docs.aws.amazon.com/Route53/latest/DeveloperGuide/ResourceRecordTypes.html#SRVFormat
   */
  SRV = 'SRV',

  /**
   * A TXT record contains one or more strings that are enclosed in double quotation marks (").
   *
   * @see https://docs.aws.amazon.com/Route53/latest/DeveloperGuide/ResourceRecordTypes.html#TXTFormat
   */
  TXT = 'TXT'
}

/**
 * Options for a RecordSet.
 */
export interface RecordSetOptions {
  /**
   * The hosted zone in which to define the new record.
   */
  readonly zone: IHostedZone;

  /**
   * The domain name for this record.
   *
   * @default zone root
   */
  readonly recordName?: string;

  /**
   * The resource record cache time to live (TTL).
   *
   * @default Duration.minutes(30)
   */
  readonly ttl?: Duration;

  /**
   * A comment to add on the record.
   *
   * @default no comment
   */
  readonly comment?: string;

  /**
<<<<<<< HEAD
   * Determines whether to remove domain name period
   *
   * @default false
   */
  readonly removeDomainNamePeriodEnd?: boolean;
=======
   * Whether to delete the same record set in the hosted zone if it already exists.
   *
   * This allows to deploy a new record set while minimizing the downtime because the
   * new record set will be created immediately after the existing one is deleted. It
   * also avoids "manual" actions to delete existing record sets.
   *
   * @default false
   */
  readonly deleteExisting?: boolean;
>>>>>>> 8446c5ce
}

/**
 * Type union for a record that accepts multiple types of target.
 */
export class RecordTarget {
  /**
   * Use string values as target.
   */
  public static fromValues(...values: string[]) {
    return new RecordTarget(values);
  }

  /**
   * Use an alias as target.
   */
  public static fromAlias(aliasTarget: IAliasRecordTarget) {
    return new RecordTarget(undefined, aliasTarget);
  }

  /**
   * Use ip addresses as target.
   */
  public static fromIpAddresses(...ipAddresses: string[]) {
    return RecordTarget.fromValues(...ipAddresses);
  }

  /**
   *
   * @param values correspond with the chosen record type (e.g. for 'A' Type, specify one or more IP addresses)
   * @param aliasTarget alias for targets such as CloudFront distribution to route traffic to
   */
  protected constructor(public readonly values?: string[], public readonly aliasTarget?: IAliasRecordTarget) {
  }
}

/**
 * Construction properties for a RecordSet.
 */
export interface RecordSetProps extends RecordSetOptions {
  /**
   * The record type.
   */
  readonly recordType: RecordType;

  /**
   * The target for this record, either `RecordTarget.fromValues()` or
   * `RecordTarget.fromAlias()`.
   */
  readonly target: RecordTarget;
}

/**
 * A record set.
 */
export class RecordSet extends Resource implements IRecordSet {
  public readonly domainName: string;

  constructor(scope: Construct, id: string, props: RecordSetProps) {
    super(scope, id);

    const ttl = props.target.aliasTarget ? undefined : ((props.ttl && props.ttl.toSeconds()) ?? 1800).toString();

    const recordName = determineFullyQualifiedDomainName(props.recordName || props.zone.zoneName, props.zone);

    const recordSet = new CfnRecordSet(this, 'Resource', {
      hostedZoneId: props.zone.hostedZoneId,
<<<<<<< HEAD
      name: determineFullyQualifiedDomainName(props.recordName || props.zone.zoneName, props.zone, props.removeDomainNamePeriodEnd),
=======
      name: recordName,
>>>>>>> 8446c5ce
      type: props.recordType,
      resourceRecords: props.target.values,
      aliasTarget: props.target.aliasTarget && props.target.aliasTarget.bind(this, props.zone),
      ttl,
      comment: props.comment,
    });

    this.domainName = recordSet.ref;

    if (props.deleteExisting) {
      // Delete existing record before creating the new one
      const provider = CustomResourceProvider.getOrCreateProvider(this, DELETE_EXISTING_RECORD_SET_RESOURCE_TYPE, {
        codeDirectory: path.join(__dirname, 'delete-existing-record-set-handler'),
        runtime: CustomResourceProviderRuntime.NODEJS_14_X,
        policyStatements: [{ // IAM permissions for all providers
          Effect: 'Allow',
          Action: 'route53:GetChange',
          Resource: '*',
        }],
      });

      provider.addToRolePolicy({ // Add to the singleton policy for this specific provider
        Effect: 'Allow',
        Action: [
          'route53:ChangeResourceRecordSets',
          'route53:ListResourceRecordSets',
        ],
        Resource: props.zone.hostedZoneArn,
      });

      const customResource = new CustomResource(this, 'DeleteExistingRecordSetCustomResource', {
        resourceType: DELETE_EXISTING_RECORD_SET_RESOURCE_TYPE,
        serviceToken: provider.serviceToken,
        properties: {
          HostedZoneId: props.zone.hostedZoneId,
          RecordName: recordName,
          RecordType: props.recordType,
        },
      });

      recordSet.node.addDependency(customResource);
    }
  }
}

/**
 * Target for a DNS A Record
 *
 * @deprecated Use RecordTarget
 */
export class AddressRecordTarget extends RecordTarget {
}

/**
 * Construction properties for a ARecord.
 */
export interface ARecordProps extends RecordSetOptions {
  /**
   * The target.
   */
  readonly target: RecordTarget;
}

/**
 * A DNS A record
 *
 * @resource AWS::Route53::RecordSet
 */
export class ARecord extends RecordSet {
  constructor(scope: Construct, id: string, props: ARecordProps) {
    super(scope, id, {
      ...props,
      recordType: RecordType.A,
      target: props.target,
    });
  }
}

/**
 * Construction properties for a AaaaRecord.
 */
export interface AaaaRecordProps extends RecordSetOptions {
  /**
   * The target.
   */
  readonly target: RecordTarget;
}

/**
 * A DNS AAAA record
 *
 * @resource AWS::Route53::RecordSet
 */
export class AaaaRecord extends RecordSet {
  constructor(scope: Construct, id: string, props: AaaaRecordProps) {
    super(scope, id, {
      ...props,
      recordType: RecordType.AAAA,
      target: props.target,
    });
  }
}

/**
 * Construction properties for a CnameRecord.
 */
export interface CnameRecordProps extends RecordSetOptions {
  /**
   * The domain name.
   */
  readonly domainName: string;
}

/**
 * A DNS CNAME record
 *
 * @resource AWS::Route53::RecordSet
 */
export class CnameRecord extends RecordSet {
  constructor(scope: Construct, id: string, props: CnameRecordProps) {
    super(scope, id, {
      ...props,
      recordType: RecordType.CNAME,
      target: RecordTarget.fromValues(props.domainName),
    });
  }
}

/**
 * Construction properties for a TxtRecord.
 */
export interface TxtRecordProps extends RecordSetOptions {
  /**
   * The text values.
   */
  readonly values: string[];
}

/**
 * A DNS TXT record
 *
 * @resource AWS::Route53::RecordSet
 */
export class TxtRecord extends RecordSet {
  constructor(scope: Construct, id: string, props: TxtRecordProps) {
    super(scope, id, {
      ...props,
      recordType: RecordType.TXT,
      target: RecordTarget.fromValues(...props.values.map(v => formatTxt(v))),
    });
  }
}

/**
 * Formats a text value for use in a TXT record
 *
 * Use `JSON.stringify` to correctly escape and enclose in double quotes ("").
 *
 * DNS TXT records can contain up to 255 characters in a single string. TXT
 * record strings over 255 characters must be split into multiple text strings
 * within the same record.
 *
 * @see https://aws.amazon.com/premiumsupport/knowledge-center/route53-resolve-dkim-text-record-error/
 */
function formatTxt(string: string): string {
  const result = [];
  let idx = 0;
  while (idx < string.length) {
    result.push(string.slice(idx, idx += 255)); // chunks of 255 characters long
  }
  return result.map(r => JSON.stringify(r)).join('');
}

/**
 * Properties for a SRV record value.
 */
export interface SrvRecordValue {
  /**
   * The priority.
   */
  readonly priority: number;

  /**
   * The weight.
   */
  readonly weight: number;

  /**
   * The port.
   */
  readonly port: number;

  /**
   * The server host name.
   */
  readonly hostName: string;
}
/**
 * Construction properties for a SrvRecord.
 */
export interface SrvRecordProps extends RecordSetOptions {
  /**
   * The values.
   */
  readonly values: SrvRecordValue[];
}

/**
 * A DNS SRV record
 *
 * @resource AWS::Route53::RecordSet
 */
export class SrvRecord extends RecordSet {
  constructor(scope: Construct, id: string, props: SrvRecordProps) {
    super(scope, id, {
      ...props,
      recordType: RecordType.SRV,
      target: RecordTarget.fromValues(...props.values.map(v => `${v.priority} ${v.weight} ${v.port} ${v.hostName}`)),
    });
  }
}

/**
 * The CAA tag.
 */
export enum CaaTag {
  /**
   * Explicity authorizes a single certificate authority to issue a
   * certificate (any type) for the hostname.
   */
  ISSUE = 'issue',

  /**
   * Explicity authorizes a single certificate authority to issue a
   * wildcard certificate (and only wildcard) for the hostname.
   */
  ISSUEWILD = 'issuewild',

  /**
   * Specifies a URL to which a certificate authority may report policy
   * violations.
   */
  IODEF = 'iodef',
}

/**
 * Properties for a CAA record value.
 */
export interface CaaRecordValue {
  /**
   * The flag.
   */
  readonly flag: number;

  /**
   * The tag.
   */
  readonly tag: CaaTag;

  /**
   * The value associated with the tag.
   */
  readonly value: string;
}

/**
 * Construction properties for a CaaRecord.
 */
export interface CaaRecordProps extends RecordSetOptions {
  /**
   * The values.
   */
  readonly values: CaaRecordValue[];
}

/**
 * A DNS CAA record
 *
 * @resource AWS::Route53::RecordSet
 */
export class CaaRecord extends RecordSet {
  constructor(scope: Construct, id: string, props: CaaRecordProps) {
    super(scope, id, {
      ...props,
      recordType: RecordType.CAA,
      target: RecordTarget.fromValues(...props.values.map(v => `${v.flag} ${v.tag} "${v.value}"`)),
    });
  }
}

/**
 * Construction properties for a CaaAmazonRecord.
 */
export interface CaaAmazonRecordProps extends RecordSetOptions {}

/**
 * A DNS Amazon CAA record.
 *
 * A CAA record to restrict certificate authorities allowed
 * to issue certificates for a domain to Amazon only.
 *
 * @resource AWS::Route53::RecordSet
 */
export class CaaAmazonRecord extends CaaRecord {
  constructor(scope: Construct, id: string, props: CaaAmazonRecordProps) {
    super(scope, id, {
      ...props,
      values: [
        {
          flag: 0,
          tag: CaaTag.ISSUE,
          value: 'amazon.com',
        },
      ],
    });
  }
}

/**
 * Properties for a MX record value.
 */
export interface MxRecordValue {
  /**
   * The priority.
   */
  readonly priority: number;

  /**
   * The mail server host name.
   */
  readonly hostName: string;
}

/**
 * Construction properties for a MxRecord.
 */
export interface MxRecordProps extends RecordSetOptions {
  /**
   * The values.
   */
  readonly values: MxRecordValue[];
}

/**
 * A DNS MX record
 *
 * @resource AWS::Route53::RecordSet
 */
export class MxRecord extends RecordSet {
  constructor(scope: Construct, id: string, props: MxRecordProps) {
    super(scope, id, {
      ...props,
      recordType: RecordType.MX,
      target: RecordTarget.fromValues(...props.values.map(v => `${v.priority} ${v.hostName}`)),
    });
  }
}

/**
 * Construction properties for a NSRecord.
 */
export interface NsRecordProps extends RecordSetOptions {
  /**
   * The NS values.
   */
  readonly values: string[];
}

/**
 * A DNS NS record
 *
 * @resource AWS::Route53::RecordSet
 */
export class NsRecord extends RecordSet {
  constructor(scope: Construct, id: string, props: NsRecordProps) {
    super(scope, id, {
      ...props,
      recordType: RecordType.NS,
      target: RecordTarget.fromValues(...props.values),
    });
  }
}

/**
 * Construction properties for a DSRecord.
 */
export interface DsRecordProps extends RecordSetOptions {
  /**
   * The DS values.
   */
  readonly values: string[];
}

/**
 * A DNS DS record
 *
 * @resource AWS::Route53::RecordSet
 */
export class DsRecord extends RecordSet {
  constructor(scope: Construct, id: string, props: DsRecordProps) {
    super(scope, id, {
      ...props,
      recordType: RecordType.DS,
      target: RecordTarget.fromValues(...props.values),
    });
  }
}

/**
 * Construction properties for a ZoneDelegationRecord
 */
export interface ZoneDelegationRecordProps extends RecordSetOptions {
  /**
   * The name servers to report in the delegation records.
   */
  readonly nameServers: string[];
}

/**
 * A record to delegate further lookups to a different set of name servers.
 */
export class ZoneDelegationRecord extends RecordSet {
  constructor(scope: Construct, id: string, props: ZoneDelegationRecordProps) {
    super(scope, id, {
      ...props,
      recordType: RecordType.NS,
      target: RecordTarget.fromValues(...Token.isUnresolved(props.nameServers)
        ? props.nameServers // Can't map a string-array token!
        : props.nameServers.map(ns => (Token.isUnresolved(ns) || ns.endsWith('.')) ? ns : `${ns}.`),
      ),
      ttl: props.ttl || Duration.days(2),
    });
  }
}

/**
 * Construction properties for a CrossAccountZoneDelegationRecord
 */
export interface CrossAccountZoneDelegationRecordProps {
  /**
   * The zone to be delegated
   */
  readonly delegatedZone: IHostedZone;

  /**
   * The hosted zone name in the parent account
   *
   * @default - no zone name
   */
  readonly parentHostedZoneName?: string;

  /**
   * The hosted zone id in the parent account
   *
   * @default - no zone id
   */
  readonly parentHostedZoneId?: string;

  /**
   * The delegation role in the parent account
   */
  readonly delegationRole: iam.IRole;

  /**
   * The resource record cache time to live (TTL).
   *
   * @default Duration.days(2)
   */
  readonly ttl?: Duration;

  /**
   * The removal policy to apply to the record set.
   *
   * @default RemovalPolicy.DESTROY
   */
  readonly removalPolicy?: RemovalPolicy;
}

/**
 * A Cross Account Zone Delegation record
 */
export class CrossAccountZoneDelegationRecord extends Construct {
  constructor(scope: Construct, id: string, props: CrossAccountZoneDelegationRecordProps) {
    super(scope, id);

    if (!props.parentHostedZoneName && !props.parentHostedZoneId) {
      throw Error('At least one of parentHostedZoneName or parentHostedZoneId is required');
    }

    if (props.parentHostedZoneName && props.parentHostedZoneId) {
      throw Error('Only one of parentHostedZoneName and parentHostedZoneId is supported');
    }

    const provider = CustomResourceProvider.getOrCreateProvider(this, CROSS_ACCOUNT_ZONE_DELEGATION_RESOURCE_TYPE, {
      codeDirectory: path.join(__dirname, 'cross-account-zone-delegation-handler'),
      runtime: CustomResourceProviderRuntime.NODEJS_14_X,
    });

    const role = iam.Role.fromRoleArn(this, 'cross-account-zone-delegation-handler-role', provider.roleArn);

    const addToPrinciplePolicyResult = role.addToPrincipalPolicy(new iam.PolicyStatement({
      effect: iam.Effect.ALLOW,
      actions: ['sts:AssumeRole'],
      resources: [props.delegationRole.roleArn],
    }));

    const customResource = new CustomResource(this, 'CrossAccountZoneDelegationCustomResource', {
      resourceType: CROSS_ACCOUNT_ZONE_DELEGATION_RESOURCE_TYPE,
      serviceToken: provider.serviceToken,
      removalPolicy: props.removalPolicy,
      properties: {
        AssumeRoleArn: props.delegationRole.roleArn,
        ParentZoneName: props.parentHostedZoneName,
        ParentZoneId: props.parentHostedZoneId,
        DelegatedZoneName: props.delegatedZone.zoneName,
        DelegatedZoneNameServers: props.delegatedZone.hostedZoneNameServers!,
        TTL: (props.ttl || Duration.days(2)).toSeconds(),
      },
    });

    if (addToPrinciplePolicyResult.policyDependable) {
      customResource.node.addDependency(addToPrinciplePolicyResult.policyDependable);
    }
  }
}<|MERGE_RESOLUTION|>--- conflicted
+++ resolved
@@ -157,13 +157,13 @@
   readonly comment?: string;
 
   /**
-<<<<<<< HEAD
    * Determines whether to remove domain name period
    *
    * @default false
    */
   readonly removeDomainNamePeriodEnd?: boolean;
-=======
+  
+  /**
    * Whether to delete the same record set in the hosted zone if it already exists.
    *
    * This allows to deploy a new record set while minimizing the downtime because the
@@ -173,7 +173,6 @@
    * @default false
    */
   readonly deleteExisting?: boolean;
->>>>>>> 8446c5ce
 }
 
 /**
@@ -237,15 +236,11 @@
 
     const ttl = props.target.aliasTarget ? undefined : ((props.ttl && props.ttl.toSeconds()) ?? 1800).toString();
 
-    const recordName = determineFullyQualifiedDomainName(props.recordName || props.zone.zoneName, props.zone);
+    const recordName = determineFullyQualifiedDomainName(props.recordName || props.zone.zoneName, props.zone, props.removeDomainNamePeriodEnd);
 
     const recordSet = new CfnRecordSet(this, 'Resource', {
       hostedZoneId: props.zone.hostedZoneId,
-<<<<<<< HEAD
-      name: determineFullyQualifiedDomainName(props.recordName || props.zone.zoneName, props.zone, props.removeDomainNamePeriodEnd),
-=======
       name: recordName,
->>>>>>> 8446c5ce
       type: props.recordType,
       resourceRecords: props.target.values,
       aliasTarget: props.target.aliasTarget && props.target.aliasTarget.bind(this, props.zone),
