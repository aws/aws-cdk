--- conflicted
+++ resolved
@@ -3,15 +3,12 @@
 import * as iam from 'aws-cdk-lib/aws-iam';
 import * as kms from 'aws-cdk-lib/aws-kms';
 import { IResource, Resource, Duration } from 'aws-cdk-lib/core';
-<<<<<<< HEAD
 import {
   IServerlessCacheRef,
   ServerlessCacheReference,
 } from 'aws-cdk-lib/interfaces/generated/aws-elasticache-interfaces.generated';
 import { ServerlessCacheGrants } from './elasticache-grants.generated';
-=======
 import { IUserGroup } from './user-group';
->>>>>>> 244c02de
 
 /**
  * Supported cache engines together with available versions.
