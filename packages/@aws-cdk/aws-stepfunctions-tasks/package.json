{
  "name": "@aws-cdk/aws-stepfunctions-tasks",
  "version": "0.0.0",
  "private": true,
  "description": "Task integrations for AWS StepFunctions",
  "main": "lib/index.js",
  "types": "lib/index.d.ts",
  "jsii": {
    "outdir": "dist",
    "targets": {
      "java": {
        "package": "software.amazon.awscdk.services.stepfunctions.tasks",
        "maven": {
          "groupId": "software.amazon.awscdk",
          "artifactId": "stepfunctions-tasks"
        }
      },
      "dotnet": {
        "namespace": "Amazon.CDK.AWS.StepFunctions.Tasks",
        "packageId": "Amazon.CDK.AWS.StepFunctions.Tasks",
        "iconUrl": "https://raw.githubusercontent.com/aws/aws-cdk/master/logo/default-256-dark.png"
      },
      "python": {
        "distName": "aws-cdk.aws-stepfunctions-tasks",
        "module": "aws_cdk.aws_stepfunctions_tasks",
        "classifiers": [
          "Framework :: AWS CDK",
          "Framework :: AWS CDK :: 1"
        ]
      }
    },
    "projectReferences": true,
    "metadata": {
      "jsii": {
        "rosetta": {
          "strict": true
        }
      }
    }
  },
  "repository": {
    "type": "git",
    "url": "https://github.com/aws/aws-cdk.git",
    "directory": "packages/@aws-cdk/aws-stepfunctions-tasks"
  },
  "scripts": {
    "build": "cdk-build",
    "watch": "cdk-watch",
    "lint": "cdk-lint",
    "test": "cdk-test",
    "integ": "cdk-integ",
    "pkglint": "pkglint -f",
    "package": "cdk-package",
    "awslint": "cdk-awslint",
    "build+test+package": "yarn build+test && yarn package",
    "build+test": "yarn build && yarn test",
    "compat": "cdk-compat",
    "rosetta:extract": "yarn --silent jsii-rosetta extract",
    "build+extract": "yarn build && yarn rosetta:extract",
    "build+test+extract": "yarn build+test && yarn rosetta:extract"
  },
  "awslint": {
    "exclude": [
      "props-no-arn-refs:@aws-cdk/aws-stepfunctions-tasks.BatchSubmitJobProps.jobDefinitionArn",
      "props-no-arn-refs:@aws-cdk/aws-stepfunctions-tasks.BatchSubmitJobProps.jobQueueArn"
    ]
  },
  "keywords": [
    "aws",
    "cdk",
    "constructs",
    "stepfunctions",
    "stepfunctions-tasks"
  ],
  "author": {
    "name": "Amazon Web Services",
    "url": "https://aws.amazon.com",
    "organization": true
  },
  "license": "Apache-2.0",
  "devDependencies": {
    "@aws-cdk/assertions": "0.0.0",
    "@aws-cdk/aws-apigatewayv2": "0.0.0",
    "@aws-cdk/aws-apigatewayv2-integrations": "0.0.0",
    "@aws-cdk/aws-autoscaling": "0.0.0",
    "@aws-cdk/aws-batch": "0.0.0",
    "@aws-cdk/aws-databrew": "0.0.0",
    "@aws-cdk/aws-glue": "0.0.0",
    "@aws-cdk/aws-s3-assets": "0.0.0",
    "@aws-cdk/aws-sns-subscriptions": "0.0.0",
    "@aws-cdk/cdk-build-tools": "0.0.0",
    "@aws-cdk/cdk-integ-tools": "0.0.0",
    "@aws-cdk/pkglint": "0.0.0",
    "@types/jest": "^27.0.3",
    "jest": "^27.3.1"
  },
  "dependencies": {
    "@aws-cdk/aws-apigateway": "0.0.0",
    "@aws-cdk/aws-cloudwatch": "0.0.0",
    "@aws-cdk/aws-codebuild": "0.0.0",
    "@aws-cdk/aws-dynamodb": "0.0.0",
    "@aws-cdk/aws-ec2": "0.0.0",
    "@aws-cdk/aws-ecr": "0.0.0",
    "@aws-cdk/aws-ecr-assets": "0.0.0",
    "@aws-cdk/aws-ecs": "0.0.0",
    "@aws-cdk/aws-eks": "0.0.0",
    "@aws-cdk/aws-events": "0.0.0",
    "@aws-cdk/aws-iam": "0.0.0",
    "@aws-cdk/aws-kms": "0.0.0",
    "@aws-cdk/aws-lambda": "0.0.0",
    "@aws-cdk/aws-logs": "0.0.0",
    "@aws-cdk/aws-s3": "0.0.0",
    "@aws-cdk/aws-sns": "0.0.0",
    "@aws-cdk/aws-sqs": "0.0.0",
    "@aws-cdk/aws-stepfunctions": "0.0.0",
    "@aws-cdk/core": "0.0.0",
<<<<<<< HEAD
    "@aws-cdk/custom-resources": "0.0.0",
    "@aws-cdk/lambda-layer-awscli": "0.0.0",
    "constructs": "^3.3.69"
=======
    "constructs": "^10.0.0"
>>>>>>> b339d8ec
  },
  "homepage": "https://github.com/aws/aws-cdk",
  "peerDependencies": {
    "@aws-cdk/aws-apigateway": "0.0.0",
    "@aws-cdk/aws-cloudwatch": "0.0.0",
    "@aws-cdk/aws-codebuild": "0.0.0",
    "@aws-cdk/aws-dynamodb": "0.0.0",
    "@aws-cdk/aws-ec2": "0.0.0",
    "@aws-cdk/aws-ecr": "0.0.0",
    "@aws-cdk/aws-ecr-assets": "0.0.0",
    "@aws-cdk/aws-ecs": "0.0.0",
    "@aws-cdk/aws-eks": "0.0.0",
    "@aws-cdk/aws-events": "0.0.0",
    "@aws-cdk/aws-iam": "0.0.0",
    "@aws-cdk/aws-kms": "0.0.0",
    "@aws-cdk/aws-lambda": "0.0.0",
    "@aws-cdk/aws-logs": "0.0.0",
    "@aws-cdk/aws-s3": "0.0.0",
    "@aws-cdk/aws-sns": "0.0.0",
    "@aws-cdk/aws-sqs": "0.0.0",
    "@aws-cdk/aws-stepfunctions": "0.0.0",
    "@aws-cdk/core": "0.0.0",
<<<<<<< HEAD
    "@aws-cdk/custom-resources": "0.0.0",
    "@aws-cdk/lambda-layer-awscli": "0.0.0",
    "constructs": "^3.3.69"
=======
    "constructs": "^10.0.0"
>>>>>>> b339d8ec
  },
  "engines": {
    "node": ">= 14.15.0"
  },
  "stability": "stable",
  "maturity": "stable",
  "awscdkio": {
    "announce": false
  },
  "cdk-build": {
    "env": {
      "AWSLINT_BASE_CONSTRUCT": true
    }
  },
  "publishConfig": {
    "tag": "latest"
  }
}<|MERGE_RESOLUTION|>--- conflicted
+++ resolved
@@ -114,13 +114,9 @@
     "@aws-cdk/aws-sqs": "0.0.0",
     "@aws-cdk/aws-stepfunctions": "0.0.0",
     "@aws-cdk/core": "0.0.0",
-<<<<<<< HEAD
     "@aws-cdk/custom-resources": "0.0.0",
     "@aws-cdk/lambda-layer-awscli": "0.0.0",
-    "constructs": "^3.3.69"
-=======
     "constructs": "^10.0.0"
->>>>>>> b339d8ec
   },
   "homepage": "https://github.com/aws/aws-cdk",
   "peerDependencies": {
@@ -143,13 +139,9 @@
     "@aws-cdk/aws-sqs": "0.0.0",
     "@aws-cdk/aws-stepfunctions": "0.0.0",
     "@aws-cdk/core": "0.0.0",
-<<<<<<< HEAD
     "@aws-cdk/custom-resources": "0.0.0",
     "@aws-cdk/lambda-layer-awscli": "0.0.0",
-    "constructs": "^3.3.69"
-=======
     "constructs": "^10.0.0"
->>>>>>> b339d8ec
   },
   "engines": {
     "node": ">= 14.15.0"
