import * as path from 'path';
import * as iam from '@aws-cdk/aws-iam';
import * as lambda from '@aws-cdk/aws-lambda';
import * as sfn from '@aws-cdk/aws-stepfunctions';
import { Construct } from 'constructs';

/**
 * Properties for EvaluateExpression
 *
 * @experimental
 */
export interface EvaluateExpressionProps extends sfn.TaskStateBaseProps {
  /**
   * The expression to evaluate. The expression may contain state paths.
   *
   * @example '$.a + $.b'
   */
  readonly expression: string;

  /**
   * The runtime language to use to evaluate the expression.
   *
   * @default lambda.Runtime.NODEJS_14_X
   */
  readonly runtime?: lambda.Runtime;
}

/**
 * The event received by the Lambda function
 *
 * @internal
 */
export interface Event {
  /**
   * The expression to evaluate
   */
  readonly expression: string;

  /**
   * The expression attribute values
   */
  readonly expressionAttributeValues: { [key: string]: any };
}

/**
 * A Step Functions Task to evaluate an expression
 *
 * OUTPUT: the output of this task is the evaluated expression.
 *
 * @experimental
 */
export class EvaluateExpression extends sfn.TaskStateBase {
  protected readonly taskMetrics?: sfn.TaskMetricsConfig;
  protected readonly taskPolicies?: iam.PolicyStatement[];

  private readonly evalFn: lambda.SingletonFunction;

  constructor(scope: Construct, id: string, private readonly props: EvaluateExpressionProps) {
    super(scope, id, props);

<<<<<<< HEAD
    this.evalFn = createEvalFn(this.props.runtime || lambda.Runtime.NODEJS_14_X, this);
=======
    this.evalFn = createEvalFn(this.props.runtime ?? lambda.Runtime.NODEJS_14_X, this);
>>>>>>> e5dab7cb

    this.taskPolicies = [
      new iam.PolicyStatement({
        resources: [this.evalFn.functionArn],
        actions: ['lambda:InvokeFunction'],
      }),
    ];
  }

  /**
   * @internal
   */
  protected _renderTask(): any {
    const matches = this.props.expression.match(/\$[.\[][.a-zA-Z[\]0-9-_]+/g);

    let expressionAttributeValues = {};
    if (matches) {
      expressionAttributeValues = matches.reduce(
        (acc, m) => ({
          ...acc,
          [m]: sfn.JsonPath.stringAt(m), // It's okay to always use `stringAt` here
        }),
        {},
      );
    }

    const parameters: Event = {
      expression: this.props.expression,
      expressionAttributeValues,
    };
    return {
      Resource: this.evalFn.functionArn,
      Parameters: sfn.FieldUtils.renderObject(parameters),
    };
  }
}

function createEvalFn(runtime: lambda.Runtime, scope: Construct) {
  const lambdaPurpose = 'Eval';

  switch (runtime) {
    case lambda.Runtime.NODEJS_14_X:
    case lambda.Runtime.NODEJS_12_X:
    case lambda.Runtime.NODEJS_10_X:
      return new lambda.SingletonFunction(scope, 'EvalFunction', {
        runtime,
        handler: 'index.handler',
        uuid: 'a0d2ce44-871b-4e74-87a1-f5e63d7c3bdc',
        lambdaPurpose,
        code: lambda.Code.fromAsset(path.join(__dirname, 'eval-nodejs-handler')),
      });
    case lambda.Runtime.NODEJS_12_X:
      return new lambda.SingletonFunction(scope, 'EvalFunction', {
        runtime,
        handler: 'index.handler',
        uuid: '2b81e383-aad2-44db-8aaf-b4809ae0e3b4',
        lambdaPurpose,
        code,
      });
    case lambda.Runtime.NODEJS_14_X:
      return new lambda.SingletonFunction(scope, 'EvalFunction', {
        runtime,
        handler: 'index.handler',
        uuid: 'da2d1181-604e-4a45-8694-1a6abd7fe42d',
        lambdaPurpose,
        code,
      });
    // TODO: implement other runtimes
    default:
      throw new Error(`The runtime ${runtime.name} is currently not supported.`);
  }
}<|MERGE_RESOLUTION|>--- conflicted
+++ resolved
@@ -58,11 +58,7 @@
   constructor(scope: Construct, id: string, private readonly props: EvaluateExpressionProps) {
     super(scope, id, props);
 
-<<<<<<< HEAD
-    this.evalFn = createEvalFn(this.props.runtime || lambda.Runtime.NODEJS_14_X, this);
-=======
     this.evalFn = createEvalFn(this.props.runtime ?? lambda.Runtime.NODEJS_14_X, this);
->>>>>>> e5dab7cb
 
     this.taskPolicies = [
       new iam.PolicyStatement({
@@ -120,7 +116,7 @@
         handler: 'index.handler',
         uuid: '2b81e383-aad2-44db-8aaf-b4809ae0e3b4',
         lambdaPurpose,
-        code,
+        code: lambda.Code.fromAsset(path.join(__dirname, 'eval-nodejs-handler')),
       });
     case lambda.Runtime.NODEJS_14_X:
       return new lambda.SingletonFunction(scope, 'EvalFunction', {
@@ -128,7 +124,7 @@
         handler: 'index.handler',
         uuid: 'da2d1181-604e-4a45-8694-1a6abd7fe42d',
         lambdaPurpose,
-        code,
+        code: lambda.Code.fromAsset(path.join(__dirname, 'eval-nodejs-handler')),
       });
     // TODO: implement other runtimes
     default:
