import iam = require('@aws-cdk/aws-iam');
import sqs = require('@aws-cdk/aws-sqs');
import sfn = require('@aws-cdk/aws-stepfunctions');
import { Duration } from '@aws-cdk/cdk';

/**
 * Properties for SendMessageTask
 */
export interface SendToQueueProps {
  /**
   * The text message to send to the queue.
   */
  readonly messageBody: sfn.TaskInput;

  /**
   * The length of time, in seconds, for which to delay a specific message.
   *
   * Valid values are 0-900 seconds.
   *
   * @default Default value of the queue is used
   */
  readonly delay?: Duration;

  /**
   * The token used for deduplication of sent messages.
   *
   * @default Use content-based deduplication
   */
  readonly messageDeduplicationId?: string;

  /**
   * The tag that specifies that a message belongs to a specific message group.
   *
   * Required for FIFO queues. FIFO ordering applies to messages in the same message
   * group.
   *
   * @default No group ID
   */
  readonly messageGroupId?: string;

  /**
   * Whether to pause the workflow until a task token is returned
   *
   * @default false
   */
  readonly waitForTaskToken?: boolean;
}

/**
 * A StepFunctions Task to invoke a Lambda function.
 *
 * A Function can be used directly as a Resource, but this class mirrors
 * integration with other AWS services via a specific class instance.
 */
export class SendToQueue implements sfn.IStepFunctionsTask {

  private readonly waitForTaskToken: boolean;

  constructor(private readonly queue: sqs.IQueue, private readonly props: SendToQueueProps) {
    this.waitForTaskToken = props.waitForTaskToken === true;

    if (this.waitForTaskToken && !sfn.FieldUtils.containsTaskToken(props.messageBody.value)) {
      throw new Error('Task Token is missing in messageBody (pass Context.taskToken somewhere in messageBody)');
    }
  }

  public bind(_task: sfn.Task): sfn.StepFunctionsTaskConfig {
    return {
      resourceArn: 'arn:aws:states:::sqs:sendMessage' + (this.waitForTaskToken ? '.waitForTaskToken' : ''),
      policyStatements: [new iam.PolicyStatement({
        actions: ['sqs:SendMessage'],
        resources: [this.queue.queueArn]
      })],
      parameters: {
        QueueUrl: this.queue.queueUrl,
<<<<<<< HEAD
        MessageBody: this.props.messageBody.value,
        DelaySeconds: this.props.delaySeconds,
        MessageDeduplicationId: this.props.messageDeduplicationId,
        MessageGroupId: this.props.messageGroupId,
=======
        ...sfn.FieldUtils.renderObject({
          MessageBody: this.props.messageBody.value,
          DelaySeconds: this.props.delay && this.props.delay.toSeconds(),
          MessageDeduplicationId: this.props.messageDeduplicationId,
          MessageGroupId: this.props.messageGroupId,
        })
>>>>>>> 2ceec6c0
      }
    };
  }
}<|MERGE_RESOLUTION|>--- conflicted
+++ resolved
@@ -73,19 +73,10 @@
       })],
       parameters: {
         QueueUrl: this.queue.queueUrl,
-<<<<<<< HEAD
         MessageBody: this.props.messageBody.value,
-        DelaySeconds: this.props.delaySeconds,
+        DelaySeconds: this.props.delay && this.props.delay.toSeconds(),
         MessageDeduplicationId: this.props.messageDeduplicationId,
         MessageGroupId: this.props.messageGroupId,
-=======
-        ...sfn.FieldUtils.renderObject({
-          MessageBody: this.props.messageBody.value,
-          DelaySeconds: this.props.delay && this.props.delay.toSeconds(),
-          MessageDeduplicationId: this.props.messageDeduplicationId,
-          MessageGroupId: this.props.messageGroupId,
-        })
->>>>>>> 2ceec6c0
       }
     };
   }
