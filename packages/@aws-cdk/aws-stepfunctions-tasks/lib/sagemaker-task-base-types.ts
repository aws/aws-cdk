import ec2 = require('@aws-cdk/aws-ec2');
import ecr = require('@aws-cdk/aws-ecr');
import iam = require('@aws-cdk/aws-iam');
import kms = require('@aws-cdk/aws-kms');
<<<<<<< HEAD
import s3 = require('@aws-cdk/aws-s3');
import sfn = require('@aws-cdk/aws-stepfunctions');
import { Duration } from '@aws-cdk/cdk';
=======
import { Duration } from '@aws-cdk/core';
>>>>>>> 0fb7ea39

//
// Create Training Job types
//

/**
 * @experimental
 */
export interface AlgorithmSpecification {

    /**
     * Name of the algorithm resource to use for the training job.
     */
    readonly algorithmName?: string;

    /**
     * List of metric definition objects. Each object specifies the metric name and regular expressions used to parse algorithm logs.
     */
    readonly metricDefinitions?: MetricDefinition[];

    /**
     * Registry path of the Docker image that contains the training algorithm.
     */
    readonly trainingImage?: IDockerImage;

    /**
     * Input mode that the algorithm supports.
     *
     * @default is 'File' mode
     */
    readonly trainingInputMode?: InputMode;
}

/**
 *  Describes the training, validation or test dataset and the Amazon S3 location where it is stored.
 *
 * @experimental
 */
export interface Channel {

    /**
     * Name of the channel
     */
    readonly channelName: string;

    /**
     * Compression type if training data is compressed
     */
    readonly compressionType?: CompressionType;

    /**
     * Content type
     */
    readonly contentType?: string;

    /**
     * Location of the data channel
     */
    readonly dataSource: DataSource;

    /**
     * Input mode to use for the data channel in a training job.
     */
    readonly inputMode?: InputMode;

    /**
     * Record wrapper type
     */
    readonly recordWrapperType?: RecordWrapperType;

    /**
     * Shuffle config option for input data in a channel.
     */
    readonly shuffleConfig?: ShuffleConfig;
}

/**
 * Configuration for a shuffle option for input data in a channel.
 *
 * @experimental
 */
export interface ShuffleConfig {
    /**
     * Determines the shuffling order.
     */
    readonly seed: number;
}

/**
 * Location of the channel data.
 *
 * @experimental
 */
export interface DataSource {
    /**
     * S3 location of the data source that is associated with a channel.
     */
    readonly s3DataSource: S3DataSource;
}

/**
 * S3 location of the channel data.
 *
 * @experimental
 */
export interface S3DataSource {
    /**
     * List of one or more attribute names to use that are found in a specified augmented manifest file.
     */
    readonly attributeNames?: string[];

    /**
     * S3 Data Distribution Type
     */
    readonly s3DataDistributionType?: S3DataDistributionType;

    /**
     * S3 Data Type
     */
    readonly s3DataType?: S3DataType;

    /**
     * S3 Uri
     */
    readonly s3Location: IS3Location;
}

/**
 * @experimental
 */
export interface OutputDataConfig {
  /**
   * Optional KMS encryption key that Amazon SageMaker uses to encrypt the model artifacts at rest using Amazon S3 server-side encryption.
   */
  readonly encryptionKey?: kms.IKey;

  /**
   * Identifies the S3 path where you want Amazon SageMaker to store the model artifacts.
   */
  readonly s3OutputLocation: IS3Location;
}

export interface StoppingCondition {
    /**
     * The maximum length of time, in seconds, that the training or compilation job can run.
     */
    readonly maxRuntime?: Duration;
}

export interface ResourceConfig {

    /**
     * The number of ML compute instances to use.
     *
     * @default 1 instance.
     */
    readonly instanceCount: number;

    /**
     * ML compute instance type.
     *
     * @default is the 'm4.xlarge' instance type.
     */
    readonly instanceType: ec2.InstanceType;

    /**
     * KMS key that Amazon SageMaker uses to encrypt data on the storage volume attached to the ML compute instance(s) that run the training job.
     */
    readonly volumeEncryptionKey?: kms.IKey;

    /**
     * Size of the ML storage volume that you want to provision.
     *
     * @default 10 GB EBS volume.
     */
    readonly volumeSizeInGB: number;
}

/**
 *
 * @experimental
 */
export interface VpcConfig {
    /**
     * VPC security groups.
     */
    readonly securityGroups: ec2.ISecurityGroup[];

    /**
     * VPC id
     */
    readonly vpc: ec2.Vpc;

    /**
     * VPC subnets.
     */
    readonly subnets: ec2.ISubnet[];
}

/**
 * Specifies the metric name and regular expressions used to parse algorithm logs.
 *
 * @experimental
 */
export interface MetricDefinition {

    /**
     * Name of the metric.
     */
    readonly name: string;

    /**
     * Regular expression that searches the output of a training job and gets the value of the metric.
     */
    readonly regex: string;
}

/**
 * Specifies a location in a S3 Bucket.
 *
 * @experimental
 */
export interface IS3Location {
    /** The URI of the location in S3 */
    readonly uri: string;

    /** Grants read permissions to the S3 location. */
    grantRead(grantee: iam.IGrantable): void;
    /** Grants write permissions to the S3 location. */
    grantWrite(grantee: iam.IGrantable): void;
}

/**
 * Constructs `IS3Location` objects.
 */
export class S3Location {
    /**
     * An `IS3Location` built with a determined bucket and key prefix.
     *
     * @param bucket    is the bucket where the objects are to be stored.
     * @param keyPrefix is the key prefix used by the location.
     */
    public static inBucket(bucket: s3.IBucket, keyPrefix: string): IS3Location {
        return {
            uri: bucket.urlForObject(keyPrefix),
            grantRead: (grantee) => bucket.grantRead(grantee, keyPrefix + '*'),
            grantWrite: (grantee) => bucket.grantWrite(grantee, keyPrefix + '*'),
        };
    }

    /**
     * An `IS3Location` determined fully by a JSON Path from the task input.
     *
     * Due to the dynamic nature of those locations, the IAM grants that will be set by `grantRead` and `grantWrite`
     * apply to the `*` resource.
     *
     * @param expression the JSON expression resolving to an S3 location URI.
     */
    public static fromJsonExpression(expression: string): IS3Location {
        return {
            uri: sfn.Data.stringAt(expression),
            grantRead: grantee => grantee.grantPrincipal.addToPolicy(new iam.PolicyStatement({
                actions: ['s3:GetObject', `s3:ListBucket`],
                resources: ['*']
            })),
            grantWrite: grantee => grantee.grantPrincipal.addToPolicy(new iam.PolicyStatement({
                actions: ['s3:PutObject'],
                resources: ['*']
            })),
        };
    }

    private constructor() { }
}

export interface IDockerImage {
    readonly name: string;
    grantRead(grantee: iam.IGrantable): void;
}

/**
 * Specifies options for accessing images in ECR.
 */
export interface EcrImageOptions {
    /**
     * The tag to use for this ECR Image. This option is mutually exclusive with `digest`.
     */
    readonly tag?: string;

    /**
     * The digest to use for this ECR Image. This option is mutually exclusive with `tag`.
     */
    readonly digest?: string;
}

/**
 * Creates `IDockerImage` instances.
 */
export class DockerImage {
    /**
     * Reference a Docker image stored in an ECR repository.
     *
     * @param repo the ECR repository where the image is hosted.
     * @param opts an optional `tag` or `digest` to use.
     */
    public static inEcr(repo: ecr.IRepository, opts: EcrImageOptions = {}): IDockerImage {
        if (opts.tag && opts.digest) {
            throw new Error(`The tag and digest options are mutually exclusive, but both were specified`);
        }
        const suffix = opts.tag
            ? `:${opts.tag}`
            : opts.digest
                ? `@${opts.digest}`
                : '';
        return {
            name: repo.repositoryUri + suffix,
            grantRead: repo.grantPull.bind(repo),
        };
    }

    /**
     * Reference a Docker image which URI is obtained from the task's input.
     *
     * @param expression      the JSON path expression with the task input.
     * @param enableEcrAccess whether ECR access should be permitted (set to `false` if the image will never be in ECR).
     */
    public static fromJsonExpression(expression: string, enableEcrAccess = true): IDockerImage {
        return this.fromImageUri(sfn.Data.stringAt(expression), enableEcrAccess);
    }

    /**
     * Reference a Docker image by it's URI.
     *
     * When referencing ECR images, prefer using `inEcr`.
     *
     * @param uri             the URI to the docker image.
     * @param enableEcrAccess whether ECR access should be permitted (set to `true` if the image is located in an ECR
     *                        repository).
     */
    public static fromImageUri(uri: string, enableEcrAccess = false): IDockerImage {
        return {
            name: uri,
            grantRead(grantee) {
                if (!enableEcrAccess) { return; }
                grantee.grantPrincipal.addToPolicy(new iam.PolicyStatement({
                    actions: [
                        'ecr:BatchCheckLayerAvailability',
                        'ecr:GetDownloadUrlForLayer',
                        'ecr:BatchGetImage'
                    ],
                    resources: ['*']
                }));
            },
        };
    }

    private constructor() { }
}

/**
 * S3 Data Type.
 */
export enum S3DataType {
    /**
     * Manifest File Data Type
     */
    MANIFEST_FILE = 'ManifestFile',

    /**
     * S3 Prefix Data Type
     */
    S3_PREFIX = 'S3Prefix',

    /**
     * Augmented Manifest File Data Type
     */
    AUGMENTED_MANIFEST_FILE = 'AugmentedManifestFile'
}

/**
 * S3 Data Distribution Type.
 */
export enum S3DataDistributionType {
    /**
     * Fully replicated S3 Data Distribution Type
     */
    FULLY_REPLICATED = 'FullyReplicated',

    /**
     * Sharded By S3 Key Data Distribution Type
     */
    SHARDED_BY_S3_KEY = 'ShardedByS3Key'
}

/**
 * Define the format of the input data.
 */
export enum RecordWrapperType {
    /**
     * None record wrapper type
     */
    NONE = 'None',

    /**
     * RecordIO record wrapper type
     */
    RECORD_IO = 'RecordIO'
}

/**
 *  Input mode that the algorithm supports.
 */
export enum InputMode {
    /**
     * Pipe mode
     */
    PIPE = 'Pipe',

    /**
     * File mode.
     */
    FILE = 'File'
}

/**
 * Compression type of the data.
 */
export enum CompressionType {
    /**
     * None compression type
     */
    NONE = 'None',

    /**
     * Gzip compression type
     */
    GZIP = 'Gzip'
}

//
// Create Transform Job types
//

/**
 *  Dataset to be transformed and the Amazon S3 location where it is stored.
 *
 *  @experimental
 */
export interface TransformInput {

    /**
     * The compression type of the transform data.
     */
    readonly compressionType?: CompressionType;

    /**
     * Multipurpose internet mail extension (MIME) type of the data.
     */
    readonly contentType?: string;

    /**
     * S3 location of the channel data
     */
    readonly transformDataSource: TransformDataSource;

    /**
     * Method to use to split the transform job's data files into smaller batches.
     */
    readonly splitType?: SplitType;
}

/**
 * S3 location of the input data that the model can consume.
 *
 *  @experimental
 */
export interface TransformDataSource {

    /**
     * S3 location of the input data
     */
    readonly s3DataSource: TransformS3DataSource;
}

/**
 * Location of the channel data.
 *
 *  @experimental
 */
export interface TransformS3DataSource {

    /**
     * S3 Data Type
     *
     * @default 'S3Prefix'
     */
    readonly s3DataType?: S3DataType;

    /**
     * Identifies either a key name prefix or a manifest.
     */
    readonly s3Uri: string;
}

/**
 * S3 location where you want Amazon SageMaker to save the results from the transform job.
 *
 *  @experimental
 */
export interface TransformOutput {

    /**
     * MIME type used to specify the output data.
     */
    readonly accept?: string;

    /**
     * Defines how to assemble the results of the transform job as a single S3 object.
     */
    readonly assembleWith?: AssembleWith;

    /**
     * AWS KMS key that Amazon SageMaker uses to encrypt the model artifacts at rest using Amazon S3 server-side encryption.
     */
    readonly encryptionKey?: kms.Key;

    /**
     * S3 path where you want Amazon SageMaker to store the results of the transform job.
     */
    readonly s3OutputPath: string;
}

/**
 * ML compute instances for the transform job.
 *
 *  @experimental
 */
export interface TransformResources {

    /**
     * Nmber of ML compute instances to use in the transform job
     */
    readonly instanceCount: number;

    /**
     * ML compute instance type for the transform job.
     */
    readonly instanceType: ec2.InstanceType;

    /**
     * AWS KMS key that Amazon SageMaker uses to encrypt data on the storage volume attached to the ML compute instance(s).
     */
    readonly volumeKmsKeyId?: kms.Key;
}

/**
 * Specifies the number of records to include in a mini-batch for an HTTP inference request.
 */
export enum BatchStrategy {

    /**
     * Fits multiple records in a mini-batch.
     */
    MULTI_RECORD = 'MultiRecord',

    /**
     * Use a single record when making an invocation request.
     */
    SINGLE_RECORD = 'SingleRecord'
}

/**
 * Method to use to split the transform job's data files into smaller batches.
 */
export enum SplitType {

    /**
     * Input data files are not split,
     */
    NONE = 'None',

    /**
     * Split records on a newline character boundary.
     */
    LINE = 'Line',

    /**
     * Split using MXNet RecordIO format.
     */
    RECORD_IO = 'RecordIO',

    /**
     * Split using TensorFlow TFRecord format.
     */
    TF_RECORD = 'TFRecord'
}

/**
 * How to assemble the results of the transform job as a single S3 object.
 */
export enum AssembleWith {

    /**
     * Concatenate the results in binary format.
     */
    NONE = 'None',

    /**
     * Add a newline character at the end of every transformed record.
     */
    LINE = 'Line'

}<|MERGE_RESOLUTION|>--- conflicted
+++ resolved
@@ -2,13 +2,9 @@
 import ecr = require('@aws-cdk/aws-ecr');
 import iam = require('@aws-cdk/aws-iam');
 import kms = require('@aws-cdk/aws-kms');
-<<<<<<< HEAD
 import s3 = require('@aws-cdk/aws-s3');
 import sfn = require('@aws-cdk/aws-stepfunctions');
-import { Duration } from '@aws-cdk/cdk';
-=======
 import { Duration } from '@aws-cdk/core';
->>>>>>> 0fb7ea39
 
 //
 // Create Training Job types
