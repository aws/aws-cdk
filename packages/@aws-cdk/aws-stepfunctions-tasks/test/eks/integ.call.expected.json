{
  "Resources": {
    "EksClusterDefaultVpcB24550B2": {
      "Type": "AWS::EC2::VPC",
      "Properties": {
        "CidrBlock": "10.0.0.0/16",
        "EnableDnsHostnames": true,
        "EnableDnsSupport": true,
        "InstanceTenancy": "default",
        "Tags": [
          {
            "Key": "Name",
            "Value": "aws-stepfunctions-tasks-eks-call-integ/EksCluster/DefaultVpc"
          }
        ]
      }
    },
    "EksClusterDefaultVpcPublicSubnet1SubnetCB1D1047": {
      "Type": "AWS::EC2::Subnet",
      "Properties": {
        "CidrBlock": "10.0.0.0/19",
        "VpcId": {
          "Ref": "EksClusterDefaultVpcB24550B2"
        },
        "AvailabilityZone": "test-region-1a",
        "MapPublicIpOnLaunch": true,
        "Tags": [
          {
            "Key": "aws-cdk:subnet-name",
            "Value": "Public"
          },
          {
            "Key": "aws-cdk:subnet-type",
            "Value": "Public"
          },
          {
            "Key": "kubernetes.io/role/elb",
            "Value": "1"
          },
          {
            "Key": "Name",
            "Value": "aws-stepfunctions-tasks-eks-call-integ/EksCluster/DefaultVpc/PublicSubnet1"
          }
        ]
      }
    },
    "EksClusterDefaultVpcPublicSubnet1RouteTable163DE10A": {
      "Type": "AWS::EC2::RouteTable",
      "Properties": {
        "VpcId": {
          "Ref": "EksClusterDefaultVpcB24550B2"
        },
        "Tags": [
          {
            "Key": "kubernetes.io/role/elb",
            "Value": "1"
          },
          {
            "Key": "Name",
            "Value": "aws-stepfunctions-tasks-eks-call-integ/EksCluster/DefaultVpc/PublicSubnet1"
          }
        ]
      }
    },
    "EksClusterDefaultVpcPublicSubnet1RouteTableAssociation36D085C2": {
      "Type": "AWS::EC2::SubnetRouteTableAssociation",
      "Properties": {
        "RouteTableId": {
          "Ref": "EksClusterDefaultVpcPublicSubnet1RouteTable163DE10A"
        },
        "SubnetId": {
          "Ref": "EksClusterDefaultVpcPublicSubnet1SubnetCB1D1047"
        }
      }
    },
    "EksClusterDefaultVpcPublicSubnet1DefaultRouteCE5F6EF3": {
      "Type": "AWS::EC2::Route",
      "Properties": {
        "RouteTableId": {
          "Ref": "EksClusterDefaultVpcPublicSubnet1RouteTable163DE10A"
        },
        "DestinationCidrBlock": "0.0.0.0/0",
        "GatewayId": {
          "Ref": "EksClusterDefaultVpcIGWCA6A3220"
        }
      },
      "DependsOn": [
        "EksClusterDefaultVpcVPCGW0E4A5673"
      ]
    },
    "EksClusterDefaultVpcPublicSubnet1EIPF53713C9": {
      "Type": "AWS::EC2::EIP",
      "Properties": {
        "Domain": "vpc",
        "Tags": [
          {
            "Key": "kubernetes.io/role/elb",
            "Value": "1"
          },
          {
            "Key": "Name",
            "Value": "aws-stepfunctions-tasks-eks-call-integ/EksCluster/DefaultVpc/PublicSubnet1"
          }
        ]
      }
    },
    "EksClusterDefaultVpcPublicSubnet1NATGateway548C2CDF": {
      "Type": "AWS::EC2::NatGateway",
      "Properties": {
        "SubnetId": {
          "Ref": "EksClusterDefaultVpcPublicSubnet1SubnetCB1D1047"
        },
        "AllocationId": {
          "Fn::GetAtt": [
            "EksClusterDefaultVpcPublicSubnet1EIPF53713C9",
            "AllocationId"
          ]
        },
        "Tags": [
          {
            "Key": "kubernetes.io/role/elb",
            "Value": "1"
          },
          {
            "Key": "Name",
            "Value": "aws-stepfunctions-tasks-eks-call-integ/EksCluster/DefaultVpc/PublicSubnet1"
          }
        ]
      }
    },
    "EksClusterDefaultVpcPublicSubnet2SubnetA8FE675D": {
      "Type": "AWS::EC2::Subnet",
      "Properties": {
        "CidrBlock": "10.0.32.0/19",
        "VpcId": {
          "Ref": "EksClusterDefaultVpcB24550B2"
        },
        "AvailabilityZone": "test-region-1b",
        "MapPublicIpOnLaunch": true,
        "Tags": [
          {
            "Key": "aws-cdk:subnet-name",
            "Value": "Public"
          },
          {
            "Key": "aws-cdk:subnet-type",
            "Value": "Public"
          },
          {
            "Key": "kubernetes.io/role/elb",
            "Value": "1"
          },
          {
            "Key": "Name",
            "Value": "aws-stepfunctions-tasks-eks-call-integ/EksCluster/DefaultVpc/PublicSubnet2"
          }
        ]
      }
    },
    "EksClusterDefaultVpcPublicSubnet2RouteTable1027E4DE": {
      "Type": "AWS::EC2::RouteTable",
      "Properties": {
        "VpcId": {
          "Ref": "EksClusterDefaultVpcB24550B2"
        },
        "Tags": [
          {
            "Key": "kubernetes.io/role/elb",
            "Value": "1"
          },
          {
            "Key": "Name",
            "Value": "aws-stepfunctions-tasks-eks-call-integ/EksCluster/DefaultVpc/PublicSubnet2"
          }
        ]
      }
    },
    "EksClusterDefaultVpcPublicSubnet2RouteTableAssociation39E2ABB3": {
      "Type": "AWS::EC2::SubnetRouteTableAssociation",
      "Properties": {
        "RouteTableId": {
          "Ref": "EksClusterDefaultVpcPublicSubnet2RouteTable1027E4DE"
        },
        "SubnetId": {
          "Ref": "EksClusterDefaultVpcPublicSubnet2SubnetA8FE675D"
        }
      }
    },
    "EksClusterDefaultVpcPublicSubnet2DefaultRoute8B910E5C": {
      "Type": "AWS::EC2::Route",
      "Properties": {
        "RouteTableId": {
          "Ref": "EksClusterDefaultVpcPublicSubnet2RouteTable1027E4DE"
        },
        "DestinationCidrBlock": "0.0.0.0/0",
        "GatewayId": {
          "Ref": "EksClusterDefaultVpcIGWCA6A3220"
        }
      },
      "DependsOn": [
        "EksClusterDefaultVpcVPCGW0E4A5673"
      ]
    },
    "EksClusterDefaultVpcPublicSubnet2EIP16D41D80": {
      "Type": "AWS::EC2::EIP",
      "Properties": {
        "Domain": "vpc",
        "Tags": [
          {
            "Key": "kubernetes.io/role/elb",
            "Value": "1"
          },
          {
            "Key": "Name",
            "Value": "aws-stepfunctions-tasks-eks-call-integ/EksCluster/DefaultVpc/PublicSubnet2"
          }
        ]
      }
    },
    "EksClusterDefaultVpcPublicSubnet2NATGateway869DDCBF": {
      "Type": "AWS::EC2::NatGateway",
      "Properties": {
        "SubnetId": {
          "Ref": "EksClusterDefaultVpcPublicSubnet2SubnetA8FE675D"
        },
        "AllocationId": {
          "Fn::GetAtt": [
            "EksClusterDefaultVpcPublicSubnet2EIP16D41D80",
            "AllocationId"
          ]
        },
        "Tags": [
          {
            "Key": "kubernetes.io/role/elb",
            "Value": "1"
          },
          {
            "Key": "Name",
            "Value": "aws-stepfunctions-tasks-eks-call-integ/EksCluster/DefaultVpc/PublicSubnet2"
          }
        ]
      }
    },
    "EksClusterDefaultVpcPublicSubnet3SubnetA04EFFC1": {
      "Type": "AWS::EC2::Subnet",
      "Properties": {
        "CidrBlock": "10.0.64.0/19",
        "VpcId": {
          "Ref": "EksClusterDefaultVpcB24550B2"
        },
        "AvailabilityZone": "test-region-1c",
        "MapPublicIpOnLaunch": true,
        "Tags": [
          {
            "Key": "aws-cdk:subnet-name",
            "Value": "Public"
          },
          {
            "Key": "aws-cdk:subnet-type",
            "Value": "Public"
          },
          {
            "Key": "kubernetes.io/role/elb",
            "Value": "1"
          },
          {
            "Key": "Name",
            "Value": "aws-stepfunctions-tasks-eks-call-integ/EksCluster/DefaultVpc/PublicSubnet3"
          }
        ]
      }
    },
    "EksClusterDefaultVpcPublicSubnet3RouteTableEBB51B8A": {
      "Type": "AWS::EC2::RouteTable",
      "Properties": {
        "VpcId": {
          "Ref": "EksClusterDefaultVpcB24550B2"
        },
        "Tags": [
          {
            "Key": "kubernetes.io/role/elb",
            "Value": "1"
          },
          {
            "Key": "Name",
            "Value": "aws-stepfunctions-tasks-eks-call-integ/EksCluster/DefaultVpc/PublicSubnet3"
          }
        ]
      }
    },
    "EksClusterDefaultVpcPublicSubnet3RouteTableAssociationFE466321": {
      "Type": "AWS::EC2::SubnetRouteTableAssociation",
      "Properties": {
        "RouteTableId": {
          "Ref": "EksClusterDefaultVpcPublicSubnet3RouteTableEBB51B8A"
        },
        "SubnetId": {
          "Ref": "EksClusterDefaultVpcPublicSubnet3SubnetA04EFFC1"
        }
      }
    },
    "EksClusterDefaultVpcPublicSubnet3DefaultRoute1F5BE861": {
      "Type": "AWS::EC2::Route",
      "Properties": {
        "RouteTableId": {
          "Ref": "EksClusterDefaultVpcPublicSubnet3RouteTableEBB51B8A"
        },
        "DestinationCidrBlock": "0.0.0.0/0",
        "GatewayId": {
          "Ref": "EksClusterDefaultVpcIGWCA6A3220"
        }
      },
      "DependsOn": [
        "EksClusterDefaultVpcVPCGW0E4A5673"
      ]
    },
    "EksClusterDefaultVpcPublicSubnet3EIPF8D34EDE": {
      "Type": "AWS::EC2::EIP",
      "Properties": {
        "Domain": "vpc",
        "Tags": [
          {
            "Key": "kubernetes.io/role/elb",
            "Value": "1"
          },
          {
            "Key": "Name",
            "Value": "aws-stepfunctions-tasks-eks-call-integ/EksCluster/DefaultVpc/PublicSubnet3"
          }
        ]
      }
    },
    "EksClusterDefaultVpcPublicSubnet3NATGatewayC35C74D3": {
      "Type": "AWS::EC2::NatGateway",
      "Properties": {
        "SubnetId": {
          "Ref": "EksClusterDefaultVpcPublicSubnet3SubnetA04EFFC1"
        },
        "AllocationId": {
          "Fn::GetAtt": [
            "EksClusterDefaultVpcPublicSubnet3EIPF8D34EDE",
            "AllocationId"
          ]
        },
        "Tags": [
          {
            "Key": "kubernetes.io/role/elb",
            "Value": "1"
          },
          {
            "Key": "Name",
            "Value": "aws-stepfunctions-tasks-eks-call-integ/EksCluster/DefaultVpc/PublicSubnet3"
          }
        ]
      }
    },
    "EksClusterDefaultVpcPrivateSubnet1Subnet4D665A2F": {
      "Type": "AWS::EC2::Subnet",
      "Properties": {
        "CidrBlock": "10.0.96.0/19",
        "VpcId": {
          "Ref": "EksClusterDefaultVpcB24550B2"
        },
        "AvailabilityZone": "test-region-1a",
        "MapPublicIpOnLaunch": false,
        "Tags": [
          {
            "Key": "aws-cdk:subnet-name",
            "Value": "Private"
          },
          {
            "Key": "aws-cdk:subnet-type",
            "Value": "Private"
          },
          {
            "Key": "kubernetes.io/role/internal-elb",
            "Value": "1"
          },
          {
            "Key": "Name",
            "Value": "aws-stepfunctions-tasks-eks-call-integ/EksCluster/DefaultVpc/PrivateSubnet1"
          }
        ]
      }
    },
    "EksClusterDefaultVpcPrivateSubnet1RouteTable9104CFAB": {
      "Type": "AWS::EC2::RouteTable",
      "Properties": {
        "VpcId": {
          "Ref": "EksClusterDefaultVpcB24550B2"
        },
        "Tags": [
          {
            "Key": "kubernetes.io/role/internal-elb",
            "Value": "1"
          },
          {
            "Key": "Name",
            "Value": "aws-stepfunctions-tasks-eks-call-integ/EksCluster/DefaultVpc/PrivateSubnet1"
          }
        ]
      }
    },
    "EksClusterDefaultVpcPrivateSubnet1RouteTableAssociationCC31B65B": {
      "Type": "AWS::EC2::SubnetRouteTableAssociation",
      "Properties": {
        "RouteTableId": {
          "Ref": "EksClusterDefaultVpcPrivateSubnet1RouteTable9104CFAB"
        },
        "SubnetId": {
          "Ref": "EksClusterDefaultVpcPrivateSubnet1Subnet4D665A2F"
        }
      }
    },
    "EksClusterDefaultVpcPrivateSubnet1DefaultRoute790DE5CF": {
      "Type": "AWS::EC2::Route",
      "Properties": {
        "RouteTableId": {
          "Ref": "EksClusterDefaultVpcPrivateSubnet1RouteTable9104CFAB"
        },
        "DestinationCidrBlock": "0.0.0.0/0",
        "NatGatewayId": {
          "Ref": "EksClusterDefaultVpcPublicSubnet1NATGateway548C2CDF"
        }
      }
    },
    "EksClusterDefaultVpcPrivateSubnet2Subnet180B8A71": {
      "Type": "AWS::EC2::Subnet",
      "Properties": {
        "CidrBlock": "10.0.128.0/19",
        "VpcId": {
          "Ref": "EksClusterDefaultVpcB24550B2"
        },
        "AvailabilityZone": "test-region-1b",
        "MapPublicIpOnLaunch": false,
        "Tags": [
          {
            "Key": "aws-cdk:subnet-name",
            "Value": "Private"
          },
          {
            "Key": "aws-cdk:subnet-type",
            "Value": "Private"
          },
          {
            "Key": "kubernetes.io/role/internal-elb",
            "Value": "1"
          },
          {
            "Key": "Name",
            "Value": "aws-stepfunctions-tasks-eks-call-integ/EksCluster/DefaultVpc/PrivateSubnet2"
          }
        ]
      }
    },
    "EksClusterDefaultVpcPrivateSubnet2RouteTable04B34031": {
      "Type": "AWS::EC2::RouteTable",
      "Properties": {
        "VpcId": {
          "Ref": "EksClusterDefaultVpcB24550B2"
        },
        "Tags": [
          {
            "Key": "kubernetes.io/role/internal-elb",
            "Value": "1"
          },
          {
            "Key": "Name",
            "Value": "aws-stepfunctions-tasks-eks-call-integ/EksCluster/DefaultVpc/PrivateSubnet2"
          }
        ]
      }
    },
    "EksClusterDefaultVpcPrivateSubnet2RouteTableAssociation86243837": {
      "Type": "AWS::EC2::SubnetRouteTableAssociation",
      "Properties": {
        "RouteTableId": {
          "Ref": "EksClusterDefaultVpcPrivateSubnet2RouteTable04B34031"
        },
        "SubnetId": {
          "Ref": "EksClusterDefaultVpcPrivateSubnet2Subnet180B8A71"
        }
      }
    },
    "EksClusterDefaultVpcPrivateSubnet2DefaultRoute99A19B21": {
      "Type": "AWS::EC2::Route",
      "Properties": {
        "RouteTableId": {
          "Ref": "EksClusterDefaultVpcPrivateSubnet2RouteTable04B34031"
        },
        "DestinationCidrBlock": "0.0.0.0/0",
        "NatGatewayId": {
          "Ref": "EksClusterDefaultVpcPublicSubnet2NATGateway869DDCBF"
        }
      }
    },
    "EksClusterDefaultVpcPrivateSubnet3Subnet6C4BFC07": {
      "Type": "AWS::EC2::Subnet",
      "Properties": {
        "CidrBlock": "10.0.160.0/19",
        "VpcId": {
          "Ref": "EksClusterDefaultVpcB24550B2"
        },
        "AvailabilityZone": "test-region-1c",
        "MapPublicIpOnLaunch": false,
        "Tags": [
          {
            "Key": "aws-cdk:subnet-name",
            "Value": "Private"
          },
          {
            "Key": "aws-cdk:subnet-type",
            "Value": "Private"
          },
          {
            "Key": "kubernetes.io/role/internal-elb",
            "Value": "1"
          },
          {
            "Key": "Name",
            "Value": "aws-stepfunctions-tasks-eks-call-integ/EksCluster/DefaultVpc/PrivateSubnet3"
          }
        ]
      }
    },
    "EksClusterDefaultVpcPrivateSubnet3RouteTableA8F449F1": {
      "Type": "AWS::EC2::RouteTable",
      "Properties": {
        "VpcId": {
          "Ref": "EksClusterDefaultVpcB24550B2"
        },
        "Tags": [
          {
            "Key": "kubernetes.io/role/internal-elb",
            "Value": "1"
          },
          {
            "Key": "Name",
            "Value": "aws-stepfunctions-tasks-eks-call-integ/EksCluster/DefaultVpc/PrivateSubnet3"
          }
        ]
      }
    },
    "EksClusterDefaultVpcPrivateSubnet3RouteTableAssociationCE2741BE": {
      "Type": "AWS::EC2::SubnetRouteTableAssociation",
      "Properties": {
        "RouteTableId": {
          "Ref": "EksClusterDefaultVpcPrivateSubnet3RouteTableA8F449F1"
        },
        "SubnetId": {
          "Ref": "EksClusterDefaultVpcPrivateSubnet3Subnet6C4BFC07"
        }
      }
    },
    "EksClusterDefaultVpcPrivateSubnet3DefaultRouteDC2E9DE0": {
      "Type": "AWS::EC2::Route",
      "Properties": {
        "RouteTableId": {
          "Ref": "EksClusterDefaultVpcPrivateSubnet3RouteTableA8F449F1"
        },
        "DestinationCidrBlock": "0.0.0.0/0",
        "NatGatewayId": {
          "Ref": "EksClusterDefaultVpcPublicSubnet3NATGatewayC35C74D3"
        }
      }
    },
    "EksClusterDefaultVpcIGWCA6A3220": {
      "Type": "AWS::EC2::InternetGateway",
      "Properties": {
        "Tags": [
          {
            "Key": "Name",
            "Value": "aws-stepfunctions-tasks-eks-call-integ/EksCluster/DefaultVpc"
          }
        ]
      }
    },
    "EksClusterDefaultVpcVPCGW0E4A5673": {
      "Type": "AWS::EC2::VPCGatewayAttachment",
      "Properties": {
        "VpcId": {
          "Ref": "EksClusterDefaultVpcB24550B2"
        },
        "InternetGatewayId": {
          "Ref": "EksClusterDefaultVpcIGWCA6A3220"
        }
      }
    },
    "EksClusterRoleC84B376F": {
      "Type": "AWS::IAM::Role",
      "Properties": {
        "AssumeRolePolicyDocument": {
          "Statement": [
            {
              "Action": "sts:AssumeRole",
              "Effect": "Allow",
              "Principal": {
                "Service": "eks.amazonaws.com"
              }
            }
          ],
          "Version": "2012-10-17"
        },
        "ManagedPolicyArns": [
          {
            "Fn::Join": [
              "",
              [
                "arn:",
                {
                  "Ref": "AWS::Partition"
                },
                ":iam::aws:policy/AmazonEKSClusterPolicy"
              ]
            ]
          }
        ]
      }
    },
    "EksClusterControlPlaneSecurityGroup9257A6D0": {
      "Type": "AWS::EC2::SecurityGroup",
      "Properties": {
        "GroupDescription": "EKS Control Plane Security Group",
        "SecurityGroupEgress": [
          {
            "CidrIp": "0.0.0.0/0",
            "Description": "Allow all outbound traffic by default",
            "IpProtocol": "-1"
          }
        ],
        "VpcId": {
          "Ref": "EksClusterDefaultVpcB24550B2"
        }
      }
    },
    "EksClusterCreationRole75AABE42": {
      "Type": "AWS::IAM::Role",
      "Properties": {
        "AssumeRolePolicyDocument": {
          "Statement": [
            {
              "Action": "sts:AssumeRole",
              "Effect": "Allow",
              "Principal": {
                "AWS": {
                  "Fn::Join": [
                    "",
                    [
                      "arn:",
                      {
                        "Ref": "AWS::Partition"
                      },
                      ":iam::",
                      {
                        "Ref": "AWS::AccountId"
                      },
                      ":root"
                    ]
                  ]
                }
              }
            }
          ],
          "Version": "2012-10-17"
        }
      },
      "DependsOn": [
        "EksClusterDefaultVpcIGWCA6A3220",
        "EksClusterDefaultVpcPrivateSubnet1DefaultRoute790DE5CF",
        "EksClusterDefaultVpcPrivateSubnet1RouteTable9104CFAB",
        "EksClusterDefaultVpcPrivateSubnet1RouteTableAssociationCC31B65B",
        "EksClusterDefaultVpcPrivateSubnet1Subnet4D665A2F",
        "EksClusterDefaultVpcPrivateSubnet2DefaultRoute99A19B21",
        "EksClusterDefaultVpcPrivateSubnet2RouteTable04B34031",
        "EksClusterDefaultVpcPrivateSubnet2RouteTableAssociation86243837",
        "EksClusterDefaultVpcPrivateSubnet2Subnet180B8A71",
        "EksClusterDefaultVpcPrivateSubnet3DefaultRouteDC2E9DE0",
        "EksClusterDefaultVpcPrivateSubnet3RouteTableA8F449F1",
        "EksClusterDefaultVpcPrivateSubnet3RouteTableAssociationCE2741BE",
        "EksClusterDefaultVpcPrivateSubnet3Subnet6C4BFC07",
        "EksClusterDefaultVpcPublicSubnet1DefaultRouteCE5F6EF3",
        "EksClusterDefaultVpcPublicSubnet1EIPF53713C9",
        "EksClusterDefaultVpcPublicSubnet1NATGateway548C2CDF",
        "EksClusterDefaultVpcPublicSubnet1RouteTable163DE10A",
        "EksClusterDefaultVpcPublicSubnet1RouteTableAssociation36D085C2",
        "EksClusterDefaultVpcPublicSubnet1SubnetCB1D1047",
        "EksClusterDefaultVpcPublicSubnet2DefaultRoute8B910E5C",
        "EksClusterDefaultVpcPublicSubnet2EIP16D41D80",
        "EksClusterDefaultVpcPublicSubnet2NATGateway869DDCBF",
        "EksClusterDefaultVpcPublicSubnet2RouteTable1027E4DE",
        "EksClusterDefaultVpcPublicSubnet2RouteTableAssociation39E2ABB3",
        "EksClusterDefaultVpcPublicSubnet2SubnetA8FE675D",
        "EksClusterDefaultVpcPublicSubnet3DefaultRoute1F5BE861",
        "EksClusterDefaultVpcPublicSubnet3EIPF8D34EDE",
        "EksClusterDefaultVpcPublicSubnet3NATGatewayC35C74D3",
        "EksClusterDefaultVpcPublicSubnet3RouteTableEBB51B8A",
        "EksClusterDefaultVpcPublicSubnet3RouteTableAssociationFE466321",
        "EksClusterDefaultVpcPublicSubnet3SubnetA04EFFC1",
        "EksClusterDefaultVpcB24550B2",
        "EksClusterDefaultVpcVPCGW0E4A5673"
      ]
    },
    "EksClusterCreationRoleDefaultPolicy2DFE4D73": {
      "Type": "AWS::IAM::Policy",
      "Properties": {
        "PolicyDocument": {
          "Statement": [
            {
              "Action": "iam:PassRole",
              "Effect": "Allow",
              "Resource": {
                "Fn::GetAtt": [
                  "EksClusterRoleC84B376F",
                  "Arn"
                ]
              }
            },
            {
              "Action": [
                "eks:CreateCluster",
                "eks:CreateFargateProfile",
                "eks:DeleteCluster",
                "eks:DescribeCluster",
                "eks:DescribeUpdate",
                "eks:TagResource",
                "eks:UntagResource",
                "eks:UpdateClusterConfig",
                "eks:UpdateClusterVersion"
              ],
              "Effect": "Allow",
              "Resource": [
                {
                  "Fn::Join": [
                    "",
                    [
                      "arn:",
                      {
                        "Ref": "AWS::Partition"
                      },
                      ":eks:",
                      {
                        "Ref": "AWS::Region"
                      },
                      ":",
                      {
                        "Ref": "AWS::AccountId"
                      },
                      ":cluster/eksCluster"
                    ]
                  ]
                },
                {
                  "Fn::Join": [
                    "",
                    [
                      "arn:",
                      {
                        "Ref": "AWS::Partition"
                      },
                      ":eks:",
                      {
                        "Ref": "AWS::Region"
                      },
                      ":",
                      {
                        "Ref": "AWS::AccountId"
                      },
                      ":cluster/eksCluster/*"
                    ]
                  ]
                }
              ]
            },
            {
              "Action": [
                "eks:DeleteFargateProfile",
                "eks:DescribeFargateProfile"
              ],
              "Effect": "Allow",
              "Resource": {
                "Fn::Join": [
                  "",
                  [
                    "arn:",
                    {
                      "Ref": "AWS::Partition"
                    },
                    ":eks:",
                    {
                      "Ref": "AWS::Region"
                    },
                    ":",
                    {
                      "Ref": "AWS::AccountId"
                    },
                    ":fargateprofile/eksCluster/*"
                  ]
                ]
              }
            },
            {
<<<<<<< HEAD
=======
              "Action": [
                "iam:GetRole",
                "iam:listAttachedRolePolicies"
              ],
              "Effect": "Allow",
              "Resource": "*"
            },
            {
              "Action": "iam:CreateServiceLinkedRole",
              "Effect": "Allow",
              "Resource": "*"
            },
            {
>>>>>>> afc70bd0
              "Action": [
                "ec2:DescribeDhcpOptions",
                "ec2:DescribeInstances",
                "ec2:DescribeNetworkInterfaces",
                "ec2:DescribeRouteTables",
                "ec2:DescribeSecurityGroups",
                "ec2:DescribeSubnets",
                "ec2:DescribeVpcs",
                "iam:CreateServiceLinkedRole",
                "iam:GetRole",
                "iam:listAttachedRolePolicies"
              ],
              "Effect": "Allow",
              "Resource": "*"
            }
          ],
          "Version": "2012-10-17"
        },
        "PolicyName": "EksClusterCreationRoleDefaultPolicy2DFE4D73",
        "Roles": [
          {
            "Ref": "EksClusterCreationRole75AABE42"
          }
        ]
      },
      "DependsOn": [
        "EksClusterDefaultVpcIGWCA6A3220",
        "EksClusterDefaultVpcPrivateSubnet1DefaultRoute790DE5CF",
        "EksClusterDefaultVpcPrivateSubnet1RouteTable9104CFAB",
        "EksClusterDefaultVpcPrivateSubnet1RouteTableAssociationCC31B65B",
        "EksClusterDefaultVpcPrivateSubnet1Subnet4D665A2F",
        "EksClusterDefaultVpcPrivateSubnet2DefaultRoute99A19B21",
        "EksClusterDefaultVpcPrivateSubnet2RouteTable04B34031",
        "EksClusterDefaultVpcPrivateSubnet2RouteTableAssociation86243837",
        "EksClusterDefaultVpcPrivateSubnet2Subnet180B8A71",
        "EksClusterDefaultVpcPrivateSubnet3DefaultRouteDC2E9DE0",
        "EksClusterDefaultVpcPrivateSubnet3RouteTableA8F449F1",
        "EksClusterDefaultVpcPrivateSubnet3RouteTableAssociationCE2741BE",
        "EksClusterDefaultVpcPrivateSubnet3Subnet6C4BFC07",
        "EksClusterDefaultVpcPublicSubnet1DefaultRouteCE5F6EF3",
        "EksClusterDefaultVpcPublicSubnet1EIPF53713C9",
        "EksClusterDefaultVpcPublicSubnet1NATGateway548C2CDF",
        "EksClusterDefaultVpcPublicSubnet1RouteTable163DE10A",
        "EksClusterDefaultVpcPublicSubnet1RouteTableAssociation36D085C2",
        "EksClusterDefaultVpcPublicSubnet1SubnetCB1D1047",
        "EksClusterDefaultVpcPublicSubnet2DefaultRoute8B910E5C",
        "EksClusterDefaultVpcPublicSubnet2EIP16D41D80",
        "EksClusterDefaultVpcPublicSubnet2NATGateway869DDCBF",
        "EksClusterDefaultVpcPublicSubnet2RouteTable1027E4DE",
        "EksClusterDefaultVpcPublicSubnet2RouteTableAssociation39E2ABB3",
        "EksClusterDefaultVpcPublicSubnet2SubnetA8FE675D",
        "EksClusterDefaultVpcPublicSubnet3DefaultRoute1F5BE861",
        "EksClusterDefaultVpcPublicSubnet3EIPF8D34EDE",
        "EksClusterDefaultVpcPublicSubnet3NATGatewayC35C74D3",
        "EksClusterDefaultVpcPublicSubnet3RouteTableEBB51B8A",
        "EksClusterDefaultVpcPublicSubnet3RouteTableAssociationFE466321",
        "EksClusterDefaultVpcPublicSubnet3SubnetA04EFFC1",
        "EksClusterDefaultVpcB24550B2",
        "EksClusterDefaultVpcVPCGW0E4A5673"
      ]
    },
    "EksClusterFAB68BDB": {
      "Type": "Custom::AWSCDK-EKS-Cluster",
      "Properties": {
        "ServiceToken": {
          "Fn::GetAtt": [
            "awscdkawseksClusterResourceProviderNestedStackawscdkawseksClusterResourceProviderNestedStackResource9827C454",
            "Outputs.awsstepfunctionstasksekscallintegawscdkawseksClusterResourceProviderframeworkonEvent5722A6A8Arn"
          ]
        },
        "Config": {
          "name": "eksCluster",
          "version": "1.18",
          "roleArn": {
            "Fn::GetAtt": [
              "EksClusterRoleC84B376F",
              "Arn"
            ]
          },
          "resourcesVpcConfig": {
            "subnetIds": [
              {
                "Ref": "EksClusterDefaultVpcPublicSubnet1SubnetCB1D1047"
              },
              {
                "Ref": "EksClusterDefaultVpcPublicSubnet2SubnetA8FE675D"
              },
              {
                "Ref": "EksClusterDefaultVpcPublicSubnet3SubnetA04EFFC1"
              },
              {
                "Ref": "EksClusterDefaultVpcPrivateSubnet1Subnet4D665A2F"
              },
              {
                "Ref": "EksClusterDefaultVpcPrivateSubnet2Subnet180B8A71"
              },
              {
                "Ref": "EksClusterDefaultVpcPrivateSubnet3Subnet6C4BFC07"
              }
            ],
            "securityGroupIds": [
              {
                "Fn::GetAtt": [
                  "EksClusterControlPlaneSecurityGroup9257A6D0",
                  "GroupId"
                ]
              }
            ],
            "endpointPublicAccess": true,
            "endpointPrivateAccess": true
          }
        },
        "AssumeRoleArn": {
          "Fn::GetAtt": [
            "EksClusterCreationRole75AABE42",
            "Arn"
          ]
        },
        "AttributesRevision": 2
      },
      "DependsOn": [
        "EksClusterDefaultVpcIGWCA6A3220",
        "EksClusterDefaultVpcPrivateSubnet1DefaultRoute790DE5CF",
        "EksClusterDefaultVpcPrivateSubnet1RouteTable9104CFAB",
        "EksClusterDefaultVpcPrivateSubnet1RouteTableAssociationCC31B65B",
        "EksClusterDefaultVpcPrivateSubnet1Subnet4D665A2F",
        "EksClusterDefaultVpcPrivateSubnet2DefaultRoute99A19B21",
        "EksClusterDefaultVpcPrivateSubnet2RouteTable04B34031",
        "EksClusterDefaultVpcPrivateSubnet2RouteTableAssociation86243837",
        "EksClusterDefaultVpcPrivateSubnet2Subnet180B8A71",
        "EksClusterDefaultVpcPrivateSubnet3DefaultRouteDC2E9DE0",
        "EksClusterDefaultVpcPrivateSubnet3RouteTableA8F449F1",
        "EksClusterDefaultVpcPrivateSubnet3RouteTableAssociationCE2741BE",
        "EksClusterDefaultVpcPrivateSubnet3Subnet6C4BFC07",
        "EksClusterDefaultVpcPublicSubnet1DefaultRouteCE5F6EF3",
        "EksClusterDefaultVpcPublicSubnet1EIPF53713C9",
        "EksClusterDefaultVpcPublicSubnet1NATGateway548C2CDF",
        "EksClusterDefaultVpcPublicSubnet1RouteTable163DE10A",
        "EksClusterDefaultVpcPublicSubnet1RouteTableAssociation36D085C2",
        "EksClusterDefaultVpcPublicSubnet1SubnetCB1D1047",
        "EksClusterDefaultVpcPublicSubnet2DefaultRoute8B910E5C",
        "EksClusterDefaultVpcPublicSubnet2EIP16D41D80",
        "EksClusterDefaultVpcPublicSubnet2NATGateway869DDCBF",
        "EksClusterDefaultVpcPublicSubnet2RouteTable1027E4DE",
        "EksClusterDefaultVpcPublicSubnet2RouteTableAssociation39E2ABB3",
        "EksClusterDefaultVpcPublicSubnet2SubnetA8FE675D",
        "EksClusterDefaultVpcPublicSubnet3DefaultRoute1F5BE861",
        "EksClusterDefaultVpcPublicSubnet3EIPF8D34EDE",
        "EksClusterDefaultVpcPublicSubnet3NATGatewayC35C74D3",
        "EksClusterDefaultVpcPublicSubnet3RouteTableEBB51B8A",
        "EksClusterDefaultVpcPublicSubnet3RouteTableAssociationFE466321",
        "EksClusterDefaultVpcPublicSubnet3SubnetA04EFFC1",
        "EksClusterDefaultVpcB24550B2",
        "EksClusterDefaultVpcVPCGW0E4A5673",
        "EksClusterCreationRoleDefaultPolicy2DFE4D73",
        "EksClusterCreationRole75AABE42"
      ],
      "UpdateReplacePolicy": "Delete",
      "DeletionPolicy": "Delete"
    },
    "EksClusterKubectlReadyBarrier502B0E83": {
      "Type": "AWS::SSM::Parameter",
      "Properties": {
        "Type": "String",
        "Value": "aws:cdk:eks:kubectl-ready"
      },
      "DependsOn": [
        "EksClusterCreationRoleDefaultPolicy2DFE4D73",
        "EksClusterCreationRole75AABE42",
        "EksClusterFAB68BDB"
      ]
    },
    "EksClusterMastersRole3F49FAC3": {
      "Type": "AWS::IAM::Role",
      "Properties": {
        "AssumeRolePolicyDocument": {
          "Statement": [
            {
              "Action": "sts:AssumeRole",
              "Effect": "Allow",
              "Principal": {
                "AWS": {
                  "Fn::Join": [
                    "",
                    [
                      "arn:",
                      {
                        "Ref": "AWS::Partition"
                      },
                      ":iam::",
                      {
                        "Ref": "AWS::AccountId"
                      },
                      ":root"
                    ]
                  ]
                }
              }
            }
          ],
          "Version": "2012-10-17"
        }
      }
    },
    "EksClusterAwsAuthmanifest4F460A9B": {
      "Type": "Custom::AWSCDK-EKS-KubernetesResource",
      "Properties": {
        "ServiceToken": {
          "Fn::GetAtt": [
            "awscdkawseksKubectlProviderNestedStackawscdkawseksKubectlProviderNestedStackResourceA7AEBA6B",
            "Outputs.awsstepfunctionstasksekscallintegawscdkawseksKubectlProviderframeworkonEventAF076895Arn"
          ]
        },
        "Manifest": {
          "Fn::Join": [
            "",
            [
              "[{\"apiVersion\":\"v1\",\"kind\":\"ConfigMap\",\"metadata\":{\"name\":\"aws-auth\",\"namespace\":\"kube-system\",\"labels\":{\"aws.cdk.eks/prune-c8f58087a1a3e6c10f65d847befda9c1aa2145a8fc\":\"\"}},\"data\":{\"mapRoles\":\"[{\\\"rolearn\\\":\\\"",
              {
                "Fn::GetAtt": [
                  "EksClusterMastersRole3F49FAC3",
                  "Arn"
                ]
              },
              "\\\",\\\"username\\\":\\\"",
              {
                "Fn::GetAtt": [
                  "EksClusterMastersRole3F49FAC3",
                  "Arn"
                ]
              },
              "\\\",\\\"groups\\\":[\\\"system:masters\\\"]},{\\\"rolearn\\\":\\\"",
              {
                "Fn::GetAtt": [
                  "EksClusterNodegroupDefaultCapacityNodeGroupRole70D09CEC",
                  "Arn"
                ]
              },
              "\\\",\\\"username\\\":\\\"system:node:{{EC2PrivateDNSName}}\\\",\\\"groups\\\":[\\\"system:bootstrappers\\\",\\\"system:nodes\\\"]},{\\\"rolearn\\\":\\\"",
              {
                "Fn::GetAtt": [
                  "Role1ABCC5F0",
                  "Arn"
                ]
              },
              "\\\",\\\"username\\\":\\\"",
              {
                "Fn::GetAtt": [
                  "Role1ABCC5F0",
                  "Arn"
                ]
              },
              "\\\",\\\"groups\\\":[\\\"system:masters\\\"]}]\",\"mapUsers\":\"[]\",\"mapAccounts\":\"[]\"}}]"
            ]
          ]
        },
        "ClusterName": {
          "Ref": "EksClusterFAB68BDB"
        },
        "RoleArn": {
          "Fn::GetAtt": [
            "EksClusterCreationRole75AABE42",
            "Arn"
          ]
        },
        "PruneLabel": "aws.cdk.eks/prune-c8f58087a1a3e6c10f65d847befda9c1aa2145a8fc",
        "Overwrite": true
      },
      "DependsOn": [
        "EksClusterKubectlReadyBarrier502B0E83"
      ],
      "UpdateReplacePolicy": "Delete",
      "DeletionPolicy": "Delete"
    },
    "EksClusterNodegroupDefaultCapacityNodeGroupRole70D09CEC": {
      "Type": "AWS::IAM::Role",
      "Properties": {
        "AssumeRolePolicyDocument": {
          "Statement": [
            {
              "Action": "sts:AssumeRole",
              "Effect": "Allow",
              "Principal": {
                "Service": {
                  "Fn::Join": [
                    "",
                    [
                      "ec2.",
                      {
                        "Ref": "AWS::URLSuffix"
                      }
                    ]
                  ]
                }
              }
            }
          ],
          "Version": "2012-10-17"
        },
        "ManagedPolicyArns": [
          {
            "Fn::Join": [
              "",
              [
                "arn:",
                {
                  "Ref": "AWS::Partition"
                },
                ":iam::aws:policy/AmazonEKSWorkerNodePolicy"
              ]
            ]
          },
          {
            "Fn::Join": [
              "",
              [
                "arn:",
                {
                  "Ref": "AWS::Partition"
                },
                ":iam::aws:policy/AmazonEKS_CNI_Policy"
              ]
            ]
          },
          {
            "Fn::Join": [
              "",
              [
                "arn:",
                {
                  "Ref": "AWS::Partition"
                },
                ":iam::aws:policy/AmazonEC2ContainerRegistryReadOnly"
              ]
            ]
          }
        ]
      }
    },
    "EksClusterNodegroupDefaultCapacityA81E70F9": {
      "Type": "AWS::EKS::Nodegroup",
      "Properties": {
        "ClusterName": {
          "Ref": "EksClusterFAB68BDB"
        },
        "NodeRole": {
          "Fn::GetAtt": [
            "EksClusterNodegroupDefaultCapacityNodeGroupRole70D09CEC",
            "Arn"
          ]
        },
        "Subnets": [
          {
            "Ref": "EksClusterDefaultVpcPrivateSubnet1Subnet4D665A2F"
          },
          {
            "Ref": "EksClusterDefaultVpcPrivateSubnet2Subnet180B8A71"
          },
          {
            "Ref": "EksClusterDefaultVpcPrivateSubnet3Subnet6C4BFC07"
          }
        ],
        "AmiType": "AL2_x86_64",
        "ForceUpdateEnabled": true,
        "InstanceTypes": [
          "m5.large"
        ],
        "ScalingConfig": {
          "DesiredSize": 2,
          "MaxSize": 2,
          "MinSize": 2
        }
      }
    },
    "awscdkawseksClusterResourceProviderNestedStackawscdkawseksClusterResourceProviderNestedStackResource9827C454": {
      "Type": "AWS::CloudFormation::Stack",
      "Properties": {
        "TemplateURL": {
          "Fn::Join": [
            "",
            [
              "https://s3.",
              {
                "Ref": "AWS::Region"
              },
              ".",
              {
                "Ref": "AWS::URLSuffix"
              },
              "/",
              {
<<<<<<< HEAD
                "Ref": "AssetParametersccf7ba5dd6e4a143970849e29cd4f0b5e83779a4229ae89c9a281dfb8129b695S3Bucket28E1275C"
=======
                "Ref": "AssetParametersf46c21e30fb9578bef5b2e51ad54ab6eff5259cf30850f2f923fba7ed116418dS3Bucket5399C491"
>>>>>>> afc70bd0
              },
              "/",
              {
                "Fn::Select": [
                  0,
                  {
                    "Fn::Split": [
                      "||",
                      {
<<<<<<< HEAD
                        "Ref": "AssetParametersccf7ba5dd6e4a143970849e29cd4f0b5e83779a4229ae89c9a281dfb8129b695S3VersionKeyF39C35C5"
=======
                        "Ref": "AssetParametersf46c21e30fb9578bef5b2e51ad54ab6eff5259cf30850f2f923fba7ed116418dS3VersionKeyDC65456C"
>>>>>>> afc70bd0
                      }
                    ]
                  }
                ]
              },
              {
                "Fn::Select": [
                  1,
                  {
                    "Fn::Split": [
                      "||",
                      {
<<<<<<< HEAD
                        "Ref": "AssetParametersccf7ba5dd6e4a143970849e29cd4f0b5e83779a4229ae89c9a281dfb8129b695S3VersionKeyF39C35C5"
=======
                        "Ref": "AssetParametersf46c21e30fb9578bef5b2e51ad54ab6eff5259cf30850f2f923fba7ed116418dS3VersionKeyDC65456C"
>>>>>>> afc70bd0
                      }
                    ]
                  }
                ]
              }
            ]
          ]
        },
        "Parameters": {
          "referencetoawsstepfunctionstasksekscallintegAssetParameters4288ebb3652acdf2d828b7db7ca44a7162a401ace50ebb4026e84b18a02a06eeS3Bucket00B4958CRef": {
            "Ref": "AssetParameters4288ebb3652acdf2d828b7db7ca44a7162a401ace50ebb4026e84b18a02a06eeS3Bucket4E7CD097"
          },
          "referencetoawsstepfunctionstasksekscallintegAssetParameters4288ebb3652acdf2d828b7db7ca44a7162a401ace50ebb4026e84b18a02a06eeS3VersionKey361D9C06Ref": {
            "Ref": "AssetParameters4288ebb3652acdf2d828b7db7ca44a7162a401ace50ebb4026e84b18a02a06eeS3VersionKey93D16224"
          },
          "referencetoawsstepfunctionstasksekscallintegEksClusterCreationRole00B486C4Arn": {
            "Fn::GetAtt": [
              "EksClusterCreationRole75AABE42",
              "Arn"
            ]
          },
          "referencetoawsstepfunctionstasksekscallintegAssetParameters8b11ea303df4b9db9feef6ed5f901a2d1185023a40c80c9630cf5c36559ae647S3Bucket0B5E022ERef": {
            "Ref": "AssetParameters8b11ea303df4b9db9feef6ed5f901a2d1185023a40c80c9630cf5c36559ae647S3Bucket05488C5E"
          },
          "referencetoawsstepfunctionstasksekscallintegAssetParameters8b11ea303df4b9db9feef6ed5f901a2d1185023a40c80c9630cf5c36559ae647S3VersionKeyFC16B266Ref": {
            "Ref": "AssetParameters8b11ea303df4b9db9feef6ed5f901a2d1185023a40c80c9630cf5c36559ae647S3VersionKey174B23DF"
          },
          "referencetoawsstepfunctionstasksekscallintegAssetParameters5b47c8e4cbbce7e4a8085f1aa83ed9c4691b7f65927ba092d6620bbba925f391S3Bucket060661ABRef": {
            "Ref": "AssetParameters5b47c8e4cbbce7e4a8085f1aa83ed9c4691b7f65927ba092d6620bbba925f391S3BucketB4102E9A"
          },
          "referencetoawsstepfunctionstasksekscallintegAssetParameters5b47c8e4cbbce7e4a8085f1aa83ed9c4691b7f65927ba092d6620bbba925f391S3VersionKeyEAB94B97Ref": {
            "Ref": "AssetParameters5b47c8e4cbbce7e4a8085f1aa83ed9c4691b7f65927ba092d6620bbba925f391S3VersionKeyC1EC3ED6"
          }
        }
      },
      "UpdateReplacePolicy": "Delete",
      "DeletionPolicy": "Delete"
    },
    "awscdkawseksKubectlProviderNestedStackawscdkawseksKubectlProviderNestedStackResourceA7AEBA6B": {
      "Type": "AWS::CloudFormation::Stack",
      "Properties": {
        "TemplateURL": {
          "Fn::Join": [
            "",
            [
              "https://s3.",
              {
                "Ref": "AWS::Region"
              },
              ".",
              {
                "Ref": "AWS::URLSuffix"
              },
              "/",
              {
                "Ref": "AssetParametersbaae8c7e34d26d473ad69f02c9bcd0581320d2c4baf2efe0fc13163d25530657S3BucketBE3456A9"
              },
              "/",
              {
                "Fn::Select": [
                  0,
                  {
                    "Fn::Split": [
                      "||",
                      {
                        "Ref": "AssetParametersbaae8c7e34d26d473ad69f02c9bcd0581320d2c4baf2efe0fc13163d25530657S3VersionKey07945351"
                      }
                    ]
                  }
                ]
              },
              {
                "Fn::Select": [
                  1,
                  {
                    "Fn::Split": [
                      "||",
                      {
                        "Ref": "AssetParametersbaae8c7e34d26d473ad69f02c9bcd0581320d2c4baf2efe0fc13163d25530657S3VersionKey07945351"
                      }
                    ]
                  }
                ]
              }
            ]
          ]
        },
        "Parameters": {
          "referencetoawsstepfunctionstasksekscallintegEksClusterCA674174Arn": {
            "Fn::GetAtt": [
              "EksClusterFAB68BDB",
              "Arn"
            ]
          },
          "referencetoawsstepfunctionstasksekscallintegEksClusterCreationRole00B486C4Arn": {
            "Fn::GetAtt": [
              "EksClusterCreationRole75AABE42",
              "Arn"
            ]
          },
          "referencetoawsstepfunctionstasksekscallintegAssetParametersa70c48e7047fb793b2378668accb1dc2d92f2d7b1fff80c9c718f4964dc69cb8S3BucketE7B0B7E5Ref": {
            "Ref": "AssetParametersa70c48e7047fb793b2378668accb1dc2d92f2d7b1fff80c9c718f4964dc69cb8S3Bucket4CD5FFC3"
          },
          "referencetoawsstepfunctionstasksekscallintegAssetParametersa70c48e7047fb793b2378668accb1dc2d92f2d7b1fff80c9c718f4964dc69cb8S3VersionKeyCD195549Ref": {
            "Ref": "AssetParametersa70c48e7047fb793b2378668accb1dc2d92f2d7b1fff80c9c718f4964dc69cb8S3VersionKeyE06BA291"
          },
          "referencetoawsstepfunctionstasksekscallintegEksClusterDefaultVpcPrivateSubnet1Subnet3A6964EARef": {
            "Ref": "EksClusterDefaultVpcPrivateSubnet1Subnet4D665A2F"
          },
          "referencetoawsstepfunctionstasksekscallintegEksClusterDefaultVpcPrivateSubnet2Subnet08905A58Ref": {
            "Ref": "EksClusterDefaultVpcPrivateSubnet2Subnet180B8A71"
          },
          "referencetoawsstepfunctionstasksekscallintegEksClusterDefaultVpcPrivateSubnet3SubnetF3A2081ERef": {
            "Ref": "EksClusterDefaultVpcPrivateSubnet3Subnet6C4BFC07"
          },
          "referencetoawsstepfunctionstasksekscallintegEksClusterCA674174ClusterSecurityGroupId": {
            "Fn::GetAtt": [
              "EksClusterFAB68BDB",
              "ClusterSecurityGroupId"
            ]
          },
          "referencetoawsstepfunctionstasksekscallintegAssetParameters61f3b82f5fe3b135f58644b9bb25da9af6d46345bbe50c3d935682beae71ef17S3Bucket757830C6Ref": {
            "Ref": "AssetParameters61f3b82f5fe3b135f58644b9bb25da9af6d46345bbe50c3d935682beae71ef17S3BucketBFAD928B"
          },
          "referencetoawsstepfunctionstasksekscallintegAssetParameters61f3b82f5fe3b135f58644b9bb25da9af6d46345bbe50c3d935682beae71ef17S3VersionKey076C17CBRef": {
            "Ref": "AssetParameters61f3b82f5fe3b135f58644b9bb25da9af6d46345bbe50c3d935682beae71ef17S3VersionKeyC5061A22"
          },
          "referencetoawsstepfunctionstasksekscallintegAssetParametersea17febe6d04c66048f3e8e060c71685c0cb53122abceff44842d27bc0d4a03eS3Bucket91831D54Ref": {
            "Ref": "AssetParametersea17febe6d04c66048f3e8e060c71685c0cb53122abceff44842d27bc0d4a03eS3BucketD3288998"
          },
          "referencetoawsstepfunctionstasksekscallintegAssetParametersea17febe6d04c66048f3e8e060c71685c0cb53122abceff44842d27bc0d4a03eS3VersionKeyAFE7B9F9Ref": {
            "Ref": "AssetParametersea17febe6d04c66048f3e8e060c71685c0cb53122abceff44842d27bc0d4a03eS3VersionKeyB00C0565"
          },
          "referencetoawsstepfunctionstasksekscallintegAssetParameters5b47c8e4cbbce7e4a8085f1aa83ed9c4691b7f65927ba092d6620bbba925f391S3Bucket060661ABRef": {
            "Ref": "AssetParameters5b47c8e4cbbce7e4a8085f1aa83ed9c4691b7f65927ba092d6620bbba925f391S3BucketB4102E9A"
          },
          "referencetoawsstepfunctionstasksekscallintegAssetParameters5b47c8e4cbbce7e4a8085f1aa83ed9c4691b7f65927ba092d6620bbba925f391S3VersionKeyEAB94B97Ref": {
            "Ref": "AssetParameters5b47c8e4cbbce7e4a8085f1aa83ed9c4691b7f65927ba092d6620bbba925f391S3VersionKeyC1EC3ED6"
          }
        }
      },
      "UpdateReplacePolicy": "Delete",
      "DeletionPolicy": "Delete"
    },
    "Role1ABCC5F0": {
      "Type": "AWS::IAM::Role",
      "Properties": {
        "AssumeRolePolicyDocument": {
          "Statement": [
            {
              "Action": "sts:AssumeRole",
              "Effect": "Allow",
              "Principal": {
                "Service": {
                  "Fn::Join": [
                    "",
                    [
                      "states.",
                      {
                        "Ref": "AWS::Region"
                      },
                      ".amazonaws.com"
                    ]
                  ]
                }
              }
            }
          ],
          "Version": "2012-10-17"
        },
        "RoleName": "stateMachineExecutionRole"
      }
    },
    "StateMachine2E01A3A5": {
      "Type": "AWS::StepFunctions::StateMachine",
      "Properties": {
        "RoleArn": {
          "Fn::GetAtt": [
            "Role1ABCC5F0",
            "Arn"
          ]
        },
        "DefinitionString": {
          "Fn::Join": [
            "",
            [
              "{\"StartAt\":\"Call a EKS Endpoint\",\"States\":{\"Call a EKS Endpoint\":{\"End\":true,\"Type\":\"Task\",\"Resource\":\"arn:",
              {
                "Ref": "AWS::Partition"
              },
              ":states:::eks:call\",\"Parameters\":{\"ClusterName\":\"",
              {
                "Ref": "EksClusterFAB68BDB"
              },
              "\",\"CertificateAuthority\":\"",
              {
                "Fn::GetAtt": [
                  "EksClusterFAB68BDB",
                  "CertificateAuthorityData"
                ]
              },
              "\",\"Endpoint\":\"",
              {
                "Fn::GetAtt": [
                  "EksClusterFAB68BDB",
                  "Endpoint"
                ]
              },
              "\",\"Method\":\"GET\",\"Path\":\"/api/v1/namespaces/default/pods\"}}},\"TimeoutSeconds\":30}"
            ]
          ]
        }
      },
      "DependsOn": [
        "Role1ABCC5F0"
      ]
    }
  },
  "Outputs": {
    "EksClusterConfigCommand2AE6ED67": {
      "Value": {
        "Fn::Join": [
          "",
          [
            "aws eks update-kubeconfig --name ",
            {
              "Ref": "EksClusterFAB68BDB"
            },
            " --region ",
            {
              "Ref": "AWS::Region"
            },
            " --role-arn ",
            {
              "Fn::GetAtt": [
                "EksClusterMastersRole3F49FAC3",
                "Arn"
              ]
            }
          ]
        ]
      }
    },
    "EksClusterGetTokenCommandDF0BEDB9": {
      "Value": {
        "Fn::Join": [
          "",
          [
            "aws eks get-token --cluster-name ",
            {
              "Ref": "EksClusterFAB68BDB"
            },
            " --region ",
            {
              "Ref": "AWS::Region"
            },
            " --role-arn ",
            {
              "Fn::GetAtt": [
                "EksClusterMastersRole3F49FAC3",
                "Arn"
              ]
            }
          ]
        ]
      }
    },
    "stateMachineArn": {
      "Value": {
        "Ref": "StateMachine2E01A3A5"
      }
    }
  },
  "Parameters": {
    "AssetParameters4288ebb3652acdf2d828b7db7ca44a7162a401ace50ebb4026e84b18a02a06eeS3Bucket4E7CD097": {
      "Type": "String",
      "Description": "S3 bucket for asset \"4288ebb3652acdf2d828b7db7ca44a7162a401ace50ebb4026e84b18a02a06ee\""
    },
    "AssetParameters4288ebb3652acdf2d828b7db7ca44a7162a401ace50ebb4026e84b18a02a06eeS3VersionKey93D16224": {
      "Type": "String",
      "Description": "S3 key for asset version \"4288ebb3652acdf2d828b7db7ca44a7162a401ace50ebb4026e84b18a02a06ee\""
    },
    "AssetParameters4288ebb3652acdf2d828b7db7ca44a7162a401ace50ebb4026e84b18a02a06eeArtifactHash515E16AE": {
      "Type": "String",
      "Description": "Artifact hash for asset \"4288ebb3652acdf2d828b7db7ca44a7162a401ace50ebb4026e84b18a02a06ee\""
    },
    "AssetParameters8b11ea303df4b9db9feef6ed5f901a2d1185023a40c80c9630cf5c36559ae647S3Bucket05488C5E": {
      "Type": "String",
      "Description": "S3 bucket for asset \"8b11ea303df4b9db9feef6ed5f901a2d1185023a40c80c9630cf5c36559ae647\""
    },
    "AssetParameters8b11ea303df4b9db9feef6ed5f901a2d1185023a40c80c9630cf5c36559ae647S3VersionKey174B23DF": {
      "Type": "String",
      "Description": "S3 key for asset version \"8b11ea303df4b9db9feef6ed5f901a2d1185023a40c80c9630cf5c36559ae647\""
    },
    "AssetParameters8b11ea303df4b9db9feef6ed5f901a2d1185023a40c80c9630cf5c36559ae647ArtifactHashE94F67E3": {
      "Type": "String",
      "Description": "Artifact hash for asset \"8b11ea303df4b9db9feef6ed5f901a2d1185023a40c80c9630cf5c36559ae647\""
    },
    "AssetParameters5b47c8e4cbbce7e4a8085f1aa83ed9c4691b7f65927ba092d6620bbba925f391S3BucketB4102E9A": {
      "Type": "String",
      "Description": "S3 bucket for asset \"5b47c8e4cbbce7e4a8085f1aa83ed9c4691b7f65927ba092d6620bbba925f391\""
    },
    "AssetParameters5b47c8e4cbbce7e4a8085f1aa83ed9c4691b7f65927ba092d6620bbba925f391S3VersionKeyC1EC3ED6": {
      "Type": "String",
      "Description": "S3 key for asset version \"5b47c8e4cbbce7e4a8085f1aa83ed9c4691b7f65927ba092d6620bbba925f391\""
    },
    "AssetParameters5b47c8e4cbbce7e4a8085f1aa83ed9c4691b7f65927ba092d6620bbba925f391ArtifactHashA391D940": {
      "Type": "String",
      "Description": "Artifact hash for asset \"5b47c8e4cbbce7e4a8085f1aa83ed9c4691b7f65927ba092d6620bbba925f391\""
    },
    "AssetParametersa70c48e7047fb793b2378668accb1dc2d92f2d7b1fff80c9c718f4964dc69cb8S3Bucket4CD5FFC3": {
      "Type": "String",
      "Description": "S3 bucket for asset \"a70c48e7047fb793b2378668accb1dc2d92f2d7b1fff80c9c718f4964dc69cb8\""
    },
    "AssetParametersa70c48e7047fb793b2378668accb1dc2d92f2d7b1fff80c9c718f4964dc69cb8S3VersionKeyE06BA291": {
      "Type": "String",
      "Description": "S3 key for asset version \"a70c48e7047fb793b2378668accb1dc2d92f2d7b1fff80c9c718f4964dc69cb8\""
    },
    "AssetParametersa70c48e7047fb793b2378668accb1dc2d92f2d7b1fff80c9c718f4964dc69cb8ArtifactHashA4AB6609": {
      "Type": "String",
      "Description": "Artifact hash for asset \"a70c48e7047fb793b2378668accb1dc2d92f2d7b1fff80c9c718f4964dc69cb8\""
    },
    "AssetParameters61f3b82f5fe3b135f58644b9bb25da9af6d46345bbe50c3d935682beae71ef17S3BucketBFAD928B": {
      "Type": "String",
      "Description": "S3 bucket for asset \"61f3b82f5fe3b135f58644b9bb25da9af6d46345bbe50c3d935682beae71ef17\""
    },
    "AssetParameters61f3b82f5fe3b135f58644b9bb25da9af6d46345bbe50c3d935682beae71ef17S3VersionKeyC5061A22": {
      "Type": "String",
      "Description": "S3 key for asset version \"61f3b82f5fe3b135f58644b9bb25da9af6d46345bbe50c3d935682beae71ef17\""
    },
    "AssetParameters61f3b82f5fe3b135f58644b9bb25da9af6d46345bbe50c3d935682beae71ef17ArtifactHashBCF7AEEE": {
      "Type": "String",
      "Description": "Artifact hash for asset \"61f3b82f5fe3b135f58644b9bb25da9af6d46345bbe50c3d935682beae71ef17\""
    },
    "AssetParametersea17febe6d04c66048f3e8e060c71685c0cb53122abceff44842d27bc0d4a03eS3BucketD3288998": {
      "Type": "String",
      "Description": "S3 bucket for asset \"ea17febe6d04c66048f3e8e060c71685c0cb53122abceff44842d27bc0d4a03e\""
    },
    "AssetParametersea17febe6d04c66048f3e8e060c71685c0cb53122abceff44842d27bc0d4a03eS3VersionKeyB00C0565": {
      "Type": "String",
      "Description": "S3 key for asset version \"ea17febe6d04c66048f3e8e060c71685c0cb53122abceff44842d27bc0d4a03e\""
    },
    "AssetParametersea17febe6d04c66048f3e8e060c71685c0cb53122abceff44842d27bc0d4a03eArtifactHash4654D012": {
      "Type": "String",
      "Description": "Artifact hash for asset \"ea17febe6d04c66048f3e8e060c71685c0cb53122abceff44842d27bc0d4a03e\""
    },
<<<<<<< HEAD
    "AssetParametersccf7ba5dd6e4a143970849e29cd4f0b5e83779a4229ae89c9a281dfb8129b695S3Bucket28E1275C": {
      "Type": "String",
      "Description": "S3 bucket for asset \"ccf7ba5dd6e4a143970849e29cd4f0b5e83779a4229ae89c9a281dfb8129b695\""
    },
    "AssetParametersccf7ba5dd6e4a143970849e29cd4f0b5e83779a4229ae89c9a281dfb8129b695S3VersionKeyF39C35C5": {
      "Type": "String",
      "Description": "S3 key for asset version \"ccf7ba5dd6e4a143970849e29cd4f0b5e83779a4229ae89c9a281dfb8129b695\""
    },
    "AssetParametersccf7ba5dd6e4a143970849e29cd4f0b5e83779a4229ae89c9a281dfb8129b695ArtifactHashB1AF64BD": {
      "Type": "String",
      "Description": "Artifact hash for asset \"ccf7ba5dd6e4a143970849e29cd4f0b5e83779a4229ae89c9a281dfb8129b695\""
=======
    "AssetParametersf46c21e30fb9578bef5b2e51ad54ab6eff5259cf30850f2f923fba7ed116418dS3Bucket5399C491": {
      "Type": "String",
      "Description": "S3 bucket for asset \"f46c21e30fb9578bef5b2e51ad54ab6eff5259cf30850f2f923fba7ed116418d\""
    },
    "AssetParametersf46c21e30fb9578bef5b2e51ad54ab6eff5259cf30850f2f923fba7ed116418dS3VersionKeyDC65456C": {
      "Type": "String",
      "Description": "S3 key for asset version \"f46c21e30fb9578bef5b2e51ad54ab6eff5259cf30850f2f923fba7ed116418d\""
    },
    "AssetParametersf46c21e30fb9578bef5b2e51ad54ab6eff5259cf30850f2f923fba7ed116418dArtifactHashBEAEFFCB": {
      "Type": "String",
      "Description": "Artifact hash for asset \"f46c21e30fb9578bef5b2e51ad54ab6eff5259cf30850f2f923fba7ed116418d\""
>>>>>>> afc70bd0
    },
    "AssetParametersbaae8c7e34d26d473ad69f02c9bcd0581320d2c4baf2efe0fc13163d25530657S3BucketBE3456A9": {
      "Type": "String",
      "Description": "S3 bucket for asset \"baae8c7e34d26d473ad69f02c9bcd0581320d2c4baf2efe0fc13163d25530657\""
    },
    "AssetParametersbaae8c7e34d26d473ad69f02c9bcd0581320d2c4baf2efe0fc13163d25530657S3VersionKey07945351": {
      "Type": "String",
      "Description": "S3 key for asset version \"baae8c7e34d26d473ad69f02c9bcd0581320d2c4baf2efe0fc13163d25530657\""
    },
    "AssetParametersbaae8c7e34d26d473ad69f02c9bcd0581320d2c4baf2efe0fc13163d25530657ArtifactHash2996481A": {
      "Type": "String",
      "Description": "Artifact hash for asset \"baae8c7e34d26d473ad69f02c9bcd0581320d2c4baf2efe0fc13163d25530657\""
    }
  }
}<|MERGE_RESOLUTION|>--- conflicted
+++ resolved
@@ -799,22 +799,6 @@
               }
             },
             {
-<<<<<<< HEAD
-=======
-              "Action": [
-                "iam:GetRole",
-                "iam:listAttachedRolePolicies"
-              ],
-              "Effect": "Allow",
-              "Resource": "*"
-            },
-            {
-              "Action": "iam:CreateServiceLinkedRole",
-              "Effect": "Allow",
-              "Resource": "*"
-            },
-            {
->>>>>>> afc70bd0
               "Action": [
                 "ec2:DescribeDhcpOptions",
                 "ec2:DescribeInstances",
@@ -1206,11 +1190,7 @@
               },
               "/",
               {
-<<<<<<< HEAD
                 "Ref": "AssetParametersccf7ba5dd6e4a143970849e29cd4f0b5e83779a4229ae89c9a281dfb8129b695S3Bucket28E1275C"
-=======
-                "Ref": "AssetParametersf46c21e30fb9578bef5b2e51ad54ab6eff5259cf30850f2f923fba7ed116418dS3Bucket5399C491"
->>>>>>> afc70bd0
               },
               "/",
               {
@@ -1220,11 +1200,7 @@
                     "Fn::Split": [
                       "||",
                       {
-<<<<<<< HEAD
                         "Ref": "AssetParametersccf7ba5dd6e4a143970849e29cd4f0b5e83779a4229ae89c9a281dfb8129b695S3VersionKeyF39C35C5"
-=======
-                        "Ref": "AssetParametersf46c21e30fb9578bef5b2e51ad54ab6eff5259cf30850f2f923fba7ed116418dS3VersionKeyDC65456C"
->>>>>>> afc70bd0
                       }
                     ]
                   }
@@ -1237,11 +1213,7 @@
                     "Fn::Split": [
                       "||",
                       {
-<<<<<<< HEAD
                         "Ref": "AssetParametersccf7ba5dd6e4a143970849e29cd4f0b5e83779a4229ae89c9a281dfb8129b695S3VersionKeyF39C35C5"
-=======
-                        "Ref": "AssetParametersf46c21e30fb9578bef5b2e51ad54ab6eff5259cf30850f2f923fba7ed116418dS3VersionKeyDC65456C"
->>>>>>> afc70bd0
                       }
                     ]
                   }
@@ -1297,7 +1269,7 @@
               },
               "/",
               {
-                "Ref": "AssetParametersbaae8c7e34d26d473ad69f02c9bcd0581320d2c4baf2efe0fc13163d25530657S3BucketBE3456A9"
+                "Ref": "AssetParametersd2e7fbc583da5b26abfdeeddf4a017fe8ea21cc7708079de0f67dc762bd14b45S3Bucket9880C2B9"
               },
               "/",
               {
@@ -1307,7 +1279,7 @@
                     "Fn::Split": [
                       "||",
                       {
-                        "Ref": "AssetParametersbaae8c7e34d26d473ad69f02c9bcd0581320d2c4baf2efe0fc13163d25530657S3VersionKey07945351"
+                        "Ref": "AssetParametersd2e7fbc583da5b26abfdeeddf4a017fe8ea21cc7708079de0f67dc762bd14b45S3VersionKey02679A48"
                       }
                     ]
                   }
@@ -1320,7 +1292,7 @@
                     "Fn::Split": [
                       "||",
                       {
-                        "Ref": "AssetParametersbaae8c7e34d26d473ad69f02c9bcd0581320d2c4baf2efe0fc13163d25530657S3VersionKey07945351"
+                        "Ref": "AssetParametersd2e7fbc583da5b26abfdeeddf4a017fe8ea21cc7708079de0f67dc762bd14b45S3VersionKey02679A48"
                       }
                     ]
                   }
@@ -1363,11 +1335,11 @@
               "ClusterSecurityGroupId"
             ]
           },
-          "referencetoawsstepfunctionstasksekscallintegAssetParameters61f3b82f5fe3b135f58644b9bb25da9af6d46345bbe50c3d935682beae71ef17S3Bucket757830C6Ref": {
-            "Ref": "AssetParameters61f3b82f5fe3b135f58644b9bb25da9af6d46345bbe50c3d935682beae71ef17S3BucketBFAD928B"
-          },
-          "referencetoawsstepfunctionstasksekscallintegAssetParameters61f3b82f5fe3b135f58644b9bb25da9af6d46345bbe50c3d935682beae71ef17S3VersionKey076C17CBRef": {
-            "Ref": "AssetParameters61f3b82f5fe3b135f58644b9bb25da9af6d46345bbe50c3d935682beae71ef17S3VersionKeyC5061A22"
+          "referencetoawsstepfunctionstasksekscallintegAssetParametersf331b32a8ad8983464106a58e420e7bc7e6341ba2ffb8ac9ad350d7e32845d95S3BucketF5A5D7D1Ref": {
+            "Ref": "AssetParametersf331b32a8ad8983464106a58e420e7bc7e6341ba2ffb8ac9ad350d7e32845d95S3BucketE02B5488"
+          },
+          "referencetoawsstepfunctionstasksekscallintegAssetParametersf331b32a8ad8983464106a58e420e7bc7e6341ba2ffb8ac9ad350d7e32845d95S3VersionKeyB1080616Ref": {
+            "Ref": "AssetParametersf331b32a8ad8983464106a58e420e7bc7e6341ba2ffb8ac9ad350d7e32845d95S3VersionKey4D8E71F2"
           },
           "referencetoawsstepfunctionstasksekscallintegAssetParametersea17febe6d04c66048f3e8e060c71685c0cb53122abceff44842d27bc0d4a03eS3Bucket91831D54Ref": {
             "Ref": "AssetParametersea17febe6d04c66048f3e8e060c71685c0cb53122abceff44842d27bc0d4a03eS3BucketD3288998"
@@ -1564,17 +1536,17 @@
       "Type": "String",
       "Description": "Artifact hash for asset \"a70c48e7047fb793b2378668accb1dc2d92f2d7b1fff80c9c718f4964dc69cb8\""
     },
-    "AssetParameters61f3b82f5fe3b135f58644b9bb25da9af6d46345bbe50c3d935682beae71ef17S3BucketBFAD928B": {
-      "Type": "String",
-      "Description": "S3 bucket for asset \"61f3b82f5fe3b135f58644b9bb25da9af6d46345bbe50c3d935682beae71ef17\""
-    },
-    "AssetParameters61f3b82f5fe3b135f58644b9bb25da9af6d46345bbe50c3d935682beae71ef17S3VersionKeyC5061A22": {
-      "Type": "String",
-      "Description": "S3 key for asset version \"61f3b82f5fe3b135f58644b9bb25da9af6d46345bbe50c3d935682beae71ef17\""
-    },
-    "AssetParameters61f3b82f5fe3b135f58644b9bb25da9af6d46345bbe50c3d935682beae71ef17ArtifactHashBCF7AEEE": {
-      "Type": "String",
-      "Description": "Artifact hash for asset \"61f3b82f5fe3b135f58644b9bb25da9af6d46345bbe50c3d935682beae71ef17\""
+    "AssetParametersf331b32a8ad8983464106a58e420e7bc7e6341ba2ffb8ac9ad350d7e32845d95S3BucketE02B5488": {
+      "Type": "String",
+      "Description": "S3 bucket for asset \"f331b32a8ad8983464106a58e420e7bc7e6341ba2ffb8ac9ad350d7e32845d95\""
+    },
+    "AssetParametersf331b32a8ad8983464106a58e420e7bc7e6341ba2ffb8ac9ad350d7e32845d95S3VersionKey4D8E71F2": {
+      "Type": "String",
+      "Description": "S3 key for asset version \"f331b32a8ad8983464106a58e420e7bc7e6341ba2ffb8ac9ad350d7e32845d95\""
+    },
+    "AssetParametersf331b32a8ad8983464106a58e420e7bc7e6341ba2ffb8ac9ad350d7e32845d95ArtifactHash16B60F6C": {
+      "Type": "String",
+      "Description": "Artifact hash for asset \"f331b32a8ad8983464106a58e420e7bc7e6341ba2ffb8ac9ad350d7e32845d95\""
     },
     "AssetParametersea17febe6d04c66048f3e8e060c71685c0cb53122abceff44842d27bc0d4a03eS3BucketD3288998": {
       "Type": "String",
@@ -1588,7 +1560,6 @@
       "Type": "String",
       "Description": "Artifact hash for asset \"ea17febe6d04c66048f3e8e060c71685c0cb53122abceff44842d27bc0d4a03e\""
     },
-<<<<<<< HEAD
     "AssetParametersccf7ba5dd6e4a143970849e29cd4f0b5e83779a4229ae89c9a281dfb8129b695S3Bucket28E1275C": {
       "Type": "String",
       "Description": "S3 bucket for asset \"ccf7ba5dd6e4a143970849e29cd4f0b5e83779a4229ae89c9a281dfb8129b695\""
@@ -1600,31 +1571,18 @@
     "AssetParametersccf7ba5dd6e4a143970849e29cd4f0b5e83779a4229ae89c9a281dfb8129b695ArtifactHashB1AF64BD": {
       "Type": "String",
       "Description": "Artifact hash for asset \"ccf7ba5dd6e4a143970849e29cd4f0b5e83779a4229ae89c9a281dfb8129b695\""
-=======
-    "AssetParametersf46c21e30fb9578bef5b2e51ad54ab6eff5259cf30850f2f923fba7ed116418dS3Bucket5399C491": {
-      "Type": "String",
-      "Description": "S3 bucket for asset \"f46c21e30fb9578bef5b2e51ad54ab6eff5259cf30850f2f923fba7ed116418d\""
-    },
-    "AssetParametersf46c21e30fb9578bef5b2e51ad54ab6eff5259cf30850f2f923fba7ed116418dS3VersionKeyDC65456C": {
-      "Type": "String",
-      "Description": "S3 key for asset version \"f46c21e30fb9578bef5b2e51ad54ab6eff5259cf30850f2f923fba7ed116418d\""
-    },
-    "AssetParametersf46c21e30fb9578bef5b2e51ad54ab6eff5259cf30850f2f923fba7ed116418dArtifactHashBEAEFFCB": {
-      "Type": "String",
-      "Description": "Artifact hash for asset \"f46c21e30fb9578bef5b2e51ad54ab6eff5259cf30850f2f923fba7ed116418d\""
->>>>>>> afc70bd0
-    },
-    "AssetParametersbaae8c7e34d26d473ad69f02c9bcd0581320d2c4baf2efe0fc13163d25530657S3BucketBE3456A9": {
-      "Type": "String",
-      "Description": "S3 bucket for asset \"baae8c7e34d26d473ad69f02c9bcd0581320d2c4baf2efe0fc13163d25530657\""
-    },
-    "AssetParametersbaae8c7e34d26d473ad69f02c9bcd0581320d2c4baf2efe0fc13163d25530657S3VersionKey07945351": {
-      "Type": "String",
-      "Description": "S3 key for asset version \"baae8c7e34d26d473ad69f02c9bcd0581320d2c4baf2efe0fc13163d25530657\""
-    },
-    "AssetParametersbaae8c7e34d26d473ad69f02c9bcd0581320d2c4baf2efe0fc13163d25530657ArtifactHash2996481A": {
-      "Type": "String",
-      "Description": "Artifact hash for asset \"baae8c7e34d26d473ad69f02c9bcd0581320d2c4baf2efe0fc13163d25530657\""
+    },
+    "AssetParametersd2e7fbc583da5b26abfdeeddf4a017fe8ea21cc7708079de0f67dc762bd14b45S3Bucket9880C2B9": {
+      "Type": "String",
+      "Description": "S3 bucket for asset \"d2e7fbc583da5b26abfdeeddf4a017fe8ea21cc7708079de0f67dc762bd14b45\""
+    },
+    "AssetParametersd2e7fbc583da5b26abfdeeddf4a017fe8ea21cc7708079de0f67dc762bd14b45S3VersionKey02679A48": {
+      "Type": "String",
+      "Description": "S3 key for asset version \"d2e7fbc583da5b26abfdeeddf4a017fe8ea21cc7708079de0f67dc762bd14b45\""
+    },
+    "AssetParametersd2e7fbc583da5b26abfdeeddf4a017fe8ea21cc7708079de0f67dc762bd14b45ArtifactHash172B8CCD": {
+      "Type": "String",
+      "Description": "Artifact hash for asset \"d2e7fbc583da5b26abfdeeddf4a017fe8ea21cc7708079de0f67dc762bd14b45\""
     }
   }
 }