--- conflicted
+++ resolved
@@ -69,14 +69,9 @@
   "devDependencies": {
     "@aws-cdk/assert": "^0.32.0",
     "cdk-build-tools": "^0.32.0",
-<<<<<<< HEAD
     "pkglint": "^0.32.0",
-    "cdk-integ-tools": "^0.32.0"
-=======
     "cdk-integ-tools": "^0.32.0",
-    "pkglint": "^0.32.0",
     "jest": "^24.7.1"
->>>>>>> 185951cb
   },
   "dependencies": {
     "@aws-cdk/aws-iam": "^0.32.0",
