--- conflicted
+++ resolved
@@ -615,7 +615,6 @@
   }
 
   /**
-<<<<<<< HEAD
    * Returns the id of the Egress Only Internet Gateway (if enabled)
    */
   public get egressOnlyInternetGatewayId(): string | undefined {
@@ -623,12 +622,8 @@
   }
 
   /**
-  * Return the subnets appropriate for the placement strategy
-  */
-=======
    * Return the subnets appropriate for the placement strategy
    */
->>>>>>> 71c492a9
   protected selectSubnetObjects(selection: SubnetSelection = {}): ISubnet[] {
     selection = this.reifySelectionDefaults(selection);
 
