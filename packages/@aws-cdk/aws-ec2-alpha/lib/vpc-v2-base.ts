import { Aws, Resource, Annotations } from 'aws-cdk-lib';
import { IVpc, ISubnet, SubnetSelection, SelectedSubnets, EnableVpnGatewayOptions, VpnGateway, VpnConnectionType, CfnVPCGatewayAttachment, CfnVPNGatewayRoutePropagation, VpnConnectionOptions, VpnConnection, ClientVpnEndpointOptions, ClientVpnEndpoint, InterfaceVpcEndpointOptions, InterfaceVpcEndpoint, GatewayVpcEndpointOptions, GatewayVpcEndpoint, FlowLogOptions, FlowLog, FlowLogResourceType, SubnetType, SubnetFilter } from 'aws-cdk-lib/aws-ec2';
import { allRouteTableIds, flatten, subnetGroupNameFromConstructId } from './util';
import { IDependable, Dependable, IConstruct, DependencyGroup } from 'constructs';
import { EgressOnlyInternetGateway, InternetGateway, NatConnectivityType, NatGateway, NatGatewayOptions, Route, VPCPeeringConnection, VPCPeeringConnectionOptions, VPNGatewayV2 } from './route';
import { ISubnetV2 } from './subnet-v2';
import { AccountPrincipal, Effect, PolicyStatement, Role } from 'aws-cdk-lib/aws-iam';
import { IVPCCidrBlock } from './vpc-v2';

/**
 * Options to define EgressOnlyInternetGateway for VPC
 */
export interface EgressOnlyInternetGatewayOptions {
  /**
   * List of subnets where route to EGW will be added
   *
   * @default - no route created
   */
  readonly subnets?: SubnetSelection[];

  /**
   * Destination Ipv6 address for EGW route
   *
   * @default - '::/0' all Ipv6 traffic
   */
  readonly destination?: string;

  /**
   * The resource name of the egress-only internet gateway.
   * Provided name will be used for tagging
   *
   * @default - no name tag associated and provisioned without a resource name
   */
  readonly egressOnlyInternetGatewayName?: string;
}

/**
 * Options to define InternetGateway for VPC
 */
export interface InternetGatewayOptions{

  /**
   * Destination Ipv6 address for EGW route
   *
   * @default - '0.0.0.0' all Ipv4 traffic
   */
  readonly ipv4Destination?: string;

  /**
   * Destination Ipv6 address for EGW route
   *
   * @default - '::/0' all Ipv6 traffic
   */
  readonly ipv6Destination?: string;

  /**
   * The resource name of the internet gateway.
   * Provided name will be used for tagging
   *
   * @default - provisioned without a resource name
   */
  readonly internetGatewayName?: string;

  /**
   * List of subnets where route to IGW will be added
   *
   * @default - route created for all subnets with Type `SubnetType.Public`
   */
  readonly subnets?: SubnetSelection[];
}

/**
 * Options to define VPNGatewayV2 for VPC
 */
export interface VPNGatewayV2Options {
  /**
   * The type of VPN connection the virtual private gateway supports.
   * @see http://docs.aws.amazon.com/AWSCloudFormation/latest/UserGuide/aws-resource-ec2-vpngateway.html#cfn-ec2-vpngateway-type
   */
  readonly type: VpnConnectionType;

  /**
   * The private Autonomous System Number (ASN) for the Amazon side of a BGP session.
   *
   * @default - no ASN set for BGP session
   */
  readonly amazonSideAsn?: number;

  /**
   * The resource name of the VPN gateway.
   *
   * @default - resource provisioned without any name
   */
  readonly vpnGatewayName?: string;

  /**
   * Subnets where the route propagation should be added.
   *
   * @default - no propogation for routes
   */
  readonly vpnRoutePropagation?: SubnetSelection[];
}

/**
 * Placeholder to see what extra props we might need,
 * will be added to original IVPC
 */
export interface IVpcV2 extends IVpc {
  /**
   * The secondary CIDR blocks associated with the VPC.
   *
   * For more information, see the {@link https://docs.aws.amazon.com/vpc/latest/userguide/vpc-cidr-blocks.html#vpc-resize}.
   */
  readonly secondaryCidrBlock?: IVPCCidrBlock[];

  /**
   * The primary IPv4 CIDR block associated with the VPC.
   * Needed in order to validate the vpc range of subnet
   * current prop vpcCidrBlock refers to the token value
   * For more information, see the {@link https://docs.aws.amazon.com/vpc/latest/userguide/vpc-cidr-blocks.html#vpc-sizing-ipv4}.
   */
  readonly ipv4CidrBlock: string;

  /**
   * Optional to override inferred region
   *
   * @default - current stack's environment region
   */
  readonly region: string;

  /**
   * The ID of the AWS account that owns the VPC
   *
   * @default - the account id of the parent stack
   */
  readonly ownerAccountId: string;

  /**
   * IPv4 CIDR provisioned under pool
   * Required to check for overlapping CIDRs after provisioning
   * is complete under IPAM pool
   */
  readonly ipv4IpamProvisionedCidrs?: string[];

  /**
   * VpcName to be used for tagging its components
   * @attribute
   */
  readonly vpcName?: string;

  /**
   * Add an Egress only Internet Gateway to current VPC.
   * Can only be used for ipv6 enabled VPCs.
   * For more information, see the {@link https://docs.aws.amazon.com/vpc/latest/userguide/egress-only-internet-gateway-basics.html}.
   */
  addEgressOnlyInternetGateway(options?: EgressOnlyInternetGatewayOptions): void;

  /**
   * Adds an Internet Gateway to current VPC.
   * For more information, see the {@link https://docs.aws.amazon.com/vpc/latest/userguide/vpc-igw-internet-access.html}.
   *
   * @default - defines route for all ipv4('0.0.0.0') and ipv6 addresses('::/0')
   */
  addInternetGateway(options?: InternetGatewayOptions): void;

  /**
   * Adds VPN Gateway to VPC and set route propogation.
   * For more information, see the {@link https://docs.aws.amazon.com/AWSCloudFormation/latest/UserGuide/aws-resource-ec2-vpngateway.html}.
   *
   * @default - no route propogation
   */
  enableVpnGatewayV2(options: VPNGatewayV2Options): VPNGatewayV2;

  /**
   * Adds a new NAT Gateway to VPC
   * A NAT gateway is a Network Address Translation (NAT) service. NAT Gateway Connectivity can be of type `Public` or `Private`.
   * For more information, see the {@link https://docs.aws.amazon.com/vpc/latest/userguide/vpc-nat-gateway.html}.
   *
   * @default ConnectivityType.Public
   */
  addNatGateway(options: NatGatewayOptions): NatGateway;

  /**
   * Adds a new role to acceptor VPC account
   * A cross account role is required for the VPC to peer with another account.
   * For more information, see the {@link https://docs.aws.amazon.com/AWSCloudFormation/latest/UserGuide/peer-with-vpc-in-another-account.html}.
   */
  createAcceptorVpcRole(requestorAccountId: string): Role;

  /**
   * Creates a new peering connection
   * A peering connection is a private virtual network established between two VPCs.
   * For more information, see the {@link https://docs.aws.amazon.com/vpc/latest/peering/what-is-vpc-peering.html}.
   */
  createPeeringConnection(id: string, options: VPCPeeringConnectionOptions): VPCPeeringConnection;
}

/**
 * Base class for creating a VPC (Virtual Private Cloud) in AWS.
 *
 * For more information, see the {@link https://docs.aws.amazon.com/cdk/api/v2/docs/aws-cdk-lib.aws_ec2.Vpc.html|AWS CDK Documentation on VPCs}.
 */
export abstract class VpcV2Base extends Resource implements IVpcV2 {
  /**
  * Identifier for this VPC
  */
  public abstract readonly vpcId: string;

  /**
  * Arn of this VPC
  */
  public abstract readonly vpcArn: string;

  /**
  * CIDR range for this VPC
  */
  public abstract readonly vpcCidrBlock: string;

  /**
  * List of public subnets in this VPC
  */
  public readonly publicSubnets: ISubnet[] = [];

  /**
  * List of private subnets in this VPC
  */
  public readonly privateSubnets: ISubnet[] = [];

  /**
  * List of isolated subnets in this VPC
  */
  public abstract readonly isolatedSubnets: ISubnet[];

  /**
  * AZs for this VPC
  */
  public readonly availabilityZones: string[] = [];

  /**
  * Dependable that can be depended upon to force internet connectivity established on the VPC
  */
  public abstract readonly internetConnectivityEstablished: IDependable;

  /**
   * Dependable that can be depended upon to force internet connectivity established on the VPC
   * Add igw to this if its a public subnet
   * @internal
   */
  protected readonly _internetConnectivityEstablished = new DependencyGroup();

  /**
   * Secondary IPs for the VPC, can be multiple Ipv4 or Ipv6
   * Ipv4 should be within RFC#1918 range
   */
  public abstract readonly secondaryCidrBlock?: IVPCCidrBlock[];

  /**
   * The primary IPv4 CIDR block associated with the VPC.
   * Needed in order to validate the vpc range of subnet
   * current prop vpcCidrBlock refers to the token value
   * For more information, see the {@link https://docs.aws.amazon.com/vpc/latest/userguide/vpc-cidr-blocks.html#vpc-sizing-ipv4}.
   */
  public abstract readonly ipv4CidrBlock: string;

  /**
   * VpcName to be used for tagging its components
   */
  public abstract readonly vpcName?: string;

  /**
  * Region for this VPC
  */
  public abstract readonly region: string;

  /**
  * Identifier of the owner for this VPC
  */
  public abstract readonly ownerAccountId: string;

  /**
   * IPv4 CIDR provisioned under pool
   * Required to check for overlapping CIDRs after provisioning
   * is complete under IPAM pool
   */
  public abstract readonly ipv4IpamProvisionedCidrs?: string[];

  /**
  * If this is set to true, don't error out on trying to select subnets
  */
  protected incompleteSubnetDefinition: boolean = false;

  /**
   * Mutable private field for the vpnGatewayId
   * @internal
   */
  protected _vpnGatewayId?: string;

  /**
   * Mutable private field for the internetGatewayId
   * @internal
   */
  protected _internetGatewayId = '';

  /**
  * Return information on the subnets appropriate for the given selection strategy
  *
  * Requires that at least one subnet is matched, throws a descriptive
  * error message otherwise.
  */
  public selectSubnets(selection: SubnetSelection = {}): SelectedSubnets {
    const subnets = this.selectSubnetObjects(selection);
    const pubs = new Set(this.publicSubnets);

    return {
      subnetIds: subnets.map(s => s.subnetId),
      get availabilityZones(): string[] { return subnets.map(s => s.availabilityZone); },
      internetConnectivityEstablished: tap(new CompositeDependable(), d => subnets.forEach(s => d.add(s.internetConnectivityEstablished))),
      subnets,
      hasPublic: subnets.some(s => pubs.has(s)),
      isPendingLookup: this.incompleteSubnetDefinition,
    };
  }

  /**
  * Adds a VPN Gateway to this VPC
  * @deprecated use enableVpnGatewayV2 for compatibility with VPCV2.Route
  */
  public enableVpnGateway(options: EnableVpnGatewayOptions): void {
    if (this.vpnGatewayId) {
      throw new Error('The VPN Gateway has already been enabled.');
    }

    const vpnGateway = new VpnGateway(this, 'VpnGateway', {
      amazonSideAsn: options.amazonSideAsn,
      type: VpnConnectionType.IPSEC_1,
    });

    this._vpnGatewayId = vpnGateway.gatewayId;

    const attachment = new CfnVPCGatewayAttachment(this, 'VPCVPNGW', {
      vpcId: this.vpcId,
      vpnGatewayId: this._vpnGatewayId,
    });

    // Propagate routes on route tables associated with the right subnets
    const vpnRoutePropagation = options.vpnRoutePropagation ?? [{}];
    const routeTableIds = allRouteTableIds(flatten(vpnRoutePropagation.map(s => this.selectSubnets(s).subnets)));

    if (routeTableIds.length === 0) {
      Annotations.of(this).addError(`enableVpnGateway: no subnets matching selection: '${JSON.stringify(vpnRoutePropagation)}'. Select other subnets to add routes to.`);
    }

    const routePropagation = new CfnVPNGatewayRoutePropagation(this, 'RoutePropagation', {
      routeTableIds,
      vpnGatewayId: this._vpnGatewayId,
    });
      // The AWS::EC2::VPNGatewayRoutePropagation resource cannot use the VPN gateway
      // until it has successfully attached to the VPC.
      // See https://docs.aws.amazon.com/AWSCloudFormation/latest/UserGuide/aws-resource-ec2-vpn-gatewayrouteprop.html
    routePropagation.node.addDependency(attachment);
  }

  /**
   * Adds VPNGAtewayV2 to this VPC
   */
  public enableVpnGatewayV2(options: VPNGatewayV2Options): VPNGatewayV2 {
    if (this.vpnGatewayId) {
      throw new Error('The VPN Gateway has already been enabled.');
    }

    const vpnGateway = new VPNGatewayV2(this, 'VpnGateway', {
      vpc: this,
      ...options,
    });

    this._internetConnectivityEstablished.add(vpnGateway);
    this._vpnGatewayId = vpnGateway.routerTargetId;

    return vpnGateway;
  }

  /**
  * Adds a new VPN connection to this VPC
  */
  public addVpnConnection(id: string, options: VpnConnectionOptions): VpnConnection {
    return new VpnConnection(this, id, {
      vpc: this,
      ...options,
    });
  }

  /**
  * Adds a new client VPN endpoint to this VPC
  */
  public addClientVpnEndpoint(id: string, options: ClientVpnEndpointOptions): ClientVpnEndpoint {
    return new ClientVpnEndpoint(this, id, {
      ...options,
      vpc: this,
    });
  }

  /**
  * Adds a new interface endpoint to this VPC
  */
  public addInterfaceEndpoint(id: string, options: InterfaceVpcEndpointOptions): InterfaceVpcEndpoint {
    return new InterfaceVpcEndpoint(this, id, {
      vpc: this,
      ...options,
    });
  }

  /**
  * Adds a new gateway endpoint to this VPC
  */
  public addGatewayEndpoint(id: string, options: GatewayVpcEndpointOptions): GatewayVpcEndpoint {
    return new GatewayVpcEndpoint(this, id, {
      vpc: this,
      ...options,
    });
  }

  /**
   * Adds a new Egress Only Internet Gateway to this VPC and defines a new route
   * to the route table of given subnets.
   *
   * @default - in case of no input subnets, no route is created
   */
  public addEgressOnlyInternetGateway(options?: EgressOnlyInternetGatewayOptions): void {
    const egw = new EgressOnlyInternetGateway(this, 'EgressOnlyGW', {
      vpc: this,
      egressOnlyInternetGatewayName: options?.egressOnlyInternetGatewayName,
    });

    let useIpv6;
    if (this.secondaryCidrBlock) {
      useIpv6 = (this.secondaryCidrBlock.some((secondaryAddress) => secondaryAddress.amazonProvidedIpv6CidrBlock === true ||
    secondaryAddress.ipv6IpamPoolId !== undefined || secondaryAddress.ipv6CidrBlock !== undefined));
    }

    if (!useIpv6) {
      throw new Error('Egress only IGW can only be added to Ipv6 enabled VPC');
    }

    if (options?.subnets) {
      // Use Set to ensure unique subnets
      const processedSubnets = new Set<string>();
      const subnets = flatten(options.subnets.map(s => this.selectSubnets(s).subnets));
      subnets.forEach((subnet) => {
        if (!processedSubnets.has(subnet.node.id)) {
          this.createEgressRoute(subnet, egw, options.destination);
          processedSubnets.add(subnet.node.id);
        }
      });
    }
  }

  /**
   * Creates a route for EGW with destination set to outbound IPv6('::/0') or custom ipv6 address.
   * @internal
   */
  private createEgressRoute(subnet: ISubnetV2, egw: EgressOnlyInternetGateway, destination?: string): void {
    const destinationIpv6 = destination ?? '::/0';
    new Route(this, `${subnet.node.id}-EgressRoute`, {
      routeTable: subnet.routeTable,
      destination: destinationIpv6, // IPv6 default route
      target: { gateway: egw },
      routeName: 'CDKEIGWRoute',
    });
  }

  /**
   * Adds a new Internet Gateway to this VPC
   *
   * @default - creates a new route for public subnets(with all outbound access) to the Internet Gateway.
   */
  public addInternetGateway(options?: InternetGatewayOptions): void {
    if (this._internetGatewayId) {
      throw new Error('The Internet Gateway has already been enabled.');
    }

    const igw = new InternetGateway(this, 'InternetGateway', {
      vpc: this,
      internetGatewayName: options?.internetGatewayName,
    });

    this._internetConnectivityEstablished.add(igw);
    this._internetGatewayId = igw.routerTargetId;

    // Add routes for subnets defined as an input
    if (options?.subnets) {
      // Use Set to ensure unique subnets
      const processedSubnets = new Set<string>();
      const subnets = flatten(options.subnets.map(s => this.selectSubnets(s).subnets));
      subnets.forEach((subnet) => {
        if (!processedSubnets.has(subnet.node.id)) {
          if (!this.publicSubnets.includes(subnet)) {
            Annotations.of(this).addWarningV2('InternetGatewayWarning',
              `Subnet ${subnet.node.id} is not a public subnet. Internet Gateway should be added only to public subnets.`);
          }
          this.addDefaultInternetRoute(subnet, igw, options);
          processedSubnets.add(subnet.node.id);
        }
      }); // If there are no input subnets defined, default route will be added to all public subnets
    } else if (!options?.subnets && this.publicSubnets) {
      this.publicSubnets.forEach((publicSubnets) => this.addDefaultInternetRoute(publicSubnets, igw, options));
    }
  }

  /**
   * Adds default route for the internet gateway
   * @internal
   */
  private addDefaultInternetRoute(subnet: ISubnetV2, igw: InternetGateway, options?: InternetGatewayOptions): void {
<<<<<<< HEAD
    if (subnet.subnetType !== SubnetType.PUBLIC) {
      throw new Error('No public subnets defined to add route for internet gateway');
    }
=======
>>>>>>> bcb7f9bb

    // Add default route to IGW for IPv6
    if (subnet.ipv6CidrBlock) {
      new Route(this, `${subnet.node.id}-DefaultIPv6Route`, {
        routeTable: subnet.routeTable,
        destination: options?.ipv6Destination ?? '::/0',
        target: { gateway: igw },
        routeName: 'CDKDefaultIPv6Route',
      });
    }
    // Add default route to IGW for IPv4
    new Route(this, `${subnet.node.id}-DefaultRoute`, {
      routeTable: subnet.routeTable,
      destination: options?.ipv4Destination ?? '0.0.0.0/0',
      target: { gateway: igw },
      routeName: 'CDKDefaultIPv4Route',
    });
  }

  /**
   * Adds a new NAT Gateway to the given subnet of this VPC
   * of given subnets.
   */
  public addNatGateway(options: NatGatewayOptions): NatGateway {
    if (options.connectivityType === NatConnectivityType.PUBLIC && !this._internetGatewayId) {
      throw new Error('Cannot add a Public NAT Gateway without an Internet Gateway enabled on VPC');
    }
    return new NatGateway(this, 'NATGateway', {
      vpc: this,
      ...options,
    });
  }

  /**
  * Adds a new flow log to this VPC
  */
  public addFlowLog(id: string, options?: FlowLogOptions): FlowLog {
    return new FlowLog(this, id, {
      resourceType: FlowLogResourceType.fromVpc(this),
      ...options,
    });
  }

  /**
  * Creates peering connection role for acceptor VPC
  */
  public createAcceptorVpcRole(requestorAccountId: string): Role {
    const peeringRole = new Role(this, 'VpcPeeringRole', {
      assumedBy: new AccountPrincipal(requestorAccountId),
      roleName: 'VpcPeeringRole',
      description: 'Restrictive role for VPC peering',
    });

    peeringRole.addToPolicy(new PolicyStatement({
      effect: Effect.ALLOW,
      actions: ['ec2:AcceptVpcPeeringConnection'],
      resources: [`arn:${Aws.PARTITION}:ec2:${this.region}:${this.ownerAccountId}:vpc/${this.vpcId}`],
    }));

    peeringRole.addToPolicy(new PolicyStatement({
      actions: ['ec2:AcceptVpcPeeringConnection'],
      effect: Effect.ALLOW,
      resources: [`arn:${Aws.PARTITION}:ec2:${this.region}:${this.ownerAccountId}:vpc-peering-connection/*`],
      conditions: {
        StringEquals: {
          'ec2:AccepterVpc': `arn:${Aws.PARTITION}:ec2:${this.region}:${this.ownerAccountId}:vpc/${this.vpcId}`,
        },
      },
    }));

    return peeringRole;
  }

  /**
  * Creates a peering connection
  */
  public createPeeringConnection(id: string, options: VPCPeeringConnectionOptions): VPCPeeringConnection {
    return new VPCPeeringConnection(this, id, {
      requestorVpc: this,
      ...options,
    });
  }

  /**
  * Returns the id of the VPN Gateway (if enabled)
  */
  public get vpnGatewayId(): string | undefined {
    return this._vpnGatewayId;
  }

  /**
  * Returns the id of the Internet Gateway (if enabled)
  */
  public get internetGatewayId(): string | undefined {
    return this._internetGatewayId;
  }

  /**
  * Return the subnets appropriate for the placement strategy
  */
  protected selectSubnetObjects(selection: SubnetSelection = {}): ISubnet[] {
    selection = this.reifySelectionDefaults(selection);

    if (selection.subnets !== undefined) {
      return selection.subnets;
    }

    let subnets;

    if (selection.subnetGroupName !== undefined) { // Select by name
      subnets = this.selectSubnetObjectsByName(selection.subnetGroupName);
    } else { // Or specify by type
      const type = selection.subnetType || SubnetType.PRIVATE_WITH_EGRESS;
      subnets = this.selectSubnetObjectsByType(type);
    }

    // Apply all the filters
    subnets = this.applySubnetFilters(subnets, selection.subnetFilters ?? []);

    return subnets;
  }

  private applySubnetFilters(subnets: ISubnet[], filters: SubnetFilter[]): ISubnet[] {
    let filtered = subnets;
    // Apply each filter in sequence
    for (const filter of filters) {
      filtered = filter.selectSubnets(filtered);
    }
    return filtered;
  }

  private selectSubnetObjectsByName(groupName: string) {
    const allSubnets = [...this.publicSubnets, ...this.privateSubnets, ...this.isolatedSubnets];
    const subnets = allSubnets.filter(s => subnetGroupNameFromConstructId(s) === groupName);

    if (subnets.length === 0 && !this.incompleteSubnetDefinition) {
      const names = Array.from(new Set(allSubnets.map(subnetGroupNameFromConstructId)));
      throw new Error(`There are no subnet groups with name '${groupName}' in this VPC. Available names: ${names}`);
    }

    return subnets;
  }

  private selectSubnetObjectsByType(subnetType: SubnetType): ISubnet[] {
    type DeprecatedSubnetType = 'Deprecated_Isolated' | 'Deprecated_Private';
    const allSubnets: { [key in SubnetType | DeprecatedSubnetType]?: ISubnet[] } = {
      [SubnetType.PRIVATE_ISOLATED]: this.isolatedSubnets,
      ['Deprecated_Isolated']: this.isolatedSubnets,
      [SubnetType.PRIVATE_WITH_NAT]: this.privateSubnets,
      [SubnetType.PRIVATE_WITH_EGRESS]: this.privateSubnets,
      ['Deprecated_Private']: this.privateSubnets,
      [SubnetType.PUBLIC]: this.publicSubnets,
    };

    const subnets = allSubnets[subnetType]!;

    // Force merge conflict here with https://github.com/aws/aws-cdk/pull/4089
    // see ImportedVpc

    if (subnets.length === 0 && !this.incompleteSubnetDefinition) {
      const availableTypes = Object.entries(allSubnets).filter(([_, subs]) => subs.length > 0).map(([typeName, _]) => typeName);
      throw new Error(`There are no '${subnetType}' subnet groups in this VPC. Available types: ${availableTypes}`);
    }

    return subnets;
  }

  /**
  * Validate the fields in a SubnetSelection object, and reify defaults if necessary
  *
  * In case of default selection, select the first type of PRIVATE, ISOLATED,
  * PUBLIC (in that order) that has any subnets.
  */
  private reifySelectionDefaults(placement: SubnetSelection): SubnetSelection {
    // TODO: throw error as new VpcV2 cannot support subnetName or subnetGroupName anymore
    if ('subnetName' in placement && placement.subnetName !== undefined) {
      if (placement.subnetGroupName !== undefined) {
        throw new Error('Please use only \'subnetGroupName\' (\'subnetName\' is deprecated and has the same behavior)');
      } else {
        Annotations.of(this).addWarningV2('@aws-cdk/aws-ec2:subnetNameDeprecated', 'Usage of \'subnetName\' in SubnetSelection is deprecated, use \'subnetGroupName\' instead');
      }
      placement = { ...placement, subnetGroupName: placement.subnetName as string };
    }

    const exclusiveSelections: Array<keyof SubnetSelection> = ['subnets', 'subnetType', 'subnetGroupName'];
    const providedSelections = exclusiveSelections.filter(key => placement[key] !== undefined);
    if (providedSelections.length > 1) {
      throw new Error(`Only one of '${providedSelections}' can be supplied to subnet selection.`);
    }

    if (placement.subnetType === undefined && placement.subnetGroupName === undefined && placement.subnets === undefined) {
      // Return default subnet type based on subnets that actually exist
      let subnetType = this.privateSubnets.length
        ? SubnetType.PRIVATE_WITH_EGRESS : this.isolatedSubnets.length ? SubnetType.PRIVATE_ISOLATED : SubnetType.PUBLIC;
      placement = { ...placement, subnetType: subnetType };
    }

    // Establish which subnet filters are going to be used
    let subnetFilters = placement.subnetFilters ?? [];

    // Backwards compatibility with existing `availabilityZones` and `onePerAz` functionality
    if (placement.availabilityZones !== undefined) { // Filter by AZs, if specified
      subnetFilters.push(SubnetFilter.availabilityZones(placement.availabilityZones));
    }
    if (!!placement.onePerAz) { // Ensure one per AZ if specified
      subnetFilters.push(SubnetFilter.onePerAz());
    }

    // Overwrite the provided placement filters and remove the availabilityZones and onePerAz properties
    placement = { ...placement, subnetFilters: subnetFilters, availabilityZones: undefined, onePerAz: undefined };
    const { availabilityZones, onePerAz, ...rest } = placement;

    return rest;
  }
}

class CompositeDependable implements IDependable {
  private readonly dependables = new Array<IDependable>();

  constructor() {
    const self = this;
    Dependable.implement(this, {
      get dependencyRoots() {
        const ret = new Array<IConstruct>();
        for (const dep of self.dependables) {
          ret.push(...Dependable.of(dep).dependencyRoots);
        }
        return ret;
      },
    });
  }

  /**
  * Add a construct to the dependency roots
  */
  public add(dep: IDependable) {
    this.dependables.push(dep);
  }
}

/**
* Invoke a function on a value (for its side effect) and return the value
*/
function tap<T>(x: T, fn: (x: T) => void): T {
  fn(x);
  return x;
}<|MERGE_RESOLUTION|>--- conflicted
+++ resolved
@@ -511,13 +511,6 @@
    * @internal
    */
   private addDefaultInternetRoute(subnet: ISubnetV2, igw: InternetGateway, options?: InternetGatewayOptions): void {
-<<<<<<< HEAD
-    if (subnet.subnetType !== SubnetType.PUBLIC) {
-      throw new Error('No public subnets defined to add route for internet gateway');
-    }
-=======
->>>>>>> bcb7f9bb
-
     // Add default route to IGW for IPv6
     if (subnet.ipv6CidrBlock) {
       new Route(this, `${subnet.node.id}-DefaultIPv6Route`, {
