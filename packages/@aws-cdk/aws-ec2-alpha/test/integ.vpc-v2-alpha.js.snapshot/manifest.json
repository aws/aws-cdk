{
<<<<<<< HEAD
  "version": "40.0.0",
=======
  "version": "42.0.0",
>>>>>>> 9ffa244a
  "artifacts": {
    "aws-cdk-vpcv2-alpha.assets": {
      "type": "cdk:asset-manifest",
      "properties": {
        "file": "aws-cdk-vpcv2-alpha.assets.json",
        "requiresBootstrapStackVersion": 6,
        "bootstrapStackVersionSsmParameter": "/cdk-bootstrap/hnb659fds/version"
      }
    },
    "aws-cdk-vpcv2-alpha": {
      "type": "aws:cloudformation:stack",
      "environment": "aws://unknown-account/unknown-region",
      "properties": {
        "templateFile": "aws-cdk-vpcv2-alpha.template.json",
        "terminationProtection": false,
        "validateOnSynth": false,
        "assumeRoleArn": "arn:${AWS::Partition}:iam::${AWS::AccountId}:role/cdk-hnb659fds-deploy-role-${AWS::AccountId}-${AWS::Region}",
        "cloudFormationExecutionRoleArn": "arn:${AWS::Partition}:iam::${AWS::AccountId}:role/cdk-hnb659fds-cfn-exec-role-${AWS::AccountId}-${AWS::Region}",
<<<<<<< HEAD
        "stackTemplateAssetObjectUrl": "s3://cdk-hnb659fds-assets-${AWS::AccountId}-${AWS::Region}/c7be9a1c34be9fee946f31edae584133a000d0bd77b4fa5c0e7a691abb5430a1.json",
=======
        "stackTemplateAssetObjectUrl": "s3://cdk-hnb659fds-assets-${AWS::AccountId}-${AWS::Region}/5569dd0f97931820ae5531d9fb9139a98413bd01d17b291aeae2c9d3bca49156.json",
>>>>>>> 9ffa244a
        "requiresBootstrapStackVersion": 6,
        "bootstrapStackVersionSsmParameter": "/cdk-bootstrap/hnb659fds/version",
        "additionalDependencies": [
          "aws-cdk-vpcv2-alpha.assets"
        ],
        "lookupRole": {
          "arn": "arn:${AWS::Partition}:iam::${AWS::AccountId}:role/cdk-hnb659fds-lookup-role-${AWS::AccountId}-${AWS::Region}",
          "requiresBootstrapStackVersion": 8,
          "bootstrapStackVersionSsmParameter": "/cdk-bootstrap/hnb659fds/version"
        }
      },
      "dependencies": [
        "aws-cdk-vpcv2-alpha.assets"
      ],
      "metadata": {
        "/aws-cdk-vpcv2-alpha/VPC-integ-test-1": [
          {
            "type": "aws:cdk:analytics:construct",
            "data": "*"
          }
        ],
        "/aws-cdk-vpcv2-alpha/VPC-integ-test-1/Resource": [
          {
            "type": "aws:cdk:logicalId",
            "data": "VPCintegtest1EBA1CB75"
          }
        ],
        "/aws-cdk-vpcv2-alpha/VPC-integ-test-1/SecondaryAddress2": [
          {
            "type": "aws:cdk:analytics:construct",
            "data": "*"
          }
        ],
        "/aws-cdk-vpcv2-alpha/VPC-integ-test-1/SecondaryAddress2/SecondaryAddress2": [
          {
            "type": "aws:cdk:logicalId",
            "data": "VPCintegtest1SecondaryAddress2B60D56E9"
          }
        ],
        "/aws-cdk-vpcv2-alpha/VPC-integ-test-1/AmazonProvided": [
          {
            "type": "aws:cdk:analytics:construct",
            "data": "*"
          }
        ],
        "/aws-cdk-vpcv2-alpha/VPC-integ-test-1/AmazonProvided/AmazonProvided": [
          {
            "type": "aws:cdk:logicalId",
            "data": "VPCintegtest1AmazonProvided48C2076B"
          }
        ],
        "/aws-cdk-vpcv2-alpha/VPC-integ-test-1/SecondaryAddress3": [
          {
            "type": "aws:cdk:analytics:construct",
            "data": "*"
          }
        ],
        "/aws-cdk-vpcv2-alpha/VPC-integ-test-1/SecondaryAddress3/SecondaryAddress3": [
          {
            "type": "aws:cdk:logicalId",
            "data": "VPCintegtest1SecondaryAddress35E910ECB"
          }
        ],
        "/aws-cdk-vpcv2-alpha/VPC-integ-test-1/TestGWendpoint": [
          {
            "type": "aws:cdk:analytics:construct",
            "data": {
              "vpc": "*",
              "service": {
                "name": "*"
              },
              "subnets": [
                {
                  "subnetType": "Public"
                }
              ]
            }
          }
        ],
        "/aws-cdk-vpcv2-alpha/VPC-integ-test-1/TestGWendpoint/Resource": [
          {
            "type": "aws:cdk:logicalId",
            "data": "VPCintegtest1TestGWendpoint6276409E"
          }
        ],
        "/aws-cdk-vpcv2-alpha/VPC-integ-test-1/TestInterfaceEndpoint": [
          {
            "type": "aws:cdk:analytics:construct",
            "data": {
              "vpc": "*",
              "service": {
                "privateDnsDefault": true,
                "name": "*",
                "port": "*"
              },
              "subnets": {
                "subnetType": "Isolated"
              }
            }
          }
        ],
        "/aws-cdk-vpcv2-alpha/VPC-integ-test-1/TestInterfaceEndpoint/SecurityGroup": [
          {
            "type": "aws:cdk:analytics:construct",
            "data": {
              "vpc": "*"
            }
          },
          {
            "type": "aws:cdk:analytics:method",
            "data": {
              "addIngressRule": [
                {
                  "canInlineRule": true,
                  "connections": "*",
                  "uniqueId": "*"
                },
                {},
                "*",
                false
              ]
            }
          }
        ],
        "/aws-cdk-vpcv2-alpha/VPC-integ-test-1/TestInterfaceEndpoint/SecurityGroup/Resource": [
          {
            "type": "aws:cdk:logicalId",
            "data": "VPCintegtest1TestInterfaceEndpointSecurityGroup06066BE7"
          }
        ],
        "/aws-cdk-vpcv2-alpha/VPC-integ-test-1/TestInterfaceEndpoint/Resource": [
          {
            "type": "aws:cdk:logicalId",
            "data": "VPCintegtest1TestInterfaceEndpoint7B63C4C3"
          }
        ],
        "/aws-cdk-vpcv2-alpha/VPC-integ-test-1/EgressOnlyGW": [
          {
            "type": "aws:cdk:analytics:construct",
            "data": "*"
          }
        ],
        "/aws-cdk-vpcv2-alpha/VPC-integ-test-1/EgressOnlyGW/EIGW": [
          {
            "type": "aws:cdk:logicalId",
            "data": "VPCintegtest1EgressOnlyGWEIGW440911B4"
          }
        ],
        "/aws-cdk-vpcv2-alpha/VPC-integ-test-1/validateIpv6-EgressRoute": [
          {
            "type": "aws:cdk:analytics:construct",
            "data": "*"
          }
        ],
        "/aws-cdk-vpcv2-alpha/VPC-integ-test-1/validateIpv6-EgressRoute/Route": [
          {
            "type": "aws:cdk:logicalId",
            "data": "VPCintegtest1validateIpv6EgressRouteB2A1DA27"
          }
        ],
        "/aws-cdk-vpcv2-alpha/VPC-integ-test-1/VpnGateway": [
          {
            "type": "aws:cdk:analytics:construct",
            "data": "*"
          }
        ],
        "/aws-cdk-vpcv2-alpha/VPC-integ-test-1/VpnGateway/IGW": [
          {
            "type": "aws:cdk:logicalId",
            "data": "VPCintegtest1VpnGatewayIGWBC493574"
          }
        ],
        "/aws-cdk-vpcv2-alpha/VPC-integ-test-1/VpnGateway/VPCVPNGW": [
          {
            "type": "aws:cdk:logicalId",
            "data": "VPCintegtest1VpnGatewayVPCVPNGW127CC7F6"
          }
        ],
        "/aws-cdk-vpcv2-alpha/VPC-integ-test-1/VpnGateway/RoutePropagation": [
          {
            "type": "aws:cdk:logicalId",
            "data": "VPCintegtest1VpnGatewayRoutePropagation2E585DD7"
          }
        ],
        "/aws-cdk-vpcv2-alpha/VPC-integ-test-1/InternetGateway": [
          {
            "type": "aws:cdk:analytics:construct",
            "data": "*"
          }
        ],
        "/aws-cdk-vpcv2-alpha/VPC-integ-test-1/InternetGateway/IGW": [
          {
            "type": "aws:cdk:logicalId",
            "data": "VPCintegtest1InternetGatewayIGWAA29FB02"
          }
        ],
        "/aws-cdk-vpcv2-alpha/VPC-integ-test-1/InternetGateway/GWAttachment": [
          {
            "type": "aws:cdk:logicalId",
            "data": "VPCintegtest1InternetGatewayGWAttachment69B1C71E"
          }
        ],
        "/aws-cdk-vpcv2-alpha/VPC-integ-test-1/validateIpv6-DefaultRoute": [
          {
            "type": "aws:cdk:analytics:construct",
            "data": "*"
          }
        ],
        "/aws-cdk-vpcv2-alpha/VPC-integ-test-1/validateIpv6-DefaultRoute/Route": [
          {
            "type": "aws:cdk:logicalId",
            "data": "VPCintegtest1validateIpv6DefaultRoute5D6BE9AD"
          }
        ],
<<<<<<< HEAD
        "/aws-cdk-vpcv2-alpha/VPC-integ-test-1/NATGateway": [
=======
        "/aws-cdk-vpcv2-alpha/VPC-integ-test-1/NATGateway-testsbubnet": [
>>>>>>> 9ffa244a
          {
            "type": "aws:cdk:analytics:construct",
            "data": "*"
          }
        ],
<<<<<<< HEAD
        "/aws-cdk-vpcv2-alpha/VPC-integ-test-1/NATGateway/NATGateway": [
=======
        "/aws-cdk-vpcv2-alpha/VPC-integ-test-1/NATGateway-testsbubnet/NATGateway": [
>>>>>>> 9ffa244a
          {
            "type": "aws:cdk:logicalId",
            "data": "VPCintegtest1NATGatewaytestsbubnetNATGateway3A015DE6"
          }
        ],
        "/aws-cdk-vpcv2-alpha/testsbubnet": [
          {
            "type": "aws:cdk:analytics:construct",
            "data": "*"
          }
        ],
        "/aws-cdk-vpcv2-alpha/testsbubnet": [
          {
            "type": "aws:cdk:analytics:construct",
            "data": "*"
          }
        ],
        "/aws-cdk-vpcv2-alpha/testsbubnet/Subnet": [
          {
            "type": "aws:cdk:logicalId",
            "data": "testsbubnetSubnet77337845"
          }
        ],
        "/aws-cdk-vpcv2-alpha/testsbubnet/RouteTable": [
          {
            "type": "aws:cdk:analytics:construct",
            "data": "*"
          }
        ],
        "/aws-cdk-vpcv2-alpha/testsbubnet/RouteTable/RouteTable": [
          {
            "type": "aws:cdk:logicalId",
            "data": "testsbubnetRouteTableD0136BEA"
          }
        ],
        "/aws-cdk-vpcv2-alpha/testsbubnet/RouteTableAssociation": [
          {
            "type": "aws:cdk:logicalId",
            "data": "testsbubnetRouteTableAssociationD6D083FA"
          }
        ],
        "/aws-cdk-vpcv2-alpha/testsubnet": [
          {
            "type": "aws:cdk:analytics:construct",
            "data": "*"
          }
        ],
        "/aws-cdk-vpcv2-alpha/testsubnet/Subnet": [
          {
            "type": "aws:cdk:logicalId",
            "data": "testsubnetSubnetDD417829"
          }
        ],
        "/aws-cdk-vpcv2-alpha/testsubnet/RouteTable": [
          {
            "type": "aws:cdk:analytics:construct",
            "data": "*"
          }
        ],
        "/aws-cdk-vpcv2-alpha/testsubnet/RouteTable/RouteTable": [
          {
            "type": "aws:cdk:logicalId",
            "data": "testsubnetRouteTable682580B2"
          }
        ],
        "/aws-cdk-vpcv2-alpha/testsubnet/RouteTableAssociation": [
          {
            "type": "aws:cdk:logicalId",
            "data": "testsubnetRouteTableAssociationC106676D"
          }
        ],
        "/aws-cdk-vpcv2-alpha/validateIpv6": [
          {
            "type": "aws:cdk:analytics:construct",
            "data": "*"
          }
        ],
        "/aws-cdk-vpcv2-alpha/validateIpv6/Subnet": [
          {
            "type": "aws:cdk:logicalId",
            "data": "validateIpv6Subnet07BD40AE"
          }
        ],
        "/aws-cdk-vpcv2-alpha/validateIpv6/RouteTable": [
          {
            "type": "aws:cdk:analytics:construct",
            "data": "*"
          }
        ],
        "/aws-cdk-vpcv2-alpha/validateIpv6/RouteTable/RouteTable": [
          {
            "type": "aws:cdk:logicalId",
            "data": "validateIpv6RouteTable09389F8D"
          }
        ],
        "/aws-cdk-vpcv2-alpha/validateIpv6/RouteTableAssociation": [
          {
            "type": "aws:cdk:logicalId",
            "data": "validateIpv6RouteTableAssociationD6330457"
          }
        ],
        "/aws-cdk-vpcv2-alpha/routeTable": [
          {
            "type": "aws:cdk:analytics:construct",
            "data": "*"
          },
          {
            "type": "aws:cdk:analytics:method",
            "data": "*"
          }
        ],
        "/aws-cdk-vpcv2-alpha/routeTable/RouteTable": [
          {
            "type": "aws:cdk:logicalId",
            "data": "routeTableRouteTable23B79F0B"
          }
        ],
        "/aws-cdk-vpcv2-alpha/routeTable/NATGWRoute": [
          {
            "type": "aws:cdk:analytics:construct",
            "data": "*"
          }
        ],
        "/aws-cdk-vpcv2-alpha/routeTable/NATGWRoute/Route": [
          {
            "type": "aws:cdk:logicalId",
            "data": "routeTableNATGWRouteF45BEF45"
          }
        ],
        "/aws-cdk-vpcv2-alpha/route": [
          {
            "type": "aws:cdk:analytics:construct",
            "data": "*"
          }
        ],
        "/aws-cdk-vpcv2-alpha/route/Route": [
          {
            "type": "aws:cdk:logicalId",
            "data": "routeRouteFC6D4F1F"
          }
        ],
        "/aws-cdk-vpcv2-alpha/BootstrapVersion": [
          {
            "type": "aws:cdk:logicalId",
            "data": "BootstrapVersion"
          }
        ],
        "/aws-cdk-vpcv2-alpha/CheckBootstrapVersion": [
          {
            "type": "aws:cdk:logicalId",
            "data": "CheckBootstrapVersion"
          }
        ],
        "VPCintegtest1NATGateway31DAF7F4": [
          {
            "type": "aws:cdk:logicalId",
            "data": "VPCintegtest1NATGateway31DAF7F4",
            "trace": [
              "!!DESTRUCTIVE_CHANGES: WILL_DESTROY"
            ]
          }
        ]
      },
      "displayName": "aws-cdk-vpcv2-alpha"
    },
    "integtestmodelDefaultTestDeployAssertCF40BD53.assets": {
      "type": "cdk:asset-manifest",
      "properties": {
        "file": "integtestmodelDefaultTestDeployAssertCF40BD53.assets.json",
        "requiresBootstrapStackVersion": 6,
        "bootstrapStackVersionSsmParameter": "/cdk-bootstrap/hnb659fds/version"
      }
    },
    "integtestmodelDefaultTestDeployAssertCF40BD53": {
      "type": "aws:cloudformation:stack",
      "environment": "aws://unknown-account/unknown-region",
      "properties": {
        "templateFile": "integtestmodelDefaultTestDeployAssertCF40BD53.template.json",
        "terminationProtection": false,
        "validateOnSynth": false,
        "assumeRoleArn": "arn:${AWS::Partition}:iam::${AWS::AccountId}:role/cdk-hnb659fds-deploy-role-${AWS::AccountId}-${AWS::Region}",
        "cloudFormationExecutionRoleArn": "arn:${AWS::Partition}:iam::${AWS::AccountId}:role/cdk-hnb659fds-cfn-exec-role-${AWS::AccountId}-${AWS::Region}",
        "stackTemplateAssetObjectUrl": "s3://cdk-hnb659fds-assets-${AWS::AccountId}-${AWS::Region}/21fbb51d7b23f6a6c262b46a9caee79d744a3ac019fd45422d988b96d44b2a22.json",
        "requiresBootstrapStackVersion": 6,
        "bootstrapStackVersionSsmParameter": "/cdk-bootstrap/hnb659fds/version",
        "additionalDependencies": [
          "integtestmodelDefaultTestDeployAssertCF40BD53.assets"
        ],
        "lookupRole": {
          "arn": "arn:${AWS::Partition}:iam::${AWS::AccountId}:role/cdk-hnb659fds-lookup-role-${AWS::AccountId}-${AWS::Region}",
          "requiresBootstrapStackVersion": 8,
          "bootstrapStackVersionSsmParameter": "/cdk-bootstrap/hnb659fds/version"
        }
      },
      "dependencies": [
        "integtestmodelDefaultTestDeployAssertCF40BD53.assets"
      ],
      "metadata": {
        "/integtest-model/DefaultTest/DeployAssert/BootstrapVersion": [
          {
            "type": "aws:cdk:logicalId",
            "data": "BootstrapVersion"
          }
        ],
        "/integtest-model/DefaultTest/DeployAssert/CheckBootstrapVersion": [
          {
            "type": "aws:cdk:logicalId",
            "data": "CheckBootstrapVersion"
          }
        ]
      },
      "displayName": "integtest-model/DefaultTest/DeployAssert"
    },
    "Tree": {
      "type": "cdk:tree",
      "properties": {
        "file": "tree.json"
      }
    }
  },
  "minimumCliVersion": "2.1006.0"
}<|MERGE_RESOLUTION|>--- conflicted
+++ resolved
@@ -1,9 +1,5 @@
 {
-<<<<<<< HEAD
-  "version": "40.0.0",
-=======
   "version": "42.0.0",
->>>>>>> 9ffa244a
   "artifacts": {
     "aws-cdk-vpcv2-alpha.assets": {
       "type": "cdk:asset-manifest",
@@ -22,11 +18,7 @@
         "validateOnSynth": false,
         "assumeRoleArn": "arn:${AWS::Partition}:iam::${AWS::AccountId}:role/cdk-hnb659fds-deploy-role-${AWS::AccountId}-${AWS::Region}",
         "cloudFormationExecutionRoleArn": "arn:${AWS::Partition}:iam::${AWS::AccountId}:role/cdk-hnb659fds-cfn-exec-role-${AWS::AccountId}-${AWS::Region}",
-<<<<<<< HEAD
-        "stackTemplateAssetObjectUrl": "s3://cdk-hnb659fds-assets-${AWS::AccountId}-${AWS::Region}/c7be9a1c34be9fee946f31edae584133a000d0bd77b4fa5c0e7a691abb5430a1.json",
-=======
         "stackTemplateAssetObjectUrl": "s3://cdk-hnb659fds-assets-${AWS::AccountId}-${AWS::Region}/5569dd0f97931820ae5531d9fb9139a98413bd01d17b291aeae2c9d3bca49156.json",
->>>>>>> 9ffa244a
         "requiresBootstrapStackVersion": 6,
         "bootstrapStackVersionSsmParameter": "/cdk-bootstrap/hnb659fds/version",
         "additionalDependencies": [
@@ -241,21 +233,13 @@
             "data": "VPCintegtest1validateIpv6DefaultRoute5D6BE9AD"
           }
         ],
-<<<<<<< HEAD
-        "/aws-cdk-vpcv2-alpha/VPC-integ-test-1/NATGateway": [
-=======
         "/aws-cdk-vpcv2-alpha/VPC-integ-test-1/NATGateway-testsbubnet": [
->>>>>>> 9ffa244a
-          {
-            "type": "aws:cdk:analytics:construct",
-            "data": "*"
-          }
-        ],
-<<<<<<< HEAD
-        "/aws-cdk-vpcv2-alpha/VPC-integ-test-1/NATGateway/NATGateway": [
-=======
+          {
+            "type": "aws:cdk:analytics:construct",
+            "data": "*"
+          }
+        ],
         "/aws-cdk-vpcv2-alpha/VPC-integ-test-1/NATGateway-testsbubnet/NATGateway": [
->>>>>>> 9ffa244a
           {
             "type": "aws:cdk:logicalId",
             "data": "VPCintegtest1NATGatewaytestsbubnetNATGateway3A015DE6"
