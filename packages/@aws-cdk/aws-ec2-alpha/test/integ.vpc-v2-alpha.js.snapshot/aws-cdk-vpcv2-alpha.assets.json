--- conflicted
+++ resolved
@@ -1,14 +1,8 @@
 {
-<<<<<<< HEAD
-  "version": "40.0.0",
-  "files": {
-    "c7be9a1c34be9fee946f31edae584133a000d0bd77b4fa5c0e7a691abb5430a1": {
-=======
   "version": "41.0.0",
   "files": {
     "5569dd0f97931820ae5531d9fb9139a98413bd01d17b291aeae2c9d3bca49156": {
       "displayName": "aws-cdk-vpcv2-alpha Template",
->>>>>>> 9ffa244a
       "source": {
         "path": "aws-cdk-vpcv2-alpha.template.json",
         "packaging": "file"
@@ -16,11 +10,7 @@
       "destinations": {
         "current_account-current_region": {
           "bucketName": "cdk-hnb659fds-assets-${AWS::AccountId}-${AWS::Region}",
-<<<<<<< HEAD
-          "objectKey": "c7be9a1c34be9fee946f31edae584133a000d0bd77b4fa5c0e7a691abb5430a1.json",
-=======
           "objectKey": "5569dd0f97931820ae5531d9fb9139a98413bd01d17b291aeae2c9d3bca49156.json",
->>>>>>> 9ffa244a
           "assumeRoleArn": "arn:${AWS::Partition}:iam::${AWS::AccountId}:role/cdk-hnb659fds-file-publishing-role-${AWS::AccountId}-${AWS::Region}"
         }
       }
