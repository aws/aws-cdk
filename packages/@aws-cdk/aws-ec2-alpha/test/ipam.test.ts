--- conflicted
+++ resolved
@@ -152,8 +152,6 @@
       'AWS::EC2::IPAM', {},
     );
   });
-<<<<<<< HEAD
-=======
 
   test('IPAM throws error if awsService is not provided for IPv6 address', () => {
     // Create IPAM resources
@@ -260,5 +258,4 @@
       },
     );
   });
->>>>>>> bcb7f9bb
 });// End Test