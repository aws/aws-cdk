{
  "name": "@aws-cdk/aws-cloudformation",
  "version": "1.11.0",
  "description": "CDK Constructs for AWS CloudFormation",
  "main": "lib/index.js",
  "types": "lib/index.d.ts",
  "jsii": {
    "outdir": "dist",
    "targets": {
      "java": {
        "package": "software.amazon.awscdk.services.cloudformation",
        "maven": {
          "groupId": "software.amazon.awscdk",
          "artifactId": "cloudformation",
          "versionSuffix": ".DEVPREVIEW"
        }
      },
      "dotnet": {
        "namespace": "Amazon.CDK.AWS.CloudFormation",
        "packageId": "Amazon.CDK.AWS.CloudFormation",
        "signAssembly": true,
        "assemblyOriginatorKeyFile": "../../key.snk",
        "versionSuffix": "-devpreview",
        "iconUrl": "https://raw.githubusercontent.com/aws/aws-cdk/master/logo/default-256-dark.png"
      },
      "python": {
        "distName": "aws-cdk.aws-cloudformation",
        "module": "aws_cdk.aws_cloudformation"
      }
    }
  },
  "repository": {
    "type": "git",
    "url": "https://github.com/aws/aws-cdk.git",
    "directory": "packages/@aws-cdk/aws-cloudformation"
  },
  "scripts": {
    "build": "cdk-build",
    "watch": "cdk-watch",
    "lint": "cdk-lint",
    "test": "cdk-test",
    "integ": "cdk-integ",
    "pkglint": "pkglint -f",
    "package": "cdk-package",
    "awslint": "cdk-awslint",
    "cfn2ts": "cfn2ts",
    "build+test+package": "npm run build+test && npm run package",
    "build+test": "npm run build && npm test"
  },
  "cdk-build": {
    "cloudformation": "AWS::CloudFormation"
  },
  "keywords": [
    "aws",
    "cdk",
    "constructs",
    "cloudformation"
  ],
  "author": {
    "name": "Amazon Web Services",
    "url": "https://aws.amazon.com",
    "organization": true
  },
  "license": "Apache-2.0",
  "devDependencies": {
<<<<<<< HEAD
    "@aws-cdk/assert": "^1.10.0",
    "@aws-cdk/aws-events": "^1.10.0",
    "@aws-cdk/aws-ssm": "^1.10.0",
    "@aws-cdk/aws-s3-assets": "^1.10.0",
    "@aws-cdk/aws-sns-subscriptions": "^1.10.0",
    "@aws-cdk/aws-sqs": "^1.10.0",
=======
    "@aws-cdk/assert": "^1.11.0",
    "@aws-cdk/aws-events": "^1.11.0",
    "@aws-cdk/aws-ssm": "^1.11.0",
>>>>>>> 68e1e854
    "@types/aws-lambda": "^8.10.33",
    "cdk-build-tools": "file:../../../tools/cdk-build-tools",
    "cdk-integ-tools": "file:../../../tools/cdk-integ-tools",
    "cfn2ts": "file:../../../tools/cfn2ts",
    "pkglint": "file:../../../tools/pkglint"
  },
  "dependencies": {
<<<<<<< HEAD
    "@aws-cdk/aws-iam": "^1.10.0",
    "@aws-cdk/aws-lambda": "^1.10.0",
    "@aws-cdk/cx-api": "^1.10.0",
    "@aws-cdk/aws-s3": "^1.10.0",
    "@aws-cdk/aws-sns": "^1.10.0",
    "@aws-cdk/core": "^1.10.0"
  },
  "homepage": "https://github.com/aws/aws-cdk",
  "peerDependencies": {
    "@aws-cdk/aws-iam": "^1.10.0",
    "@aws-cdk/cx-api": "^1.10.0",
    "@aws-cdk/aws-s3": "^1.10.0",
    "@aws-cdk/aws-lambda": "^1.10.0",
    "@aws-cdk/aws-sns": "^1.10.0",
    "@aws-cdk/core": "^1.10.0"
=======
    "@aws-cdk/aws-iam": "^1.11.0",
    "@aws-cdk/aws-lambda": "^1.11.0",
    "@aws-cdk/aws-sns": "^1.11.0",
    "@aws-cdk/core": "^1.11.0"
  },
  "homepage": "https://github.com/aws/aws-cdk",
  "peerDependencies": {
    "@aws-cdk/aws-iam": "^1.11.0",
    "@aws-cdk/aws-lambda": "^1.11.0",
    "@aws-cdk/aws-sns": "^1.11.0",
    "@aws-cdk/core": "^1.11.0"
>>>>>>> 68e1e854
  },
  "engines": {
    "node": ">= 10.3.0"
  },
  "awslint": {
    "exclude": [
      "construct-ctor:@aws-cdk/aws-cloudformation.PipelineCloudFormationAction.<initializer>",
      "construct-ctor:@aws-cdk/aws-cloudformation.PipelineCloudFormationDeployAction.<initializer>",
      "construct-ctor-props-optional:@aws-cdk/aws-cloudformation.AwsCustomResource",
      "no-unused-type:@aws-cdk/aws-cloudformation.CloudFormationCapabilities",
      "props-physical-name:@aws-cdk/aws-cloudformation.CustomResourceProps"
    ]
  },
  "stability": "stable"
}<|MERGE_RESOLUTION|>--- conflicted
+++ resolved
@@ -63,18 +63,12 @@
   },
   "license": "Apache-2.0",
   "devDependencies": {
-<<<<<<< HEAD
-    "@aws-cdk/assert": "^1.10.0",
-    "@aws-cdk/aws-events": "^1.10.0",
-    "@aws-cdk/aws-ssm": "^1.10.0",
-    "@aws-cdk/aws-s3-assets": "^1.10.0",
-    "@aws-cdk/aws-sns-subscriptions": "^1.10.0",
-    "@aws-cdk/aws-sqs": "^1.10.0",
-=======
     "@aws-cdk/assert": "^1.11.0",
     "@aws-cdk/aws-events": "^1.11.0",
     "@aws-cdk/aws-ssm": "^1.11.0",
->>>>>>> 68e1e854
+    "@aws-cdk/aws-s3-assets": "^1.11.0",
+    "@aws-cdk/aws-sns-subscriptions": "^1.11.0",
+    "@aws-cdk/aws-sqs": "^1.11.0",
     "@types/aws-lambda": "^8.10.33",
     "cdk-build-tools": "file:../../../tools/cdk-build-tools",
     "cdk-integ-tools": "file:../../../tools/cdk-integ-tools",
@@ -82,35 +76,21 @@
     "pkglint": "file:../../../tools/pkglint"
   },
   "dependencies": {
-<<<<<<< HEAD
-    "@aws-cdk/aws-iam": "^1.10.0",
-    "@aws-cdk/aws-lambda": "^1.10.0",
-    "@aws-cdk/cx-api": "^1.10.0",
-    "@aws-cdk/aws-s3": "^1.10.0",
-    "@aws-cdk/aws-sns": "^1.10.0",
-    "@aws-cdk/core": "^1.10.0"
-  },
-  "homepage": "https://github.com/aws/aws-cdk",
-  "peerDependencies": {
-    "@aws-cdk/aws-iam": "^1.10.0",
-    "@aws-cdk/cx-api": "^1.10.0",
-    "@aws-cdk/aws-s3": "^1.10.0",
-    "@aws-cdk/aws-lambda": "^1.10.0",
-    "@aws-cdk/aws-sns": "^1.10.0",
-    "@aws-cdk/core": "^1.10.0"
-=======
     "@aws-cdk/aws-iam": "^1.11.0",
     "@aws-cdk/aws-lambda": "^1.11.0",
+    "@aws-cdk/cx-api": "^1.11.0",
+    "@aws-cdk/aws-s3": "^1.11.0",
     "@aws-cdk/aws-sns": "^1.11.0",
     "@aws-cdk/core": "^1.11.0"
   },
   "homepage": "https://github.com/aws/aws-cdk",
   "peerDependencies": {
     "@aws-cdk/aws-iam": "^1.11.0",
+    "@aws-cdk/cx-api": "^1.11.0",
+    "@aws-cdk/aws-s3": "^1.11.0",
     "@aws-cdk/aws-lambda": "^1.11.0",
     "@aws-cdk/aws-sns": "^1.11.0",
     "@aws-cdk/core": "^1.11.0"
->>>>>>> 68e1e854
   },
   "engines": {
     "node": ">= 10.3.0"
