--- conflicted
+++ resolved
@@ -3,11 +3,7 @@
 import { expect, haveResource, matchTemplate, SynthUtils } from '@aws-cdk/assert';
 import * as s3_assets from '@aws-cdk/aws-s3-assets';
 import * as sns from '@aws-cdk/aws-sns';
-<<<<<<< HEAD
-import { App, CfnParameter, CfnResource, Construct, ContextProvider, Names, Stack } from '@aws-cdk/core';
-=======
-import { App, CfnParameter, CfnResource, Construct, ContextProvider, LegacyStackSynthesizer, Stack } from '@aws-cdk/core';
->>>>>>> c124886f
+import { App, CfnParameter, CfnResource, Construct, ContextProvider, LegacyStackSynthesizer, Names, Stack } from '@aws-cdk/core';
 import { Test } from 'nodeunit';
 import { NestedStack } from '../lib/nested-stack';
 
