--- conflicted
+++ resolved
@@ -9,11 +9,6 @@
 
 // references between siblings
 
-<<<<<<< HEAD
-/* eslint-disable @aws-cdk/no-core-construct */
-
-=======
->>>>>>> d45bb521
 class ProducerNestedStack extends cfn.NestedStack {
   public readonly topic: sns.Topic;
 
