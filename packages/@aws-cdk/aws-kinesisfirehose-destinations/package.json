{
  "name": "@aws-cdk/aws-kinesisfirehose-destinations",
  "version": "0.0.0",
  "description": "CDK Destinations Constructs for AWS Kinesis Firehose",
  "main": "lib/index.js",
  "types": "lib/index.d.ts",
  "jsii": {
    "outdir": "dist",
    "targets": {
      "java": {
        "package": "software.amazon.awscdk.services.kinesisfirehose.destinations",
        "maven": {
          "groupId": "software.amazon.awscdk",
          "artifactId": "kinesisfirehose-destinations"
        }
      },
      "dotnet": {
        "namespace": "Amazon.CDK.AWS.KinesisFirehose.Destinations",
        "packageId": "Amazon.CDK.AWS.KinesisFirehose.Destinations",
        "iconUrl": "https://raw.githubusercontent.com/aws/aws-cdk/master/logo/default-256-dark.png"
      },
      "python": {
        "distName": "aws-cdk.aws-kinesisfirehose-destinations",
        "module": "aws_cdk.aws_kinesisfirehose_destinations",
        "classifiers": [
          "Framework :: AWS CDK",
          "Framework :: AWS CDK :: 1"
        ]
      }
    },
    "projectReferences": true,
    "metadata": {
      "jsii": {
        "rosetta": {
<<<<<<< HEAD
          "strict": true 
=======
          "strict": true
>>>>>>> 858d8b81
        }
      }
    }
  },
  "repository": {
    "type": "git",
    "url": "https://github.com/aws/aws-cdk.git",
    "directory": "packages/@aws-cdk/aws-kinesisfirehose-destinations"
  },
  "scripts": {
    "build": "cdk-build",
    "watch": "cdk-watch",
    "lint": "cdk-lint",
    "test": "cdk-test",
    "integ": "cdk-integ",
    "pkglint": "pkglint -f",
    "package": "cdk-package",
    "awslint": "cdk-awslint",
    "build+test+package": "yarn build+test && yarn package",
    "build+test": "yarn build && yarn test",
    "compat": "cdk-compat",
    "rosetta:extract": "yarn --silent jsii-rosetta extract",
    "build+extract": "yarn build && yarn rosetta:extract",
    "build+test+extract": "yarn build+test && yarn rosetta:extract"
  },
  "keywords": [
    "aws",
    "cdk",
    "constructs",
    "kinesisfirehose"
  ],
  "author": {
    "name": "Amazon Web Services",
    "url": "https://aws.amazon.com",
    "organization": true
  },
  "license": "Apache-2.0",
  "devDependencies": {
    "@aws-cdk/assertions": "0.0.0",
    "@aws-cdk/aws-lambda": "0.0.0",
    "@aws-cdk/aws-lambda-nodejs": "0.0.0",
    "@aws-cdk/cdk-build-tools": "0.0.0",
    "@aws-cdk/cdk-integ-tools": "0.0.0",
    "@aws-cdk/cfn2ts": "0.0.0",
    "@aws-cdk/pkglint": "0.0.0",
    "@types/jest": "^27.0.2",
    "jest": "^27.3.1"
  },
  "dependencies": {
    "@aws-cdk/aws-iam": "0.0.0",
    "@aws-cdk/aws-kinesisfirehose": "0.0.0",
    "@aws-cdk/aws-kms": "0.0.0",
    "@aws-cdk/aws-logs": "0.0.0",
    "@aws-cdk/aws-s3": "0.0.0",
    "@aws-cdk/core": "0.0.0",
    "constructs": "^10.0.0"
  },
  "homepage": "https://github.com/aws/aws-cdk",
  "peerDependencies": {
    "@aws-cdk/aws-iam": "0.0.0",
    "@aws-cdk/aws-kinesisfirehose": "0.0.0",
    "@aws-cdk/aws-kms": "0.0.0",
    "@aws-cdk/aws-logs": "0.0.0",
    "@aws-cdk/aws-s3": "0.0.0",
    "@aws-cdk/core": "0.0.0",
    "constructs": "^10.0.0"
  },
  "engines": {
    "node": ">= 14.15.0"
  },
  "stability": "experimental",
  "maturity": "experimental",
  "awslint": {
    "exclude": []
  },
  "awscdkio": {
    "announce": false
  },
  "cdk-build": {
    "env": {
      "AWSLINT_BASE_CONSTRUCT": true
    }
  },
  "publishConfig": {
    "tag": "next"
  },
  "private": true
}<|MERGE_RESOLUTION|>--- conflicted
+++ resolved
@@ -32,11 +32,7 @@
     "metadata": {
       "jsii": {
         "rosetta": {
-<<<<<<< HEAD
-          "strict": true 
-=======
           "strict": true
->>>>>>> 858d8b81
         }
       }
     }
