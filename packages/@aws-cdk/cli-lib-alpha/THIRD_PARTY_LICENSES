--- conflicted
+++ resolved
@@ -493,11 +493,7 @@
 
 ----------------
 
-<<<<<<< HEAD
-** aws-sdk@2.1562.0 - https://www.npmjs.com/package/aws-sdk/v/2.1562.0 | Apache-2.0
-=======
 ** aws-sdk@2.1596.0 - https://www.npmjs.com/package/aws-sdk/v/2.1596.0 | Apache-2.0
->>>>>>> 8d55d864
 AWS SDK for JavaScript
 Copyright 2012-2017 Amazon.com, Inc. or its affiliates. All Rights Reserved.
 
@@ -695,11 +691,8 @@
 
 ----------------
 
-<<<<<<< HEAD
-** cdk-from-cfn@0.133.0 - https://www.npmjs.com/package/cdk-from-cfn/v/0.133.0 | MIT OR Apache-2.0
-=======
 ** cdk-from-cfn@0.156.0 - https://www.npmjs.com/package/cdk-from-cfn/v/0.156.0 | MIT OR Apache-2.0
->>>>>>> 8d55d864
+
 
 ----------------
 
@@ -1182,7 +1175,6 @@
 
 Redistribution and use in source and binary forms, with or without
 modification, are permitted provided that the following conditions are met:
-<<<<<<< HEAD
 
 1. Redistributions of source code must retain the above copyright notice, this
    list of conditions and the following disclaimer.
@@ -1195,20 +1187,6 @@
    contributors may be used to endorse or promote products derived from
    this software without specific prior written permission.
 
-=======
-
-1. Redistributions of source code must retain the above copyright notice, this
-   list of conditions and the following disclaimer.
-
-2. Redistributions in binary form must reproduce the above copyright notice,
-   this list of conditions and the following disclaimer in the documentation
-   and/or other materials provided with the distribution.
-
-3. Neither the name of the copyright holder nor the names of its
-   contributors may be used to endorse or promote products derived from
-   this software without specific prior written permission.
-
->>>>>>> 8d55d864
 THIS SOFTWARE IS PROVIDED BY THE COPYRIGHT HOLDERS AND CONTRIBUTORS "AS IS"
 AND ANY EXPRESS OR IMPLIED WARRANTIES, INCLUDING, BUT NOT LIMITED TO, THE
 IMPLIED WARRANTIES OF MERCHANTABILITY AND FITNESS FOR A PARTICULAR PURPOSE ARE
@@ -3249,11 +3227,7 @@
 
 ----------------
 
-<<<<<<< HEAD
-** socks@2.7.3 - https://www.npmjs.com/package/socks/v/2.7.3 | MIT
-=======
 ** socks@2.8.3 - https://www.npmjs.com/package/socks/v/2.8.3 | MIT
->>>>>>> 8d55d864
 The MIT License (MIT)
 
 Copyright (c) 2013 Josh Glazebrook
