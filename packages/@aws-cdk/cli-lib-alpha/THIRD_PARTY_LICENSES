The @aws-cdk/cli-lib-alpha package includes the following third-party software/licensing:

** @cdklabs/tskb@0.0.3 - https://www.npmjs.com/package/@cdklabs/tskb/v/0.0.3 | Apache-2.0

                                 Apache License
                           Version 2.0, January 2004
                        http://www.apache.org/licenses/

   TERMS AND CONDITIONS FOR USE, REPRODUCTION, AND DISTRIBUTION

   1. Definitions.

      "License" shall mean the terms and conditions for use, reproduction,
      and distribution as defined by Sections 1 through 9 of this document.

      "Licensor" shall mean the copyright owner or entity authorized by
      the copyright owner that is granting the License.

      "Legal Entity" shall mean the union of the acting entity and all
      other entities that control, are controlled by, or are under common
      control with that entity. For the purposes of this definition,
      "control" means (i) the power, direct or indirect, to cause the
      direction or management of such entity, whether by contract or
      otherwise, or (ii) ownership of fifty percent (50%) or more of the
      outstanding shares, or (iii) beneficial ownership of such entity.

      "You" (or "Your") shall mean an individual or Legal Entity
      exercising permissions granted by this License.

      "Source" form shall mean the preferred form for making modifications,
      including but not limited to software source code, documentation
      source, and configuration files.

      "Object" form shall mean any form resulting from mechanical
      transformation or translation of a Source form, including but
      not limited to compiled object code, generated documentation,
      and conversions to other media types.

      "Work" shall mean the work of authorship, whether in Source or
      Object form, made available under the License, as indicated by a
      copyright notice that is included in or attached to the work
      (an example is provided in the Appendix below).

      "Derivative Works" shall mean any work, whether in Source or Object
      form, that is based on (or derived from) the Work and for which the
      editorial revisions, annotations, elaborations, or other modifications
      represent, as a whole, an original work of authorship. For the purposes
      of this License, Derivative Works shall not include works that remain
      separable from, or merely link (or bind by name) to the interfaces of,
      the Work and Derivative Works thereof.

      "Contribution" shall mean any work of authorship, including
      the original version of the Work and any modifications or additions
      to that Work or Derivative Works thereof, that is intentionally
      submitted to Licensor for inclusion in the Work by the copyright owner
      or by an individual or Legal Entity authorized to submit on behalf of
      the copyright owner. For the purposes of this definition, "submitted"
      means any form of electronic, verbal, or written communication sent
      to the Licensor or its representatives, including but not limited to
      communication on electronic mailing lists, source code control systems,
      and issue tracking systems that are managed by, or on behalf of, the
      Licensor for the purpose of discussing and improving the Work, but
      excluding communication that is conspicuously marked or otherwise
      designated in writing by the copyright owner as "Not a Contribution."

      "Contributor" shall mean Licensor and any individual or Legal Entity
      on behalf of whom a Contribution has been received by Licensor and
      subsequently incorporated within the Work.

   2. Grant of Copyright License. Subject to the terms and conditions of
      this License, each Contributor hereby grants to You a perpetual,
      worldwide, non-exclusive, no-charge, royalty-free, irrevocable
      copyright license to reproduce, prepare Derivative Works of,
      publicly display, publicly perform, sublicense, and distribute the
      Work and such Derivative Works in Source or Object form.

   3. Grant of Patent License. Subject to the terms and conditions of
      this License, each Contributor hereby grants to You a perpetual,
      worldwide, non-exclusive, no-charge, royalty-free, irrevocable
      (except as stated in this section) patent license to make, have made,
      use, offer to sell, sell, import, and otherwise transfer the Work,
      where such license applies only to those patent claims licensable
      by such Contributor that are necessarily infringed by their
      Contribution(s) alone or by combination of their Contribution(s)
      with the Work to which such Contribution(s) was submitted. If You
      institute patent litigation against any entity (including a
      cross-claim or counterclaim in a lawsuit) alleging that the Work
      or a Contribution incorporated within the Work constitutes direct
      or contributory patent infringement, then any patent licenses
      granted to You under this License for that Work shall terminate
      as of the date such litigation is filed.

   4. Redistribution. You may reproduce and distribute copies of the
      Work or Derivative Works thereof in any medium, with or without
      modifications, and in Source or Object form, provided that You
      meet the following conditions:

      (a) You must give any other recipients of the Work or
          Derivative Works a copy of this License; and

      (b) You must cause any modified files to carry prominent notices
          stating that You changed the files; and

      (c) You must retain, in the Source form of any Derivative Works
          that You distribute, all copyright, patent, trademark, and
          attribution notices from the Source form of the Work,
          excluding those notices that do not pertain to any part of
          the Derivative Works; and

      (d) If the Work includes a "NOTICE" text file as part of its
          distribution, then any Derivative Works that You distribute must
          include a readable copy of the attribution notices contained
          within such NOTICE file, excluding those notices that do not
          pertain to any part of the Derivative Works, in at least one
          of the following places: within a NOTICE text file distributed
          as part of the Derivative Works; within the Source form or
          documentation, if provided along with the Derivative Works; or,
          within a display generated by the Derivative Works, if and
          wherever such third-party notices normally appear. The contents
          of the NOTICE file are for informational purposes only and
          do not modify the License. You may add Your own attribution
          notices within Derivative Works that You distribute, alongside
          or as an addendum to the NOTICE text from the Work, provided
          that such additional attribution notices cannot be construed
          as modifying the License.

      You may add Your own copyright statement to Your modifications and
      may provide additional or different license terms and conditions
      for use, reproduction, or distribution of Your modifications, or
      for any such Derivative Works as a whole, provided Your use,
      reproduction, and distribution of the Work otherwise complies with
      the conditions stated in this License.

   5. Submission of Contributions. Unless You explicitly state otherwise,
      any Contribution intentionally submitted for inclusion in the Work
      by You to the Licensor shall be under the terms and conditions of
      this License, without any additional terms or conditions.
      Notwithstanding the above, nothing herein shall supersede or modify
      the terms of any separate license agreement you may have executed
      with Licensor regarding such Contributions.

   6. Trademarks. This License does not grant permission to use the trade
      names, trademarks, service marks, or product names of the Licensor,
      except as required for reasonable and customary use in describing the
      origin of the Work and reproducing the content of the NOTICE file.

   7. Disclaimer of Warranty. Unless required by applicable law or
      agreed to in writing, Licensor provides the Work (and each
      Contributor provides its Contributions) on an "AS IS" BASIS,
      WITHOUT WARRANTIES OR CONDITIONS OF ANY KIND, either express or
      implied, including, without limitation, any warranties or conditions
      of TITLE, NON-INFRINGEMENT, MERCHANTABILITY, or FITNESS FOR A
      PARTICULAR PURPOSE. You are solely responsible for determining the
      appropriateness of using or redistributing the Work and assume any
      risks associated with Your exercise of permissions under this License.

   8. Limitation of Liability. In no event and under no legal theory,
      whether in tort (including negligence), contract, or otherwise,
      unless required by applicable law (such as deliberate and grossly
      negligent acts) or agreed to in writing, shall any Contributor be
      liable to You for damages, including any direct, indirect, special,
      incidental, or consequential damages of any character arising as a
      result of this License or out of the use or inability to use the
      Work (including but not limited to damages for loss of goodwill,
      work stoppage, computer failure or malfunction, or any and all
      other commercial damages or losses), even if such Contributor
      has been advised of the possibility of such damages.

   9. Accepting Warranty or Additional Liability. While redistributing
      the Work or Derivative Works thereof, You may choose to offer,
      and charge a fee for, acceptance of support, warranty, indemnity,
      or other liability obligations and/or rights consistent with this
      License. However, in accepting such obligations, You may act only
      on Your own behalf and on Your sole responsibility, not on behalf
      of any other Contributor, and only if You agree to indemnify,
      defend, and hold each Contributor harmless for any liability
      incurred by, or claims asserted against, such Contributor by reason
      of your accepting any such warranty or additional liability.

   END OF TERMS AND CONDITIONS

   APPENDIX: How to apply the Apache License to your work.

      To apply the Apache License to your work, attach the following
      boilerplate notice, with the fields enclosed by brackets "[]"
      replaced with your own identifying information. (Don't include
      the brackets!)  The text should be enclosed in the appropriate
      comment syntax for the file format. We also recommend that a
      file or class name and description of purpose be included on the
      same "printed page" as the copyright notice for easier
      identification within third-party archives.

   Copyright [yyyy] [name of copyright owner]

   Licensed under the Apache License, Version 2.0 (the "License");
   you may not use this file except in compliance with the License.
   You may obtain a copy of the License at

       http://www.apache.org/licenses/LICENSE-2.0

   Unless required by applicable law or agreed to in writing, software
   distributed under the License is distributed on an "AS IS" BASIS,
   WITHOUT WARRANTIES OR CONDITIONS OF ANY KIND, either express or implied.
   See the License for the specific language governing permissions and
   limitations under the License.


----------------

<<<<<<< HEAD
** @jsii/check-node@1.101.0 - https://www.npmjs.com/package/@jsii/check-node/v/1.101.0 | Apache-2.0
=======
** @jsii/check-node@1.102.0 - https://www.npmjs.com/package/@jsii/check-node/v/1.102.0 | Apache-2.0
>>>>>>> 94b68d7b
jsii
Copyright 2018 Amazon.com, Inc. or its affiliates. All Rights Reserved.


----------------

** @tootallnate/quickjs-emscripten@0.23.0 - https://www.npmjs.com/package/@tootallnate/quickjs-emscripten/v/0.23.0 | MIT
MIT License

quickjs-emscripten copyright (c) 2019 Jake Teton-Landis

Permission is hereby granted, free of charge, to any person obtaining a copy
of this software and associated documentation files (the "Software"), to deal
in the Software without restriction, including without limitation the rights
to use, copy, modify, merge, publish, distribute, sublicense, and/or sell
copies of the Software, and to permit persons to whom the Software is
furnished to do so, subject to the following conditions:

The above copyright notice and this permission notice shall be included in all
copies or substantial portions of the Software.

THE SOFTWARE IS PROVIDED "AS IS", WITHOUT WARRANTY OF ANY KIND, EXPRESS OR
IMPLIED, INCLUDING BUT NOT LIMITED TO THE WARRANTIES OF MERCHANTABILITY,
FITNESS FOR A PARTICULAR PURPOSE AND NONINFRINGEMENT. IN NO EVENT SHALL THE
AUTHORS OR COPYRIGHT HOLDERS BE LIABLE FOR ANY CLAIM, DAMAGES OR OTHER
LIABILITY, WHETHER IN AN ACTION OF CONTRACT, TORT OR OTHERWISE, ARISING FROM,
OUT OF OR IN CONNECTION WITH THE SOFTWARE OR THE USE OR OTHER DEALINGS IN THE
SOFTWARE.


----------------

** agent-base@7.1.1 - https://www.npmjs.com/package/agent-base/v/7.1.1 | MIT
(The MIT License)

Copyright (c) 2013 Nathan Rajlich <nathan@tootallnate.net>

Permission is hereby granted, free of charge, to any person obtaining
a copy of this software and associated documentation files (the
'Software'), to deal in the Software without restriction, including
without limitation the rights to use, copy, modify, merge, publish,
distribute, sublicense, and/or sell copies of the Software, and to
permit persons to whom the Software is furnished to do so, subject to
the following conditions:

The above copyright notice and this permission notice shall be
included in all copies or substantial portions of the Software.

THE SOFTWARE IS PROVIDED 'AS IS', WITHOUT WARRANTY OF ANY KIND,
EXPRESS OR IMPLIED, INCLUDING BUT NOT LIMITED TO THE WARRANTIES OF
MERCHANTABILITY, FITNESS FOR A PARTICULAR PURPOSE AND NONINFRINGEMENT.
IN NO EVENT SHALL THE AUTHORS OR COPYRIGHT HOLDERS BE LIABLE FOR ANY
CLAIM, DAMAGES OR OTHER LIABILITY, WHETHER IN AN ACTION OF CONTRACT,
TORT OR OTHERWISE, ARISING FROM, OUT OF OR IN CONNECTION WITH THE
SOFTWARE OR THE USE OR OTHER DEALINGS IN THE SOFTWARE.

----------------

** ajv@8.16.0 - https://www.npmjs.com/package/ajv/v/8.16.0 | MIT
The MIT License (MIT)

Copyright (c) 2015-2021 Evgeny Poberezkin

Permission is hereby granted, free of charge, to any person obtaining a copy
of this software and associated documentation files (the "Software"), to deal
in the Software without restriction, including without limitation the rights
to use, copy, modify, merge, publish, distribute, sublicense, and/or sell
copies of the Software, and to permit persons to whom the Software is
furnished to do so, subject to the following conditions:

The above copyright notice and this permission notice shall be included in all
copies or substantial portions of the Software.

THE SOFTWARE IS PROVIDED "AS IS", WITHOUT WARRANTY OF ANY KIND, EXPRESS OR
IMPLIED, INCLUDING BUT NOT LIMITED TO THE WARRANTIES OF MERCHANTABILITY,
FITNESS FOR A PARTICULAR PURPOSE AND NONINFRINGEMENT. IN NO EVENT SHALL THE
AUTHORS OR COPYRIGHT HOLDERS BE LIABLE FOR ANY CLAIM, DAMAGES OR OTHER
LIABILITY, WHETHER IN AN ACTION OF CONTRACT, TORT OR OTHERWISE, ARISING FROM,
OUT OF OR IN CONNECTION WITH THE SOFTWARE OR THE USE OR OTHER DEALINGS IN THE
SOFTWARE.



----------------

** ansi-regex@5.0.1 - https://www.npmjs.com/package/ansi-regex/v/5.0.1 | MIT
MIT License

Copyright (c) Sindre Sorhus <sindresorhus@gmail.com> (sindresorhus.com)

Permission is hereby granted, free of charge, to any person obtaining a copy of this software and associated documentation files (the "Software"), to deal in the Software without restriction, including without limitation the rights to use, copy, modify, merge, publish, distribute, sublicense, and/or sell copies of the Software, and to permit persons to whom the Software is furnished to do so, subject to the following conditions:

The above copyright notice and this permission notice shall be included in all copies or substantial portions of the Software.

THE SOFTWARE IS PROVIDED "AS IS", WITHOUT WARRANTY OF ANY KIND, EXPRESS OR IMPLIED, INCLUDING BUT NOT LIMITED TO THE WARRANTIES OF MERCHANTABILITY, FITNESS FOR A PARTICULAR PURPOSE AND NONINFRINGEMENT. IN NO EVENT SHALL THE AUTHORS OR COPYRIGHT HOLDERS BE LIABLE FOR ANY CLAIM, DAMAGES OR OTHER LIABILITY, WHETHER IN AN ACTION OF CONTRACT, TORT OR OTHERWISE, ARISING FROM, OUT OF OR IN CONNECTION WITH THE SOFTWARE OR THE USE OR OTHER DEALINGS IN THE SOFTWARE.


----------------

** ansi-styles@4.3.0 - https://www.npmjs.com/package/ansi-styles/v/4.3.0 | MIT
MIT License

Copyright (c) Sindre Sorhus <sindresorhus@gmail.com> (sindresorhus.com)

Permission is hereby granted, free of charge, to any person obtaining a copy of this software and associated documentation files (the "Software"), to deal in the Software without restriction, including without limitation the rights to use, copy, modify, merge, publish, distribute, sublicense, and/or sell copies of the Software, and to permit persons to whom the Software is furnished to do so, subject to the following conditions:

The above copyright notice and this permission notice shall be included in all copies or substantial portions of the Software.

THE SOFTWARE IS PROVIDED "AS IS", WITHOUT WARRANTY OF ANY KIND, EXPRESS OR IMPLIED, INCLUDING BUT NOT LIMITED TO THE WARRANTIES OF MERCHANTABILITY, FITNESS FOR A PARTICULAR PURPOSE AND NONINFRINGEMENT. IN NO EVENT SHALL THE AUTHORS OR COPYRIGHT HOLDERS BE LIABLE FOR ANY CLAIM, DAMAGES OR OTHER LIABILITY, WHETHER IN AN ACTION OF CONTRACT, TORT OR OTHERWISE, ARISING FROM, OUT OF OR IN CONNECTION WITH THE SOFTWARE OR THE USE OR OTHER DEALINGS IN THE SOFTWARE.


----------------

** anymatch@3.1.3 - https://www.npmjs.com/package/anymatch/v/3.1.3 | ISC
The ISC License

Copyright (c) 2019 Elan Shanker, Paul Miller (https://paulmillr.com)

Permission to use, copy, modify, and/or distribute this software for any
purpose with or without fee is hereby granted, provided that the above
copyright notice and this permission notice appear in all copies.

THE SOFTWARE IS PROVIDED "AS IS" AND THE AUTHOR DISCLAIMS ALL WARRANTIES
WITH REGARD TO THIS SOFTWARE INCLUDING ALL IMPLIED WARRANTIES OF
MERCHANTABILITY AND FITNESS. IN NO EVENT SHALL THE AUTHOR BE LIABLE FOR
ANY SPECIAL, DIRECT, INDIRECT, OR CONSEQUENTIAL DAMAGES OR ANY DAMAGES
WHATSOEVER RESULTING FROM LOSS OF USE, DATA OR PROFITS, WHETHER IN AN
ACTION OF CONTRACT, NEGLIGENCE OR OTHER TORTIOUS ACTION, ARISING OUT OF OR
IN CONNECTION WITH THE USE OR PERFORMANCE OF THIS SOFTWARE.


----------------

** archiver-utils@2.1.0 - https://www.npmjs.com/package/archiver-utils/v/2.1.0 | MIT
Copyright (c) 2015 Chris Talkington.

Permission is hereby granted, free of charge, to any person
obtaining a copy of this software and associated documentation
files (the "Software"), to deal in the Software without
restriction, including without limitation the rights to use,
copy, modify, merge, publish, distribute, sublicense, and/or sell
copies of the Software, and to permit persons to whom the
Software is furnished to do so, subject to the following
conditions:

The above copyright notice and this permission notice shall be
included in all copies or substantial portions of the Software.

THE SOFTWARE IS PROVIDED "AS IS", WITHOUT WARRANTY OF ANY KIND,
EXPRESS OR IMPLIED, INCLUDING BUT NOT LIMITED TO THE WARRANTIES
OF MERCHANTABILITY, FITNESS FOR A PARTICULAR PURPOSE AND
NONINFRINGEMENT. IN NO EVENT SHALL THE AUTHORS OR COPYRIGHT
HOLDERS BE LIABLE FOR ANY CLAIM, DAMAGES OR OTHER LIABILITY,
WHETHER IN AN ACTION OF CONTRACT, TORT OR OTHERWISE, ARISING
FROM, OUT OF OR IN CONNECTION WITH THE SOFTWARE OR THE USE OR
OTHER DEALINGS IN THE SOFTWARE.

----------------

** archiver-utils@3.0.4 - https://www.npmjs.com/package/archiver-utils/v/3.0.4 | MIT
Copyright (c) 2015 Chris Talkington.

Permission is hereby granted, free of charge, to any person
obtaining a copy of this software and associated documentation
files (the "Software"), to deal in the Software without
restriction, including without limitation the rights to use,
copy, modify, merge, publish, distribute, sublicense, and/or sell
copies of the Software, and to permit persons to whom the
Software is furnished to do so, subject to the following
conditions:

The above copyright notice and this permission notice shall be
included in all copies or substantial portions of the Software.

THE SOFTWARE IS PROVIDED "AS IS", WITHOUT WARRANTY OF ANY KIND,
EXPRESS OR IMPLIED, INCLUDING BUT NOT LIMITED TO THE WARRANTIES
OF MERCHANTABILITY, FITNESS FOR A PARTICULAR PURPOSE AND
NONINFRINGEMENT. IN NO EVENT SHALL THE AUTHORS OR COPYRIGHT
HOLDERS BE LIABLE FOR ANY CLAIM, DAMAGES OR OTHER LIABILITY,
WHETHER IN AN ACTION OF CONTRACT, TORT OR OTHERWISE, ARISING
FROM, OUT OF OR IN CONNECTION WITH THE SOFTWARE OR THE USE OR
OTHER DEALINGS IN THE SOFTWARE.

----------------

** archiver@5.3.2 - https://www.npmjs.com/package/archiver/v/5.3.2 | MIT
Copyright (c) 2012-2014 Chris Talkington, contributors.

Permission is hereby granted, free of charge, to any person
obtaining a copy of this software and associated documentation
files (the "Software"), to deal in the Software without
restriction, including without limitation the rights to use,
copy, modify, merge, publish, distribute, sublicense, and/or sell
copies of the Software, and to permit persons to whom the
Software is furnished to do so, subject to the following
conditions:

The above copyright notice and this permission notice shall be
included in all copies or substantial portions of the Software.

THE SOFTWARE IS PROVIDED "AS IS", WITHOUT WARRANTY OF ANY KIND,
EXPRESS OR IMPLIED, INCLUDING BUT NOT LIMITED TO THE WARRANTIES
OF MERCHANTABILITY, FITNESS FOR A PARTICULAR PURPOSE AND
NONINFRINGEMENT. IN NO EVENT SHALL THE AUTHORS OR COPYRIGHT
HOLDERS BE LIABLE FOR ANY CLAIM, DAMAGES OR OTHER LIABILITY,
WHETHER IN AN ACTION OF CONTRACT, TORT OR OTHERWISE, ARISING
FROM, OUT OF OR IN CONNECTION WITH THE SOFTWARE OR THE USE OR
OTHER DEALINGS IN THE SOFTWARE.

----------------

** ast-types@0.13.4 - https://www.npmjs.com/package/ast-types/v/0.13.4 | MIT
Copyright (c) 2013 Ben Newman <bn@cs.stanford.edu>

Permission is hereby granted, free of charge, to any person obtaining
a copy of this software and associated documentation files (the
"Software"), to deal in the Software without restriction, including
without limitation the rights to use, copy, modify, merge, publish,
distribute, sublicense, and/or sell copies of the Software, and to
permit persons to whom the Software is furnished to do so, subject to
the following conditions:

The above copyright notice and this permission notice shall be
included in all copies or substantial portions of the Software.

THE SOFTWARE IS PROVIDED "AS IS", WITHOUT WARRANTY OF ANY KIND,
EXPRESS OR IMPLIED, INCLUDING BUT NOT LIMITED TO THE WARRANTIES OF
MERCHANTABILITY, FITNESS FOR A PARTICULAR PURPOSE AND NONINFRINGEMENT.
IN NO EVENT SHALL THE AUTHORS OR COPYRIGHT HOLDERS BE LIABLE FOR ANY
CLAIM, DAMAGES OR OTHER LIABILITY, WHETHER IN AN ACTION OF CONTRACT,
TORT OR OTHERWISE, ARISING FROM, OUT OF OR IN CONNECTION WITH THE
SOFTWARE OR THE USE OR OTHER DEALINGS IN THE SOFTWARE.


----------------

** astral-regex@2.0.0 - https://www.npmjs.com/package/astral-regex/v/2.0.0 | MIT
MIT License

Copyright (c) Kevin Mårtensson <kevinmartensson@gmail.com> (github.com/kevva)

Permission is hereby granted, free of charge, to any person obtaining a copy of this software and associated documentation files (the "Software"), to deal in the Software without restriction, including without limitation the rights to use, copy, modify, merge, publish, distribute, sublicense, and/or sell copies of the Software, and to permit persons to whom the Software is furnished to do so, subject to the following conditions:

The above copyright notice and this permission notice shall be included in all copies or substantial portions of the Software.

THE SOFTWARE IS PROVIDED "AS IS", WITHOUT WARRANTY OF ANY KIND, EXPRESS OR IMPLIED, INCLUDING BUT NOT LIMITED TO THE WARRANTIES OF MERCHANTABILITY, FITNESS FOR A PARTICULAR PURPOSE AND NONINFRINGEMENT. IN NO EVENT SHALL THE AUTHORS OR COPYRIGHT HOLDERS BE LIABLE FOR ANY CLAIM, DAMAGES OR OTHER LIABILITY, WHETHER IN AN ACTION OF CONTRACT, TORT OR OTHERWISE, ARISING FROM, OUT OF OR IN CONNECTION WITH THE SOFTWARE OR THE USE OR OTHER DEALINGS IN THE SOFTWARE.


----------------

** async@3.2.5 - https://www.npmjs.com/package/async/v/3.2.5 | MIT
Copyright (c) 2010-2018 Caolan McMahon

Permission is hereby granted, free of charge, to any person obtaining a copy
of this software and associated documentation files (the "Software"), to deal
in the Software without restriction, including without limitation the rights
to use, copy, modify, merge, publish, distribute, sublicense, and/or sell
copies of the Software, and to permit persons to whom the Software is
furnished to do so, subject to the following conditions:

The above copyright notice and this permission notice shall be included in
all copies or substantial portions of the Software.

THE SOFTWARE IS PROVIDED "AS IS", WITHOUT WARRANTY OF ANY KIND, EXPRESS OR
IMPLIED, INCLUDING BUT NOT LIMITED TO THE WARRANTIES OF MERCHANTABILITY,
FITNESS FOR A PARTICULAR PURPOSE AND NONINFRINGEMENT. IN NO EVENT SHALL THE
AUTHORS OR COPYRIGHT HOLDERS BE LIABLE FOR ANY CLAIM, DAMAGES OR OTHER
LIABILITY, WHETHER IN AN ACTION OF CONTRACT, TORT OR OTHERWISE, ARISING FROM,
OUT OF OR IN CONNECTION WITH THE SOFTWARE OR THE USE OR OTHER DEALINGS IN
THE SOFTWARE.


----------------

** at-least-node@1.0.0 - https://www.npmjs.com/package/at-least-node/v/1.0.0 | ISC
The ISC License
Copyright (c) 2020 Ryan Zimmerman <opensrc@ryanzim.com>

Permission to use, copy, modify, and/or distribute this software for any purpose with or without fee is hereby granted, provided that the above copyright notice and this permission notice appear in all copies.

THE SOFTWARE IS PROVIDED "AS IS" AND THE AUTHOR DISCLAIMS ALL WARRANTIES WITH REGARD TO THIS SOFTWARE INCLUDING ALL IMPLIED WARRANTIES OF MERCHANTABILITY AND FITNESS. IN NO EVENT SHALL THE AUTHOR BE LIABLE FOR ANY SPECIAL, DIRECT, INDIRECT, OR CONSEQUENTIAL DAMAGES OR ANY DAMAGES WHATSOEVER RESULTING FROM LOSS OF USE, DATA OR PROFITS, WHETHER IN AN ACTION OF CONTRACT, NEGLIGENCE OR OTHER TORTIOUS ACTION, ARISING OUT OF OR IN CONNECTION WITH THE USE OR PERFORMANCE OF THIS SOFTWARE.


----------------

** aws-sdk@2.1653.0 - https://www.npmjs.com/package/aws-sdk/v/2.1653.0 | Apache-2.0
AWS SDK for JavaScript
Copyright 2012-2017 Amazon.com, Inc. or its affiliates. All Rights Reserved.

This product includes software developed at
Amazon Web Services, Inc. (http://aws.amazon.com/).


----------------

** balanced-match@1.0.2 - https://www.npmjs.com/package/balanced-match/v/1.0.2 | MIT

----------------

** basic-ftp@5.0.5 - https://www.npmjs.com/package/basic-ftp/v/5.0.5 | MIT
Copyright (c) 2019 Patrick Juchli

Permission is hereby granted, free of charge, to any person obtaining a copy
of this software and associated documentation files (the "Software"), to deal
in the Software without restriction, including without limitation the rights
to use, copy, modify, merge, publish, distribute, sublicense, and/or sell
copies of the Software, and to permit persons to whom the Software is
furnished to do so, subject to the following conditions:

The above copyright notice and this permission notice shall be included in all
copies or substantial portions of the Software.

THE SOFTWARE IS PROVIDED "AS IS", WITHOUT WARRANTY OF ANY KIND, EXPRESS OR
IMPLIED, INCLUDING BUT NOT LIMITED TO THE WARRANTIES OF MERCHANTABILITY,
FITNESS FOR A PARTICULAR PURPOSE AND NONINFRINGEMENT. IN NO EVENT SHALL THE
AUTHORS OR COPYRIGHT HOLDERS BE LIABLE FOR ANY CLAIM, DAMAGES OR OTHER
LIABILITY, WHETHER IN AN ACTION OF CONTRACT, TORT OR OTHERWISE, ARISING FROM,
OUT OF OR IN CONNECTION WITH THE SOFTWARE OR THE USE OR OTHER DEALINGS IN THE
SOFTWARE.

----------------

** binary-extensions@2.3.0 - https://www.npmjs.com/package/binary-extensions/v/2.3.0 | MIT
MIT License

Copyright (c) Sindre Sorhus <sindresorhus@gmail.com> (https://sindresorhus.com)
Copyright (c) Paul Miller (https://paulmillr.com)

Permission is hereby granted, free of charge, to any person obtaining a copy of this software and associated documentation files (the "Software"), to deal in the Software without restriction, including without limitation the rights to use, copy, modify, merge, publish, distribute, sublicense, and/or sell copies of the Software, and to permit persons to whom the Software is furnished to do so, subject to the following conditions:

The above copyright notice and this permission notice shall be included in all copies or substantial portions of the Software.

THE SOFTWARE IS PROVIDED "AS IS", WITHOUT WARRANTY OF ANY KIND, EXPRESS OR IMPLIED, INCLUDING BUT NOT LIMITED TO THE WARRANTIES OF MERCHANTABILITY, FITNESS FOR A PARTICULAR PURPOSE AND NONINFRINGEMENT. IN NO EVENT SHALL THE AUTHORS OR COPYRIGHT HOLDERS BE LIABLE FOR ANY CLAIM, DAMAGES OR OTHER LIABILITY, WHETHER IN AN ACTION OF CONTRACT, TORT OR OTHERWISE, ARISING FROM, OUT OF OR IN CONNECTION WITH THE SOFTWARE OR THE USE OR OTHER DEALINGS IN THE SOFTWARE.


----------------

** bl@4.1.0 - https://www.npmjs.com/package/bl/v/4.1.0 | MIT

----------------

** brace-expansion@1.1.11 - https://www.npmjs.com/package/brace-expansion/v/1.1.11 | MIT
MIT License

Copyright (c) 2013 Julian Gruber <julian@juliangruber.com>

Permission is hereby granted, free of charge, to any person obtaining a copy
of this software and associated documentation files (the "Software"), to deal
in the Software without restriction, including without limitation the rights
to use, copy, modify, merge, publish, distribute, sublicense, and/or sell
copies of the Software, and to permit persons to whom the Software is
furnished to do so, subject to the following conditions:

The above copyright notice and this permission notice shall be included in all
copies or substantial portions of the Software.

THE SOFTWARE IS PROVIDED "AS IS", WITHOUT WARRANTY OF ANY KIND, EXPRESS OR
IMPLIED, INCLUDING BUT NOT LIMITED TO THE WARRANTIES OF MERCHANTABILITY,
FITNESS FOR A PARTICULAR PURPOSE AND NONINFRINGEMENT. IN NO EVENT SHALL THE
AUTHORS OR COPYRIGHT HOLDERS BE LIABLE FOR ANY CLAIM, DAMAGES OR OTHER
LIABILITY, WHETHER IN AN ACTION OF CONTRACT, TORT OR OTHERWISE, ARISING FROM,
OUT OF OR IN CONNECTION WITH THE SOFTWARE OR THE USE OR OTHER DEALINGS IN THE
SOFTWARE.


----------------

** brace-expansion@2.0.1 - https://www.npmjs.com/package/brace-expansion/v/2.0.1 | MIT
MIT License

Copyright (c) 2013 Julian Gruber <julian@juliangruber.com>

Permission is hereby granted, free of charge, to any person obtaining a copy
of this software and associated documentation files (the "Software"), to deal
in the Software without restriction, including without limitation the rights
to use, copy, modify, merge, publish, distribute, sublicense, and/or sell
copies of the Software, and to permit persons to whom the Software is
furnished to do so, subject to the following conditions:

The above copyright notice and this permission notice shall be included in all
copies or substantial portions of the Software.

THE SOFTWARE IS PROVIDED "AS IS", WITHOUT WARRANTY OF ANY KIND, EXPRESS OR
IMPLIED, INCLUDING BUT NOT LIMITED TO THE WARRANTIES OF MERCHANTABILITY,
FITNESS FOR A PARTICULAR PURPOSE AND NONINFRINGEMENT. IN NO EVENT SHALL THE
AUTHORS OR COPYRIGHT HOLDERS BE LIABLE FOR ANY CLAIM, DAMAGES OR OTHER
LIABILITY, WHETHER IN AN ACTION OF CONTRACT, TORT OR OTHERWISE, ARISING FROM,
OUT OF OR IN CONNECTION WITH THE SOFTWARE OR THE USE OR OTHER DEALINGS IN THE
SOFTWARE.


----------------

** braces@3.0.3 - https://www.npmjs.com/package/braces/v/3.0.3 | MIT
The MIT License (MIT)

Copyright (c) 2014-present, Jon Schlinkert.

Permission is hereby granted, free of charge, to any person obtaining a copy
of this software and associated documentation files (the "Software"), to deal
in the Software without restriction, including without limitation the rights
to use, copy, modify, merge, publish, distribute, sublicense, and/or sell
copies of the Software, and to permit persons to whom the Software is
furnished to do so, subject to the following conditions:

The above copyright notice and this permission notice shall be included in
all copies or substantial portions of the Software.

THE SOFTWARE IS PROVIDED "AS IS", WITHOUT WARRANTY OF ANY KIND, EXPRESS OR
IMPLIED, INCLUDING BUT NOT LIMITED TO THE WARRANTIES OF MERCHANTABILITY,
FITNESS FOR A PARTICULAR PURPOSE AND NONINFRINGEMENT. IN NO EVENT SHALL THE
AUTHORS OR COPYRIGHT HOLDERS BE LIABLE FOR ANY CLAIM, DAMAGES OR OTHER
LIABILITY, WHETHER IN AN ACTION OF CONTRACT, TORT OR OTHERWISE, ARISING FROM,
OUT OF OR IN CONNECTION WITH THE SOFTWARE OR THE USE OR OTHER DEALINGS IN
THE SOFTWARE.


----------------

** buffer-crc32@0.2.13 - https://www.npmjs.com/package/buffer-crc32/v/0.2.13 | MIT
The MIT License

Copyright (c) 2013 Brian J. Brennan

Permission is hereby granted, free of charge, to any person obtaining a copy 
of this software and associated documentation files (the "Software"), to deal in 
the Software without restriction, including without limitation the rights to use, 
copy, modify, merge, publish, distribute, sublicense, and/or sell copies of the 
Software, and to permit persons to whom the Software is furnished to do so, 
subject to the following conditions:

The above copyright notice and this permission notice shall be included in all 
copies or substantial portions of the Software.

THE SOFTWARE IS PROVIDED "AS IS", WITHOUT WARRANTY OF ANY KIND, EXPRESS OR IMPLIED, 
INCLUDING BUT NOT LIMITED TO THE WARRANTIES OF MERCHANTABILITY, FITNESS FOR A PARTICULAR 
PURPOSE AND NONINFRINGEMENT. IN NO EVENT SHALL THE AUTHORS OR COPYRIGHT HOLDERS BE LIABLE
FOR ANY CLAIM, DAMAGES OR OTHER LIABILITY, WHETHER IN AN ACTION OF CONTRACT, TORT OR OTHERWISE,
ARISING FROM, OUT OF OR IN CONNECTION WITH THE SOFTWARE OR THE USE OR OTHER DEALINGS IN THE SOFTWARE.


----------------

** buffer-from@1.1.2 - https://www.npmjs.com/package/buffer-from/v/1.1.2 | MIT
MIT License

Copyright (c) 2016, 2018 Linus Unnebäck

Permission is hereby granted, free of charge, to any person obtaining a copy
of this software and associated documentation files (the "Software"), to deal
in the Software without restriction, including without limitation the rights
to use, copy, modify, merge, publish, distribute, sublicense, and/or sell
copies of the Software, and to permit persons to whom the Software is
furnished to do so, subject to the following conditions:

The above copyright notice and this permission notice shall be included in all
copies or substantial portions of the Software.

THE SOFTWARE IS PROVIDED "AS IS", WITHOUT WARRANTY OF ANY KIND, EXPRESS OR
IMPLIED, INCLUDING BUT NOT LIMITED TO THE WARRANTIES OF MERCHANTABILITY,
FITNESS FOR A PARTICULAR PURPOSE AND NONINFRINGEMENT. IN NO EVENT SHALL THE
AUTHORS OR COPYRIGHT HOLDERS BE LIABLE FOR ANY CLAIM, DAMAGES OR OTHER
LIABILITY, WHETHER IN AN ACTION OF CONTRACT, TORT OR OTHERWISE, ARISING FROM,
OUT OF OR IN CONNECTION WITH THE SOFTWARE OR THE USE OR OTHER DEALINGS IN THE
SOFTWARE.


----------------

** camelcase@6.3.0 - https://www.npmjs.com/package/camelcase/v/6.3.0 | MIT
MIT License

Copyright (c) Sindre Sorhus <sindresorhus@gmail.com> (https://sindresorhus.com)

Permission is hereby granted, free of charge, to any person obtaining a copy of this software and associated documentation files (the "Software"), to deal in the Software without restriction, including without limitation the rights to use, copy, modify, merge, publish, distribute, sublicense, and/or sell copies of the Software, and to permit persons to whom the Software is furnished to do so, subject to the following conditions:

The above copyright notice and this permission notice shall be included in all copies or substantial portions of the Software.

THE SOFTWARE IS PROVIDED "AS IS", WITHOUT WARRANTY OF ANY KIND, EXPRESS OR IMPLIED, INCLUDING BUT NOT LIMITED TO THE WARRANTIES OF MERCHANTABILITY, FITNESS FOR A PARTICULAR PURPOSE AND NONINFRINGEMENT. IN NO EVENT SHALL THE AUTHORS OR COPYRIGHT HOLDERS BE LIABLE FOR ANY CLAIM, DAMAGES OR OTHER LIABILITY, WHETHER IN AN ACTION OF CONTRACT, TORT OR OTHERWISE, ARISING FROM, OUT OF OR IN CONNECTION WITH THE SOFTWARE OR THE USE OR OTHER DEALINGS IN THE SOFTWARE.


----------------

** cdk-from-cfn@0.162.0 - https://www.npmjs.com/package/cdk-from-cfn/v/0.162.0 | MIT OR Apache-2.0

----------------

** chalk@4.1.2 - https://www.npmjs.com/package/chalk/v/4.1.2 | MIT
MIT License

Copyright (c) Sindre Sorhus <sindresorhus@gmail.com> (sindresorhus.com)

Permission is hereby granted, free of charge, to any person obtaining a copy of this software and associated documentation files (the "Software"), to deal in the Software without restriction, including without limitation the rights to use, copy, modify, merge, publish, distribute, sublicense, and/or sell copies of the Software, and to permit persons to whom the Software is furnished to do so, subject to the following conditions:

The above copyright notice and this permission notice shall be included in all copies or substantial portions of the Software.

THE SOFTWARE IS PROVIDED "AS IS", WITHOUT WARRANTY OF ANY KIND, EXPRESS OR IMPLIED, INCLUDING BUT NOT LIMITED TO THE WARRANTIES OF MERCHANTABILITY, FITNESS FOR A PARTICULAR PURPOSE AND NONINFRINGEMENT. IN NO EVENT SHALL THE AUTHORS OR COPYRIGHT HOLDERS BE LIABLE FOR ANY CLAIM, DAMAGES OR OTHER LIABILITY, WHETHER IN AN ACTION OF CONTRACT, TORT OR OTHERWISE, ARISING FROM, OUT OF OR IN CONNECTION WITH THE SOFTWARE OR THE USE OR OTHER DEALINGS IN THE SOFTWARE.


----------------

** chokidar@3.6.0 - https://www.npmjs.com/package/chokidar/v/3.6.0 | MIT
The MIT License (MIT)

Copyright (c) 2012-2019 Paul Miller (https://paulmillr.com), Elan Shanker

Permission is hereby granted, free of charge, to any person obtaining a copy
of this software and associated documentation files (the “Software”), to deal
in the Software without restriction, including without limitation the rights
to use, copy, modify, merge, publish, distribute, sublicense, and/or sell
copies of the Software, and to permit persons to whom the Software is
furnished to do so, subject to the following conditions:

The above copyright notice and this permission notice shall be included in
all copies or substantial portions of the Software.

THE SOFTWARE IS PROVIDED “AS IS”, WITHOUT WARRANTY OF ANY KIND, EXPRESS OR
IMPLIED, INCLUDING BUT NOT LIMITED TO THE WARRANTIES OF MERCHANTABILITY,
FITNESS FOR A PARTICULAR PURPOSE AND NONINFRINGEMENT. IN NO EVENT SHALL THE
AUTHORS OR COPYRIGHT HOLDERS BE LIABLE FOR ANY CLAIM, DAMAGES OR OTHER
LIABILITY, WHETHER IN AN ACTION OF CONTRACT, TORT OR OTHERWISE, ARISING FROM,
OUT OF OR IN CONNECTION WITH THE SOFTWARE OR THE USE OR OTHER DEALINGS IN
THE SOFTWARE.


----------------

** cliui@7.0.4 - https://www.npmjs.com/package/cliui/v/7.0.4 | ISC
Copyright (c) 2015, Contributors

Permission to use, copy, modify, and/or distribute this software
for any purpose with or without fee is hereby granted, provided
that the above copyright notice and this permission notice
appear in all copies.

THE SOFTWARE IS PROVIDED "AS IS" AND THE AUTHOR DISCLAIMS ALL WARRANTIES
WITH REGARD TO THIS SOFTWARE INCLUDING ALL IMPLIED WARRANTIES
OF MERCHANTABILITY AND FITNESS. IN NO EVENT SHALL THE AUTHOR BE
LIABLE FOR ANY SPECIAL, DIRECT, INDIRECT, OR CONSEQUENTIAL DAMAGES
OR ANY DAMAGES WHATSOEVER RESULTING FROM LOSS OF USE, DATA OR PROFITS,
WHETHER IN AN ACTION OF CONTRACT, NEGLIGENCE OR OTHER TORTIOUS ACTION,
ARISING OUT OF OR IN CONNECTION WITH THE USE OR PERFORMANCE OF THIS SOFTWARE.


----------------

** color-convert@2.0.1 - https://www.npmjs.com/package/color-convert/v/2.0.1 | MIT
Copyright (c) 2011-2016 Heather Arthur <fayearthur@gmail.com>

Permission is hereby granted, free of charge, to any person obtaining
a copy of this software and associated documentation files (the
"Software"), to deal in the Software without restriction, including
without limitation the rights to use, copy, modify, merge, publish,
distribute, sublicense, and/or sell copies of the Software, and to
permit persons to whom the Software is furnished to do so, subject to
the following conditions:

The above copyright notice and this permission notice shall be
included in all copies or substantial portions of the Software.

THE SOFTWARE IS PROVIDED "AS IS", WITHOUT WARRANTY OF ANY KIND,
EXPRESS OR IMPLIED, INCLUDING BUT NOT LIMITED TO THE WARRANTIES OF
MERCHANTABILITY, FITNESS FOR A PARTICULAR PURPOSE AND
NONINFRINGEMENT. IN NO EVENT SHALL THE AUTHORS OR COPYRIGHT HOLDERS BE
LIABLE FOR ANY CLAIM, DAMAGES OR OTHER LIABILITY, WHETHER IN AN ACTION
OF CONTRACT, TORT OR OTHERWISE, ARISING FROM, OUT OF OR IN CONNECTION
WITH THE SOFTWARE OR THE USE OR OTHER DEALINGS IN THE SOFTWARE.



----------------

** color-name@1.1.4 - https://www.npmjs.com/package/color-name/v/1.1.4 | MIT
The MIT License (MIT)
Copyright (c) 2015 Dmitry Ivanov

Permission is hereby granted, free of charge, to any person obtaining a copy of this software and associated documentation files (the "Software"), to deal in the Software without restriction, including without limitation the rights to use, copy, modify, merge, publish, distribute, sublicense, and/or sell copies of the Software, and to permit persons to whom the Software is furnished to do so, subject to the following conditions:

The above copyright notice and this permission notice shall be included in all copies or substantial portions of the Software.

THE SOFTWARE IS PROVIDED "AS IS", WITHOUT WARRANTY OF ANY KIND, EXPRESS OR IMPLIED, INCLUDING BUT NOT LIMITED TO THE WARRANTIES OF MERCHANTABILITY, FITNESS FOR A PARTICULAR PURPOSE AND NONINFRINGEMENT. IN NO EVENT SHALL THE AUTHORS OR COPYRIGHT HOLDERS BE LIABLE FOR ANY CLAIM, DAMAGES OR OTHER LIABILITY, WHETHER IN AN ACTION OF CONTRACT, TORT OR OTHERWISE, ARISING FROM, OUT OF OR IN CONNECTION WITH THE SOFTWARE OR THE USE OR OTHER DEALINGS IN THE SOFTWARE.

----------------

** compress-commons@4.1.2 - https://www.npmjs.com/package/compress-commons/v/4.1.2 | MIT
Copyright (c) 2014 Chris Talkington, contributors.

Permission is hereby granted, free of charge, to any person
obtaining a copy of this software and associated documentation
files (the "Software"), to deal in the Software without
restriction, including without limitation the rights to use,
copy, modify, merge, publish, distribute, sublicense, and/or sell
copies of the Software, and to permit persons to whom the
Software is furnished to do so, subject to the following
conditions:

The above copyright notice and this permission notice shall be
included in all copies or substantial portions of the Software.

THE SOFTWARE IS PROVIDED "AS IS", WITHOUT WARRANTY OF ANY KIND,
EXPRESS OR IMPLIED, INCLUDING BUT NOT LIMITED TO THE WARRANTIES
OF MERCHANTABILITY, FITNESS FOR A PARTICULAR PURPOSE AND
NONINFRINGEMENT. IN NO EVENT SHALL THE AUTHORS OR COPYRIGHT
HOLDERS BE LIABLE FOR ANY CLAIM, DAMAGES OR OTHER LIABILITY,
WHETHER IN AN ACTION OF CONTRACT, TORT OR OTHERWISE, ARISING
FROM, OUT OF OR IN CONNECTION WITH THE SOFTWARE OR THE USE OR
OTHER DEALINGS IN THE SOFTWARE.

----------------

** concat-map@0.0.1 - https://www.npmjs.com/package/concat-map/v/0.0.1 | MIT
This software is released under the MIT license:

Permission is hereby granted, free of charge, to any person obtaining a copy of
this software and associated documentation files (the "Software"), to deal in
the Software without restriction, including without limitation the rights to
use, copy, modify, merge, publish, distribute, sublicense, and/or sell copies of
the Software, and to permit persons to whom the Software is furnished to do so,
subject to the following conditions:

The above copyright notice and this permission notice shall be included in all
copies or substantial portions of the Software.

THE SOFTWARE IS PROVIDED "AS IS", WITHOUT WARRANTY OF ANY KIND, EXPRESS OR
IMPLIED, INCLUDING BUT NOT LIMITED TO THE WARRANTIES OF MERCHANTABILITY, FITNESS
FOR A PARTICULAR PURPOSE AND NONINFRINGEMENT. IN NO EVENT SHALL THE AUTHORS OR
COPYRIGHT HOLDERS BE LIABLE FOR ANY CLAIM, DAMAGES OR OTHER LIABILITY, WHETHER
IN AN ACTION OF CONTRACT, TORT OR OTHERWISE, ARISING FROM, OUT OF OR IN
CONNECTION WITH THE SOFTWARE OR THE USE OR OTHER DEALINGS IN THE SOFTWARE.


----------------

** core-util-is@1.0.3 - https://www.npmjs.com/package/core-util-is/v/1.0.3 | MIT
Copyright Node.js contributors. All rights reserved.

Permission is hereby granted, free of charge, to any person obtaining a copy
of this software and associated documentation files (the "Software"), to
deal in the Software without restriction, including without limitation the
rights to use, copy, modify, merge, publish, distribute, sublicense, and/or
sell copies of the Software, and to permit persons to whom the Software is
furnished to do so, subject to the following conditions:

The above copyright notice and this permission notice shall be included in
all copies or substantial portions of the Software.

THE SOFTWARE IS PROVIDED "AS IS", WITHOUT WARRANTY OF ANY KIND, EXPRESS OR
IMPLIED, INCLUDING BUT NOT LIMITED TO THE WARRANTIES OF MERCHANTABILITY,
FITNESS FOR A PARTICULAR PURPOSE AND NONINFRINGEMENT. IN NO EVENT SHALL THE
AUTHORS OR COPYRIGHT HOLDERS BE LIABLE FOR ANY CLAIM, DAMAGES OR OTHER
LIABILITY, WHETHER IN AN ACTION OF CONTRACT, TORT OR OTHERWISE, ARISING
FROM, OUT OF OR IN CONNECTION WITH THE SOFTWARE OR THE USE OR OTHER DEALINGS
IN THE SOFTWARE.


----------------

** crc-32@1.2.2 - https://www.npmjs.com/package/crc-32/v/1.2.2 | Apache-2.0
                                 Apache License
                           Version 2.0, January 2004
                        http://www.apache.org/licenses/

   TERMS AND CONDITIONS FOR USE, REPRODUCTION, AND DISTRIBUTION

   1. Definitions.

      "License" shall mean the terms and conditions for use, reproduction,
      and distribution as defined by Sections 1 through 9 of this document.

      "Licensor" shall mean the copyright owner or entity authorized by
      the copyright owner that is granting the License.

      "Legal Entity" shall mean the union of the acting entity and all
      other entities that control, are controlled by, or are under common
      control with that entity. For the purposes of this definition,
      "control" means (i) the power, direct or indirect, to cause the
      direction or management of such entity, whether by contract or
      otherwise, or (ii) ownership of fifty percent (50%) or more of the
      outstanding shares, or (iii) beneficial ownership of such entity.

      "You" (or "Your") shall mean an individual or Legal Entity
      exercising permissions granted by this License.

      "Source" form shall mean the preferred form for making modifications,
      including but not limited to software source code, documentation
      source, and configuration files.

      "Object" form shall mean any form resulting from mechanical
      transformation or translation of a Source form, including but
      not limited to compiled object code, generated documentation,
      and conversions to other media types.

      "Work" shall mean the work of authorship, whether in Source or
      Object form, made available under the License, as indicated by a
      copyright notice that is included in or attached to the work
      (an example is provided in the Appendix below).

      "Derivative Works" shall mean any work, whether in Source or Object
      form, that is based on (or derived from) the Work and for which the
      editorial revisions, annotations, elaborations, or other modifications
      represent, as a whole, an original work of authorship. For the purposes
      of this License, Derivative Works shall not include works that remain
      separable from, or merely link (or bind by name) to the interfaces of,
      the Work and Derivative Works thereof.

      "Contribution" shall mean any work of authorship, including
      the original version of the Work and any modifications or additions
      to that Work or Derivative Works thereof, that is intentionally
      submitted to Licensor for inclusion in the Work by the copyright owner
      or by an individual or Legal Entity authorized to submit on behalf of
      the copyright owner. For the purposes of this definition, "submitted"
      means any form of electronic, verbal, or written communication sent
      to the Licensor or its representatives, including but not limited to
      communication on electronic mailing lists, source code control systems,
      and issue tracking systems that are managed by, or on behalf of, the
      Licensor for the purpose of discussing and improving the Work, but
      excluding communication that is conspicuously marked or otherwise
      designated in writing by the copyright owner as "Not a Contribution."

      "Contributor" shall mean Licensor and any individual or Legal Entity
      on behalf of whom a Contribution has been received by Licensor and
      subsequently incorporated within the Work.

   2. Grant of Copyright License. Subject to the terms and conditions of
      this License, each Contributor hereby grants to You a perpetual,
      worldwide, non-exclusive, no-charge, royalty-free, irrevocable
      copyright license to reproduce, prepare Derivative Works of,
      publicly display, publicly perform, sublicense, and distribute the
      Work and such Derivative Works in Source or Object form.

   3. Grant of Patent License. Subject to the terms and conditions of
      this License, each Contributor hereby grants to You a perpetual,
      worldwide, non-exclusive, no-charge, royalty-free, irrevocable
      (except as stated in this section) patent license to make, have made,
      use, offer to sell, sell, import, and otherwise transfer the Work,
      where such license applies only to those patent claims licensable
      by such Contributor that are necessarily infringed by their
      Contribution(s) alone or by combination of their Contribution(s)
      with the Work to which such Contribution(s) was submitted. If You
      institute patent litigation against any entity (including a
      cross-claim or counterclaim in a lawsuit) alleging that the Work
      or a Contribution incorporated within the Work constitutes direct
      or contributory patent infringement, then any patent licenses
      granted to You under this License for that Work shall terminate
      as of the date such litigation is filed.

   4. Redistribution. You may reproduce and distribute copies of the
      Work or Derivative Works thereof in any medium, with or without
      modifications, and in Source or Object form, provided that You
      meet the following conditions:

      (a) You must give any other recipients of the Work or
          Derivative Works a copy of this License; and

      (b) You must cause any modified files to carry prominent notices
          stating that You changed the files; and

      (c) You must retain, in the Source form of any Derivative Works
          that You distribute, all copyright, patent, trademark, and
          attribution notices from the Source form of the Work,
          excluding those notices that do not pertain to any part of
          the Derivative Works; and

      (d) If the Work includes a "NOTICE" text file as part of its
          distribution, then any Derivative Works that You distribute must
          include a readable copy of the attribution notices contained
          within such NOTICE file, excluding those notices that do not
          pertain to any part of the Derivative Works, in at least one
          of the following places: within a NOTICE text file distributed
          as part of the Derivative Works; within the Source form or
          documentation, if provided along with the Derivative Works; or,
          within a display generated by the Derivative Works, if and
          wherever such third-party notices normally appear. The contents
          of the NOTICE file are for informational purposes only and
          do not modify the License. You may add Your own attribution
          notices within Derivative Works that You distribute, alongside
          or as an addendum to the NOTICE text from the Work, provided
          that such additional attribution notices cannot be construed
          as modifying the License.

      You may add Your own copyright statement to Your modifications and
      may provide additional or different license terms and conditions
      for use, reproduction, or distribution of Your modifications, or
      for any such Derivative Works as a whole, provided Your use,
      reproduction, and distribution of the Work otherwise complies with
      the conditions stated in this License.

   5. Submission of Contributions. Unless You explicitly state otherwise,
      any Contribution intentionally submitted for inclusion in the Work
      by You to the Licensor shall be under the terms and conditions of
      this License, without any additional terms or conditions.
      Notwithstanding the above, nothing herein shall supersede or modify
      the terms of any separate license agreement you may have executed
      with Licensor regarding such Contributions.

   6. Trademarks. This License does not grant permission to use the trade
      names, trademarks, service marks, or product names of the Licensor,
      except as required for reasonable and customary use in describing the
      origin of the Work and reproducing the content of the NOTICE file.

   7. Disclaimer of Warranty. Unless required by applicable law or
      agreed to in writing, Licensor provides the Work (and each
      Contributor provides its Contributions) on an "AS IS" BASIS,
      WITHOUT WARRANTIES OR CONDITIONS OF ANY KIND, either express or
      implied, including, without limitation, any warranties or conditions
      of TITLE, NON-INFRINGEMENT, MERCHANTABILITY, or FITNESS FOR A
      PARTICULAR PURPOSE. You are solely responsible for determining the
      appropriateness of using or redistributing the Work and assume any
      risks associated with Your exercise of permissions under this License.

   8. Limitation of Liability. In no event and under no legal theory,
      whether in tort (including negligence), contract, or otherwise,
      unless required by applicable law (such as deliberate and grossly
      negligent acts) or agreed to in writing, shall any Contributor be
      liable to You for damages, including any direct, indirect, special,
      incidental, or consequential damages of any character arising as a
      result of this License or out of the use or inability to use the
      Work (including but not limited to damages for loss of goodwill,
      work stoppage, computer failure or malfunction, or any and all
      other commercial damages or losses), even if such Contributor
      has been advised of the possibility of such damages.

   9. Accepting Warranty or Additional Liability. While redistributing
      the Work or Derivative Works thereof, You may choose to offer,
      and charge a fee for, acceptance of support, warranty, indemnity,
      or other liability obligations and/or rights consistent with this
      License. However, in accepting such obligations, You may act only
      on Your own behalf and on Your sole responsibility, not on behalf
      of any other Contributor, and only if You agree to indemnify,
      defend, and hold each Contributor harmless for any liability
      incurred by, or claims asserted against, such Contributor by reason
      of your accepting any such warranty or additional liability.

   END OF TERMS AND CONDITIONS

   APPENDIX: How to apply the Apache License to your work.

      To apply the Apache License to your work, attach the following
      boilerplate notice, with the fields enclosed by brackets "{}"
      replaced with your own identifying information. (Don't include
      the brackets!)  The text should be enclosed in the appropriate
      comment syntax for the file format. We also recommend that a
      file or class name and description of purpose be included on the
      same "printed page" as the copyright notice for easier
      identification within third-party archives.

   Copyright (C) 2014-present   SheetJS LLC

   Licensed under the Apache License, Version 2.0 (the "License");
   you may not use this file except in compliance with the License.
   You may obtain a copy of the License at

       http://www.apache.org/licenses/LICENSE-2.0

   Unless required by applicable law or agreed to in writing, software
   distributed under the License is distributed on an "AS IS" BASIS,
   WITHOUT WARRANTIES OR CONDITIONS OF ANY KIND, either express or implied.
   See the License for the specific language governing permissions and
   limitations under the License.


----------------

** crc32-stream@4.0.3 - https://www.npmjs.com/package/crc32-stream/v/4.0.3 | MIT
Copyright (c) 2014 Chris Talkington, contributors.

Permission is hereby granted, free of charge, to any person
obtaining a copy of this software and associated documentation
files (the "Software"), to deal in the Software without
restriction, including without limitation the rights to use,
copy, modify, merge, publish, distribute, sublicense, and/or sell
copies of the Software, and to permit persons to whom the
Software is furnished to do so, subject to the following
conditions:

The above copyright notice and this permission notice shall be
included in all copies or substantial portions of the Software.

THE SOFTWARE IS PROVIDED "AS IS", WITHOUT WARRANTY OF ANY KIND,
EXPRESS OR IMPLIED, INCLUDING BUT NOT LIMITED TO THE WARRANTIES
OF MERCHANTABILITY, FITNESS FOR A PARTICULAR PURPOSE AND
NONINFRINGEMENT. IN NO EVENT SHALL THE AUTHORS OR COPYRIGHT
HOLDERS BE LIABLE FOR ANY CLAIM, DAMAGES OR OTHER LIABILITY,
WHETHER IN AN ACTION OF CONTRACT, TORT OR OTHERWISE, ARISING
FROM, OUT OF OR IN CONNECTION WITH THE SOFTWARE OR THE USE OR
OTHER DEALINGS IN THE SOFTWARE.

----------------

** data-uri-to-buffer@6.0.2 - https://www.npmjs.com/package/data-uri-to-buffer/v/6.0.2 | MIT
(The MIT License)

Copyright (c) 2014 Nathan Rajlich <nathan@tootallnate.net>

Permission is hereby granted, free of charge, to any person obtaining
a copy of this software and associated documentation files (the
'Software'), to deal in the Software without restriction, including
without limitation the rights to use, copy, modify, merge, publish,
distribute, sublicense, and/or sell copies of the Software, and to
permit persons to whom the Software is furnished to do so, subject to
the following conditions:

The above copyright notice and this permission notice shall be
included in all copies or substantial portions of the Software.

THE SOFTWARE IS PROVIDED 'AS IS', WITHOUT WARRANTY OF ANY KIND,
EXPRESS OR IMPLIED, INCLUDING BUT NOT LIMITED TO THE WARRANTIES OF
MERCHANTABILITY, FITNESS FOR A PARTICULAR PURPOSE AND NONINFRINGEMENT.
IN NO EVENT SHALL THE AUTHORS OR COPYRIGHT HOLDERS BE LIABLE FOR ANY
CLAIM, DAMAGES OR OTHER LIABILITY, WHETHER IN AN ACTION OF CONTRACT,
TORT OR OTHERWISE, ARISING FROM, OUT OF OR IN CONNECTION WITH THE
SOFTWARE OR THE USE OR OTHER DEALINGS IN THE SOFTWARE.

----------------

** debug@4.3.5 - https://www.npmjs.com/package/debug/v/4.3.5 | MIT
(The MIT License)

Copyright (c) 2014-2017 TJ Holowaychuk <tj@vision-media.ca>
Copyright (c) 2018-2021 Josh Junon

Permission is hereby granted, free of charge, to any person obtaining a copy of this software
and associated documentation files (the 'Software'), to deal in the Software without restriction,
including without limitation the rights to use, copy, modify, merge, publish, distribute, sublicense,
and/or sell copies of the Software, and to permit persons to whom the Software is furnished to do so,
subject to the following conditions:

The above copyright notice and this permission notice shall be included in all copies or substantial
portions of the Software.

THE SOFTWARE IS PROVIDED 'AS IS', WITHOUT WARRANTY OF ANY KIND, EXPRESS OR IMPLIED, INCLUDING BUT NOT
LIMITED TO THE WARRANTIES OF MERCHANTABILITY, FITNESS FOR A PARTICULAR PURPOSE AND NONINFRINGEMENT.
IN NO EVENT SHALL THE AUTHORS OR COPYRIGHT HOLDERS BE LIABLE FOR ANY CLAIM, DAMAGES OR OTHER LIABILITY,
WHETHER IN AN ACTION OF CONTRACT, TORT OR OTHERWISE, ARISING FROM, OUT OF OR IN CONNECTION WITH THE
SOFTWARE OR THE USE OR OTHER DEALINGS IN THE SOFTWARE.



----------------

** decamelize@5.0.1 - https://www.npmjs.com/package/decamelize/v/5.0.1 | MIT
MIT License

Copyright (c) Sindre Sorhus <sindresorhus@gmail.com> (sindresorhus.com)

Permission is hereby granted, free of charge, to any person obtaining a copy of this software and associated documentation files (the "Software"), to deal in the Software without restriction, including without limitation the rights to use, copy, modify, merge, publish, distribute, sublicense, and/or sell copies of the Software, and to permit persons to whom the Software is furnished to do so, subject to the following conditions:

The above copyright notice and this permission notice shall be included in all copies or substantial portions of the Software.

THE SOFTWARE IS PROVIDED "AS IS", WITHOUT WARRANTY OF ANY KIND, EXPRESS OR IMPLIED, INCLUDING BUT NOT LIMITED TO THE WARRANTIES OF MERCHANTABILITY, FITNESS FOR A PARTICULAR PURPOSE AND NONINFRINGEMENT. IN NO EVENT SHALL THE AUTHORS OR COPYRIGHT HOLDERS BE LIABLE FOR ANY CLAIM, DAMAGES OR OTHER LIABILITY, WHETHER IN AN ACTION OF CONTRACT, TORT OR OTHERWISE, ARISING FROM, OUT OF OR IN CONNECTION WITH THE SOFTWARE OR THE USE OR OTHER DEALINGS IN THE SOFTWARE.


----------------

** degenerator@5.0.1 - https://www.npmjs.com/package/degenerator/v/5.0.1 | MIT

----------------

** diff@5.2.0 - https://www.npmjs.com/package/diff/v/5.2.0 | BSD-3-Clause
BSD 3-Clause License

Copyright (c) 2009-2015, Kevin Decker <kpdecker@gmail.com>
All rights reserved.

Redistribution and use in source and binary forms, with or without
modification, are permitted provided that the following conditions are met:

1. Redistributions of source code must retain the above copyright notice, this
   list of conditions and the following disclaimer.

2. Redistributions in binary form must reproduce the above copyright notice,
   this list of conditions and the following disclaimer in the documentation
   and/or other materials provided with the distribution.

3. Neither the name of the copyright holder nor the names of its
   contributors may be used to endorse or promote products derived from
   this software without specific prior written permission.

THIS SOFTWARE IS PROVIDED BY THE COPYRIGHT HOLDERS AND CONTRIBUTORS "AS IS"
AND ANY EXPRESS OR IMPLIED WARRANTIES, INCLUDING, BUT NOT LIMITED TO, THE
IMPLIED WARRANTIES OF MERCHANTABILITY AND FITNESS FOR A PARTICULAR PURPOSE ARE
DISCLAIMED. IN NO EVENT SHALL THE COPYRIGHT HOLDER OR CONTRIBUTORS BE LIABLE
FOR ANY DIRECT, INDIRECT, INCIDENTAL, SPECIAL, EXEMPLARY, OR CONSEQUENTIAL
DAMAGES (INCLUDING, BUT NOT LIMITED TO, PROCUREMENT OF SUBSTITUTE GOODS OR
SERVICES; LOSS OF USE, DATA, OR PROFITS; OR BUSINESS INTERRUPTION) HOWEVER
CAUSED AND ON ANY THEORY OF LIABILITY, WHETHER IN CONTRACT, STRICT LIABILITY,
OR TORT (INCLUDING NEGLIGENCE OR OTHERWISE) ARISING IN ANY WAY OUT OF THE USE
OF THIS SOFTWARE, EVEN IF ADVISED OF THE POSSIBILITY OF SUCH DAMAGE.


----------------

** emoji-regex@8.0.0 - https://www.npmjs.com/package/emoji-regex/v/8.0.0 | MIT
Copyright Mathias Bynens <https://mathiasbynens.be/>

Permission is hereby granted, free of charge, to any person obtaining
a copy of this software and associated documentation files (the
"Software"), to deal in the Software without restriction, including
without limitation the rights to use, copy, modify, merge, publish,
distribute, sublicense, and/or sell copies of the Software, and to
permit persons to whom the Software is furnished to do so, subject to
the following conditions:

The above copyright notice and this permission notice shall be
included in all copies or substantial portions of the Software.

THE SOFTWARE IS PROVIDED "AS IS", WITHOUT WARRANTY OF ANY KIND,
EXPRESS OR IMPLIED, INCLUDING BUT NOT LIMITED TO THE WARRANTIES OF
MERCHANTABILITY, FITNESS FOR A PARTICULAR PURPOSE AND
NONINFRINGEMENT. IN NO EVENT SHALL THE AUTHORS OR COPYRIGHT HOLDERS BE
LIABLE FOR ANY CLAIM, DAMAGES OR OTHER LIABILITY, WHETHER IN AN ACTION
OF CONTRACT, TORT OR OTHERWISE, ARISING FROM, OUT OF OR IN CONNECTION
WITH THE SOFTWARE OR THE USE OR OTHER DEALINGS IN THE SOFTWARE.


----------------

** end-of-stream@1.4.4 - https://www.npmjs.com/package/end-of-stream/v/1.4.4 | MIT
The MIT License (MIT)

Copyright (c) 2014 Mathias Buus

Permission is hereby granted, free of charge, to any person obtaining a copy
of this software and associated documentation files (the "Software"), to deal
in the Software without restriction, including without limitation the rights
to use, copy, modify, merge, publish, distribute, sublicense, and/or sell
copies of the Software, and to permit persons to whom the Software is
furnished to do so, subject to the following conditions:

The above copyright notice and this permission notice shall be included in
all copies or substantial portions of the Software.

THE SOFTWARE IS PROVIDED "AS IS", WITHOUT WARRANTY OF ANY KIND, EXPRESS OR
IMPLIED, INCLUDING BUT NOT LIMITED TO THE WARRANTIES OF MERCHANTABILITY,
FITNESS FOR A PARTICULAR PURPOSE AND NONINFRINGEMENT. IN NO EVENT SHALL THE
AUTHORS OR COPYRIGHT HOLDERS BE LIABLE FOR ANY CLAIM, DAMAGES OR OTHER
LIABILITY, WHETHER IN AN ACTION OF CONTRACT, TORT OR OTHERWISE, ARISING FROM,
OUT OF OR IN CONNECTION WITH THE SOFTWARE OR THE USE OR OTHER DEALINGS IN
THE SOFTWARE.

----------------

** escalade@3.1.2 - https://www.npmjs.com/package/escalade/v/3.1.2 | MIT
MIT License

Copyright (c) Luke Edwards <luke.edwards05@gmail.com> (lukeed.com)

Permission is hereby granted, free of charge, to any person obtaining a copy of this software and associated documentation files (the "Software"), to deal in the Software without restriction, including without limitation the rights to use, copy, modify, merge, publish, distribute, sublicense, and/or sell copies of the Software, and to permit persons to whom the Software is furnished to do so, subject to the following conditions:

The above copyright notice and this permission notice shall be included in all copies or substantial portions of the Software.

THE SOFTWARE IS PROVIDED "AS IS", WITHOUT WARRANTY OF ANY KIND, EXPRESS OR IMPLIED, INCLUDING BUT NOT LIMITED TO THE WARRANTIES OF MERCHANTABILITY, FITNESS FOR A PARTICULAR PURPOSE AND NONINFRINGEMENT. IN NO EVENT SHALL THE AUTHORS OR COPYRIGHT HOLDERS BE LIABLE FOR ANY CLAIM, DAMAGES OR OTHER LIABILITY, WHETHER IN AN ACTION OF CONTRACT, TORT OR OTHERWISE, ARISING FROM, OUT OF OR IN CONNECTION WITH THE SOFTWARE OR THE USE OR OTHER DEALINGS IN THE SOFTWARE.


----------------

** escodegen@2.1.0 - https://www.npmjs.com/package/escodegen/v/2.1.0 | BSD-2-Clause
Copyright (C) 2012 Yusuke Suzuki (twitter: @Constellation) and other contributors.

Redistribution and use in source and binary forms, with or without
modification, are permitted provided that the following conditions are met:

  * Redistributions of source code must retain the above copyright
    notice, this list of conditions and the following disclaimer.
  * Redistributions in binary form must reproduce the above copyright
    notice, this list of conditions and the following disclaimer in the
    documentation and/or other materials provided with the distribution.

THIS SOFTWARE IS PROVIDED BY THE COPYRIGHT HOLDERS AND CONTRIBUTORS "AS IS"
AND ANY EXPRESS OR IMPLIED WARRANTIES, INCLUDING, BUT NOT LIMITED TO, THE
IMPLIED WARRANTIES OF MERCHANTABILITY AND FITNESS FOR A PARTICULAR PURPOSE
ARE DISCLAIMED. IN NO EVENT SHALL <COPYRIGHT HOLDER> BE LIABLE FOR ANY
DIRECT, INDIRECT, INCIDENTAL, SPECIAL, EXEMPLARY, OR CONSEQUENTIAL DAMAGES
(INCLUDING, BUT NOT LIMITED TO, PROCUREMENT OF SUBSTITUTE GOODS OR SERVICES;
LOSS OF USE, DATA, OR PROFITS; OR BUSINESS INTERRUPTION) HOWEVER CAUSED AND
ON ANY THEORY OF LIABILITY, WHETHER IN CONTRACT, STRICT LIABILITY, OR TORT
(INCLUDING NEGLIGENCE OR OTHERWISE) ARISING IN ANY WAY OUT OF THE USE OF
THIS SOFTWARE, EVEN IF ADVISED OF THE POSSIBILITY OF SUCH DAMAGE.


----------------

** esprima@4.0.1 - https://www.npmjs.com/package/esprima/v/4.0.1 | BSD-2-Clause
Copyright JS Foundation and other contributors, https://js.foundation/

Redistribution and use in source and binary forms, with or without
modification, are permitted provided that the following conditions are met:

  * Redistributions of source code must retain the above copyright
    notice, this list of conditions and the following disclaimer.
  * Redistributions in binary form must reproduce the above copyright
    notice, this list of conditions and the following disclaimer in the
    documentation and/or other materials provided with the distribution.

THIS SOFTWARE IS PROVIDED BY THE COPYRIGHT HOLDERS AND CONTRIBUTORS "AS IS"
AND ANY EXPRESS OR IMPLIED WARRANTIES, INCLUDING, BUT NOT LIMITED TO, THE
IMPLIED WARRANTIES OF MERCHANTABILITY AND FITNESS FOR A PARTICULAR PURPOSE
ARE DISCLAIMED. IN NO EVENT SHALL <COPYRIGHT HOLDER> BE LIABLE FOR ANY
DIRECT, INDIRECT, INCIDENTAL, SPECIAL, EXEMPLARY, OR CONSEQUENTIAL DAMAGES
(INCLUDING, BUT NOT LIMITED TO, PROCUREMENT OF SUBSTITUTE GOODS OR SERVICES;
LOSS OF USE, DATA, OR PROFITS; OR BUSINESS INTERRUPTION) HOWEVER CAUSED AND
ON ANY THEORY OF LIABILITY, WHETHER IN CONTRACT, STRICT LIABILITY, OR TORT
(INCLUDING NEGLIGENCE OR OTHERWISE) ARISING IN ANY WAY OUT OF THE USE OF
THIS SOFTWARE, EVEN IF ADVISED OF THE POSSIBILITY OF SUCH DAMAGE.


----------------

** estraverse@5.3.0 - https://www.npmjs.com/package/estraverse/v/5.3.0 | BSD-2-Clause
Redistribution and use in source and binary forms, with or without
modification, are permitted provided that the following conditions are met:

  * Redistributions of source code must retain the above copyright
    notice, this list of conditions and the following disclaimer.
  * Redistributions in binary form must reproduce the above copyright
    notice, this list of conditions and the following disclaimer in the
    documentation and/or other materials provided with the distribution.

THIS SOFTWARE IS PROVIDED BY THE COPYRIGHT HOLDERS AND CONTRIBUTORS "AS IS"
AND ANY EXPRESS OR IMPLIED WARRANTIES, INCLUDING, BUT NOT LIMITED TO, THE
IMPLIED WARRANTIES OF MERCHANTABILITY AND FITNESS FOR A PARTICULAR PURPOSE
ARE DISCLAIMED. IN NO EVENT SHALL <COPYRIGHT HOLDER> BE LIABLE FOR ANY
DIRECT, INDIRECT, INCIDENTAL, SPECIAL, EXEMPLARY, OR CONSEQUENTIAL DAMAGES
(INCLUDING, BUT NOT LIMITED TO, PROCUREMENT OF SUBSTITUTE GOODS OR SERVICES;
LOSS OF USE, DATA, OR PROFITS; OR BUSINESS INTERRUPTION) HOWEVER CAUSED AND
ON ANY THEORY OF LIABILITY, WHETHER IN CONTRACT, STRICT LIABILITY, OR TORT
(INCLUDING NEGLIGENCE OR OTHERWISE) ARISING IN ANY WAY OUT OF THE USE OF
THIS SOFTWARE, EVEN IF ADVISED OF THE POSSIBILITY OF SUCH DAMAGE.


----------------

** esutils@2.0.3 - https://www.npmjs.com/package/esutils/v/2.0.3 | BSD-2-Clause
Redistribution and use in source and binary forms, with or without
modification, are permitted provided that the following conditions are met:

  * Redistributions of source code must retain the above copyright
    notice, this list of conditions and the following disclaimer.
  * Redistributions in binary form must reproduce the above copyright
    notice, this list of conditions and the following disclaimer in the
    documentation and/or other materials provided with the distribution.

THIS SOFTWARE IS PROVIDED BY THE COPYRIGHT HOLDERS AND CONTRIBUTORS "AS IS"
AND ANY EXPRESS OR IMPLIED WARRANTIES, INCLUDING, BUT NOT LIMITED TO, THE
IMPLIED WARRANTIES OF MERCHANTABILITY AND FITNESS FOR A PARTICULAR PURPOSE
ARE DISCLAIMED. IN NO EVENT SHALL <COPYRIGHT HOLDER> BE LIABLE FOR ANY
DIRECT, INDIRECT, INCIDENTAL, SPECIAL, EXEMPLARY, OR CONSEQUENTIAL DAMAGES
(INCLUDING, BUT NOT LIMITED TO, PROCUREMENT OF SUBSTITUTE GOODS OR SERVICES;
LOSS OF USE, DATA, OR PROFITS; OR BUSINESS INTERRUPTION) HOWEVER CAUSED AND
ON ANY THEORY OF LIABILITY, WHETHER IN CONTRACT, STRICT LIABILITY, OR TORT
(INCLUDING NEGLIGENCE OR OTHERWISE) ARISING IN ANY WAY OUT OF THE USE OF
THIS SOFTWARE, EVEN IF ADVISED OF THE POSSIBILITY OF SUCH DAMAGE.


----------------

** fast-deep-equal@3.1.3 - https://www.npmjs.com/package/fast-deep-equal/v/3.1.3 | MIT
MIT License

Copyright (c) 2017 Evgeny Poberezkin

Permission is hereby granted, free of charge, to any person obtaining a copy
of this software and associated documentation files (the "Software"), to deal
in the Software without restriction, including without limitation the rights
to use, copy, modify, merge, publish, distribute, sublicense, and/or sell
copies of the Software, and to permit persons to whom the Software is
furnished to do so, subject to the following conditions:

The above copyright notice and this permission notice shall be included in all
copies or substantial portions of the Software.

THE SOFTWARE IS PROVIDED "AS IS", WITHOUT WARRANTY OF ANY KIND, EXPRESS OR
IMPLIED, INCLUDING BUT NOT LIMITED TO THE WARRANTIES OF MERCHANTABILITY,
FITNESS FOR A PARTICULAR PURPOSE AND NONINFRINGEMENT. IN NO EVENT SHALL THE
AUTHORS OR COPYRIGHT HOLDERS BE LIABLE FOR ANY CLAIM, DAMAGES OR OTHER
LIABILITY, WHETHER IN AN ACTION OF CONTRACT, TORT OR OTHERWISE, ARISING FROM,
OUT OF OR IN CONNECTION WITH THE SOFTWARE OR THE USE OR OTHER DEALINGS IN THE
SOFTWARE.


----------------

** fill-range@7.1.1 - https://www.npmjs.com/package/fill-range/v/7.1.1 | MIT
The MIT License (MIT)

Copyright (c) 2014-present, Jon Schlinkert.

Permission is hereby granted, free of charge, to any person obtaining a copy
of this software and associated documentation files (the "Software"), to deal
in the Software without restriction, including without limitation the rights
to use, copy, modify, merge, publish, distribute, sublicense, and/or sell
copies of the Software, and to permit persons to whom the Software is
furnished to do so, subject to the following conditions:

The above copyright notice and this permission notice shall be included in
all copies or substantial portions of the Software.

THE SOFTWARE IS PROVIDED "AS IS", WITHOUT WARRANTY OF ANY KIND, EXPRESS OR
IMPLIED, INCLUDING BUT NOT LIMITED TO THE WARRANTIES OF MERCHANTABILITY,
FITNESS FOR A PARTICULAR PURPOSE AND NONINFRINGEMENT. IN NO EVENT SHALL THE
AUTHORS OR COPYRIGHT HOLDERS BE LIABLE FOR ANY CLAIM, DAMAGES OR OTHER
LIABILITY, WHETHER IN AN ACTION OF CONTRACT, TORT OR OTHERWISE, ARISING FROM,
OUT OF OR IN CONNECTION WITH THE SOFTWARE OR THE USE OR OTHER DEALINGS IN
THE SOFTWARE.


----------------

** fs-constants@1.0.0 - https://www.npmjs.com/package/fs-constants/v/1.0.0 | MIT
The MIT License (MIT)

Copyright (c) 2018 Mathias Buus

Permission is hereby granted, free of charge, to any person obtaining a copy
of this software and associated documentation files (the "Software"), to deal
in the Software without restriction, including without limitation the rights
to use, copy, modify, merge, publish, distribute, sublicense, and/or sell
copies of the Software, and to permit persons to whom the Software is
furnished to do so, subject to the following conditions:

The above copyright notice and this permission notice shall be included in
all copies or substantial portions of the Software.

THE SOFTWARE IS PROVIDED "AS IS", WITHOUT WARRANTY OF ANY KIND, EXPRESS OR
IMPLIED, INCLUDING BUT NOT LIMITED TO THE WARRANTIES OF MERCHANTABILITY,
FITNESS FOR A PARTICULAR PURPOSE AND NONINFRINGEMENT. IN NO EVENT SHALL THE
AUTHORS OR COPYRIGHT HOLDERS BE LIABLE FOR ANY CLAIM, DAMAGES OR OTHER
LIABILITY, WHETHER IN AN ACTION OF CONTRACT, TORT OR OTHERWISE, ARISING FROM,
OUT OF OR IN CONNECTION WITH THE SOFTWARE OR THE USE OR OTHER DEALINGS IN
THE SOFTWARE.


----------------

** fs-extra@11.2.0 - https://www.npmjs.com/package/fs-extra/v/11.2.0 | MIT
(The MIT License)

Copyright (c) 2011-2017 JP Richardson

Permission is hereby granted, free of charge, to any person obtaining a copy of this software and associated documentation files
(the 'Software'), to deal in the Software without restriction, including without limitation the rights to use, copy, modify,
 merge, publish, distribute, sublicense, and/or sell copies of the Software, and to permit persons to whom the Software is
 furnished to do so, subject to the following conditions:

The above copyright notice and this permission notice shall be included in all copies or substantial portions of the Software.

THE SOFTWARE IS PROVIDED 'AS IS', WITHOUT WARRANTY OF ANY KIND, EXPRESS OR IMPLIED, INCLUDING BUT NOT LIMITED TO THE
WARRANTIES OF MERCHANTABILITY, FITNESS FOR A PARTICULAR PURPOSE AND NONINFRINGEMENT. IN NO EVENT SHALL THE AUTHORS
OR COPYRIGHT HOLDERS BE LIABLE FOR ANY CLAIM, DAMAGES OR OTHER LIABILITY, WHETHER IN AN ACTION OF CONTRACT, TORT OR OTHERWISE,
 ARISING FROM, OUT OF OR IN CONNECTION WITH THE SOFTWARE OR THE USE OR OTHER DEALINGS IN THE SOFTWARE.


----------------

** fs-extra@9.1.0 - https://www.npmjs.com/package/fs-extra/v/9.1.0 | MIT
(The MIT License)

Copyright (c) 2011-2017 JP Richardson

Permission is hereby granted, free of charge, to any person obtaining a copy of this software and associated documentation files
(the 'Software'), to deal in the Software without restriction, including without limitation the rights to use, copy, modify,
 merge, publish, distribute, sublicense, and/or sell copies of the Software, and to permit persons to whom the Software is
 furnished to do so, subject to the following conditions:

The above copyright notice and this permission notice shall be included in all copies or substantial portions of the Software.

THE SOFTWARE IS PROVIDED 'AS IS', WITHOUT WARRANTY OF ANY KIND, EXPRESS OR IMPLIED, INCLUDING BUT NOT LIMITED TO THE
WARRANTIES OF MERCHANTABILITY, FITNESS FOR A PARTICULAR PURPOSE AND NONINFRINGEMENT. IN NO EVENT SHALL THE AUTHORS
OR COPYRIGHT HOLDERS BE LIABLE FOR ANY CLAIM, DAMAGES OR OTHER LIABILITY, WHETHER IN AN ACTION OF CONTRACT, TORT OR OTHERWISE,
 ARISING FROM, OUT OF OR IN CONNECTION WITH THE SOFTWARE OR THE USE OR OTHER DEALINGS IN THE SOFTWARE.


----------------

** fs.realpath@1.0.0 - https://www.npmjs.com/package/fs.realpath/v/1.0.0 | ISC
The ISC License

Copyright (c) Isaac Z. Schlueter and Contributors

Permission to use, copy, modify, and/or distribute this software for any
purpose with or without fee is hereby granted, provided that the above
copyright notice and this permission notice appear in all copies.

THE SOFTWARE IS PROVIDED "AS IS" AND THE AUTHOR DISCLAIMS ALL WARRANTIES
WITH REGARD TO THIS SOFTWARE INCLUDING ALL IMPLIED WARRANTIES OF
MERCHANTABILITY AND FITNESS. IN NO EVENT SHALL THE AUTHOR BE LIABLE FOR
ANY SPECIAL, DIRECT, INDIRECT, OR CONSEQUENTIAL DAMAGES OR ANY DAMAGES
WHATSOEVER RESULTING FROM LOSS OF USE, DATA OR PROFITS, WHETHER IN AN
ACTION OF CONTRACT, NEGLIGENCE OR OTHER TORTIOUS ACTION, ARISING OUT OF OR
IN CONNECTION WITH THE USE OR PERFORMANCE OF THIS SOFTWARE.

----

This library bundles a version of the `fs.realpath` and `fs.realpathSync`
methods from Node.js v0.10 under the terms of the Node.js MIT license.

Node's license follows, also included at the header of `old.js` which contains
the licensed code:

  Copyright Joyent, Inc. and other Node contributors.

  Permission is hereby granted, free of charge, to any person obtaining a
  copy of this software and associated documentation files (the "Software"),
  to deal in the Software without restriction, including without limitation
  the rights to use, copy, modify, merge, publish, distribute, sublicense,
  and/or sell copies of the Software, and to permit persons to whom the
  Software is furnished to do so, subject to the following conditions:

  The above copyright notice and this permission notice shall be included in
  all copies or substantial portions of the Software.

  THE SOFTWARE IS PROVIDED "AS IS", WITHOUT WARRANTY OF ANY KIND, EXPRESS OR
  IMPLIED, INCLUDING BUT NOT LIMITED TO THE WARRANTIES OF MERCHANTABILITY,
  FITNESS FOR A PARTICULAR PURPOSE AND NONINFRINGEMENT. IN NO EVENT SHALL THE
  AUTHORS OR COPYRIGHT HOLDERS BE LIABLE FOR ANY CLAIM, DAMAGES OR OTHER
  LIABILITY, WHETHER IN AN ACTION OF CONTRACT, TORT OR OTHERWISE, ARISING
  FROM, OUT OF OR IN CONNECTION WITH THE SOFTWARE OR THE USE OR OTHER
  DEALINGS IN THE SOFTWARE.


----------------

** get-caller-file@2.0.5 - https://www.npmjs.com/package/get-caller-file/v/2.0.5 | ISC

----------------

** get-uri@6.0.3 - https://www.npmjs.com/package/get-uri/v/6.0.3 | MIT
(The MIT License)

Copyright (c) 2014 Nathan Rajlich <nathan@tootallnate.net>

Permission is hereby granted, free of charge, to any person obtaining
a copy of this software and associated documentation files (the
'Software'), to deal in the Software without restriction, including
without limitation the rights to use, copy, modify, merge, publish,
distribute, sublicense, and/or sell copies of the Software, and to
permit persons to whom the Software is furnished to do so, subject to
the following conditions:

The above copyright notice and this permission notice shall be
included in all copies or substantial portions of the Software.

THE SOFTWARE IS PROVIDED 'AS IS', WITHOUT WARRANTY OF ANY KIND,
EXPRESS OR IMPLIED, INCLUDING BUT NOT LIMITED TO THE WARRANTIES OF
MERCHANTABILITY, FITNESS FOR A PARTICULAR PURPOSE AND NONINFRINGEMENT.
IN NO EVENT SHALL THE AUTHORS OR COPYRIGHT HOLDERS BE LIABLE FOR ANY
CLAIM, DAMAGES OR OTHER LIABILITY, WHETHER IN AN ACTION OF CONTRACT,
TORT OR OTHERWISE, ARISING FROM, OUT OF OR IN CONNECTION WITH THE
SOFTWARE OR THE USE OR OTHER DEALINGS IN THE SOFTWARE.

----------------

** glob-parent@5.1.2 - https://www.npmjs.com/package/glob-parent/v/5.1.2 | ISC
The ISC License

Copyright (c) 2015, 2019 Elan Shanker

Permission to use, copy, modify, and/or distribute this software for any
purpose with or without fee is hereby granted, provided that the above
copyright notice and this permission notice appear in all copies.

THE SOFTWARE IS PROVIDED "AS IS" AND THE AUTHOR DISCLAIMS ALL WARRANTIES
WITH REGARD TO THIS SOFTWARE INCLUDING ALL IMPLIED WARRANTIES OF
MERCHANTABILITY AND FITNESS. IN NO EVENT SHALL THE AUTHOR BE LIABLE FOR
ANY SPECIAL, DIRECT, INDIRECT, OR CONSEQUENTIAL DAMAGES OR ANY DAMAGES
WHATSOEVER RESULTING FROM LOSS OF USE, DATA OR PROFITS, WHETHER IN AN
ACTION OF CONTRACT, NEGLIGENCE OR OTHER TORTIOUS ACTION, ARISING OUT OF OR
IN CONNECTION WITH THE USE OR PERFORMANCE OF THIS SOFTWARE.


----------------

** glob@7.2.3 - https://www.npmjs.com/package/glob/v/7.2.3 | ISC
The ISC License

Copyright (c) Isaac Z. Schlueter and Contributors

Permission to use, copy, modify, and/or distribute this software for any
purpose with or without fee is hereby granted, provided that the above
copyright notice and this permission notice appear in all copies.

THE SOFTWARE IS PROVIDED "AS IS" AND THE AUTHOR DISCLAIMS ALL WARRANTIES
WITH REGARD TO THIS SOFTWARE INCLUDING ALL IMPLIED WARRANTIES OF
MERCHANTABILITY AND FITNESS. IN NO EVENT SHALL THE AUTHOR BE LIABLE FOR
ANY SPECIAL, DIRECT, INDIRECT, OR CONSEQUENTIAL DAMAGES OR ANY DAMAGES
WHATSOEVER RESULTING FROM LOSS OF USE, DATA OR PROFITS, WHETHER IN AN
ACTION OF CONTRACT, NEGLIGENCE OR OTHER TORTIOUS ACTION, ARISING OUT OF OR
IN CONNECTION WITH THE USE OR PERFORMANCE OF THIS SOFTWARE.

## Glob Logo

Glob's logo created by Tanya Brassie <http://tanyabrassie.com/>, licensed
under a Creative Commons Attribution-ShareAlike 4.0 International License
https://creativecommons.org/licenses/by-sa/4.0/


----------------

** graceful-fs@4.2.11 - https://www.npmjs.com/package/graceful-fs/v/4.2.11 | ISC
The ISC License

Copyright (c) 2011-2022 Isaac Z. Schlueter, Ben Noordhuis, and Contributors

Permission to use, copy, modify, and/or distribute this software for any
purpose with or without fee is hereby granted, provided that the above
copyright notice and this permission notice appear in all copies.

THE SOFTWARE IS PROVIDED "AS IS" AND THE AUTHOR DISCLAIMS ALL WARRANTIES
WITH REGARD TO THIS SOFTWARE INCLUDING ALL IMPLIED WARRANTIES OF
MERCHANTABILITY AND FITNESS. IN NO EVENT SHALL THE AUTHOR BE LIABLE FOR
ANY SPECIAL, DIRECT, INDIRECT, OR CONSEQUENTIAL DAMAGES OR ANY DAMAGES
WHATSOEVER RESULTING FROM LOSS OF USE, DATA OR PROFITS, WHETHER IN AN
ACTION OF CONTRACT, NEGLIGENCE OR OTHER TORTIOUS ACTION, ARISING OUT OF OR
IN CONNECTION WITH THE USE OR PERFORMANCE OF THIS SOFTWARE.


----------------

** has-flag@4.0.0 - https://www.npmjs.com/package/has-flag/v/4.0.0 | MIT
MIT License

Copyright (c) Sindre Sorhus <sindresorhus@gmail.com> (sindresorhus.com)

Permission is hereby granted, free of charge, to any person obtaining a copy of this software and associated documentation files (the "Software"), to deal in the Software without restriction, including without limitation the rights to use, copy, modify, merge, publish, distribute, sublicense, and/or sell copies of the Software, and to permit persons to whom the Software is furnished to do so, subject to the following conditions:

The above copyright notice and this permission notice shall be included in all copies or substantial portions of the Software.

THE SOFTWARE IS PROVIDED "AS IS", WITHOUT WARRANTY OF ANY KIND, EXPRESS OR IMPLIED, INCLUDING BUT NOT LIMITED TO THE WARRANTIES OF MERCHANTABILITY, FITNESS FOR A PARTICULAR PURPOSE AND NONINFRINGEMENT. IN NO EVENT SHALL THE AUTHORS OR COPYRIGHT HOLDERS BE LIABLE FOR ANY CLAIM, DAMAGES OR OTHER LIABILITY, WHETHER IN AN ACTION OF CONTRACT, TORT OR OTHERWISE, ARISING FROM, OUT OF OR IN CONNECTION WITH THE SOFTWARE OR THE USE OR OTHER DEALINGS IN THE SOFTWARE.


----------------

** http-proxy-agent@7.0.2 - https://www.npmjs.com/package/http-proxy-agent/v/7.0.2 | MIT
(The MIT License)

Copyright (c) 2013 Nathan Rajlich <nathan@tootallnate.net>

Permission is hereby granted, free of charge, to any person obtaining
a copy of this software and associated documentation files (the
'Software'), to deal in the Software without restriction, including
without limitation the rights to use, copy, modify, merge, publish,
distribute, sublicense, and/or sell copies of the Software, and to
permit persons to whom the Software is furnished to do so, subject to
the following conditions:

The above copyright notice and this permission notice shall be
included in all copies or substantial portions of the Software.

THE SOFTWARE IS PROVIDED 'AS IS', WITHOUT WARRANTY OF ANY KIND,
EXPRESS OR IMPLIED, INCLUDING BUT NOT LIMITED TO THE WARRANTIES OF
MERCHANTABILITY, FITNESS FOR A PARTICULAR PURPOSE AND NONINFRINGEMENT.
IN NO EVENT SHALL THE AUTHORS OR COPYRIGHT HOLDERS BE LIABLE FOR ANY
CLAIM, DAMAGES OR OTHER LIABILITY, WHETHER IN AN ACTION OF CONTRACT,
TORT OR OTHERWISE, ARISING FROM, OUT OF OR IN CONNECTION WITH THE
SOFTWARE OR THE USE OR OTHER DEALINGS IN THE SOFTWARE.


----------------

** https-proxy-agent@7.0.5 - https://www.npmjs.com/package/https-proxy-agent/v/7.0.5 | MIT
(The MIT License)

Copyright (c) 2013 Nathan Rajlich <nathan@tootallnate.net>

Permission is hereby granted, free of charge, to any person obtaining
a copy of this software and associated documentation files (the
'Software'), to deal in the Software without restriction, including
without limitation the rights to use, copy, modify, merge, publish,
distribute, sublicense, and/or sell copies of the Software, and to
permit persons to whom the Software is furnished to do so, subject to
the following conditions:

The above copyright notice and this permission notice shall be
included in all copies or substantial portions of the Software.

THE SOFTWARE IS PROVIDED 'AS IS', WITHOUT WARRANTY OF ANY KIND,
EXPRESS OR IMPLIED, INCLUDING BUT NOT LIMITED TO THE WARRANTIES OF
MERCHANTABILITY, FITNESS FOR A PARTICULAR PURPOSE AND NONINFRINGEMENT.
IN NO EVENT SHALL THE AUTHORS OR COPYRIGHT HOLDERS BE LIABLE FOR ANY
CLAIM, DAMAGES OR OTHER LIABILITY, WHETHER IN AN ACTION OF CONTRACT,
TORT OR OTHERWISE, ARISING FROM, OUT OF OR IN CONNECTION WITH THE
SOFTWARE OR THE USE OR OTHER DEALINGS IN THE SOFTWARE.

----------------

** inflight@1.0.6 - https://www.npmjs.com/package/inflight/v/1.0.6 | ISC
The ISC License

Copyright (c) Isaac Z. Schlueter

Permission to use, copy, modify, and/or distribute this software for any
purpose with or without fee is hereby granted, provided that the above
copyright notice and this permission notice appear in all copies.

THE SOFTWARE IS PROVIDED "AS IS" AND THE AUTHOR DISCLAIMS ALL WARRANTIES
WITH REGARD TO THIS SOFTWARE INCLUDING ALL IMPLIED WARRANTIES OF
MERCHANTABILITY AND FITNESS. IN NO EVENT SHALL THE AUTHOR BE LIABLE FOR
ANY SPECIAL, DIRECT, INDIRECT, OR CONSEQUENTIAL DAMAGES OR ANY DAMAGES
WHATSOEVER RESULTING FROM LOSS OF USE, DATA OR PROFITS, WHETHER IN AN
ACTION OF CONTRACT, NEGLIGENCE OR OTHER TORTIOUS ACTION, ARISING OUT OF OR
IN CONNECTION WITH THE USE OR PERFORMANCE OF THIS SOFTWARE.


----------------

** inherits@2.0.4 - https://www.npmjs.com/package/inherits/v/2.0.4 | ISC
The ISC License

Copyright (c) Isaac Z. Schlueter

Permission to use, copy, modify, and/or distribute this software for any
purpose with or without fee is hereby granted, provided that the above
copyright notice and this permission notice appear in all copies.

THE SOFTWARE IS PROVIDED "AS IS" AND THE AUTHOR DISCLAIMS ALL WARRANTIES WITH
REGARD TO THIS SOFTWARE INCLUDING ALL IMPLIED WARRANTIES OF MERCHANTABILITY AND
FITNESS. IN NO EVENT SHALL THE AUTHOR BE LIABLE FOR ANY SPECIAL, DIRECT,
INDIRECT, OR CONSEQUENTIAL DAMAGES OR ANY DAMAGES WHATSOEVER RESULTING FROM
LOSS OF USE, DATA OR PROFITS, WHETHER IN AN ACTION OF CONTRACT, NEGLIGENCE OR
OTHER TORTIOUS ACTION, ARISING OUT OF OR IN CONNECTION WITH THE USE OR
PERFORMANCE OF THIS SOFTWARE.



----------------

** ip-address@9.0.5 - https://www.npmjs.com/package/ip-address/v/9.0.5 | MIT
Copyright (C) 2011 by Beau Gunderson

Permission is hereby granted, free of charge, to any person obtaining a copy
of this software and associated documentation files (the "Software"), to deal
in the Software without restriction, including without limitation the rights
to use, copy, modify, merge, publish, distribute, sublicense, and/or sell
copies of the Software, and to permit persons to whom the Software is
furnished to do so, subject to the following conditions:

The above copyright notice and this permission notice shall be included in
all copies or substantial portions of the Software.

THE SOFTWARE IS PROVIDED "AS IS", WITHOUT WARRANTY OF ANY KIND, EXPRESS OR
IMPLIED, INCLUDING BUT NOT LIMITED TO THE WARRANTIES OF MERCHANTABILITY,
FITNESS FOR A PARTICULAR PURPOSE AND NONINFRINGEMENT. IN NO EVENT SHALL THE
AUTHORS OR COPYRIGHT HOLDERS BE LIABLE FOR ANY CLAIM, DAMAGES OR OTHER
LIABILITY, WHETHER IN AN ACTION OF CONTRACT, TORT OR OTHERWISE, ARISING FROM,
OUT OF OR IN CONNECTION WITH THE SOFTWARE OR THE USE OR OTHER DEALINGS IN
THE SOFTWARE.


----------------

** is-binary-path@2.1.0 - https://www.npmjs.com/package/is-binary-path/v/2.1.0 | MIT
MIT License

Copyright (c) 2019 Sindre Sorhus <sindresorhus@gmail.com> (https://sindresorhus.com), Paul Miller (https://paulmillr.com)

Permission is hereby granted, free of charge, to any person obtaining a copy of this software and associated documentation files (the "Software"), to deal in the Software without restriction, including without limitation the rights to use, copy, modify, merge, publish, distribute, sublicense, and/or sell copies of the Software, and to permit persons to whom the Software is furnished to do so, subject to the following conditions:

The above copyright notice and this permission notice shall be included in all copies or substantial portions of the Software.

THE SOFTWARE IS PROVIDED "AS IS", WITHOUT WARRANTY OF ANY KIND, EXPRESS OR IMPLIED, INCLUDING BUT NOT LIMITED TO THE WARRANTIES OF MERCHANTABILITY, FITNESS FOR A PARTICULAR PURPOSE AND NONINFRINGEMENT. IN NO EVENT SHALL THE AUTHORS OR COPYRIGHT HOLDERS BE LIABLE FOR ANY CLAIM, DAMAGES OR OTHER LIABILITY, WHETHER IN AN ACTION OF CONTRACT, TORT OR OTHERWISE, ARISING FROM, OUT OF OR IN CONNECTION WITH THE SOFTWARE OR THE USE OR OTHER DEALINGS IN THE SOFTWARE.


----------------

** is-extglob@2.1.1 - https://www.npmjs.com/package/is-extglob/v/2.1.1 | MIT
The MIT License (MIT)

Copyright (c) 2014-2016, Jon Schlinkert

Permission is hereby granted, free of charge, to any person obtaining a copy
of this software and associated documentation files (the "Software"), to deal
in the Software without restriction, including without limitation the rights
to use, copy, modify, merge, publish, distribute, sublicense, and/or sell
copies of the Software, and to permit persons to whom the Software is
furnished to do so, subject to the following conditions:

The above copyright notice and this permission notice shall be included in
all copies or substantial portions of the Software.

THE SOFTWARE IS PROVIDED "AS IS", WITHOUT WARRANTY OF ANY KIND, EXPRESS OR
IMPLIED, INCLUDING BUT NOT LIMITED TO THE WARRANTIES OF MERCHANTABILITY,
FITNESS FOR A PARTICULAR PURPOSE AND NONINFRINGEMENT. IN NO EVENT SHALL THE
AUTHORS OR COPYRIGHT HOLDERS BE LIABLE FOR ANY CLAIM, DAMAGES OR OTHER
LIABILITY, WHETHER IN AN ACTION OF CONTRACT, TORT OR OTHERWISE, ARISING FROM,
OUT OF OR IN CONNECTION WITH THE SOFTWARE OR THE USE OR OTHER DEALINGS IN
THE SOFTWARE.


----------------

** is-fullwidth-code-point@3.0.0 - https://www.npmjs.com/package/is-fullwidth-code-point/v/3.0.0 | MIT
MIT License

Copyright (c) Sindre Sorhus <sindresorhus@gmail.com> (sindresorhus.com)

Permission is hereby granted, free of charge, to any person obtaining a copy of this software and associated documentation files (the "Software"), to deal in the Software without restriction, including without limitation the rights to use, copy, modify, merge, publish, distribute, sublicense, and/or sell copies of the Software, and to permit persons to whom the Software is furnished to do so, subject to the following conditions:

The above copyright notice and this permission notice shall be included in all copies or substantial portions of the Software.

THE SOFTWARE IS PROVIDED "AS IS", WITHOUT WARRANTY OF ANY KIND, EXPRESS OR IMPLIED, INCLUDING BUT NOT LIMITED TO THE WARRANTIES OF MERCHANTABILITY, FITNESS FOR A PARTICULAR PURPOSE AND NONINFRINGEMENT. IN NO EVENT SHALL THE AUTHORS OR COPYRIGHT HOLDERS BE LIABLE FOR ANY CLAIM, DAMAGES OR OTHER LIABILITY, WHETHER IN AN ACTION OF CONTRACT, TORT OR OTHERWISE, ARISING FROM, OUT OF OR IN CONNECTION WITH THE SOFTWARE OR THE USE OR OTHER DEALINGS IN THE SOFTWARE.


----------------

** is-glob@4.0.3 - https://www.npmjs.com/package/is-glob/v/4.0.3 | MIT
The MIT License (MIT)

Copyright (c) 2014-2017, Jon Schlinkert.

Permission is hereby granted, free of charge, to any person obtaining a copy
of this software and associated documentation files (the "Software"), to deal
in the Software without restriction, including without limitation the rights
to use, copy, modify, merge, publish, distribute, sublicense, and/or sell
copies of the Software, and to permit persons to whom the Software is
furnished to do so, subject to the following conditions:

The above copyright notice and this permission notice shall be included in
all copies or substantial portions of the Software.

THE SOFTWARE IS PROVIDED "AS IS", WITHOUT WARRANTY OF ANY KIND, EXPRESS OR
IMPLIED, INCLUDING BUT NOT LIMITED TO THE WARRANTIES OF MERCHANTABILITY,
FITNESS FOR A PARTICULAR PURPOSE AND NONINFRINGEMENT. IN NO EVENT SHALL THE
AUTHORS OR COPYRIGHT HOLDERS BE LIABLE FOR ANY CLAIM, DAMAGES OR OTHER
LIABILITY, WHETHER IN AN ACTION OF CONTRACT, TORT OR OTHERWISE, ARISING FROM,
OUT OF OR IN CONNECTION WITH THE SOFTWARE OR THE USE OR OTHER DEALINGS IN
THE SOFTWARE.


----------------

** is-number@7.0.0 - https://www.npmjs.com/package/is-number/v/7.0.0 | MIT
The MIT License (MIT)

Copyright (c) 2014-present, Jon Schlinkert.

Permission is hereby granted, free of charge, to any person obtaining a copy
of this software and associated documentation files (the "Software"), to deal
in the Software without restriction, including without limitation the rights
to use, copy, modify, merge, publish, distribute, sublicense, and/or sell
copies of the Software, and to permit persons to whom the Software is
furnished to do so, subject to the following conditions:

The above copyright notice and this permission notice shall be included in
all copies or substantial portions of the Software.

THE SOFTWARE IS PROVIDED "AS IS", WITHOUT WARRANTY OF ANY KIND, EXPRESS OR
IMPLIED, INCLUDING BUT NOT LIMITED TO THE WARRANTIES OF MERCHANTABILITY,
FITNESS FOR A PARTICULAR PURPOSE AND NONINFRINGEMENT. IN NO EVENT SHALL THE
AUTHORS OR COPYRIGHT HOLDERS BE LIABLE FOR ANY CLAIM, DAMAGES OR OTHER
LIABILITY, WHETHER IN AN ACTION OF CONTRACT, TORT OR OTHERWISE, ARISING FROM,
OUT OF OR IN CONNECTION WITH THE SOFTWARE OR THE USE OR OTHER DEALINGS IN
THE SOFTWARE.


----------------

** isarray@1.0.0 - https://www.npmjs.com/package/isarray/v/1.0.0 | MIT

----------------

** jmespath@0.16.0 - https://www.npmjs.com/package/jmespath/v/0.16.0 | Apache-2.0
Copyright 2014 James Saryerwinnie

Licensed under the Apache License, Version 2.0 (the "License");
you may not use this file except in compliance with the License.
You may obtain a copy of the License at

    http://www.apache.org/licenses/LICENSE-2.0

Unless required by applicable law or agreed to in writing, software
distributed under the License is distributed on an "AS IS" BASIS,
WITHOUT WARRANTIES OR CONDITIONS OF ANY KIND, either express or implied.
See the License for the specific language governing permissions and
limitations under the License.


----------------

** jsbn@1.1.0 - https://www.npmjs.com/package/jsbn/v/1.1.0 | MIT
Licensing
---------

This software is covered under the following copyright:

/*
 * Copyright (c) 2003-2005  Tom Wu
 * All Rights Reserved.
 *
 * Permission is hereby granted, free of charge, to any person obtaining
 * a copy of this software and associated documentation files (the
 * "Software"), to deal in the Software without restriction, including
 * without limitation the rights to use, copy, modify, merge, publish,
 * distribute, sublicense, and/or sell copies of the Software, and to
 * permit persons to whom the Software is furnished to do so, subject to
 * the following conditions:
 *
 * The above copyright notice and this permission notice shall be
 * included in all copies or substantial portions of the Software.
 *
 * THE SOFTWARE IS PROVIDED "AS-IS" AND WITHOUT WARRANTY OF ANY KIND, 
 * EXPRESS, IMPLIED OR OTHERWISE, INCLUDING WITHOUT LIMITATION, ANY 
 * WARRANTY OF MERCHANTABILITY OR FITNESS FOR A PARTICULAR PURPOSE.  
 *
 * IN NO EVENT SHALL TOM WU BE LIABLE FOR ANY SPECIAL, INCIDENTAL,
 * INDIRECT OR CONSEQUENTIAL DAMAGES OF ANY KIND, OR ANY DAMAGES WHATSOEVER
 * RESULTING FROM LOSS OF USE, DATA OR PROFITS, WHETHER OR NOT ADVISED OF
 * THE POSSIBILITY OF DAMAGE, AND ON ANY THEORY OF LIABILITY, ARISING OUT
 * OF OR IN CONNECTION WITH THE USE OR PERFORMANCE OF THIS SOFTWARE.
 *
 * In addition, the following condition applies:
 *
 * All redistributions must retain an intact copy of this copyright notice
 * and disclaimer.
 */

Address all questions regarding this license to:

  Tom Wu
  tjw@cs.Stanford.EDU


----------------

** jsonfile@6.1.0 - https://www.npmjs.com/package/jsonfile/v/6.1.0 | MIT
(The MIT License)

Copyright (c) 2012-2015, JP Richardson <jprichardson@gmail.com>

Permission is hereby granted, free of charge, to any person obtaining a copy of this software and associated documentation files
(the 'Software'), to deal in the Software without restriction, including without limitation the rights to use, copy, modify,
 merge, publish, distribute, sublicense, and/or sell copies of the Software, and to permit persons to whom the Software is
 furnished to do so, subject to the following conditions:

The above copyright notice and this permission notice shall be included in all copies or substantial portions of the Software.

THE SOFTWARE IS PROVIDED 'AS IS', WITHOUT WARRANTY OF ANY KIND, EXPRESS OR IMPLIED, INCLUDING BUT NOT LIMITED TO THE
WARRANTIES OF MERCHANTABILITY, FITNESS FOR A PARTICULAR PURPOSE AND NONINFRINGEMENT. IN NO EVENT SHALL THE AUTHORS
OR COPYRIGHT HOLDERS BE LIABLE FOR ANY CLAIM, DAMAGES OR OTHER LIABILITY, WHETHER IN AN ACTION OF CONTRACT, TORT OR OTHERWISE,
 ARISING FROM, OUT OF OR IN CONNECTION WITH THE SOFTWARE OR THE USE OR OTHER DEALINGS IN THE SOFTWARE.


----------------

** jsonschema@1.4.1 - https://www.npmjs.com/package/jsonschema/v/1.4.1 | MIT
jsonschema is licensed under MIT license.

Copyright (C) 2012-2015 Tom de Grunt <tom@degrunt.nl>

Permission is hereby granted, free of charge, to any person obtaining a copy of
this software and associated documentation files (the "Software"), to deal in
the Software without restriction, including without limitation the rights to
use, copy, modify, merge, publish, distribute, sublicense, and/or sell copies
of the Software, and to permit persons to whom the Software is furnished to do
so, subject to the following conditions:

The above copyright notice and this permission notice shall be included in all
copies or substantial portions of the Software.

THE SOFTWARE IS PROVIDED "AS IS", WITHOUT WARRANTY OF ANY KIND, EXPRESS OR
IMPLIED, INCLUDING BUT NOT LIMITED TO THE WARRANTIES OF MERCHANTABILITY,
FITNESS FOR A PARTICULAR PURPOSE AND NONINFRINGEMENT. IN NO EVENT SHALL THE
AUTHORS OR COPYRIGHT HOLDERS BE LIABLE FOR ANY CLAIM, DAMAGES OR OTHER
LIABILITY, WHETHER IN AN ACTION OF CONTRACT, TORT OR OTHERWISE, ARISING FROM,
OUT OF OR IN CONNECTION WITH THE SOFTWARE OR THE USE OR OTHER DEALINGS IN THE
SOFTWARE.


----------------

** lazystream@1.0.1 - https://www.npmjs.com/package/lazystream/v/1.0.1 | MIT
Copyright (c) 2013 J. Pommerening, contributors.

Permission is hereby granted, free of charge, to any person
obtaining a copy of this software and associated documentation
files (the "Software"), to deal in the Software without
restriction, including without limitation the rights to use,
copy, modify, merge, publish, distribute, sublicense, and/or sell
copies of the Software, and to permit persons to whom the
Software is furnished to do so, subject to the following
conditions:

The above copyright notice and this permission notice shall be
included in all copies or substantial portions of the Software.

THE SOFTWARE IS PROVIDED "AS IS", WITHOUT WARRANTY OF ANY KIND,
EXPRESS OR IMPLIED, INCLUDING BUT NOT LIMITED TO THE WARRANTIES
OF MERCHANTABILITY, FITNESS FOR A PARTICULAR PURPOSE AND
NONINFRINGEMENT. IN NO EVENT SHALL THE AUTHORS OR COPYRIGHT
HOLDERS BE LIABLE FOR ANY CLAIM, DAMAGES OR OTHER LIABILITY,
WHETHER IN AN ACTION OF CONTRACT, TORT OR OTHERWISE, ARISING
FROM, OUT OF OR IN CONNECTION WITH THE SOFTWARE OR THE USE OR
OTHER DEALINGS IN THE SOFTWARE.



----------------

** lodash.defaults@4.2.0 - https://www.npmjs.com/package/lodash.defaults/v/4.2.0 | MIT
Copyright jQuery Foundation and other contributors <https://jquery.org/>

Based on Underscore.js, copyright Jeremy Ashkenas,
DocumentCloud and Investigative Reporters & Editors <http://underscorejs.org/>

This software consists of voluntary contributions made by many
individuals. For exact contribution history, see the revision history
available at https://github.com/lodash/lodash

The following license applies to all parts of this software except as
documented below:

====

Permission is hereby granted, free of charge, to any person obtaining
a copy of this software and associated documentation files (the
"Software"), to deal in the Software without restriction, including
without limitation the rights to use, copy, modify, merge, publish,
distribute, sublicense, and/or sell copies of the Software, and to
permit persons to whom the Software is furnished to do so, subject to
the following conditions:

The above copyright notice and this permission notice shall be
included in all copies or substantial portions of the Software.

THE SOFTWARE IS PROVIDED "AS IS", WITHOUT WARRANTY OF ANY KIND,
EXPRESS OR IMPLIED, INCLUDING BUT NOT LIMITED TO THE WARRANTIES OF
MERCHANTABILITY, FITNESS FOR A PARTICULAR PURPOSE AND
NONINFRINGEMENT. IN NO EVENT SHALL THE AUTHORS OR COPYRIGHT HOLDERS BE
LIABLE FOR ANY CLAIM, DAMAGES OR OTHER LIABILITY, WHETHER IN AN ACTION
OF CONTRACT, TORT OR OTHERWISE, ARISING FROM, OUT OF OR IN CONNECTION
WITH THE SOFTWARE OR THE USE OR OTHER DEALINGS IN THE SOFTWARE.

====

Copyright and related rights for sample code are waived via CC0. Sample
code is defined as all source code displayed within the prose of the
documentation.

CC0: http://creativecommons.org/publicdomain/zero/1.0/

====

Files located in the node_modules and vendor directories are externally
maintained libraries used by this software which have their own
licenses; we recommend you read them, as their terms may differ from the
terms above.


----------------

** lodash.difference@4.5.0 - https://www.npmjs.com/package/lodash.difference/v/4.5.0 | MIT
Copyright jQuery Foundation and other contributors <https://jquery.org/>

Based on Underscore.js, copyright Jeremy Ashkenas,
DocumentCloud and Investigative Reporters & Editors <http://underscorejs.org/>

This software consists of voluntary contributions made by many
individuals. For exact contribution history, see the revision history
available at https://github.com/lodash/lodash

The following license applies to all parts of this software except as
documented below:

====

Permission is hereby granted, free of charge, to any person obtaining
a copy of this software and associated documentation files (the
"Software"), to deal in the Software without restriction, including
without limitation the rights to use, copy, modify, merge, publish,
distribute, sublicense, and/or sell copies of the Software, and to
permit persons to whom the Software is furnished to do so, subject to
the following conditions:

The above copyright notice and this permission notice shall be
included in all copies or substantial portions of the Software.

THE SOFTWARE IS PROVIDED "AS IS", WITHOUT WARRANTY OF ANY KIND,
EXPRESS OR IMPLIED, INCLUDING BUT NOT LIMITED TO THE WARRANTIES OF
MERCHANTABILITY, FITNESS FOR A PARTICULAR PURPOSE AND
NONINFRINGEMENT. IN NO EVENT SHALL THE AUTHORS OR COPYRIGHT HOLDERS BE
LIABLE FOR ANY CLAIM, DAMAGES OR OTHER LIABILITY, WHETHER IN AN ACTION
OF CONTRACT, TORT OR OTHERWISE, ARISING FROM, OUT OF OR IN CONNECTION
WITH THE SOFTWARE OR THE USE OR OTHER DEALINGS IN THE SOFTWARE.

====

Copyright and related rights for sample code are waived via CC0. Sample
code is defined as all source code displayed within the prose of the
documentation.

CC0: http://creativecommons.org/publicdomain/zero/1.0/

====

Files located in the node_modules and vendor directories are externally
maintained libraries used by this software which have their own
licenses; we recommend you read them, as their terms may differ from the
terms above.


----------------

** lodash.flatten@4.4.0 - https://www.npmjs.com/package/lodash.flatten/v/4.4.0 | MIT
Copyright jQuery Foundation and other contributors <https://jquery.org/>

Based on Underscore.js, copyright Jeremy Ashkenas,
DocumentCloud and Investigative Reporters & Editors <http://underscorejs.org/>

This software consists of voluntary contributions made by many
individuals. For exact contribution history, see the revision history
available at https://github.com/lodash/lodash

The following license applies to all parts of this software except as
documented below:

====

Permission is hereby granted, free of charge, to any person obtaining
a copy of this software and associated documentation files (the
"Software"), to deal in the Software without restriction, including
without limitation the rights to use, copy, modify, merge, publish,
distribute, sublicense, and/or sell copies of the Software, and to
permit persons to whom the Software is furnished to do so, subject to
the following conditions:

The above copyright notice and this permission notice shall be
included in all copies or substantial portions of the Software.

THE SOFTWARE IS PROVIDED "AS IS", WITHOUT WARRANTY OF ANY KIND,
EXPRESS OR IMPLIED, INCLUDING BUT NOT LIMITED TO THE WARRANTIES OF
MERCHANTABILITY, FITNESS FOR A PARTICULAR PURPOSE AND
NONINFRINGEMENT. IN NO EVENT SHALL THE AUTHORS OR COPYRIGHT HOLDERS BE
LIABLE FOR ANY CLAIM, DAMAGES OR OTHER LIABILITY, WHETHER IN AN ACTION
OF CONTRACT, TORT OR OTHERWISE, ARISING FROM, OUT OF OR IN CONNECTION
WITH THE SOFTWARE OR THE USE OR OTHER DEALINGS IN THE SOFTWARE.

====

Copyright and related rights for sample code are waived via CC0. Sample
code is defined as all source code displayed within the prose of the
documentation.

CC0: http://creativecommons.org/publicdomain/zero/1.0/

====

Files located in the node_modules and vendor directories are externally
maintained libraries used by this software which have their own
licenses; we recommend you read them, as their terms may differ from the
terms above.


----------------

** lodash.isplainobject@4.0.6 - https://www.npmjs.com/package/lodash.isplainobject/v/4.0.6 | MIT
Copyright jQuery Foundation and other contributors <https://jquery.org/>

Based on Underscore.js, copyright Jeremy Ashkenas,
DocumentCloud and Investigative Reporters & Editors <http://underscorejs.org/>

This software consists of voluntary contributions made by many
individuals. For exact contribution history, see the revision history
available at https://github.com/lodash/lodash

The following license applies to all parts of this software except as
documented below:

====

Permission is hereby granted, free of charge, to any person obtaining
a copy of this software and associated documentation files (the
"Software"), to deal in the Software without restriction, including
without limitation the rights to use, copy, modify, merge, publish,
distribute, sublicense, and/or sell copies of the Software, and to
permit persons to whom the Software is furnished to do so, subject to
the following conditions:

The above copyright notice and this permission notice shall be
included in all copies or substantial portions of the Software.

THE SOFTWARE IS PROVIDED "AS IS", WITHOUT WARRANTY OF ANY KIND,
EXPRESS OR IMPLIED, INCLUDING BUT NOT LIMITED TO THE WARRANTIES OF
MERCHANTABILITY, FITNESS FOR A PARTICULAR PURPOSE AND
NONINFRINGEMENT. IN NO EVENT SHALL THE AUTHORS OR COPYRIGHT HOLDERS BE
LIABLE FOR ANY CLAIM, DAMAGES OR OTHER LIABILITY, WHETHER IN AN ACTION
OF CONTRACT, TORT OR OTHERWISE, ARISING FROM, OUT OF OR IN CONNECTION
WITH THE SOFTWARE OR THE USE OR OTHER DEALINGS IN THE SOFTWARE.

====

Copyright and related rights for sample code are waived via CC0. Sample
code is defined as all source code displayed within the prose of the
documentation.

CC0: http://creativecommons.org/publicdomain/zero/1.0/

====

Files located in the node_modules and vendor directories are externally
maintained libraries used by this software which have their own
licenses; we recommend you read them, as their terms may differ from the
terms above.


----------------

** lodash.truncate@4.4.2 - https://www.npmjs.com/package/lodash.truncate/v/4.4.2 | MIT
Copyright jQuery Foundation and other contributors <https://jquery.org/>

Based on Underscore.js, copyright Jeremy Ashkenas,
DocumentCloud and Investigative Reporters & Editors <http://underscorejs.org/>

This software consists of voluntary contributions made by many
individuals. For exact contribution history, see the revision history
available at https://github.com/lodash/lodash

The following license applies to all parts of this software except as
documented below:

====

Permission is hereby granted, free of charge, to any person obtaining
a copy of this software and associated documentation files (the
"Software"), to deal in the Software without restriction, including
without limitation the rights to use, copy, modify, merge, publish,
distribute, sublicense, and/or sell copies of the Software, and to
permit persons to whom the Software is furnished to do so, subject to
the following conditions:

The above copyright notice and this permission notice shall be
included in all copies or substantial portions of the Software.

THE SOFTWARE IS PROVIDED "AS IS", WITHOUT WARRANTY OF ANY KIND,
EXPRESS OR IMPLIED, INCLUDING BUT NOT LIMITED TO THE WARRANTIES OF
MERCHANTABILITY, FITNESS FOR A PARTICULAR PURPOSE AND
NONINFRINGEMENT. IN NO EVENT SHALL THE AUTHORS OR COPYRIGHT HOLDERS BE
LIABLE FOR ANY CLAIM, DAMAGES OR OTHER LIABILITY, WHETHER IN AN ACTION
OF CONTRACT, TORT OR OTHERWISE, ARISING FROM, OUT OF OR IN CONNECTION
WITH THE SOFTWARE OR THE USE OR OTHER DEALINGS IN THE SOFTWARE.

====

Copyright and related rights for sample code are waived via CC0. Sample
code is defined as all source code displayed within the prose of the
documentation.

CC0: http://creativecommons.org/publicdomain/zero/1.0/

====

Files located in the node_modules and vendor directories are externally
maintained libraries used by this software which have their own
licenses; we recommend you read them, as their terms may differ from the
terms above.


----------------

** lodash.union@4.6.0 - https://www.npmjs.com/package/lodash.union/v/4.6.0 | MIT
Copyright jQuery Foundation and other contributors <https://jquery.org/>

Based on Underscore.js, copyright Jeremy Ashkenas,
DocumentCloud and Investigative Reporters & Editors <http://underscorejs.org/>

This software consists of voluntary contributions made by many
individuals. For exact contribution history, see the revision history
available at https://github.com/lodash/lodash

The following license applies to all parts of this software except as
documented below:

====

Permission is hereby granted, free of charge, to any person obtaining
a copy of this software and associated documentation files (the
"Software"), to deal in the Software without restriction, including
without limitation the rights to use, copy, modify, merge, publish,
distribute, sublicense, and/or sell copies of the Software, and to
permit persons to whom the Software is furnished to do so, subject to
the following conditions:

The above copyright notice and this permission notice shall be
included in all copies or substantial portions of the Software.

THE SOFTWARE IS PROVIDED "AS IS", WITHOUT WARRANTY OF ANY KIND,
EXPRESS OR IMPLIED, INCLUDING BUT NOT LIMITED TO THE WARRANTIES OF
MERCHANTABILITY, FITNESS FOR A PARTICULAR PURPOSE AND
NONINFRINGEMENT. IN NO EVENT SHALL THE AUTHORS OR COPYRIGHT HOLDERS BE
LIABLE FOR ANY CLAIM, DAMAGES OR OTHER LIABILITY, WHETHER IN AN ACTION
OF CONTRACT, TORT OR OTHERWISE, ARISING FROM, OUT OF OR IN CONNECTION
WITH THE SOFTWARE OR THE USE OR OTHER DEALINGS IN THE SOFTWARE.

====

Copyright and related rights for sample code are waived via CC0. Sample
code is defined as all source code displayed within the prose of the
documentation.

CC0: http://creativecommons.org/publicdomain/zero/1.0/

====

Files located in the node_modules and vendor directories are externally
maintained libraries used by this software which have their own
licenses; we recommend you read them, as their terms may differ from the
terms above.


----------------

** lru-cache@7.18.3 - https://www.npmjs.com/package/lru-cache/v/7.18.3 | ISC
The ISC License

Copyright (c) 2010-2023 Isaac Z. Schlueter and Contributors

Permission to use, copy, modify, and/or distribute this software for any
purpose with or without fee is hereby granted, provided that the above
copyright notice and this permission notice appear in all copies.

THE SOFTWARE IS PROVIDED "AS IS" AND THE AUTHOR DISCLAIMS ALL WARRANTIES
WITH REGARD TO THIS SOFTWARE INCLUDING ALL IMPLIED WARRANTIES OF
MERCHANTABILITY AND FITNESS. IN NO EVENT SHALL THE AUTHOR BE LIABLE FOR
ANY SPECIAL, DIRECT, INDIRECT, OR CONSEQUENTIAL DAMAGES OR ANY DAMAGES
WHATSOEVER RESULTING FROM LOSS OF USE, DATA OR PROFITS, WHETHER IN AN
ACTION OF CONTRACT, NEGLIGENCE OR OTHER TORTIOUS ACTION, ARISING OUT OF OR
IN CONNECTION WITH THE USE OR PERFORMANCE OF THIS SOFTWARE.


----------------

** mime@2.6.0 - https://www.npmjs.com/package/mime/v/2.6.0 | MIT
The MIT License (MIT)

Copyright (c) 2010 Benjamin Thomas, Robert Kieffer

Permission is hereby granted, free of charge, to any person obtaining a copy
of this software and associated documentation files (the "Software"), to deal
in the Software without restriction, including without limitation the rights
to use, copy, modify, merge, publish, distribute, sublicense, and/or sell
copies of the Software, and to permit persons to whom the Software is
furnished to do so, subject to the following conditions:

The above copyright notice and this permission notice shall be included in
all copies or substantial portions of the Software.

THE SOFTWARE IS PROVIDED "AS IS", WITHOUT WARRANTY OF ANY KIND, EXPRESS OR
IMPLIED, INCLUDING BUT NOT LIMITED TO THE WARRANTIES OF MERCHANTABILITY,
FITNESS FOR A PARTICULAR PURPOSE AND NONINFRINGEMENT. IN NO EVENT SHALL THE
AUTHORS OR COPYRIGHT HOLDERS BE LIABLE FOR ANY CLAIM, DAMAGES OR OTHER
LIABILITY, WHETHER IN AN ACTION OF CONTRACT, TORT OR OTHERWISE, ARISING FROM,
OUT OF OR IN CONNECTION WITH THE SOFTWARE OR THE USE OR OTHER DEALINGS IN
THE SOFTWARE.


----------------

** minimatch@3.1.2 - https://www.npmjs.com/package/minimatch/v/3.1.2 | ISC
The ISC License

Copyright (c) Isaac Z. Schlueter and Contributors

Permission to use, copy, modify, and/or distribute this software for any
purpose with or without fee is hereby granted, provided that the above
copyright notice and this permission notice appear in all copies.

THE SOFTWARE IS PROVIDED "AS IS" AND THE AUTHOR DISCLAIMS ALL WARRANTIES
WITH REGARD TO THIS SOFTWARE INCLUDING ALL IMPLIED WARRANTIES OF
MERCHANTABILITY AND FITNESS. IN NO EVENT SHALL THE AUTHOR BE LIABLE FOR
ANY SPECIAL, DIRECT, INDIRECT, OR CONSEQUENTIAL DAMAGES OR ANY DAMAGES
WHATSOEVER RESULTING FROM LOSS OF USE, DATA OR PROFITS, WHETHER IN AN
ACTION OF CONTRACT, NEGLIGENCE OR OTHER TORTIOUS ACTION, ARISING OUT OF OR
IN CONNECTION WITH THE USE OR PERFORMANCE OF THIS SOFTWARE.


----------------

** minimatch@5.1.6 - https://www.npmjs.com/package/minimatch/v/5.1.6 | ISC
The ISC License

Copyright (c) 2011-2023 Isaac Z. Schlueter and Contributors

Permission to use, copy, modify, and/or distribute this software for any
purpose with or without fee is hereby granted, provided that the above
copyright notice and this permission notice appear in all copies.

THE SOFTWARE IS PROVIDED "AS IS" AND THE AUTHOR DISCLAIMS ALL WARRANTIES
WITH REGARD TO THIS SOFTWARE INCLUDING ALL IMPLIED WARRANTIES OF
MERCHANTABILITY AND FITNESS. IN NO EVENT SHALL THE AUTHOR BE LIABLE FOR
ANY SPECIAL, DIRECT, INDIRECT, OR CONSEQUENTIAL DAMAGES OR ANY DAMAGES
WHATSOEVER RESULTING FROM LOSS OF USE, DATA OR PROFITS, WHETHER IN AN
ACTION OF CONTRACT, NEGLIGENCE OR OTHER TORTIOUS ACTION, ARISING OUT OF OR
IN CONNECTION WITH THE USE OR PERFORMANCE OF THIS SOFTWARE.


----------------

** ms@2.1.2 - https://www.npmjs.com/package/ms/v/2.1.2 | MIT

----------------

** mute-stream@0.0.8 - https://www.npmjs.com/package/mute-stream/v/0.0.8 | ISC
The ISC License

Copyright (c) Isaac Z. Schlueter and Contributors

Permission to use, copy, modify, and/or distribute this software for any
purpose with or without fee is hereby granted, provided that the above
copyright notice and this permission notice appear in all copies.

THE SOFTWARE IS PROVIDED "AS IS" AND THE AUTHOR DISCLAIMS ALL WARRANTIES
WITH REGARD TO THIS SOFTWARE INCLUDING ALL IMPLIED WARRANTIES OF
MERCHANTABILITY AND FITNESS. IN NO EVENT SHALL THE AUTHOR BE LIABLE FOR
ANY SPECIAL, DIRECT, INDIRECT, OR CONSEQUENTIAL DAMAGES OR ANY DAMAGES
WHATSOEVER RESULTING FROM LOSS OF USE, DATA OR PROFITS, WHETHER IN AN
ACTION OF CONTRACT, NEGLIGENCE OR OTHER TORTIOUS ACTION, ARISING OUT OF OR
IN CONNECTION WITH THE USE OR PERFORMANCE OF THIS SOFTWARE.


----------------

** netmask@2.0.2 - https://www.npmjs.com/package/netmask/v/2.0.2 | MIT

----------------

** normalize-path@3.0.0 - https://www.npmjs.com/package/normalize-path/v/3.0.0 | MIT
The MIT License (MIT)

Copyright (c) 2014-2018, Jon Schlinkert.

Permission is hereby granted, free of charge, to any person obtaining a copy
of this software and associated documentation files (the "Software"), to deal
in the Software without restriction, including without limitation the rights
to use, copy, modify, merge, publish, distribute, sublicense, and/or sell
copies of the Software, and to permit persons to whom the Software is
furnished to do so, subject to the following conditions:

The above copyright notice and this permission notice shall be included in
all copies or substantial portions of the Software.

THE SOFTWARE IS PROVIDED "AS IS", WITHOUT WARRANTY OF ANY KIND, EXPRESS OR
IMPLIED, INCLUDING BUT NOT LIMITED TO THE WARRANTIES OF MERCHANTABILITY,
FITNESS FOR A PARTICULAR PURPOSE AND NONINFRINGEMENT. IN NO EVENT SHALL THE
AUTHORS OR COPYRIGHT HOLDERS BE LIABLE FOR ANY CLAIM, DAMAGES OR OTHER
LIABILITY, WHETHER IN AN ACTION OF CONTRACT, TORT OR OTHERWISE, ARISING FROM,
OUT OF OR IN CONNECTION WITH THE SOFTWARE OR THE USE OR OTHER DEALINGS IN
THE SOFTWARE.


----------------

** once@1.4.0 - https://www.npmjs.com/package/once/v/1.4.0 | ISC
The ISC License

Copyright (c) Isaac Z. Schlueter and Contributors

Permission to use, copy, modify, and/or distribute this software for any
purpose with or without fee is hereby granted, provided that the above
copyright notice and this permission notice appear in all copies.

THE SOFTWARE IS PROVIDED "AS IS" AND THE AUTHOR DISCLAIMS ALL WARRANTIES
WITH REGARD TO THIS SOFTWARE INCLUDING ALL IMPLIED WARRANTIES OF
MERCHANTABILITY AND FITNESS. IN NO EVENT SHALL THE AUTHOR BE LIABLE FOR
ANY SPECIAL, DIRECT, INDIRECT, OR CONSEQUENTIAL DAMAGES OR ANY DAMAGES
WHATSOEVER RESULTING FROM LOSS OF USE, DATA OR PROFITS, WHETHER IN AN
ACTION OF CONTRACT, NEGLIGENCE OR OTHER TORTIOUS ACTION, ARISING OUT OF OR
IN CONNECTION WITH THE USE OR PERFORMANCE OF THIS SOFTWARE.


----------------

** pac-proxy-agent@7.0.2 - https://www.npmjs.com/package/pac-proxy-agent/v/7.0.2 | MIT
(The MIT License)

Copyright (c) 2014 Nathan Rajlich <nathan@tootallnate.net>

Permission is hereby granted, free of charge, to any person obtaining
a copy of this software and associated documentation files (the
'Software'), to deal in the Software without restriction, including
without limitation the rights to use, copy, modify, merge, publish,
distribute, sublicense, and/or sell copies of the Software, and to
permit persons to whom the Software is furnished to do so, subject to
the following conditions:

The above copyright notice and this permission notice shall be
included in all copies or substantial portions of the Software.

THE SOFTWARE IS PROVIDED 'AS IS', WITHOUT WARRANTY OF ANY KIND,
EXPRESS OR IMPLIED, INCLUDING BUT NOT LIMITED TO THE WARRANTIES OF
MERCHANTABILITY, FITNESS FOR A PARTICULAR PURPOSE AND NONINFRINGEMENT.
IN NO EVENT SHALL THE AUTHORS OR COPYRIGHT HOLDERS BE LIABLE FOR ANY
CLAIM, DAMAGES OR OTHER LIABILITY, WHETHER IN AN ACTION OF CONTRACT,
TORT OR OTHERWISE, ARISING FROM, OUT OF OR IN CONNECTION WITH THE
SOFTWARE OR THE USE OR OTHER DEALINGS IN THE SOFTWARE.


----------------

** pac-resolver@7.0.1 - https://www.npmjs.com/package/pac-resolver/v/7.0.1 | MIT
(The MIT License)

Copyright (c) 2013 Nathan Rajlich <nathan@tootallnate.net>

Permission is hereby granted, free of charge, to any person obtaining
a copy of this software and associated documentation files (the
'Software'), to deal in the Software without restriction, including
without limitation the rights to use, copy, modify, merge, publish,
distribute, sublicense, and/or sell copies of the Software, and to
permit persons to whom the Software is furnished to do so, subject to
the following conditions:

The above copyright notice and this permission notice shall be
included in all copies or substantial portions of the Software.

THE SOFTWARE IS PROVIDED 'AS IS', WITHOUT WARRANTY OF ANY KIND,
EXPRESS OR IMPLIED, INCLUDING BUT NOT LIMITED TO THE WARRANTIES OF
MERCHANTABILITY, FITNESS FOR A PARTICULAR PURPOSE AND NONINFRINGEMENT.
IN NO EVENT SHALL THE AUTHORS OR COPYRIGHT HOLDERS BE LIABLE FOR ANY
CLAIM, DAMAGES OR OTHER LIABILITY, WHETHER IN AN ACTION OF CONTRACT,
TORT OR OTHERWISE, ARISING FROM, OUT OF OR IN CONNECTION WITH THE
SOFTWARE OR THE USE OR OTHER DEALINGS IN THE SOFTWARE.

----------------

** path-is-absolute@1.0.1 - https://www.npmjs.com/package/path-is-absolute/v/1.0.1 | MIT
The MIT License (MIT)

Copyright (c) Sindre Sorhus <sindresorhus@gmail.com> (sindresorhus.com)

Permission is hereby granted, free of charge, to any person obtaining a copy
of this software and associated documentation files (the "Software"), to deal
in the Software without restriction, including without limitation the rights
to use, copy, modify, merge, publish, distribute, sublicense, and/or sell
copies of the Software, and to permit persons to whom the Software is
furnished to do so, subject to the following conditions:

The above copyright notice and this permission notice shall be included in
all copies or substantial portions of the Software.

THE SOFTWARE IS PROVIDED "AS IS", WITHOUT WARRANTY OF ANY KIND, EXPRESS OR
IMPLIED, INCLUDING BUT NOT LIMITED TO THE WARRANTIES OF MERCHANTABILITY,
FITNESS FOR A PARTICULAR PURPOSE AND NONINFRINGEMENT. IN NO EVENT SHALL THE
AUTHORS OR COPYRIGHT HOLDERS BE LIABLE FOR ANY CLAIM, DAMAGES OR OTHER
LIABILITY, WHETHER IN AN ACTION OF CONTRACT, TORT OR OTHERWISE, ARISING FROM,
OUT OF OR IN CONNECTION WITH THE SOFTWARE OR THE USE OR OTHER DEALINGS IN
THE SOFTWARE.


----------------

** picomatch@2.3.1 - https://www.npmjs.com/package/picomatch/v/2.3.1 | MIT
The MIT License (MIT)

Copyright (c) 2017-present, Jon Schlinkert.

Permission is hereby granted, free of charge, to any person obtaining a copy
of this software and associated documentation files (the "Software"), to deal
in the Software without restriction, including without limitation the rights
to use, copy, modify, merge, publish, distribute, sublicense, and/or sell
copies of the Software, and to permit persons to whom the Software is
furnished to do so, subject to the following conditions:

The above copyright notice and this permission notice shall be included in
all copies or substantial portions of the Software.

THE SOFTWARE IS PROVIDED "AS IS", WITHOUT WARRANTY OF ANY KIND, EXPRESS OR
IMPLIED, INCLUDING BUT NOT LIMITED TO THE WARRANTIES OF MERCHANTABILITY,
FITNESS FOR A PARTICULAR PURPOSE AND NONINFRINGEMENT. IN NO EVENT SHALL THE
AUTHORS OR COPYRIGHT HOLDERS BE LIABLE FOR ANY CLAIM, DAMAGES OR OTHER
LIABILITY, WHETHER IN AN ACTION OF CONTRACT, TORT OR OTHERWISE, ARISING FROM,
OUT OF OR IN CONNECTION WITH THE SOFTWARE OR THE USE OR OTHER DEALINGS IN
THE SOFTWARE.


----------------

** process-nextick-args@2.0.1 - https://www.npmjs.com/package/process-nextick-args/v/2.0.1 | MIT

----------------

** promptly@3.2.0 - https://www.npmjs.com/package/promptly/v/3.2.0 | MIT
The MIT License (MIT)

Copyright (c) 2018 Made With MOXY Lda <hello@moxy.studio>

Permission is hereby granted, free of charge, to any person obtaining a copy
of this software and associated documentation files (the "Software"), to deal
in the Software without restriction, including without limitation the rights
to use, copy, modify, merge, publish, distribute, sublicense, and/or sell
copies of the Software, and to permit persons to whom the Software is
furnished to do so, subject to the following conditions:

The above copyright notice and this permission notice shall be included in
all copies or substantial portions of the Software.

THE SOFTWARE IS PROVIDED "AS IS", WITHOUT WARRANTY OF ANY KIND, EXPRESS OR
IMPLIED, INCLUDING BUT NOT LIMITED TO THE WARRANTIES OF MERCHANTABILITY,
FITNESS FOR A PARTICULAR PURPOSE AND NONINFRINGEMENT. IN NO EVENT SHALL THE
AUTHORS OR COPYRIGHT HOLDERS BE LIABLE FOR ANY CLAIM, DAMAGES OR OTHER
LIABILITY, WHETHER IN AN ACTION OF CONTRACT, TORT OR OTHERWISE, ARISING FROM,
OUT OF OR IN CONNECTION WITH THE SOFTWARE OR THE USE OR OTHER DEALINGS IN
THE SOFTWARE.


----------------

** proxy-agent@6.4.0 - https://www.npmjs.com/package/proxy-agent/v/6.4.0 | MIT
(The MIT License)

Copyright (c) 2013 Nathan Rajlich <nathan@tootallnate.net>

Permission is hereby granted, free of charge, to any person obtaining
a copy of this software and associated documentation files (the
'Software'), to deal in the Software without restriction, including
without limitation the rights to use, copy, modify, merge, publish,
distribute, sublicense, and/or sell copies of the Software, and to
permit persons to whom the Software is furnished to do so, subject to
the following conditions:

The above copyright notice and this permission notice shall be
included in all copies or substantial portions of the Software.

THE SOFTWARE IS PROVIDED 'AS IS', WITHOUT WARRANTY OF ANY KIND,
EXPRESS OR IMPLIED, INCLUDING BUT NOT LIMITED TO THE WARRANTIES OF
MERCHANTABILITY, FITNESS FOR A PARTICULAR PURPOSE AND NONINFRINGEMENT.
IN NO EVENT SHALL THE AUTHORS OR COPYRIGHT HOLDERS BE LIABLE FOR ANY
CLAIM, DAMAGES OR OTHER LIABILITY, WHETHER IN AN ACTION OF CONTRACT,
TORT OR OTHERWISE, ARISING FROM, OUT OF OR IN CONNECTION WITH THE
SOFTWARE OR THE USE OR OTHER DEALINGS IN THE SOFTWARE.

----------------

** proxy-from-env@1.1.0 - https://www.npmjs.com/package/proxy-from-env/v/1.1.0 | MIT
The MIT License

Copyright (C) 2016-2018 Rob Wu <rob@robwu.nl>

Permission is hereby granted, free of charge, to any person obtaining a copy of
this software and associated documentation files (the "Software"), to deal in
the Software without restriction, including without limitation the rights to
use, copy, modify, merge, publish, distribute, sublicense, and/or sell copies
of the Software, and to permit persons to whom the Software is furnished to do
so, subject to the following conditions:

The above copyright notice and this permission notice shall be included in all
copies or substantial portions of the Software.

THE SOFTWARE IS PROVIDED "AS IS", WITHOUT WARRANTY OF ANY KIND, EXPRESS OR
IMPLIED, INCLUDING BUT NOT LIMITED TO THE WARRANTIES OF MERCHANTABILITY, FITNESS
FOR A PARTICULAR PURPOSE AND NONINFRINGEMENT. IN NO EVENT SHALL THE AUTHORS OR
COPYRIGHT HOLDERS BE LIABLE FOR ANY CLAIM, DAMAGES OR OTHER LIABILITY, WHETHER
IN AN ACTION OF CONTRACT, TORT OR OTHERWISE, ARISING FROM, OUT OF OR IN
CONNECTION WITH THE SOFTWARE OR THE USE OR OTHER DEALINGS IN THE SOFTWARE.


----------------

** read@1.0.7 - https://www.npmjs.com/package/read/v/1.0.7 | ISC
The ISC License

Copyright (c) Isaac Z. Schlueter and Contributors

Permission to use, copy, modify, and/or distribute this software for any
purpose with or without fee is hereby granted, provided that the above
copyright notice and this permission notice appear in all copies.

THE SOFTWARE IS PROVIDED "AS IS" AND THE AUTHOR DISCLAIMS ALL WARRANTIES
WITH REGARD TO THIS SOFTWARE INCLUDING ALL IMPLIED WARRANTIES OF
MERCHANTABILITY AND FITNESS. IN NO EVENT SHALL THE AUTHOR BE LIABLE FOR
ANY SPECIAL, DIRECT, INDIRECT, OR CONSEQUENTIAL DAMAGES OR ANY DAMAGES
WHATSOEVER RESULTING FROM LOSS OF USE, DATA OR PROFITS, WHETHER IN AN
ACTION OF CONTRACT, NEGLIGENCE OR OTHER TORTIOUS ACTION, ARISING OUT OF OR
IN CONNECTION WITH THE USE OR PERFORMANCE OF THIS SOFTWARE.


----------------

** readable-stream@2.3.8 - https://www.npmjs.com/package/readable-stream/v/2.3.8 | MIT
Node.js is licensed for use as follows:

"""
Copyright Node.js contributors. All rights reserved.

Permission is hereby granted, free of charge, to any person obtaining a copy
of this software and associated documentation files (the "Software"), to
deal in the Software without restriction, including without limitation the
rights to use, copy, modify, merge, publish, distribute, sublicense, and/or
sell copies of the Software, and to permit persons to whom the Software is
furnished to do so, subject to the following conditions:

The above copyright notice and this permission notice shall be included in
all copies or substantial portions of the Software.

THE SOFTWARE IS PROVIDED "AS IS", WITHOUT WARRANTY OF ANY KIND, EXPRESS OR
IMPLIED, INCLUDING BUT NOT LIMITED TO THE WARRANTIES OF MERCHANTABILITY,
FITNESS FOR A PARTICULAR PURPOSE AND NONINFRINGEMENT. IN NO EVENT SHALL THE
AUTHORS OR COPYRIGHT HOLDERS BE LIABLE FOR ANY CLAIM, DAMAGES OR OTHER
LIABILITY, WHETHER IN AN ACTION OF CONTRACT, TORT OR OTHERWISE, ARISING
FROM, OUT OF OR IN CONNECTION WITH THE SOFTWARE OR THE USE OR OTHER DEALINGS
IN THE SOFTWARE.
"""

This license applies to parts of Node.js originating from the
https://github.com/joyent/node repository:

"""
Copyright Joyent, Inc. and other Node contributors. All rights reserved.
Permission is hereby granted, free of charge, to any person obtaining a copy
of this software and associated documentation files (the "Software"), to
deal in the Software without restriction, including without limitation the
rights to use, copy, modify, merge, publish, distribute, sublicense, and/or
sell copies of the Software, and to permit persons to whom the Software is
furnished to do so, subject to the following conditions:

The above copyright notice and this permission notice shall be included in
all copies or substantial portions of the Software.

THE SOFTWARE IS PROVIDED "AS IS", WITHOUT WARRANTY OF ANY KIND, EXPRESS OR
IMPLIED, INCLUDING BUT NOT LIMITED TO THE WARRANTIES OF MERCHANTABILITY,
FITNESS FOR A PARTICULAR PURPOSE AND NONINFRINGEMENT. IN NO EVENT SHALL THE
AUTHORS OR COPYRIGHT HOLDERS BE LIABLE FOR ANY CLAIM, DAMAGES OR OTHER
LIABILITY, WHETHER IN AN ACTION OF CONTRACT, TORT OR OTHERWISE, ARISING
FROM, OUT OF OR IN CONNECTION WITH THE SOFTWARE OR THE USE OR OTHER DEALINGS
IN THE SOFTWARE.
"""


----------------

** readable-stream@3.6.2 - https://www.npmjs.com/package/readable-stream/v/3.6.2 | MIT
Node.js is licensed for use as follows:

"""
Copyright Node.js contributors. All rights reserved.

Permission is hereby granted, free of charge, to any person obtaining a copy
of this software and associated documentation files (the "Software"), to
deal in the Software without restriction, including without limitation the
rights to use, copy, modify, merge, publish, distribute, sublicense, and/or
sell copies of the Software, and to permit persons to whom the Software is
furnished to do so, subject to the following conditions:

The above copyright notice and this permission notice shall be included in
all copies or substantial portions of the Software.

THE SOFTWARE IS PROVIDED "AS IS", WITHOUT WARRANTY OF ANY KIND, EXPRESS OR
IMPLIED, INCLUDING BUT NOT LIMITED TO THE WARRANTIES OF MERCHANTABILITY,
FITNESS FOR A PARTICULAR PURPOSE AND NONINFRINGEMENT. IN NO EVENT SHALL THE
AUTHORS OR COPYRIGHT HOLDERS BE LIABLE FOR ANY CLAIM, DAMAGES OR OTHER
LIABILITY, WHETHER IN AN ACTION OF CONTRACT, TORT OR OTHERWISE, ARISING
FROM, OUT OF OR IN CONNECTION WITH THE SOFTWARE OR THE USE OR OTHER DEALINGS
IN THE SOFTWARE.
"""

This license applies to parts of Node.js originating from the
https://github.com/joyent/node repository:

"""
Copyright Joyent, Inc. and other Node contributors. All rights reserved.
Permission is hereby granted, free of charge, to any person obtaining a copy
of this software and associated documentation files (the "Software"), to
deal in the Software without restriction, including without limitation the
rights to use, copy, modify, merge, publish, distribute, sublicense, and/or
sell copies of the Software, and to permit persons to whom the Software is
furnished to do so, subject to the following conditions:

The above copyright notice and this permission notice shall be included in
all copies or substantial portions of the Software.

THE SOFTWARE IS PROVIDED "AS IS", WITHOUT WARRANTY OF ANY KIND, EXPRESS OR
IMPLIED, INCLUDING BUT NOT LIMITED TO THE WARRANTIES OF MERCHANTABILITY,
FITNESS FOR A PARTICULAR PURPOSE AND NONINFRINGEMENT. IN NO EVENT SHALL THE
AUTHORS OR COPYRIGHT HOLDERS BE LIABLE FOR ANY CLAIM, DAMAGES OR OTHER
LIABILITY, WHETHER IN AN ACTION OF CONTRACT, TORT OR OTHERWISE, ARISING
FROM, OUT OF OR IN CONNECTION WITH THE SOFTWARE OR THE USE OR OTHER DEALINGS
IN THE SOFTWARE.
"""


----------------

** readdir-glob@1.1.3 - https://www.npmjs.com/package/readdir-glob/v/1.1.3 | Apache-2.0
                                 Apache License
                           Version 2.0, January 2004
                        http://www.apache.org/licenses/

   TERMS AND CONDITIONS FOR USE, REPRODUCTION, AND DISTRIBUTION

   1. Definitions.

      "License" shall mean the terms and conditions for use, reproduction,
      and distribution as defined by Sections 1 through 9 of this document.

      "Licensor" shall mean the copyright owner or entity authorized by
      the copyright owner that is granting the License.

      "Legal Entity" shall mean the union of the acting entity and all
      other entities that control, are controlled by, or are under common
      control with that entity. For the purposes of this definition,
      "control" means (i) the power, direct or indirect, to cause the
      direction or management of such entity, whether by contract or
      otherwise, or (ii) ownership of fifty percent (50%) or more of the
      outstanding shares, or (iii) beneficial ownership of such entity.

      "You" (or "Your") shall mean an individual or Legal Entity
      exercising permissions granted by this License.

      "Source" form shall mean the preferred form for making modifications,
      including but not limited to software source code, documentation
      source, and configuration files.

      "Object" form shall mean any form resulting from mechanical
      transformation or translation of a Source form, including but
      not limited to compiled object code, generated documentation,
      and conversions to other media types.

      "Work" shall mean the work of authorship, whether in Source or
      Object form, made available under the License, as indicated by a
      copyright notice that is included in or attached to the work
      (an example is provided in the Appendix below).

      "Derivative Works" shall mean any work, whether in Source or Object
      form, that is based on (or derived from) the Work and for which the
      editorial revisions, annotations, elaborations, or other modifications
      represent, as a whole, an original work of authorship. For the purposes
      of this License, Derivative Works shall not include works that remain
      separable from, or merely link (or bind by name) to the interfaces of,
      the Work and Derivative Works thereof.

      "Contribution" shall mean any work of authorship, including
      the original version of the Work and any modifications or additions
      to that Work or Derivative Works thereof, that is intentionally
      submitted to Licensor for inclusion in the Work by the copyright owner
      or by an individual or Legal Entity authorized to submit on behalf of
      the copyright owner. For the purposes of this definition, "submitted"
      means any form of electronic, verbal, or written communication sent
      to the Licensor or its representatives, including but not limited to
      communication on electronic mailing lists, source code control systems,
      and issue tracking systems that are managed by, or on behalf of, the
      Licensor for the purpose of discussing and improving the Work, but
      excluding communication that is conspicuously marked or otherwise
      designated in writing by the copyright owner as "Not a Contribution."

      "Contributor" shall mean Licensor and any individual or Legal Entity
      on behalf of whom a Contribution has been received by Licensor and
      subsequently incorporated within the Work.

   2. Grant of Copyright License. Subject to the terms and conditions of
      this License, each Contributor hereby grants to You a perpetual,
      worldwide, non-exclusive, no-charge, royalty-free, irrevocable
      copyright license to reproduce, prepare Derivative Works of,
      publicly display, publicly perform, sublicense, and distribute the
      Work and such Derivative Works in Source or Object form.

   3. Grant of Patent License. Subject to the terms and conditions of
      this License, each Contributor hereby grants to You a perpetual,
      worldwide, non-exclusive, no-charge, royalty-free, irrevocable
      (except as stated in this section) patent license to make, have made,
      use, offer to sell, sell, import, and otherwise transfer the Work,
      where such license applies only to those patent claims licensable
      by such Contributor that are necessarily infringed by their
      Contribution(s) alone or by combination of their Contribution(s)
      with the Work to which such Contribution(s) was submitted. If You
      institute patent litigation against any entity (including a
      cross-claim or counterclaim in a lawsuit) alleging that the Work
      or a Contribution incorporated within the Work constitutes direct
      or contributory patent infringement, then any patent licenses
      granted to You under this License for that Work shall terminate
      as of the date such litigation is filed.

   4. Redistribution. You may reproduce and distribute copies of the
      Work or Derivative Works thereof in any medium, with or without
      modifications, and in Source or Object form, provided that You
      meet the following conditions:

      (a) You must give any other recipients of the Work or
          Derivative Works a copy of this License; and

      (b) You must cause any modified files to carry prominent notices
          stating that You changed the files; and

      (c) You must retain, in the Source form of any Derivative Works
          that You distribute, all copyright, patent, trademark, and
          attribution notices from the Source form of the Work,
          excluding those notices that do not pertain to any part of
          the Derivative Works; and

      (d) If the Work includes a "NOTICE" text file as part of its
          distribution, then any Derivative Works that You distribute must
          include a readable copy of the attribution notices contained
          within such NOTICE file, excluding those notices that do not
          pertain to any part of the Derivative Works, in at least one
          of the following places: within a NOTICE text file distributed
          as part of the Derivative Works; within the Source form or
          documentation, if provided along with the Derivative Works; or,
          within a display generated by the Derivative Works, if and
          wherever such third-party notices normally appear. The contents
          of the NOTICE file are for informational purposes only and
          do not modify the License. You may add Your own attribution
          notices within Derivative Works that You distribute, alongside
          or as an addendum to the NOTICE text from the Work, provided
          that such additional attribution notices cannot be construed
          as modifying the License.

      You may add Your own copyright statement to Your modifications and
      may provide additional or different license terms and conditions
      for use, reproduction, or distribution of Your modifications, or
      for any such Derivative Works as a whole, provided Your use,
      reproduction, and distribution of the Work otherwise complies with
      the conditions stated in this License.

   5. Submission of Contributions. Unless You explicitly state otherwise,
      any Contribution intentionally submitted for inclusion in the Work
      by You to the Licensor shall be under the terms and conditions of
      this License, without any additional terms or conditions.
      Notwithstanding the above, nothing herein shall supersede or modify
      the terms of any separate license agreement you may have executed
      with Licensor regarding such Contributions.

   6. Trademarks. This License does not grant permission to use the trade
      names, trademarks, service marks, or product names of the Licensor,
      except as required for reasonable and customary use in describing the
      origin of the Work and reproducing the content of the NOTICE file.

   7. Disclaimer of Warranty. Unless required by applicable law or
      agreed to in writing, Licensor provides the Work (and each
      Contributor provides its Contributions) on an "AS IS" BASIS,
      WITHOUT WARRANTIES OR CONDITIONS OF ANY KIND, either express or
      implied, including, without limitation, any warranties or conditions
      of TITLE, NON-INFRINGEMENT, MERCHANTABILITY, or FITNESS FOR A
      PARTICULAR PURPOSE. You are solely responsible for determining the
      appropriateness of using or redistributing the Work and assume any
      risks associated with Your exercise of permissions under this License.

   8. Limitation of Liability. In no event and under no legal theory,
      whether in tort (including negligence), contract, or otherwise,
      unless required by applicable law (such as deliberate and grossly
      negligent acts) or agreed to in writing, shall any Contributor be
      liable to You for damages, including any direct, indirect, special,
      incidental, or consequential damages of any character arising as a
      result of this License or out of the use or inability to use the
      Work (including but not limited to damages for loss of goodwill,
      work stoppage, computer failure or malfunction, or any and all
      other commercial damages or losses), even if such Contributor
      has been advised of the possibility of such damages.

   9. Accepting Warranty or Additional Liability. While redistributing
      the Work or Derivative Works thereof, You may choose to offer,
      and charge a fee for, acceptance of support, warranty, indemnity,
      or other liability obligations and/or rights consistent with this
      License. However, in accepting such obligations, You may act only
      on Your own behalf and on Your sole responsibility, not on behalf
      of any other Contributor, and only if You agree to indemnify,
      defend, and hold each Contributor harmless for any liability
      incurred by, or claims asserted against, such Contributor by reason
      of your accepting any such warranty or additional liability.

   END OF TERMS AND CONDITIONS

   APPENDIX: How to apply the Apache License to your work.

      To apply the Apache License to your work, attach the following
      boilerplate notice, with the fields enclosed by brackets "[]"
      replaced with your own identifying information. (Don't include
      the brackets!)  The text should be enclosed in the appropriate
      comment syntax for the file format. We also recommend that a
      file or class name and description of purpose be included on the
      same "printed page" as the copyright notice for easier
      identification within third-party archives.

   Copyright 2020 Yann Armelin

   Licensed under the Apache License, Version 2.0 (the "License");
   you may not use this file except in compliance with the License.
   You may obtain a copy of the License at

       http://www.apache.org/licenses/LICENSE-2.0

   Unless required by applicable law or agreed to in writing, software
   distributed under the License is distributed on an "AS IS" BASIS,
   WITHOUT WARRANTIES OR CONDITIONS OF ANY KIND, either express or implied.
   See the License for the specific language governing permissions and
   limitations under the License.

----------------

** readdirp@3.6.0 - https://www.npmjs.com/package/readdirp/v/3.6.0 | MIT
MIT License

Copyright (c) 2012-2019 Thorsten Lorenz, Paul Miller (https://paulmillr.com)

Permission is hereby granted, free of charge, to any person obtaining a copy
of this software and associated documentation files (the "Software"), to deal
in the Software without restriction, including without limitation the rights
to use, copy, modify, merge, publish, distribute, sublicense, and/or sell
copies of the Software, and to permit persons to whom the Software is
furnished to do so, subject to the following conditions:

The above copyright notice and this permission notice shall be included in all
copies or substantial portions of the Software.

THE SOFTWARE IS PROVIDED "AS IS", WITHOUT WARRANTY OF ANY KIND, EXPRESS OR
IMPLIED, INCLUDING BUT NOT LIMITED TO THE WARRANTIES OF MERCHANTABILITY,
FITNESS FOR A PARTICULAR PURPOSE AND NONINFRINGEMENT. IN NO EVENT SHALL THE
AUTHORS OR COPYRIGHT HOLDERS BE LIABLE FOR ANY CLAIM, DAMAGES OR OTHER
LIABILITY, WHETHER IN AN ACTION OF CONTRACT, TORT OR OTHERWISE, ARISING FROM,
OUT OF OR IN CONNECTION WITH THE SOFTWARE OR THE USE OR OTHER DEALINGS IN THE
SOFTWARE.


----------------

** require-directory@2.1.1 - https://www.npmjs.com/package/require-directory/v/2.1.1 | MIT
The MIT License (MIT)

Copyright (c) 2011 Troy Goode <troygoode@gmail.com>

Permission is hereby granted, free of charge, to any person obtaining a
copy of this software and associated documentation files (the
"Software"), to deal in the Software without restriction, including
without limitation the rights to use, copy, modify, merge, publish,
distribute, sublicense, and/or sell copies of the Software, and to
permit persons to whom the Software is furnished to do so, subject to
the following conditions:

The above copyright notice and this permission notice shall be included
in all copies or substantial portions of the Software.

THE SOFTWARE IS PROVIDED "AS IS", WITHOUT WARRANTY OF ANY KIND, EXPRESS
OR IMPLIED, INCLUDING BUT NOT LIMITED TO THE WARRANTIES OF
MERCHANTABILITY, FITNESS FOR A PARTICULAR PURPOSE AND NONINFRINGEMENT.
IN NO EVENT SHALL THE AUTHORS OR COPYRIGHT HOLDERS BE LIABLE FOR ANY
CLAIM, DAMAGES OR OTHER LIABILITY, WHETHER IN AN ACTION OF CONTRACT,
TORT OR OTHERWISE, ARISING FROM, OUT OF OR IN CONNECTION WITH THE
SOFTWARE OR THE USE OR OTHER DEALINGS IN THE SOFTWARE.


----------------

** safe-buffer@5.1.2 - https://www.npmjs.com/package/safe-buffer/v/5.1.2 | MIT
The MIT License (MIT)

Copyright (c) Feross Aboukhadijeh

Permission is hereby granted, free of charge, to any person obtaining a copy
of this software and associated documentation files (the "Software"), to deal
in the Software without restriction, including without limitation the rights
to use, copy, modify, merge, publish, distribute, sublicense, and/or sell
copies of the Software, and to permit persons to whom the Software is
furnished to do so, subject to the following conditions:

The above copyright notice and this permission notice shall be included in
all copies or substantial portions of the Software.

THE SOFTWARE IS PROVIDED "AS IS", WITHOUT WARRANTY OF ANY KIND, EXPRESS OR
IMPLIED, INCLUDING BUT NOT LIMITED TO THE WARRANTIES OF MERCHANTABILITY,
FITNESS FOR A PARTICULAR PURPOSE AND NONINFRINGEMENT. IN NO EVENT SHALL THE
AUTHORS OR COPYRIGHT HOLDERS BE LIABLE FOR ANY CLAIM, DAMAGES OR OTHER
LIABILITY, WHETHER IN AN ACTION OF CONTRACT, TORT OR OTHERWISE, ARISING FROM,
OUT OF OR IN CONNECTION WITH THE SOFTWARE OR THE USE OR OTHER DEALINGS IN
THE SOFTWARE.


----------------

** safe-buffer@5.2.1 - https://www.npmjs.com/package/safe-buffer/v/5.2.1 | MIT
The MIT License (MIT)

Copyright (c) Feross Aboukhadijeh

Permission is hereby granted, free of charge, to any person obtaining a copy
of this software and associated documentation files (the "Software"), to deal
in the Software without restriction, including without limitation the rights
to use, copy, modify, merge, publish, distribute, sublicense, and/or sell
copies of the Software, and to permit persons to whom the Software is
furnished to do so, subject to the following conditions:

The above copyright notice and this permission notice shall be included in
all copies or substantial portions of the Software.

THE SOFTWARE IS PROVIDED "AS IS", WITHOUT WARRANTY OF ANY KIND, EXPRESS OR
IMPLIED, INCLUDING BUT NOT LIMITED TO THE WARRANTIES OF MERCHANTABILITY,
FITNESS FOR A PARTICULAR PURPOSE AND NONINFRINGEMENT. IN NO EVENT SHALL THE
AUTHORS OR COPYRIGHT HOLDERS BE LIABLE FOR ANY CLAIM, DAMAGES OR OTHER
LIABILITY, WHETHER IN AN ACTION OF CONTRACT, TORT OR OTHERWISE, ARISING FROM,
OUT OF OR IN CONNECTION WITH THE SOFTWARE OR THE USE OR OTHER DEALINGS IN
THE SOFTWARE.


----------------

** sax@1.4.1 - https://www.npmjs.com/package/sax/v/1.4.1 | ISC
The ISC License

Copyright (c) 2010-2024 Isaac Z. Schlueter and Contributors

Permission to use, copy, modify, and/or distribute this software for any
purpose with or without fee is hereby granted, provided that the above
copyright notice and this permission notice appear in all copies.

THE SOFTWARE IS PROVIDED "AS IS" AND THE AUTHOR DISCLAIMS ALL WARRANTIES
WITH REGARD TO THIS SOFTWARE INCLUDING ALL IMPLIED WARRANTIES OF
MERCHANTABILITY AND FITNESS. IN NO EVENT SHALL THE AUTHOR BE LIABLE FOR
ANY SPECIAL, DIRECT, INDIRECT, OR CONSEQUENTIAL DAMAGES OR ANY DAMAGES
WHATSOEVER RESULTING FROM LOSS OF USE, DATA OR PROFITS, WHETHER IN AN
ACTION OF CONTRACT, NEGLIGENCE OR OTHER TORTIOUS ACTION, ARISING OUT OF OR
IN CONNECTION WITH THE USE OR PERFORMANCE OF THIS SOFTWARE.

====

`String.fromCodePoint` by Mathias Bynens used according to terms of MIT
License, as follows:

Copyright (c) 2010-2024 Mathias Bynens <https://mathiasbynens.be/>

    Permission is hereby granted, free of charge, to any person obtaining
    a copy of this software and associated documentation files (the
    "Software"), to deal in the Software without restriction, including
    without limitation the rights to use, copy, modify, merge, publish,
    distribute, sublicense, and/or sell copies of the Software, and to
    permit persons to whom the Software is furnished to do so, subject to
    the following conditions:

    The above copyright notice and this permission notice shall be
    included in all copies or substantial portions of the Software.

    THE SOFTWARE IS PROVIDED "AS IS", WITHOUT WARRANTY OF ANY KIND,
    EXPRESS OR IMPLIED, INCLUDING BUT NOT LIMITED TO THE WARRANTIES OF
    MERCHANTABILITY, FITNESS FOR A PARTICULAR PURPOSE AND
    NONINFRINGEMENT. IN NO EVENT SHALL THE AUTHORS OR COPYRIGHT HOLDERS BE
    LIABLE FOR ANY CLAIM, DAMAGES OR OTHER LIABILITY, WHETHER IN AN ACTION
    OF CONTRACT, TORT OR OTHERWISE, ARISING FROM, OUT OF OR IN CONNECTION
    WITH THE SOFTWARE OR THE USE OR OTHER DEALINGS IN THE SOFTWARE.


----------------

** semver@7.6.2 - https://www.npmjs.com/package/semver/v/7.6.2 | ISC
<<<<<<< HEAD
=======
The ISC License

Copyright (c) Isaac Z. Schlueter and Contributors

Permission to use, copy, modify, and/or distribute this software for any
purpose with or without fee is hereby granted, provided that the above
copyright notice and this permission notice appear in all copies.

THE SOFTWARE IS PROVIDED "AS IS" AND THE AUTHOR DISCLAIMS ALL WARRANTIES
WITH REGARD TO THIS SOFTWARE INCLUDING ALL IMPLIED WARRANTIES OF
MERCHANTABILITY AND FITNESS. IN NO EVENT SHALL THE AUTHOR BE LIABLE FOR
ANY SPECIAL, DIRECT, INDIRECT, OR CONSEQUENTIAL DAMAGES OR ANY DAMAGES
WHATSOEVER RESULTING FROM LOSS OF USE, DATA OR PROFITS, WHETHER IN AN
ACTION OF CONTRACT, NEGLIGENCE OR OTHER TORTIOUS ACTION, ARISING OUT OF OR
IN CONNECTION WITH THE USE OR PERFORMANCE OF THIS SOFTWARE.


----------------

** semver@7.6.3 - https://www.npmjs.com/package/semver/v/7.6.3 | ISC
>>>>>>> 94b68d7b
The ISC License

Copyright (c) Isaac Z. Schlueter and Contributors

Permission to use, copy, modify, and/or distribute this software for any
purpose with or without fee is hereby granted, provided that the above
copyright notice and this permission notice appear in all copies.

THE SOFTWARE IS PROVIDED "AS IS" AND THE AUTHOR DISCLAIMS ALL WARRANTIES
WITH REGARD TO THIS SOFTWARE INCLUDING ALL IMPLIED WARRANTIES OF
MERCHANTABILITY AND FITNESS. IN NO EVENT SHALL THE AUTHOR BE LIABLE FOR
ANY SPECIAL, DIRECT, INDIRECT, OR CONSEQUENTIAL DAMAGES OR ANY DAMAGES
WHATSOEVER RESULTING FROM LOSS OF USE, DATA OR PROFITS, WHETHER IN AN
ACTION OF CONTRACT, NEGLIGENCE OR OTHER TORTIOUS ACTION, ARISING OUT OF OR
IN CONNECTION WITH THE USE OR PERFORMANCE OF THIS SOFTWARE.


----------------

** slice-ansi@4.0.0 - https://www.npmjs.com/package/slice-ansi/v/4.0.0 | MIT
MIT License

Copyright (c) DC <threedeecee@gmail.com>
Copyright (c) Sindre Sorhus <sindresorhus@gmail.com> (https://sindresorhus.com)

Permission is hereby granted, free of charge, to any person obtaining a copy of this software and associated documentation files (the "Software"), to deal in the Software without restriction, including without limitation the rights to use, copy, modify, merge, publish, distribute, sublicense, and/or sell copies of the Software, and to permit persons to whom the Software is furnished to do so, subject to the following conditions:

The above copyright notice and this permission notice shall be included in all copies or substantial portions of the Software.

THE SOFTWARE IS PROVIDED "AS IS", WITHOUT WARRANTY OF ANY KIND, EXPRESS OR IMPLIED, INCLUDING BUT NOT LIMITED TO THE WARRANTIES OF MERCHANTABILITY, FITNESS FOR A PARTICULAR PURPOSE AND NONINFRINGEMENT. IN NO EVENT SHALL THE AUTHORS OR COPYRIGHT HOLDERS BE LIABLE FOR ANY CLAIM, DAMAGES OR OTHER LIABILITY, WHETHER IN AN ACTION OF CONTRACT, TORT OR OTHERWISE, ARISING FROM, OUT OF OR IN CONNECTION WITH THE SOFTWARE OR THE USE OR OTHER DEALINGS IN THE SOFTWARE.


----------------

** smart-buffer@4.2.0 - https://www.npmjs.com/package/smart-buffer/v/4.2.0 | MIT
The MIT License (MIT)

Copyright (c) 2013-2017 Josh Glazebrook

Permission is hereby granted, free of charge, to any person obtaining a copy of
this software and associated documentation files (the "Software"), to deal in
the Software without restriction, including without limitation the rights to
use, copy, modify, merge, publish, distribute, sublicense, and/or sell copies of
the Software, and to permit persons to whom the Software is furnished to do so,
subject to the following conditions:

The above copyright notice and this permission notice shall be included in all
copies or substantial portions of the Software.

THE SOFTWARE IS PROVIDED "AS IS", WITHOUT WARRANTY OF ANY KIND, EXPRESS OR
IMPLIED, INCLUDING BUT NOT LIMITED TO THE WARRANTIES OF MERCHANTABILITY, FITNESS
FOR A PARTICULAR PURPOSE AND NONINFRINGEMENT. IN NO EVENT SHALL THE AUTHORS OR
COPYRIGHT HOLDERS BE LIABLE FOR ANY CLAIM, DAMAGES OR OTHER LIABILITY, WHETHER
IN AN ACTION OF CONTRACT, TORT OR OTHERWISE, ARISING FROM, OUT OF OR IN
CONNECTION WITH THE SOFTWARE OR THE USE OR OTHER DEALINGS IN THE SOFTWARE.


----------------

** socks-proxy-agent@8.0.4 - https://www.npmjs.com/package/socks-proxy-agent/v/8.0.4 | MIT
(The MIT License)

Copyright (c) 2013 Nathan Rajlich <nathan@tootallnate.net>

Permission is hereby granted, free of charge, to any person obtaining
a copy of this software and associated documentation files (the
'Software'), to deal in the Software without restriction, including
without limitation the rights to use, copy, modify, merge, publish,
distribute, sublicense, and/or sell copies of the Software, and to
permit persons to whom the Software is furnished to do so, subject to
the following conditions:

The above copyright notice and this permission notice shall be
included in all copies or substantial portions of the Software.

THE SOFTWARE IS PROVIDED 'AS IS', WITHOUT WARRANTY OF ANY KIND,
EXPRESS OR IMPLIED, INCLUDING BUT NOT LIMITED TO THE WARRANTIES OF
MERCHANTABILITY, FITNESS FOR A PARTICULAR PURPOSE AND NONINFRINGEMENT.
IN NO EVENT SHALL THE AUTHORS OR COPYRIGHT HOLDERS BE LIABLE FOR ANY
CLAIM, DAMAGES OR OTHER LIABILITY, WHETHER IN AN ACTION OF CONTRACT,
TORT OR OTHERWISE, ARISING FROM, OUT OF OR IN CONNECTION WITH THE
SOFTWARE OR THE USE OR OTHER DEALINGS IN THE SOFTWARE.

----------------

** socks@2.8.3 - https://www.npmjs.com/package/socks/v/2.8.3 | MIT
The MIT License (MIT)

Copyright (c) 2013 Josh Glazebrook

Permission is hereby granted, free of charge, to any person obtaining a copy of
this software and associated documentation files (the "Software"), to deal in
the Software without restriction, including without limitation the rights to
use, copy, modify, merge, publish, distribute, sublicense, and/or sell copies of
the Software, and to permit persons to whom the Software is furnished to do so,
subject to the following conditions:

The above copyright notice and this permission notice shall be included in all
copies or substantial portions of the Software.

THE SOFTWARE IS PROVIDED "AS IS", WITHOUT WARRANTY OF ANY KIND, EXPRESS OR
IMPLIED, INCLUDING BUT NOT LIMITED TO THE WARRANTIES OF MERCHANTABILITY, FITNESS
FOR A PARTICULAR PURPOSE AND NONINFRINGEMENT. IN NO EVENT SHALL THE AUTHORS OR
COPYRIGHT HOLDERS BE LIABLE FOR ANY CLAIM, DAMAGES OR OTHER LIABILITY, WHETHER
IN AN ACTION OF CONTRACT, TORT OR OTHERWISE, ARISING FROM, OUT OF OR IN
CONNECTION WITH THE SOFTWARE OR THE USE OR OTHER DEALINGS IN THE SOFTWARE.


----------------

** source-map-support@0.5.21 - https://www.npmjs.com/package/source-map-support/v/0.5.21 | MIT

----------------

** source-map@0.6.1 - https://www.npmjs.com/package/source-map/v/0.6.1 | BSD-3-Clause

Copyright (c) 2009-2011, Mozilla Foundation and contributors
All rights reserved.

Redistribution and use in source and binary forms, with or without
modification, are permitted provided that the following conditions are met:

* Redistributions of source code must retain the above copyright notice, this
  list of conditions and the following disclaimer.

* Redistributions in binary form must reproduce the above copyright notice,
  this list of conditions and the following disclaimer in the documentation
  and/or other materials provided with the distribution.

* Neither the names of the Mozilla Foundation nor the names of project
  contributors may be used to endorse or promote products derived from this
  software without specific prior written permission.

THIS SOFTWARE IS PROVIDED BY THE COPYRIGHT HOLDERS AND CONTRIBUTORS "AS IS" AND
ANY EXPRESS OR IMPLIED WARRANTIES, INCLUDING, BUT NOT LIMITED TO, THE IMPLIED
WARRANTIES OF MERCHANTABILITY AND FITNESS FOR A PARTICULAR PURPOSE ARE
DISCLAIMED. IN NO EVENT SHALL THE COPYRIGHT HOLDER OR CONTRIBUTORS BE LIABLE
FOR ANY DIRECT, INDIRECT, INCIDENTAL, SPECIAL, EXEMPLARY, OR CONSEQUENTIAL
DAMAGES (INCLUDING, BUT NOT LIMITED TO, PROCUREMENT OF SUBSTITUTE GOODS OR
SERVICES; LOSS OF USE, DATA, OR PROFITS; OR BUSINESS INTERRUPTION) HOWEVER
CAUSED AND ON ANY THEORY OF LIABILITY, WHETHER IN CONTRACT, STRICT LIABILITY,
OR TORT (INCLUDING NEGLIGENCE OR OTHERWISE) ARISING IN ANY WAY OUT OF THE USE
OF THIS SOFTWARE, EVEN IF ADVISED OF THE POSSIBILITY OF SUCH DAMAGE.


----------------

** sprintf-js@1.1.3 - https://www.npmjs.com/package/sprintf-js/v/1.1.3 | BSD-3-Clause
Copyright (c) 2007-present, Alexandru Mărășteanu <hello@alexei.ro>
All rights reserved.

Redistribution and use in source and binary forms, with or without
modification, are permitted provided that the following conditions are met:
* Redistributions of source code must retain the above copyright
  notice, this list of conditions and the following disclaimer.
* Redistributions in binary form must reproduce the above copyright
  notice, this list of conditions and the following disclaimer in the
  documentation and/or other materials provided with the distribution.
* Neither the name of this software nor the names of its contributors may be
  used to endorse or promote products derived from this software without
  specific prior written permission.

THIS SOFTWARE IS PROVIDED BY THE COPYRIGHT HOLDERS AND CONTRIBUTORS "AS IS" AND
ANY EXPRESS OR IMPLIED WARRANTIES, INCLUDING, BUT NOT LIMITED TO, THE IMPLIED
WARRANTIES OF MERCHANTABILITY AND FITNESS FOR A PARTICULAR PURPOSE ARE
DISCLAIMED. IN NO EVENT SHALL THE AUTHORS OR COPYRIGHT HOLDERS BE LIABLE FOR
ANY DIRECT, INDIRECT, INCIDENTAL, SPECIAL, EXEMPLARY, OR CONSEQUENTIAL DAMAGES
(INCLUDING, BUT NOT LIMITED TO, PROCUREMENT OF SUBSTITUTE GOODS OR SERVICES;
LOSS OF USE, DATA, OR PROFITS; OR BUSINESS INTERRUPTION) HOWEVER CAUSED AND
ON ANY THEORY OF LIABILITY, WHETHER IN CONTRACT, STRICT LIABILITY, OR TORT
(INCLUDING NEGLIGENCE OR OTHERWISE) ARISING IN ANY WAY OUT OF THE USE OF THIS
SOFTWARE, EVEN IF ADVISED OF THE POSSIBILITY OF SUCH DAMAGE.


----------------

** string_decoder@1.1.1 - https://www.npmjs.com/package/string_decoder/v/1.1.1 | MIT
Node.js is licensed for use as follows:

"""
Copyright Node.js contributors. All rights reserved.

Permission is hereby granted, free of charge, to any person obtaining a copy
of this software and associated documentation files (the "Software"), to
deal in the Software without restriction, including without limitation the
rights to use, copy, modify, merge, publish, distribute, sublicense, and/or
sell copies of the Software, and to permit persons to whom the Software is
furnished to do so, subject to the following conditions:

The above copyright notice and this permission notice shall be included in
all copies or substantial portions of the Software.

THE SOFTWARE IS PROVIDED "AS IS", WITHOUT WARRANTY OF ANY KIND, EXPRESS OR
IMPLIED, INCLUDING BUT NOT LIMITED TO THE WARRANTIES OF MERCHANTABILITY,
FITNESS FOR A PARTICULAR PURPOSE AND NONINFRINGEMENT. IN NO EVENT SHALL THE
AUTHORS OR COPYRIGHT HOLDERS BE LIABLE FOR ANY CLAIM, DAMAGES OR OTHER
LIABILITY, WHETHER IN AN ACTION OF CONTRACT, TORT OR OTHERWISE, ARISING
FROM, OUT OF OR IN CONNECTION WITH THE SOFTWARE OR THE USE OR OTHER DEALINGS
IN THE SOFTWARE.
"""

This license applies to parts of Node.js originating from the
https://github.com/joyent/node repository:

"""
Copyright Joyent, Inc. and other Node contributors. All rights reserved.
Permission is hereby granted, free of charge, to any person obtaining a copy
of this software and associated documentation files (the "Software"), to
deal in the Software without restriction, including without limitation the
rights to use, copy, modify, merge, publish, distribute, sublicense, and/or
sell copies of the Software, and to permit persons to whom the Software is
furnished to do so, subject to the following conditions:

The above copyright notice and this permission notice shall be included in
all copies or substantial portions of the Software.

THE SOFTWARE IS PROVIDED "AS IS", WITHOUT WARRANTY OF ANY KIND, EXPRESS OR
IMPLIED, INCLUDING BUT NOT LIMITED TO THE WARRANTIES OF MERCHANTABILITY,
FITNESS FOR A PARTICULAR PURPOSE AND NONINFRINGEMENT. IN NO EVENT SHALL THE
AUTHORS OR COPYRIGHT HOLDERS BE LIABLE FOR ANY CLAIM, DAMAGES OR OTHER
LIABILITY, WHETHER IN AN ACTION OF CONTRACT, TORT OR OTHERWISE, ARISING
FROM, OUT OF OR IN CONNECTION WITH THE SOFTWARE OR THE USE OR OTHER DEALINGS
IN THE SOFTWARE.
"""



----------------

** string_decoder@1.3.0 - https://www.npmjs.com/package/string_decoder/v/1.3.0 | MIT
Node.js is licensed for use as follows:

"""
Copyright Node.js contributors. All rights reserved.

Permission is hereby granted, free of charge, to any person obtaining a copy
of this software and associated documentation files (the "Software"), to
deal in the Software without restriction, including without limitation the
rights to use, copy, modify, merge, publish, distribute, sublicense, and/or
sell copies of the Software, and to permit persons to whom the Software is
furnished to do so, subject to the following conditions:

The above copyright notice and this permission notice shall be included in
all copies or substantial portions of the Software.

THE SOFTWARE IS PROVIDED "AS IS", WITHOUT WARRANTY OF ANY KIND, EXPRESS OR
IMPLIED, INCLUDING BUT NOT LIMITED TO THE WARRANTIES OF MERCHANTABILITY,
FITNESS FOR A PARTICULAR PURPOSE AND NONINFRINGEMENT. IN NO EVENT SHALL THE
AUTHORS OR COPYRIGHT HOLDERS BE LIABLE FOR ANY CLAIM, DAMAGES OR OTHER
LIABILITY, WHETHER IN AN ACTION OF CONTRACT, TORT OR OTHERWISE, ARISING
FROM, OUT OF OR IN CONNECTION WITH THE SOFTWARE OR THE USE OR OTHER DEALINGS
IN THE SOFTWARE.
"""

This license applies to parts of Node.js originating from the
https://github.com/joyent/node repository:

"""
Copyright Joyent, Inc. and other Node contributors. All rights reserved.
Permission is hereby granted, free of charge, to any person obtaining a copy
of this software and associated documentation files (the "Software"), to
deal in the Software without restriction, including without limitation the
rights to use, copy, modify, merge, publish, distribute, sublicense, and/or
sell copies of the Software, and to permit persons to whom the Software is
furnished to do so, subject to the following conditions:

The above copyright notice and this permission notice shall be included in
all copies or substantial portions of the Software.

THE SOFTWARE IS PROVIDED "AS IS", WITHOUT WARRANTY OF ANY KIND, EXPRESS OR
IMPLIED, INCLUDING BUT NOT LIMITED TO THE WARRANTIES OF MERCHANTABILITY,
FITNESS FOR A PARTICULAR PURPOSE AND NONINFRINGEMENT. IN NO EVENT SHALL THE
AUTHORS OR COPYRIGHT HOLDERS BE LIABLE FOR ANY CLAIM, DAMAGES OR OTHER
LIABILITY, WHETHER IN AN ACTION OF CONTRACT, TORT OR OTHERWISE, ARISING
FROM, OUT OF OR IN CONNECTION WITH THE SOFTWARE OR THE USE OR OTHER DEALINGS
IN THE SOFTWARE.
"""



----------------

** string-width@4.2.3 - https://www.npmjs.com/package/string-width/v/4.2.3 | MIT
MIT License

Copyright (c) Sindre Sorhus <sindresorhus@gmail.com> (sindresorhus.com)

Permission is hereby granted, free of charge, to any person obtaining a copy of this software and associated documentation files (the "Software"), to deal in the Software without restriction, including without limitation the rights to use, copy, modify, merge, publish, distribute, sublicense, and/or sell copies of the Software, and to permit persons to whom the Software is furnished to do so, subject to the following conditions:

The above copyright notice and this permission notice shall be included in all copies or substantial portions of the Software.

THE SOFTWARE IS PROVIDED "AS IS", WITHOUT WARRANTY OF ANY KIND, EXPRESS OR IMPLIED, INCLUDING BUT NOT LIMITED TO THE WARRANTIES OF MERCHANTABILITY, FITNESS FOR A PARTICULAR PURPOSE AND NONINFRINGEMENT. IN NO EVENT SHALL THE AUTHORS OR COPYRIGHT HOLDERS BE LIABLE FOR ANY CLAIM, DAMAGES OR OTHER LIABILITY, WHETHER IN AN ACTION OF CONTRACT, TORT OR OTHERWISE, ARISING FROM, OUT OF OR IN CONNECTION WITH THE SOFTWARE OR THE USE OR OTHER DEALINGS IN THE SOFTWARE.


----------------

** strip-ansi@6.0.1 - https://www.npmjs.com/package/strip-ansi/v/6.0.1 | MIT
MIT License

Copyright (c) Sindre Sorhus <sindresorhus@gmail.com> (sindresorhus.com)

Permission is hereby granted, free of charge, to any person obtaining a copy of this software and associated documentation files (the "Software"), to deal in the Software without restriction, including without limitation the rights to use, copy, modify, merge, publish, distribute, sublicense, and/or sell copies of the Software, and to permit persons to whom the Software is furnished to do so, subject to the following conditions:

The above copyright notice and this permission notice shall be included in all copies or substantial portions of the Software.

THE SOFTWARE IS PROVIDED "AS IS", WITHOUT WARRANTY OF ANY KIND, EXPRESS OR IMPLIED, INCLUDING BUT NOT LIMITED TO THE WARRANTIES OF MERCHANTABILITY, FITNESS FOR A PARTICULAR PURPOSE AND NONINFRINGEMENT. IN NO EVENT SHALL THE AUTHORS OR COPYRIGHT HOLDERS BE LIABLE FOR ANY CLAIM, DAMAGES OR OTHER LIABILITY, WHETHER IN AN ACTION OF CONTRACT, TORT OR OTHERWISE, ARISING FROM, OUT OF OR IN CONNECTION WITH THE SOFTWARE OR THE USE OR OTHER DEALINGS IN THE SOFTWARE.


----------------

** supports-color@7.2.0 - https://www.npmjs.com/package/supports-color/v/7.2.0 | MIT
MIT License

Copyright (c) Sindre Sorhus <sindresorhus@gmail.com> (sindresorhus.com)

Permission is hereby granted, free of charge, to any person obtaining a copy of this software and associated documentation files (the "Software"), to deal in the Software without restriction, including without limitation the rights to use, copy, modify, merge, publish, distribute, sublicense, and/or sell copies of the Software, and to permit persons to whom the Software is furnished to do so, subject to the following conditions:

The above copyright notice and this permission notice shall be included in all copies or substantial portions of the Software.

THE SOFTWARE IS PROVIDED "AS IS", WITHOUT WARRANTY OF ANY KIND, EXPRESS OR IMPLIED, INCLUDING BUT NOT LIMITED TO THE WARRANTIES OF MERCHANTABILITY, FITNESS FOR A PARTICULAR PURPOSE AND NONINFRINGEMENT. IN NO EVENT SHALL THE AUTHORS OR COPYRIGHT HOLDERS BE LIABLE FOR ANY CLAIM, DAMAGES OR OTHER LIABILITY, WHETHER IN AN ACTION OF CONTRACT, TORT OR OTHERWISE, ARISING FROM, OUT OF OR IN CONNECTION WITH THE SOFTWARE OR THE USE OR OTHER DEALINGS IN THE SOFTWARE.


----------------

** table@6.8.2 - https://www.npmjs.com/package/table/v/6.8.2 | BSD-3-Clause
Copyright (c) 2018, Gajus Kuizinas (http://gajus.com/)
All rights reserved.

Redistribution and use in source and binary forms, with or without
modification, are permitted provided that the following conditions are met:
    * Redistributions of source code must retain the above copyright
      notice, this list of conditions and the following disclaimer.
    * Redistributions in binary form must reproduce the above copyright
      notice, this list of conditions and the following disclaimer in the
      documentation and/or other materials provided with the distribution.
    * Neither the name of the Gajus Kuizinas (http://gajus.com/) nor the
      names of its contributors may be used to endorse or promote products
      derived from this software without specific prior written permission.

THIS SOFTWARE IS PROVIDED BY THE COPYRIGHT HOLDERS AND CONTRIBUTORS "AS IS" AND
ANY EXPRESS OR IMPLIED WARRANTIES, INCLUDING, BUT NOT LIMITED TO, THE IMPLIED
WARRANTIES OF MERCHANTABILITY AND FITNESS FOR A PARTICULAR PURPOSE ARE
DISCLAIMED. IN NO EVENT SHALL ANUARY BE LIABLE FOR ANY
DIRECT, INDIRECT, INCIDENTAL, SPECIAL, EXEMPLARY, OR CONSEQUENTIAL DAMAGES
(INCLUDING, BUT NOT LIMITED TO, PROCUREMENT OF SUBSTITUTE GOODS OR SERVICES;
LOSS OF USE, DATA, OR PROFITS; OR BUSINESS INTERRUPTION) HOWEVER CAUSED AND
ON ANY THEORY OF LIABILITY, WHETHER IN CONTRACT, STRICT LIABILITY, OR TORT
(INCLUDING NEGLIGENCE OR OTHERWISE) ARISING IN ANY WAY OUT OF THE USE OF THIS
SOFTWARE, EVEN IF ADVISED OF THE POSSIBILITY OF SUCH DAMAGE.


----------------

** tar-stream@2.2.0 - https://www.npmjs.com/package/tar-stream/v/2.2.0 | MIT
The MIT License (MIT)

Copyright (c) 2014 Mathias Buus

Permission is hereby granted, free of charge, to any person obtaining a copy
of this software and associated documentation files (the "Software"), to deal
in the Software without restriction, including without limitation the rights
to use, copy, modify, merge, publish, distribute, sublicense, and/or sell
copies of the Software, and to permit persons to whom the Software is
furnished to do so, subject to the following conditions:

The above copyright notice and this permission notice shall be included in
all copies or substantial portions of the Software.

THE SOFTWARE IS PROVIDED "AS IS", WITHOUT WARRANTY OF ANY KIND, EXPRESS OR
IMPLIED, INCLUDING BUT NOT LIMITED TO THE WARRANTIES OF MERCHANTABILITY,
FITNESS FOR A PARTICULAR PURPOSE AND NONINFRINGEMENT. IN NO EVENT SHALL THE
AUTHORS OR COPYRIGHT HOLDERS BE LIABLE FOR ANY CLAIM, DAMAGES OR OTHER
LIABILITY, WHETHER IN AN ACTION OF CONTRACT, TORT OR OTHERWISE, ARISING FROM,
OUT OF OR IN CONNECTION WITH THE SOFTWARE OR THE USE OR OTHER DEALINGS IN
THE SOFTWARE.

----------------

** to-regex-range@5.0.1 - https://www.npmjs.com/package/to-regex-range/v/5.0.1 | MIT
The MIT License (MIT)

Copyright (c) 2015-present, Jon Schlinkert.

Permission is hereby granted, free of charge, to any person obtaining a copy
of this software and associated documentation files (the "Software"), to deal
in the Software without restriction, including without limitation the rights
to use, copy, modify, merge, publish, distribute, sublicense, and/or sell
copies of the Software, and to permit persons to whom the Software is
furnished to do so, subject to the following conditions:

The above copyright notice and this permission notice shall be included in
all copies or substantial portions of the Software.

THE SOFTWARE IS PROVIDED "AS IS", WITHOUT WARRANTY OF ANY KIND, EXPRESS OR
IMPLIED, INCLUDING BUT NOT LIMITED TO THE WARRANTIES OF MERCHANTABILITY,
FITNESS FOR A PARTICULAR PURPOSE AND NONINFRINGEMENT. IN NO EVENT SHALL THE
AUTHORS OR COPYRIGHT HOLDERS BE LIABLE FOR ANY CLAIM, DAMAGES OR OTHER
LIABILITY, WHETHER IN AN ACTION OF CONTRACT, TORT OR OTHERWISE, ARISING FROM,
OUT OF OR IN CONNECTION WITH THE SOFTWARE OR THE USE OR OTHER DEALINGS IN
THE SOFTWARE.


----------------

** tslib@2.6.3 - https://www.npmjs.com/package/tslib/v/2.6.3 | 0BSD
Copyright (c) Microsoft Corporation.

Permission to use, copy, modify, and/or distribute this software for any
purpose with or without fee is hereby granted.

THE SOFTWARE IS PROVIDED "AS IS" AND THE AUTHOR DISCLAIMS ALL WARRANTIES WITH
REGARD TO THIS SOFTWARE INCLUDING ALL IMPLIED WARRANTIES OF MERCHANTABILITY
AND FITNESS. IN NO EVENT SHALL THE AUTHOR BE LIABLE FOR ANY SPECIAL, DIRECT,
INDIRECT, OR CONSEQUENTIAL DAMAGES OR ANY DAMAGES WHATSOEVER RESULTING FROM
LOSS OF USE, DATA OR PROFITS, WHETHER IN AN ACTION OF CONTRACT, NEGLIGENCE OR
OTHER TORTIOUS ACTION, ARISING OUT OF OR IN CONNECTION WITH THE USE OR
PERFORMANCE OF THIS SOFTWARE.

----------------

** universalify@2.0.1 - https://www.npmjs.com/package/universalify/v/2.0.1 | MIT
(The MIT License)

Copyright (c) 2017, Ryan Zimmerman <opensrc@ryanzim.com>

Permission is hereby granted, free of charge, to any person obtaining a copy of
this software and associated documentation files (the 'Software'), to deal in
the Software without restriction, including without limitation the rights to
use, copy, modify, merge, publish, distribute, sublicense, and/or sell copies of
the Software, and to permit persons to whom the Software is furnished to do so,
subject to the following conditions:

The above copyright notice and this permission notice shall be included in all
copies or substantial portions of the Software.

THE SOFTWARE IS PROVIDED 'AS IS', WITHOUT WARRANTY OF ANY KIND, EXPRESS OR
IMPLIED, INCLUDING BUT NOT LIMITED TO THE WARRANTIES OF MERCHANTABILITY, FITNESS
FOR A PARTICULAR PURPOSE AND NONINFRINGEMENT. IN NO EVENT SHALL THE AUTHORS OR
COPYRIGHT HOLDERS BE LIABLE FOR ANY CLAIM, DAMAGES OR OTHER LIABILITY, WHETHER
IN AN ACTION OF CONTRACT, TORT OR OTHERWISE, ARISING FROM, OUT OF OR IN
CONNECTION WITH THE SOFTWARE OR THE USE OR OTHER DEALINGS IN THE SOFTWARE.


----------------

** util-deprecate@1.0.2 - https://www.npmjs.com/package/util-deprecate/v/1.0.2 | MIT
(The MIT License)

Copyright (c) 2014 Nathan Rajlich <nathan@tootallnate.net>

Permission is hereby granted, free of charge, to any person
obtaining a copy of this software and associated documentation
files (the "Software"), to deal in the Software without
restriction, including without limitation the rights to use,
copy, modify, merge, publish, distribute, sublicense, and/or sell
copies of the Software, and to permit persons to whom the
Software is furnished to do so, subject to the following
conditions:

The above copyright notice and this permission notice shall be
included in all copies or substantial portions of the Software.

THE SOFTWARE IS PROVIDED "AS IS", WITHOUT WARRANTY OF ANY KIND,
EXPRESS OR IMPLIED, INCLUDING BUT NOT LIMITED TO THE WARRANTIES
OF MERCHANTABILITY, FITNESS FOR A PARTICULAR PURPOSE AND
NONINFRINGEMENT. IN NO EVENT SHALL THE AUTHORS OR COPYRIGHT
HOLDERS BE LIABLE FOR ANY CLAIM, DAMAGES OR OTHER LIABILITY,
WHETHER IN AN ACTION OF CONTRACT, TORT OR OTHERWISE, ARISING
FROM, OUT OF OR IN CONNECTION WITH THE SOFTWARE OR THE USE OR
OTHER DEALINGS IN THE SOFTWARE.


----------------

** uuid@8.0.0 - https://www.npmjs.com/package/uuid/v/8.0.0 | MIT

----------------

** uuid@8.3.2 - https://www.npmjs.com/package/uuid/v/8.3.2 | MIT

----------------

** wrap-ansi@7.0.0 - https://www.npmjs.com/package/wrap-ansi/v/7.0.0 | MIT
MIT License

Copyright (c) Sindre Sorhus <sindresorhus@gmail.com> (https://sindresorhus.com)

Permission is hereby granted, free of charge, to any person obtaining a copy of this software and associated documentation files (the "Software"), to deal in the Software without restriction, including without limitation the rights to use, copy, modify, merge, publish, distribute, sublicense, and/or sell copies of the Software, and to permit persons to whom the Software is furnished to do so, subject to the following conditions:

The above copyright notice and this permission notice shall be included in all copies or substantial portions of the Software.

THE SOFTWARE IS PROVIDED "AS IS", WITHOUT WARRANTY OF ANY KIND, EXPRESS OR IMPLIED, INCLUDING BUT NOT LIMITED TO THE WARRANTIES OF MERCHANTABILITY, FITNESS FOR A PARTICULAR PURPOSE AND NONINFRINGEMENT. IN NO EVENT SHALL THE AUTHORS OR COPYRIGHT HOLDERS BE LIABLE FOR ANY CLAIM, DAMAGES OR OTHER LIABILITY, WHETHER IN AN ACTION OF CONTRACT, TORT OR OTHERWISE, ARISING FROM, OUT OF OR IN CONNECTION WITH THE SOFTWARE OR THE USE OR OTHER DEALINGS IN THE SOFTWARE.


----------------

** wrappy@1.0.2 - https://www.npmjs.com/package/wrappy/v/1.0.2 | ISC
The ISC License

Copyright (c) Isaac Z. Schlueter and Contributors

Permission to use, copy, modify, and/or distribute this software for any
purpose with or without fee is hereby granted, provided that the above
copyright notice and this permission notice appear in all copies.

THE SOFTWARE IS PROVIDED "AS IS" AND THE AUTHOR DISCLAIMS ALL WARRANTIES
WITH REGARD TO THIS SOFTWARE INCLUDING ALL IMPLIED WARRANTIES OF
MERCHANTABILITY AND FITNESS. IN NO EVENT SHALL THE AUTHOR BE LIABLE FOR
ANY SPECIAL, DIRECT, INDIRECT, OR CONSEQUENTIAL DAMAGES OR ANY DAMAGES
WHATSOEVER RESULTING FROM LOSS OF USE, DATA OR PROFITS, WHETHER IN AN
ACTION OF CONTRACT, NEGLIGENCE OR OTHER TORTIOUS ACTION, ARISING OUT OF OR
IN CONNECTION WITH THE USE OR PERFORMANCE OF THIS SOFTWARE.


----------------

** xml2js@0.6.2 - https://www.npmjs.com/package/xml2js/v/0.6.2 | MIT
Copyright 2010, 2011, 2012, 2013. All rights reserved.

Permission is hereby granted, free of charge, to any person obtaining a copy
of this software and associated documentation files (the "Software"), to
deal in the Software without restriction, including without limitation the
rights to use, copy, modify, merge, publish, distribute, sublicense, and/or
sell copies of the Software, and to permit persons to whom the Software is
furnished to do so, subject to the following conditions:

The above copyright notice and this permission notice shall be included in
all copies or substantial portions of the Software.

THE SOFTWARE IS PROVIDED "AS IS", WITHOUT WARRANTY OF ANY KIND, EXPRESS OR
IMPLIED, INCLUDING BUT NOT LIMITED TO THE WARRANTIES OF MERCHANTABILITY,
FITNESS FOR A PARTICULAR PURPOSE AND NONINFRINGEMENT. IN NO EVENT SHALL THE
AUTHORS OR COPYRIGHT HOLDERS BE LIABLE FOR ANY CLAIM, DAMAGES OR OTHER
LIABILITY, WHETHER IN AN ACTION OF CONTRACT, TORT OR OTHERWISE, ARISING
FROM, OUT OF OR IN CONNECTION WITH THE SOFTWARE OR THE USE OR OTHER DEALINGS
IN THE SOFTWARE.


----------------

** xmlbuilder@11.0.1 - https://www.npmjs.com/package/xmlbuilder/v/11.0.1 | MIT
The MIT License (MIT)

Copyright (c) 2013 Ozgur Ozcitak

Permission is hereby granted, free of charge, to any person obtaining a copy
of this software and associated documentation files (the "Software"), to deal
in the Software without restriction, including without limitation the rights
to use, copy, modify, merge, publish, distribute, sublicense, and/or sell
copies of the Software, and to permit persons to whom the Software is
furnished to do so, subject to the following conditions:

The above copyright notice and this permission notice shall be included in
all copies or substantial portions of the Software.

THE SOFTWARE IS PROVIDED "AS IS", WITHOUT WARRANTY OF ANY KIND, EXPRESS OR
IMPLIED, INCLUDING BUT NOT LIMITED TO THE WARRANTIES OF MERCHANTABILITY,
FITNESS FOR A PARTICULAR PURPOSE AND NONINFRINGEMENT. IN NO EVENT SHALL THE
AUTHORS OR COPYRIGHT HOLDERS BE LIABLE FOR ANY CLAIM, DAMAGES OR OTHER
LIABILITY, WHETHER IN AN ACTION OF CONTRACT, TORT OR OTHERWISE, ARISING FROM,
OUT OF OR IN CONNECTION WITH THE SOFTWARE OR THE USE OR OTHER DEALINGS IN
THE SOFTWARE.


----------------

** y18n@5.0.8 - https://www.npmjs.com/package/y18n/v/5.0.8 | ISC
Copyright (c) 2015, Contributors

Permission to use, copy, modify, and/or distribute this software for any purpose
with or without fee is hereby granted, provided that the above copyright notice
and this permission notice appear in all copies.

THE SOFTWARE IS PROVIDED "AS IS" AND THE AUTHOR DISCLAIMS ALL WARRANTIES WITH
REGARD TO THIS SOFTWARE INCLUDING ALL IMPLIED WARRANTIES OF MERCHANTABILITY AND
FITNESS. IN NO EVENT SHALL THE AUTHOR BE LIABLE FOR ANY SPECIAL, DIRECT,
INDIRECT, OR CONSEQUENTIAL DAMAGES OR ANY DAMAGES WHATSOEVER RESULTING FROM LOSS
OF USE, DATA OR PROFITS, WHETHER IN AN ACTION OF CONTRACT, NEGLIGENCE OR OTHER
TORTIOUS ACTION, ARISING OUT OF OR IN CONNECTION WITH THE USE OR PERFORMANCE OF
THIS SOFTWARE.


----------------

** yaml@1.10.2 - https://www.npmjs.com/package/yaml/v/1.10.2 | ISC
Copyright 2018 Eemeli Aro <eemeli@gmail.com>

Permission to use, copy, modify, and/or distribute this software for any purpose
with or without fee is hereby granted, provided that the above copyright notice
and this permission notice appear in all copies.

THE SOFTWARE IS PROVIDED "AS IS" AND THE AUTHOR DISCLAIMS ALL WARRANTIES WITH
REGARD TO THIS SOFTWARE INCLUDING ALL IMPLIED WARRANTIES OF MERCHANTABILITY AND
FITNESS. IN NO EVENT SHALL THE AUTHOR BE LIABLE FOR ANY SPECIAL, DIRECT,
INDIRECT, OR CONSEQUENTIAL DAMAGES OR ANY DAMAGES WHATSOEVER RESULTING FROM LOSS
OF USE, DATA OR PROFITS, WHETHER IN AN ACTION OF CONTRACT, NEGLIGENCE OR OTHER
TORTIOUS ACTION, ARISING OUT OF OR IN CONNECTION WITH THE USE OR PERFORMANCE OF
THIS SOFTWARE.


----------------

** yargs-parser@20.2.9 - https://www.npmjs.com/package/yargs-parser/v/20.2.9 | ISC
Copyright (c) 2016, Contributors

Permission to use, copy, modify, and/or distribute this software
for any purpose with or without fee is hereby granted, provided
that the above copyright notice and this permission notice
appear in all copies.

THE SOFTWARE IS PROVIDED "AS IS" AND THE AUTHOR DISCLAIMS ALL WARRANTIES
WITH REGARD TO THIS SOFTWARE INCLUDING ALL IMPLIED WARRANTIES
OF MERCHANTABILITY AND FITNESS. IN NO EVENT SHALL THE AUTHOR BE
LIABLE FOR ANY SPECIAL, DIRECT, INDIRECT, OR CONSEQUENTIAL DAMAGES
OR ANY DAMAGES WHATSOEVER RESULTING FROM LOSS OF USE, DATA OR PROFITS,
WHETHER IN AN ACTION OF CONTRACT, NEGLIGENCE OR OTHER TORTIOUS ACTION,
ARISING OUT OF OR IN CONNECTION WITH THE USE OR PERFORMANCE OF THIS SOFTWARE.


----------------

** yargs@16.2.0 - https://www.npmjs.com/package/yargs/v/16.2.0 | MIT
MIT License

Copyright 2010 James Halliday (mail@substack.net); Modified work Copyright 2014 Contributors (ben@npmjs.com)

Permission is hereby granted, free of charge, to any person obtaining a copy
of this software and associated documentation files (the "Software"), to deal
in the Software without restriction, including without limitation the rights
to use, copy, modify, merge, publish, distribute, sublicense, and/or sell
copies of the Software, and to permit persons to whom the Software is
furnished to do so, subject to the following conditions:

The above copyright notice and this permission notice shall be included in
all copies or substantial portions of the Software.

THE SOFTWARE IS PROVIDED "AS IS", WITHOUT WARRANTY OF ANY KIND, EXPRESS OR
IMPLIED, INCLUDING BUT NOT LIMITED TO THE WARRANTIES OF MERCHANTABILITY,
FITNESS FOR A PARTICULAR PURPOSE AND NONINFRINGEMENT. IN NO EVENT SHALL THE
AUTHORS OR COPYRIGHT HOLDERS BE LIABLE FOR ANY CLAIM, DAMAGES OR OTHER
LIABILITY, WHETHER IN AN ACTION OF CONTRACT, TORT OR OTHERWISE, ARISING FROM,
OUT OF OR IN CONNECTION WITH THE SOFTWARE OR THE USE OR OTHER DEALINGS IN
THE SOFTWARE.


----------------

** zip-stream@4.1.1 - https://www.npmjs.com/package/zip-stream/v/4.1.1 | MIT
Copyright (c) 2014 Chris Talkington, contributors.

Permission is hereby granted, free of charge, to any person
obtaining a copy of this software and associated documentation
files (the "Software"), to deal in the Software without
restriction, including without limitation the rights to use,
copy, modify, merge, publish, distribute, sublicense, and/or sell
copies of the Software, and to permit persons to whom the
Software is furnished to do so, subject to the following
conditions:

The above copyright notice and this permission notice shall be
included in all copies or substantial portions of the Software.

THE SOFTWARE IS PROVIDED "AS IS", WITHOUT WARRANTY OF ANY KIND,
EXPRESS OR IMPLIED, INCLUDING BUT NOT LIMITED TO THE WARRANTIES
OF MERCHANTABILITY, FITNESS FOR A PARTICULAR PURPOSE AND
NONINFRINGEMENT. IN NO EVENT SHALL THE AUTHORS OR COPYRIGHT
HOLDERS BE LIABLE FOR ANY CLAIM, DAMAGES OR OTHER LIABILITY,
WHETHER IN AN ACTION OF CONTRACT, TORT OR OTHERWISE, ARISING
FROM, OUT OF OR IN CONNECTION WITH THE SOFTWARE OR THE USE OR
OTHER DEALINGS IN THE SOFTWARE.

----------------<|MERGE_RESOLUTION|>--- conflicted
+++ resolved
@@ -207,11 +207,7 @@
 
 ----------------
 
-<<<<<<< HEAD
-** @jsii/check-node@1.101.0 - https://www.npmjs.com/package/@jsii/check-node/v/1.101.0 | Apache-2.0
-=======
 ** @jsii/check-node@1.102.0 - https://www.npmjs.com/package/@jsii/check-node/v/1.102.0 | Apache-2.0
->>>>>>> 94b68d7b
 jsii
 Copyright 2018 Amazon.com, Inc. or its affiliates. All Rights Reserved.
 
@@ -3148,29 +3144,7 @@
 ----------------
 
 ** semver@7.6.2 - https://www.npmjs.com/package/semver/v/7.6.2 | ISC
-<<<<<<< HEAD
-=======
-The ISC License
-
-Copyright (c) Isaac Z. Schlueter and Contributors
-
-Permission to use, copy, modify, and/or distribute this software for any
-purpose with or without fee is hereby granted, provided that the above
-copyright notice and this permission notice appear in all copies.
-
-THE SOFTWARE IS PROVIDED "AS IS" AND THE AUTHOR DISCLAIMS ALL WARRANTIES
-WITH REGARD TO THIS SOFTWARE INCLUDING ALL IMPLIED WARRANTIES OF
-MERCHANTABILITY AND FITNESS. IN NO EVENT SHALL THE AUTHOR BE LIABLE FOR
-ANY SPECIAL, DIRECT, INDIRECT, OR CONSEQUENTIAL DAMAGES OR ANY DAMAGES
-WHATSOEVER RESULTING FROM LOSS OF USE, DATA OR PROFITS, WHETHER IN AN
-ACTION OF CONTRACT, NEGLIGENCE OR OTHER TORTIOUS ACTION, ARISING OUT OF OR
-IN CONNECTION WITH THE USE OR PERFORMANCE OF THIS SOFTWARE.
-
-
-----------------
-
-** semver@7.6.3 - https://www.npmjs.com/package/semver/v/7.6.3 | ISC
->>>>>>> 94b68d7b
+
 The ISC License
 
 Copyright (c) Isaac Z. Schlueter and Contributors
