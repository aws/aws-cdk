--- conflicted
+++ resolved
@@ -365,12 +365,7 @@
     "@aws-cdk/aws-wafv2": "0.0.0",
     "@aws-cdk/aws-workspaces": "0.0.0",
     "@aws-cdk/core": "0.0.0",
-<<<<<<< HEAD
-    "constructs": "^3.3.69"
-=======
-    "@aws-cdk/yaml-cfn": "0.0.0",
     "constructs": "^10.0.0"
->>>>>>> 1945c609
   },
   "devDependencies": {
     "@aws-cdk/assert": "0.0.0",
