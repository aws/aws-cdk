<<<<<<< HEAD
import { CloudFormationLang, DefaultTokenResolver, IResolvable, IResolveContext,
  Lazy, StringConcat, Token, Tokenization } from '@aws-cdk/cdk';
=======
import { DefaultTokenResolver, IResolveContext, resolve, Stack, StringConcat, Token } from '@aws-cdk/cdk';
>>>>>>> 2e0848c5
import { IRule } from './rule-ref';

/**
 * The input to send to the event target
 */
export abstract class RuleTargetInput {
  /**
   * Pass text to the event target
   *
   * May contain strings returned by EventField.from() to substitute in parts of the
   * matched event.
   */
  public static fromText(text: string): RuleTargetInput {
    return new FieldAwareEventInput(text, InputType.Text);
  }

  /**
   * Pass text to the event target, splitting on newlines.
   *
   * This is only useful when passing to a target that does not
   * take a single argument.
   *
   * May contain strings returned by EventField.from() to substitute in parts
   * of the matched event.
   */
  public static fromMultilineText(text: string): RuleTargetInput {
    return new FieldAwareEventInput(text, InputType.Multiline);
  }

  /**
   * Pass a JSON object to the event target
   *
   * May contain strings returned by EventField.from() to substitute in parts of the
   * matched event.
   */
  public static fromObject(obj: any): RuleTargetInput {
    return new FieldAwareEventInput(obj, InputType.Object);
  }

  /**
   * Take the event target input from a path in the event JSON
   */
  public static fromEventPath(path: string): RuleTargetInput {
    return new LiteralEventInput({ inputPath: path });
  }

  protected constructor() {
  }

  /**
   * Return the input properties for this input object
   */
  public abstract bind(rule: IRule): RuleTargetInputProperties;
}

/**
 * The input properties for an event target
 */
export interface RuleTargetInputProperties {
  /**
   * Literal input to the target service (must be valid JSON)
   */
  readonly input?: string;

  /**
   * JsonPath to take input from the input event
   */
  readonly inputPath?: string;

  /**
   * Input template to insert paths map into
   */
  readonly inputTemplate?: string;

  /**
   * Paths map to extract values from event and insert into `inputTemplate`
   */
  readonly inputPathsMap?: {[key: string]: string};
}

/**
 * Event Input that is directly derived from the construct
 */
class LiteralEventInput extends RuleTargetInput {
  constructor(private readonly props: RuleTargetInputProperties) {
    super();
  }

  /**
   * Return the input properties for this input object
   */
  public bind(_rule: IRule): RuleTargetInputProperties {
    return this.props;
  }
}

/**
 * Input object that can contain field replacements
 *
 * Evaluation is done in the bind() method because token resolution
 * requires access to the construct tree.
 *
 * Multiple tokens that use the same path will use the same substitution
 * key.
 *
 * One weird exception: if we're in object context, we MUST skip the quotes
 * around the placeholder. I assume this is so once a trivial string replace is
 * done later on by CWE, numbers are still numbers.
 *
 * So in string context:
 *
 *    "this is a string with a <field>"
 *
 * But in object context:
 *
 *    "{ \"this is the\": <field> }"
 *
 * To achieve the latter, we postprocess the JSON string to remove the surrounding
 * quotes by using a string replace.
 */
class FieldAwareEventInput extends RuleTargetInput {
  constructor(private readonly input: any, private readonly inputType: InputType) {
    super();
  }

  public bind(rule: IRule): RuleTargetInputProperties {
    let fieldCounter = 0;
    const pathToKey = new Map<string, string>();
    const inputPathsMap: {[key: string]: string} = {};

    function keyForField(f: EventField) {
      const existing = pathToKey.get(f.path);
      if (existing !== undefined) { return existing; }

      fieldCounter += 1;
      const key = f.displayHint || `f${fieldCounter}`;
      pathToKey.set(f.path, key);
      return key;
    }

    const self = this;

    class EventFieldReplacer extends DefaultTokenResolver {
      constructor() {
        super(new StringConcat());
      }

      public resolveToken(t: Token, _context: IResolveContext) {
        if (!isEventField(t)) { return t; }

        const key = keyForField(t);
        if (inputPathsMap[key] && inputPathsMap[key] !== t.path) {
          throw new Error(`Single key '${key}' is used for two different JSON paths: '${t.path}' and '${inputPathsMap[key]}'`);
        }
        inputPathsMap[key] = t.path;

        return self.keyPlaceholder(key);
      }
    }

    const stack = Stack.of(rule);

    let resolved: string;
    if (this.inputType === InputType.Multiline) {
      // JSONify individual lines
      resolved = Tokenization.resolve(this.input, {
        scope: rule,
        resolver: new EventFieldReplacer()
      });
      resolved = resolved.split('\n').map(stack.toJsonString).join('\n');
    } else {
<<<<<<< HEAD
      resolved = CloudFormationLang.toJSON(Tokenization.resolve(this.input, {
=======
      resolved = stack.toJsonString(resolve(this.input, {
>>>>>>> 2e0848c5
        scope: rule,
        resolver: new EventFieldReplacer()
      }));
    }

    if (Object.keys(inputPathsMap).length === 0) {
      // Nothing special, just return 'input'
      return { input: resolved };
    }

    return {
      inputTemplate: this.unquoteKeyPlaceholders(resolved),
      inputPathsMap
    };
  }

  /**
   * Return a template placeholder for the given key
   *
   * In object scope we'll need to get rid of surrounding quotes later on, so
   * return a bracing that's unlikely to occur naturally (like tokens).
   */
  private keyPlaceholder(key: string) {
    if (this.inputType !== InputType.Object) { return `<${key}>`; }
    return UNLIKELY_OPENING_STRING + key + UNLIKELY_CLOSING_STRING;
  }

  /**
   * Removing surrounding quotes from any object placeholders
   *
   * Those have been put there by JSON.stringify(), but we need to
   * remove them.
   */
  private unquoteKeyPlaceholders(sub: string) {
    if (this.inputType !== InputType.Object) { return sub; }

    return Lazy.stringValue({ produce: (ctx: IResolveContext) =>
      ctx.resolve(sub).replace(OPENING_STRING_REGEX, '<').replace(CLOSING_STRING_REGEX, '>')
    });
  }
}

const UNLIKELY_OPENING_STRING = '<<${';
const UNLIKELY_CLOSING_STRING = '}>>';

const OPENING_STRING_REGEX = new RegExp(regexQuote('"' + UNLIKELY_OPENING_STRING), 'g');
const CLOSING_STRING_REGEX = new RegExp(regexQuote(UNLIKELY_CLOSING_STRING + '"'), 'g');

/**
 * Represents a field in the event pattern
 */
export class EventField implements IResolvable {
  /**
   * Extract the event ID from the event
   */
  public static get eventId(): string {
    return this.fromPath('$.id');
  }

  /**
   * Extract the detail type from the event
   */
  public static get detailType(): string {
    return this.fromPath('$.detail-type');
  }

  /**
   * Extract the source from the event
   */
  public static get source(): string {
    return this.fromPath('$.source');
  }

  /**
   * Extract the account from the event
   */
  public static get account(): string {
    return this.fromPath('$.account');
  }

  /**
   * Extract the time from the event
   */
  public static get time(): string {
    return this.fromPath('$.time');
  }

  /**
   * Extract the region from the event
   */
  public static get region(): string {
    return this.fromPath('$.region');
  }

  /**
   * Extract a custom JSON path from the event
   */
  public static fromPath(path: string): string {
    return new EventField(path).toString();
  }

  public readonly displayHint: string;

  private constructor(public readonly path: string) {
    this.displayHint = this.path.replace(/^[^a-zA-Z]+/, '');
    Object.defineProperty(this, EVENT_FIELD_SYMBOL, { value: true });
  }

  public resolve(_ctx: IResolveContext): any {
    return this.path;
  }

  public toString() {
    return Token.asString(this, { displayHint: this.displayHint });
  }

  public toJSON() {
    return `<path:${this.path}>`;
  }
}

enum InputType {
  Object,
  Text,
  Multiline,
}

function isEventField(x: any): x is EventField {
  return EVENT_FIELD_SYMBOL in x;
}

const EVENT_FIELD_SYMBOL = Symbol.for('@aws-cdk/aws-events.EventField');

/**
 * Quote a string for use in a regex
 */
function regexQuote(s: string) {
  return s.replace(/[.?*+^$[\]\\(){}|-]/g, "\\$&");
}<|MERGE_RESOLUTION|>--- conflicted
+++ resolved
@@ -1,9 +1,5 @@
-<<<<<<< HEAD
-import { CloudFormationLang, DefaultTokenResolver, IResolvable, IResolveContext,
-  Lazy, StringConcat, Token, Tokenization } from '@aws-cdk/cdk';
-=======
-import { DefaultTokenResolver, IResolveContext, resolve, Stack, StringConcat, Token } from '@aws-cdk/cdk';
->>>>>>> 2e0848c5
+import { DefaultTokenResolver, IResolvable, IResolveContext,
+  Lazy, Stack, StringConcat, Token, Tokenization } from '@aws-cdk/cdk';
 import { IRule } from './rule-ref';
 
 /**
@@ -175,11 +171,7 @@
       });
       resolved = resolved.split('\n').map(stack.toJsonString).join('\n');
     } else {
-<<<<<<< HEAD
-      resolved = CloudFormationLang.toJSON(Tokenization.resolve(this.input, {
-=======
-      resolved = stack.toJsonString(resolve(this.input, {
->>>>>>> 2e0848c5
+      resolved = stack.toJsonString(Tokenization.resolve(this.input, {
         scope: rule,
         resolver: new EventFieldReplacer()
       }));
