{
  "name": "@aws-cdk/aws-events",
  "version": "0.9.2",
  "description": "AWS CloudWatch Events Construct Library",
  "main": "lib/index.js",
  "types": "lib/index.d.ts",
  "jsii": {
    "outdir": "dist",
    "targets": {
      "java": {
        "package": "software.amazon.awscdk.services.events",
        "maven": {
          "groupId": "software.amazon.awscdk",
          "artifactId": "events"
        }
      },
      "dotnet": {
        "namespace": "Amazon.CDK.AWS.Events",
        "packageId": "Amazon.CDK.AWS.Events",
        "signAssembly": true,
        "assemblyOriginatorKeyFile": "../../key.snk"
      },
      "sphinx": {}
    }
  },
  "repository": {
    "type": "git",
    "url": "https://github.com/awslabs/aws-cdk.git"
  },
  "scripts": {
    "build": "cdk-build",
    "watch": "cdk-watch",
    "lint": "cdk-lint",
    "test": "cdk-test",
    "integ": "cdk-integ",
    "pkglint": "pkglint -f",
    "package": "cdk-package"
  },
  "cdk-build": {
    "cloudformation": "AWS::Events"
  },
  "keywords": [
    "aws",
    "cdk",
    "cloudlib",
    "aws-cloudlib",
    "aws-clib"
  ],
  "author": {
    "name": "Amazon Web Services",
    "url": "https://aws.amazon.com",
    "organization": true
  },
  "license": "Apache-2.0",
  "devDependencies": {
    "@aws-cdk/assert": "^0.9.2",
    "cdk-build-tools": "^0.9.2",
    "cfn2ts": "^0.9.2",
    "pkglint": "^0.9.2"
  },
  "dependencies": {
<<<<<<< HEAD
    "@aws-cdk/aws-iam": "^0.9.1",
    "@aws-cdk/cdk": "^0.9.1"
=======
    "@aws-cdk/aws-iam": "^0.9.2",
    "@aws-cdk/cdk": "^0.9.2",
    "@aws-cdk/util": "^0.9.2"
>>>>>>> 8f4cb26d
  },
  "homepage": "https://github.com/awslabs/aws-cdk"
}<|MERGE_RESOLUTION|>--- conflicted
+++ resolved
@@ -59,14 +59,8 @@
     "pkglint": "^0.9.2"
   },
   "dependencies": {
-<<<<<<< HEAD
-    "@aws-cdk/aws-iam": "^0.9.1",
-    "@aws-cdk/cdk": "^0.9.1"
-=======
     "@aws-cdk/aws-iam": "^0.9.2",
-    "@aws-cdk/cdk": "^0.9.2",
-    "@aws-cdk/util": "^0.9.2"
->>>>>>> 8f4cb26d
+    "@aws-cdk/cdk": "^0.9.2"
   },
   "homepage": "https://github.com/awslabs/aws-cdk"
 }