{
  "version": "tree-0.1",
  "tree": {
    "id": "App",
    "path": "",
    "children": {
      "integ-assets-docker": {
        "id": "integ-assets-docker",
        "path": "integ-assets-docker",
        "children": {
          "DockerImage": {
            "id": "DockerImage",
            "path": "integ-assets-docker/DockerImage",
            "children": {
              "Staging": {
                "id": "Staging",
                "path": "integ-assets-docker/DockerImage/Staging",
                "constructInfo": {
                  "fqn": "@aws-cdk/core.AssetStaging",
                  "version": "0.0.0"
                }
              },
              "Repository": {
                "id": "Repository",
                "path": "integ-assets-docker/DockerImage/Repository",
                "constructInfo": {
                  "fqn": "@aws-cdk/aws-ecr.RepositoryBase",
                  "version": "0.0.0"
                }
              }
            },
            "constructInfo": {
              "fqn": "@aws-cdk/aws-ecr-assets.DockerImageAsset",
              "version": "0.0.0"
            }
          },
          "DockerImage2": {
            "id": "DockerImage2",
            "path": "integ-assets-docker/DockerImage2",
            "children": {
              "Staging": {
                "id": "Staging",
                "path": "integ-assets-docker/DockerImage2/Staging",
                "constructInfo": {
                  "fqn": "@aws-cdk/core.AssetStaging",
                  "version": "0.0.0"
                }
              },
              "Repository": {
                "id": "Repository",
                "path": "integ-assets-docker/DockerImage2/Repository",
                "constructInfo": {
                  "fqn": "@aws-cdk/aws-ecr.RepositoryBase",
                  "version": "0.0.0"
                }
              }
            },
            "constructInfo": {
              "fqn": "@aws-cdk/aws-ecr-assets.DockerImageAsset",
              "version": "0.0.0"
            }
          },
          "DockerImage3": {
            "id": "DockerImage3",
            "path": "integ-assets-docker/DockerImage3",
            "children": {
              "Staging": {
                "id": "Staging",
                "path": "integ-assets-docker/DockerImage3/Staging",
                "constructInfo": {
                  "fqn": "@aws-cdk/core.AssetStaging",
                  "version": "0.0.0"
                }
              },
              "Repository": {
                "id": "Repository",
                "path": "integ-assets-docker/DockerImage3/Repository",
                "constructInfo": {
                  "fqn": "@aws-cdk/aws-ecr.RepositoryBase",
                  "version": "0.0.0"
                }
              }
            },
            "constructInfo": {
              "fqn": "@aws-cdk/aws-ecr-assets.DockerImageAsset",
              "version": "0.0.0"
            }
          },
          "DockerImage4": {
            "id": "DockerImage4",
            "path": "integ-assets-docker/DockerImage4",
            "children": {
              "Staging": {
                "id": "Staging",
                "path": "integ-assets-docker/DockerImage4/Staging",
                "constructInfo": {
                  "fqn": "@aws-cdk/core.AssetStaging",
                  "version": "0.0.0"
                }
              },
              "Repository": {
                "id": "Repository",
                "path": "integ-assets-docker/DockerImage4/Repository",
                "constructInfo": {
                  "fqn": "@aws-cdk/aws-ecr.RepositoryBase",
                  "version": "0.0.0"
                }
              }
            },
            "constructInfo": {
              "fqn": "@aws-cdk/aws-ecr-assets.DockerImageAsset",
              "version": "0.0.0"
            }
          },
          "DockerImage5": {
            "id": "DockerImage5",
            "path": "integ-assets-docker/DockerImage5",
            "children": {
              "Staging": {
                "id": "Staging",
                "path": "integ-assets-docker/DockerImage5/Staging",
                "constructInfo": {
                  "fqn": "@aws-cdk/core.AssetStaging",
                  "version": "0.0.0"
                }
              },
              "Repository": {
                "id": "Repository",
                "path": "integ-assets-docker/DockerImage5/Repository",
                "constructInfo": {
                  "fqn": "@aws-cdk/aws-ecr.RepositoryBase",
                  "version": "0.0.0"
                }
              }
            },
            "constructInfo": {
              "fqn": "@aws-cdk/aws-ecr-assets.DockerImageAsset",
              "version": "0.0.0"
            }
          },
          "MyUser": {
            "id": "MyUser",
            "path": "integ-assets-docker/MyUser",
            "children": {
              "Resource": {
                "id": "Resource",
                "path": "integ-assets-docker/MyUser/Resource",
                "attributes": {
                  "aws:cdk:cloudformation:type": "AWS::IAM::User",
                  "aws:cdk:cloudformation:props": {}
                },
                "constructInfo": {
                  "fqn": "@aws-cdk/aws-iam.CfnUser",
                  "version": "0.0.0"
                }
              },
              "DefaultPolicy": {
                "id": "DefaultPolicy",
                "path": "integ-assets-docker/MyUser/DefaultPolicy",
                "children": {
                  "Resource": {
                    "id": "Resource",
                    "path": "integ-assets-docker/MyUser/DefaultPolicy/Resource",
                    "attributes": {
                      "aws:cdk:cloudformation:type": "AWS::IAM::Policy",
                      "aws:cdk:cloudformation:props": {
                        "policyDocument": {
                          "Statement": [
                            {
                              "Action": [
                                "ecr:BatchCheckLayerAvailability",
                                "ecr:BatchGetImage",
                                "ecr:GetDownloadUrlForLayer"
                              ],
                              "Effect": "Allow",
                              "Resource": {
                                "Fn::Join": [
                                  "",
                                  [
                                    "arn:",
                                    {
                                      "Ref": "AWS::Partition"
                                    },
                                    ":ecr:",
                                    {
                                      "Ref": "AWS::Region"
                                    },
                                    ":",
                                    {
                                      "Ref": "AWS::AccountId"
                                    },
                                    ":repository/",
                                    {
                                      "Fn::Sub": "cdk-hnb659fds-container-assets-${AWS::AccountId}-${AWS::Region}"
                                    }
                                  ]
                                ]
                              }
                            },
                            {
                              "Action": "ecr:GetAuthorizationToken",
                              "Effect": "Allow",
                              "Resource": "*"
                            }
                          ],
                          "Version": "2012-10-17"
                        },
                        "policyName": "MyUserDefaultPolicy7B897426",
                        "users": [
                          {
                            "Ref": "MyUserDC45028B"
                          }
                        ]
                      }
                    },
                    "constructInfo": {
                      "fqn": "@aws-cdk/aws-iam.CfnPolicy",
                      "version": "0.0.0"
                    }
                  }
                },
                "constructInfo": {
                  "fqn": "@aws-cdk/aws-iam.Policy",
                  "version": "0.0.0"
                }
              }
            },
            "constructInfo": {
              "fqn": "@aws-cdk/aws-iam.User",
              "version": "0.0.0"
            }
          },
          "ImageUri": {
            "id": "ImageUri",
            "path": "integ-assets-docker/ImageUri",
            "constructInfo": {
              "fqn": "@aws-cdk/core.CfnOutput",
              "version": "0.0.0"
            }
          },
          "ImageUri2": {
            "id": "ImageUri2",
            "path": "integ-assets-docker/ImageUri2",
            "constructInfo": {
              "fqn": "@aws-cdk/core.CfnOutput",
              "version": "0.0.0"
            }
          },
          "ImageUri3": {
            "id": "ImageUri3",
            "path": "integ-assets-docker/ImageUri3",
            "constructInfo": {
              "fqn": "@aws-cdk/core.CfnOutput",
              "version": "0.0.0"
            }
          },
          "ImageUri4": {
            "id": "ImageUri4",
            "path": "integ-assets-docker/ImageUri4",
            "constructInfo": {
              "fqn": "@aws-cdk/core.CfnOutput",
              "version": "0.0.0"
            }
          },
<<<<<<< HEAD
          "ImageUri4": {
            "id": "ImageUri4",
=======
          "ImageUri5": {
            "id": "ImageUri5",
>>>>>>> 0c7c7e4a
            "path": "integ-assets-docker/ImageUri5",
            "constructInfo": {
              "fqn": "@aws-cdk/core.CfnOutput",
              "version": "0.0.0"
            }
          },
          "BootstrapVersion": {
            "id": "BootstrapVersion",
            "path": "integ-assets-docker/BootstrapVersion",
            "constructInfo": {
              "fqn": "@aws-cdk/core.CfnParameter",
              "version": "0.0.0"
            }
          },
          "CheckBootstrapVersion": {
            "id": "CheckBootstrapVersion",
            "path": "integ-assets-docker/CheckBootstrapVersion",
            "constructInfo": {
              "fqn": "@aws-cdk/core.CfnRule",
              "version": "0.0.0"
            }
          }
        },
        "constructInfo": {
          "fqn": "@aws-cdk/core.Stack",
          "version": "0.0.0"
        }
      },
      "Tree": {
        "id": "Tree",
        "path": "Tree",
        "constructInfo": {
          "fqn": "constructs.Construct",
          "version": "10.1.216"
        }
      }
    },
    "constructInfo": {
      "fqn": "@aws-cdk/core.App",
      "version": "0.0.0"
    }
  }
}<|MERGE_RESOLUTION|>--- conflicted
+++ resolved
@@ -262,13 +262,8 @@
               "version": "0.0.0"
             }
           },
-<<<<<<< HEAD
           "ImageUri4": {
             "id": "ImageUri4",
-=======
-          "ImageUri5": {
-            "id": "ImageUri5",
->>>>>>> 0c7c7e4a
             "path": "integ-assets-docker/ImageUri5",
             "constructInfo": {
               "fqn": "@aws-cdk/core.CfnOutput",
