import assets = require('@aws-cdk/assets');
import ecr = require('@aws-cdk/aws-ecr');
import { Construct, Stack, Token } from '@aws-cdk/core';
import fs = require('fs');
import path = require('path');
import { AdoptedRepository } from './adopted-repository';

export interface DockerImageAssetProps extends assets.CopyOptions {
  /**
   * The directory where the Dockerfile is stored
   */
  readonly directory: string;

  /**
   * ECR repository name
   *
   * Specify this property if you need to statically address the image, e.g.
   * from a Kubernetes Pod. Note, this is only the repository name, without the
   * registry and the tag parts.
   *
   * @default - automatically derived from the asset's ID.
   */
  readonly repositoryName?: string;

  /**
   * Build args to pass to the `docker build` command.
   *
   * Since Docker build arguments are resolved before deployment, keys and
   * values cannot refer to unresolved tokens (such as `lambda.functionArn` or
   * `queue.queueUrl`).
   *
   * @default - no build args are passed
   */
  readonly buildArgs?: { [key: string]: string };

  /**
   * Docker target to build to
   *
   * @default - no target
   */
  readonly target?: string;
}

/**
 * An asset that represents a Docker image.
 *
 * The image will be created in build time and uploaded to an ECR repository.
 */
export class DockerImageAsset extends Construct implements assets.IAsset {
  /**
   * The full URI of the image (including a tag). Use this reference to pull
   * the asset.
   */
  public imageUri: string;

  /**
   * Repository where the image is stored
   */
  public repository: ecr.IRepository;

  public readonly sourceHash: string;

  constructor(scope: Construct, id: string, props: DockerImageAssetProps) {
    super(scope, id);

    // none of the properties use tokens
    validateProps(props);

    // resolve full path
    const dir = path.resolve(props.directory);
    if (!fs.existsSync(dir)) {
      throw new Error(`Cannot find image directory at ${dir}`);
    }
    if (!fs.existsSync(path.join(dir, 'Dockerfile'))) {
      throw new Error(`No 'Dockerfile' found in ${dir}`);
    }

    let exclude: string[] = props.exclude || [];

    const ignore = path.join(dir, '.dockerignore');

    if (fs.existsSync(ignore)) {
      exclude = [
        ...exclude,
        ...fs.readFileSync(ignore).toString().split('\n').filter(e => !!e),
        // prevents accidentally excluding Dockerfile with a "*"
        '!Dockerfile',
      ];
    }

    const staging = new assets.Staging(this, 'Staging', {
      ...props,
      exclude,
      sourcePath: dir
    });

    this.sourceHash = staging.sourceHash;

<<<<<<< HEAD
    if (props.target) {
      this.sourceHash += props.target;
    }

    const imageNameParameter = new cdk.CfnParameter(this, 'ImageName', {
      type: 'String',
      description: `ECR repository name and tag asset "${this.node.path}"`,
=======
    const stack = Stack.of(this);
    const location = stack.addDockerImageAsset({
      directoryName: staging.stagedPath,
      dockerBuildArgs: props.buildArgs,
      dockerBuildTarget: props.target,
      repositoryName: props.repositoryName || `cdk/${this.node.uniqueId.replace(/[:/]/g, '-').toLowerCase()}`,
      sourceHash: staging.sourceHash
>>>>>>> af569967
    });

    // Require that repository adoption happens first, so we route the
    // input ARN into the Custom Resource and then get the URI which we use to
    // refer to the image FROM the Custom Resource.
    //
    // If adoption fails (because the repository might be twice-adopted), we
    // haven't already started using the image.
    this.repository = new AdoptedRepository(this, 'AdoptRepository', { repositoryName: location.repositoryName });
    this.imageUri = location.imageUri;
  }
}

function validateProps(props: DockerImageAssetProps) {
  for (const [key, value] of Object.entries(props)) {
    if (Token.isUnresolved(value)) {
      throw new Error(`Cannot use Token as value of '${key}': this value is used before deployment starts`);
    }
  }

  validateBuildArgs(props.buildArgs);
}

function validateBuildArgs(buildArgs?: { [key: string]: string }) {
  for (const [key, value] of Object.entries(buildArgs || {})) {
    if (Token.isUnresolved(key) || Token.isUnresolved(value)) {
      throw new Error(`Cannot use tokens in keys or values of "buildArgs" since they are needed before deployment`);
    }
  }
}<|MERGE_RESOLUTION|>--- conflicted
+++ resolved
@@ -96,15 +96,10 @@
 
     this.sourceHash = staging.sourceHash;
 
-<<<<<<< HEAD
     if (props.target) {
       this.sourceHash += props.target;
     }
 
-    const imageNameParameter = new cdk.CfnParameter(this, 'ImageName', {
-      type: 'String',
-      description: `ECR repository name and tag asset "${this.node.path}"`,
-=======
     const stack = Stack.of(this);
     const location = stack.addDockerImageAsset({
       directoryName: staging.stagedPath,
@@ -112,7 +107,6 @@
       dockerBuildTarget: props.target,
       repositoryName: props.repositoryName || `cdk/${this.node.uniqueId.replace(/[:/]/g, '-').toLowerCase()}`,
       sourceHash: staging.sourceHash
->>>>>>> af569967
     });
 
     // Require that repository adoption happens first, so we route the
