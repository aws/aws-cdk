import * as fs from 'fs';
import * as path from 'path';
import * as esbuild from 'esbuild';

const entryPoints: string[] = [];
function recFolderStructure(fileOrDir: string) {
  if (fs.statSync(fileOrDir).isDirectory()) {
    const items = fs.readdirSync(fileOrDir);
    for (const i of items) {
      recFolderStructure(path.join(fileOrDir, i));
    }
  } else {
<<<<<<< HEAD
    // minify + bundle 'index.ts' and 'index.js' files
    if (['index.ts', 'index.js'].some(file => fileOrDir.includes(file))) {
=======
    if (['index.ts', 'index.js', 'index.py'].some(fileName => fileOrDir.includes(fileName))) {
>>>>>>> f1bb801f
      entryPoints.push(fileOrDir);
    }
  }
}

async function main() {
  const bindingsDir = path.join(__dirname, '..', 'lib');

  recFolderStructure(bindingsDir);

  for (const ep of entryPoints) {
    if (ep.includes('index.py')) {
      const outfile = calculateOutfile(ep);
      fs.mkdirSync(path.dirname(outfile), { recursive: true });
      fs.copyFileSync(ep, outfile);
    } else {
      const result = await esbuild.build({
        entryPoints: [ep],
        outfile: calculateOutfile(ep),
        external: ['@aws-sdk/*', 'aws-sdk'],
        format: 'cjs',
        platform: 'node',
        bundle: true,
        minify: true,
        minifyWhitespace: true,
        minifySyntax: true,
        minifyIdentifiers: true,
        sourcemap: false,
        tsconfig: 'tsconfig.json',

        // These should be checked because they can lead to runtime failures. There are
        // false positives, and the esbuild API does not provide a way to suppress them,
        // so we need to do some postprocessing.
        logOverride: {
          'unsupported-dynamic-import': 'warning',
          'unsupported-require-call': 'warning',
          'indirect-require': 'warning',
        },
        logLevel: 'error',
      });

      const failures = [
        ...result.errors,
        ...ignoreWarnings(result),
      ];

      if (failures.length > 0) {
        const messages = esbuild.formatMessagesSync(failures, {
          kind: 'error',
          color: true,
        });
        // eslint-disable-next-line no-console
        console.log(messages.join('\n'));
        // eslint-disable-next-line no-console
        console.log(`${messages.length} errors. For false positives, put '// esbuild-disable <code> - <motivation>' on the line before`);
        process.exitCode = 1;
      }
    }
  }

  function calculateOutfile(file: string) {
    // turn ts extension into js extension
    if (file.includes('index.ts')) {
      file = path.join(path.dirname(file), path.basename(file, path.extname(file)) + '.js');
    }

    // replace /lib with /dist
    const fileContents = file.split(path.sep);
    fileContents[fileContents.lastIndexOf('lib')] = 'dist';

    return fileContents.join(path.sep);
  }
}

function ignoreWarnings(result: esbuild.BuildResult) {
  const ret: esbuild.Message[] = [];
  for (const warning of result.warnings) {
    let suppressed = false;
    if (warning.location?.file) {
      const contents = fs.readFileSync(warning.location.file, { encoding: 'utf-8' });
      const lines = contents.split('\n');
      const lineBefore = lines[warning.location.line - 1 - 1];

      if (lineBefore.includes(`esbuild-disable ${warning.id}`)) {
        suppressed = true;
      }
    }

    if (!suppressed) {
      ret.push(warning);
    }
  }
  return ret;
}

main().catch((e) => {
  // eslint-disable-next-line no-console
  console.error(e);
  process.exitCode = 1;
});<|MERGE_RESOLUTION|>--- conflicted
+++ resolved
@@ -10,12 +10,7 @@
       recFolderStructure(path.join(fileOrDir, i));
     }
   } else {
-<<<<<<< HEAD
-    // minify + bundle 'index.ts' and 'index.js' files
-    if (['index.ts', 'index.js'].some(file => fileOrDir.includes(file))) {
-=======
     if (['index.ts', 'index.js', 'index.py'].some(fileName => fileOrDir.includes(fileName))) {
->>>>>>> f1bb801f
       entryPoints.push(fileOrDir);
     }
   }
