--- conflicted
+++ resolved
@@ -32,15 +32,10 @@
     "esbuild": "^0.18.17"
   },
   "dependencies": {
-<<<<<<< HEAD
-    "@aws-sdk/client-lambda": "^3.378.0",
-    "@aws-sdk/client-synthetics": "^3.378.0",
-    "@aws-sdk/client-ecr": "^3.378.0",
-    "@aws-sdk/client-s3": "^3.378.0"
-=======
+    "@aws-sdk/client-lambda": "^3.382.0",
+    "@aws-sdk/client-synthetics": "^3.382.0",
     "@aws-sdk/client-ecr": "^3.382.0",
     "@aws-sdk/client-s3": "^3.382.0"
->>>>>>> 4c57f455
   },
   "repository": {
     "url": "https://github.com/aws/aws-cdk.git",
