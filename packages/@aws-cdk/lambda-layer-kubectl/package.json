{
  "name": "@aws-cdk/lambda-layer-kubectl",
  "version": "0.0.0",
  "description": "An AWS Lambda layer that contains the `kubectl` and `helm`",
  "main": "lib/index.js",
  "types": "lib/index.d.ts",
  "jsii": {
    "outdir": "dist",
    "targets": {
      "java": {
        "package": "software.amazon.awscdk.lambdalayer.kubectl",
        "maven": {
          "groupId": "software.amazon.awscdk",
          "artifactId": "cdk-lambda-layer-kubectl"
        }
      },
      "dotnet": {
        "namespace": "Amazon.CDK.LambdaLayer.Kubectl",
        "packageId": "Amazon.CDK.LambdaLayer.Kubectl",
        "iconUrl": "https://raw.githubusercontent.com/aws/aws-cdk/master/logo/default-256-dark.png"
      },
      "python": {
        "distName": "aws-cdk.lambda-layer-kubectl",
        "module": "aws_cdk.lambda_layer_kubectl",
        "classifiers": [
          "Framework :: AWS CDK",
          "Framework :: AWS CDK :: 1"
        ]
      }
    },
    "projectReferences": true
  },
  "repository": {
    "type": "git",
    "url": "https://github.com/aws/aws-cdk.git",
    "directory": "packages/@aws-cdk/lambda-layer-kubectl"
  },
  "scripts": {
    "build": "cdk-build",
    "watch": "cdk-watch",
    "lint": "cdk-lint",
    "test": "cdk-test",
    "integ": "cdk-integ",
    "pkglint": "pkglint -f",
    "package": "cdk-package",
    "awslint": "cdk-awslint",
    "build+test": "yarn build && yarn test",
    "build+test+package": "yarn build+test && yarn package",
    "compat": "cdk-compat",
    "rosetta:extract": "yarn --silent jsii-rosetta extract"
  },
  "keywords": [
    "aws",
    "cdk",
    "example",
    "construct",
    "library"
  ],
  "author": {
    "name": "Amazon Web Services",
    "url": "https://aws.amazon.com",
    "organization": true
  },
  "license": "Apache-2.0",
  "devDependencies": {
    "@types/jest": "^26.0.22",
    "cdk-build-tools": "0.0.0",
    "cdk-integ-tools": "0.0.0",
    "jest": "^26.6.3",
    "pkglint": "0.0.0",
    "@aws-cdk/assert-internal": "0.0.0"
  },
  "pkglint": {
    "attribution": [
      "kubectl",
      "helm"
    ]
  },
  "dependencies": {
    "@aws-cdk/aws-lambda": "0.0.0",
    "@aws-cdk/core": "0.0.0",
    "constructs": "^10.0.0"
  },
  "homepage": "https://github.com/aws/aws-cdk",
  "peerDependencies": {
    "@aws-cdk/aws-lambda": "0.0.0",
    "@aws-cdk/core": "0.0.0",
    "constructs": "^10.0.0"
  },
  "engines": {
    "node": ">= 10.13.0 <13 || >=13.7.0"
  },
  "stability": "stable",
  "maturity": "stable",
  "awscdkio": {
    "announce": false
  },
  "cdk-build": {
    "pre": [
      "layer/build.sh"
    ],
    "jest": true,
    "env": {
      "AWSLINT_BASE_CONSTRUCT": true
    }
  },
  "nozem": {
<<<<<<< HEAD
    "ostools": ["dirname", "docker"]
=======
    "ostools": [
      "dirname",
      "cd",
      "docker"
    ]
>>>>>>> 10f613ea
  },
  "ubergen": {
    "exclude": false
  },
  "publishConfig": {
    "tag": "latest"
  },
  "private": true
}<|MERGE_RESOLUTION|>--- conflicted
+++ resolved
@@ -105,15 +105,7 @@
     }
   },
   "nozem": {
-<<<<<<< HEAD
     "ostools": ["dirname", "docker"]
-=======
-    "ostools": [
-      "dirname",
-      "cd",
-      "docker"
-    ]
->>>>>>> 10f613ea
   },
   "ubergen": {
     "exclude": false
