{
 "Resources": {
  "Bucket83908E77": {
   "Type": "AWS::S3::Bucket",
   "Properties": {
    "Tags": [
     {
      "Key": "aws-cdk:auto-delete-objects",
      "Value": "true"
     }
    ]
   },
   "UpdateReplacePolicy": "Delete",
   "DeletionPolicy": "Delete"
  },
  "BucketPolicyE9A3008A": {
   "Type": "AWS::S3::BucketPolicy",
   "Properties": {
    "Bucket": {
     "Ref": "Bucket83908E77"
    },
    "PolicyDocument": {
     "Statement": [
      {
       "Action": [
        "s3:DeleteObject*",
        "s3:GetBucket*",
        "s3:List*"
       ],
       "Effect": "Allow",
       "Principal": {
        "AWS": {
         "Fn::GetAtt": [
          "CustomS3AutoDeleteObjectsCustomResourceProviderRole3B1BD092",
          "Arn"
         ]
        }
       },
       "Resource": [
        {
         "Fn::GetAtt": [
          "Bucket83908E77",
          "Arn"
         ]
        },
        {
         "Fn::Join": [
          "",
          [
           {
            "Fn::GetAtt": [
             "Bucket83908E77",
             "Arn"
            ]
           },
           "/*"
          ]
         ]
        }
       ]
      }
     ],
     "Version": "2012-10-17"
    }
   }
  },
  "BucketAutoDeleteObjectsCustomResourceBAFD23C2": {
   "Type": "Custom::S3AutoDeleteObjects",
   "Properties": {
    "ServiceToken": {
     "Fn::GetAtt": [
      "CustomS3AutoDeleteObjectsCustomResourceProviderHandler9D90184F",
      "Arn"
     ]
    },
    "BucketName": {
     "Ref": "Bucket83908E77"
    }
   },
   "DependsOn": [
    "BucketPolicyE9A3008A"
   ],
   "UpdateReplacePolicy": "Delete",
   "DeletionPolicy": "Delete"
  },
  "CustomS3AutoDeleteObjectsCustomResourceProviderRole3B1BD092": {
   "Type": "AWS::IAM::Role",
   "Properties": {
    "AssumeRolePolicyDocument": {
     "Version": "2012-10-17",
     "Statement": [
      {
       "Action": "sts:AssumeRole",
       "Effect": "Allow",
       "Principal": {
        "Service": "lambda.amazonaws.com"
       }
      }
     ]
    },
    "ManagedPolicyArns": [
     {
      "Fn::Sub": "arn:${AWS::Partition}:iam::aws:policy/service-role/AWSLambdaBasicExecutionRole"
     }
    ]
   }
  },
  "CustomS3AutoDeleteObjectsCustomResourceProviderHandler9D90184F": {
   "Type": "AWS::Lambda::Function",
   "Properties": {
    "Code": {
     "S3Bucket": {
<<<<<<< HEAD
      "Ref": "AssetParameters60767da3831353fede3cfe92efef10580a600592dec8ccbb06c051e95b9c1b26S3Bucket180EC6B2"
     },
     "S3Key": {
      "Fn::Join": [
       "",
       [
        {
         "Fn::Select": [
          0,
          {
           "Fn::Split": [
            "||",
            {
             "Ref": "AssetParameters60767da3831353fede3cfe92efef10580a600592dec8ccbb06c051e95b9c1b26S3VersionKeyF1ADAF48"
            }
           ]
          }
         ]
        },
        {
         "Fn::Select": [
          1,
          {
           "Fn::Split": [
            "||",
            {
             "Ref": "AssetParameters60767da3831353fede3cfe92efef10580a600592dec8ccbb06c051e95b9c1b26S3VersionKeyF1ADAF48"
            }
           ]
          }
         ]
        }
       ]
      ]
     }
=======
      "Fn::Sub": "cdk-hnb659fds-assets-${AWS::AccountId}-${AWS::Region}"
     },
     "S3Key": "60767da3831353fede3cfe92efef10580a600592dec8ccbb06c051e95b9c1b26.zip"
>>>>>>> fadbfc1e
    },
    "Timeout": 900,
    "MemorySize": 128,
    "Handler": "__entrypoint__.handler",
    "Role": {
     "Fn::GetAtt": [
      "CustomS3AutoDeleteObjectsCustomResourceProviderRole3B1BD092",
      "Arn"
     ]
    },
    "Runtime": "nodejs14.x",
    "Description": {
     "Fn::Join": [
      "",
      [
       "Lambda function for auto-deleting objects in ",
       {
        "Ref": "Bucket83908E77"
       },
       " S3 bucket."
      ]
     ]
    }
   },
   "DependsOn": [
    "CustomS3AutoDeleteObjectsCustomResourceProviderRole3B1BD092"
   ]
  },
  "CustomS3PutObjectsCustomResourceProviderRole40D98C91": {
   "Type": "AWS::IAM::Role",
   "Properties": {
    "AssumeRolePolicyDocument": {
     "Version": "2012-10-17",
     "Statement": [
      {
       "Action": "sts:AssumeRole",
       "Effect": "Allow",
       "Principal": {
        "Service": "lambda.amazonaws.com"
       }
      }
     ]
    },
    "ManagedPolicyArns": [
     {
      "Fn::Sub": "arn:${AWS::Partition}:iam::aws:policy/service-role/AWSLambdaBasicExecutionRole"
     }
    ],
    "Policies": [
     {
      "PolicyName": "Inline",
      "PolicyDocument": {
       "Version": "2012-10-17",
       "Statement": [
        {
         "Effect": "Allow",
         "Action": "s3:PutObject",
         "Resource": {
          "Fn::Join": [
           "",
           [
            {
             "Fn::GetAtt": [
              "Bucket83908E77",
              "Arn"
             ]
            },
            "/*"
           ]
          ]
         }
        }
       ]
      }
     }
    ]
   }
  },
  "CustomS3PutObjectsCustomResourceProviderHandler1D33F0A9": {
   "Type": "AWS::Lambda::Function",
   "Properties": {
    "Code": {
     "S3Bucket": {
<<<<<<< HEAD
      "Ref": "AssetParameterse9c68cf1f45c13541846ac21c968ae404003e58f772e7c54163c0980d8123e12S3Bucket12F02545"
     },
     "S3Key": {
      "Fn::Join": [
       "",
       [
        {
         "Fn::Select": [
          0,
          {
           "Fn::Split": [
            "||",
            {
             "Ref": "AssetParameterse9c68cf1f45c13541846ac21c968ae404003e58f772e7c54163c0980d8123e12S3VersionKey63B061C0"
            }
           ]
          }
         ]
        },
        {
         "Fn::Select": [
          1,
          {
           "Fn::Split": [
            "||",
            {
             "Ref": "AssetParameterse9c68cf1f45c13541846ac21c968ae404003e58f772e7c54163c0980d8123e12S3VersionKey63B061C0"
            }
           ]
          }
         ]
        }
       ]
      ]
     }
=======
      "Fn::Sub": "cdk-hnb659fds-assets-${AWS::AccountId}-${AWS::Region}"
     },
     "S3Key": "e9c68cf1f45c13541846ac21c968ae404003e58f772e7c54163c0980d8123e12.zip"
>>>>>>> fadbfc1e
    },
    "Timeout": 900,
    "MemorySize": 128,
    "Handler": "__entrypoint__.handler",
    "Role": {
     "Fn::GetAtt": [
      "CustomS3PutObjectsCustomResourceProviderRole40D98C91",
      "Arn"
     ]
    },
    "Runtime": "nodejs14.x"
   },
   "DependsOn": [
    "CustomS3PutObjectsCustomResourceProviderRole40D98C91"
   ]
  },
  "PutObjectsCustomResource": {
   "Type": "Custom::S3PutObjects",
   "Properties": {
    "ServiceToken": {
     "Fn::GetAtt": [
      "CustomS3PutObjectsCustomResourceProviderHandler1D33F0A9",
      "Arn"
     ]
    },
    "BucketName": {
     "Ref": "Bucket83908E77"
    }
   },
   "UpdateReplacePolicy": "Delete",
   "DeletionPolicy": "Delete"
  },
  "CustomRole6D8E6809": {
   "Type": "AWS::IAM::Role",
   "Properties": {
    "AssumeRolePolicyDocument": {
     "Statement": [
      {
       "Action": "sts:AssumeRole",
       "Effect": "Allow",
       "Principal": {
        "Service": "lambda.amazonaws.com"
       }
      }
     ],
     "Version": "2012-10-17"
    }
   }
  },
  "BucketCustomRoleFFBF9F36": {
   "Type": "AWS::S3::Bucket",
   "Properties": {
    "Tags": [
     {
      "Key": "aws-cdk:auto-delete-objects",
      "Value": "true"
     }
    ]
   },
   "UpdateReplacePolicy": "Delete",
   "DeletionPolicy": "Delete"
  },
  "BucketCustomRolePolicyFB405E22": {
   "Type": "AWS::S3::BucketPolicy",
   "Properties": {
    "Bucket": {
     "Ref": "BucketCustomRoleFFBF9F36"
    },
    "PolicyDocument": {
     "Statement": [
      {
       "Action": [
        "s3:DeleteObject*",
        "s3:GetBucket*",
        "s3:List*"
       ],
       "Effect": "Allow",
       "Principal": {
        "AWS": {
         "Fn::GetAtt": [
          "CustomRole6D8E6809",
          "Arn"
         ]
        }
       },
       "Resource": [
        {
         "Fn::GetAtt": [
          "BucketCustomRoleFFBF9F36",
          "Arn"
         ]
        },
        {
         "Fn::Join": [
          "",
          [
           {
            "Fn::GetAtt": [
             "BucketCustomRoleFFBF9F36",
             "Arn"
            ]
           },
           "/*"
          ]
         ]
        }
       ]
      }
     ],
     "Version": "2012-10-17"
    }
   }
  },
  "BucketCustomRoleAutoDeleteObjectsCustomResource524E2B8B": {
   "Type": "Custom::S3AutoDeleteObjects",
   "Properties": {
    "ServiceToken": {
     "Fn::GetAtt": [
      "CustomS3AutoDeleteObjectsCustomRoleCustomResourceProviderHandler02AD56A5",
      "Arn"
     ]
    },
    "BucketName": {
     "Ref": "BucketCustomRoleFFBF9F36"
    }
   },
   "DependsOn": [
    "BucketCustomRolePolicyFB405E22"
   ],
   "UpdateReplacePolicy": "Delete",
   "DeletionPolicy": "Delete"
  },
  "CustomS3AutoDeleteObjectsCustomRoleCustomResourceProviderHandler02AD56A5": {
   "Type": "AWS::Lambda::Function",
   "Properties": {
    "Code": {
     "S3Bucket": {
      "Ref": "AssetParameters60767da3831353fede3cfe92efef10580a600592dec8ccbb06c051e95b9c1b26S3Bucket180EC6B2"
     },
     "S3Key": {
      "Fn::Join": [
       "",
       [
        {
         "Fn::Select": [
          0,
          {
           "Fn::Split": [
            "||",
            {
             "Ref": "AssetParameters60767da3831353fede3cfe92efef10580a600592dec8ccbb06c051e95b9c1b26S3VersionKeyF1ADAF48"
            }
           ]
          }
         ]
        },
        {
         "Fn::Select": [
          1,
          {
           "Fn::Split": [
            "||",
            {
             "Ref": "AssetParameters60767da3831353fede3cfe92efef10580a600592dec8ccbb06c051e95b9c1b26S3VersionKeyF1ADAF48"
            }
           ]
          }
         ]
        }
       ]
      ]
     }
    },
    "Timeout": 900,
    "MemorySize": 128,
    "Handler": "__entrypoint__.handler",
    "Role": {
     "Fn::GetAtt": [
      "CustomRole6D8E6809",
      "Arn"
     ]
    },
    "Runtime": "nodejs14.x",
    "Description": {
     "Fn::Join": [
      "",
      [
       "Lambda function for auto-deleting objects in ",
       {
        "Ref": "BucketCustomRoleFFBF9F36"
       },
       " S3 bucket."
      ]
     ]
    }
   }
  },
  "CustomS3PutObjectsBucketCustomRoleCustomResourceProviderRole6DFE73A8": {
   "Type": "AWS::IAM::Role",
   "Properties": {
    "AssumeRolePolicyDocument": {
     "Version": "2012-10-17",
     "Statement": [
      {
       "Action": "sts:AssumeRole",
       "Effect": "Allow",
       "Principal": {
        "Service": "lambda.amazonaws.com"
       }
      }
     ]
    },
    "ManagedPolicyArns": [
     {
      "Fn::Sub": "arn:${AWS::Partition}:iam::aws:policy/service-role/AWSLambdaBasicExecutionRole"
     }
    ],
    "Policies": [
     {
      "PolicyName": "Inline",
      "PolicyDocument": {
       "Version": "2012-10-17",
       "Statement": [
        {
         "Effect": "Allow",
         "Action": "s3:PutObject",
         "Resource": {
          "Fn::Join": [
           "",
           [
            {
             "Fn::GetAtt": [
              "BucketCustomRoleFFBF9F36",
              "Arn"
             ]
            },
            "/*"
           ]
          ]
         }
        }
       ]
      }
     }
    ]
   }
  },
  "CustomS3PutObjectsBucketCustomRoleCustomResourceProviderHandler9F2EEF99": {
   "Type": "AWS::Lambda::Function",
   "Properties": {
    "Code": {
     "S3Bucket": {
      "Ref": "AssetParameterse9c68cf1f45c13541846ac21c968ae404003e58f772e7c54163c0980d8123e12S3Bucket12F02545"
     },
     "S3Key": {
      "Fn::Join": [
       "",
       [
        {
         "Fn::Select": [
          0,
          {
           "Fn::Split": [
            "||",
            {
             "Ref": "AssetParameterse9c68cf1f45c13541846ac21c968ae404003e58f772e7c54163c0980d8123e12S3VersionKey63B061C0"
            }
           ]
          }
         ]
        },
        {
         "Fn::Select": [
          1,
          {
           "Fn::Split": [
            "||",
            {
             "Ref": "AssetParameterse9c68cf1f45c13541846ac21c968ae404003e58f772e7c54163c0980d8123e12S3VersionKey63B061C0"
            }
           ]
          }
         ]
        }
       ]
      ]
     }
    },
    "Timeout": 900,
    "MemorySize": 128,
    "Handler": "__entrypoint__.handler",
    "Role": {
     "Fn::GetAtt": [
      "CustomS3PutObjectsBucketCustomRoleCustomResourceProviderRole6DFE73A8",
      "Arn"
     ]
    },
    "Runtime": "nodejs14.x"
   },
   "DependsOn": [
    "CustomS3PutObjectsBucketCustomRoleCustomResourceProviderRole6DFE73A8"
   ]
  },
  "PutObjectsCustomResourceCustomRole": {
   "Type": "Custom::S3PutObjects",
   "Properties": {
    "ServiceToken": {
     "Fn::GetAtt": [
      "CustomS3PutObjectsBucketCustomRoleCustomResourceProviderHandler9F2EEF99",
      "Arn"
     ]
    },
    "BucketName": {
     "Ref": "BucketCustomRoleFFBF9F36"
    }
   },
   "UpdateReplacePolicy": "Delete",
   "DeletionPolicy": "Delete"
  }
 },
 "Parameters": {
<<<<<<< HEAD
  "AssetParameters60767da3831353fede3cfe92efef10580a600592dec8ccbb06c051e95b9c1b26S3Bucket180EC6B2": {
   "Type": "String",
   "Description": "S3 bucket for asset \"60767da3831353fede3cfe92efef10580a600592dec8ccbb06c051e95b9c1b26\""
  },
  "AssetParameters60767da3831353fede3cfe92efef10580a600592dec8ccbb06c051e95b9c1b26S3VersionKeyF1ADAF48": {
   "Type": "String",
   "Description": "S3 key for asset version \"60767da3831353fede3cfe92efef10580a600592dec8ccbb06c051e95b9c1b26\""
  },
  "AssetParameters60767da3831353fede3cfe92efef10580a600592dec8ccbb06c051e95b9c1b26ArtifactHashF709D3CB": {
   "Type": "String",
   "Description": "Artifact hash for asset \"60767da3831353fede3cfe92efef10580a600592dec8ccbb06c051e95b9c1b26\""
  },
  "AssetParameterse9c68cf1f45c13541846ac21c968ae404003e58f772e7c54163c0980d8123e12S3Bucket12F02545": {
   "Type": "String",
   "Description": "S3 bucket for asset \"e9c68cf1f45c13541846ac21c968ae404003e58f772e7c54163c0980d8123e12\""
  },
  "AssetParameterse9c68cf1f45c13541846ac21c968ae404003e58f772e7c54163c0980d8123e12S3VersionKey63B061C0": {
   "Type": "String",
   "Description": "S3 key for asset version \"e9c68cf1f45c13541846ac21c968ae404003e58f772e7c54163c0980d8123e12\""
  },
  "AssetParameterse9c68cf1f45c13541846ac21c968ae404003e58f772e7c54163c0980d8123e12ArtifactHashD6D06D72": {
   "Type": "String",
   "Description": "Artifact hash for asset \"e9c68cf1f45c13541846ac21c968ae404003e58f772e7c54163c0980d8123e12\""
=======
  "BootstrapVersion": {
   "Type": "AWS::SSM::Parameter::Value<String>",
   "Default": "/cdk-bootstrap/hnb659fds/version",
   "Description": "Version of the CDK Bootstrap resources in this environment, automatically retrieved from SSM Parameter Store. [cdk:skip]"
  }
 },
 "Rules": {
  "CheckBootstrapVersion": {
   "Assertions": [
    {
     "Assert": {
      "Fn::Not": [
       {
        "Fn::Contains": [
         [
          "1",
          "2",
          "3",
          "4",
          "5"
         ],
         {
          "Ref": "BootstrapVersion"
         }
        ]
       }
      ]
     },
     "AssertDescription": "CDK bootstrap stack version 6 required. Please run 'cdk bootstrap' with a recent version of the CDK CLI."
    }
   ]
>>>>>>> fadbfc1e
  }
 }
}<|MERGE_RESOLUTION|>--- conflicted
+++ resolved
@@ -110,47 +110,9 @@
    "Properties": {
     "Code": {
      "S3Bucket": {
-<<<<<<< HEAD
-      "Ref": "AssetParameters60767da3831353fede3cfe92efef10580a600592dec8ccbb06c051e95b9c1b26S3Bucket180EC6B2"
-     },
-     "S3Key": {
-      "Fn::Join": [
-       "",
-       [
-        {
-         "Fn::Select": [
-          0,
-          {
-           "Fn::Split": [
-            "||",
-            {
-             "Ref": "AssetParameters60767da3831353fede3cfe92efef10580a600592dec8ccbb06c051e95b9c1b26S3VersionKeyF1ADAF48"
-            }
-           ]
-          }
-         ]
-        },
-        {
-         "Fn::Select": [
-          1,
-          {
-           "Fn::Split": [
-            "||",
-            {
-             "Ref": "AssetParameters60767da3831353fede3cfe92efef10580a600592dec8ccbb06c051e95b9c1b26S3VersionKeyF1ADAF48"
-            }
-           ]
-          }
-         ]
-        }
-       ]
-      ]
-     }
-=======
       "Fn::Sub": "cdk-hnb659fds-assets-${AWS::AccountId}-${AWS::Region}"
      },
      "S3Key": "60767da3831353fede3cfe92efef10580a600592dec8ccbb06c051e95b9c1b26.zip"
->>>>>>> fadbfc1e
     },
     "Timeout": 900,
     "MemorySize": 128,
@@ -234,47 +196,9 @@
    "Properties": {
     "Code": {
      "S3Bucket": {
-<<<<<<< HEAD
-      "Ref": "AssetParameterse9c68cf1f45c13541846ac21c968ae404003e58f772e7c54163c0980d8123e12S3Bucket12F02545"
-     },
-     "S3Key": {
-      "Fn::Join": [
-       "",
-       [
-        {
-         "Fn::Select": [
-          0,
-          {
-           "Fn::Split": [
-            "||",
-            {
-             "Ref": "AssetParameterse9c68cf1f45c13541846ac21c968ae404003e58f772e7c54163c0980d8123e12S3VersionKey63B061C0"
-            }
-           ]
-          }
-         ]
-        },
-        {
-         "Fn::Select": [
-          1,
-          {
-           "Fn::Split": [
-            "||",
-            {
-             "Ref": "AssetParameterse9c68cf1f45c13541846ac21c968ae404003e58f772e7c54163c0980d8123e12S3VersionKey63B061C0"
-            }
-           ]
-          }
-         ]
-        }
-       ]
-      ]
-     }
-=======
       "Fn::Sub": "cdk-hnb659fds-assets-${AWS::AccountId}-${AWS::Region}"
      },
      "S3Key": "e9c68cf1f45c13541846ac21c968ae404003e58f772e7c54163c0980d8123e12.zip"
->>>>>>> fadbfc1e
     },
     "Timeout": 900,
     "MemorySize": 128,
@@ -596,31 +520,6 @@
   }
  },
  "Parameters": {
-<<<<<<< HEAD
-  "AssetParameters60767da3831353fede3cfe92efef10580a600592dec8ccbb06c051e95b9c1b26S3Bucket180EC6B2": {
-   "Type": "String",
-   "Description": "S3 bucket for asset \"60767da3831353fede3cfe92efef10580a600592dec8ccbb06c051e95b9c1b26\""
-  },
-  "AssetParameters60767da3831353fede3cfe92efef10580a600592dec8ccbb06c051e95b9c1b26S3VersionKeyF1ADAF48": {
-   "Type": "String",
-   "Description": "S3 key for asset version \"60767da3831353fede3cfe92efef10580a600592dec8ccbb06c051e95b9c1b26\""
-  },
-  "AssetParameters60767da3831353fede3cfe92efef10580a600592dec8ccbb06c051e95b9c1b26ArtifactHashF709D3CB": {
-   "Type": "String",
-   "Description": "Artifact hash for asset \"60767da3831353fede3cfe92efef10580a600592dec8ccbb06c051e95b9c1b26\""
-  },
-  "AssetParameterse9c68cf1f45c13541846ac21c968ae404003e58f772e7c54163c0980d8123e12S3Bucket12F02545": {
-   "Type": "String",
-   "Description": "S3 bucket for asset \"e9c68cf1f45c13541846ac21c968ae404003e58f772e7c54163c0980d8123e12\""
-  },
-  "AssetParameterse9c68cf1f45c13541846ac21c968ae404003e58f772e7c54163c0980d8123e12S3VersionKey63B061C0": {
-   "Type": "String",
-   "Description": "S3 key for asset version \"e9c68cf1f45c13541846ac21c968ae404003e58f772e7c54163c0980d8123e12\""
-  },
-  "AssetParameterse9c68cf1f45c13541846ac21c968ae404003e58f772e7c54163c0980d8123e12ArtifactHashD6D06D72": {
-   "Type": "String",
-   "Description": "Artifact hash for asset \"e9c68cf1f45c13541846ac21c968ae404003e58f772e7c54163c0980d8123e12\""
-=======
   "BootstrapVersion": {
    "Type": "AWS::SSM::Parameter::Value<String>",
    "Default": "/cdk-bootstrap/hnb659fds/version",
@@ -652,7 +551,6 @@
      "AssertDescription": "CDK bootstrap stack version 6 required. Please run 'cdk bootstrap' with a recent version of the CDK CLI."
     }
    ]
->>>>>>> fadbfc1e
   }
  }
 }