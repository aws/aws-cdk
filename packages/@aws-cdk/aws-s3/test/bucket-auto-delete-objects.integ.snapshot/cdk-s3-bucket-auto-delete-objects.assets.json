{
  "version": "20.0.0",
  "files": {
    "60767da3831353fede3cfe92efef10580a600592dec8ccbb06c051e95b9c1b26": {
      "source": {
        "path": "asset.60767da3831353fede3cfe92efef10580a600592dec8ccbb06c051e95b9c1b26",
        "packaging": "zip"
      },
      "destinations": {
        "current_account-current_region": {
          "bucketName": "cdk-hnb659fds-assets-${AWS::AccountId}-${AWS::Region}",
          "objectKey": "60767da3831353fede3cfe92efef10580a600592dec8ccbb06c051e95b9c1b26.zip",
          "assumeRoleArn": "arn:${AWS::Partition}:iam::${AWS::AccountId}:role/cdk-hnb659fds-file-publishing-role-${AWS::AccountId}-${AWS::Region}"
        }
      }
    },
    "e9c68cf1f45c13541846ac21c968ae404003e58f772e7c54163c0980d8123e12": {
      "source": {
        "path": "asset.e9c68cf1f45c13541846ac21c968ae404003e58f772e7c54163c0980d8123e12",
        "packaging": "zip"
      },
      "destinations": {
        "current_account-current_region": {
          "bucketName": "cdk-hnb659fds-assets-${AWS::AccountId}-${AWS::Region}",
          "objectKey": "e9c68cf1f45c13541846ac21c968ae404003e58f772e7c54163c0980d8123e12.zip",
          "assumeRoleArn": "arn:${AWS::Partition}:iam::${AWS::AccountId}:role/cdk-hnb659fds-file-publishing-role-${AWS::AccountId}-${AWS::Region}"
        }
      }
    },
<<<<<<< HEAD
    "32ab686fb466ab8a281215ed43c90b163a07fbf5350b0fe65873b237483585cc": {
=======
    "34588b22066351ec4599612a9503dbbce052c535da98310bc64dda1d3fcc5b3f": {
>>>>>>> fadbfc1e
      "source": {
        "path": "cdk-s3-bucket-auto-delete-objects.template.json",
        "packaging": "file"
      },
      "destinations": {
        "current_account-current_region": {
          "bucketName": "cdk-hnb659fds-assets-${AWS::AccountId}-${AWS::Region}",
<<<<<<< HEAD
          "objectKey": "32ab686fb466ab8a281215ed43c90b163a07fbf5350b0fe65873b237483585cc.json",
=======
          "objectKey": "34588b22066351ec4599612a9503dbbce052c535da98310bc64dda1d3fcc5b3f.json",
>>>>>>> fadbfc1e
          "assumeRoleArn": "arn:${AWS::Partition}:iam::${AWS::AccountId}:role/cdk-hnb659fds-file-publishing-role-${AWS::AccountId}-${AWS::Region}"
        }
      }
    }
  },
  "dockerImages": {}
}<|MERGE_RESOLUTION|>--- conflicted
+++ resolved
@@ -27,11 +27,7 @@
         }
       }
     },
-<<<<<<< HEAD
-    "32ab686fb466ab8a281215ed43c90b163a07fbf5350b0fe65873b237483585cc": {
-=======
     "34588b22066351ec4599612a9503dbbce052c535da98310bc64dda1d3fcc5b3f": {
->>>>>>> fadbfc1e
       "source": {
         "path": "cdk-s3-bucket-auto-delete-objects.template.json",
         "packaging": "file"
@@ -39,11 +35,7 @@
       "destinations": {
         "current_account-current_region": {
           "bucketName": "cdk-hnb659fds-assets-${AWS::AccountId}-${AWS::Region}",
-<<<<<<< HEAD
-          "objectKey": "32ab686fb466ab8a281215ed43c90b163a07fbf5350b0fe65873b237483585cc.json",
-=======
           "objectKey": "34588b22066351ec4599612a9503dbbce052c535da98310bc64dda1d3fcc5b3f.json",
->>>>>>> fadbfc1e
           "assumeRoleArn": "arn:${AWS::Partition}:iam::${AWS::AccountId}:role/cdk-hnb659fds-file-publishing-role-${AWS::AccountId}-${AWS::Region}"
         }
       }
