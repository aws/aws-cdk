import { expect, haveResource, haveResourceLike, SynthUtils } from '@aws-cdk/assert';
import iam = require('@aws-cdk/aws-iam');
import kms = require('@aws-cdk/aws-kms');
import cdk = require('@aws-cdk/cdk');
import { Stack } from '@aws-cdk/cdk';
import { Test } from 'nodeunit';
import { EOL } from 'os';
import s3 = require('../lib');
import { Bucket } from '../lib';

// to make it easy to copy & paste from output:
// tslint:disable:object-literal-key-quotes

export = {
  'default bucket'(test: Test) {
    const stack = new cdk.Stack();

    new s3.Bucket(stack, 'MyBucket');

    expect(stack).toMatch({
      "Resources": {
        "MyBucketF68F3FF0": {
          "Type": "AWS::S3::Bucket",
          "DeletionPolicy": "Retain",
        }
      }
    });

    test.done();
  },

  'CFN properties are type-validated during resolution'(test: Test) {
    const stack = new cdk.Stack();
    new s3.Bucket(stack, 'MyBucket', {
      bucketName: cdk.PhysicalName.of(cdk.Token.asString(5))  // Oh no
    });

    test.throws(() => {
      SynthUtils.synthesize(stack);
    }, /bucketName: 5 should be a string/);

    test.done();
  },

  'bucket without encryption'(test: Test) {
    const stack = new cdk.Stack();
    new s3.Bucket(stack, 'MyBucket', {
      encryption: s3.BucketEncryption.UNENCRYPTED
    });

    expect(stack).toMatch({
      "Resources": {
        "MyBucketF68F3FF0": {
          "Type": "AWS::S3::Bucket",
          "DeletionPolicy": "Retain",
        }
      }
    });

    test.done();
  },

  'bucket with managed encryption'(test: Test) {
    const stack = new cdk.Stack();
    new s3.Bucket(stack, 'MyBucket', {
      encryption: s3.BucketEncryption.KMS_MANAGED
    });

    expect(stack).toMatch({
      "Resources": {
        "MyBucketF68F3FF0": {
          "Type": "AWS::S3::Bucket",
          "Properties": {
            "BucketEncryption": {
              "ServerSideEncryptionConfiguration": [
                {
                  "ServerSideEncryptionByDefault": {
                    "SSEAlgorithm": "aws:kms"
                  }
                }
              ]
            }
          },
          "DeletionPolicy": "Retain",
        }
      }
    });
    test.done();
  },

  'valid bucket names'(test: Test) {
    const stack = new cdk.Stack();

    test.doesNotThrow(() => new s3.Bucket(stack, 'MyBucket1', {
      bucketName: cdk.PhysicalName.of('abc.xyz-34ab'),
    }));

    test.doesNotThrow(() => new s3.Bucket(stack, 'MyBucket2', {
      bucketName: cdk.PhysicalName.of('124.pp--33'),
    }));

    test.done();
  },

  'bucket validation skips tokenized values'(test: Test) {
    const stack = new cdk.Stack();

    test.doesNotThrow(() => new s3.Bucket(stack, 'MyBucket', {
      bucketName: cdk.PhysicalName.of(cdk.Lazy.stringValue({ produce: () => '_BUCKET' })),
    }));

    test.done();
  },

  'fails with message on invalid bucket names'(test: Test) {
    const stack = new cdk.Stack();
    const bucket = `-buckEt.-${new Array(65).join('$')}`;
    const expectedErrors = [
      `Invalid S3 bucket name (value: ${bucket})`,
      'Bucket name must be at least 3 and no more than 63 characters',
      'Bucket name must only contain lowercase characters and the symbols, period (.) and dash (-) (offset: 5)',
      'Bucket name must start and end with a lowercase character or number (offset: 0)',
      `Bucket name must start and end with a lowercase character or number (offset: ${bucket.length - 1})`,
      'Bucket name must not have dash next to period, or period next to dash, or consecutive periods (offset: 7)',
    ].join(EOL);

    test.throws(() => new s3.Bucket(stack, 'MyBucket', {
      bucketName: cdk.PhysicalName.of(bucket),
      // tslint:disable-next-line:only-arrow-functions
    }), function(err: Error) {
      return expectedErrors === err.message;
    });

    test.done();
  },

  'fails if bucket name has less than 3 or more than 63 characters'(test: Test) {
    const stack = new cdk.Stack();

    test.throws(() => new s3.Bucket(stack, 'MyBucket1', {
      bucketName: cdk.PhysicalName.of('a'),
    }), /at least 3/);

    test.throws(() => new s3.Bucket(stack, 'MyBucket2', {
      bucketName: cdk.PhysicalName.of(new Array(65).join('x')),
    }), /no more than 63/);

    test.done();
  },

  'fails if bucket name has invalid characters'(test: Test) {
    const stack = new cdk.Stack();

    test.throws(() => new s3.Bucket(stack, 'MyBucket1', {
      bucketName: cdk.PhysicalName.of('b@cket'),
    }), /offset: 1/);

    test.throws(() => new s3.Bucket(stack, 'MyBucket2', {
      bucketName: cdk.PhysicalName.of('bucKet'),
    }), /offset: 3/);

    test.throws(() => new s3.Bucket(stack, 'MyBucket3', {
      bucketName: cdk.PhysicalName.of('bučket'),
    }), /offset: 2/);

    test.done();
  },

  'fails if bucket name does not start or end with lowercase character or number'(test: Test) {
    const stack = new cdk.Stack();

    test.throws(() => new s3.Bucket(stack, 'MyBucket1', {
      bucketName: cdk.PhysicalName.of('-ucket'),
    }), /offset: 0/);

    test.throws(() => new s3.Bucket(stack, 'MyBucket2', {
      bucketName: cdk.PhysicalName.of('bucke.'),
    }), /offset: 5/);

    test.done();
  },

  'fails only if bucket name has the consecutive symbols (..), (.-), (-.)'(test: Test) {
    const stack = new cdk.Stack();

    test.throws(() => new s3.Bucket(stack, 'MyBucket1', {
      bucketName: cdk.PhysicalName.of('buc..ket'),
    }), /offset: 3/);

    test.throws(() => new s3.Bucket(stack, 'MyBucket2', {
      bucketName: cdk.PhysicalName.of('buck.-et'),
    }), /offset: 4/);

    test.throws(() => new s3.Bucket(stack, 'MyBucket3', {
      bucketName: cdk.PhysicalName.of('b-.ucket'),
    }), /offset: 1/);

    test.doesNotThrow(() => new s3.Bucket(stack, 'MyBucket4', {
      bucketName: cdk.PhysicalName.of('bu--cket'),
    }));

    test.done();
  },

  'fails only if bucket name resembles IP address'(test: Test) {
    const stack = new cdk.Stack();

    test.throws(() => new s3.Bucket(stack, 'MyBucket1', {
      bucketName: cdk.PhysicalName.of('1.2.3.4'),
    }), /must not resemble an IP address/);

    test.doesNotThrow(() => new s3.Bucket(stack, 'MyBucket2', {
      bucketName: cdk.PhysicalName.of('1.2.3'),
    }));

    test.doesNotThrow(() => new s3.Bucket(stack, 'MyBucket3', {
      bucketName: cdk.PhysicalName.of('1.2.3.a'),
    }));

    test.doesNotThrow(() => new s3.Bucket(stack, 'MyBucket4', {
      bucketName: cdk.PhysicalName.of('1000.2.3.4'),
    }));

    test.done();
  },

  'fails if encryption key is used with managed encryption'(test: Test) {
    const stack = new cdk.Stack();
    const myKey = new kms.Key(stack, 'MyKey');

    test.throws(() => new s3.Bucket(stack, 'MyBucket', {
      encryption: s3.BucketEncryption.KMS_MANAGED,
      encryptionKey: myKey
    }), /encryptionKey is specified, so 'encryption' must be set to KMS/);

    test.done();
  },

  'fails if encryption key is used with encryption set to unencrypted'(test: Test) {
    const stack = new cdk.Stack();
    const myKey = new kms.Key(stack, 'MyKey');

    test.throws(() => new s3.Bucket(stack, 'MyBucket', {
      encryption: s3.BucketEncryption.UNENCRYPTED,
      encryptionKey: myKey
    }), /encryptionKey is specified, so 'encryption' must be set to KMS/);

    test.done();
  },

  'encryptionKey can specify kms key'(test: Test) {
    const stack = new cdk.Stack();

    const encryptionKey = new kms.Key(stack, 'MyKey', { description: 'hello, world' });

    new s3.Bucket(stack, 'MyBucket', { encryptionKey, encryption: s3.BucketEncryption.KMS });

    expect(stack).toMatch({
      "Resources": {
        "MyKey6AB29FA6": {
          "Type": "AWS::KMS::Key",
          "Properties": {
            "Description": "hello, world",
            "KeyPolicy": {
              "Statement": [
                {
                  "Action": [
                    "kms:Create*",
                    "kms:Describe*",
                    "kms:Enable*",
                    "kms:List*",
                    "kms:Put*",
                    "kms:Update*",
                    "kms:Revoke*",
                    "kms:Disable*",
                    "kms:Get*",
                    "kms:Delete*",
                    "kms:ScheduleKeyDeletion",
                    "kms:CancelKeyDeletion"
                  ],
                  "Effect": "Allow",
                  "Principal": {
                    "AWS": {
                      "Fn::Join": [
                        "",
                        [
                          "arn:",
                          {
                            "Ref": "AWS::Partition"
                          },
                          ":iam::",
                          {
                            "Ref": "AWS::AccountId"
                          },
                          ":root"
                        ]
                      ]
                    }
                  },
                  "Resource": "*"
                }
              ],
              "Version": "2012-10-17"
            }
          },
          "DeletionPolicy": "Retain"
        },
        "MyBucketF68F3FF0": {
          "Type": "AWS::S3::Bucket",
          "Properties": {
            "BucketEncryption": {
              "ServerSideEncryptionConfiguration": [
                {
                  "ServerSideEncryptionByDefault": {
                    "KMSMasterKeyID": {
                      "Fn::GetAtt": [
                        "MyKey6AB29FA6",
                        "Arn"
                      ]
                    },
                    "SSEAlgorithm": "aws:kms"
                  }
                }
              ]
            }
          },
          "DeletionPolicy": "Retain",
        }
      }
    });
    test.done();
  },

  'bucket with versioning turned on'(test: Test) {
    const stack = new cdk.Stack();
    new s3.Bucket(stack, 'MyBucket', {
      versioned: true
    });

    expect(stack).toMatch({
      "Resources": {
        "MyBucketF68F3FF0": {
          "Type": "AWS::S3::Bucket",
          "Properties": {
            "VersioningConfiguration": {
              "Status": "Enabled"
            }
          },
          "DeletionPolicy": "Retain",
        }
      }
    });
    test.done();
  },

  'bucket with block public access set to BlockAll'(test: Test) {
    const stack = new cdk.Stack();
    new s3.Bucket(stack, 'MyBucket', {
      blockPublicAccess: s3.BlockPublicAccess.BlockAll,
    });

    expect(stack).toMatch({
      "Resources": {
        "MyBucketF68F3FF0": {
          "Type": "AWS::S3::Bucket",
          "Properties": {
            "PublicAccessBlockConfiguration": {
              "BlockPublicAcls": true,
              "BlockPublicPolicy": true,
              "IgnorePublicAcls": true,
              "RestrictPublicBuckets": true,
            }
          },
          "DeletionPolicy": "Retain",
        }
      }
    });
    test.done();
  },

  'bucket with block public access set to BlockAcls'(test: Test) {
    const stack = new cdk.Stack();
    new s3.Bucket(stack, 'MyBucket', {
      blockPublicAccess: s3.BlockPublicAccess.BlockAcls,
    });

    expect(stack).toMatch({
      "Resources": {
        "MyBucketF68F3FF0": {
          "Type": "AWS::S3::Bucket",
          "Properties": {
            "PublicAccessBlockConfiguration": {
              "BlockPublicAcls": true,
              "IgnorePublicAcls": true,
            }
          },
          "DeletionPolicy": "Retain",
        }
      }
    });
    test.done();
  },

  'bucket with custom block public access setting'(test: Test) {
    const stack = new cdk.Stack();
    new s3.Bucket(stack, 'MyBucket', {
      blockPublicAccess: new s3.BlockPublicAccess({ restrictPublicBuckets: true })
    });

    expect(stack).toMatch({
      "Resources": {
        "MyBucketF68F3FF0": {
          "Type": "AWS::S3::Bucket",
          "Properties": {
            "PublicAccessBlockConfiguration": {
              "RestrictPublicBuckets": true,
            }
          },
          "DeletionPolicy": "Retain",
        }
      }
    });
    test.done();
  },

  'permissions': {

    'addPermission creates a bucket policy'(test: Test) {
      const stack = new cdk.Stack();
      const bucket = new s3.Bucket(stack, 'MyBucket', { encryption: s3.BucketEncryption.UNENCRYPTED });

      bucket.addToResourcePolicy(new iam.PolicyStatement({ resources: ['foo'], actions: [ 'bar' ]}));

      expect(stack).toMatch({
        "Resources": {
          "MyBucketF68F3FF0": {
            "Type": "AWS::S3::Bucket",
            "DeletionPolicy": "Retain",
          },
          "MyBucketPolicyE7FBAC7B": {
            "Type": "AWS::S3::BucketPolicy",
            "Properties": {
              "Bucket": {
                "Ref": "MyBucketF68F3FF0"
              },
              "PolicyDocument": {
                "Statement": [
                  {
                    "Action": "bar",
                    "Effect": "Allow",
                    "Resource": "foo"
                  }
                ],
                "Version": "2012-10-17"
              }
            },
          }
        }
      });

      test.done();
    },

    'forBucket returns a permission statement associated with the bucket\'s ARN'(test: Test) {
      const stack = new cdk.Stack();

      const bucket = new s3.Bucket(stack, 'MyBucket', { encryption: s3.BucketEncryption.UNENCRYPTED });

      const x = new iam.PolicyStatement({ resources: [bucket.bucketArn], actions: ['s3:ListBucket'] });

      test.deepEqual(stack.resolve(x.toStatementJson()), {
        Action: 's3:ListBucket',
        Effect: 'Allow',
        Resource: { 'Fn::GetAtt': ['MyBucketF68F3FF0', 'Arn'] }
      });

      test.done();
    },

    'arnForObjects returns a permission statement associated with objects in the bucket'(test: Test) {
      const stack = new cdk.Stack();

      const bucket = new s3.Bucket(stack, 'MyBucket', { encryption: s3.BucketEncryption.UNENCRYPTED });

      const p = new iam.PolicyStatement({ resources: [bucket.arnForObjects('hello/world')], actions: ['s3:GetObject'] });

      test.deepEqual(stack.resolve(p.toStatementJson()), {
        Action: 's3:GetObject',
        Effect: 'Allow',
        Resource: {
          'Fn::Join': [
            '',
            [{ 'Fn::GetAtt': ['MyBucketF68F3FF0', 'Arn'] }, '/hello/world']
          ]
        }
      });

      test.done();
    },

    'arnForObjects accepts multiple arguments and FnConcats them'(test: Test) {

      const stack = new cdk.Stack();

      const bucket = new s3.Bucket(stack, 'MyBucket', { encryption: s3.BucketEncryption.UNENCRYPTED });

      const user = new iam.User(stack, 'MyUser');
      const team = new iam.Group(stack, 'MyTeam');

      const resource = bucket.arnForObjects(`home/${team.groupName}/${user.userName}/*`);
      const p = new iam.PolicyStatement({ resources: [resource], actions: ['s3:GetObject'] });

      test.deepEqual(stack.resolve(p.toStatementJson()), {
        Action: 's3:GetObject',
        Effect: 'Allow',
        Resource: {
          'Fn::Join': [
            '',
            [
              { 'Fn::GetAtt': ['MyBucketF68F3FF0', 'Arn'] },
              '/home/',
              { Ref: 'MyTeam01DD6685' },
              '/',
              { Ref: 'MyUserDC45028B' },
              '/*'
            ]
          ]
        }
      });

      test.done();
    }
  },

  'removal policy can be used to specify behavior upon delete'(test: Test) {
    const stack = new cdk.Stack();
<<<<<<< HEAD
    new s3.Bucket(stack, 'MyBucket', { removalPolicy: cdk.RemovalPolicy.Orphan, encryption: s3.BucketEncryption.UNENCRYPTED });
=======
    new s3.Bucket(stack, 'MyBucket', {
      removalPolicy: cdk.RemovalPolicy.Retain,
      encryption: s3.BucketEncryption.Unencrypted
    });
>>>>>>> 390baf1d

    expect(stack).toMatch({
      Resources: {
        MyBucketF68F3FF0: {
          Type: 'AWS::S3::Bucket',
          DeletionPolicy: 'Retain'
        }
      }
    });

    test.done();
  },

  'import/export': {

    'static import(ref) allows importing an external/existing bucket'(test: Test) {
      const stack = new cdk.Stack();

      const bucketArn = 'arn:aws:s3:::my-bucket';
      const bucket = s3.Bucket.fromBucketAttributes(stack, 'ImportedBucket', { bucketArn });

      // this is a no-op since the bucket is external
      bucket.addToResourcePolicy(new iam.PolicyStatement({ resources: ['foo'], actions: ['bar']}));

      const p = new iam.PolicyStatement({ resources: [bucket.bucketArn], actions: ['s3:ListBucket'] });

      // it is possible to obtain a permission statement for a ref
      test.deepEqual(p.toStatementJson(), {
        Action: 's3:ListBucket',
        Effect: 'Allow',
        Resource: 'arn:aws:s3:::my-bucket'
      });

      test.deepEqual(bucket.bucketArn, bucketArn);
      test.deepEqual(stack.resolve(bucket.bucketName), 'my-bucket');

      test.deepEqual(SynthUtils.synthesize(stack).template, {}, 'the ref is not a real resource');
      test.done();
    },

    'import can also be used to import arbitrary ARNs'(test: Test) {
      const stack = new cdk.Stack();
      const bucket = s3.Bucket.fromBucketAttributes(stack, 'ImportedBucket', { bucketArn: 'arn:aws:s3:::my-bucket' });
      bucket.addToResourcePolicy(new iam.PolicyStatement({ resources: ['*'], actions: ['*'] }));

      // at this point we technically didn't create any resources in the consuming stack.
      expect(stack).toMatch({});

      // but now we can reference the bucket
      // you can even use the bucket name, which will be extracted from the arn provided.
      const user = new iam.User(stack, 'MyUser');
      user.addToPolicy(new iam.PolicyStatement({
        resources: [bucket.arnForObjects(`my/folder/${bucket.bucketName}`)],
        actions: ['s3:*'] }));

      expect(stack).toMatch({
        "Resources": {
          "MyUserDC45028B": {
            "Type": "AWS::IAM::User"
          },
          "MyUserDefaultPolicy7B897426": {
            "Type": "AWS::IAM::Policy",
            "Properties": {
              "PolicyDocument": {
                "Statement": [
                  {
                    "Action": "s3:*",
                    "Effect": "Allow",
                    "Resource": "arn:aws:s3:::my-bucket/my/folder/my-bucket"
                  }
                ],
                "Version": "2012-10-17"
              },
              "PolicyName": "MyUserDefaultPolicy7B897426",
              "Users": [
                {
                  "Ref": "MyUserDC45028B"
                }
              ]
            },
          }
        }
      });

      test.done();
    },
  },

  'grantRead'(test: Test) {
    const stack = new cdk.Stack();
    const reader = new iam.User(stack, 'Reader');
    const bucket = new s3.Bucket(stack, 'MyBucket');
    bucket.grantRead(reader);
    expect(stack).toMatch({
      "Resources": {
        "ReaderF7BF189D": {
          "Type": "AWS::IAM::User"
        },
        "ReaderDefaultPolicy151F3818": {
          "Type": "AWS::IAM::Policy",
          "Properties": {
            "PolicyDocument": {
              "Statement": [
                {
                  "Action": [
                    "s3:GetObject*",
                    "s3:GetBucket*",
                    "s3:List*"
                  ],
                  "Effect": "Allow",
                  "Resource": [
                    {
                      "Fn::GetAtt": [
                        "MyBucketF68F3FF0",
                        "Arn"
                      ]
                    },
                    {
                      "Fn::Join": [
                        "",
                        [
                          {
                            "Fn::GetAtt": [
                              "MyBucketF68F3FF0",
                              "Arn"
                            ]
                          },
                          "/*"
                        ]
                      ]
                    }
                  ]
                }
              ],
              "Version": "2012-10-17"
            },
            "PolicyName": "ReaderDefaultPolicy151F3818",
            "Users": [
              {
                "Ref": "ReaderF7BF189D"
              }
            ]
          }
        },
        "MyBucketF68F3FF0": {
          "Type": "AWS::S3::Bucket",
          "DeletionPolicy": "Retain"
        },
      }
    });
    test.done();
  },

  'grantReadWrite': {
    'can be used to grant reciprocal permissions to an identity'(test: Test) {
      const stack = new cdk.Stack();
      const bucket = new s3.Bucket(stack, 'MyBucket');
      const user = new iam.User(stack, 'MyUser');
      bucket.grantReadWrite(user);

      expect(stack).toMatch({
        "Resources": {
          "MyBucketF68F3FF0": {
            "Type": "AWS::S3::Bucket",
            "DeletionPolicy": "Retain",
          },
          "MyUserDC45028B": {
            "Type": "AWS::IAM::User"
          },
          "MyUserDefaultPolicy7B897426": {
            "Type": "AWS::IAM::Policy",
            "Properties": {
              "PolicyDocument": {
                "Statement": [
                  {
                    "Action": [
                      "s3:GetObject*",
                      "s3:GetBucket*",
                      "s3:List*",
                      "s3:DeleteObject*",
                      "s3:PutObject*",
                      "s3:Abort*"
                    ],
                    "Effect": "Allow",
                    "Resource": [
                      {
                        "Fn::GetAtt": [
                          "MyBucketF68F3FF0",
                          "Arn"
                        ]
                      },
                      {
                        "Fn::Join": [
                          "",
                          [
                            {
                              "Fn::GetAtt": [
                                "MyBucketF68F3FF0",
                                "Arn"
                              ]
                            },
                            "/*"
                          ]
                        ]
                      }
                    ]
                  }
                ],
                "Version": "2012-10-17"
              },
              "PolicyName": "MyUserDefaultPolicy7B897426",
              "Users": [
                {
                  "Ref": "MyUserDC45028B"
                }
              ]
            }
          }
        }
      });

      test.done();
    },

    'grant permissions to non-identity principal'(test: Test) {
      // GIVEN
      const stack = new cdk.Stack();
      const bucket = new s3.Bucket(stack, 'MyBucket', { encryption: s3.BucketEncryption.KMS });

      // WHEN
      bucket.grantRead(new iam.OrganizationPrincipal('o-1234'));

      // THEN
      expect(stack).to(haveResource('AWS::S3::BucketPolicy', {
        PolicyDocument: {
          "Version": "2012-10-17",
          "Statement": [
            {
              "Action": ["s3:GetObject*", "s3:GetBucket*", "s3:List*"],
              "Condition": { "StringEquals": { "aws:PrincipalOrgID": "o-1234" } },
              "Effect": "Allow",
              "Principal": "*",
              "Resource": [
                { "Fn::GetAtt": ["MyBucketF68F3FF0", "Arn"] },
                { "Fn::Join": ["", [{ "Fn::GetAtt": ["MyBucketF68F3FF0", "Arn"] }, "/*"]] }
              ]
            }
          ]
        }
      }));

      expect(stack).to(haveResource('AWS::KMS::Key', {
        "KeyPolicy": {
          "Statement": [
            {
              "Action": ["kms:Create*", "kms:Describe*", "kms:Enable*", "kms:List*", "kms:Put*", "kms:Update*",
                "kms:Revoke*", "kms:Disable*", "kms:Get*", "kms:Delete*", "kms:ScheduleKeyDeletion", "kms:CancelKeyDeletion"],
              "Effect": "Allow",
              "Principal": {
                "AWS": {
                  "Fn::Join": ["", [
                    "arn:", { "Ref": "AWS::Partition" }, ":iam::", { "Ref": "AWS::AccountId" }, ":root"
                  ]]
                }
              },
              "Resource": "*"
            },
            {
              "Action": ["kms:Decrypt", "kms:DescribeKey"],
              "Effect": "Allow",
              "Resource": "*",
              "Principal": "*",
              "Condition": { "StringEquals": { "aws:PrincipalOrgID": "o-1234" } },
            }
          ],
          "Version": "2012-10-17"
        },

      }));

      test.done();
    },

    'if an encryption key is included, encrypt/decrypt permissions are also added both ways'(test: Test) {
      const stack = new cdk.Stack();
      const bucket = new s3.Bucket(stack, 'MyBucket', { encryption: s3.BucketEncryption.KMS });
      const user = new iam.User(stack, 'MyUser');
      bucket.grantReadWrite(user);

      expect(stack).toMatch({
        "Resources": {
          "MyBucketKeyC17130CF": {
            "Type": "AWS::KMS::Key",
            "Properties": {
              "Description": "Created by MyBucket",
              "KeyPolicy": {
                "Statement": [
                  {
                    "Action": [
                      "kms:Create*",
                      "kms:Describe*",
                      "kms:Enable*",
                      "kms:List*",
                      "kms:Put*",
                      "kms:Update*",
                      "kms:Revoke*",
                      "kms:Disable*",
                      "kms:Get*",
                      "kms:Delete*",
                      "kms:ScheduleKeyDeletion",
                      "kms:CancelKeyDeletion"
                    ],
                    "Effect": "Allow",
                    "Principal": {
                      "AWS": {
                        "Fn::Join": [
                          "",
                          [
                            "arn:",
                            {
                              "Ref": "AWS::Partition"
                            },
                            ":iam::",
                            {
                              "Ref": "AWS::AccountId"
                            },
                            ":root"
                          ]
                        ]
                      }
                    },
                    "Resource": "*"
                  },
                  {
                    "Action": [
                      "kms:Decrypt",
                      "kms:DescribeKey",
                      "kms:Encrypt",
                      "kms:ReEncrypt*",
                      "kms:GenerateDataKey*",
                    ],
                    "Effect": "Allow",
                    "Principal": {
                      "AWS": {
                        "Fn::GetAtt": [
                          "MyUserDC45028B",
                          "Arn"
                        ]
                      }
                    },
                    "Resource": "*"
                  }
                ],
                "Version": "2012-10-17"
              }
            },
            "DeletionPolicy": "Retain"
          },
          "MyBucketF68F3FF0": {
            "Type": "AWS::S3::Bucket",
            "DeletionPolicy": "Retain",
            "Properties": {
              "BucketEncryption": {
                "ServerSideEncryptionConfiguration": [
                  {
                    "ServerSideEncryptionByDefault": {
                      "KMSMasterKeyID": {
                        "Fn::GetAtt": [
                          "MyBucketKeyC17130CF",
                          "Arn"
                        ]
                      },
                      "SSEAlgorithm": "aws:kms"
                    }
                  }
                ]
              }
            }
          },
          "MyUserDC45028B": {
            "Type": "AWS::IAM::User"
          },
          "MyUserDefaultPolicy7B897426": {
            "Type": "AWS::IAM::Policy",
            "Properties": {
              "PolicyDocument": {
                "Statement": [
                  {
                    "Action": [
                      "s3:GetObject*",
                      "s3:GetBucket*",
                      "s3:List*",
                      "s3:DeleteObject*",
                      "s3:PutObject*",
                      "s3:Abort*"
                    ],
                    "Effect": "Allow",
                    "Resource": [
                      {
                        "Fn::GetAtt": [
                          "MyBucketF68F3FF0",
                          "Arn"
                        ]
                      },
                      {
                        "Fn::Join": [
                          "",
                          [
                            {
                              "Fn::GetAtt": [
                                "MyBucketF68F3FF0",
                                "Arn"
                              ]
                            },
                            "/*"
                          ]
                        ]
                      }
                    ]
                  },
                  {
                    "Action": [
                      "kms:Decrypt",
                      "kms:DescribeKey",
                      "kms:Encrypt",
                      "kms:ReEncrypt*",
                      "kms:GenerateDataKey*",
                    ],
                    "Effect": "Allow",
                    "Resource": {
                      "Fn::GetAtt": [
                        "MyBucketKeyC17130CF",
                        "Arn"
                      ]
                    }
                  }
                ],
                "Version": "2012-10-17"
              },
              "PolicyName": "MyUserDefaultPolicy7B897426",
              "Users": [
                {
                  "Ref": "MyUserDC45028B"
                }
              ]
            }
          }
        }
      });

      test.done();
    },
  },

  'more grants'(test: Test) {
    const stack = new cdk.Stack();
    const bucket = new s3.Bucket(stack, 'MyBucket', { encryption: s3.BucketEncryption.KMS });
    const putter = new iam.User(stack, 'Putter');
    const writer = new iam.User(stack, 'Writer');
    const deleter = new iam.User(stack, 'Deleter');

    bucket.grantPut(putter);
    bucket.grantWrite(writer);
    bucket.grantDelete(deleter);

    const resources = SynthUtils.synthesize(stack).template.Resources;
    const actions = (id: string) => resources[id].Properties.PolicyDocument.Statement[0].Action;

    test.deepEqual(actions('WriterDefaultPolicyDC585BCE'), ['s3:DeleteObject*', 's3:PutObject*', 's3:Abort*']);
    test.deepEqual(actions('PutterDefaultPolicyAB138DD3'), ['s3:PutObject*', 's3:Abort*']);
    test.deepEqual(actions('DeleterDefaultPolicyCD33B8A0'), 's3:DeleteObject*');
    test.done();
  },

  'cross-stack permissions': {
    'in the same account and region'(test: Test) {
      const app = new cdk.App();
      const stackA = new cdk.Stack(app, 'stackA');
      const bucketFromStackA = new s3.Bucket(stackA, 'MyBucket');

      const stackB = new cdk.Stack(app, 'stackB');
      const user = new iam.User(stackB, 'UserWhoNeedsAccess');
      bucketFromStackA.grantRead(user);

      expect(stackA).toMatch({
        "Resources": {
          "MyBucketF68F3FF0": {
            "Type": "AWS::S3::Bucket",
            "DeletionPolicy": "Retain"
          }
        },
        "Outputs": {
          "ExportsOutputFnGetAttMyBucketF68F3FF0Arn0F7E8E58": {
            "Value": {
              "Fn::GetAtt": [
                "MyBucketF68F3FF0",
                "Arn"
              ]
            },
            "Export": {
              "Name": "stackA:ExportsOutputFnGetAttMyBucketF68F3FF0Arn0F7E8E58"
            }
          }
        }
      });

      expect(stackB).toMatch({
        "Resources": {
          "UserWhoNeedsAccessF8959C3D": {
            "Type": "AWS::IAM::User"
          },
          "UserWhoNeedsAccessDefaultPolicy6A9EB530": {
            "Type": "AWS::IAM::Policy",
            "Properties": {
              "PolicyDocument": {
                "Statement": [
                  {
                    "Action": [
                      "s3:GetObject*",
                      "s3:GetBucket*",
                      "s3:List*"
                    ],
                    "Effect": "Allow",
                    "Resource": [
                      {
                        "Fn::ImportValue": "stackA:ExportsOutputFnGetAttMyBucketF68F3FF0Arn0F7E8E58"
                      },
                      {
                        "Fn::Join": [
                          "",
                          [
                            {
                              "Fn::ImportValue": "stackA:ExportsOutputFnGetAttMyBucketF68F3FF0Arn0F7E8E58"
                            },
                            "/*"
                          ]
                        ]
                      }
                    ]
                  }
                ],
                "Version": "2012-10-17"
              },
              "PolicyName": "UserWhoNeedsAccessDefaultPolicy6A9EB530",
              "Users": [
                {
                  "Ref": "UserWhoNeedsAccessF8959C3D"
                }
              ]
            }
          }
        }
      });

      test.done();
    },

    'in different accounts'(test: Test) {
      // given
      const stackA = new cdk.Stack(undefined, 'StackA', { env: { account: '123456789012' }});
      const bucketFromStackA = new s3.Bucket(stackA, 'MyBucket', {
        bucketName: cdk.PhysicalName.of('my-bucket-physical-name'),
      });

      const stackB = new cdk.Stack(undefined, 'StackB', { env: { account: '234567890123' }});
      const roleFromStackB = new iam.Role(stackB, 'MyRole', {
        assumedBy: new iam.AccountPrincipal('234567890123'),
        roleName: cdk.PhysicalName.of('MyRolePhysicalName'),
      });

      // when
      bucketFromStackA.grantRead(roleFromStackB);

      // then
      expect(stackA).to(haveResourceLike('AWS::S3::BucketPolicy', {
        "PolicyDocument": {
          "Statement": [
            {
              "Action": [
                "s3:GetObject*",
                "s3:GetBucket*",
                "s3:List*",
              ],
              "Effect": "Allow",
              "Principal": {
                "AWS": {
                  "Fn::Join": [
                    "",
                    [
                      "arn:",
                      {
                        "Ref": "AWS::Partition",
                      },
                      ":iam::234567890123:role/MyRolePhysicalName",
                    ],
                  ],
                },
              },
            },
          ],
        },
      }));

      expect(stackB).to(haveResourceLike('AWS::IAM::Policy', {
        "PolicyDocument": {
          "Statement": [
            {
              "Action": [
                "s3:GetObject*",
                "s3:GetBucket*",
                "s3:List*",
              ],
              "Effect": "Allow",
              "Resource": [
                {
                  "Fn::Join": [
                    "",
                    [
                      "arn:",
                      {
                        "Ref": "AWS::Partition",
                      },
                      ":s3:::my-bucket-physical-name",
                    ],
                  ],
                },
                {
                  "Fn::Join": [
                    "",
                    [
                      "arn:",
                      {
                        "Ref": "AWS::Partition",
                      },
                      ":s3:::my-bucket-physical-name/*",
                    ],
                  ],
                },
              ],
            },
          ],
        },
      }));

      test.done();
    },

    'in different accounts, with a KMS Key'(test: Test) {
      // given
      const stackA = new cdk.Stack(undefined, 'StackA', { env: { account: '123456789012' }});
      const key = new kms.Key(stackA, 'MyKey');
      const bucketFromStackA = new s3.Bucket(stackA, 'MyBucket', {
        bucketName: cdk.PhysicalName.of('my-bucket-physical-name'),
        encryptionKey: key,
        encryption: s3.BucketEncryption.KMS,
      });

      const stackB = new cdk.Stack(undefined, 'StackB', { env: { account: '234567890123' }});
      const roleFromStackB = new iam.Role(stackB, 'MyRole', {
        assumedBy: new iam.AccountPrincipal('234567890123'),
        roleName: cdk.PhysicalName.of('MyRolePhysicalName'),
      });

      // when
      bucketFromStackA.grantRead(roleFromStackB);

      // then
      expect(stackA).to(haveResourceLike('AWS::KMS::Key', {
        "KeyPolicy": {
          "Statement": [
            {
              // grant to the root of the owning account
            },
            {
              "Action": [
                "kms:Decrypt",
                "kms:DescribeKey",
              ],
              "Effect": "Allow",
              "Principal": {
                "AWS": {
                  "Fn::Join": [
                    "",
                    [
                      "arn:",
                      {
                        "Ref": "AWS::Partition",
                      },
                      ":iam::234567890123:role/MyRolePhysicalName",
                    ],
                  ],
                },
              },
            },
          ],
        },
      }));

      expect(stackB).to(haveResourceLike('AWS::IAM::Policy', {
        "PolicyDocument": {
          "Statement": [
            {
              // Bucket grant
            },
            {
              "Action": [
                "kms:Decrypt",
                "kms:DescribeKey",
              ],
              "Effect": "Allow",
              "Resource": "*",
            },
          ],
        },
      }));

      test.done();
    },
  },

  'urlForObject returns a token with the S3 URL of the token'(test: Test) {
    const stack = new cdk.Stack();
    const bucket = new s3.Bucket(stack, 'MyBucket');

    new cdk.CfnOutput(stack, 'BucketURL', { value: bucket.urlForObject() });
    new cdk.CfnOutput(stack, 'MyFileURL', { value: bucket.urlForObject('my/file.txt') });
    new cdk.CfnOutput(stack, 'YourFileURL', { value: bucket.urlForObject('/your/file.txt') }); // "/" is optional

    expect(stack).toMatch({
      "Resources": {
        "MyBucketF68F3FF0": {
          "Type": "AWS::S3::Bucket",
          "DeletionPolicy": "Retain"
        }
      },
      "Outputs": {
        "BucketURL": {
          "Value": {
            "Fn::Join": [
              "",
              [
                "https://s3.",
                {
                  "Ref": "AWS::Region"
                },
                ".",
                {
                  "Ref": "AWS::URLSuffix"
                },
                "/",
                {
                  "Ref": "MyBucketF68F3FF0"
                }
              ]
            ]
          },
        },
        "MyFileURL": {
          "Value": {
            "Fn::Join": [
              "",
              [
                "https://s3.",
                {
                  "Ref": "AWS::Region"
                },
                ".",
                {
                  "Ref": "AWS::URLSuffix"
                },
                "/",
                {
                  "Ref": "MyBucketF68F3FF0"
                },
                "/my/file.txt"
              ]
            ]
          }
        },
        "YourFileURL": {
          "Value": {
            "Fn::Join": [
              "",
              [
                "https://s3.",
                {
                  "Ref": "AWS::Region"
                },
                ".",
                {
                  "Ref": "AWS::URLSuffix"
                },
                "/",
                {
                  "Ref": "MyBucketF68F3FF0"
                },
                "/your/file.txt"
              ]
            ]
          },
        }
      }
    });

    test.done();
  },

  'grantPublicAccess': {
    'by default, grants s3:GetObject to all objects'(test: Test) {
      // GIVEN
      const stack = new cdk.Stack();
      const bucket = new s3.Bucket(stack, 'b');

      // WHEN
      bucket.grantPublicAccess();

      // THEN
      expect(stack).to(haveResource('AWS::S3::BucketPolicy', {
        "PolicyDocument": {
          "Statement": [
            {
              "Action": "s3:GetObject",
              "Effect": "Allow",
              "Principal": "*",
              "Resource": { "Fn::Join": ["", [{ "Fn::GetAtt": ["bC3BBCC65", "Arn"] }, "/*"]] }
            }
          ],
          "Version": "2012-10-17"
        }
      }));
      test.done();
    },

    '"keyPrefix" can be used to only grant access to certain objects'(test: Test) {
      // GIVEN
      const stack = new cdk.Stack();
      const bucket = new s3.Bucket(stack, 'b');

      // WHEN
      bucket.grantPublicAccess('only/access/these/*');

      // THEN
      expect(stack).to(haveResource('AWS::S3::BucketPolicy', {
        "PolicyDocument": {
          "Statement": [
            {
              "Action": "s3:GetObject",
              "Effect": "Allow",
              "Principal": "*",
              "Resource": { "Fn::Join": ["", [{ "Fn::GetAtt": ["bC3BBCC65", "Arn"] }, "/only/access/these/*"]] }
            }
          ],
          "Version": "2012-10-17"
        }
      }));
      test.done();
    },

    '"allowedActions" can be used to specify actions explicitly'(test: Test) {
      // GIVEN
      const stack = new cdk.Stack();
      const bucket = new s3.Bucket(stack, 'b');

      // WHEN
      bucket.grantPublicAccess('*', 's3:GetObject', 's3:PutObject');

      // THEN
      expect(stack).to(haveResource('AWS::S3::BucketPolicy', {
        "PolicyDocument": {
          "Statement": [
            {
              "Action": ["s3:GetObject", "s3:PutObject"],
              "Effect": "Allow",
              "Principal": "*",
              "Resource": { "Fn::Join": ["", [{ "Fn::GetAtt": ["bC3BBCC65", "Arn"] }, "/*"]] }
            }
          ],
          "Version": "2012-10-17"
        }
      }));
      test.done();
    },

    'returns the PolicyStatement which can be then customized'(test: Test) {
      // GIVEN
      const stack = new cdk.Stack();
      const bucket = new s3.Bucket(stack, 'b');

      // WHEN
      const result = bucket.grantPublicAccess();
      result.resourceStatement!.addCondition('IpAddress', { "aws:SourceIp": "54.240.143.0/24" });

      // THEN
      expect(stack).to(haveResource('AWS::S3::BucketPolicy', {
        "PolicyDocument": {
          "Statement": [
            {
              "Action": "s3:GetObject",
              "Effect": "Allow",
              "Principal": "*",
              "Resource": { "Fn::Join": ["", [{ "Fn::GetAtt": ["bC3BBCC65", "Arn"] }, "/*"]] },
              "Condition": {
                "IpAddress": { "aws:SourceIp": "54.240.143.0/24" }
              }
            }
          ],
          "Version": "2012-10-17"
        }
      }));
      test.done();
    },

    'throws when blockPublicPolicy is set to true'(test: Test) {
      // GIVEN
      const stack = new cdk.Stack();
      const bucket = new s3.Bucket(stack, 'MyBucket', {
        blockPublicAccess: new s3.BlockPublicAccess({ blockPublicPolicy: true })
      });

      // THEN
      test.throws(() => bucket.grantPublicAccess(), /blockPublicPolicy/);

      test.done();
    }
  },

  'website configuration': {
    'only index doc'(test: Test) {
      const stack = new cdk.Stack();
      new s3.Bucket(stack, 'Website', {
        websiteIndexDocument: 'index2.html'
      });
      expect(stack).to(haveResource('AWS::S3::Bucket', {
        WebsiteConfiguration: {
          IndexDocument: "index2.html"
        }
      }));
      test.done();
    },
    'fails if only error doc is specified'(test: Test) {
      const stack = new cdk.Stack();
      test.throws(() => {
        new s3.Bucket(stack, 'Website', {
          websiteErrorDocument: 'error.html'
        });
      }, /"websiteIndexDocument" is required if "websiteErrorDocument" is set/);
      test.done();
    },
    'error and index docs'(test: Test) {
      const stack = new cdk.Stack();
      new s3.Bucket(stack, 'Website', {
        websiteIndexDocument: 'index2.html',
        websiteErrorDocument: 'error.html',
      });
      expect(stack).to(haveResource('AWS::S3::Bucket', {
        WebsiteConfiguration: {
          IndexDocument: "index2.html",
          ErrorDocument: "error.html"
        }
      }));
      test.done();
    },
    'exports the WebsiteURL'(test: Test) {
      const stack = new cdk.Stack();
      const bucket = new s3.Bucket(stack, 'Website', {
        websiteIndexDocument: 'index.html'
      });
      test.deepEqual(stack.resolve(bucket.bucketWebsiteUrl), { 'Fn::GetAtt': ['Website32962D0B', 'WebsiteURL'] });
      test.done();
    }
  },

  'Bucket.fromBucketArn'(test: Test) {
    // GIVEN
    const stack = new Stack();

    // WHEN
    const bucket = Bucket.fromBucketArn(stack, 'my-bucket', 'arn:aws:s3:::my_corporate_bucket');

    // THEN
    test.deepEqual(bucket.bucketName, 'my_corporate_bucket');
    test.deepEqual(bucket.bucketArn, 'arn:aws:s3:::my_corporate_bucket');
    test.done();
  },

  'Bucket.fromBucketName'(test: Test) {
    // GIVEN
    const stack = new Stack();

    // WHEN
    const bucket = Bucket.fromBucketName(stack, 'imported-bucket', 'my-bucket-name');

    // THEN
    test.deepEqual(bucket.bucketName, 'my-bucket-name');
    test.deepEqual(stack.resolve(bucket.bucketArn), {
      'Fn::Join': ['', ['arn:', { Ref: 'AWS::Partition' }, ':s3:::my-bucket-name']]
    });
    test.done();
  },

  'if a kms key is specified, it implies bucket is encrypted with kms (dah)'(test: Test) {
    // GIVEN
    const stack = new Stack();
    const key = new kms.Key(stack, 'k');

    // THEN
    new Bucket(stack, 'b', { encryptionKey: key });
    test.done();
  }
};<|MERGE_RESOLUTION|>--- conflicted
+++ resolved
@@ -534,14 +534,10 @@
 
   'removal policy can be used to specify behavior upon delete'(test: Test) {
     const stack = new cdk.Stack();
-<<<<<<< HEAD
-    new s3.Bucket(stack, 'MyBucket', { removalPolicy: cdk.RemovalPolicy.Orphan, encryption: s3.BucketEncryption.UNENCRYPTED });
-=======
     new s3.Bucket(stack, 'MyBucket', {
       removalPolicy: cdk.RemovalPolicy.Retain,
-      encryption: s3.BucketEncryption.Unencrypted
-    });
->>>>>>> 390baf1d
+      encryption: s3.BucketEncryption.UNENCRYPTED
+    });
 
     expect(stack).toMatch({
       Resources: {
