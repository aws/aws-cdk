--- conflicted
+++ resolved
@@ -1,10 +1,7 @@
-<<<<<<< HEAD
 import '@aws-cdk/assert-internal/jest';
 import { ResourcePart } from '@aws-cdk/assert-internal';
 import * as iam from '@aws-cdk/aws-iam';
-=======
 import { Template } from '@aws-cdk/assertions';
->>>>>>> 02d7b406
 import * as cdk from '@aws-cdk/core';
 import * as s3 from '../lib';
 
