--- conflicted
+++ resolved
@@ -1,12 +1,8 @@
 import events = require('@aws-cdk/aws-events');
 import iam = require('@aws-cdk/aws-iam');
 import kms = require('@aws-cdk/aws-kms');
-<<<<<<< HEAD
-import { CfnResource, Construct, IResource, RemovalPolicy, Resource, Token } from '@aws-cdk/cdk';
-=======
-import { applyRemovalPolicy, Construct, IResource, Lazy, PhysicalName,
+import { CfnResource, Construct, IResource, Lazy, PhysicalName,
   RemovalPolicy, Resource, ResourceIdentifiers, Stack, Token } from '@aws-cdk/cdk';
->>>>>>> 118a7163
 import { EOL } from 'os';
 import { BucketPolicy } from './bucket-policy';
 import { IBucketNotificationDestination } from './destination';
