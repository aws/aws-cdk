import { App, CfnResource, Stack } from 'aws-cdk-lib';
import { ExpectedResult, IntegTest } from '../../../lib';

const app = new App();
const stack = new Stack(app, 'Assertions');

const ssmParameter = new CfnResource(stack, 'Utf8Parameter', {
  type: 'AWS::SSM::Parameter',
  properties: {
    Type: 'String',
    Value: 'ABCDEFGHIJKLMNOPQRSTUVWXYZÅÄÖ!"#¤%&/()=?`´^*+~_-.,:;<>|',
  },
});

const queue = new CfnResource(stack, 'Queue', {
  type: 'AWS::SQS::Queue',
  properties: {},
});

const integ = new IntegTest(app, 'AssertionsTest', {
  testCases: [stack],
});

const firstAssertion = integ.assertions.awsApiCall('SSM', 'getParameter', {
  Name: ssmParameter.ref,
  WithDecryption: true,
}).expect(
  ExpectedResult.objectLike({
    Parameter: {
      Type: 'String',
      Value: 'ABCDEFGHIJKLMNOPQRSTUVWXYZÅÄÖ!"#¤%&/()=?`´^*+~_-.,:;<>|',
    },
  }),
);

const secondAssertion = integ.assertions.awsApiCall('SSM', 'getParameter', {
  Name: ssmParameter.ref,
  WithDecryption: true,
}).expect(
  ExpectedResult.objectLike({
    Parameter: {
      Type: 'String',
      Value: 'ABCDEFGHIJKLMNOPQRSTUVWXYZÅÄÖ!"#¤%&/()=?`´^*+~_-.,:;<>|',
    },
  }),
);

<<<<<<< HEAD
const metricAssertion = integ.assertions.awsApiCall('CloudWatch', 'getMetricData', {
  MetricDataQueries: [
    {
      Id: 'id1',
      MetricStat: {
        Metric: {
          Namespace: 'AWS/SQS',
          MetricName: 'NumberOfMessagesReceived',
          Dimensions: [
            {
              Name: 'QueueName',
              Value: queue.getAtt('QueueName').toString(),
            },
          ],
        },
        Period: 60,
        Stat: 'Sum',
      },
      ReturnData: true,
    },
  ],
  StartTime: new Date(Date.now() - 24 * 60 * 60 * 1000),
  EndTime: new Date(),
});
metricAssertion.provider.addToRolePolicy({
  Effect: 'Allow',
  Action: ['cloudwatch:GetMetricData'],
  Resource: ['*'],
});

firstAssertion.next(secondAssertion.next(metricAssertion));
=======
// use v3 package name and command class name
const thirdAssertion = integ.assertions.awsApiCall('@aws-sdk/client-ssm', 'GetParameterCommand', {
  Name: ssmParameter.ref,
  WithDecryption: true,
}).expect(
  ExpectedResult.objectLike({
    Parameter: {
      Type: 'String',
      Value: 'ABCDEFGHIJKLMNOPQRSTUVWXYZÅÄÖ!"#¤%&/()=?`´^*+~_-.,:;<>|',
    },
  }),
);

// use v3 client name and command class name
const forthAssertion = integ.assertions.awsApiCall('ssm', 'GetParameterCommand', {
  Name: ssmParameter.ref,
  WithDecryption: true,
}).expect(
  ExpectedResult.objectLike({
    Parameter: {
      Type: 'String',
      Value: 'ABCDEFGHIJKLMNOPQRSTUVWXYZÅÄÖ!"#¤%&/()=?`´^*+~_-.,:;<>|',
    },
  }),
);

firstAssertion.next(secondAssertion).next(thirdAssertion).next(forthAssertion);
>>>>>>> 63390e1b
<|MERGE_RESOLUTION|>--- conflicted
+++ resolved
@@ -10,11 +10,6 @@
     Type: 'String',
     Value: 'ABCDEFGHIJKLMNOPQRSTUVWXYZÅÄÖ!"#¤%&/()=?`´^*+~_-.,:;<>|',
   },
-});
-
-const queue = new CfnResource(stack, 'Queue', {
-  type: 'AWS::SQS::Queue',
-  properties: {},
 });
 
 const integ = new IntegTest(app, 'AssertionsTest', {
@@ -45,39 +40,6 @@
   }),
 );
 
-<<<<<<< HEAD
-const metricAssertion = integ.assertions.awsApiCall('CloudWatch', 'getMetricData', {
-  MetricDataQueries: [
-    {
-      Id: 'id1',
-      MetricStat: {
-        Metric: {
-          Namespace: 'AWS/SQS',
-          MetricName: 'NumberOfMessagesReceived',
-          Dimensions: [
-            {
-              Name: 'QueueName',
-              Value: queue.getAtt('QueueName').toString(),
-            },
-          ],
-        },
-        Period: 60,
-        Stat: 'Sum',
-      },
-      ReturnData: true,
-    },
-  ],
-  StartTime: new Date(Date.now() - 24 * 60 * 60 * 1000),
-  EndTime: new Date(),
-});
-metricAssertion.provider.addToRolePolicy({
-  Effect: 'Allow',
-  Action: ['cloudwatch:GetMetricData'],
-  Resource: ['*'],
-});
-
-firstAssertion.next(secondAssertion.next(metricAssertion));
-=======
 // use v3 package name and command class name
 const thirdAssertion = integ.assertions.awsApiCall('@aws-sdk/client-ssm', 'GetParameterCommand', {
   Name: ssmParameter.ref,
@@ -104,5 +66,4 @@
   }),
 );
 
-firstAssertion.next(secondAssertion).next(thirdAssertion).next(forthAssertion);
->>>>>>> 63390e1b
+firstAssertion.next(secondAssertion).next(thirdAssertion).next(forthAssertion);