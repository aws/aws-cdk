{
  "name": "@aws-cdk/aws-secretsmanager",
  "version": "0.23.0",
  "description": "The CDK Construct Library for AWS::SecretsManager",
  "main": "lib/index.js",
  "types": "lib/index.d.ts",
  "jsii": {
    "outdir": "dist",
    "targets": {
      "dotnet": {
        "namespace": "Amazon.CDK.AWS.SecretsManager",
        "packageId": "Amazon.CDK.AWS.SecretsManager",
        "signAssembly": true,
        "assemblyOriginatorKeyFile": "../../key.snk"
      },
      "java": {
        "package": "software.amazon.awscdk.services.secretsmanager",
        "maven": {
          "groupId": "software.amazon.awscdk",
          "artifactId": "secretsmanager"
        }
      },
      "sphinx": {}
    }
  },
  "repository": {
    "type": "git",
    "url": "https://github.com/awslabs/aws-cdk.git"
  },
  "homepage": "https://github.com/awslabs/aws-cdk",
  "scripts": {
    "build": "cdk-build",
    "integ": "cdk-integ",
    "lint": "cdk-lint",
    "package": "cdk-package",
    "pkglint": "pkglint -f",
    "test": "cdk-test",
    "watch": "cdk-watch",
    "awslint": "cdk-awslint",
    "cfn2ts": "cfn2ts"
  },
  "cdk-build": {
    "cloudformation": "AWS::SecretsManager"
  },
  "keywords": [
    "aws",
    "cdk",
    "constructs",
    "aws-secretsmanager"
  ],
  "author": {
    "name": "Amazon Web Services",
    "url": "https://aws.amazon.com",
    "organization": true
  },
  "license": "Apache-2.0",
  "devDependencies": {
    "@aws-cdk/assert": "^0.23.0",
    "cdk-build-tools": "^0.23.0",
    "cfn2ts": "^0.23.0",
    "pkglint": "^0.23.0"
  },
  "dependencies": {
<<<<<<< HEAD
    "@aws-cdk/aws-kms": "^0.21.0",
    "@aws-cdk/aws-iam": "^0.21.0",
    "@aws-cdk/cdk": "^0.21.0"
  },
  "peerDependencies": {
    "@aws-cdk/aws-kms": "^0.21.0",
    "@aws-cdk/aws-iam": "^0.21.0",
    "@aws-cdk/cdk": "^0.21.0"
=======
    "@aws-cdk/cdk": "^0.23.0"
  },
  "peerDependencies": {
    "@aws-cdk/cdk": "^0.23.0"
>>>>>>> ebb8aa1b
  },
  "engines": {
    "node": ">= 8.10.0"
  }
}<|MERGE_RESOLUTION|>--- conflicted
+++ resolved
@@ -61,21 +61,14 @@
     "pkglint": "^0.23.0"
   },
   "dependencies": {
-<<<<<<< HEAD
-    "@aws-cdk/aws-kms": "^0.21.0",
-    "@aws-cdk/aws-iam": "^0.21.0",
-    "@aws-cdk/cdk": "^0.21.0"
-  },
-  "peerDependencies": {
-    "@aws-cdk/aws-kms": "^0.21.0",
-    "@aws-cdk/aws-iam": "^0.21.0",
-    "@aws-cdk/cdk": "^0.21.0"
-=======
+    "@aws-cdk/aws-kms": "^0.23.0",
+    "@aws-cdk/aws-iam": "^0.23.0",
     "@aws-cdk/cdk": "^0.23.0"
   },
   "peerDependencies": {
+    "@aws-cdk/aws-kms": "^0.23.0",
+    "@aws-cdk/aws-iam": "^0.23.0",
     "@aws-cdk/cdk": "^0.23.0"
->>>>>>> ebb8aa1b
   },
   "engines": {
     "node": ">= 8.10.0"
