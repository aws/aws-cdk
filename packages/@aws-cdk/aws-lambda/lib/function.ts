import cloudwatch = require('@aws-cdk/aws-cloudwatch');
import ec2 = require('@aws-cdk/aws-ec2');
import iam = require('@aws-cdk/aws-iam');
import logs = require('@aws-cdk/aws-logs');
import sqs = require('@aws-cdk/aws-sqs');
<<<<<<< HEAD
import { Construct, Duration, Fn, Lazy, Stack, toSeconds } from '@aws-cdk/cdk';
=======
import { Construct, Fn, Lazy, Stack, Token } from '@aws-cdk/cdk';
>>>>>>> 849b6931
import { Code } from './code';
import { IEventSource } from './event-source';
import { FunctionAttributes, FunctionBase, IFunction } from './function-base';
import { Version } from './lambda-version';
import { CfnFunction } from './lambda.generated';
import { ILayerVersion } from './layers';
import { LogRetention } from './log-retention';
import { Runtime } from './runtime';

/**
 * X-Ray Tracing Modes (https://docs.aws.amazon.com/lambda/latest/dg/API_TracingConfig.html)
 */
export enum Tracing {
  /**
   * Lambda will respect any tracing header it receives from an upstream service.
   * If no tracing header is received, Lambda will call X-Ray for a tracing decision.
   */
  Active,
  /**
   * Lambda will only trace the request from an upstream service
   * if it contains a tracing header with "sampled=1"
   */
  PassThrough,
  /**
   * Lambda will not trace any request.
   */
  Disabled
}

export interface FunctionProps {
  /**
   * The source code of your Lambda function. You can point to a file in an
   * Amazon Simple Storage Service (Amazon S3) bucket or specify your source
   * code as inline text.
   */
  readonly code: Code;

  /**
   * A description of the function.
   *
   * @default - No description.
   */
  readonly description?: string;

  /**
   * The name of the function (within your source code) that Lambda calls to
   * start running your code. For more information, see the Handler property
   * in the AWS Lambda Developer Guide.
   *
   * NOTE: If you specify your source code as inline text by specifying the
   * ZipFile property within the Code property, specify index.function_name as
   * the handler.
   */
  readonly handler: string;

  /**
   * The function execution time (in seconds) after which Lambda terminates
   * the function. Because the execution time affects cost, set this value
   * based on the function's expected execution time.
   *
   * @default Duration.seconds(3)
   */
  readonly timeout?: Duration;

  /**
   * Key-value pairs that Lambda caches and makes available for your Lambda
   * functions. Use environment variables to apply configuration changes, such
   * as test and production environment configurations, without changing your
   * Lambda function source code.
   *
   * @default - No environment variables.
   */
  readonly environment?: { [key: string]: any };

  /**
   * The runtime environment for the Lambda function that you are uploading.
   * For valid values, see the Runtime property in the AWS Lambda Developer
   * Guide.
   */
  readonly runtime: Runtime;

  /**
   * A name for the function.
   *
   * @default - AWS CloudFormation generates a unique physical ID and uses that
   * ID for the function's name. For more information, see Name Type.
   */
  readonly functionName?: string;

  /**
   * The amount of memory, in MB, that is allocated to your Lambda function.
   * Lambda uses this value to proportionally allocate the amount of CPU
   * power. For more information, see Resource Model in the AWS Lambda
   * Developer Guide.
   *
   * @default 128
   */
  readonly memorySize?: number;

  /**
   * Initial policy statements to add to the created Lambda Role.
   *
   * You can call `addToRolePolicy` to the created lambda to add statements post creation.
   *
   * @default - No policy statements are added to the created Lambda role.
   */
  readonly initialPolicy?: iam.PolicyStatement[];

  /**
   * Lambda execution role.
   *
   * This is the role that will be assumed by the function upon execution.
   * It controls the permissions that the function will have. The Role must
   * be assumable by the 'lambda.amazonaws.com' service principal.
   *
   * @default - A unique role will be generated for this lambda function.
   * Both supplied and generated roles can always be changed by calling `addToRolePolicy`.
   */
  readonly role?: iam.IRole;

  /**
   * VPC network to place Lambda network interfaces
   *
   * Specify this if the Lambda function needs to access resources in a VPC.
   *
   * @default - Function is not placed within a VPC.
   */
  readonly vpc?: ec2.IVpc;

  /**
   * Where to place the network interfaces within the VPC.
   *
   * Only used if 'vpc' is supplied. Note: internet access for Lambdas
   * requires a NAT gateway, so picking Public subnets is not allowed.
   *
   * @default - Private subnets.
   */
  readonly vpcSubnets?: ec2.SubnetSelection;

  /**
   * What security group to associate with the Lambda's network interfaces.
   *
   * Only used if 'vpc' is supplied.
   *
   * @default - If the function is placed within a VPC and a security group is
   * not specified, a dedicated security group will be created for this
   * function.
   */
  readonly securityGroup?: ec2.ISecurityGroup;

  /**
   * Whether to allow the Lambda to send all network traffic
   *
   * If set to false, you must individually add traffic rules to allow the
   * Lambda to connect to network targets.
   *
   * @default true
   */
  readonly allowAllOutbound?: boolean;

  /**
   * Enabled DLQ. If `deadLetterQueue` is undefined,
   * an SQS queue with default options will be defined for your Function.
   *
   * @default - false unless `deadLetterQueue` is set, which implies DLQ is enabled.
   */
  readonly deadLetterQueueEnabled?: boolean;

  /**
   * The SQS queue to use if DLQ is enabled.
   *
   * @default - SQS queue with 14 day retention period if `deadLetterQueueEnabled` is `true`
   */
  readonly deadLetterQueue?: sqs.IQueue;

  /**
   * Enable AWS X-Ray Tracing for Lambda Function.
   *
   * @default Tracing.Disabled
   */
  readonly tracing?: Tracing;

  /**
   * A list of layers to add to the function's execution environment. You can configure your Lambda function to pull in
   * additional code during initialization in the form of layers. Layers are packages of libraries or other dependencies
   * that can be used by mulitple functions.
   *
   * @default - No layers.
   */
  readonly layers?: ILayerVersion[];

  /**
   * The maximum of concurrent executions you want to reserve for the function.
   *
   * @default - No specific limit - account limit.
   * @see https://docs.aws.amazon.com/lambda/latest/dg/concurrent-executions.html
   */
  readonly reservedConcurrentExecutions?: number;

  /**
   * Event sources for this function.
   *
   * You can also add event sources using `addEventSource`.
   *
   * @default - No event sources.
   */
  readonly events?: IEventSource[];

  /**
   * The number of days log events are kept in CloudWatch Logs. When updating
   * this property, unsetting it doesn't remove the log retention policy. To
   * remove the retention policy, set the value to `Infinity`.
   *
   * @default - Logs never expire.
   */
  readonly logRetention?: logs.RetentionDays;
}

/**
 * Deploys a file from from inside the construct library as a function.
 *
 * The supplied file is subject to the 4096 bytes limit of being embedded in a
 * CloudFormation template.
 *
 * The construct includes an associated role with the lambda.
 *
 * This construct does not yet reproduce all features from the underlying resource
 * library.
 */
export class Function extends FunctionBase {

  public static fromFunctionArn(scope: Construct, id: string, functionArn: string): IFunction {
    return Function.fromFunctionAttributes(scope, id, { functionArn });
  }

  /**
   * Creates a Lambda function object which represents a function not defined
   * within this stack.
   *
   *    Lambda.import(this, 'MyImportedFunction', { lambdaArn: new LambdaArn('arn:aws:...') });
   *
   * @param scope The parent construct
   * @param id The name of the lambda construct
   * @param attrs the attributes of the function to import
   */
  public static fromFunctionAttributes(scope: Construct, id: string, attrs: FunctionAttributes): IFunction {
    const functionArn = attrs.functionArn;
    const functionName = extractNameFromArn(attrs.functionArn);
    const role = attrs.role;

    class Import extends FunctionBase {
      public readonly functionName = functionName;
      public readonly functionArn = functionArn;
      public readonly role = role;
      public readonly grantPrincipal: iam.IPrincipal;

      protected readonly canCreatePermissions = false;

      constructor(s: Construct, i: string) {
        super(s, i);

        this.grantPrincipal = role || new iam.ImportedResourcePrincipal({ resource: this } );

        if (attrs.securityGroupId) {
          this._connections = new ec2.Connections({
            securityGroups: [
              ec2.SecurityGroup.fromSecurityGroupId(this, 'SecurityGroup', attrs.securityGroupId)
            ]
          });
        }
      }
    }

    return new Import(scope, id);
  }

  /**
   * Return the given named metric for this Lambda
   */
  public static metricAll(metricName: string, props?: cloudwatch.MetricOptions): cloudwatch.Metric {
    return new cloudwatch.Metric({
      namespace: 'AWS/Lambda',
      metricName,
      ...props
    });
  }
  /**
   * Metric for the number of Errors executing all Lambdas
   *
   * @default sum over 5 minutes
   */
  public static metricAllErrors(props?: cloudwatch.MetricOptions): cloudwatch.Metric {
    return this.metricAll('Errors', { statistic: 'sum', ...props });
  }

  /**
   * Metric for the Duration executing all Lambdas
   *
   * @default average over 5 minutes
   */
  public static metricAllDuration(props?: cloudwatch.MetricOptions): cloudwatch.Metric {
    return this.metricAll('Duration', props);
  }

  /**
   * Metric for the number of invocations of all Lambdas
   *
   * @default sum over 5 minutes
   */
  public static metricAllInvocations(props?: cloudwatch.MetricOptions): cloudwatch.Metric {
    return this.metricAll('Invocations', { statistic: 'sum', ...props });
  }

  /**
   * Metric for the number of throttled invocations of all Lambdas
   *
   * @default sum over 5 minutes
   */
  public static metricAllThrottles(props?: cloudwatch.MetricOptions): cloudwatch.Metric {
    return this.metricAll('Throttles', { statistic: 'sum', ...props });
  }

  /**
   * Metric for the number of concurrent executions across all Lambdas
   *
   * @default max over 5 minutes
   */
  public static metricAllConcurrentExecutions(props?: cloudwatch.MetricOptions): cloudwatch.Metric {
    // Mini-FAQ: why max? This metric is a gauge that is emitted every
    // minute, so either max or avg or a percentile make sense (but sum
    // doesn't). Max is more sensitive to spiky load changes which is
    // probably what you're interested in if you're looking at this metric
    // (Load spikes may lead to concurrent execution errors that would
    // otherwise not be visible in the avg)
    return this.metricAll('ConcurrentExecutions', { statistic: 'max', ...props });
  }

  /**
   * Metric for the number of unreserved concurrent executions across all Lambdas
   *
   * @default max over 5 minutes
   */
  public static metricAllUnreservedConcurrentExecutions(props?: cloudwatch.MetricOptions): cloudwatch.Metric {
    return this.metricAll('UnreservedConcurrentExecutions', { statistic: 'max', ...props });
  }

  /**
   * Name of this function
   */
  public readonly functionName: string;

  /**
   * ARN of this function
   */
  public readonly functionArn: string;

  /**
   * Execution role associated with this function
   */
  public readonly role?: iam.IRole;

  /**
   * The runtime configured for this lambda.
   */
  public readonly runtime: Runtime;

  /**
   * The name of the handler configured for this lambda.
   */
  public readonly handler: string;

  /**
   * The principal this Lambda Function is running as
   */
  public readonly grantPrincipal: iam.IPrincipal;

  protected readonly canCreatePermissions = true;

  private readonly layers: ILayerVersion[] = [];

  /**
   * Environment variables for this function
   */
  private readonly environment?: { [key: string]: any };

  constructor(scope: Construct, id: string, props: FunctionProps) {
    super(scope, id);

    this.environment = props.environment || { };

    const managedPolicyArns = new Array<string>();

    // the arn is in the form of - arn:aws:iam::aws:policy/service-role/AWSLambdaBasicExecutionRole
    managedPolicyArns.push(new iam.AwsManagedPolicy("service-role/AWSLambdaBasicExecutionRole", this).policyArn);

    if (props.vpc) {
      // Policy that will have ENI creation permissions
      managedPolicyArns.push(new iam.AwsManagedPolicy("service-role/AWSLambdaVPCAccessExecutionRole", this).policyArn);
    }

    this.role = props.role || new iam.Role(this, 'ServiceRole', {
      assumedBy: new iam.ServicePrincipal('lambda.amazonaws.com'),
      managedPolicyArns,
    });
    this.grantPrincipal = this.role;

    for (const statement of (props.initialPolicy || [])) {
      this.role.addToPolicy(statement);
    }

    const region = Stack.of(this).region;
    const isChina = !Token.isUnresolved(region) && region.startsWith('cn-');
    if (isChina && props.environment && Object.keys(props.environment).length > 0) {
      // tslint:disable-next-line:max-line-length
      throw new Error(`Environment variables are not supported in this region (${region}); consider using tags or SSM parameters instead`);
    }

    const resource: CfnFunction = new CfnFunction(this, 'Resource', {
      functionName: props.functionName,
      description: props.description,
      code: Lazy.anyValue({ produce: () => props.code._toJSON(resource) }),
      layers: Lazy.listValue({ produce: () => this.layers.map(layer => layer.layerVersionArn) }, { omitEmpty: true }),
      handler: props.handler,
      timeout: toSeconds(props.timeout),
      runtime: props.runtime.name,
      role: this.role.roleArn,
      environment: Lazy.anyValue({ produce: () => this.renderEnvironment() }),
      memorySize: props.memorySize,
      vpcConfig: this.configureVpc(props),
      deadLetterConfig: this.buildDeadLetterConfig(props),
      tracingConfig: this.buildTracingConfig(props),
      reservedConcurrentExecutions: props.reservedConcurrentExecutions
    });

    resource.node.addDependency(this.role);

    this.functionName = resource.refAsString;
    this.functionArn = resource.functionArn;
    this.handler = props.handler;
    this.runtime = props.runtime;

    // allow code to bind to stack.
    props.code.bind(this);

    for (const layer of props.layers || []) {
      this.addLayer(layer);
    }

    for (const event of props.events || []) {
      this.addEventSource(event);
    }

    // Log retention
    if (props.logRetention) {
      new LogRetention(this, 'LogRetention', {
        logGroupName: `/aws/lambda/${this.functionName}`,
        retention: props.logRetention
      });
    }
  }

  /**
   * Adds an environment variable to this Lambda function.
   * If this is a ref to a Lambda function, this operation results in a no-op.
   * @param key The environment variable key.
   * @param value The environment variable's value.
   */
  public addEnvironment(key: string, value: any): this {
    if (!this.environment) {
      // TODO: add metadata
      return this;
    }
    this.environment[key] = value;
    return this;
  }

  /**
   * Adds a Lambda Layer to this Lambda function.
   *
   * @param layer the layer to be added.
   *
   * @throws if there are already 5 layers on this function, or the layer is incompatible with this function's runtime.
   */
  public addLayer(layer: ILayerVersion): this {
    if (this.layers.length === 5) {
      throw new Error('Unable to add layer: this lambda function already uses 5 layers.');
    }
    if (layer.compatibleRuntimes && !layer.compatibleRuntimes.find(runtime => runtime.runtimeEquals(this.runtime))) {
      const runtimes = layer.compatibleRuntimes.map(runtime => runtime.name).join(', ');
      throw new Error(`This lambda function uses a runtime that is incompatible with this layer (${this.runtime.name} is not in [${runtimes}])`);
    }
    this.layers.push(layer);
    return this;
  }

  /**
   * Add a new version for this Lambda
   *
   * If you want to deploy through CloudFormation and use aliases, you need to
   * add a new version (with a new name) to your Lambda every time you want
   * to deploy an update. An alias can then refer to the newly created Version.
   *
   * All versions should have distinct names, and you should not delete versions
   * as long as your Alias needs to refer to them.
   *
   * @param name A unique name for this version
   * @param codeSha256 The SHA-256 hash of the most recently deployed Lambda source code, or
   *  omit to skip validation.
   * @param description A description for this version.
   * @returns A new Version object.
   */
  public addVersion(name: string, codeSha256?: string, description?: string): Version {
    return new Version(this, 'Version' + name, {
      lambda: this,
      codeSha256,
      description,
    });
  }

  /**
   * Add a new version for this Lambda, always with a different name.
   *
   * This is similar to the {@link addVersion} method,
   * but useful when deploying this Lambda through CodePipeline with blue/green deployments.
   * When using {@link addVersion},
   * your Alias will not be updated until you change the name passed to {@link addVersion} in your CDK code.
   * When deploying through a Pipeline,
   * that might lead to a situation where a change to your Lambda application code will never be activated,
   * even though it traveled through the entire Pipeline,
   * because the Alias is still pointing to an old Version.
   * This method creates a new, unique Version every time the CDK code is executed,
   * and so prevents that from happening.
   */
  public newVersion(): Version {
    const now = new Date();
    return this.addVersion(now.toISOString());
  }

  private renderEnvironment() {
    if (!this.environment || Object.keys(this.environment).length === 0) {
      return undefined;
    }

    return {
      variables: this.environment
    };
  }

  /**
   * If configured, set up the VPC-related properties
   *
   * Returns the VpcConfig that should be added to the
   * Lambda creation properties.
   */
  private configureVpc(props: FunctionProps): CfnFunction.VpcConfigProperty | undefined {
    if ((props.securityGroup || props.allowAllOutbound !== undefined) && !props.vpc) {
      throw new Error(`Cannot configure 'securityGroup' or 'allowAllOutbound' without configuring a VPC`);
    }

    if (!props.vpc) { return undefined; }

    if (props.securityGroup && props.allowAllOutbound !== undefined) {
      throw new Error(`Configure 'allowAllOutbound' directly on the supplied SecurityGroup.`);
    }

    const securityGroup = props.securityGroup || new ec2.SecurityGroup(this, 'SecurityGroup', {
      vpc: props.vpc,
      description: 'Automatic security group for Lambda Function ' + this.node.uniqueId,
      allowAllOutbound: props.allowAllOutbound
    });

    this._connections = new ec2.Connections({ securityGroups: [securityGroup] });

    // Pick subnets, make sure they're not Public. Routing through an IGW
    // won't work because the ENIs don't get a Public IP.
    // Why are we not simply forcing vpcSubnets? Because you might still be choosing
    // Isolated networks or selecting among 2 sets of Private subnets by name.
    const { subnetIds } = props.vpc.selectSubnets(props.vpcSubnets);
    const publicSubnetIds = new Set(props.vpc.publicSubnets.map(s => s.subnetId));
    for (const subnetId of subnetIds) {
      if (publicSubnetIds.has(subnetId)) {
        throw new Error('Not possible to place Lambda Functions in a Public subnet');
      }
    }

    // List can't be empty here, if we got this far you intended to put your Lambda
    // in subnets. We're going to guarantee that we get the nice error message by
    // making VpcNetwork do the selection again.

    return {
      subnetIds,
      securityGroupIds: [securityGroup.securityGroupId]
    };
  }

  private buildDeadLetterConfig(props: FunctionProps) {
    if (props.deadLetterQueue && props.deadLetterQueueEnabled === false) {
      throw Error('deadLetterQueue defined but deadLetterQueueEnabled explicitly set to false');
    }

    if (!props.deadLetterQueue && !props.deadLetterQueueEnabled) {
      return undefined;
    }

    const deadLetterQueue = props.deadLetterQueue || new sqs.Queue(this, 'DeadLetterQueue', {
      retentionPeriod: Duration.days(14)
    });

    this.addToRolePolicy(new iam.PolicyStatement()
      .addAction('sqs:SendMessage')
      .addResource(deadLetterQueue.queueArn));

    return {
      targetArn: deadLetterQueue.queueArn
    };
  }

  private buildTracingConfig(props: FunctionProps) {
    if (props.tracing === undefined || props.tracing === Tracing.Disabled) {
      return undefined;
    }

    this.addToRolePolicy(new iam.PolicyStatement()
      .addActions('xray:PutTraceSegments', 'xray:PutTelemetryRecords')
      .addAllResources());

    return {
      mode: Tracing[props.tracing]
    };
  }
}

/**
 * Given an opaque (token) ARN, returns a CloudFormation expression that extracts the function
 * name from the ARN.
 *
 * Function ARNs look like this:
 *
 *   arn:aws:lambda:region:account-id:function:function-name
 *
 * ..which means that in order to extract the `function-name` component from the ARN, we can
 * split the ARN using ":" and select the component in index 6.
 *
 * @returns `FnSelect(6, FnSplit(':', arn))`
 */
function extractNameFromArn(arn: string) {
  return Fn.select(6, Fn.split(':', arn));
}<|MERGE_RESOLUTION|>--- conflicted
+++ resolved
@@ -3,11 +3,7 @@
 import iam = require('@aws-cdk/aws-iam');
 import logs = require('@aws-cdk/aws-logs');
 import sqs = require('@aws-cdk/aws-sqs');
-<<<<<<< HEAD
-import { Construct, Duration, Fn, Lazy, Stack, toSeconds } from '@aws-cdk/cdk';
-=======
-import { Construct, Fn, Lazy, Stack, Token } from '@aws-cdk/cdk';
->>>>>>> 849b6931
+import { Construct, Duration, Fn, Lazy, Stack, Token, toSeconds } from '@aws-cdk/cdk';
 import { Code } from './code';
 import { IEventSource } from './event-source';
 import { FunctionAttributes, FunctionBase, IFunction } from './function-base';
