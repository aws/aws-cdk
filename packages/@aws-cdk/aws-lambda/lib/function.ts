import cloudwatch = require('@aws-cdk/aws-cloudwatch');
import ec2 = require('@aws-cdk/aws-ec2');
import iam = require('@aws-cdk/aws-iam');
import logs = require('@aws-cdk/aws-logs');
import sqs = require('@aws-cdk/aws-sqs');
<<<<<<< HEAD
import { Construct, Fn, Lazy } from '@aws-cdk/cdk';
=======
import { Construct, Fn, Stack, Token } from '@aws-cdk/cdk';
>>>>>>> 2e0848c5
import { Code } from './code';
import { IEventSource } from './event-source';
import { FunctionAttributes, FunctionBase, IFunction } from './function-base';
import { Version } from './lambda-version';
import { CfnFunction } from './lambda.generated';
import { ILayerVersion } from './layers';
import { LogRetention } from './log-retention';
import { Runtime } from './runtime';

/**
 * X-Ray Tracing Modes (https://docs.aws.amazon.com/lambda/latest/dg/API_TracingConfig.html)
 */
export enum Tracing {
  /**
   * Lambda will respect any tracing header it receives from an upstream service.
   * If no tracing header is received, Lambda will call X-Ray for a tracing decision.
   */
  Active,
  /**
   * Lambda will only trace the request from an upstream service
   * if it contains a tracing header with "sampled=1"
   */
  PassThrough,
  /**
   * Lambda will not trace any request.
   */
  Disabled
}

export interface FunctionProps {
  /**
   * The source code of your Lambda function. You can point to a file in an
   * Amazon Simple Storage Service (Amazon S3) bucket or specify your source
   * code as inline text.
   */
  readonly code: Code;

  /**
   * A description of the function.
   *
   * @default - No description.
   */
  readonly description?: string;

  /**
   * The name of the function (within your source code) that Lambda calls to
   * start running your code. For more information, see the Handler property
   * in the AWS Lambda Developer Guide.
   *
   * NOTE: If you specify your source code as inline text by specifying the
   * ZipFile property within the Code property, specify index.function_name as
   * the handler.
   */
  readonly handler: string;

  /**
   * The function execution time (in seconds) after which Lambda terminates
   * the function. Because the execution time affects cost, set this value
   * based on the function's expected execution time.
   *
   * @default 3
   */
  readonly timeout?: number;

  /**
   * Key-value pairs that Lambda caches and makes available for your Lambda
   * functions. Use environment variables to apply configuration changes, such
   * as test and production environment configurations, without changing your
   * Lambda function source code.
   *
   * @default - No environment variables.
   */
  readonly environment?: { [key: string]: any };

  /**
   * The runtime environment for the Lambda function that you are uploading.
   * For valid values, see the Runtime property in the AWS Lambda Developer
   * Guide.
   */
  readonly runtime: Runtime;

  /**
   * A name for the function.
   *
   * @default - AWS CloudFormation generates a unique physical ID and uses that
   * ID for the function's name. For more information, see Name Type.
   */
  readonly functionName?: string;

  /**
   * The amount of memory, in MB, that is allocated to your Lambda function.
   * Lambda uses this value to proportionally allocate the amount of CPU
   * power. For more information, see Resource Model in the AWS Lambda
   * Developer Guide.
   *
   * @default 128
   */
  readonly memorySize?: number;

  /**
   * Initial policy statements to add to the created Lambda Role.
   *
   * You can call `addToRolePolicy` to the created lambda to add statements post creation.
   *
   * @default - No policy statements are added to the created Lambda role.
   */
  readonly initialPolicy?: iam.PolicyStatement[];

  /**
   * Lambda execution role.
   *
   * This is the role that will be assumed by the function upon execution.
   * It controls the permissions that the function will have. The Role must
   * be assumable by the 'lambda.amazonaws.com' service principal.
   *
   * @default - A unique role will be generated for this lambda function.
   * Both supplied and generated roles can always be changed by calling `addToRolePolicy`.
   */
  readonly role?: iam.IRole;

  /**
   * VPC network to place Lambda network interfaces
   *
   * Specify this if the Lambda function needs to access resources in a VPC.
   *
   * @default - Function is not placed within a VPC.
   */
  readonly vpc?: ec2.IVpc;

  /**
   * Where to place the network interfaces within the VPC.
   *
   * Only used if 'vpc' is supplied. Note: internet access for Lambdas
   * requires a NAT gateway, so picking Public subnets is not allowed.
   *
   * @default - Private subnets.
   */
  readonly vpcSubnets?: ec2.SubnetSelection;

  /**
   * What security group to associate with the Lambda's network interfaces.
   *
   * Only used if 'vpc' is supplied.
   *
   * @default - If the function is placed within a VPC and a security group is
   * not specified, a dedicated security group will be created for this
   * function.
   */
  readonly securityGroup?: ec2.ISecurityGroup;

  /**
   * Whether to allow the Lambda to send all network traffic
   *
   * If set to false, you must individually add traffic rules to allow the
   * Lambda to connect to network targets.
   *
   * @default true
   */
  readonly allowAllOutbound?: boolean;

  /**
   * Enabled DLQ. If `deadLetterQueue` is undefined,
   * an SQS queue with default options will be defined for your Function.
   *
   * @default - false unless `deadLetterQueue` is set, which implies DLQ is enabled.
   */
  readonly deadLetterQueueEnabled?: boolean;

  /**
   * The SQS queue to use if DLQ is enabled.
   *
   * @default - SQS queue with 14 day retention period if `deadLetterQueueEnabled` is `true`
   */
  readonly deadLetterQueue?: sqs.IQueue;

  /**
   * Enable AWS X-Ray Tracing for Lambda Function.
   *
   * @default Tracing.Disabled
   */
  readonly tracing?: Tracing;

  /**
   * A list of layers to add to the function's execution environment. You can configure your Lambda function to pull in
   * additional code during initialization in the form of layers. Layers are packages of libraries or other dependencies
   * that can be used by mulitple functions.
   *
   * @default - No layers.
   */
  readonly layers?: ILayerVersion[];

  /**
   * The maximum of concurrent executions you want to reserve for the function.
   *
   * @default - No specific limit - account limit.
   * @see https://docs.aws.amazon.com/lambda/latest/dg/concurrent-executions.html
   */
  readonly reservedConcurrentExecutions?: number;

  /**
   * Event sources for this function.
   *
   * You can also add event sources using `addEventSource`.
   *
   * @default - No event sources.
   */
  readonly events?: IEventSource[];

  /**
   * The number of days log events are kept in CloudWatch Logs. When updating
   * this property, unsetting it doesn't remove the log retention policy. To
   * remove the retention policy, set the value to `Infinity`.
   *
   * @default - Logs never expire.
   */
  readonly logRetentionDays?: logs.RetentionDays;
}

/**
 * Deploys a file from from inside the construct library as a function.
 *
 * The supplied file is subject to the 4096 bytes limit of being embedded in a
 * CloudFormation template.
 *
 * The construct includes an associated role with the lambda.
 *
 * This construct does not yet reproduce all features from the underlying resource
 * library.
 */
export class Function extends FunctionBase {

  public static fromFunctionArn(scope: Construct, id: string, functionArn: string): IFunction {
    return Function.fromFunctionAttributes(scope, id, { functionArn });
  }

  /**
   * Creates a Lambda function object which represents a function not defined
   * within this stack.
   *
   *    Lambda.import(this, 'MyImportedFunction', { lambdaArn: new LambdaArn('arn:aws:...') });
   *
   * @param scope The parent construct
   * @param id The name of the lambda construct
   * @param attrs the attributes of the function to import
   */
  public static fromFunctionAttributes(scope: Construct, id: string, attrs: FunctionAttributes): IFunction {
    const functionArn = attrs.functionArn;
    const functionName = extractNameFromArn(attrs.functionArn);
    const role = attrs.role;

    class Import extends FunctionBase {
      public readonly functionName = functionName;
      public readonly functionArn = functionArn;
      public readonly role = role;
      public readonly grantPrincipal: iam.IPrincipal;

      protected readonly canCreatePermissions = false;

      constructor(s: Construct, i: string) {
        super(s, i);

        this.grantPrincipal = role || new iam.ImportedResourcePrincipal({ resource: this } );

        if (attrs.securityGroupId) {
          this._connections = new ec2.Connections({
            securityGroups: [
              ec2.SecurityGroup.fromSecurityGroupId(this, 'SecurityGroup', attrs.securityGroupId)
            ]
          });
        }
      }
    }

    return new Import(scope, id);
  }

  /**
   * Return the given named metric for this Lambda
   */
  public static metricAll(metricName: string, props?: cloudwatch.MetricOptions): cloudwatch.Metric {
    return new cloudwatch.Metric({
      namespace: 'AWS/Lambda',
      metricName,
      ...props
    });
  }
  /**
   * Metric for the number of Errors executing all Lambdas
   *
   * @default sum over 5 minutes
   */
  public static metricAllErrors(props?: cloudwatch.MetricOptions): cloudwatch.Metric {
    return this.metricAll('Errors', { statistic: 'sum', ...props });
  }

  /**
   * Metric for the Duration executing all Lambdas
   *
   * @default average over 5 minutes
   */
  public static metricAllDuration(props?: cloudwatch.MetricOptions): cloudwatch.Metric {
    return this.metricAll('Duration', props);
  }

  /**
   * Metric for the number of invocations of all Lambdas
   *
   * @default sum over 5 minutes
   */
  public static metricAllInvocations(props?: cloudwatch.MetricOptions): cloudwatch.Metric {
    return this.metricAll('Invocations', { statistic: 'sum', ...props });
  }

  /**
   * Metric for the number of throttled invocations of all Lambdas
   *
   * @default sum over 5 minutes
   */
  public static metricAllThrottles(props?: cloudwatch.MetricOptions): cloudwatch.Metric {
    return this.metricAll('Throttles', { statistic: 'sum', ...props });
  }

  /**
   * Metric for the number of concurrent executions across all Lambdas
   *
   * @default max over 5 minutes
   */
  public static metricAllConcurrentExecutions(props?: cloudwatch.MetricOptions): cloudwatch.Metric {
    // Mini-FAQ: why max? This metric is a gauge that is emitted every
    // minute, so either max or avg or a percentile make sense (but sum
    // doesn't). Max is more sensitive to spiky load changes which is
    // probably what you're interested in if you're looking at this metric
    // (Load spikes may lead to concurrent execution errors that would
    // otherwise not be visible in the avg)
    return this.metricAll('ConcurrentExecutions', { statistic: 'max', ...props });
  }

  /**
   * Metric for the number of unreserved concurrent executions across all Lambdas
   *
   * @default max over 5 minutes
   */
  public static metricAllUnreservedConcurrentExecutions(props?: cloudwatch.MetricOptions): cloudwatch.Metric {
    return this.metricAll('UnreservedConcurrentExecutions', { statistic: 'max', ...props });
  }

  /**
   * Name of this function
   */
  public readonly functionName: string;

  /**
   * ARN of this function
   */
  public readonly functionArn: string;

  /**
   * Execution role associated with this function
   */
  public readonly role?: iam.IRole;

  /**
   * The runtime configured for this lambda.
   */
  public readonly runtime: Runtime;

  /**
   * The name of the handler configured for this lambda.
   */
  public readonly handler: string;

  /**
   * The principal this Lambda Function is running as
   */
  public readonly grantPrincipal: iam.IPrincipal;

  protected readonly canCreatePermissions = true;

  private readonly layers: ILayerVersion[] = [];

  /**
   * Environment variables for this function
   */
  private readonly environment?: { [key: string]: any };

  constructor(scope: Construct, id: string, props: FunctionProps) {
    super(scope, id);

    this.environment = props.environment || { };

    const managedPolicyArns = new Array<string>();

    // the arn is in the form of - arn:aws:iam::aws:policy/service-role/AWSLambdaBasicExecutionRole
    managedPolicyArns.push(new iam.AwsManagedPolicy("service-role/AWSLambdaBasicExecutionRole", this).policyArn);

    if (props.vpc) {
      // Policy that will have ENI creation permissions
      managedPolicyArns.push(new iam.AwsManagedPolicy("service-role/AWSLambdaVPCAccessExecutionRole", this).policyArn);
    }

    this.role = props.role || new iam.Role(this, 'ServiceRole', {
      assumedBy: new iam.ServicePrincipal('lambda.amazonaws.com'),
      managedPolicyArns,
    });
    this.grantPrincipal = this.role;

    for (const statement of (props.initialPolicy || [])) {
      this.role.addToPolicy(statement);
    }

    const region = Stack.of(this).env.region;
    const isChina = region && region.startsWith('cn-');
    if (isChina && props.environment && Object.keys(props.environment).length > 0) {
      // tslint:disable-next-line:max-line-length
      throw new Error(`Environment variables are not supported in this region (${region}); consider using tags or SSM parameters instead`);
    }

    const resource: CfnFunction = new CfnFunction(this, 'Resource', {
      functionName: props.functionName,
      description: props.description,
      code: Lazy.anyValue({ produce: () => props.code._toJSON(resource) }),
      layers: Lazy.listValue({ produce: () => this.layers.map(layer => layer.layerVersionArn) }, { omitEmpty: true }),
      handler: props.handler,
      timeout: props.timeout,
      runtime: props.runtime.name,
      role: this.role.roleArn,
      environment: Lazy.anyValue({ produce: () => this.renderEnvironment() }),
      memorySize: props.memorySize,
      vpcConfig: this.configureVpc(props),
      deadLetterConfig: this.buildDeadLetterConfig(props),
      tracingConfig: this.buildTracingConfig(props),
      reservedConcurrentExecutions: props.reservedConcurrentExecutions
    });

    resource.node.addDependency(this.role);

    this.functionName = resource.refAsString;
    this.functionArn = resource.functionArn;
    this.handler = props.handler;
    this.runtime = props.runtime;

    // allow code to bind to stack.
    props.code.bind(this);

    for (const layer of props.layers || []) {
      this.addLayer(layer);
    }

    for (const event of props.events || []) {
      this.addEventSource(event);
    }

    // Log retention
    if (props.logRetentionDays) {
      new LogRetention(this, 'LogRetention', {
        logGroupName: `/aws/lambda/${this.functionName}`,
        retentionDays: props.logRetentionDays
      });
    }
  }

  /**
   * Adds an environment variable to this Lambda function.
   * If this is a ref to a Lambda function, this operation results in a no-op.
   * @param key The environment variable key.
   * @param value The environment variable's value.
   */
  public addEnvironment(key: string, value: any): this {
    if (!this.environment) {
      // TODO: add metadata
      return this;
    }
    this.environment[key] = value;
    return this;
  }

  /**
   * Adds a Lambda Layer to this Lambda function.
   *
   * @param layer the layer to be added.
   *
   * @throws if there are already 5 layers on this function, or the layer is incompatible with this function's runtime.
   */
  public addLayer(layer: ILayerVersion): this {
    if (this.layers.length === 5) {
      throw new Error('Unable to add layer: this lambda function already uses 5 layers.');
    }
    if (layer.compatibleRuntimes && !layer.compatibleRuntimes.find(runtime => runtime.runtimeEquals(this.runtime))) {
      const runtimes = layer.compatibleRuntimes.map(runtime => runtime.name).join(', ');
      throw new Error(`This lambda function uses a runtime that is incompatible with this layer (${this.runtime.name} is not in [${runtimes}])`);
    }
    this.layers.push(layer);
    return this;
  }

  /**
   * Add a new version for this Lambda
   *
   * If you want to deploy through CloudFormation and use aliases, you need to
   * add a new version (with a new name) to your Lambda every time you want
   * to deploy an update. An alias can then refer to the newly created Version.
   *
   * All versions should have distinct names, and you should not delete versions
   * as long as your Alias needs to refer to them.
   *
   * @param name A unique name for this version
   * @param codeSha256 The SHA-256 hash of the most recently deployed Lambda source code, or
   *  omit to skip validation.
   * @param description A description for this version.
   * @returns A new Version object.
   */
  public addVersion(name: string, codeSha256?: string, description?: string): Version {
    return new Version(this, 'Version' + name, {
      lambda: this,
      codeSha256,
      description,
    });
  }

  /**
   * Add a new version for this Lambda, always with a different name.
   *
   * This is similar to the {@link addVersion} method,
   * but useful when deploying this Lambda through CodePipeline with blue/green deployments.
   * When using {@link addVersion},
   * your Alias will not be updated until you change the name passed to {@link addVersion} in your CDK code.
   * When deploying through a Pipeline,
   * that might lead to a situation where a change to your Lambda application code will never be activated,
   * even though it traveled through the entire Pipeline,
   * because the Alias is still pointing to an old Version.
   * This method creates a new, unique Version every time the CDK code is executed,
   * and so prevents that from happening.
   */
  public newVersion(): Version {
    const now = new Date();
    return this.addVersion(now.toISOString());
  }

  private renderEnvironment() {
    if (!this.environment || Object.keys(this.environment).length === 0) {
      return undefined;
    }

    return {
      variables: this.environment
    };
  }

  /**
   * If configured, set up the VPC-related properties
   *
   * Returns the VpcConfig that should be added to the
   * Lambda creation properties.
   */
  private configureVpc(props: FunctionProps): CfnFunction.VpcConfigProperty | undefined {
    if ((props.securityGroup || props.allowAllOutbound !== undefined) && !props.vpc) {
      throw new Error(`Cannot configure 'securityGroup' or 'allowAllOutbound' without configuring a VPC`);
    }

    if (!props.vpc) { return undefined; }

    if (props.securityGroup && props.allowAllOutbound !== undefined) {
      throw new Error(`Configure 'allowAllOutbound' directly on the supplied SecurityGroup.`);
    }

    const securityGroup = props.securityGroup || new ec2.SecurityGroup(this, 'SecurityGroup', {
      vpc: props.vpc,
      description: 'Automatic security group for Lambda Function ' + this.node.uniqueId,
      allowAllOutbound: props.allowAllOutbound
    });

    this._connections = new ec2.Connections({ securityGroups: [securityGroup] });

    // Pick subnets, make sure they're not Public. Routing through an IGW
    // won't work because the ENIs don't get a Public IP.
    // Why are we not simply forcing vpcSubnets? Because you might still be choosing
    // Isolated networks or selecting among 2 sets of Private subnets by name.
    const { subnetIds } = props.vpc.selectSubnets(props.vpcSubnets);
    const publicSubnetIds = new Set(props.vpc.publicSubnets.map(s => s.subnetId));
    for (const subnetId of subnetIds) {
      if (publicSubnetIds.has(subnetId)) {
        throw new Error('Not possible to place Lambda Functions in a Public subnet');
      }
    }

    // List can't be empty here, if we got this far you intended to put your Lambda
    // in subnets. We're going to guarantee that we get the nice error message by
    // making VpcNetwork do the selection again.

    return {
      subnetIds,
      securityGroupIds: [securityGroup.securityGroupId]
    };
  }

  private buildDeadLetterConfig(props: FunctionProps) {
    if (props.deadLetterQueue && props.deadLetterQueueEnabled === false) {
      throw Error('deadLetterQueue defined but deadLetterQueueEnabled explicitly set to false');
    }

    if (!props.deadLetterQueue && !props.deadLetterQueueEnabled) {
      return undefined;
    }

    const deadLetterQueue = props.deadLetterQueue || new sqs.Queue(this, 'DeadLetterQueue', {
      retentionPeriodSec: 1209600
    });

    this.addToRolePolicy(new iam.PolicyStatement()
      .addAction('sqs:SendMessage')
      .addResource(deadLetterQueue.queueArn));

    return {
      targetArn: deadLetterQueue.queueArn
    };
  }

  private buildTracingConfig(props: FunctionProps) {
    if (props.tracing === undefined || props.tracing === Tracing.Disabled) {
      return undefined;
    }

    this.addToRolePolicy(new iam.PolicyStatement()
      .addActions('xray:PutTraceSegments', 'xray:PutTelemetryRecords')
      .addAllResources());

    return {
      mode: Tracing[props.tracing]
    };
  }
}

/**
 * Given an opaque (token) ARN, returns a CloudFormation expression that extracts the function
 * name from the ARN.
 *
 * Function ARNs look like this:
 *
 *   arn:aws:lambda:region:account-id:function:function-name
 *
 * ..which means that in order to extract the `function-name` component from the ARN, we can
 * split the ARN using ":" and select the component in index 6.
 *
 * @returns `FnSelect(6, FnSplit(':', arn))`
 */
function extractNameFromArn(arn: string) {
  return Fn.select(6, Fn.split(':', arn));
}<|MERGE_RESOLUTION|>--- conflicted
+++ resolved
@@ -3,11 +3,7 @@
 import iam = require('@aws-cdk/aws-iam');
 import logs = require('@aws-cdk/aws-logs');
 import sqs = require('@aws-cdk/aws-sqs');
-<<<<<<< HEAD
-import { Construct, Fn, Lazy } from '@aws-cdk/cdk';
-=======
-import { Construct, Fn, Stack, Token } from '@aws-cdk/cdk';
->>>>>>> 2e0848c5
+import { Construct, Fn, Lazy, Stack } from '@aws-cdk/cdk';
 import { Code } from './code';
 import { IEventSource } from './event-source';
 import { FunctionAttributes, FunctionBase, IFunction } from './function-base';
