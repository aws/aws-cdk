import cloudwatch = require('@aws-cdk/aws-cloudwatch');
import ec2 = require('@aws-cdk/aws-ec2');
import iam = require('@aws-cdk/aws-iam');
import sqs = require('@aws-cdk/aws-sqs');
import cdk = require('@aws-cdk/cdk');
import { Code } from './code';
import { FunctionBase, FunctionImportProps, IFunction } from './lambda-ref';
import { Version } from './lambda-version';
import { CfnFunction } from './lambda.generated';
import { ILayerVersion } from './layers';
import { Runtime } from './runtime';

/**
 * X-Ray Tracing Modes (https://docs.aws.amazon.com/lambda/latest/dg/API_TracingConfig.html)
 */
export enum Tracing {
  /**
   * Lambda will respect any tracing header it receives from an upstream service.
   * If no tracing header is received, Lambda will call X-Ray for a tracing decision.
   */
  Active,
  /**
   * Lambda will only trace the request from an upstream service
   * if it contains a tracing header with "sampled=1"
   */
  PassThrough,
  /**
   * Lambda will not trace any request.
   */
  Disabled
}

export interface FunctionProps {
  /**
   * The source code of your Lambda function. You can point to a file in an
   * Amazon Simple Storage Service (Amazon S3) bucket or specify your source
   * code as inline text.
   */
  code: Code;

  /**
   * A description of the function.
   */
  description?: string;

  /**
   * The name of the function (within your source code) that Lambda calls to
   * start running your code. For more information, see the Handler property
   * in the AWS Lambda Developer Guide.
   *
   * NOTE: If you specify your source code as inline text by specifying the
   * ZipFile property within the Code property, specify index.function_name as
   * the handler.
   */
  handler: string;

  /**
   * The function execution time (in seconds) after which Lambda terminates
   * the function. Because the execution time affects cost, set this value
   * based on the function's expected execution time.
   *
   * @default 3 seconds.
   */
  timeout?: number;

  /**
   * Key-value pairs that Lambda caches and makes available for your Lambda
   * functions. Use environment variables to apply configuration changes, such
   * as test and production environment configurations, without changing your
   * Lambda function source code.
   */
  environment?: { [key: string]: any };

  /**
   * The runtime environment for the Lambda function that you are uploading.
   * For valid values, see the Runtime property in the AWS Lambda Developer
   * Guide.
   */
  runtime: Runtime;

  /**
   * A name for the function. If you don't specify a name, AWS CloudFormation
   * generates a unique physical ID and uses that ID for the function's name.
   * For more information, see Name Type.
   */
  functionName?: string;

  /**
   * The amount of memory, in MB, that is allocated to your Lambda function.
   * Lambda uses this value to proportionally allocate the amount of CPU
   * power. For more information, see Resource Model in the AWS Lambda
   * Developer Guide.
   *
   * @default The default value is 128 MB
   */
  memorySize?: number;

  /**
   * Initial policy statements to add to the created Lambda Role.
   *
   * You can call `addToRolePolicy` to the created lambda to add statements post creation.
   */
  initialPolicy?: iam.PolicyStatement[];

  /**
   * Lambda execution role.
   *
   * This is the role that will be assumed by the function upon execution.
   * It controls the permissions that the function will have. The Role must
   * be assumable by the 'lambda.amazonaws.com' service principal.
   *
   * @default a unique role will be generated for this lambda function.
   * Both supplied and generated roles can always be changed by calling `addToRolePolicy`.
   */
  role?: iam.IRole;

  /**
   * VPC network to place Lambda network interfaces
   *
   * Specify this if the Lambda function needs to access resources in a VPC.
   */
  vpc?: ec2.IVpcNetwork;

  /**
   * Where to place the network interfaces within the VPC.
   *
   * Only used if 'vpc' is supplied. Note: internet access for Lambdas
   * requires a NAT gateway, so picking Public subnets is not allowed.
   *
   * @default All private subnets
   */
  vpcPlacement?: ec2.VpcPlacementStrategy;

  /**
   * What security group to associate with the Lambda's network interfaces.
   *
   * Only used if 'vpc' is supplied.
   *
   * @default If the function is placed within a VPC and a security group is
   * not specified, a dedicated security group will be created for this
   * function.
   */
  securityGroup?: ec2.ISecurityGroup;

  /**
   * Whether to allow the Lambda to send all network traffic
   *
   * If set to false, you must individually add traffic rules to allow the
   * Lambda to connect to network targets.
   *
   * @default true
   */
  allowAllOutbound?: boolean;

  /**
   * Enabled DLQ. If `deadLetterQueue` is undefined,
   * an SQS queue with default options will be defined for your Function.
   *
   * @default false unless `deadLetterQueue` is set, which implies DLQ is enabled
   */
  deadLetterQueueEnabled?: boolean;

  /**
   * The SQS queue to use if DLQ is enabled.
   *
   * @default SQS queue with 14 day retention period if `deadLetterQueueEnabled` is `true`
   */
  deadLetterQueue?: sqs.IQueue;

  /**
   * Enable AWS X-Ray Tracing for Lambda Function.
   *
   * @default undefined X-Ray tracing disabled
   */
  tracing?: Tracing;

  /**
<<<<<<< HEAD
   * A list of layers to add to the function's execution environment. You can configure your Lambda function to pull in
   * additional code during initialization in the form of layers. Layers are packages of libraries or other dependencies
   * that can be used by mulitple functions.
   *
   * @default no layers
   */
  layers?: ILayerVersion[];
=======
   * The maximum of concurrent executions you want to reserve for the function.
   *
   * @default no specific limit - account limit
   * @see https://docs.aws.amazon.com/lambda/latest/dg/concurrent-executions.html
   */
  reservedConcurrentExecutions?: number;
>>>>>>> 2af2426e
}

/**
 * Deploys a file from from inside the construct library as a function.
 *
 * The supplied file is subject to the 4096 bytes limit of being embedded in a
 * CloudFormation template.
 *
 * The construct includes an associated role with the lambda.
 *
 * This construct does not yet reproduce all features from the underlying resource
 * library.
 */
export class Function extends FunctionBase {
  /**
   * Creates a Lambda function object which represents a function not defined
   * within this stack.
   *
   *    Lambda.import(this, 'MyImportedFunction', { lambdaArn: new LambdaArn('arn:aws:...') });
   *
   * @param parent The parent construct
   * @param id The name of the lambda construct
   * @param props A reference to a Lambda function. Can be created manually (see
   * example above) or obtained through a call to `lambda.export()`.
   */
  public static import(scope: cdk.Construct, id: string, props: FunctionImportProps): IFunction {
    return new ImportedFunction(scope, id, props);
  }

  /**
   * Return the given named metric for this Lambda
   */
  public static metricAll(metricName: string, props?: cloudwatch.MetricCustomization): cloudwatch.Metric {
    return new cloudwatch.Metric({
      namespace: 'AWS/Lambda',
      metricName,
      ...props
    });
  }
  /**
   * Metric for the number of Errors executing all Lambdas
   *
   * @default sum over 5 minutes
   */
  public static metricAllErrors(props?: cloudwatch.MetricCustomization): cloudwatch.Metric {
    return this.metricAll('Errors', { statistic: 'sum', ...props });
  }

  /**
   * Metric for the Duration executing all Lambdas
   *
   * @default average over 5 minutes
   */
  public static metricAllDuration(props?: cloudwatch.MetricCustomization): cloudwatch.Metric {
    return this.metricAll('Duration', props);
  }

  /**
   * Metric for the number of invocations of all Lambdas
   *
   * @default sum over 5 minutes
   */
  public static metricAllInvocations(props?: cloudwatch.MetricCustomization): cloudwatch.Metric {
    return this.metricAll('Invocations', { statistic: 'sum', ...props });
  }

  /**
   * Metric for the number of throttled invocations of all Lambdas
   *
   * @default sum over 5 minutes
   */
  public static metricAllThrottles(props?: cloudwatch.MetricCustomization): cloudwatch.Metric {
    return this.metricAll('Throttles', { statistic: 'sum', ...props });
  }

  /**
   * Metric for the number of concurrent executions across all Lambdas
   *
   * @default max over 5 minutes
   */
  public static metricAllConcurrentExecutions(props?: cloudwatch.MetricCustomization): cloudwatch.Metric {
    // Mini-FAQ: why max? This metric is a gauge that is emitted every
    // minute, so either max or avg or a percentile make sense (but sum
    // doesn't). Max is more sensitive to spiky load changes which is
    // probably what you're interested in if you're looking at this metric
    // (Load spikes may lead to concurrent execution errors that would
    // otherwise not be visible in the avg)
    return this.metricAll('ConcurrentExecutions', { statistic: 'max', ...props });
  }

  /**
   * Metric for the number of unreserved concurrent executions across all Lambdas
   *
   * @default max over 5 minutes
   */
  public static metricAllUnreservedConcurrentExecutions(props?: cloudwatch.MetricCustomization): cloudwatch.Metric {
    return this.metricAll('UnreservedConcurrentExecutions', { statistic: 'max', ...props });
  }

  /**
   * Name of this function
   */
  public readonly functionName: string;

  /**
   * ARN of this function
   */
  public readonly functionArn: string;

  /**
   * Execution role associated with this function
   */
  public readonly role?: iam.IRole;

  /**
   * The runtime configured for this lambda.
   */
  public readonly runtime: Runtime;

  /**
   * The name of the handler configured for this lambda.
   */
  public readonly handler: string;

  protected readonly canCreatePermissions = true;

  private readonly layers: ILayerVersion[] = [];

  /**
   * Environment variables for this function
   */
  private readonly environment?: { [key: string]: any };

  constructor(scope: cdk.Construct, id: string, props: FunctionProps) {
    super(scope, id);

    this.environment = props.environment || { };

    const managedPolicyArns = new Array<string>();

    // the arn is in the form of - arn:aws:iam::aws:policy/service-role/AWSLambdaBasicExecutionRole
    managedPolicyArns.push(new iam.AwsManagedPolicy("service-role/AWSLambdaBasicExecutionRole", this).policyArn);

    if (props.vpc) {
      // Policy that will have ENI creation permissions
      managedPolicyArns.push(new iam.AwsManagedPolicy("service-role/AWSLambdaVPCAccessExecutionRole", this).policyArn);
    }

    this.role = props.role || new iam.Role(this, 'ServiceRole', {
      assumedBy: new iam.ServicePrincipal('lambda.amazonaws.com'),
      managedPolicyArns,
    });

    for (const statement of (props.initialPolicy || [])) {
      this.role.addToPolicy(statement);
    }

    const resource = new CfnFunction(this, 'Resource', {
      functionName: props.functionName,
      description: props.description,
<<<<<<< HEAD
      code: new cdk.Token(() => props.code.toJSON()),
      layers: new cdk.Token(() => this.layers.length > 0 ? this.layers.map(layer => layer.layerVersionArn) : undefined),
=======
      code: new cdk.Token(() => props.code.toJSON(resource)),
>>>>>>> 2af2426e
      handler: props.handler,
      timeout: props.timeout,
      runtime: props.runtime.name,
      role: this.role.roleArn,
      environment: new cdk.Token(() => this.renderEnvironment()),
      memorySize: props.memorySize,
      vpcConfig: this.configureVpc(props),
      deadLetterConfig: this.buildDeadLetterConfig(props),
      tracingConfig: this.buildTracingConfig(props),
      reservedConcurrentExecutions: props.reservedConcurrentExecutions
    });

    resource.addDependency(this.role);

    this.functionName = resource.ref;
    this.functionArn = resource.functionArn;
    this.handler = props.handler;
    this.runtime = props.runtime;

    // allow code to bind to stack.
    props.code.bind(this);

    for (const layer of props.layers || []) {
      this.addLayer(layer);
    }
  }

  /**
   * Export this Function (without the role)
   */
  public export(): FunctionImportProps {
    return {
      functionArn: new cdk.Output(this, 'FunctionArn', { value: this.functionArn }).makeImportValue().toString(),
      securityGroupId: this._connections && this._connections.securityGroups[0]
          ? new cdk.Output(this, 'SecurityGroupId', { value: this._connections.securityGroups[0].securityGroupId }).makeImportValue().toString()
          : undefined
    };
  }

  /**
   * Adds an environment variable to this Lambda function.
   * If this is a ref to a Lambda function, this operation results in a no-op.
   * @param key The environment variable key.
   * @param value The environment variable's value.
   */
  public addEnvironment(key: string, value: any): this {
    if (!this.environment) {
      // TODO: add metadata
      return this;
    }
    this.environment[key] = value;
    return this;
  }

  /**
   * Adds a Lambda Layer to this Lambda function.
   *
   * @param layer the layer to be added.
   *
   * @throws if there are already 5 layers on this function, or the layer is incompatible with this function's runtime.
   */
  public addLayer(layer: ILayerVersion): this {
    if (this.layers.length === 5) {
      throw new Error('Unable to add layer: this lambda function already uses 5 layers.');
    }
    if (layer.compatibleRuntimes && layer.compatibleRuntimes.indexOf(this.runtime) === -1) {
      const runtimes = layer.compatibleRuntimes.map(runtime => runtime.name).join(', ');
      throw new Error(`This lambda function uses a runtime that is incompatible with this layer (${this.runtime.name} is not in [${runtimes}])`);
    }
    this.layers.push(layer);
    return this;
  }

  /**
   * Add a new version for this Lambda
   *
   * If you want to deploy through CloudFormation and use aliases, you need to
   * add a new version (with a new name) to your Lambda every time you want
   * to deploy an update. An alias can then refer to the newly created Version.
   *
   * All versions should have distinct names, and you should not delete versions
   * as long as your Alias needs to refer to them.
   *
   * @param name A unique name for this version
   * @param codeSha256 The SHA-256 hash of the most recently deployed Lambda source code, or
   *  omit to skip validation.
   * @param description A description for this version.
   * @returns A new Version object.
   */
  public addVersion(name: string, codeSha256?: string, description?: string): Version {
    return new Version(this, 'Version' + name, {
      lambda: this,
      codeSha256,
      description,
    });
  }

  private renderEnvironment() {
    if (!this.environment || Object.keys(this.environment).length === 0) {
      return undefined;
    }

    return {
      variables: this.environment
    };
  }

  /**
   * If configured, set up the VPC-related properties
   *
   * Returns the VpcConfig that should be added to the
   * Lambda creation properties.
   */
  private configureVpc(props: FunctionProps): CfnFunction.VpcConfigProperty | undefined {
    if ((props.securityGroup || props.allowAllOutbound !== undefined) && !props.vpc) {
      throw new Error(`Cannot configure 'securityGroup' or 'allowAllOutbound' without configuring a VPC`);
    }

    if (!props.vpc) { return undefined; }

    if (props.securityGroup && props.allowAllOutbound !== undefined) {
      throw new Error(`Configure 'allowAllOutbound' directly on the supplied SecurityGroup.`);
    }

    const securityGroup = props.securityGroup || new ec2.SecurityGroup(this, 'SecurityGroup', {
      vpc: props.vpc,
      description: 'Automatic security group for Lambda Function ' + this.node.uniqueId,
      allowAllOutbound: props.allowAllOutbound
    });

    this._connections = new ec2.Connections({ securityGroups: [securityGroup] });

    // Pick subnets, make sure they're not Public. Routing through an IGW
    // won't work because the ENIs don't get a Public IP.
    const subnets = props.vpc.subnets(props.vpcPlacement);
    for (const subnet of subnets) {
      if (props.vpc.isPublicSubnet(subnet)) {
        throw new Error('Not possible to place Lambda Functions in a Public subnet');
      }
    }

    return {
      subnetIds: subnets.map(s => s.subnetId),
      securityGroupIds: [securityGroup.securityGroupId]
    };
  }

  private buildDeadLetterConfig(props: FunctionProps) {
    if (props.deadLetterQueue && props.deadLetterQueueEnabled === false) {
      throw Error('deadLetterQueue defined but deadLetterQueueEnabled explicitly set to false');
    }

    if (!props.deadLetterQueue && !props.deadLetterQueueEnabled) {
      return undefined;
    }

    const deadLetterQueue = props.deadLetterQueue || new sqs.Queue(this, 'DeadLetterQueue', {
      retentionPeriodSec: 1209600
    });

    this.addToRolePolicy(new iam.PolicyStatement()
      .addAction('sqs:SendMessage')
      .addResource(deadLetterQueue.queueArn));

    return {
      targetArn: deadLetterQueue.queueArn
    };
  }

  private buildTracingConfig(props: FunctionProps) {
    if (props.tracing === undefined || props.tracing === Tracing.Disabled) {
      return undefined;
    }

    this.addToRolePolicy(new iam.PolicyStatement()
      .addActions('xray:PutTraceSegments', 'xray:PutTelemetryRecords')
      .addAllResources());

    return {
      mode: Tracing[props.tracing]
    };
  }
}

export class ImportedFunction extends FunctionBase {
  public readonly functionName: string;
  public readonly functionArn: string;
  public readonly role?: iam.IRole;

  protected readonly canCreatePermissions = false;

  constructor(scope: cdk.Construct, id: string, private readonly props: FunctionImportProps) {
    super(scope, id);

    this.functionArn = props.functionArn;
    this.functionName = extractNameFromArn(props.functionArn);
    this.role = props.role;

    if (props.securityGroupId) {
      this._connections = new ec2.Connections({
        securityGroups: [
          ec2.SecurityGroup.import(this, 'SecurityGroup', { securityGroupId: props.securityGroupId })
        ]
      });
    }
  }

  public export() {
    return this.props;
  }
}

/**
 * Given an opaque (token) ARN, returns a CloudFormation expression that extracts the function
 * name from the ARN.
 *
 * Function ARNs look like this:
 *
 *   arn:aws:lambda:region:account-id:function:function-name
 *
 * ..which means that in order to extract the `function-name` component from the ARN, we can
 * split the ARN using ":" and select the component in index 6.
 *
 * @returns `FnSelect(6, FnSplit(':', arn))`
 */
function extractNameFromArn(arn: string) {
  return cdk.Fn.select(6, cdk.Fn.split(':', arn));
}<|MERGE_RESOLUTION|>--- conflicted
+++ resolved
@@ -175,7 +175,6 @@
   tracing?: Tracing;
 
   /**
-<<<<<<< HEAD
    * A list of layers to add to the function's execution environment. You can configure your Lambda function to pull in
    * additional code during initialization in the form of layers. Layers are packages of libraries or other dependencies
    * that can be used by mulitple functions.
@@ -183,14 +182,14 @@
    * @default no layers
    */
   layers?: ILayerVersion[];
-=======
+
+  /**
    * The maximum of concurrent executions you want to reserve for the function.
    *
    * @default no specific limit - account limit
    * @see https://docs.aws.amazon.com/lambda/latest/dg/concurrent-executions.html
    */
   reservedConcurrentExecutions?: number;
->>>>>>> 2af2426e
 }
 
 /**
@@ -351,12 +350,8 @@
     const resource = new CfnFunction(this, 'Resource', {
       functionName: props.functionName,
       description: props.description,
-<<<<<<< HEAD
-      code: new cdk.Token(() => props.code.toJSON()),
+      code: new cdk.Token(() => props.code.toJSON(resource)),
       layers: new cdk.Token(() => this.layers.length > 0 ? this.layers.map(layer => layer.layerVersionArn) : undefined),
-=======
-      code: new cdk.Token(() => props.code.toJSON(resource)),
->>>>>>> 2af2426e
       handler: props.handler,
       timeout: props.timeout,
       runtime: props.runtime.name,
