import * as cdk from '@aws-cdk/core';
import { IEventSourceDlq } from './dlq';
import { IFunction } from './function-base';
import { CfnEventSourceMapping } from './lambda.generated';

export interface EventSourceMappingOptions {
  /**
   * The Amazon Resource Name (ARN) of the event source. Any record added to
   * this stream can invoke the Lambda function.
   */
  readonly eventSourceArn: string;

  /**
   * The largest number of records that AWS Lambda will retrieve from your event
   * source at the time of invoking your function. Your function receives an
   * event with all the retrieved records.
   *
   * Valid Range: Minimum value of 1. Maximum value of 10000.
   *
   * @default - Amazon Kinesis and Amazon DynamoDB is 100 records.
   * Both the default and maximum for Amazon SQS are 10 messages.
   */
  readonly batchSize?: number;

  /**
   * If the function returns an error, split the batch in two and retry.
   *
   * @default false
   */
  readonly bisectBatchOnError?: boolean;

  /**
   * An Amazon SQS queue or Amazon SNS topic destination for discarded records.
   *
   * @default discarded records are ignored
   */
  readonly onFailure?: IEventSourceDlq;

  /**
   * Set to false to disable the event source upon creation.
   *
   * @default true
   */
  readonly enabled?: boolean;

  /**
   * The position in the DynamoDB or Kinesis stream where AWS Lambda should
   * start reading.
   *
   * @see https://docs.aws.amazon.com/kinesis/latest/APIReference/API_GetShardIterator.html#Kinesis-GetShardIterator-request-ShardIteratorType
   *
   * @default - Required for Amazon Kinesis and Amazon DynamoDB Streams sources.
   */
  readonly startingPosition?: StartingPosition;

  /**
   * The maximum amount of time to gather records before invoking the function.
   * Maximum of Duration.minutes(5)
   *
   * @default Duration.seconds(0)
   */
  readonly maxBatchingWindow?: cdk.Duration;

  /**
   * The maximum age of a record that Lambda sends to a function for processing.
   * Valid Range:
   * * Minimum value of 60 seconds
   * * Maximum value of 7 days
   *
   * @default Duration.days(7)
   */
  readonly maxRecordAge?: cdk.Duration;

  /**
   * The maximum number of times to retry when the function returns an error.
   *
   * Valid Range:
   * * Minimum value of 0
   * * Maximum value of 10000
   *
   * @default 10000
   */
  readonly retryAttempts?: number;

  /**
   * The number of batches to process from each shard concurrently.
   * Valid Range:
   * * Minimum value of 1
   * * Maximum value of 10
   *
   * @default 1
   */
  readonly parallelizationFactor?: number;
}

export interface EventSourceMappingProps extends EventSourceMappingOptions {
  /**
   * The target AWS Lambda function.
   */
  readonly target: IFunction;
}

/**
 * Defines a Lambda EventSourceMapping resource.
 *
 * Usually, you won't need to define the mapping yourself. This will usually be done by
 * event sources. For example, to add an SQS event source to a function:
 *
 *    import { SqsEventSource } from '@aws-cdk/aws-lambda-event-sources';
 *    lambda.addEventSource(new SqsEventSource(sqs));
 *
 * The `SqsEventSource` class will automatically create the mapping, and will also
 * modify the Lambda's execution role so it can consume messages from the queue.
 */
export class EventSourceMapping extends cdk.Resource {
  /**
   * The identifier for this EventSourceMapping
   * @attribute
   */
  public readonly eventSourceMappingId: string;

  constructor(scope: cdk.Construct, id: string, props: EventSourceMappingProps) {
    super(scope, id);

    if (props.maxBatchingWindow && props.maxBatchingWindow.toSeconds() > 300) {
      throw new Error(`maxBatchingWindow cannot be over 300 seconds, got ${props.maxBatchingWindow.toSeconds()}`);
    }

<<<<<<< HEAD
    if (props.maxRecordAge && (props.maxRecordAge.toSeconds() < 60 || props.maxRecordAge.toDays({integral: false}) > 7)) {
      throw new Error(`maximumRecordAge must be between 60 and 604800 seconds inclusive, got ${props.maxRecordAge.toSeconds()}`);
    }

    if (props.retryAttempts && (props.retryAttempts < 0 || props.retryAttempts > 10000)) {
      throw new Error(`maximumRetryAttempts must be between 0 and 10000 inclusive, got ${props.retryAttempts}`);
    }

    if ((props.parallelizationFactor || props.parallelizationFactor === 0) && (props.parallelizationFactor < 1 || props.parallelizationFactor > 10)) {
      throw new Error(`parallelizationFactor must be between 1 and 10 inclusive, got ${props.parallelizationFactor}`);
    }

    let destinationConfig;

    if (props.onFailure) {
      destinationConfig = {
        onFailure: props.onFailure.bind()
      };
    }

    new CfnEventSourceMapping(this, 'Resource', {
=======
    const cfnEventSourceMapping = new CfnEventSourceMapping(this, 'Resource', {
>>>>>>> 22b05c8b
      batchSize: props.batchSize,
      bisectBatchOnFunctionError: props.bisectBatchOnError,
      destinationConfig,
      enabled: props.enabled,
      eventSourceArn: props.eventSourceArn,
      functionName: props.target.functionName,
      startingPosition: props.startingPosition,
      maximumBatchingWindowInSeconds: props.maxBatchingWindow?.toSeconds(),
      maximumRecordAgeInSeconds: props.maxRecordAge?.toSeconds(),
      maximumRetryAttempts: props.retryAttempts,
      parallelizationFactor: props.parallelizationFactor
    });
    this.eventSourceMappingId = cfnEventSourceMapping.ref;
  }
}

/**
 * The position in the DynamoDB or Kinesis stream where AWS Lambda should start
 * reading.
 */
export enum StartingPosition {
  /**
   * Start reading at the last untrimmed record in the shard in the system,
   * which is the oldest data record in the shard.
   */
  TRIM_HORIZON = 'TRIM_HORIZON',

  /**
   * Start reading just after the most recent record in the shard, so that you
   * always read the most recent data in the shard
   */
  LATEST = 'LATEST',
}<|MERGE_RESOLUTION|>--- conflicted
+++ resolved
@@ -126,7 +126,6 @@
       throw new Error(`maxBatchingWindow cannot be over 300 seconds, got ${props.maxBatchingWindow.toSeconds()}`);
     }
 
-<<<<<<< HEAD
     if (props.maxRecordAge && (props.maxRecordAge.toSeconds() < 60 || props.maxRecordAge.toDays({integral: false}) > 7)) {
       throw new Error(`maximumRecordAge must be between 60 and 604800 seconds inclusive, got ${props.maxRecordAge.toSeconds()}`);
     }
@@ -147,10 +146,7 @@
       };
     }
 
-    new CfnEventSourceMapping(this, 'Resource', {
-=======
     const cfnEventSourceMapping = new CfnEventSourceMapping(this, 'Resource', {
->>>>>>> 22b05c8b
       batchSize: props.batchSize,
       bisectBatchOnFunctionError: props.bisectBatchOnError,
       destinationConfig,
