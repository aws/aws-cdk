--- conflicted
+++ resolved
@@ -4,11 +4,6 @@
 import { Architecture } from './architecture';
 import { IFunction } from './function-base';
 
-
-<<<<<<< HEAD
-=======
-// This is the name of the mapping that will be added to the CloudFormation template, if a stack is region agnostic
-const DEFAULT_MAPPING_PREFIX = 'LambdaInsightsVersions';
 
 /**
  * Config returned from {@link LambdaInsightsVersion._bind}
@@ -20,7 +15,6 @@
   readonly arn: string;
 }
 
->>>>>>> da07cb12
 // To add new versions, update fact-tables.ts `CLOUDWATCH_LAMBDA_INSIGHTS_ARNS` and create a new `public static readonly VERSION_A_B_C_D`
 
 /**
@@ -130,65 +124,5 @@
   }
 
   // Otherwise, need to add a mapping to be looked up at deployment time
-<<<<<<< HEAD
   return scopeStack.regionalFact(FactName.cloudwatchLambdaInsightsVersion(insightsVersion));
-=======
-
-  /**
-   * See this for the context as to why the mappings are the way they are
-   * https://docs.aws.amazon.com/AWSCloudFormation/latest/UserGuide/mappings-section-structure.html
-   *
-   * Mappings have to have a structure like this, and no functions can be used inside them:
-   * <Alphanumeric only>
-   * - <Can be non-alphanumeric>
-   * -- { <alphanumeric>: "value1"},
-   * -- { <alphanumeric>: "value2"}
-   *
-   * So we cannot have an otherwise ideal mapping like this, because '1.0.98.0' is non-alphanumeric:
-   * LambdaInsightsVersions
-   * - us-east-1
-   * -- {'1.0.98.0': 'arn1'},
-   * -- {'1.0.89.0': 'arn2'}
-   *
-   * To get around this limitation, this is the mapping structure:
-   * LambdaInsightsVersions10980 // for version 1.0.98.0
-   * - us-east-1
-   * -- {'arn': 'arn1'},
-   * - us-east-2
-   * -- {'arn': 'arn2'}
-   * LambdaInsightsVersions10890 // a separate mapping version 1.0.89.0
-   * - us-east-1
-   * -- {'arn': 'arn3'},
-   * - us-east-2
-   * -- {'arn': 'arn4'}
-   * LambdaInsightsVersions101190arm64 // a separate mapping version 1.0.119.0 arm64
-   * - us-east-1
-   * -- {'arn': 'arn3'},
-   * - us-east-2
-   * -- {'arn': 'arn4'}
-   */
-
-  let mapName = DEFAULT_MAPPING_PREFIX + insightsVersion.split('.').join('');
-  // if the architecture is arm64 then append that to the end of the name
-  // this is so that we can have a separate mapping for x86 vs arm in scenarios
-  // where we have Lambda functions with both architectures in the same stack
-  if (arch === Architecture.ARM_64.name) {
-    mapName += arch;
-  }
-  const mapping: { [k1: string]: { [k2: string]: any } } = {};
-  const region2arns = RegionInfo.regionMap(FactName.cloudwatchLambdaInsightsVersion(insightsVersion, arch));
-  for (const [reg, arn] of Object.entries(region2arns)) {
-    mapping[reg] = { arn };
-  }
-
-  // Only create a given mapping once. If another version of insights is used elsewhere, that mapping will also exist
-  if (!scopeStack.node.tryFindChild(mapName)) {
-    // need to call findInMap here if we are going to set lazy=true, otherwise
-    // we get the informLazyUse info message
-    const map = new CfnMapping(scopeStack, mapName, { mapping, lazy: true });
-    return map.findInMap(Aws.REGION, 'arn');
-  }
-  // The ARN will be looked up at deployment time from the mapping we created
-  return Fn.findInMap(mapName, Aws.REGION, 'arn');
->>>>>>> da07cb12
 }