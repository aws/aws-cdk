--- conflicted
+++ resolved
@@ -225,10 +225,7 @@
       kafkaTopic: topicNameParam.valueAsString,
       filterCriteria: FilterCriteria.addFilters({
         a: FilterRule.or('a', 'b'),
-<<<<<<< HEAD
         x: FilterRule.isEqual('y'),
-=======
->>>>>>> 5d66c78f
       }),
     });
 
