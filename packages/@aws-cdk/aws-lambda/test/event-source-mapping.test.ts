import '@aws-cdk/assert/jest';
import * as cdk from '@aws-cdk/core';
import { Code, EventSourceMapping, Function, Runtime } from '../lib';

describe('event source mapping', () => {
  test('throws if maxBatchingWindow > 300 seconds', () => {
    const stack = new cdk.Stack();
    const fn = new Function(stack, 'fn', {
      handler: 'index.handler',
      code: Code.fromInline('exports.handler = ${handler.toString()}'),
      runtime: Runtime.NODEJS_10_X,
    });

    expect(() => new EventSourceMapping(stack, 'test', {
      target: fn,
      eventSourceArn: '',
      maxBatchingWindow: cdk.Duration.seconds(301),
    })).toThrow(/maxBatchingWindow cannot be over 300 seconds/);
  });

  test('throws if maxRecordAge is below 60 seconds', () => {
    const stack = new cdk.Stack();
    const fn = new Function(stack, 'fn', {
      handler: 'index.handler',
      code: Code.fromInline('exports.handler = ${handler.toString()}'),
      runtime: Runtime.NODEJS_10_X,
    });

    expect(() => new EventSourceMapping(stack, 'test', {
      target: fn,
      eventSourceArn: '',
      maxRecordAge: cdk.Duration.seconds(59),
    })).toThrow(/maxRecordAge must be between 60 seconds and 7 days inclusive/);
  });

  test('throws if maxRecordAge is over 7 days', () => {
    const stack = new cdk.Stack();
    const fn = new Function(stack, 'fn', {
      handler: 'index.handler',
      code: Code.fromInline('exports.handler = ${handler.toString()}'),
      runtime: Runtime.NODEJS_10_X,
    });

    expect(() => new EventSourceMapping(stack, 'test', {
      target: fn,
      eventSourceArn: '',
      maxRecordAge: cdk.Duration.seconds(604801),
    })).toThrow(/maxRecordAge must be between 60 seconds and 7 days inclusive/);
  });

  test('throws if retryAttempts is negative', () => {
    const stack = new cdk.Stack();
    const fn = new Function(stack, 'fn', {
      handler: 'index.handler',
      code: Code.fromInline('exports.handler = ${handler.toString()}'),
      runtime: Runtime.NODEJS_10_X,
    });

    expect(() => new EventSourceMapping(stack, 'test', {
      target: fn,
      eventSourceArn: '',
      retryAttempts: -1,
    })).toThrow(/retryAttempts must be between 0 and 10000 inclusive, got -1/);
  });

  test('throws if retryAttempts is over 10000', () => {
    const stack = new cdk.Stack();
    const fn = new Function(stack, 'fn', {
      handler: 'index.handler',
      code: Code.fromInline('exports.handler = ${handler.toString()}'),
      runtime: Runtime.NODEJS_10_X,
    });

    expect(() => new EventSourceMapping(stack, 'test', {
      target: fn,
      eventSourceArn: '',
      retryAttempts: 10001,
    })).toThrow(/retryAttempts must be between 0 and 10000 inclusive, got 10001/);
  });

  test('accepts if retryAttempts is a token', () => {
    const stack = new cdk.Stack();
    const fn = new Function(stack, 'fn', {
      handler: 'index.handler',
      code: Code.fromInline('exports.handler = ${handler.toString()}'),
      runtime: Runtime.NODEJS_10_X,
    });

    new EventSourceMapping(stack, 'test', {
      target: fn,
      eventSourceArn: '',
      retryAttempts: cdk.Lazy.number({ produce: () => 100 }),
    });
  });

  test('throws if parallelizationFactor is below 1', () => {
    const stack = new cdk.Stack();
    const fn = new Function(stack, 'fn', {
      handler: 'index.handler',
      code: Code.fromInline('exports.handler = ${handler.toString()}'),
      runtime: Runtime.NODEJS_10_X,
    });

    expect(() => new EventSourceMapping(stack, 'test', {
      target: fn,
      eventSourceArn: '',
      parallelizationFactor: 0,
    })).toThrow(/parallelizationFactor must be between 1 and 10 inclusive, got 0/);
  });

  test('throws if parallelizationFactor is over 10', () => {
    const stack = new cdk.Stack();
    const fn = new Function(stack, 'fn', {
      handler: 'index.handler',
      code: Code.fromInline('exports.handler = ${handler.toString()}'),
      runtime: Runtime.NODEJS_10_X,
    });

    expect(() => new EventSourceMapping(stack, 'test', {
      target: fn,
      eventSourceArn: '',
      parallelizationFactor: 11,
    })).toThrow(/parallelizationFactor must be between 1 and 10 inclusive, got 11/);
  });

  test('accepts if parallelizationFactor is a token', () => {
    const stack = new cdk.Stack();
    const fn = new Function(stack, 'fn', {
      handler: 'index.handler',
      code: Code.fromInline('exports.handler = ${handler.toString()}'),
      runtime: Runtime.NODEJS_10_X,
    });

    new EventSourceMapping(stack, 'test', {
      target: fn,
      eventSourceArn: '',
      parallelizationFactor: cdk.Lazy.number({ produce: () => 20 }),
    });
  });

  test('import event source mapping', () => {
    const stack = new cdk.Stack(undefined, undefined, { stackName: 'test-stack' });
    const imported = EventSourceMapping.fromEventSourceMappingId(stack, 'imported', '14e0db71-5d35-4eb5-b481-8945cf9d10c2');

    expect(imported.eventSourceMappingId).toEqual('14e0db71-5d35-4eb5-b481-8945cf9d10c2');
    expect(imported.stack.stackName).toEqual('test-stack');
  });

  test('accepts if kafkaTopic is a parameter', () => {
    const stack = new cdk.Stack();
    const topicNameParam = new cdk.CfnParameter(stack, 'TopicNameParam', {
      type: 'String',
    });

    const fn = new Function(stack, 'fn', {
      handler: 'index.handler',
      code: Code.fromInline('exports.handler = ${handler.toString()}'),
      runtime: Runtime.NODEJS_10_X,
    });

    new EventSourceMapping(stack, 'test', {
      target: fn,
      eventSourceArn: '',
      kafkaTopic: topicNameParam.valueAsString,
    });

    expect(stack).toHaveResourceLike('AWS::Lambda::EventSourceMapping', {
      Topics: [{
        Ref: 'TopicNameParam',
      }],
    });
  });

<<<<<<< HEAD
  test('throws if tumblingWindow > 900 seconds', () => {
=======
  test('throws if neither eventSourceArn nor kafkaBootstrapServers are set', () => {
>>>>>>> 25e8d04d
    const stack = new cdk.Stack();
    const fn = new Function(stack, 'fn', {
      handler: 'index.handler',
      code: Code.fromInline('exports.handler = ${handler.toString()}'),
      runtime: Runtime.NODEJS_10_X,
    });

    expect(() => new EventSourceMapping(stack, 'test', {
      target: fn,
<<<<<<< HEAD
      eventSourceArn: '',
      tumblingWindow: cdk.Duration.seconds(901),
    })).toThrow(/tumblingWindow cannot be over 900 seconds/);
  });

  test('accepts if tumblingWindow is a token', () => {
    const stack = new cdk.Stack();
=======
    })).toThrow(/Either eventSourceArn or kafkaBootstrapServers must be set/);
  });

  test('throws if both eventSourceArn and kafkaBootstrapServers are set', () => {
    const stack = new cdk.Stack();
    const fn = new Function(stack, 'fn', {
      handler: 'index.handler',
      code: Code.fromInline('exports.handler = ${handler.toString()}'),
      runtime: Runtime.NODEJS_10_X,
    });

    expect(() => new EventSourceMapping(stack, 'test', {
      eventSourceArn: '',
      kafkaBootstrapServers: [],
      target: fn,
    })).toThrow(/eventSourceArn and kafkaBootstrapServers are mutually exclusive/);
  });

  test('throws if both kafkaBootstrapServers is set but empty', () => {
    const stack = new cdk.Stack();
    const fn = new Function(stack, 'fn', {
      handler: 'index.handler',
      code: Code.fromInline('exports.handler = ${handler.toString()}'),
      runtime: Runtime.NODEJS_10_X,
    });

    expect(() => new EventSourceMapping(stack, 'test', {
      kafkaBootstrapServers: [],
      target: fn,
    })).toThrow(/kafkaBootStrapServers must not be empty if set/);
  });

  test('eventSourceArn appears in stack', () => {
    const stack = new cdk.Stack();
    const topicNameParam = new cdk.CfnParameter(stack, 'TopicNameParam', {
      type: 'String',
    });

>>>>>>> 25e8d04d
    const fn = new Function(stack, 'fn', {
      handler: 'index.handler',
      code: Code.fromInline('exports.handler = ${handler.toString()}'),
      runtime: Runtime.NODEJS_10_X,
    });
<<<<<<< HEAD
    const lazyDuration = cdk.Duration.seconds(cdk.Lazy.number({ produce: () => 60 }));

    new EventSourceMapping(stack, 'test', {
      target: fn,
      eventSourceArn: '',
      tumblingWindow: lazyDuration,
=======

    let eventSourceArn = 'some-arn';

    new EventSourceMapping(stack, 'test', {
      target: fn,
      eventSourceArn: eventSourceArn,
      kafkaTopic: topicNameParam.valueAsString,
    });

    expect(stack).toHaveResourceLike('AWS::Lambda::EventSourceMapping', {
      EventSourceArn: eventSourceArn,
    });
  });

  test('kafkaBootstrapServers appears in stack', () => {
    const stack = new cdk.Stack();
    const topicNameParam = new cdk.CfnParameter(stack, 'TopicNameParam', {
      type: 'String',
    });

    const fn = new Function(stack, 'fn', {
      handler: 'index.handler',
      code: Code.fromInline('exports.handler = ${handler.toString()}'),
      runtime: Runtime.NODEJS_10_X,
    });

    let kafkaBootstrapServers = ['kafka-broker.example.com:9092'];
    new EventSourceMapping(stack, 'test', {
      target: fn,
      kafkaBootstrapServers: kafkaBootstrapServers,
      kafkaTopic: topicNameParam.valueAsString,
    });

    expect(stack).toHaveResourceLike('AWS::Lambda::EventSourceMapping', {
      SelfManagedEventSource: { Endpoints: { KafkaBootstrapServers: kafkaBootstrapServers } },
>>>>>>> 25e8d04d
    });
  });
});<|MERGE_RESOLUTION|>--- conflicted
+++ resolved
@@ -171,21 +171,106 @@
     });
   });
 
-<<<<<<< HEAD
+  test('throws if neither eventSourceArn nor kafkaBootstrapServers are set', () => {
+    const stack = new cdk.Stack();
+    const fn = new Function(stack, 'fn', {
+      handler: 'index.handler',
+      code: Code.fromInline('exports.handler = ${handler.toString()}'),
+      runtime: Runtime.NODEJS_10_X,
+    });
+
+    expect(() => new EventSourceMapping(stack, 'test', {
+      target: fn,
+    })).toThrow(/Either eventSourceArn or kafkaBootstrapServers must be set/);
+  });
+
+  test('throws if both eventSourceArn and kafkaBootstrapServers are set', () => {
+    const stack = new cdk.Stack();
+    const fn = new Function(stack, 'fn', {
+      handler: 'index.handler',
+      code: Code.fromInline('exports.handler = ${handler.toString()}'),
+      runtime: Runtime.NODEJS_10_X,
+    });
+
+    expect(() => new EventSourceMapping(stack, 'test', {
+      eventSourceArn: '',
+      kafkaBootstrapServers: [],
+      target: fn,
+    })).toThrow(/eventSourceArn and kafkaBootstrapServers are mutually exclusive/);
+  });
+
+  test('throws if both kafkaBootstrapServers is set but empty', () => {
+    const stack = new cdk.Stack();
+    const fn = new Function(stack, 'fn', {
+      handler: 'index.handler',
+      code: Code.fromInline('exports.handler = ${handler.toString()}'),
+      runtime: Runtime.NODEJS_10_X,
+    });
+
+    expect(() => new EventSourceMapping(stack, 'test', {
+      kafkaBootstrapServers: [],
+      target: fn,
+    })).toThrow(/kafkaBootStrapServers must not be empty if set/);
+  });
+
+  test('eventSourceArn appears in stack', () => {
+    const stack = new cdk.Stack();
+    const topicNameParam = new cdk.CfnParameter(stack, 'TopicNameParam', {
+      type: 'String',
+    });
+
+    const fn = new Function(stack, 'fn', {
+      handler: 'index.handler',
+      code: Code.fromInline('exports.handler = ${handler.toString()}'),
+      runtime: Runtime.NODEJS_10_X,
+    });
+
+    let eventSourceArn = 'some-arn';
+
+    new EventSourceMapping(stack, 'test', {
+      target: fn,
+      eventSourceArn: eventSourceArn,
+      kafkaTopic: topicNameParam.valueAsString,
+    });
+
+    expect(stack).toHaveResourceLike('AWS::Lambda::EventSourceMapping', {
+      EventSourceArn: eventSourceArn,
+    });
+  });
+
+  test('kafkaBootstrapServers appears in stack', () => {
+    const stack = new cdk.Stack();
+    const topicNameParam = new cdk.CfnParameter(stack, 'TopicNameParam', {
+      type: 'String',
+    });
+
+    const fn = new Function(stack, 'fn', {
+      handler: 'index.handler',
+      code: Code.fromInline('exports.handler = ${handler.toString()}'),
+      runtime: Runtime.NODEJS_10_X,
+    });
+
+    let kafkaBootstrapServers = ['kafka-broker.example.com:9092'];
+    new EventSourceMapping(stack, 'test', {
+      target: fn,
+      kafkaBootstrapServers: kafkaBootstrapServers,
+      kafkaTopic: topicNameParam.valueAsString,
+    });
+
+    expect(stack).toHaveResourceLike('AWS::Lambda::EventSourceMapping', {
+      SelfManagedEventSource: { Endpoints: { KafkaBootstrapServers: kafkaBootstrapServers } },
+    });
+
   test('throws if tumblingWindow > 900 seconds', () => {
-=======
-  test('throws if neither eventSourceArn nor kafkaBootstrapServers are set', () => {
->>>>>>> 25e8d04d
-    const stack = new cdk.Stack();
-    const fn = new Function(stack, 'fn', {
-      handler: 'index.handler',
-      code: Code.fromInline('exports.handler = ${handler.toString()}'),
-      runtime: Runtime.NODEJS_10_X,
-    });
-
-    expect(() => new EventSourceMapping(stack, 'test', {
-      target: fn,
-<<<<<<< HEAD
+    const stack = new cdk.Stack();
+    const fn = new Function(stack, 'fn', {
+      handler: 'index.handler',
+      code: Code.fromInline('exports.handler = ${handler.toString()}'),
+      runtime: Runtime.NODEJS_10_X,
+    });
+
+    expect(() => new EventSourceMapping(stack, 'test', {
+      target: fn,
       eventSourceArn: '',
       tumblingWindow: cdk.Duration.seconds(901),
     })).toThrow(/tumblingWindow cannot be over 900 seconds/);
@@ -193,95 +278,17 @@
 
   test('accepts if tumblingWindow is a token', () => {
     const stack = new cdk.Stack();
-=======
-    })).toThrow(/Either eventSourceArn or kafkaBootstrapServers must be set/);
-  });
-
-  test('throws if both eventSourceArn and kafkaBootstrapServers are set', () => {
-    const stack = new cdk.Stack();
-    const fn = new Function(stack, 'fn', {
-      handler: 'index.handler',
-      code: Code.fromInline('exports.handler = ${handler.toString()}'),
-      runtime: Runtime.NODEJS_10_X,
-    });
-
-    expect(() => new EventSourceMapping(stack, 'test', {
-      eventSourceArn: '',
-      kafkaBootstrapServers: [],
-      target: fn,
-    })).toThrow(/eventSourceArn and kafkaBootstrapServers are mutually exclusive/);
-  });
-
-  test('throws if both kafkaBootstrapServers is set but empty', () => {
-    const stack = new cdk.Stack();
-    const fn = new Function(stack, 'fn', {
-      handler: 'index.handler',
-      code: Code.fromInline('exports.handler = ${handler.toString()}'),
-      runtime: Runtime.NODEJS_10_X,
-    });
-
-    expect(() => new EventSourceMapping(stack, 'test', {
-      kafkaBootstrapServers: [],
-      target: fn,
-    })).toThrow(/kafkaBootStrapServers must not be empty if set/);
-  });
-
-  test('eventSourceArn appears in stack', () => {
-    const stack = new cdk.Stack();
-    const topicNameParam = new cdk.CfnParameter(stack, 'TopicNameParam', {
-      type: 'String',
-    });
-
->>>>>>> 25e8d04d
-    const fn = new Function(stack, 'fn', {
-      handler: 'index.handler',
-      code: Code.fromInline('exports.handler = ${handler.toString()}'),
-      runtime: Runtime.NODEJS_10_X,
-    });
-<<<<<<< HEAD
+    const fn = new Function(stack, 'fn', {
+      handler: 'index.handler',
+      code: Code.fromInline('exports.handler = ${handler.toString()}'),
+      runtime: Runtime.NODEJS_10_X,
+    });
     const lazyDuration = cdk.Duration.seconds(cdk.Lazy.number({ produce: () => 60 }));
 
     new EventSourceMapping(stack, 'test', {
       target: fn,
       eventSourceArn: '',
       tumblingWindow: lazyDuration,
-=======
-
-    let eventSourceArn = 'some-arn';
-
-    new EventSourceMapping(stack, 'test', {
-      target: fn,
-      eventSourceArn: eventSourceArn,
-      kafkaTopic: topicNameParam.valueAsString,
-    });
-
-    expect(stack).toHaveResourceLike('AWS::Lambda::EventSourceMapping', {
-      EventSourceArn: eventSourceArn,
-    });
-  });
-
-  test('kafkaBootstrapServers appears in stack', () => {
-    const stack = new cdk.Stack();
-    const topicNameParam = new cdk.CfnParameter(stack, 'TopicNameParam', {
-      type: 'String',
-    });
-
-    const fn = new Function(stack, 'fn', {
-      handler: 'index.handler',
-      code: Code.fromInline('exports.handler = ${handler.toString()}'),
-      runtime: Runtime.NODEJS_10_X,
-    });
-
-    let kafkaBootstrapServers = ['kafka-broker.example.com:9092'];
-    new EventSourceMapping(stack, 'test', {
-      target: fn,
-      kafkaBootstrapServers: kafkaBootstrapServers,
-      kafkaTopic: topicNameParam.valueAsString,
-    });
-
-    expect(stack).toHaveResourceLike('AWS::Lambda::EventSourceMapping', {
-      SelfManagedEventSource: { Endpoints: { KafkaBootstrapServers: kafkaBootstrapServers } },
->>>>>>> 25e8d04d
     });
   });
 });