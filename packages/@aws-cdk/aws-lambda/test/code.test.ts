import '@aws-cdk/assert-internal/jest';
import * as path from 'path';
import { ABSENT, ResourcePart } from '@aws-cdk/assert-internal';
import * as ecr from '@aws-cdk/aws-ecr';
import { testFutureBehavior } from '@aws-cdk/cdk-build-tools';
import * as cdk from '@aws-cdk/core';
import * as cxapi from '@aws-cdk/cx-api';
import * as lambda from '../lib';

/* eslint-disable dot-notation */

describe('code', () => {
  describe('lambda.Code.fromInline', () => {
    test('fails if used with unsupported runtimes', () => {
      expect(() => defineFunction(lambda.Code.fromInline('boom'), lambda.Runtime.GO_1_X)).toThrow(/Inline source not allowed for go1\.x/);
      expect(() => defineFunction(lambda.Code.fromInline('boom'), lambda.Runtime.JAVA_8)).toThrow(/Inline source not allowed for java8/);
    });
    test('fails if larger than 4096 bytes', () => {
      expect(() => defineFunction(lambda.Code.fromInline(generateRandomString(4097)), lambda.Runtime.NODEJS_10_X))
        .toThrow(/Lambda source is too large, must be <= 4096 but is 4097/);
    });
  });
  describe('lambda.Code.fromAsset', () => {
    test('fails if a non-zip asset is used', () => {
      // GIVEN
      const fileAsset = lambda.Code.fromAsset(path.join(__dirname, 'my-lambda-handler', 'index.py'));

      // THEN
      expect(() => defineFunction(fileAsset)).toThrow(/Asset must be a \.zip file or a directory/);
    });

    test('only one Asset object gets created even if multiple functions use the same AssetCode', () => {
      // GIVEN
      const app = new cdk.App();
      const stack = new cdk.Stack(app, 'MyStack');
      const directoryAsset = lambda.Code.fromAsset(path.join(__dirname, 'my-lambda-handler'));

      // WHEN
      new lambda.Function(stack, 'Func1', {
        handler: 'foom',
        runtime: lambda.Runtime.NODEJS_10_X,
        code: directoryAsset,
      });

      new lambda.Function(stack, 'Func2', {
        handler: 'foom',
        runtime: lambda.Runtime.NODEJS_10_X,
        code: directoryAsset,
      });

      // THEN
      const assembly = app.synth();
      const synthesized = assembly.stacks[0];

      // Func1 has an asset, Func2 does not
      expect(synthesized.assets.length).toEqual(1);
    });

    test('adds code asset metadata', () => {
      // GIVEN
      const stack = new cdk.Stack();
      stack.node.setContext(cxapi.ASSET_RESOURCE_METADATA_ENABLED_CONTEXT, true);

      const location = path.join(__dirname, 'my-lambda-handler');

      // WHEN
      new lambda.Function(stack, 'Func1', {
        code: lambda.Code.fromAsset(location),
        runtime: lambda.Runtime.NODEJS_10_X,
        handler: 'foom',
      });

      // THEN
      expect(stack).toHaveResource('AWS::Lambda::Function', {
        Metadata: {
          [cxapi.ASSET_RESOURCE_METADATA_PATH_KEY]: 'asset.9678c34eca93259d11f2d714177347afd66c50116e1e08996eff893d3ca81232',
          [cxapi.ASSET_RESOURCE_METADATA_ORIGINAL_PATH_KEY]: location,
          [cxapi.ASSET_RESOURCE_METADATA_IS_BUNDLED_KEY]: false,
          [cxapi.ASSET_RESOURCE_METADATA_PROPERTY_KEY]: 'Code',
        },
      }, ResourcePart.CompleteDefinition);
    });

    test('fails if asset is bound with a second stack', () => {
      // GIVEN
      const asset = lambda.Code.fromAsset(path.join(__dirname, 'my-lambda-handler'));

      const app = new cdk.App();
      const stack1 = new cdk.Stack(app, 'Stack1');
      new lambda.Function(stack1, 'Func', {
        code: asset,
        runtime: lambda.Runtime.NODEJS_10_X,
        handler: 'foom',
      });

      const stack2 = new cdk.Stack(app, 'Stack2');
      expect(() => new lambda.Function(stack2, 'Func', {
        code: asset,
        runtime: lambda.Runtime.NODEJS_10_X,
        handler: 'foom',
      })).toThrow(/already associated/);
    });
  });

  describe('lambda.Code.fromCfnParameters', () => {
    test("automatically creates the Bucket and Key parameters when it's used in a Function", () => {
      const stack = new cdk.Stack();
      const code = new lambda.CfnParametersCode();
      new lambda.Function(stack, 'Function', {
        code,
        runtime: lambda.Runtime.NODEJS_10_X,
        handler: 'index.handler',
      });

      expect(stack).toHaveResourceLike('AWS::Lambda::Function', {
        Code: {
          S3Bucket: {
            Ref: 'FunctionLambdaSourceBucketNameParameter9E9E108F',
          },
          S3Key: {
            Ref: 'FunctionLambdaSourceObjectKeyParameter1C7AED11',
          },
        },
      });

      expect(stack.resolve(code.bucketNameParam)).toEqual('FunctionLambdaSourceBucketNameParameter9E9E108F');
      expect(stack.resolve(code.objectKeyParam)).toEqual('FunctionLambdaSourceObjectKeyParameter1C7AED11');
    });

    test('does not allow accessing the Parameter properties before being used in a Function', () => {
      const code = new lambda.CfnParametersCode();

      expect(() => code.bucketNameParam).toThrow(/bucketNameParam/);

      expect(() => code.objectKeyParam).toThrow(/objectKeyParam/);
    });

    test('allows passing custom Parameters when creating it', () => {
      const stack = new cdk.Stack();
      const bucketNameParam = new cdk.CfnParameter(stack, 'BucketNameParam', {
        type: 'String',
      });
      const bucketKeyParam = new cdk.CfnParameter(stack, 'ObjectKeyParam', {
        type: 'String',
      });

      const code = lambda.Code.fromCfnParameters({
        bucketNameParam,
        objectKeyParam: bucketKeyParam,
      });

      expect(stack.resolve(code.bucketNameParam)).toEqual('BucketNameParam');
      expect(stack.resolve(code.objectKeyParam)).toEqual('ObjectKeyParam');

      new lambda.Function(stack, 'Function', {
        code,
        runtime: lambda.Runtime.NODEJS_10_X,
        handler: 'index.handler',
      });

      expect(stack).toHaveResourceLike('AWS::Lambda::Function', {
        Code: {
          S3Bucket: {
            Ref: 'BucketNameParam',
          },
          S3Key: {
            Ref: 'ObjectKeyParam',
          },
        },
      });
    });

    test('can assign parameters', () => {
      // given
      const stack = new cdk.Stack();
      const code = new lambda.CfnParametersCode({
        bucketNameParam: new cdk.CfnParameter(stack, 'BucketNameParam', {
          type: 'String',
        }),
        objectKeyParam: new cdk.CfnParameter(stack, 'ObjectKeyParam', {
          type: 'String',
        }),
      });

      // when
      const overrides = stack.resolve(code.assign({
        bucketName: 'SomeBucketName',
        objectKey: 'SomeObjectKey',
      }));

      // then
      expect(overrides['BucketNameParam']).toEqual('SomeBucketName');
      expect(overrides['ObjectKeyParam']).toEqual('SomeObjectKey');
    });
  });

  describe('lambda.Code.fromEcr', () => {
    test('repository uri is correctly identified', () => {
      // given
      const stack = new cdk.Stack();
      const repo = new ecr.Repository(stack, 'Repo');

      // when
      new lambda.Function(stack, 'Fn', {
        code: lambda.Code.fromEcrImage(repo),
        handler: lambda.Handler.FROM_IMAGE,
        runtime: lambda.Runtime.FROM_IMAGE,
      });

      // then
      expect(stack).toHaveResource('AWS::Lambda::Function', {
        Code: {
          ImageUri: stack.resolve(repo.repositoryUriForTag('latest')),
        },
        ImageConfig: ABSENT,
      });
    });

    test('props are correctly resolved', () => {
      // given
      const stack = new cdk.Stack();
      const repo = new ecr.Repository(stack, 'Repo');

      // when
      new lambda.Function(stack, 'Fn', {
        code: lambda.Code.fromEcrImage(repo, {
          cmd: ['cmd', 'param1'],
          entrypoint: ['entrypoint', 'param2'],
          tag: 'mytag',
          workingDirectory: '/some/path',
        }),
        handler: lambda.Handler.FROM_IMAGE,
        runtime: lambda.Runtime.FROM_IMAGE,
      });

      // then
      expect(stack).toHaveResource('AWS::Lambda::Function', {
        Code: {
          ImageUri: stack.resolve(repo.repositoryUriForTag('mytag')),
        },
        ImageConfig: {
          Command: ['cmd', 'param1'],
          EntryPoint: ['entrypoint', 'param2'],
          WorkingDirectory: '/some/path',
        },
      });
    });

    test('permission grants', () => {
      // given
      const stack = new cdk.Stack();
      const repo = new ecr.Repository(stack, 'Repo');

      // when
      new lambda.Function(stack, 'Fn', {
        code: lambda.Code.fromEcrImage(repo),
        handler: lambda.Handler.FROM_IMAGE,
        runtime: lambda.Runtime.FROM_IMAGE,
      });

      // then
      expect(stack).toHaveResourceLike('AWS::ECR::Repository', {
        RepositoryPolicyText: {
          Statement: [
            {
              Action: [
                'ecr:BatchCheckLayerAvailability',
                'ecr:GetDownloadUrlForLayer',
                'ecr:BatchGetImage',
              ],
              Effect: 'Allow',
              Principal: {
                Service: 'lambda.amazonaws.com',
              },
            },
          ],
        },
      });
    });
  });

  describe('lambda.Code.fromImageAsset', () => {
    const flags = { [cxapi.DOCKER_IGNORE_SUPPORT]: true };
    testFutureBehavior('repository uri is correctly identified', flags, cdk.App, (app) => {
      // given
      const stack = new cdk.Stack(app);

      // when
      new lambda.Function(stack, 'Fn', {
        code: lambda.Code.fromAssetImage(path.join(__dirname, 'docker-lambda-handler')),
        handler: lambda.Handler.FROM_IMAGE,
        runtime: lambda.Runtime.FROM_IMAGE,
      });

      // then
      expect(stack).toHaveResource('AWS::Lambda::Function', {
        Code: {
          ImageUri: {
            'Fn::Join': ['', [
              { Ref: 'AWS::AccountId' },
              '.dkr.ecr.',
              { Ref: 'AWS::Region' },
              '.',
              { Ref: 'AWS::URLSuffix' },
              '/aws-cdk/assets:f0fe8a410cb4b860a25f6f3e09237abf69cd38ab59f9ef2441597c75f598c634',
            ]],
          },
        },
        ImageConfig: ABSENT,
      });
    });

    test('props are correctly resolved', () => {
      // given
      const stack = new cdk.Stack();

      // when
      new lambda.Function(stack, 'Fn', {
        code: lambda.Code.fromAssetImage(path.join(__dirname, 'docker-lambda-handler'), {
          cmd: ['cmd', 'param1'],
          entrypoint: ['entrypoint', 'param2'],
          workingDirectory: '/some/path',
        }),
        handler: lambda.Handler.FROM_IMAGE,
        runtime: lambda.Runtime.FROM_IMAGE,
      });

      // then
      expect(stack).toHaveResource('AWS::Lambda::Function', {
        ImageConfig: {
          Command: ['cmd', 'param1'],
          EntryPoint: ['entrypoint', 'param2'],
          WorkingDirectory: '/some/path',
        },
      });
    });

    test('only one Asset object gets created even if multiple functions use the same AssetImageCode', () => {
      // given
      const app = new cdk.App();
      const stack = new cdk.Stack(app, 'MyStack');
      const directoryAsset = lambda.Code.fromAssetImage(path.join(__dirname, 'docker-lambda-handler'));

      // when
      new lambda.Function(stack, 'Fn1', {
        code: directoryAsset,
        handler: lambda.Handler.FROM_IMAGE,
        runtime: lambda.Runtime.FROM_IMAGE,
      });

      new lambda.Function(stack, 'Fn2', {
        code: directoryAsset,
        handler: lambda.Handler.FROM_IMAGE,
        runtime: lambda.Runtime.FROM_IMAGE,
      });

      // then
      const assembly = app.synth();
      const synthesized = assembly.stacks[0];

      // Func1 has an asset, Func2 does not
      expect(synthesized.assets.length).toEqual(1);
    });

    test('adds code asset metadata', () => {
      // given
      const stack = new cdk.Stack();
      stack.node.setContext(cxapi.ASSET_RESOURCE_METADATA_ENABLED_CONTEXT, true);

      const dockerfilePath = 'Dockerfile';
      const dockerBuildTarget = 'stage';
      const dockerBuildArgs = { arg1: 'val1', arg2: 'val2' };

      // when
      new lambda.Function(stack, 'Fn', {
        code: lambda.Code.fromAssetImage(path.join(__dirname, 'docker-lambda-handler'), {
          file: dockerfilePath,
          target: dockerBuildTarget,
          buildArgs: dockerBuildArgs,
        }),
        handler: lambda.Handler.FROM_IMAGE,
        runtime: lambda.Runtime.FROM_IMAGE,
      });

      // then
      expect(stack).toHaveResource('AWS::Lambda::Function', {
        Metadata: {
          [cxapi.ASSET_RESOURCE_METADATA_PATH_KEY]: 'asset.650a009a909c30e767a843a84ff7812616447251d245e0ab65d9bfb37f413e32',
          [cxapi.ASSET_RESOURCE_METADATA_DOCKERFILE_PATH_KEY]: dockerfilePath,
          [cxapi.ASSET_RESOURCE_METADATA_DOCKER_BUILD_ARGS_KEY]: dockerBuildArgs,
          [cxapi.ASSET_RESOURCE_METADATA_DOCKER_BUILD_TARGET_KEY]: dockerBuildTarget,
          [cxapi.ASSET_RESOURCE_METADATA_PROPERTY_KEY]: 'Code.ImageUri',
        },
      }, ResourcePart.CompleteDefinition);
    });

    test('adds code asset metadata with default dockerfile path', () => {
      // given
      const stack = new cdk.Stack();
      stack.node.setContext(cxapi.ASSET_RESOURCE_METADATA_ENABLED_CONTEXT, true);

      // when
      new lambda.Function(stack, 'Fn', {
        code: lambda.Code.fromAssetImage(path.join(__dirname, 'docker-lambda-handler')),
        handler: lambda.Handler.FROM_IMAGE,
        runtime: lambda.Runtime.FROM_IMAGE,
      });

      // then
      expect(stack).toHaveResource('AWS::Lambda::Function', {
        Metadata: {
          [cxapi.ASSET_RESOURCE_METADATA_PATH_KEY]: 'asset.a3cc4528c34874616814d9b3436ff0e5d01514c1d563ed8899657ca00982f308',
          [cxapi.ASSET_RESOURCE_METADATA_DOCKERFILE_PATH_KEY]: 'Dockerfile',
          [cxapi.ASSET_RESOURCE_METADATA_PROPERTY_KEY]: 'Code.ImageUri',
        },
      }, ResourcePart.CompleteDefinition);
    });

    test('fails if asset is bound with a second stack', () => {
      // given
      const app = new cdk.App();
      const asset = lambda.Code.fromAssetImage(path.join(__dirname, 'docker-lambda-handler'));

      // when
      const stack1 = new cdk.Stack(app, 'Stack1');
      new lambda.Function(stack1, 'Fn', {
        code: asset,
        handler: lambda.Handler.FROM_IMAGE,
        runtime: lambda.Runtime.FROM_IMAGE,
      });

      const stack2 = new cdk.Stack(app, 'Stack2');

      // then
      expect(() => new lambda.Function(stack2, 'Fn', {
        code: asset,
        handler: lambda.Handler.FROM_IMAGE,
        runtime: lambda.Runtime.FROM_IMAGE,
      })).toThrow(/already associated/);
    });
  });

  describe('lambda.Code.fromDockerBuild', () => {
    let fromBuildMock: jest.SpyInstance<cdk.DockerImage>;
    let cpMock: jest.Mock<any, any>;

    beforeEach(() => {
      cpMock = jest.fn().mockReturnValue(path.join(__dirname, 'docker-build-lambda'));
      fromBuildMock = jest.spyOn(cdk.DockerImage, 'fromBuild').mockImplementation(() => ({
        cp: cpMock,
        image: 'tag',
        run: jest.fn(),
        toJSON: jest.fn(),
      }));
    });

    afterEach(() => {
      fromBuildMock.mockRestore();
    });

    test('can use the result of a Docker build as an asset', () => {
      // given
      const stack = new cdk.Stack();
      stack.node.setContext(cxapi.ASSET_RESOURCE_METADATA_ENABLED_CONTEXT, true);

      // when
      const FunctionCodepath = path.join(__dirname, 'docker-build-lambda');
      new lambda.Function(stack, 'Fn', {
        code: lambda.Code.fromDockerBuild(FunctionCodepath),
        handler: 'index.handler',
        runtime: lambda.Runtime.NODEJS_12_X,
      });

      // then
      expect(stack).toHaveResource('AWS::Lambda::Function', {
        Metadata: {
<<<<<<< HEAD
          [cxapi.ASSET_RESOURCE_METADATA_PATH_KEY]: 'asset.b401831f7a9d2f7f299ff312037585cd1760c0c9e148260be2fd8ea8a40066bb',
          [cxapi.ASSET_RESOURCE_METADATA_ORIGINAL_PATH_KEY]: FunctionCodepath,
          [cxapi.ASSET_RESOURCE_METADATA_IS_BUNDLED_KEY]: false,
=======
          [cxapi.ASSET_RESOURCE_METADATA_PATH_KEY]: 'asset.fbafdbb9ae8d1bae0def415b791a93c486d18ebc63270c748abecc3ac0ab9533',
>>>>>>> d18cd585
          [cxapi.ASSET_RESOURCE_METADATA_PROPERTY_KEY]: 'Code',
        },
      }, ResourcePart.CompleteDefinition);

      expect(fromBuildMock).toHaveBeenCalledWith(path.join(__dirname, 'docker-build-lambda'), {});
      expect(cpMock).toHaveBeenCalledWith('/asset/.', undefined);
    });

    test('fromDockerBuild appends /. to an image path not ending with a /', () => {
      // given
      const stack = new cdk.Stack();

      // when
      new lambda.Function(stack, 'Fn', {
        code: lambda.Code.fromDockerBuild(path.join(__dirname, 'docker-build-lambda'), {
          imagePath: '/my/image/path',
        }),
        handler: 'index.handler',
        runtime: lambda.Runtime.NODEJS_12_X,
      });

      // then
      expect(cpMock).toHaveBeenCalledWith('/my/image/path/.', undefined);
    });

    test('fromDockerBuild appends . to an image path ending with a /', () => {
      // given
      const stack = new cdk.Stack();

      // when
      new lambda.Function(stack, 'Fn', {
        code: lambda.Code.fromDockerBuild(path.join(__dirname, 'docker-build-lambda'), {
          imagePath: '/my/image/path/',
        }),
        handler: 'index.handler',
        runtime: lambda.Runtime.NODEJS_12_X,
      });

      // then
      expect(cpMock).toHaveBeenCalledWith('/my/image/path/.', undefined);
    });
  });
});

function defineFunction(code: lambda.Code, runtime: lambda.Runtime = lambda.Runtime.NODEJS_10_X) {
  const stack = new cdk.Stack();
  return new lambda.Function(stack, 'Func', {
    handler: 'foom',
    code,
    runtime,
  });
}

function generateRandomString(bytes: number) {
  let s = '';
  for (let i = 0; i < bytes; ++i) {
    s += String.fromCharCode(Math.round(Math.random() * 256));
  }
  return s;
}<|MERGE_RESOLUTION|>--- conflicted
+++ resolved
@@ -474,13 +474,9 @@
       // then
       expect(stack).toHaveResource('AWS::Lambda::Function', {
         Metadata: {
-<<<<<<< HEAD
-          [cxapi.ASSET_RESOURCE_METADATA_PATH_KEY]: 'asset.b401831f7a9d2f7f299ff312037585cd1760c0c9e148260be2fd8ea8a40066bb',
+          [cxapi.ASSET_RESOURCE_METADATA_PATH_KEY]: 'asset.fbafdbb9ae8d1bae0def415b791a93c486d18ebc63270c748abecc3ac0ab9533',
           [cxapi.ASSET_RESOURCE_METADATA_ORIGINAL_PATH_KEY]: FunctionCodepath,
           [cxapi.ASSET_RESOURCE_METADATA_IS_BUNDLED_KEY]: false,
-=======
-          [cxapi.ASSET_RESOURCE_METADATA_PATH_KEY]: 'asset.fbafdbb9ae8d1bae0def415b791a93c486d18ebc63270c748abecc3ac0ab9533',
->>>>>>> d18cd585
           [cxapi.ASSET_RESOURCE_METADATA_PROPERTY_KEY]: 'Code',
         },
       }, ResourcePart.CompleteDefinition);
