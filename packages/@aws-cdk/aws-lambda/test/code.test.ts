import * as path from 'path';
import { Match, Template } from '@aws-cdk/assertions';
import * as ecr from '@aws-cdk/aws-ecr';
import { testFutureBehavior } from '@aws-cdk/cdk-build-tools';
import * as cdk from '@aws-cdk/core';
import * as cxapi from '@aws-cdk/cx-api';
import * as lambda from '../lib';

/* eslint-disable dot-notation */

describe('code', () => {
  describe('lambda.Code.fromInline', () => {
    test('fails if used with unsupported runtimes', () => {
      expect(() => defineFunction(lambda.Code.fromInline('boom'), lambda.Runtime.GO_1_X)).toThrow(/Inline source not allowed for go1\.x/);
      expect(() => defineFunction(lambda.Code.fromInline('boom'), lambda.Runtime.JAVA_8)).toThrow(/Inline source not allowed for java8/);
    });
    test('fails if larger than 4096 bytes', () => {
      expect(() => defineFunction(lambda.Code.fromInline(generateRandomString(4097)), lambda.Runtime.NODEJS_10_X))
        .toThrow(/Lambda source is too large, must be <= 4096 but is 4097/);
    });
  });

  describe('lambda.Code.fromAsset', () => {
    test('fails if a non-zip asset is used', () => {
      // GIVEN
      const fileAsset = lambda.Code.fromAsset(path.join(__dirname, 'my-lambda-handler', 'index.py'));

      // THEN
      expect(() => defineFunction(fileAsset)).toThrow(/Asset must be a \.zip file or a directory/);
    });

    test('only one Asset object gets created even if multiple functions use the same AssetCode', () => {
      // GIVEN
      const app = new cdk.App();
      const stack = new cdk.Stack(app, 'MyStack');
      const directoryAsset = lambda.Code.fromAsset(path.join(__dirname, 'my-lambda-handler'));

      // WHEN
      new lambda.Function(stack, 'Func1', {
        handler: 'foom',
        runtime: lambda.Runtime.NODEJS_10_X,
        code: directoryAsset,
      });

      new lambda.Function(stack, 'Func2', {
        handler: 'foom',
        runtime: lambda.Runtime.NODEJS_10_X,
        code: directoryAsset,
      });

      // THEN
      const assembly = app.synth();
      const synthesized = assembly.stacks[0];

      // Func1 has an asset, Func2 does not
      expect(synthesized.assets.length).toEqual(1);
    });

    test('adds code asset metadata', () => {
      // GIVEN
      const stack = new cdk.Stack();
      stack.node.setContext(cxapi.ASSET_RESOURCE_METADATA_ENABLED_CONTEXT, true);

      const location = path.join(__dirname, 'my-lambda-handler');

      // WHEN
      new lambda.Function(stack, 'Func1', {
        code: lambda.Code.fromAsset(location),
        runtime: lambda.Runtime.NODEJS_10_X,
        handler: 'foom',
      });

      // THEN
      Template.fromStack(stack).hasResource('AWS::Lambda::Function', {
        Metadata: {
          [cxapi.ASSET_RESOURCE_METADATA_PATH_KEY]: 'asset.9678c34eca93259d11f2d714177347afd66c50116e1e08996eff893d3ca81232',
          [cxapi.ASSET_RESOURCE_METADATA_IS_BUNDLED_KEY]: false,
          [cxapi.ASSET_RESOURCE_METADATA_PROPERTY_KEY]: 'Code',
        },
      });
    });

    test('fails if asset is bound with a second stack', () => {
      // GIVEN
      const asset = lambda.Code.fromAsset(path.join(__dirname, 'my-lambda-handler'));

      const app = new cdk.App();
      const stack1 = new cdk.Stack(app, 'Stack1');
      new lambda.Function(stack1, 'Func', {
        code: asset,
        runtime: lambda.Runtime.NODEJS_10_X,
        handler: 'foom',
      });

      const stack2 = new cdk.Stack(app, 'Stack2');
      expect(() => new lambda.Function(stack2, 'Func', {
        code: asset,
        runtime: lambda.Runtime.NODEJS_10_X,
        handler: 'foom',
      })).toThrow(/already associated/);
    });
  });

  describe('lambda.Code.fromCfnParameters', () => {
    test("automatically creates the Bucket and Key parameters when it's used in a Function", () => {
      const stack = new cdk.Stack();
      const code = new lambda.CfnParametersCode();
      new lambda.Function(stack, 'Function', {
        code,
        runtime: lambda.Runtime.NODEJS_10_X,
        handler: 'index.handler',
      });

      Template.fromStack(stack).hasResourceProperties('AWS::Lambda::Function', {
        Code: {
          S3Bucket: {
            Ref: 'FunctionLambdaSourceBucketNameParameter9E9E108F',
          },
          S3Key: {
            Ref: 'FunctionLambdaSourceObjectKeyParameter1C7AED11',
          },
        },
      });

      expect(stack.resolve(code.bucketNameParam)).toEqual('FunctionLambdaSourceBucketNameParameter9E9E108F');
      expect(stack.resolve(code.objectKeyParam)).toEqual('FunctionLambdaSourceObjectKeyParameter1C7AED11');
    });

    test('does not allow accessing the Parameter properties before being used in a Function', () => {
      const code = new lambda.CfnParametersCode();

      expect(() => code.bucketNameParam).toThrow(/bucketNameParam/);

      expect(() => code.objectKeyParam).toThrow(/objectKeyParam/);
    });

    test('allows passing custom Parameters when creating it', () => {
      const stack = new cdk.Stack();
      const bucketNameParam = new cdk.CfnParameter(stack, 'BucketNameParam', {
        type: 'String',
      });
      const bucketKeyParam = new cdk.CfnParameter(stack, 'ObjectKeyParam', {
        type: 'String',
      });

      const code = lambda.Code.fromCfnParameters({
        bucketNameParam,
        objectKeyParam: bucketKeyParam,
      });

      expect(stack.resolve(code.bucketNameParam)).toEqual('BucketNameParam');
      expect(stack.resolve(code.objectKeyParam)).toEqual('ObjectKeyParam');

      new lambda.Function(stack, 'Function', {
        code,
        runtime: lambda.Runtime.NODEJS_10_X,
        handler: 'index.handler',
      });

      Template.fromStack(stack).hasResourceProperties('AWS::Lambda::Function', {
        Code: {
          S3Bucket: {
            Ref: 'BucketNameParam',
          },
          S3Key: {
            Ref: 'ObjectKeyParam',
          },
        },
      });
    });

    test('can assign parameters', () => {
      // given
      const stack = new cdk.Stack();
      const code = new lambda.CfnParametersCode({
        bucketNameParam: new cdk.CfnParameter(stack, 'BucketNameParam', {
          type: 'String',
        }),
        objectKeyParam: new cdk.CfnParameter(stack, 'ObjectKeyParam', {
          type: 'String',
        }),
      });

      // when
      const overrides = stack.resolve(code.assign({
        bucketName: 'SomeBucketName',
        objectKey: 'SomeObjectKey',
      }));

      // then
      expect(overrides['BucketNameParam']).toEqual('SomeBucketName');
      expect(overrides['ObjectKeyParam']).toEqual('SomeObjectKey');
    });
  });

  describe('lambda.Code.fromEcr', () => {
    test('repository uri is correctly identified', () => {
      // given
      const stack = new cdk.Stack();
      const repo = new ecr.Repository(stack, 'Repo');

      // when
      new lambda.Function(stack, 'Fn', {
        code: lambda.Code.fromEcrImage(repo),
        handler: lambda.Handler.FROM_IMAGE,
        runtime: lambda.Runtime.FROM_IMAGE,
      });

      // then
      Template.fromStack(stack).hasResourceProperties('AWS::Lambda::Function', {
        Code: {
          ImageUri: stack.resolve(repo.repositoryUriForTag('latest')),
        },
        ImageConfig: Match.absent(),
      });
    });

    test('props are correctly resolved', () => {
      // given
      const stack = new cdk.Stack();
      const repo = new ecr.Repository(stack, 'Repo');

      // when
      new lambda.Function(stack, 'Fn', {
        code: lambda.Code.fromEcrImage(repo, {
          cmd: ['cmd', 'param1'],
          entrypoint: ['entrypoint', 'param2'],
          tagOrDigest: 'mytag',
          workingDirectory: '/some/path',
        }),
        handler: lambda.Handler.FROM_IMAGE,
        runtime: lambda.Runtime.FROM_IMAGE,
      });

      // then
      Template.fromStack(stack).hasResourceProperties('AWS::Lambda::Function', {
        Code: {
          ImageUri: stack.resolve(repo.repositoryUriForTag('mytag')),
        },
        ImageConfig: {
          Command: ['cmd', 'param1'],
          EntryPoint: ['entrypoint', 'param2'],
          WorkingDirectory: '/some/path',
        },
      });
    });

    test('digests are interpreted correctly', () => {
      // given
      const stack = new cdk.Stack();
      const repo = new ecr.Repository(stack, 'Repo');

      // when
      new lambda.Function(stack, 'Fn', {
        code: lambda.Code.fromEcrImage(repo, {
          tagOrDigest: 'sha256:afc607424cc02c92d4d6af5184a4fef46a69548e465a320808c6ff358b6a3a8d',
        }),
        handler: lambda.Handler.FROM_IMAGE,
        runtime: lambda.Runtime.FROM_IMAGE,
      });

      // then
      Template.fromStack(stack).hasResourceProperties('AWS::Lambda::Function', {
        Code: {
          ImageUri: stack.resolve(repo.repositoryUriForDigest('sha256:afc607424cc02c92d4d6af5184a4fef46a69548e465a320808c6ff358b6a3a8d')),
        },
        ImageConfig: Match.absent(),
      });
    });

    test('permission grants', () => {
      // given
      const stack = new cdk.Stack();
      const repo = new ecr.Repository(stack, 'Repo');

      // when
      new lambda.Function(stack, 'Fn', {
        code: lambda.Code.fromEcrImage(repo),
        handler: lambda.Handler.FROM_IMAGE,
        runtime: lambda.Runtime.FROM_IMAGE,
      });

      // then
      Template.fromStack(stack).hasResourceProperties('AWS::ECR::Repository', {
        RepositoryPolicyText: {
          Statement: [
            {
              Action: [
                'ecr:BatchCheckLayerAvailability',
                'ecr:GetDownloadUrlForLayer',
                'ecr:BatchGetImage',
              ],
              Effect: 'Allow',
              Principal: {
                Service: 'lambda.amazonaws.com',
              },
            },
          ],
        },
      });
    });
  });

  describe('lambda.Code.fromImageAsset', () => {
    const flags = { [cxapi.DOCKER_IGNORE_SUPPORT]: true };
    testFutureBehavior('repository uri is correctly identified', flags, cdk.App, (app) => {
      // given
      const stack = new cdk.Stack(app);

      // when
      new lambda.Function(stack, 'Fn', {
        code: lambda.Code.fromAssetImage(path.join(__dirname, 'docker-lambda-handler')),
        handler: lambda.Handler.FROM_IMAGE,
        runtime: lambda.Runtime.FROM_IMAGE,
      });

      // then
      Template.fromStack(stack).hasResourceProperties('AWS::Lambda::Function', {
        Code: {
          ImageUri: {
            'Fn::Join': ['', [
              { Ref: 'AWS::AccountId' },
              '.dkr.ecr.',
              { Ref: 'AWS::Region' },
              '.',
              { Ref: 'AWS::URLSuffix' },
              '/aws-cdk/assets:768d7b6c1d41b85135f498fe0cca69fea410be3c3322c69cf08690aaad29a610',
            ]],
          },
        },
        ImageConfig: Match.absent(),
      });
    });

    test('props are correctly resolved', () => {
      // given
      const stack = new cdk.Stack();

      // when
      new lambda.Function(stack, 'Fn', {
        code: lambda.Code.fromAssetImage(path.join(__dirname, 'docker-lambda-handler'), {
          cmd: ['cmd', 'param1'],
          entrypoint: ['entrypoint', 'param2'],
          workingDirectory: '/some/path',
        }),
        handler: lambda.Handler.FROM_IMAGE,
        runtime: lambda.Runtime.FROM_IMAGE,
      });

      // then
      Template.fromStack(stack).hasResourceProperties('AWS::Lambda::Function', {
        ImageConfig: {
          Command: ['cmd', 'param1'],
          EntryPoint: ['entrypoint', 'param2'],
          WorkingDirectory: '/some/path',
        },
      });
    });

    test('only one Asset object gets created even if multiple functions use the same AssetImageCode', () => {
      // given
      const app = new cdk.App();
      const stack = new cdk.Stack(app, 'MyStack');
      const directoryAsset = lambda.Code.fromAssetImage(path.join(__dirname, 'docker-lambda-handler'));

      // when
      new lambda.Function(stack, 'Fn1', {
        code: directoryAsset,
        handler: lambda.Handler.FROM_IMAGE,
        runtime: lambda.Runtime.FROM_IMAGE,
      });

      new lambda.Function(stack, 'Fn2', {
        code: directoryAsset,
        handler: lambda.Handler.FROM_IMAGE,
        runtime: lambda.Runtime.FROM_IMAGE,
      });

      // then
      const assembly = app.synth();
      const synthesized = assembly.stacks[0];

      // Func1 has an asset, Func2 does not
      expect(synthesized.assets.length).toEqual(1);
    });

    test('adds code asset metadata', () => {
      // given
      const stack = new cdk.Stack();
      stack.node.setContext(cxapi.ASSET_RESOURCE_METADATA_ENABLED_CONTEXT, true);

      const dockerfilePath = 'Dockerfile';
      const dockerBuildTarget = 'stage';
      const dockerBuildArgs = { arg1: 'val1', arg2: 'val2' };
      const dockerBuildShell = '/bin/sh';

      // when
      new lambda.Function(stack, 'Fn', {
        code: lambda.Code.fromAssetImage(path.join(__dirname, 'docker-lambda-handler'), {
          file: dockerfilePath,
          target: dockerBuildTarget,
          buildArgs: dockerBuildArgs,
          buildShell: dockerBuildShell,
        }),
        handler: lambda.Handler.FROM_IMAGE,
        runtime: lambda.Runtime.FROM_IMAGE,
      });

      // then
      Template.fromStack(stack).hasResource('AWS::Lambda::Function', {
        Metadata: {
<<<<<<< HEAD
          [cxapi.ASSET_RESOURCE_METADATA_PATH_KEY]: 'asset.3cffd16cc5952a0aae8ac85d5b399920c47f362ec2cc7eaf4c327c4450f01477',
=======
          [cxapi.ASSET_RESOURCE_METADATA_PATH_KEY]: 'asset.dd84d39b518e69c0e62a55312372cdd9ab3ef901c74a4861d92e951215257b3c',
>>>>>>> f199fadd
          [cxapi.ASSET_RESOURCE_METADATA_DOCKERFILE_PATH_KEY]: dockerfilePath,
          [cxapi.ASSET_RESOURCE_METADATA_DOCKER_BUILD_ARGS_KEY]: dockerBuildArgs,
          [cxapi.ASSET_RESOURCE_METADATA_DOCKER_BUILD_SHELL_KEY]: dockerBuildShell,
          [cxapi.ASSET_RESOURCE_METADATA_DOCKER_BUILD_TARGET_KEY]: dockerBuildTarget,
          [cxapi.ASSET_RESOURCE_METADATA_PROPERTY_KEY]: 'Code.ImageUri',
        },
      });
    });

    test('adds code asset metadata with default dockerfile path', () => {
      // given
      const stack = new cdk.Stack();
      stack.node.setContext(cxapi.ASSET_RESOURCE_METADATA_ENABLED_CONTEXT, true);

      // when
      new lambda.Function(stack, 'Fn', {
        code: lambda.Code.fromAssetImage(path.join(__dirname, 'docker-lambda-handler')),
        handler: lambda.Handler.FROM_IMAGE,
        runtime: lambda.Runtime.FROM_IMAGE,
      });

      // then
      Template.fromStack(stack).hasResource('AWS::Lambda::Function', {
        Metadata: {
          [cxapi.ASSET_RESOURCE_METADATA_PATH_KEY]: 'asset.b7767e24de8d852617d9600e7a60395334454ca017d648f93b2d990aec7f50fd',
          [cxapi.ASSET_RESOURCE_METADATA_DOCKERFILE_PATH_KEY]: 'Dockerfile',
          [cxapi.ASSET_RESOURCE_METADATA_PROPERTY_KEY]: 'Code.ImageUri',
        },
      });
    });

    test('fails if asset is bound with a second stack', () => {
      // given
      const app = new cdk.App();
      const asset = lambda.Code.fromAssetImage(path.join(__dirname, 'docker-lambda-handler'));

      // when
      const stack1 = new cdk.Stack(app, 'Stack1');
      new lambda.Function(stack1, 'Fn', {
        code: asset,
        handler: lambda.Handler.FROM_IMAGE,
        runtime: lambda.Runtime.FROM_IMAGE,
      });

      const stack2 = new cdk.Stack(app, 'Stack2');

      // then
      expect(() => new lambda.Function(stack2, 'Fn', {
        code: asset,
        handler: lambda.Handler.FROM_IMAGE,
        runtime: lambda.Runtime.FROM_IMAGE,
      })).toThrow(/already associated/);
    });
  });

  describe('lambda.Code.fromDockerBuild', () => {
    let fromBuildMock: jest.SpyInstance<cdk.DockerImage>;
    let cpMock: jest.Mock<any, any>;

    beforeEach(() => {
      cpMock = jest.fn().mockReturnValue(path.join(__dirname, 'docker-build-lambda'));
      fromBuildMock = jest.spyOn(cdk.DockerImage, 'fromBuild').mockImplementation(() => ({
        cp: cpMock,
        image: 'tag',
        run: jest.fn(),
        toJSON: jest.fn(),
      }));
    });

    afterEach(() => {
      fromBuildMock.mockRestore();
    });

    test('can use the result of a Docker build as an asset', () => {
      // given
      const stack = new cdk.Stack();
      stack.node.setContext(cxapi.ASSET_RESOURCE_METADATA_ENABLED_CONTEXT, true);

      // when
      new lambda.Function(stack, 'Fn', {
        code: lambda.Code.fromDockerBuild(path.join(__dirname, 'docker-build-lambda')),
        handler: 'index.handler',
        runtime: lambda.Runtime.NODEJS_12_X,
      });

      // then
      Template.fromStack(stack).hasResource('AWS::Lambda::Function', {
        Metadata: {
          [cxapi.ASSET_RESOURCE_METADATA_PATH_KEY]: 'asset.fbafdbb9ae8d1bae0def415b791a93c486d18ebc63270c748abecc3ac0ab9533',
          [cxapi.ASSET_RESOURCE_METADATA_IS_BUNDLED_KEY]: false,
          [cxapi.ASSET_RESOURCE_METADATA_PROPERTY_KEY]: 'Code',
        },
      });

      expect(fromBuildMock).toHaveBeenCalledWith(path.join(__dirname, 'docker-build-lambda'), {});
      expect(cpMock).toHaveBeenCalledWith('/asset/.', undefined);
    });

    test('fromDockerBuild appends /. to an image path not ending with a /', () => {
      // given
      const stack = new cdk.Stack();

      // when
      new lambda.Function(stack, 'Fn', {
        code: lambda.Code.fromDockerBuild(path.join(__dirname, 'docker-build-lambda'), {
          imagePath: '/my/image/path',
        }),
        handler: 'index.handler',
        runtime: lambda.Runtime.NODEJS_12_X,
      });

      // then
      expect(cpMock).toHaveBeenCalledWith('/my/image/path/.', undefined);
    });

    test('fromDockerBuild appends . to an image path ending with a /', () => {
      // given
      const stack = new cdk.Stack();

      // when
      new lambda.Function(stack, 'Fn', {
        code: lambda.Code.fromDockerBuild(path.join(__dirname, 'docker-build-lambda'), {
          imagePath: '/my/image/path/',
        }),
        handler: 'index.handler',
        runtime: lambda.Runtime.NODEJS_12_X,
      });

      // then
      expect(cpMock).toHaveBeenCalledWith('/my/image/path/.', undefined);
    });
  });
});

function defineFunction(code: lambda.Code, runtime: lambda.Runtime = lambda.Runtime.NODEJS_10_X) {
  const stack = new cdk.Stack();
  return new lambda.Function(stack, 'Func', {
    handler: 'foom',
    code,
    runtime,
  });
}

function generateRandomString(bytes: number) {
  let s = '';
  for (let i = 0; i < bytes; ++i) {
    s += String.fromCharCode(Math.round(Math.random() * 256));
  }
  return s;
}<|MERGE_RESOLUTION|>--- conflicted
+++ resolved
@@ -409,11 +409,7 @@
       // then
       Template.fromStack(stack).hasResource('AWS::Lambda::Function', {
         Metadata: {
-<<<<<<< HEAD
-          [cxapi.ASSET_RESOURCE_METADATA_PATH_KEY]: 'asset.3cffd16cc5952a0aae8ac85d5b399920c47f362ec2cc7eaf4c327c4450f01477',
-=======
           [cxapi.ASSET_RESOURCE_METADATA_PATH_KEY]: 'asset.dd84d39b518e69c0e62a55312372cdd9ab3ef901c74a4861d92e951215257b3c',
->>>>>>> f199fadd
           [cxapi.ASSET_RESOURCE_METADATA_DOCKERFILE_PATH_KEY]: dockerfilePath,
           [cxapi.ASSET_RESOURCE_METADATA_DOCKER_BUILD_ARGS_KEY]: dockerBuildArgs,
           [cxapi.ASSET_RESOURCE_METADATA_DOCKER_BUILD_SHELL_KEY]: dockerBuildShell,
