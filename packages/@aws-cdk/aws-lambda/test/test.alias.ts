import cloudwatch = require('@aws-cdk/aws-cloudwatch');

import { beASupersetOfTemplate, expect, haveResource } from '@aws-cdk/assert';
import { AccountPrincipal, PolicyStatement } from '@aws-cdk/aws-iam';
import { Stack } from '@aws-cdk/cdk';
import { Test } from 'nodeunit';
import lambda = require('../lib');

export = {
  'version and aliases'(test: Test): void {
    const stack = new Stack();
    const fn = new lambda.Function(stack, 'MyLambda', {
      code: new lambda.InlineCode('hello()'),
      handler: 'index.hello',
      runtime: lambda.Runtime.NodeJS610,
    });

    const version = fn.addVersion('1');

    new lambda.Alias(stack, 'Alias', {
      aliasName: 'prod',
      version,
    });

    expect(stack).to(beASupersetOfTemplate({
      MyLambdaVersion16CDE3C40: {
        Type: "AWS::Lambda::Version",
        Properties: {
          FunctionName: { Ref: "MyLambdaCCE802FB" }
        }
        },
        Alias325C5727: {
        Type: "AWS::Lambda::Alias",
        Properties: {
          FunctionName: { Ref: "MyLambdaCCE802FB" },
          FunctionVersion: stack.node.resolve(version.functionVersion),
          Name: "prod"
        }
        }
    }));

    test.done();
  },

  'can add additional versions to alias'(test: Test) {
    const stack = new Stack();

    const fn = new lambda.Function(stack, 'MyLambda', {
      code: new lambda.InlineCode('hello()'),
      handler: 'index.hello',
      runtime: lambda.Runtime.NodeJS610,
    });

    const version1 = fn.addVersion('1');
    const version2 = fn.addVersion('2');

    new lambda.Alias(stack, 'Alias', {
      aliasName: 'prod',
      version: version1,
      additionalVersions: [{ version: version2, weight: 0.1 }]
    });

    expect(stack).to(haveResource('AWS::Lambda::Alias', {
      FunctionVersion: stack.node.resolve(version1.functionVersion),
      RoutingConfig: {
        AdditionalVersionWeights: [
          {
          FunctionVersion: stack.node.resolve(version2.functionVersion),
          FunctionWeight: 0.1
          }
        ]
        }
    }));

    test.done();
  },

  'sanity checks on version weights'(test: Test) {
    const stack = new Stack();

    const fn = new lambda.Function(stack, 'MyLambda', {
      code: new lambda.InlineCode('hello()'),
      handler: 'index.hello',
      runtime: lambda.Runtime.NodeJS610,
    });

    const version = fn.addVersion('1');

    // WHEN: Individual weight too high
    test.throws(() => {
      new lambda.Alias(stack, 'Alias1', {
        aliasName: 'prod', version,
        additionalVersions: [{ version, weight: 5 }]
      });
    });

    // WHEN: Sum too high
    test.throws(() => {
      new lambda.Alias(stack, 'Alias2', {
        aliasName: 'prod', version,
        additionalVersions: [{ version, weight: 0.5 }, { version, weight: 0.6 }]
      });
    });

    test.done();
  },

  'addPermission() on alias forward to real Lambda'(test: Test) {
    const stack = new Stack();

    // GIVEN
    const fn = new lambda.Function(stack, 'MyLambda', {
      code: new lambda.InlineCode('hello()'),
      handler: 'index.hello',
      runtime: lambda.Runtime.NodeJS610,
    });

    const version = fn.addVersion('1');
    const alias = new lambda.Alias(stack, 'Alias', { aliasName: 'prod', version });

    // WHEN
    alias.addPermission('Perm', {
      principal: new AccountPrincipal('123456')
    });

    // THEN
    expect(stack).to(haveResource('AWS::Lambda::Permission', {
      FunctionName: {
        Ref: "Alias325C5727"
      },
      Principal: "123456"
    }));

    test.done();
  },

<<<<<<< HEAD
  'metric adds Resource: aliasArn to dimensions'(test: Test) {
=======
  'alias exposes real Lambdas role'(test: Test) {
>>>>>>> 4e105a39
    const stack = new Stack();

    // GIVEN
    const fn = new lambda.Function(stack, 'MyLambda', {
      code: new lambda.InlineCode('hello()'),
      handler: 'index.hello',
      runtime: lambda.Runtime.NodeJS610,
    });

    const version = fn.addVersion('1');
    const alias = new lambda.Alias(stack, 'Alias', { aliasName: 'prod', version });

<<<<<<< HEAD
    // WHEN
    new cloudwatch.Alarm(stack, 'Alarm', {
      metric: alias.metric('Test'),
      alarmName: 'Test',
      threshold: 1,
      evaluationPeriods: 1
    });

    expect(stack).to(haveResource('AWS::CloudWatch::Alarm', {
      Dimensions: [{
        Name: "FunctionName",
        Value: {
          Ref: "MyLambdaCCE802FB"
        }
      }, {
        Name: "Resource",
        Value: {
          Ref: "Alias325C5727"
        }
      }]
    }));
=======
    // THEN
    test.equals(alias.role, fn.role);
>>>>>>> 4e105a39

    test.done();
  },

<<<<<<< HEAD
  'functionName is derived from the aliasArn so that dependencies are sound'(test: Test) {
=======
  'addToRolePolicy on alias forwards to real Lambda'(test: Test) {
>>>>>>> 4e105a39
    const stack = new Stack();

    // GIVEN
    const fn = new lambda.Function(stack, 'MyLambda', {
      code: new lambda.InlineCode('hello()'),
      handler: 'index.hello',
      runtime: lambda.Runtime.NodeJS610,
    });

    const version = fn.addVersion('1');
    const alias = new lambda.Alias(stack, 'Alias', { aliasName: 'prod', version });

    // WHEN
<<<<<<< HEAD
    test.deepEqual(stack.node.resolve(alias.functionName), {
      "Fn::Join": [
        "",
        [
          {
            Ref: "MyLambdaCCE802FB"
          },
          ":",
          {
            "Fn::Select": [
              7,
              {
                "Fn::Split": [
                  ":",
                  {
                    Ref: "Alias325C5727"
                  }
                ]
              }
            ]
          }
        ]
      ]
    });
=======
    alias.addToRolePolicy(new PolicyStatement()
      .addAction('s3:GetObject')
      .addAllResources());
    test.equals(alias.role, fn.role);

    // THEN
    expect(stack).to(haveResource('AWS::IAM::Policy', {
      PolicyDocument: {
        Statement: [{
          Action: "s3:GetObject",
          Effect: "Allow",
          Resource: "*"
        }],
        Version: "2012-10-17"
      },
      PolicyName: "MyLambdaServiceRoleDefaultPolicy5BBC6F68",
      Roles: [{
        Ref: "MyLambdaServiceRole4539ECB6"
      }]
    }));
>>>>>>> 4e105a39

    test.done();
  }
};<|MERGE_RESOLUTION|>--- conflicted
+++ resolved
@@ -1,7 +1,6 @@
 import cloudwatch = require('@aws-cdk/aws-cloudwatch');
 
 import { beASupersetOfTemplate, expect, haveResource } from '@aws-cdk/assert';
-import { AccountPrincipal, PolicyStatement } from '@aws-cdk/aws-iam';
 import { Stack } from '@aws-cdk/cdk';
 import { Test } from 'nodeunit';
 import lambda = require('../lib');
@@ -105,7 +104,7 @@
     test.done();
   },
 
-  'addPermission() on alias forward to real Lambda'(test: Test) {
+  'metric adds Resource: aliasArn to dimensions'(test: Test) {
     const stack = new Stack();
 
     // GIVEN
@@ -118,40 +117,6 @@
     const version = fn.addVersion('1');
     const alias = new lambda.Alias(stack, 'Alias', { aliasName: 'prod', version });
 
-    // WHEN
-    alias.addPermission('Perm', {
-      principal: new AccountPrincipal('123456')
-    });
-
-    // THEN
-    expect(stack).to(haveResource('AWS::Lambda::Permission', {
-      FunctionName: {
-        Ref: "Alias325C5727"
-      },
-      Principal: "123456"
-    }));
-
-    test.done();
-  },
-
-<<<<<<< HEAD
-  'metric adds Resource: aliasArn to dimensions'(test: Test) {
-=======
-  'alias exposes real Lambdas role'(test: Test) {
->>>>>>> 4e105a39
-    const stack = new Stack();
-
-    // GIVEN
-    const fn = new lambda.Function(stack, 'MyLambda', {
-      code: new lambda.InlineCode('hello()'),
-      handler: 'index.hello',
-      runtime: lambda.Runtime.NodeJS610,
-    });
-
-    const version = fn.addVersion('1');
-    const alias = new lambda.Alias(stack, 'Alias', { aliasName: 'prod', version });
-
-<<<<<<< HEAD
     // WHEN
     new cloudwatch.Alarm(stack, 'Alarm', {
       metric: alias.metric('Test'),
@@ -160,6 +125,7 @@
       evaluationPeriods: 1
     });
 
+    // THEN
     expect(stack).to(haveResource('AWS::CloudWatch::Alarm', {
       Dimensions: [{
         Name: "FunctionName",
@@ -173,19 +139,30 @@
         }
       }]
     }));
-=======
+
+    test.done();
+  },
+
+  'alias exposes real Lambdas role'(test: Test) {
+    const stack = new Stack();
+
+    // GIVEN
+    const fn = new lambda.Function(stack, 'MyLambda', {
+      code: new lambda.InlineCode('hello()'),
+      handler: 'index.hello',
+      runtime: lambda.Runtime.NodeJS610,
+    });
+
+    const version = fn.addVersion('1');
+    const alias = new lambda.Alias(stack, 'Alias', { aliasName: 'prod', version });
+
     // THEN
     test.equals(alias.role, fn.role);
->>>>>>> 4e105a39
-
-    test.done();
-  },
-
-<<<<<<< HEAD
+
+    test.done();
+  },
+
   'functionName is derived from the aliasArn so that dependencies are sound'(test: Test) {
-=======
-  'addToRolePolicy on alias forwards to real Lambda'(test: Test) {
->>>>>>> 4e105a39
     const stack = new Stack();
 
     // GIVEN
@@ -199,7 +176,6 @@
     const alias = new lambda.Alias(stack, 'Alias', { aliasName: 'prod', version });
 
     // WHEN
-<<<<<<< HEAD
     test.deepEqual(stack.node.resolve(alias.functionName), {
       "Fn::Join": [
         "",
@@ -224,28 +200,6 @@
         ]
       ]
     });
-=======
-    alias.addToRolePolicy(new PolicyStatement()
-      .addAction('s3:GetObject')
-      .addAllResources());
-    test.equals(alias.role, fn.role);
-
-    // THEN
-    expect(stack).to(haveResource('AWS::IAM::Policy', {
-      PolicyDocument: {
-        Statement: [{
-          Action: "s3:GetObject",
-          Effect: "Allow",
-          Resource: "*"
-        }],
-        Version: "2012-10-17"
-      },
-      PolicyName: "MyLambdaServiceRoleDefaultPolicy5BBC6F68",
-      Roles: [{
-        Ref: "MyLambdaServiceRole4539ECB6"
-      }]
-    }));
->>>>>>> 4e105a39
 
     test.done();
   }
