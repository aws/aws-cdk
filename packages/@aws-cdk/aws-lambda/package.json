{
  "name": "@aws-cdk/aws-lambda",
  "version": "0.33.0",
  "description": "CDK Constructs for AWS Lambda",
  "main": "lib/index.js",
  "types": "lib/index.d.ts",
  "jsii": {
    "outdir": "dist",
    "targets": {
      "java": {
        "package": "software.amazon.awscdk.services.lambda",
        "maven": {
          "groupId": "software.amazon.awscdk",
          "artifactId": "lambda"
        }
      },
      "dotnet": {
        "namespace": "Amazon.CDK.AWS.Lambda",
        "packageId": "Amazon.CDK.AWS.Lambda",
        "signAssembly": true,
        "assemblyOriginatorKeyFile": "../../key.snk"
      },
      "python": {
        "distName": "aws-cdk.aws-lambda",
        "module": "aws_cdk.aws_lambda"
      }
    },
    "metadata": {
      "awsdocs:title": "AWS Lambda"
    }
  },
  "repository": {
    "type": "git",
    "url": "https://github.com/awslabs/aws-cdk.git",
    "directory": "packages/@aws-cdk/aws-lambda"
  },
  "scripts": {
    "build": "cdk-build",
    "watch": "cdk-watch",
    "lint": "cdk-lint",
    "test": "cdk-test",
    "integ": "cdk-integ",
    "pkglint": "pkglint -f",
    "package": "cdk-package",
    "awslint": "cdk-awslint",
    "cfn2ts": "cfn2ts",
    "build+test+package": "npm run build+test && npm run package",
    "build+test": "npm run build && npm test"
  },
  "cdk-build": {
    "cloudformation": "AWS::Lambda"
  },
  "nyc": {
    "statements": 75,
    "lines": 75
  },
  "keywords": [
    "aws",
    "cdk",
    "constructs",
    "lambda"
  ],
  "author": {
    "name": "Amazon Web Services",
    "url": "https://aws.amazon.com",
    "organization": true
  },
  "license": "Apache-2.0",
  "devDependencies": {
    "@aws-cdk/assert": "^0.33.0",
    "@types/aws-lambda": "^8.10.24",
    "@types/lodash": "^4.14.128",
    "@types/nock": "^9.3.1",
    "@types/sinon": "^7.0.11",
    "aws-sdk": "^2.438.0",
    "aws-sdk-mock": "^4.4.0",
    "cdk-build-tools": "^0.33.0",
    "cdk-integ-tools": "^0.33.0",
    "cfn2ts": "^0.33.0",
    "lodash": "^4.17.11",
    "nock": "^10.0.6",
    "pkglint": "^0.33.0",
    "sinon": "^7.3.1"
  },
  "dependencies": {
    "@aws-cdk/assets": "^0.33.0",
    "@aws-cdk/aws-cloudwatch": "^0.33.0",
    "@aws-cdk/aws-ec2": "^0.33.0",
    "@aws-cdk/aws-events": "^0.33.0",
    "@aws-cdk/aws-iam": "^0.33.0",
    "@aws-cdk/aws-logs": "^0.33.0",
    "@aws-cdk/aws-s3": "^0.33.0",
    "@aws-cdk/aws-sqs": "^0.33.0",
    "@aws-cdk/cdk": "^0.33.0",
    "@aws-cdk/cx-api": "^0.33.0"
  },
  "homepage": "https://github.com/awslabs/aws-cdk",
  "peerDependencies": {
    "@aws-cdk/assets": "^0.33.0",
    "@aws-cdk/aws-cloudwatch": "^0.33.0",
    "@aws-cdk/aws-ec2": "^0.33.0",
    "@aws-cdk/aws-events": "^0.33.0",
    "@aws-cdk/aws-iam": "^0.33.0",
    "@aws-cdk/aws-logs": "^0.33.0",
    "@aws-cdk/aws-s3": "^0.33.0",
    "@aws-cdk/aws-sqs": "^0.33.0",
    "@aws-cdk/cdk": "^0.33.0",
    "@aws-cdk/cx-api": "^0.33.0"
  },
  "engines": {
    "node": ">= 8.10.0"
  },
<<<<<<< HEAD
  "stability": "experimental"
=======
  "awslint": {
    "exclude": [
      "integ-return-type:@aws-cdk/aws-lambda.IEventSource.bind"
    ]
  }
>>>>>>> 0db32dee
}<|MERGE_RESOLUTION|>--- conflicted
+++ resolved
@@ -110,13 +110,10 @@
   "engines": {
     "node": ">= 8.10.0"
   },
-<<<<<<< HEAD
-  "stability": "experimental"
-=======
   "awslint": {
     "exclude": [
       "integ-return-type:@aws-cdk/aws-lambda.IEventSource.bind"
     ]
-  }
->>>>>>> 0db32dee
+  },
+  "stability": "experimental"
 }