--- conflicted
+++ resolved
@@ -84,11 +84,7 @@
   "devDependencies": {
     "@aws-cdk/aws-scheduler-alpha": "0.0.0",
     "@aws-cdk/cdk-build-tools": "0.0.0",
-<<<<<<< HEAD
     "@aws-cdk/integ-runner": "^2.186.0",
-=======
-    "@aws-cdk/integ-runner": "2.186.0",
->>>>>>> 56586f4b
     "@aws-cdk/integ-tests-alpha": "0.0.0",
     "@aws-cdk/pkglint": "0.0.0",
     "@types/jest": "^29.5.14",
