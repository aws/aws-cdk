# Amazon EventBridge Scheduler Construct Library
<!--BEGIN STABILITY BANNER-->

---

![cdk-constructs: Experimental](https://img.shields.io/badge/cdk--constructs-experimental-important.svg?style=for-the-badge)

> The APIs of higher level constructs in this module are experimental and under active development.
> They are subject to non-backward compatible changes or removal in any future version. These are
> not subject to the [Semantic Versioning](https://semver.org/) model and breaking changes will be
> announced in the release notes. This means that while you may use them, you may need to update
> your source code when upgrading to a newer version of this package.

---

<!--END STABILITY BANNER-->

[Amazon EventBridge Scheduler](https://aws.amazon.com/blogs/compute/introducing-amazon-eventbridge-scheduler/) is a feature from Amazon EventBridge
that allows you to create, run, and manage scheduled tasks at scale. With EventBridge Scheduler, you can schedule one-time or recurrently tens 
of millions of tasks across many AWS services without provisioning or managing underlying infrastructure.

This library contains integration classes for Amazon EventBridge Scheduler to call any
number of supported AWS Services. 

The following targets are supported:

1. `targets.LambdaInvoke`: [Invoke an AWS Lambda function](#invoke-a-lambda-function))
2. `targets.StepFunctionsStartExecution`: [Start an AWS Step Function](#start-an-aws-step-function)
3. `targets.CodeBuildStartBuild`: [Start a CodeBuild job](#start-a-codebuild-job)
4. `targets.SqsSendMessage`: [Send a Message to an Amazon SQS Queue](#send-a-message-to-sqs-queue)
<<<<<<< HEAD
5. `targets.KinesisStreamPutRecord`: [Put a record to an Amazon Kinesis Data Streams](#put-a-record-to-an-amazon-kinesis-data-streams)
=======
5. `targets.SnsPublish`: [Publish messages to an Amazon SNS topic](#publish-messages-to-an-amazon-sns-topic)
6. `targets.EventBridgePutEvents`: [Put Events on EventBridge](#send-events-to-an-eventbridge-event-bus)
>>>>>>> 116b9332

## Invoke a Lambda function

Use the `LambdaInvoke` target to invoke a lambda function.

The code snippet below creates an event rule with a Lambda function as a target
called every hour by Event Bridge Scheduler with custom payload. You can optionally attach a
[dead letter queue](https://docs.aws.amazon.com/eventbridge/latest/userguide/rule-dlq.html).

```ts
import * as lambda from 'aws-cdk-lib/aws-lambda';

const fn = new lambda.Function(this, 'MyFunc', {
    runtime: lambda.Runtime.NODEJS_LATEST,
    handler: 'index.handler',
    code: lambda.Code.fromInline(`exports.handler = handler.toString()`),
});

const dlq = new sqs.Queue(this, "DLQ", {
    queueName: 'MyDLQ',
});

const target = new targets.LambdaInvoke(fn, {
    deadLetterQueue: dlq,
    maxEventAge: Duration.minutes(1),
    retryAttempts: 3,
    input: ScheduleTargetInput.fromObject({
        'payload': 'useful'
    }),
});

const schedule = new Schedule(this, 'Schedule', {
    schedule: ScheduleExpression.rate(Duration.hours(1)),
    target
});
```

## Start an AWS Step Function

Use the `StepFunctionsStartExecution` target to start a new execution on a StepFunction.

The code snippet below creates an event rule with a Step Function as a target
called every hour by Event Bridge Scheduler with a custom payload.

```ts
import * as sfn from 'aws-cdk-lib/aws-stepfunctions';
import * as tasks from 'aws-cdk-lib/aws-stepfunctions-tasks';

const payload = {
  Name: "MyParameter",
  Value: '🌥️',
};

const putParameterStep = new tasks.CallAwsService(this, 'PutParameter', {
  service: 'ssm',
  action: 'putParameter',
  iamResources: ['*'],
  parameters: {
    "Name.$": '$.Name',
    "Value.$": '$.Value',
    Type: 'String',
    Overwrite: true,
  },
});

const stateMachine = new sfn.StateMachine(this, 'StateMachine', {
  definitionBody: sfn.DefinitionBody.fromChainable(putParameterStep)
});

new Schedule(this, 'Schedule', {
  schedule: ScheduleExpression.rate(Duration.hours(1)),
  target: new targets.StepFunctionsStartExecution(stateMachine, {
    input: ScheduleTargetInput.fromObject(payload),
  }),
});
```

## Start a CodeBuild job

Use the `CodeBuildStartBuild` target to start a new build run on a CodeBuild project.

The code snippet below creates an event rule with a CodeBuild project as target which is
called every hour by Event Bridge Scheduler.

```ts
import * as codebuild from 'aws-cdk-lib/aws-codebuild';

declare const project: codebuild.Project;

new Schedule(this, 'Schedule', {
  schedule: ScheduleExpression.rate(Duration.minutes(60)),
  target: new targets.CodeBuildStartBuild(project),
});
```

## Send A Message To SQS Queue

Use the `SqsSendMessage` target to send a message to SQS Queue.

The code snippet below creates an event rule with a SQS Queue as a target
called every hour by Event Bridge Scheduler with a custom payload.

Contains the `messageGroupId` to use when the target is a FIFO queue. If you specify
a FIFO queue as a target, the queue must have content-based deduplication enabled.

```ts
const payload = 'test';
const messageGroupId = 'id';
const queue = new sqs.Queue(this, 'MyQueue', {
  fifo: true,
  contentBasedDeduplication: true,
});

const target = new targets.SqsSendMessage(queue, {
    input: ScheduleTargetInput.fromText(payload),
    messageGroupId,
});

new Schedule(this, 'Schedule', {
    schedule: ScheduleExpression.rate(Duration.minutes(1)),
    target
});
```

<<<<<<< HEAD
## Put a record to an Amazon Kinesis Data Streams

Use the `KinesisStreamPutRecord` target to put a record to an Amazon Kinesis Data Streams.

The code snippet below creates an event rule with a stream as target which is
called every hour by Event Bridge Scheduler.

```ts
import * as kinesis from 'aws-cdk-lib/aws-kinesis';

const stream = new kinesis.Stream(this, 'MyStream');

new Schedule(this, 'Schedule', {
  schedule: ScheduleExpression.rate(Duration.minutes(60)),
  target: new targets.KinesisStreamPutRecord(stream, {
    partitionKey: 'key',
  }),
=======
## Publish messages to an Amazon SNS topic

Use the `SnsPublish` target to publish messages to an Amazon SNS topic.

The code snippets below create an event rule with a Amazon SNS topic as a target.
It's called every hour by Amazon Event Bridge Scheduler with custom payload.

```ts
import * as sns from 'aws-cdk-lib/aws-sns';

const topic = new sns.Topic(this, 'Topic');

const payload = {
  message: 'Hello scheduler!',
};

const target = new targets.SnsPublish(topic, {
  input: ScheduleTargetInput.fromObject(payload),
});

new Schedule(this, 'Schedule', {
  schedule: ScheduleExpression.rate(Duration.hours(1)),
  target,
});
```

## Send events to an EventBridge event bus

Use the `EventBridgePutEvents` target to send events to an EventBridge event bus.

The code snippet below creates an event rule with an EventBridge event bus as a target
called every hour by Event Bridge Scheduler with a custom event payload.

```ts
import * as events from 'aws-cdk-lib/aws-events';

const eventBus = new events.EventBus(this, 'EventBus', {
  eventBusName: 'DomainEvents',
});

const eventEntry: targets.EventBridgePutEventsEntry = {
  eventBus,
  source: 'PetService',
  detail: ScheduleTargetInput.fromObject({ Name: 'Fluffy' }),
  detailType: '🐶',
};

new Schedule(this, 'Schedule', {
  schedule: ScheduleExpression.rate(Duration.hours(1)),
  target: new targets.EventBridgePutEvents(eventEntry, {}),
>>>>>>> 116b9332
});
```<|MERGE_RESOLUTION|>--- conflicted
+++ resolved
@@ -28,12 +28,9 @@
 2. `targets.StepFunctionsStartExecution`: [Start an AWS Step Function](#start-an-aws-step-function)
 3. `targets.CodeBuildStartBuild`: [Start a CodeBuild job](#start-a-codebuild-job)
 4. `targets.SqsSendMessage`: [Send a Message to an Amazon SQS Queue](#send-a-message-to-sqs-queue)
-<<<<<<< HEAD
-5. `targets.KinesisStreamPutRecord`: [Put a record to an Amazon Kinesis Data Streams](#put-a-record-to-an-amazon-kinesis-data-streams)
-=======
 5. `targets.SnsPublish`: [Publish messages to an Amazon SNS topic](#publish-messages-to-an-amazon-sns-topic)
 6. `targets.EventBridgePutEvents`: [Put Events on EventBridge](#send-events-to-an-eventbridge-event-bus)
->>>>>>> 116b9332
+7. `targets.KinesisStreamPutRecord`: [Put a record to an Amazon Kinesis Data Streams](#put-a-record-to-an-amazon-kinesis-data-streams)
 
 ## Invoke a Lambda function
 
@@ -158,25 +155,6 @@
 });
 ```
 
-<<<<<<< HEAD
-## Put a record to an Amazon Kinesis Data Streams
-
-Use the `KinesisStreamPutRecord` target to put a record to an Amazon Kinesis Data Streams.
-
-The code snippet below creates an event rule with a stream as target which is
-called every hour by Event Bridge Scheduler.
-
-```ts
-import * as kinesis from 'aws-cdk-lib/aws-kinesis';
-
-const stream = new kinesis.Stream(this, 'MyStream');
-
-new Schedule(this, 'Schedule', {
-  schedule: ScheduleExpression.rate(Duration.minutes(60)),
-  target: new targets.KinesisStreamPutRecord(stream, {
-    partitionKey: 'key',
-  }),
-=======
 ## Publish messages to an Amazon SNS topic
 
 Use the `SnsPublish` target to publish messages to an Amazon SNS topic.
@@ -227,6 +205,25 @@
 new Schedule(this, 'Schedule', {
   schedule: ScheduleExpression.rate(Duration.hours(1)),
   target: new targets.EventBridgePutEvents(eventEntry, {}),
->>>>>>> 116b9332
+});
+```
+
+## Put a record to an Amazon Kinesis Data Streams
+
+Use the `KinesisStreamPutRecord` target to put a record to an Amazon Kinesis Data Streams.
+
+The code snippet below creates an event rule with a stream as target which is
+called every hour by Event Bridge Scheduler.
+
+```ts
+import * as kinesis from 'aws-cdk-lib/aws-kinesis';
+
+const stream = new kinesis.Stream(this, 'MyStream');
+
+new Schedule(this, 'Schedule', {
+  schedule: ScheduleExpression.rate(Duration.minutes(60)),
+  target: new targets.KinesisStreamPutRecord(stream, {
+    partitionKey: 'key',
+  }),
 });
 ```