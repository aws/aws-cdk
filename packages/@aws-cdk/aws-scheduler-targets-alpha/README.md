# Amazon EventBridge Scheduler Construct Library
<!--BEGIN STABILITY BANNER-->

---

![cdk-constructs: Experimental](https://img.shields.io/badge/cdk--constructs-experimental-important.svg?style=for-the-badge)

> The APIs of higher level constructs in this module are experimental and under active development.
> They are subject to non-backward compatible changes or removal in any future version. These are
> not subject to the [Semantic Versioning](https://semver.org/) model and breaking changes will be
> announced in the release notes. This means that while you may use them, you may need to update
> your source code when upgrading to a newer version of this package.

---

<!--END STABILITY BANNER-->

[Amazon EventBridge Scheduler](https://aws.amazon.com/blogs/compute/introducing-amazon-eventbridge-scheduler/) is a feature from Amazon EventBridge
that allows you to create, run, and manage scheduled tasks at scale. With EventBridge Scheduler, you can schedule one-time or recurrently tens 
of millions of tasks across many AWS services without provisioning or managing underlying infrastructure.

This library contains integration classes for Amazon EventBridge Scheduler to call any
number of supported AWS Services. 

The following targets are supported:

1. `targets.LambdaInvoke`: [Invoke an AWS Lambda function](#invoke-a-lambda-function))
2. `targets.StepFunctionsStartExecution`: [Start an AWS Step Function](#start-an-aws-step-function)
3. `targets.CodeBuildStartBuild`: [Start a CodeBuild job](#start-a-codebuild-job)
4. `targets.SqsSendMessage`: [Send a Message to an Amazon SQS Queue](#send-a-message-to-sqs-queue)
5. `targets.SnsPublish`: [Publish messages to an Amazon SNS topic](#publish-messages-to-an-amazon-sns-topic)
6. `targets.EventBridgePutEvents`: [Put Events on EventBridge](#send-events-to-an-eventbridge-event-bus)
7. `targets.InspectorStartAssessmentRun`: [Start an Amazon Inspector assessment run](#start-an-amazon-inspector-assessment-run)
<<<<<<< HEAD
8. `targets.KinesisDataFirehosePutRecord`: [Put a record to a Kinesis Data Firehose](#put-a-record-to-a-kinesis-data-firehose)
=======
8. `targets.KinesisStreamPutRecord`: [Put a record to an Amazon Kinesis Data Streams](#put-a-record-to-an-amazon-kinesis-data-streams)
>>>>>>> b23ee1be

## Invoke a Lambda function

Use the `LambdaInvoke` target to invoke a lambda function.

The code snippet below creates an event rule with a Lambda function as a target
called every hour by Event Bridge Scheduler with custom payload. You can optionally attach a
[dead letter queue](https://docs.aws.amazon.com/eventbridge/latest/userguide/rule-dlq.html).

```ts
import * as lambda from 'aws-cdk-lib/aws-lambda';

const fn = new lambda.Function(this, 'MyFunc', {
    runtime: lambda.Runtime.NODEJS_LATEST,
    handler: 'index.handler',
    code: lambda.Code.fromInline(`exports.handler = handler.toString()`),
});

const dlq = new sqs.Queue(this, "DLQ", {
    queueName: 'MyDLQ',
});

const target = new targets.LambdaInvoke(fn, {
    deadLetterQueue: dlq,
    maxEventAge: Duration.minutes(1),
    retryAttempts: 3,
    input: ScheduleTargetInput.fromObject({
        'payload': 'useful'
    }),
});

const schedule = new Schedule(this, 'Schedule', {
    schedule: ScheduleExpression.rate(Duration.hours(1)),
    target
});
```

## Start an AWS Step Function

Use the `StepFunctionsStartExecution` target to start a new execution on a StepFunction.

The code snippet below creates an event rule with a Step Function as a target
called every hour by Event Bridge Scheduler with a custom payload.

```ts
import * as sfn from 'aws-cdk-lib/aws-stepfunctions';
import * as tasks from 'aws-cdk-lib/aws-stepfunctions-tasks';

const payload = {
  Name: "MyParameter",
  Value: '🌥️',
};

const putParameterStep = new tasks.CallAwsService(this, 'PutParameter', {
  service: 'ssm',
  action: 'putParameter',
  iamResources: ['*'],
  parameters: {
    "Name.$": '$.Name',
    "Value.$": '$.Value',
    Type: 'String',
    Overwrite: true,
  },
});

const stateMachine = new sfn.StateMachine(this, 'StateMachine', {
  definitionBody: sfn.DefinitionBody.fromChainable(putParameterStep)
});

new Schedule(this, 'Schedule', {
  schedule: ScheduleExpression.rate(Duration.hours(1)),
  target: new targets.StepFunctionsStartExecution(stateMachine, {
    input: ScheduleTargetInput.fromObject(payload),
  }),
});
```

## Start a CodeBuild job

Use the `CodeBuildStartBuild` target to start a new build run on a CodeBuild project.

The code snippet below creates an event rule with a CodeBuild project as target which is
called every hour by Event Bridge Scheduler.

```ts
import * as codebuild from 'aws-cdk-lib/aws-codebuild';

declare const project: codebuild.Project;

new Schedule(this, 'Schedule', {
  schedule: ScheduleExpression.rate(Duration.minutes(60)),
  target: new targets.CodeBuildStartBuild(project),
});
```

## Send A Message To SQS Queue

Use the `SqsSendMessage` target to send a message to SQS Queue.

The code snippet below creates an event rule with a SQS Queue as a target
called every hour by Event Bridge Scheduler with a custom payload.

Contains the `messageGroupId` to use when the target is a FIFO queue. If you specify
a FIFO queue as a target, the queue must have content-based deduplication enabled.

```ts
const payload = 'test';
const messageGroupId = 'id';
const queue = new sqs.Queue(this, 'MyQueue', {
  fifo: true,
  contentBasedDeduplication: true,
});

const target = new targets.SqsSendMessage(queue, {
    input: ScheduleTargetInput.fromText(payload),
    messageGroupId,
});

new Schedule(this, 'Schedule', {
    schedule: ScheduleExpression.rate(Duration.minutes(1)),
    target
});
```

## Publish messages to an Amazon SNS topic

Use the `SnsPublish` target to publish messages to an Amazon SNS topic.

The code snippets below create an event rule with a Amazon SNS topic as a target.
It's called every hour by Amazon Event Bridge Scheduler with custom payload.

```ts
import * as sns from 'aws-cdk-lib/aws-sns';

const topic = new sns.Topic(this, 'Topic');

const payload = {
  message: 'Hello scheduler!',
};

const target = new targets.SnsPublish(topic, {
  input: ScheduleTargetInput.fromObject(payload),
});

new Schedule(this, 'Schedule', {
  schedule: ScheduleExpression.rate(Duration.hours(1)),
  target,
});
```

## Send events to an EventBridge event bus

Use the `EventBridgePutEvents` target to send events to an EventBridge event bus.

The code snippet below creates an event rule with an EventBridge event bus as a target
called every hour by Event Bridge Scheduler with a custom event payload.

```ts
import * as events from 'aws-cdk-lib/aws-events';

const eventBus = new events.EventBus(this, 'EventBus', {
  eventBusName: 'DomainEvents',
});

const eventEntry: targets.EventBridgePutEventsEntry = {
  eventBus,
  source: 'PetService',
  detail: ScheduleTargetInput.fromObject({ Name: 'Fluffy' }),
  detailType: '🐶',
};

new Schedule(this, 'Schedule', {
  schedule: ScheduleExpression.rate(Duration.hours(1)),
  target: new targets.EventBridgePutEvents(eventEntry, {}),
});
```

## Start an Amazon Inspector assessment run

Use the `InspectorStartAssessmentRun` target to start an Inspector assessment run.

The code snippet below creates an event rule with an assessment template as target which is
called every hour by Event Bridge Scheduler.

```ts
import * as inspector from 'aws-cdk-lib/aws-inspector';

declare const assessmentTemplate: inspector.CfnAssessmentTemplate;

new Schedule(this, 'Schedule', {
  schedule: ScheduleExpression.rate(Duration.minutes(60)),
  target: new targets.InspectorStartAssessmentRun(assessmentTemplate),
});
```

<<<<<<< HEAD
## Put a record to a Kinesis Data Firehose

Use the `KinesisDataFirehosePutRecord` target to put a record to a Kinesis Data Firehose delivery stream.

The code snippet below creates an event rule with a delivery stream as a target
called every hour by Event Bridge Scheduler with a custom payload.

```ts
import * as firehose from 'aws-cdk-lib/aws-kinesisfirehose';
declare const deliveryStream: firehose.CfnDeliveryStream;

const payload = {
  Data: "record",
};

new Schedule(this, 'Schedule', {
  schedule: ScheduleExpression.rate(Duration.minutes(60)),
  target: new targets.KinesisDataFirehosePutRecord(deliveryStream, {
    input: ScheduleTargetInput.fromObject(payload),
=======
## Put a record to an Amazon Kinesis Data Streams

Use the `KinesisStreamPutRecord` target to put a record to an Amazon Kinesis Data Streams.

The code snippet below creates an event rule with a stream as target which is
called every hour by Event Bridge Scheduler.

```ts
import * as kinesis from 'aws-cdk-lib/aws-kinesis';

const stream = new kinesis.Stream(this, 'MyStream');

new Schedule(this, 'Schedule', {
  schedule: ScheduleExpression.rate(Duration.minutes(60)),
  target: new targets.KinesisStreamPutRecord(stream, {
    partitionKey: 'key',
>>>>>>> b23ee1be
  }),
});
```<|MERGE_RESOLUTION|>--- conflicted
+++ resolved
@@ -31,11 +31,8 @@
 5. `targets.SnsPublish`: [Publish messages to an Amazon SNS topic](#publish-messages-to-an-amazon-sns-topic)
 6. `targets.EventBridgePutEvents`: [Put Events on EventBridge](#send-events-to-an-eventbridge-event-bus)
 7. `targets.InspectorStartAssessmentRun`: [Start an Amazon Inspector assessment run](#start-an-amazon-inspector-assessment-run)
-<<<<<<< HEAD
-8. `targets.KinesisDataFirehosePutRecord`: [Put a record to a Kinesis Data Firehose](#put-a-record-to-a-kinesis-data-firehose)
-=======
 8. `targets.KinesisStreamPutRecord`: [Put a record to an Amazon Kinesis Data Streams](#put-a-record-to-an-amazon-kinesis-data-streams)
->>>>>>> b23ee1be
+9. `targets.KinesisDataFirehosePutRecord`: [Put a record to a Kinesis Data Firehose](#put-a-record-to-a-kinesis-data-firehose)
 
 ## Invoke a Lambda function
 
@@ -231,7 +228,26 @@
 });
 ```
 
-<<<<<<< HEAD
+## Put a record to an Amazon Kinesis Data Streams
+
+Use the `KinesisStreamPutRecord` target to put a record to an Amazon Kinesis Data Streams.
+
+The code snippet below creates an event rule with a stream as target which is
+called every hour by Event Bridge Scheduler.
+
+```ts
+import * as kinesis from 'aws-cdk-lib/aws-kinesis';
+
+const stream = new kinesis.Stream(this, 'MyStream');
+
+new Schedule(this, 'Schedule', {
+  schedule: ScheduleExpression.rate(Duration.minutes(60)),
+  target: new targets.KinesisStreamPutRecord(stream, {
+    partitionKey: 'key',
+  }),
+});
+```
+
 ## Put a record to a Kinesis Data Firehose
 
 Use the `KinesisDataFirehosePutRecord` target to put a record to a Kinesis Data Firehose delivery stream.
@@ -251,24 +267,6 @@
   schedule: ScheduleExpression.rate(Duration.minutes(60)),
   target: new targets.KinesisDataFirehosePutRecord(deliveryStream, {
     input: ScheduleTargetInput.fromObject(payload),
-=======
-## Put a record to an Amazon Kinesis Data Streams
-
-Use the `KinesisStreamPutRecord` target to put a record to an Amazon Kinesis Data Streams.
-
-The code snippet below creates an event rule with a stream as target which is
-called every hour by Event Bridge Scheduler.
-
-```ts
-import * as kinesis from 'aws-cdk-lib/aws-kinesis';
-
-const stream = new kinesis.Stream(this, 'MyStream');
-
-new Schedule(this, 'Schedule', {
-  schedule: ScheduleExpression.rate(Duration.minutes(60)),
-  target: new targets.KinesisStreamPutRecord(stream, {
-    partitionKey: 'key',
->>>>>>> b23ee1be
   }),
 });
 ```