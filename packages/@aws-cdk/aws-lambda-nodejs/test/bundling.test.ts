import * as child_process from 'child_process';
import * as os from 'os';
import * as path from 'path';
import { Code, Runtime } from '@aws-cdk/aws-lambda';
import { AssetHashType, BundlingDockerImage } from '@aws-cdk/core';
import { version as delayVersion } from 'delay/package.json';
import { Bundling } from '../lib/bundling';
import { EsbuildInstallation } from '../lib/esbuild-installation';
import { LogLevel } from '../lib/types';

jest.mock('@aws-cdk/aws-lambda');

// Mock BundlingDockerImage.fromAsset() to avoid building the image
let fromAssetMock: jest.SpyInstance<BundlingDockerImage>;
let detectEsbuildMock: jest.SpyInstance<EsbuildInstallation | undefined>;
beforeEach(() => {
  jest.clearAllMocks();
  jest.resetAllMocks();
  jest.restoreAllMocks();
  Bundling.clearEsbuildInstallationCache();

  detectEsbuildMock = jest.spyOn(EsbuildInstallation, 'detect').mockReturnValue({
    isLocal: true,
    version: '0.8.8',
  });

  fromAssetMock = jest.spyOn(BundlingDockerImage, 'fromAsset').mockReturnValue({
    image: 'built-image',
    cp: () => 'dest-path',
    run: () => {},
    toJSON: () => 'built-image',
  });
});

let depsLockFilePath = '/project/yarn.lock';
let entry = '/project/lib/handler.ts';
let tsconfig = '/project/lib/custom-tsconfig.ts';

test('esbuild bundling in Docker', () => {
  Bundling.bundle({
    entry,
    depsLockFilePath,
    runtime: Runtime.NODEJS_12_X,
    environment: {
      KEY: 'value',
    },
    loader: {
      '.png': 'dataurl',
    },
    forceDockerBundling: true,
  });

  // Correctly bundles with esbuild
  expect(Code.fromAsset).toHaveBeenCalledWith(path.dirname(depsLockFilePath), {
    assetHashType: AssetHashType.OUTPUT,
    bundling: expect.objectContaining({
      environment: {
        KEY: 'value',
      },
      command: [
        'bash', '-c',
<<<<<<< HEAD
        'esbuild --bundle /asset-input/lib/handler.ts --target=node12 --platform=node --outfile=/asset-output/index.js --external:aws-sdk --loader:.png=dataurl',
=======
        'npx esbuild --bundle "/asset-input/lib/handler.ts" --target=node12 --platform=node --outfile="/asset-output/index.js" --external:aws-sdk --loader:.png=dataurl',
>>>>>>> ad01099d
      ],
      workingDirectory: '/',
    }),
  });
});

test('esbuild bundling with handler named index.ts', () => {
  Bundling.bundle({
    entry: '/project/lib/index.ts',
    depsLockFilePath,
    runtime: Runtime.NODEJS_12_X,
    forceDockerBundling: true,
  });

  // Correctly bundles with esbuild
  expect(Code.fromAsset).toHaveBeenCalledWith('/project', {
    assetHashType: AssetHashType.OUTPUT,
    bundling: expect.objectContaining({
      command: [
        'bash', '-c',
<<<<<<< HEAD
        'esbuild --bundle /asset-input/lib/index.ts --target=node12 --platform=node --outfile=/asset-output/index.js --external:aws-sdk',
=======
        'npx esbuild --bundle "/asset-input/lib/index.ts" --target=node12 --platform=node --outfile="/asset-output/index.js" --external:aws-sdk',
>>>>>>> ad01099d
      ],
    }),
  });
});

test('esbuild bundling with tsx handler', () => {
  Bundling.bundle({
    entry: '/project/lib/handler.tsx',
    depsLockFilePath,
    runtime: Runtime.NODEJS_12_X,
    forceDockerBundling: true,
  });

  // Correctly bundles with esbuild
  expect(Code.fromAsset).toHaveBeenCalledWith('/project', {
    assetHashType: AssetHashType.OUTPUT,
    bundling: expect.objectContaining({
      command: [
        'bash', '-c',
<<<<<<< HEAD
        'esbuild --bundle /asset-input/lib/handler.tsx --target=node12 --platform=node --outfile=/asset-output/index.js --external:aws-sdk',
=======
        'npx esbuild --bundle "/asset-input/lib/handler.tsx" --target=node12 --platform=node --outfile="/asset-output/index.js" --external:aws-sdk',
>>>>>>> ad01099d
      ],
    }),
  });
});

test('esbuild with Windows paths', () => {
  const osPlatformMock = jest.spyOn(os, 'platform').mockReturnValueOnce('win32');
  // Mock path.basename() because it cannot extract the basename of a Windows
  // path when running on Linux
  jest.spyOn(path, 'basename').mockReturnValueOnce('package-lock.json');

  Bundling.bundle({
    entry: 'C:\\my-project\\lib\\entry.ts',
    runtime: Runtime.NODEJS_12_X,
    depsLockFilePath: 'C:\\my-project\\package-lock.json',
    forceDockerBundling: true,
  });

  expect(Code.fromAsset).toHaveBeenCalledWith(expect.any(String), expect.objectContaining({
    bundling: expect.objectContaining({
      command: expect.arrayContaining([
        expect.stringContaining('/lib/entry.ts'),
      ]),
    }),
  }));

  osPlatformMock.mockRestore();
});

test('esbuild bundling with externals and dependencies', () => {
  const packageLock = path.join(__dirname, '..', 'package-lock.json');
  Bundling.bundle({
    entry: __filename,
    depsLockFilePath: packageLock,
    runtime: Runtime.NODEJS_12_X,
    externalModules: ['abc'],
    nodeModules: ['delay'],
    forceDockerBundling: true,
  });

  // Correctly bundles with esbuild
  expect(Code.fromAsset).toHaveBeenCalledWith(path.dirname(packageLock), {
    assetHashType: AssetHashType.OUTPUT,
    bundling: expect.objectContaining({
      command: [
        'bash', '-c',
        [
<<<<<<< HEAD
          'esbuild --bundle /asset-input/test/bundling.test.js --target=node12 --platform=node --outfile=/asset-output/index.js --external:abc --external:delay',
=======
          'npx esbuild --bundle "/asset-input/test/bundling.test.js" --target=node12 --platform=node --outfile="/asset-output/index.js" --external:abc --external:delay',
>>>>>>> ad01099d
          `echo \'{\"dependencies\":{\"delay\":\"${delayVersion}\"}}\' > /asset-output/package.json`,
          'cp /asset-input/package-lock.json /asset-output/package-lock.json',
          'cd /asset-output',
          'npm install',
        ].join(' && '),
      ],
    }),
  });
});

test('esbuild bundling with esbuild options', () => {
  Bundling.bundle({
    entry,
    depsLockFilePath,
    runtime: Runtime.NODEJS_12_X,
    minify: true,
    sourceMap: true,
    target: 'es2020',
    loader: {
      '.png': 'dataurl',
    },
    logLevel: LogLevel.SILENT,
    keepNames: true,
    tsconfig,
    metafile: true,
    banner: '/* comments */',
    footer: '/* comments */',
    forceDockerBundling: true,
    define: {
      'DEBUG': 'true',
      'process.env.KEY': JSON.stringify('VALUE'),
    },
  });

  // Correctly bundles with esbuild
  expect(Code.fromAsset).toHaveBeenCalledWith(path.dirname(depsLockFilePath), {
    assetHashType: AssetHashType.OUTPUT,
    bundling: expect.objectContaining({
      command: [
        'bash', '-c',
        [
<<<<<<< HEAD
          'esbuild --bundle /asset-input/lib/handler.ts',
          '--target=es2020 --platform=node --outfile=/asset-output/index.js',
=======
          'npx esbuild --bundle "/asset-input/lib/handler.ts"',
          '--target=es2020 --platform=node --outfile="/asset-output/index.js"',
>>>>>>> ad01099d
          '--minify --sourcemap --external:aws-sdk --loader:.png=dataurl',
          '--define:DEBUG=true --define:process.env.KEY="VALUE"',
          '--log-level=silent --keep-names --tsconfig=/asset-input/lib/custom-tsconfig.ts',
          '--metafile=/asset-output/index.meta.json --banner=\'/* comments */\' --footer=\'/* comments */\'',
        ].join(' '),
      ],
    }),
  });
});

test('Detects yarn.lock', () => {
  const yarnLock = path.join(__dirname, '..', 'yarn.lock');
  Bundling.bundle({
    entry: __filename,
    depsLockFilePath: yarnLock,
    runtime: Runtime.NODEJS_12_X,
    nodeModules: ['delay'],
    forceDockerBundling: true,
  });

  // Correctly bundles with esbuild
  expect(Code.fromAsset).toHaveBeenCalledWith(path.dirname(yarnLock), {
    assetHashType: AssetHashType.OUTPUT,
    bundling: expect.objectContaining({
      command: expect.arrayContaining([
        expect.stringMatching(/yarn\.lock.+yarn install/),
      ]),
    }),
  });
});

test('with Docker build args', () => {
  Bundling.bundle({
    entry,
    depsLockFilePath,
    runtime: Runtime.NODEJS_12_X,
    buildArgs: {
      HELLO: 'WORLD',
    },
    forceDockerBundling: true,
  });

  expect(fromAssetMock).toHaveBeenCalledWith(expect.stringMatching(/lib$/), expect.objectContaining({
    buildArgs: expect.objectContaining({
      HELLO: 'WORLD',
    }),
  }));
});

test('Local bundling', () => {
  const spawnSyncMock = jest.spyOn(child_process, 'spawnSync').mockReturnValue({
    status: 0,
    stderr: Buffer.from('stderr'),
    stdout: Buffer.from('stdout'),
    pid: 123,
    output: ['stdout', 'stderr'],
    signal: null,
  });

  const bundler = new Bundling({
    entry,
    depsLockFilePath,
    runtime: Runtime.NODEJS_12_X,
    environment: {
      KEY: 'value',
    },
  });

  expect(bundler.local).toBeDefined();

  const tryBundle = bundler.local?.tryBundle('/outdir', { image: Runtime.NODEJS_12_X.bundlingDockerImage });
  expect(tryBundle).toBe(true);

  expect(spawnSyncMock).toHaveBeenCalledWith(
    'bash',
    expect.arrayContaining(['-c', expect.stringContaining(entry)]),
    expect.objectContaining({
      env: expect.objectContaining({ KEY: 'value' }),
      cwd: '/project/lib',
    }),
  );

  // Docker image is not built
  expect(fromAssetMock).not.toHaveBeenCalled();

  spawnSyncMock.mockRestore();
});


test('Incorrect esbuild version', () => {
  detectEsbuildMock.mockReturnValueOnce({
    isLocal: true,
    version: '3.4.5',
  });

  const bundler = new Bundling({
    entry,
    depsLockFilePath,
    runtime: Runtime.NODEJS_12_X,
  });

  const tryBundle = bundler.local?.tryBundle('/outdir', { image: Runtime.NODEJS_12_X.bundlingDockerImage });
  expect(tryBundle).toBe(false);
});

test('Custom bundling docker image', () => {
  Bundling.bundle({
    entry,
    depsLockFilePath,
    runtime: Runtime.NODEJS_12_X,
    dockerImage: BundlingDockerImage.fromRegistry('my-custom-image'),
    forceDockerBundling: true,
  });

  expect(Code.fromAsset).toHaveBeenCalledWith('/project', {
    assetHashType: AssetHashType.OUTPUT,
    bundling: expect.objectContaining({
      image: { image: 'my-custom-image' },
    }),
  });
});

test('with command hooks', () => {
  Bundling.bundle({
    entry,
    depsLockFilePath,
    runtime: Runtime.NODEJS_12_X,
    commandHooks: {
      beforeBundling(inputDir: string, outputDir: string): string[] {
        return [
          `echo hello > ${inputDir}/a.txt`,
          `cp ${inputDir}/a.txt ${outputDir}`,
        ];
      },
      afterBundling(inputDir: string, outputDir: string): string[] {
        return [`cp ${inputDir}/b.txt ${outputDir}/txt`];
      },
      beforeInstall() {
        return [];
      },
    },
    forceDockerBundling: true,
  });

  expect(Code.fromAsset).toHaveBeenCalledWith(path.dirname(depsLockFilePath), {
    assetHashType: AssetHashType.OUTPUT,
    bundling: expect.objectContaining({
      command: [
        'bash', '-c',
        expect.stringMatching(/^echo hello > \/asset-input\/a.txt && cp \/asset-input\/a.txt \/asset-output && .+ && cp \/asset-input\/b.txt \/asset-output\/txt$/),
      ],
    }),
  });
});<|MERGE_RESOLUTION|>--- conflicted
+++ resolved
@@ -59,11 +59,7 @@
       },
       command: [
         'bash', '-c',
-<<<<<<< HEAD
-        'esbuild --bundle /asset-input/lib/handler.ts --target=node12 --platform=node --outfile=/asset-output/index.js --external:aws-sdk --loader:.png=dataurl',
-=======
-        'npx esbuild --bundle "/asset-input/lib/handler.ts" --target=node12 --platform=node --outfile="/asset-output/index.js" --external:aws-sdk --loader:.png=dataurl',
->>>>>>> ad01099d
+        'esbuild --bundle "/asset-input/lib/handler.ts" --target=node12 --platform=node --outfile="/asset-output/index.js" --external:aws-sdk --loader:.png=dataurl',
       ],
       workingDirectory: '/',
     }),
@@ -84,11 +80,7 @@
     bundling: expect.objectContaining({
       command: [
         'bash', '-c',
-<<<<<<< HEAD
-        'esbuild --bundle /asset-input/lib/index.ts --target=node12 --platform=node --outfile=/asset-output/index.js --external:aws-sdk',
-=======
-        'npx esbuild --bundle "/asset-input/lib/index.ts" --target=node12 --platform=node --outfile="/asset-output/index.js" --external:aws-sdk',
->>>>>>> ad01099d
+        'esbuild --bundle "/asset-input/lib/index.ts" --target=node12 --platform=node --outfile="/asset-output/index.js" --external:aws-sdk',
       ],
     }),
   });
@@ -108,11 +100,7 @@
     bundling: expect.objectContaining({
       command: [
         'bash', '-c',
-<<<<<<< HEAD
-        'esbuild --bundle /asset-input/lib/handler.tsx --target=node12 --platform=node --outfile=/asset-output/index.js --external:aws-sdk',
-=======
-        'npx esbuild --bundle "/asset-input/lib/handler.tsx" --target=node12 --platform=node --outfile="/asset-output/index.js" --external:aws-sdk',
->>>>>>> ad01099d
+        'esbuild --bundle "/asset-input/lib/handler.tsx" --target=node12 --platform=node --outfile="/asset-output/index.js" --external:aws-sdk',
       ],
     }),
   });
@@ -160,11 +148,7 @@
       command: [
         'bash', '-c',
         [
-<<<<<<< HEAD
-          'esbuild --bundle /asset-input/test/bundling.test.js --target=node12 --platform=node --outfile=/asset-output/index.js --external:abc --external:delay',
-=======
-          'npx esbuild --bundle "/asset-input/test/bundling.test.js" --target=node12 --platform=node --outfile="/asset-output/index.js" --external:abc --external:delay',
->>>>>>> ad01099d
+          'esbuild --bundle "/asset-input/test/bundling.test.js" --target=node12 --platform=node --outfile="/asset-output/index.js" --external:abc --external:delay',
           `echo \'{\"dependencies\":{\"delay\":\"${delayVersion}\"}}\' > /asset-output/package.json`,
           'cp /asset-input/package-lock.json /asset-output/package-lock.json',
           'cd /asset-output',
@@ -206,13 +190,8 @@
       command: [
         'bash', '-c',
         [
-<<<<<<< HEAD
-          'esbuild --bundle /asset-input/lib/handler.ts',
-          '--target=es2020 --platform=node --outfile=/asset-output/index.js',
-=======
-          'npx esbuild --bundle "/asset-input/lib/handler.ts"',
+          'esbuild --bundle "/asset-input/lib/handler.ts"',
           '--target=es2020 --platform=node --outfile="/asset-output/index.js"',
->>>>>>> ad01099d
           '--minify --sourcemap --external:aws-sdk --loader:.png=dataurl',
           '--define:DEBUG=true --define:process.env.KEY="VALUE"',
           '--log-level=silent --keep-names --tsconfig=/asset-input/lib/custom-tsconfig.ts',
