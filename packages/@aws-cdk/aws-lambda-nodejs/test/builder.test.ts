--- conflicted
+++ resolved
@@ -62,41 +62,45 @@
   ]);
 });
 
-<<<<<<< HEAD
-test('with env vars', () => {
-  const builder = new Builder({
-    entry: '/project/folder/entry.ts',
-=======
 test('with Windows paths', () => {
   const builder = new Builder({
     entry: 'C:\\my-project\\lib\\entry.ts',
->>>>>>> 0028778c
     global: 'handler',
     outDir: '/out-dir',
     cacheDir: '/cache-dir',
     nodeDockerTag: 'lts-alpine',
     nodeVersion: '12',
-<<<<<<< HEAD
+    projectRoot: 'C:\\my-project',
+  });
+  builder.build();
+
+  // docker run
+  expect(spawnSync).toHaveBeenCalledWith('docker', expect.arrayContaining([
+    'parcel', 'build', expect.stringContaining('/lib/entry.ts'),
+  ]));
+});
+
+test('with env vars', () => {
+  const builder = new Builder({
+    entry: '/project/folder/entry.ts',
+    global: 'handler',
+    outDir: '/out-dir',
+    cacheDir: '/cache-dir',
+    nodeDockerTag: 'lts-alpine',
+    nodeVersion: '12',
     projectRoot: '/project',
     environment: {
       KEY1: 'VALUE1',
       KEY2: 'VALUE2',
     },
-=======
-    projectRoot: 'C:\\my-project',
->>>>>>> 0028778c
   });
   builder.build();
 
   // docker run
   expect(spawnSync).toHaveBeenCalledWith('docker', expect.arrayContaining([
-<<<<<<< HEAD
     'run',
     '--env', 'KEY1=VALUE1',
     '--env', 'KEY2=VALUE2',
-=======
-    'parcel', 'build', expect.stringContaining('/lib/entry.ts'),
->>>>>>> 0028778c
   ]));
 });
 
