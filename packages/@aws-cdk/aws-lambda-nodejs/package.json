--- conflicted
+++ resolved
@@ -64,20 +64,14 @@
   },
   "license": "Apache-2.0",
   "devDependencies": {
-    "@aws-cdk/assert-internal": "0.0.0",
+    "@aws-cdk/assertions": "0.0.0"
     "@aws-cdk/aws-ec2": "0.0.0",
     "@aws-cdk/cdk-build-tools": "0.0.0",
     "@aws-cdk/cdk-integ-tools": "0.0.0",
     "@aws-cdk/pkglint": "0.0.0",
     "@types/jest": "^26.0.24",
     "delay": "5.0.0",
-<<<<<<< HEAD
-    "esbuild": "^0.12.15",
-    "pkglint": "0.0.0",
-    "@aws-cdk/assertions": "0.0.0"
-=======
     "esbuild": "^0.13.3"
->>>>>>> d6afdaf4
   },
   "dependencies": {
     "@aws-cdk/aws-lambda": "0.0.0",
