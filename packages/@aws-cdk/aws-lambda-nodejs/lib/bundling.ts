--- conflicted
+++ resolved
@@ -151,15 +151,9 @@
     const loaders = Object.entries(this.props.loader ?? {});
     const defines = Object.entries(this.props.define ?? {});
 
-<<<<<<< HEAD
     const esbuildCommand: string[] = [
       options.esbuildRunner,
-      '--bundle', pathJoin(options.inputDir, this.relativeEntryPath),
-=======
-    const esbuildCommand: string = [
-      npx, 'esbuild',
-      '--bundle', pathJoin(inputDir, this.relativeEntryPath).replace(/(\s+)/g, '\\$1'),
->>>>>>> 09723f58
+      '--bundle', pathJoin(options.inputDir, this.relativeEntryPath).replace(/(\s+)/g, '\\$1'),
       `--target=${this.props.target ?? toTarget(this.props.runtime)}`,
       '--platform=node',
       `--outfile=${pathJoin(options.outputDir, 'index.js')}`,
