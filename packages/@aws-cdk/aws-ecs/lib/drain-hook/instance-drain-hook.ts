import autoscaling = require('@aws-cdk/aws-autoscaling');
import hooks = require('@aws-cdk/aws-autoscaling-hooktargets');
import iam = require('@aws-cdk/aws-iam');
import lambda = require('@aws-cdk/aws-lambda');
import cdk = require('@aws-cdk/cdk');
import fs = require('fs');
import path = require('path');
import { ICluster } from '../cluster';

// Reference for the source in this package:
//
// https://github.com/aws-samples/ecs-refarch-cloudformation/blob/master/infrastructure/lifecyclehook.yaml

/**
 * Properties for instance draining hook
 */
export interface InstanceDrainHookProps {
  /**
   * The AutoScalingGroup to install the instance draining hook for
   */
  autoScalingGroup: autoscaling.IAutoScalingGroup;

  /**
   * The cluster on which tasks have been scheduled
   */
  cluster: ICluster;

  /**
   * How many seconds to give tasks to drain before the instance is terminated anyway
   *
   * Must be between 0 and 900.
   *
   * @default 900
   */
  drainTimeSec?: number;
}

/**
 * A hook to drain instances from ECS traffic before they're terminated
 */
export class InstanceDrainHook extends cdk.Construct {
  constructor(scope: cdk.Construct, id: string, props: InstanceDrainHookProps) {
    super(scope, id);

    const drainTimeSeconds = props.drainTimeSec !== undefined ? props.drainTimeSec : 300;

    if (drainTimeSeconds < 0 || drainTimeSeconds > 900) {
      throw new Error(`Drain time must be between 0 and 900 seconds, got: ${drainTimeSeconds}`);
    }

    // Invoke Lambda via SNS Topic
    const fn = new lambda.Function(this, 'Function', {
      code: lambda.Code.inline(fs.readFileSync(path.join(__dirname, 'lambda-source', 'index.py'), { encoding: 'utf-8' })),
      handler: 'index.lambda_handler',
      runtime: lambda.Runtime.Python36,
      // Timeout: some extra margin for additional API calls made by the Lambda,
      // up to a maximum of 15 minutes.
      timeout: Math.min(drainTimeSeconds + 10, 900),
      environment: {
        CLUSTER: props.cluster.clusterName
      }
    });

    // Hook everything up: ASG -> Topic, Topic -> Lambda
    props.autoScalingGroup.addLifecycleHook('DrainHook', {
      lifecycleTransition: autoscaling.LifecycleTransition.InstanceTerminating,
      defaultResult: autoscaling.DefaultResult.Continue,
      notificationTarget: new hooks.FunctionHook(fn),
      heartbeatTimeoutSec: drainTimeSeconds,
    });

<<<<<<< HEAD
    // FIXME: These should probably be restricted usefully in some way, but I don't exactly
    // know how.
    fn.addToRolePolicy(new iam.PolicyStatement({
      actions: [
        'autoscaling:CompleteLifecycleAction',
        'ec2:DescribeInstances',
        'ec2:DescribeInstanceAttribute',
        'ec2:DescribeInstanceStatus',
        'ec2:DescribeHosts',
      ],
      resources: ['*']
    }));

    // FIXME: These should be restricted to the ECS cluster probably, but I don't exactly
    // know how.
    fn.addToRolePolicy(new iam.PolicyStatement({
      actions: [
=======
    // Describe actions cannot be restricted and restrict the CompleteLifecycleAction to the ASG arn
    // https://docs.aws.amazon.com/autoscaling/ec2/userguide/control-access-using-iam.html
    fn.addToRolePolicy(new iam.PolicyStatement()
      .addActions(
        'ec2:DescribeInstances',
        'ec2:DescribeInstanceAttribute',
        'ec2:DescribeInstanceStatus',
        'ec2:DescribeHosts'
      )
      .addAllResources());

    // Restrict to the ASG
    fn.addToRolePolicy(new iam.PolicyStatement()
      .addActions(
        'autoscaling:CompleteLifecycleAction'
      )
      .addResource(props.autoScalingGroup.autoScalingGroupArn));

    fn.addToRolePolicy(new iam.PolicyStatement()
      .addActions(
        'ecs:DescribeContainerInstances',
        'ecs:DescribeTasks')
      .addAllResources());

    // Restrict to the ECS Cluster
    fn.addToRolePolicy(new iam.PolicyStatement()
      .addActions(
>>>>>>> df12197e
        'ecs:ListContainerInstances',
        'ecs:SubmitContainerStateChange',
        'ecs:SubmitTaskStateChange',
        'ecs:UpdateContainerInstancesState',
<<<<<<< HEAD
        'ecs:ListTasks',
        'ecs:DescribeTasks'
      ],
      resources: ['*']
    }));
=======
        'ecs:ListTasks')
      .addResource(props.cluster.clusterArn));
>>>>>>> df12197e
  }
}<|MERGE_RESOLUTION|>--- conflicted
+++ resolved
@@ -69,66 +69,39 @@
       heartbeatTimeoutSec: drainTimeSeconds,
     });
 
-<<<<<<< HEAD
-    // FIXME: These should probably be restricted usefully in some way, but I don't exactly
-    // know how.
+    // Describe actions cannot be restricted and restrict the CompleteLifecycleAction to the ASG arn
+    // https://docs.aws.amazon.com/autoscaling/ec2/userguide/control-access-using-iam.html
     fn.addToRolePolicy(new iam.PolicyStatement({
       actions: [
-        'autoscaling:CompleteLifecycleAction',
         'ec2:DescribeInstances',
         'ec2:DescribeInstanceAttribute',
         'ec2:DescribeInstanceStatus',
-        'ec2:DescribeHosts',
+        'ec2:DescribeHosts'
       ],
       resources: ['*']
     }));
 
-    // FIXME: These should be restricted to the ECS cluster probably, but I don't exactly
-    // know how.
+    // Restrict to the ASG
+    fn.addToRolePolicy(new iam.PolicyStatement({
+      actions: ['autoscaling:CompleteLifecycleAction'],
+      resources: [props.autoScalingGroup.autoScalingGroupArn],
+    }));
+
+    fn.addToRolePolicy(new iam.PolicyStatement({
+      actions: ['ecs:DescribeContainerInstances', 'ecs:DescribeTasks'],
+      resources: ['*'],
+    }));
+
+    // Restrict to the ECS Cluster
     fn.addToRolePolicy(new iam.PolicyStatement({
       actions: [
-=======
-    // Describe actions cannot be restricted and restrict the CompleteLifecycleAction to the ASG arn
-    // https://docs.aws.amazon.com/autoscaling/ec2/userguide/control-access-using-iam.html
-    fn.addToRolePolicy(new iam.PolicyStatement()
-      .addActions(
-        'ec2:DescribeInstances',
-        'ec2:DescribeInstanceAttribute',
-        'ec2:DescribeInstanceStatus',
-        'ec2:DescribeHosts'
-      )
-      .addAllResources());
-
-    // Restrict to the ASG
-    fn.addToRolePolicy(new iam.PolicyStatement()
-      .addActions(
-        'autoscaling:CompleteLifecycleAction'
-      )
-      .addResource(props.autoScalingGroup.autoScalingGroupArn));
-
-    fn.addToRolePolicy(new iam.PolicyStatement()
-      .addActions(
-        'ecs:DescribeContainerInstances',
-        'ecs:DescribeTasks')
-      .addAllResources());
-
-    // Restrict to the ECS Cluster
-    fn.addToRolePolicy(new iam.PolicyStatement()
-      .addActions(
->>>>>>> df12197e
         'ecs:ListContainerInstances',
         'ecs:SubmitContainerStateChange',
         'ecs:SubmitTaskStateChange',
         'ecs:UpdateContainerInstancesState',
-<<<<<<< HEAD
-        'ecs:ListTasks',
-        'ecs:DescribeTasks'
+        'ecs:ListTasks'
       ],
-      resources: ['*']
+      resources: [props.cluster.clusterArn]
     }));
-=======
-        'ecs:ListTasks')
-      .addResource(props.cluster.clusterArn));
->>>>>>> df12197e
   }
 }