--- conflicted
+++ resolved
@@ -362,15 +362,11 @@
       loadBalancers: Lazy.any({ produce: () => this.loadBalancers }, { omitEmptyArray: true }),
       deploymentConfiguration: {
         maximumPercent: props.maxHealthyPercent || 200,
-<<<<<<< HEAD
-        minimumHealthyPercent: props.minHealthyPercent !== undefined ? props.minHealthyPercent : 50,
-=======
         minimumHealthyPercent: props.minHealthyPercent === undefined ? 50 : props.minHealthyPercent,
         deploymentCircuitBreaker: props.circuitBreaker ? {
           enable: true,
           rollback: props.circuitBreaker.rollback ?? false,
         } : undefined,
->>>>>>> 12868a2a
       },
       propagateTags: props.propagateTags === PropagatedTagSource.NONE ? undefined : props.propagateTags,
       enableEcsManagedTags: props.enableECSManagedTags ?? false,
