import appscaling = require('@aws-cdk/aws-applicationautoscaling');
import cloudwatch = require('@aws-cdk/aws-cloudwatch');
import ec2 = require('@aws-cdk/aws-ec2');
import elbv2 = require('@aws-cdk/aws-elasticloadbalancingv2');
import iam = require('@aws-cdk/aws-iam');
import cloudmap = require('@aws-cdk/aws-servicediscovery');
<<<<<<< HEAD
import { Construct, Duration, Fn, IResolvable, IResource, Lazy, PhysicalName, Resource, ResourceIdentifiers, Stack } from '@aws-cdk/cdk';
=======
import { Construct, Duration, Fn, IResource, Lazy, PhysicalName, Resource, Stack } from '@aws-cdk/cdk';
>>>>>>> c9340a61
import { NetworkMode, TaskDefinition } from '../base/task-definition';
import { ICluster } from '../cluster';
import { CfnService } from '../ecs.generated';
import { ScalableTaskCount } from './scalable-task-count';

export interface IService extends IResource {
  /**
   * ARN of this service
   *
   * @attribute
   */
  readonly serviceArn: string;
}

/**
 * Basic service properties
 */
export interface BaseServiceProps {
  /**
   * Cluster where service will be deployed
   */
  readonly cluster: ICluster;

  /**
   * Number of desired copies of running tasks
   *
   * @default 1
   */
  readonly desiredCount?: number;

  /**
   * A name for the service.
   *
   * @default - CloudFormation-generated name.
   */
  readonly serviceName?: PhysicalName;

  /**
   * The maximum number of tasks, specified as a percentage of the Amazon ECS
   * service's DesiredCount value, that can run in a service during a
   * deployment.
   *
   * @default - 100 if daemon, otherwise 200
   */
  readonly maximumPercent?: number;

  /**
   * The minimum number of tasks, specified as a percentage of
   * the Amazon ECS service's DesiredCount value, that must
   * continue to run and remain healthy during a deployment.
   *
   * @default - 0 if daemon, otherwise 50
   */
  readonly minimumHealthyPercent?: number;

  /**
   * Time after startup to ignore unhealthy load balancer checks.
   *
   * @default - defaults to 60 seconds if at least one load balancer is in-use and it is not already set
   */
  readonly healthCheckGracePeriod?: Duration;

  /**
   * Options for enabling AWS Cloud Map service discovery for the service
   *
   * @default - AWS Cloud Map service discovery is not enabled.
   */
  readonly serviceDiscoveryOptions?: ServiceDiscoveryOptions;

  /**
   * Whether the new long ARN format has been enabled on ECS services.
   * NOTE: This assumes customer has opted into the new format for the IAM role used for the service, and is a
   * workaround for a current bug in Cloudformation in which the service name is not correctly returned when long ARN is
   * enabled.
   *
   * Old ARN format: arn:aws:ecs:region:aws_account_id:service/service-name
   * New ARN format: arn:aws:ecs:region:aws_account_id:service/cluster-name/service-name
   *
   * See: https://docs.aws.amazon.com/AmazonECS/latest/userguide/ecs-resource-ids.html
   *
   * @default false
   */
  readonly longArnEnabled?: boolean;
}

/**
 * Base class for Ecs and Fargate services
 */
export abstract class BaseService extends Resource
  implements IService, elbv2.IApplicationLoadBalancerTarget, elbv2.INetworkLoadBalancerTarget {

  /**
   * Manage allowed network traffic for this service
   */
  public readonly connections: ec2.Connections = new ec2.Connections();

  /**
   * ARN of this service
   */
  public readonly serviceArn: string;

  /**
   * Name of this service
   *
   * @attribute
   */
  public readonly serviceName: string;

  /**
   * Name of this service's cluster
   */
  public readonly clusterName: string;

  /**
   * Task definition this service is associated with
   */
  public readonly taskDefinition: TaskDefinition;

  protected cloudmapService?: cloudmap.Service;
  protected cluster: ICluster;
  protected loadBalancers = new Array<CfnService.LoadBalancerProperty>();
  protected networkConfiguration?: CfnService.NetworkConfigurationProperty;
  protected serviceRegistries = new Array<CfnService.ServiceRegistryProperty>();

  private readonly resource: CfnService;
  private scalableTaskCount?: ScalableTaskCount;

  constructor(scope: Construct,
              id: string,
              props: BaseServiceProps,
              additionalProps: any,
              clusterName: string,
              taskDefinition: TaskDefinition) {
    super(scope, id, {
      physicalName: props.serviceName,
    });

    this.taskDefinition = taskDefinition;

    this.resource = new CfnService(this, "Service", {
      desiredCount: props.desiredCount,
      serviceName: this.physicalName,
      loadBalancers: Lazy.anyValue({ produce: () => this.loadBalancers }),
      deploymentConfiguration: {
        maximumPercent: props.maximumPercent || 200,
        minimumHealthyPercent: props.minimumHealthyPercent === undefined ? 50 : props.minimumHealthyPercent
      },
      healthCheckGracePeriodSeconds: this.evaluateHealthGracePeriod(props.healthCheckGracePeriod),
      /* role: never specified, supplanted by Service Linked Role */
      networkConfiguration: Lazy.anyValue({ produce: () => this.networkConfiguration }),
      serviceRegistries: Lazy.anyValue({ produce: () => this.serviceRegistries }),
      ...additionalProps
    });

    // This is a workaround for CFN bug that returns the cluster name instead of the service name when long ARN formats
    // are enabled for the principal in a given region.
    const longArnEnabled = props.longArnEnabled !== undefined ? props.longArnEnabled : false;
    const serviceName = longArnEnabled
      ? Fn.select(2, Fn.split('/', this.resource.ref))
      : this.resource.attrName;

    const resourceIdentifiers = this.getCrossEnvironmentAttributes({
      arn: this.resource.ref,
      name: serviceName,
      arnComponents: {
        service: 'ecs',
        resource: 'service',
        resourceName: `${props.cluster.clusterName}/${this.physicalName}`,
      },
    });
    this.serviceArn = resourceIdentifiers.arn;
    this.serviceName = resourceIdentifiers.name;

    this.clusterName = clusterName;
    this.cluster = props.cluster;

    if (props.serviceDiscoveryOptions) {
      this.enableServiceDiscovery(props.serviceDiscoveryOptions);
    }
  }

  /**
   * Called when the service is attached to an ALB
   *
   * Don't call this function directly. Instead, call listener.addTarget()
   * to add this service to a load balancer.
   */
  public attachToApplicationTargetGroup(targetGroup: elbv2.ApplicationTargetGroup): elbv2.LoadBalancerTargetProps {
    const ret = this.attachToELBv2(targetGroup);

    // Open up security groups. For dynamic port mapping, we won't know the port range
    // in advance so we need to open up all ports.
    const port = this.taskDefinition.defaultContainer!.ingressPort;
    const portRange = port === 0 ? EPHEMERAL_PORT_RANGE : new ec2.TcpPort(port);
    targetGroup.registerConnectable(this, portRange);

    return ret;
  }

  /**
   * Called when the service is attached to an NLB
   *
   * Don't call this function directly. Instead, call listener.addTarget()
   * to add this service to a load balancer.
   */
  public attachToNetworkTargetGroup(targetGroup: elbv2.NetworkTargetGroup): elbv2.LoadBalancerTargetProps {
    return this.attachToELBv2(targetGroup);
  }

  /**
   * Enable autoscaling for the number of tasks in this service
   */
  public autoScaleTaskCount(props: appscaling.EnableScalingProps) {
    if (this.scalableTaskCount) {
      throw new Error('AutoScaling of task count already enabled for this service');
    }

    return this.scalableTaskCount = new ScalableTaskCount(this, 'TaskCount', {
      serviceNamespace: appscaling.ServiceNamespace.ECS,
      resourceId: `service/${this.clusterName}/${this.serviceName}`,
      dimension: 'ecs:service:DesiredCount',
      role: this.makeAutoScalingRole(),
      ...props
    });
  }

  /**
   * Return the given named metric for this Service
   */
  public metric(metricName: string, props?: cloudwatch.MetricOptions): cloudwatch.Metric {
    return new cloudwatch.Metric({
      namespace: 'AWS/ECS',
      metricName,
      dimensions: { ClusterName: this.clusterName, ServiceName: this.serviceName },
      ...props
    });
  }

  /**
   * Metric for cluster Memory utilization
   *
   * @default average over 5 minutes
   */
  public metricMemoryUtilization(props?: cloudwatch.MetricOptions): cloudwatch.Metric {
    return this.metric('MemoryUtilization', props);
  }

  /**
   * Metric for cluster CPU utilization
   *
   * @default average over 5 minutes
   */
  public metricCpuUtilization(props?: cloudwatch.MetricOptions): cloudwatch.Metric {
    return this.metric('CPUUtilization', props);
  }

  /**
   * Set up AWSVPC networking for this construct
   */
  // tslint:disable-next-line:max-line-length
  protected configureAwsVpcNetworking(vpc: ec2.IVpc, assignPublicIp?: boolean, vpcSubnets?: ec2.SubnetSelection, securityGroup?: ec2.ISecurityGroup) {
    if (vpcSubnets === undefined) {
      vpcSubnets = { subnetType: assignPublicIp ? ec2.SubnetType.PUBLIC : ec2.SubnetType.PRIVATE };
    }
    if (securityGroup === undefined) {
      securityGroup = new ec2.SecurityGroup(this, 'SecurityGroup', { vpc });
    }
    this.connections.addSecurityGroup(securityGroup);

    this.networkConfiguration = {
      awsvpcConfiguration: {
        assignPublicIp: assignPublicIp ? 'ENABLED' : 'DISABLED',
        subnets: vpc.selectSubnets(vpcSubnets).subnetIds,
        securityGroups: Lazy.listValue({ produce: () => [securityGroup!.securityGroupId] }),
      }
    };
  }

  private renderServiceRegistry(registry: ServiceRegistry): CfnService.ServiceRegistryProperty {
    return {
      registryArn: registry.arn,
      containerName: registry.containerName,
      containerPort: registry.containerPort,
    };
  }

  /**
   * Shared logic for attaching to an ELBv2
   */
  private attachToELBv2(targetGroup: elbv2.ITargetGroup): elbv2.LoadBalancerTargetProps {
    if (this.taskDefinition.networkMode === NetworkMode.None) {
      throw new Error("Cannot use a load balancer if NetworkMode is None. Use Bridge, Host or AwsVpc instead.");
    }

    this.loadBalancers.push({
      targetGroupArn: targetGroup.targetGroupArn,
      containerName: this.taskDefinition.defaultContainer!.node.id,
      containerPort: this.taskDefinition.defaultContainer!.containerPort,
    });

    // Service creation can only happen after the load balancer has
    // been associated with our target group(s), so add ordering dependency.
    this.resource.node.addDependency(targetGroup.loadBalancerAttached);

    const targetType = this.taskDefinition.networkMode === NetworkMode.AwsVpc ? elbv2.TargetType.Ip : elbv2.TargetType.Instance;
    return { targetType };
  }

  /**
   * Generate the role that will be used for autoscaling this service
   */
  private makeAutoScalingRole(): iam.IRole {
    // Use a Service Linked Role.
    return iam.Role.fromRoleArn(this, 'ScalingRole', Stack.of(this).formatArn({
      service: 'iam',
      resource: 'role/aws-service-role/ecs.application-autoscaling.amazonaws.com',
      resourceName: 'AWSServiceRoleForApplicationAutoScaling_ECSService',
    }));
  }

  /**
   * Associate Service Discovery (Cloud Map) service
   */
  private addServiceRegistry(registry: ServiceRegistry) {
    const sr = this.renderServiceRegistry(registry);
    this.serviceRegistries.push(sr);
  }

  /**
   * Enable CloudMap service discovery for the service
   */
  private enableServiceDiscovery(options: ServiceDiscoveryOptions): cloudmap.Service {
    const sdNamespace = this.cluster.defaultNamespace;
    if (sdNamespace === undefined) {
      throw new Error("Cannot enable service discovery if a Cloudmap Namespace has not been created in the cluster.");
    }

    // Determine DNS type based on network mode
    const networkMode = this.taskDefinition.networkMode;
    if (networkMode === NetworkMode.None) {
      throw new Error("Cannot use a service discovery if NetworkMode is None. Use Bridge, Host or AwsVpc instead.");
    }

    // Bridge or host network mode requires SRV records
    let dnsRecordType = options.dnsRecordType;

    if (networkMode === NetworkMode.Bridge || networkMode === NetworkMode.Host) {
      if (dnsRecordType ===  undefined) {
        dnsRecordType = cloudmap.DnsRecordType.SRV;
      }
      if (dnsRecordType !== cloudmap.DnsRecordType.SRV) {
        throw new Error("SRV records must be used when network mode is Bridge or Host.");
      }
    }

    // Default DNS record type for AwsVpc network mode is A Records
    if (networkMode === NetworkMode.AwsVpc) {
      if (dnsRecordType ===  undefined) {
        dnsRecordType = cloudmap.DnsRecordType.A;
      }
    }

    // If the task definition that your service task specifies uses the AWSVPC network mode and a type SRV DNS record is
    // used, you must specify a containerName and containerPort combination
    const containerName = dnsRecordType === cloudmap.DnsRecordType.SRV ? this.taskDefinition.defaultContainer!.node.id : undefined;
    const containerPort = dnsRecordType === cloudmap.DnsRecordType.SRV ? this.taskDefinition.defaultContainer!.containerPort : undefined;

    const cloudmapService = new cloudmap.Service(this, 'CloudmapService', {
      namespace: sdNamespace,
      name: options.name,
      dnsRecordType: dnsRecordType!,
      customHealthCheck: { failureThreshold: options.failureThreshold || 1 }
    });

    const serviceArn = cloudmapService.serviceArn;

    // add Cloudmap service to the ECS Service's serviceRegistry
    this.addServiceRegistry({
      arn: serviceArn,
      containerName,
      containerPort
    });

    this.cloudmapService = cloudmapService;

    return cloudmapService;
  }

  /**
   *  Return the default grace period when load balancers are configured and
   *  healthCheckGracePeriod is not already set
   */
  private evaluateHealthGracePeriod(providedHealthCheckGracePeriod: any): IResolvable {
    return Lazy.anyValue({
      produce: () =>
        this.loadBalancers
        && this.loadBalancers.length
        && providedHealthCheckGracePeriod === undefined ?
          60 : providedHealthCheckGracePeriod
               && providedHealthCheckGracePeriod.toSeconds()
    });
  }
}

/**
 * The port range to open up for dynamic port mapping
 */
const EPHEMERAL_PORT_RANGE = new ec2.TcpPortRange(32768, 65535);

/**
 * Options for enabling service discovery on an ECS service
 */
export interface ServiceDiscoveryOptions {
  /**
   * Name of the cloudmap service to attach to the ECS Service
   *
   * @default CloudFormation-generated name
   */
  readonly name?: string,

  /**
   * The DNS type of the record that you want AWS Cloud Map to create. Supported record types include A or SRV.
   *
   * @default: A
   */
  readonly dnsRecordType?: cloudmap.DnsRecordType.A | cloudmap.DnsRecordType.SRV,

  /**
   * The amount of time, in seconds, that you want DNS resolvers to cache the settings for this record.
   *
   * @default 60
   */
  readonly dnsTtl?: Duration;

  /**
   * The number of 30-second intervals that you want Cloud Map to wait after receiving an
   * UpdateInstanceCustomHealthStatus request before it changes the health status of a service instance.
   * NOTE: This is used for HealthCheckCustomConfig
   */
  readonly failureThreshold?: number,
}

/**
 * Service Registry for ECS service
 */
export interface ServiceRegistry {
  /**
   * Arn of the Cloud Map Service that will register a Cloud Map Instance for your ECS Service
   */
  readonly arn: string;

  /**
   * The container name value, already specified in the task definition, to be used for your service discovery service.
   * If the task definition that your service task specifies uses the bridge or host network mode,
   * you must specify a containerName and containerPort combination from the task definition.
   * If the task definition that your service task specifies uses the awsvpc network mode and a type SRV DNS record is
   * used, you must specify either a containerName and containerPort combination or a port value, but not both.
   */
  readonly containerName?: string;

  /**
   * The container port value, already specified in the task definition, to be used for your service discovery service.
   * If the task definition that your service task specifies uses the bridge or host network mode,
   * you must specify a containerName and containerPort combination from the task definition.
   * If the task definition that your service task specifies uses the awsvpc network mode and a type SRV DNS record is
   * used, you must specify either a containerName and containerPort combination or a port value, but not both.
   */
  readonly containerPort?: number;
}<|MERGE_RESOLUTION|>--- conflicted
+++ resolved
@@ -4,11 +4,7 @@
 import elbv2 = require('@aws-cdk/aws-elasticloadbalancingv2');
 import iam = require('@aws-cdk/aws-iam');
 import cloudmap = require('@aws-cdk/aws-servicediscovery');
-<<<<<<< HEAD
-import { Construct, Duration, Fn, IResolvable, IResource, Lazy, PhysicalName, Resource, ResourceIdentifiers, Stack } from '@aws-cdk/cdk';
-=======
-import { Construct, Duration, Fn, IResource, Lazy, PhysicalName, Resource, Stack } from '@aws-cdk/cdk';
->>>>>>> c9340a61
+import { Construct, Duration, Fn, IResolvable, IResource, Lazy, PhysicalName, Resource, Stack } from '@aws-cdk/cdk';
 import { NetworkMode, TaskDefinition } from '../base/task-definition';
 import { ICluster } from '../cluster';
 import { CfnService } from '../ecs.generated';
