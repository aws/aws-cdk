--- conflicted
+++ resolved
@@ -8,13 +8,8 @@
 import { Annotations, Duration, IResolvable, IResource, Lazy, Resource, Stack } from '@aws-cdk/core';
 import { Construct } from 'constructs';
 import { LoadBalancerTargetOptions, NetworkMode, TaskDefinition } from '../base/task-definition';
-<<<<<<< HEAD
-import { ICluster } from '../cluster';
 import { ContainerDefinition, Protocol } from '../container-definition';
-=======
 import { ICluster, CapacityProviderStrategy } from '../cluster';
-import { Protocol } from '../container-definition';
->>>>>>> d183af22
 import { CfnService } from '../ecs.generated';
 import { ScalableTaskCount } from './scalable-task-count';
 
