import autoscaling = require('@aws-cdk/aws-autoscaling');
import cloudwatch = require ('@aws-cdk/aws-cloudwatch');
import ec2 = require('@aws-cdk/aws-ec2');
import iam = require('@aws-cdk/aws-iam');
import cloudmap = require('@aws-cdk/aws-servicediscovery');
import ssm = require('@aws-cdk/aws-ssm');
import { Construct, Duration, IResource, PhysicalName, Resource, Stack } from '@aws-cdk/cdk';
import { InstanceDrainHook } from './drain-hook/instance-drain-hook';
import { CfnCluster } from './ecs.generated';

/**
 * Properties to define an ECS cluster
 */
export interface ClusterProps {
  /**
   * A name for the cluster.
   *
   * @default CloudFormation-generated name
   */
  readonly clusterName?: PhysicalName;

  /**
   * The VPC where your ECS instances will be running or your ENIs will be deployed
   */
  readonly vpc: ec2.IVpc;
}

/**
 * A container cluster that runs on your EC2 instances
 */
export class Cluster extends Resource implements ICluster {
  /**
   * Import an existing cluster
   */
  public static fromClusterAttributes(scope: Construct, id: string, attrs: ClusterAttributes): ICluster {
    return new ImportedCluster(scope, id, attrs);
  }

  /**
   * Connections manager for the EC2 cluster
   */
  public readonly connections: ec2.Connections = new ec2.Connections();

  /**
   * The VPC this cluster was created in.
   */
  public readonly vpc: ec2.IVpc;

  /**
   * The ARN of this cluster
   */
  public readonly clusterArn: string;

  /**
   * The name of this cluster
   */
  public readonly clusterName: string;

  /**
   * The service discovery namespace created in this cluster
   */
  private _defaultCloudMapNamespace?: cloudmap.INamespace;

  /**
   * Whether the cluster has EC2 capacity associated with it
   */
  private _hasEc2Capacity: boolean = false;

  constructor(scope: Construct, id: string, props: ClusterProps) {
    super(scope, id, {
      physicalName: props.clusterName,
    });

    const cluster = new CfnCluster(this, 'Resource', {
      clusterName: this.physicalName,
    });

    const resourceIdentifiers = this.getCrossEnvironmentAttributes({
      arn: cluster.attrArn,
      name: cluster.ref,
      arnComponents: {
        service: 'ecs',
        resource: 'cluster',
        resourceName: this.physicalName,
      },
    });
    this.clusterArn = resourceIdentifiers.arn;
    this.clusterName = resourceIdentifiers.name;

    this.vpc = props.vpc;
  }

  /**
   * Add an AWS Cloud Map DNS namespace for this cluster.
   * NOTE: HttpNamespaces are not supported, as ECS always requires a DNSConfig when registering an instance to a Cloud
   * Map service.
   */
<<<<<<< HEAD
  public addDefaultCloudMapNamespace(options: CloudMapNamespaceOptions): cloudmap.INamespace {
    if (this._defaultNamespace !== undefined) {
=======
  public addDefaultCloudMapNamespace(options: NamespaceOptions): cloudmap.INamespace {
    if (this._defaultCloudMapNamespace !== undefined) {
>>>>>>> a1f28ab6
      throw new Error("Can only add default namespace once.");
    }

    const namespaceType = options.type === undefined || options.type === NamespaceType.PRIVATE_DNS
      ? cloudmap.NamespaceType.DNS_PRIVATE
      : cloudmap.NamespaceType.DNS_PUBLIC;

    const sdNamespace = namespaceType === cloudmap.NamespaceType.DNS_PRIVATE ?
      new cloudmap.PrivateDnsNamespace(this, 'DefaultServiceDiscoveryNamespace', {
        name: options.name,
        vpc: this.vpc
      }) :
      new cloudmap.PublicDnsNamespace(this, 'DefaultServiceDiscoveryNamespace', {
        name: options.name,
      });

    this._defaultCloudMapNamespace = sdNamespace;

    return sdNamespace;
  }

  /**
   * Getter for namespace added to cluster
   */
  public get defaultCloudMapNamespace(): cloudmap.INamespace | undefined {
    return this._defaultCloudMapNamespace;
  }

  /**
   * Add a default-configured AutoScalingGroup running the ECS-optimized AMI to this Cluster
   *
   * Returns the AutoScalingGroup so you can add autoscaling settings to it.
   */
  public addCapacity(id: string, options: AddCapacityOptions): autoscaling.AutoScalingGroup {
    const autoScalingGroup = new autoscaling.AutoScalingGroup(this, id, {
      ...options,
      vpc: this.vpc,
      machineImage: options.machineImage || new EcsOptimizedAmi(),
      updateType: options.updateType || autoscaling.UpdateType.REPLACING_UPDATE,
      instanceType: options.instanceType,
    });

    this.addAutoScalingGroup(autoScalingGroup, options);

    return autoScalingGroup;
  }

  /**
   * Add compute capacity to this ECS cluster in the form of an AutoScalingGroup
   * @param autoScalingGroup the ASG to add to this cluster.
   * [disable-awslint:ref-via-interface] is needed in order to install the ECS
   * agent by updating the ASGs user data.
   */
  public addAutoScalingGroup(autoScalingGroup: autoscaling.AutoScalingGroup, options: AddAutoScalingGroupCapacityOptions = {}) {
    this._hasEc2Capacity = true;
    this.connections.connections.addSecurityGroup(...autoScalingGroup.connections.securityGroups);

    // Tie instances to cluster
    autoScalingGroup.addUserData(`echo ECS_CLUSTER=${this.clusterName} >> /etc/ecs/ecs.config`);

    if (!options.canContainersAccessInstanceRole) {
      // Deny containers access to instance metadata service
      // Source: https://docs.aws.amazon.com/AmazonECS/latest/developerguide/instance_IAM_role.html
      autoScalingGroup.addUserData('sudo iptables --insert FORWARD 1 --in-interface docker+ --destination 169.254.169.254/32 --jump DROP');
      autoScalingGroup.addUserData('sudo service iptables save');
      // The following is only for AwsVpc networking mode, but doesn't hurt for the other modes.
      autoScalingGroup.addUserData('echo ECS_AWSVPC_BLOCK_IMDS=true >> /etc/ecs/ecs.config');
    }

    // ECS instances must be able to do these things
    // Source: https://docs.aws.amazon.com/AmazonECS/latest/developerguide/instance_IAM_role.html
    autoScalingGroup.addToRolePolicy(new iam.PolicyStatement({
      actions: [
        "ecs:CreateCluster",
        "ecs:DeregisterContainerInstance",
        "ecs:DiscoverPollEndpoint",
        "ecs:Poll",
        "ecs:RegisterContainerInstance",
        "ecs:StartTelemetrySession",
        "ecs:Submit*",
        "ecr:GetAuthorizationToken",
        "logs:CreateLogStream",
        "logs:PutLogEvents"
      ],
      resources: ['*']
    }));

    // 0 disables, otherwise forward to underlying implementation which picks the sane default
    if (!options.taskDrainTime || options.taskDrainTime.toSeconds() !== 0) {
      new InstanceDrainHook(autoScalingGroup, 'DrainECSHook', {
        autoScalingGroup,
        cluster: this,
        drainTime: options.taskDrainTime
      });
    }
  }

  /**
   * Whether the cluster has EC2 capacity associated with it
   */
  public get hasEc2Capacity(): boolean {
    return this._hasEc2Capacity;
  }

  /**
   * Metric for cluster CPU reservation
   *
   * @default average over 5 minutes
   */
  public metricCpuReservation(props?: cloudwatch.MetricOptions): cloudwatch.Metric {
    return this.metric('CPUReservation', props);
  }

  /**
   * Metric for cluster Memory reservation
   *
   * @default average over 5 minutes
   */
  public metricMemoryReservation(props?: cloudwatch.MetricOptions): cloudwatch.Metric {
    return this.metric('MemoryReservation', props );
  }

  /**
   * Return the given named metric for this Cluster
   */
  public metric(metricName: string, props?: cloudwatch.MetricOptions): cloudwatch.Metric {
    return new cloudwatch.Metric({
      namespace: 'AWS/ECS',
      metricName,
      dimensions: { ClusterName: this.clusterName },
      ...props
    });
  }
}

export interface EcsOptimizedAmiProps {
  /**
   * What generation of Amazon Linux to use
   *
   * @default AmazonLinuxGeneration.AmazonLinux if hardwareType equal to AmiHardwareType.Standard else AmazonLinuxGeneration.AmazonLinux2
   */
  readonly generation?: ec2.AmazonLinuxGeneration;

  /**
   * What ECS Optimized AMI type to use
   *
   * @default AmiHardwareType.Standard
   */
  readonly hardwareType?: AmiHardwareType;
}

/**
 * Construct a Linux machine image from the latest ECS Optimized AMI published in SSM
 */
export class EcsOptimizedAmi implements ec2.IMachineImage {
  private readonly generation: ec2.AmazonLinuxGeneration;
  private readonly hwType: AmiHardwareType;

  private readonly amiParameterName: string;

  constructor(props?: EcsOptimizedAmiProps) {
    this.hwType = (props && props.hardwareType) || AmiHardwareType.STANDARD;
    if (props && props.generation) {      // generation defined in the props object
      if (props.generation === ec2.AmazonLinuxGeneration.AMAZON_LINUX && this.hwType !== AmiHardwareType.STANDARD) {
        throw new Error(`Amazon Linux does not support special hardware type. Use Amazon Linux 2 instead`);
      } else {
        this.generation = props.generation;
      }
    } else {                              // generation not defined in props object
      if (this.hwType === AmiHardwareType.STANDARD) {    // default to Amazon Linux v1 if no HW is standard
        this.generation = ec2.AmazonLinuxGeneration.AMAZON_LINUX;
      } else {                                         // default to Amazon Linux v2 if special HW
        this.generation = ec2.AmazonLinuxGeneration.AMAZON_LINUX_2;
      }
    }

    // set the SSM parameter name
    this.amiParameterName = "/aws/service/ecs/optimized-ami/"
                          + ( this.generation === ec2.AmazonLinuxGeneration.AMAZON_LINUX ? "amazon-linux/" : "" )
                          + ( this.generation === ec2.AmazonLinuxGeneration.AMAZON_LINUX_2 ? "amazon-linux-2/" : "" )
                          + ( this.hwType === AmiHardwareType.GPU ? "gpu/" : "" )
                          + ( this.hwType === AmiHardwareType.ARM ? "arm64/" : "" )
                          + "recommended/image_id";
  }

  /**
   * Return the correct image
   */
  public getImage(scope: Construct): ec2.MachineImageConfig {
    const ami = ssm.StringParameter.valueForStringParameter(scope, this.amiParameterName);
    return {
      imageId: ami,
      osType: ec2.OperatingSystemType.LINUX
    };
  }
}

/**
 * An ECS cluster
 */
export interface ICluster extends IResource {
  /**
   * Name of the cluster
   * @attribute
   */
  readonly clusterName: string;

  /**
   * The ARN of this cluster
   * @attribute
   */
  readonly clusterArn: string;

  /**
   * VPC that the cluster instances are running in
   */
  readonly vpc: ec2.IVpc;

  /**
   * Connections manager of the cluster instances
   */
  readonly connections: ec2.Connections;

  /**
   * Whether the cluster has EC2 capacity associated with it
   */
  readonly hasEc2Capacity: boolean;

  /**
   * Getter for Cloudmap namespace created in the cluster
   */
  readonly defaultCloudMapNamespace?: cloudmap.INamespace;
}

/**
 * Properties to import an ECS cluster
 */
export interface ClusterAttributes {
  /**
   * Name of the cluster
   */
  readonly clusterName: string;

  /**
   * ARN of the cluster
   *
   * @default Derived from clusterName
   */
  readonly clusterArn?: string;

  /**
   * VPC that the cluster instances are running in
   */
  readonly vpc: ec2.IVpc;

  /**
   * Security group of the cluster instances
   */
  readonly securityGroups: ec2.ISecurityGroup[];

  /**
   * Whether the given cluster has EC2 capacity
   *
   * @default true
   */
  readonly hasEc2Capacity?: boolean;

  /**
   * Default namespace properties
   *
   * @default - No default namespace
   */
  readonly defaultCloudMapNamespace?: cloudmap.INamespace;
}

/**
 * An Cluster that has been imported
 */
class ImportedCluster extends Resource implements ICluster {
  /**
   * Name of the cluster
   */
  public readonly clusterName: string;

  /**
   * ARN of the cluster
   */
  public readonly clusterArn: string;

  /**
   * VPC that the cluster instances are running in
   */
  public readonly vpc: ec2.IVpc;

  /**
   * Security group of the cluster instances
   */
  public readonly connections = new ec2.Connections();

  /**
   * Whether the cluster has EC2 capacity
   */
  public readonly hasEc2Capacity: boolean;

  /**
   * Cloudmap namespace created in the cluster
   */
  private _defaultCloudMapNamespace?: cloudmap.INamespace;

  constructor(scope: Construct, id: string, props: ClusterAttributes) {
    super(scope, id);
    this.clusterName = props.clusterName;
    this.vpc = props.vpc;
    this.hasEc2Capacity = props.hasEc2Capacity !== false;
    this._defaultCloudMapNamespace = props.defaultCloudMapNamespace;

    this.clusterArn = props.clusterArn !== undefined ? props.clusterArn : Stack.of(this).formatArn({
      service: 'ecs',
      resource: 'cluster',
      resourceName: props.clusterName
    });

    let i = 1;
    for (const sgProps of props.securityGroups) {
      this.connections.addSecurityGroup(ec2.SecurityGroup.fromSecurityGroupId(this, `SecurityGroup${i}`, sgProps.securityGroupId));
      i++;
    }
  }

  public get defaultCloudMapNamespace(): cloudmap.INamespace | undefined {
    return this._defaultCloudMapNamespace;
  }
}

/**
 * Properties for adding an autoScalingGroup
 */
export interface AddAutoScalingGroupCapacityOptions {
  /**
   * Whether or not the containers can access the instance role
   *
   * @default false
   */
  readonly canContainersAccessInstanceRole?: boolean;

  /**
   * Give tasks this many seconds to complete when instances are being scaled in.
   *
   * Task draining adds a Lambda and a Lifecycle hook to your AutoScalingGroup
   * that will delay instance termination until all ECS tasks have drained from
   * the instance.
   *
   * Set to 0 to disable task draining.
   *
   * @default Duration.minutes(5)
   */
  readonly taskDrainTime?: Duration;
}

/**
 * Properties for adding autoScalingGroup
 */
export interface AddCapacityOptions extends AddAutoScalingGroupCapacityOptions, autoscaling.CommonAutoScalingGroupProps {
  /**
   * The type of EC2 instance to launch into your Autoscaling Group
   */
  readonly instanceType: ec2.InstanceType;

  /**
   * The machine image for the ECS instances
   *
   * @default - Amazon Linux 1
   */
  readonly machineImage?: ec2.IMachineImage;
}

export interface CloudMapNamespaceOptions {
  /**
   * The domain name for the namespace, such as foo.com
   */
  readonly name: string;

  /**
   * The type of CloudMap Namespace to create in your cluster
   *
   * @default PrivateDns
   */
  readonly type?: NamespaceType;

  /**
   * The Amazon VPC that you want to associate the namespace with. Required for Private DNS namespaces
   *
   * @default VPC of the cluster for Private DNS Namespace, otherwise none
   */
  readonly vpc?: ec2.IVpc;
}

/**
 * The type of CloudMap namespace to create
 */
export enum NamespaceType {
  /**
   * Create a private DNS namespace
   */
  PRIVATE_DNS = 'PrivateDns',

  /**
   * Create a public DNS namespace
   */
  PUBLIC_DNS = 'PublicDns',
}

/**
 * The type of HW for the ECS Optimized AMI
 */
export enum AmiHardwareType {

  /**
   * Create a standard AMI
   */
  STANDARD = 'Standard',

  /**
   * Create a GPU optimized AMI
   */
  GPU = 'GPU',

  /**
   * Create a ARM64 optimized AMI
   */
  ARM = 'ARM64',
}<|MERGE_RESOLUTION|>--- conflicted
+++ resolved
@@ -95,13 +95,8 @@
    * NOTE: HttpNamespaces are not supported, as ECS always requires a DNSConfig when registering an instance to a Cloud
    * Map service.
    */
-<<<<<<< HEAD
   public addDefaultCloudMapNamespace(options: CloudMapNamespaceOptions): cloudmap.INamespace {
-    if (this._defaultNamespace !== undefined) {
-=======
-  public addDefaultCloudMapNamespace(options: NamespaceOptions): cloudmap.INamespace {
     if (this._defaultCloudMapNamespace !== undefined) {
->>>>>>> a1f28ab6
       throw new Error("Can only add default namespace once.");
     }
 
