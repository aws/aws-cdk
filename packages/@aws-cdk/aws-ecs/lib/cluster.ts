import * as autoscaling from '@aws-cdk/aws-autoscaling';
import * as cloudwatch from '@aws-cdk/aws-cloudwatch';
import * as ec2 from '@aws-cdk/aws-ec2';
import * as iam from '@aws-cdk/aws-iam';
import * as kms from '@aws-cdk/aws-kms';
import * as logs from '@aws-cdk/aws-logs';
import * as s3 from '@aws-cdk/aws-s3';
import * as cloudmap from '@aws-cdk/aws-servicediscovery';
import { Duration, IResource, Resource, Stack, Aspects, ArnFormat, IAspect, FeatureFlags } from '@aws-cdk/core';
import * as cxapi from '@aws-cdk/cx-api';
import { Construct, IConstruct } from 'constructs';
import { BottleRocketImage, EcsOptimizedAmi } from './amis';
import { InstanceDrainHook } from './drain-hook/instance-drain-hook';
import { ECSMetrics } from './ecs-canned-metrics.generated';
import { CfnCluster, CfnCapacityProvider, CfnClusterCapacityProviderAssociations } from './ecs.generated';

<<<<<<< HEAD
=======
const CLUSTER_SYMBOL = Symbol.for('@aws-cdk/aws-ecs/lib/cluster.Cluster');
>>>>>>> e39bdea5

/**
 * The properties used to define an ECS cluster.
 */
export interface ClusterProps {
  /**
   * The name for the cluster.
   *
   * @default CloudFormation-generated name
   */
  readonly clusterName?: string;

  /**
   * The VPC where your ECS instances will be running or your ENIs will be deployed
   *
   * @default - creates a new VPC with two AZs
   */
  readonly vpc?: ec2.IVpc;

  /**
   * The service discovery namespace created in this cluster
   *
   * @default - no service discovery namespace created, you can use `addDefaultCloudMapNamespace` to add a
   * default service discovery namespace later.
   */
  readonly defaultCloudMapNamespace?: CloudMapNamespaceOptions;

  /**
   * The ec2 capacity to add to the cluster
   *
   * @default - no EC2 capacity will be added, you can use `addCapacity` to add capacity later.
   */
  readonly capacity?: AddCapacityOptions;

  /**
   * The capacity providers to add to the cluster
   *
   * @default - None. Currently only FARGATE and FARGATE_SPOT are supported.
   * @deprecated Use `ClusterProps.enableFargateCapacityProviders` instead.
   */
  readonly capacityProviders?: string[];

  /**
   * Whether to enable Fargate Capacity Providers
   *
   * @default false
   */
  readonly enableFargateCapacityProviders?: boolean;

  /**
   * If true CloudWatch Container Insights will be enabled for the cluster
   *
   * @default - Container Insights will be disabled for this cluster.
   */
  readonly containerInsights?: boolean;

  /**
   * The execute command configuration for the cluster
   *
   * @default - no configuration will be provided.
   */
  readonly executeCommandConfiguration?: ExecuteCommandConfiguration;
}

/**
 * The machine image type
 */
export enum MachineImageType {
  /**
   * Amazon ECS-optimized Amazon Linux 2 AMI
   */
  AMAZON_LINUX_2,
  /**
   * Bottlerocket AMI
   */
  BOTTLEROCKET
}

/**
 * A regional grouping of one or more container instances on which you can run tasks and services.
 */
export class Cluster extends Resource implements ICluster {

  /**
    * Return whether the given object is a Cluster
   */
  public static isCluster(x: any) : x is Cluster {
    return x !== null && typeof(x) === 'object' && CLUSTER_SYMBOL in x;
  }

  /**
   * Import an existing cluster to the stack from its attributes.
   */
  public static fromClusterAttributes(scope: Construct, id: string, attrs: ClusterAttributes): ICluster {
    return new ImportedCluster(scope, id, attrs);
  }

  /**
   * Import an existing cluster to the stack from the cluster ARN.
   * This does not provide access to the vpc, hasEc2Capacity, or connections -
   * use the `fromClusterAttributes` method to access those properties.
   */
  public static fromClusterArn(scope: Construct, id: string, clusterArn: string): ICluster {
    const stack = Stack.of(scope);
    const arn = stack.splitArn(clusterArn, ArnFormat.SLASH_RESOURCE_NAME);
    const clusterName = arn.resourceName;

    if (!clusterName) {
      throw new Error(`Missing required Cluster Name from Cluster ARN: ${clusterArn}`);
    }

    const errorSuffix = 'is not available for a Cluster imported using fromClusterArn(), please use fromClusterAttributes() instead.';

    class Import extends Resource implements ICluster {
      public readonly clusterArn = clusterArn;
      public readonly clusterName = clusterName!;
      get hasEc2Capacity(): boolean {
        throw new Error(`hasEc2Capacity ${errorSuffix}`);
      }
      get connections(): ec2.Connections {
        throw new Error(`connections ${errorSuffix}`);
      }
      get vpc(): ec2.IVpc {
        throw new Error(`vpc ${errorSuffix}`);
      }
    }

    return new Import(scope, id, {
      environmentFromArn: clusterArn,
    });
  }

  /**
   * Manage the allowed network connections for the cluster with Security Groups.
   */
  public readonly connections: ec2.Connections = new ec2.Connections();

  /**
   * The VPC associated with the cluster.
   */
  public readonly vpc: ec2.IVpc;

  /**
   * The Amazon Resource Name (ARN) that identifies the cluster.
   */
  public readonly clusterArn: string;

  /**
   * The name of the cluster.
   */
  public readonly clusterName: string;

  /**
   * The names of both ASG and Fargate capacity providers associated with the cluster.
   */
  private _capacityProviderNames: string[] = [];

  /**
   * The cluster default capacity provider strategy. This takes the form of a list of CapacityProviderStrategy objects.
   */
  private _defaultCapacityProviderStrategy: CapacityProviderStrategy[] = [];

  /**
   * The AWS Cloud Map namespace to associate with the cluster.
   */
  private _defaultCloudMapNamespace?: cloudmap.INamespace;

  /**
   * Specifies whether the cluster has EC2 instance capacity.
   */
  private _hasEc2Capacity: boolean = false;

  /**
   * The autoscaling group for added Ec2 capacity
   */
  private _autoscalingGroup?: autoscaling.IAutoScalingGroup;

  /**
   * The execute command configuration for the cluster
   */
  private _executeCommandConfiguration?: ExecuteCommandConfiguration;

  /**
   * CfnCluster instance
   */
  private _cfnCluster: CfnCluster;

  /**
   * Constructs a new instance of the Cluster class.
   */
  constructor(scope: Construct, id: string, props: ClusterProps = {}) {
    super(scope, id, {
      physicalName: props.clusterName,
    });

    /**
     * clusterSettings needs to be undefined if containerInsights is not explicitly set in order to allow any
     * containerInsights settings on the account to apply.  See:
     * https://docs.aws.amazon.com/AWSCloudFormation/latest/UserGuide/aws-properties-ecs-cluster-clustersettings.html#cfn-ecs-cluster-clustersettings-value
    */
    let clusterSettings = undefined;
    if (props.containerInsights !== undefined) {
      clusterSettings = [{ name: 'containerInsights', value: props.containerInsights ? ContainerInsights.ENABLED : ContainerInsights.DISABLED }];
    }

    this._capacityProviderNames = props.capacityProviders ?? [];
    if (props.enableFargateCapacityProviders) {
      this.enableFargateCapacityProviders();
    }

    if (props.executeCommandConfiguration) {
      if ((props.executeCommandConfiguration.logging === ExecuteCommandLogging.OVERRIDE) !==
        (props.executeCommandConfiguration.logConfiguration !== undefined)) {
        throw new Error('Execute command log configuration must only be specified when logging is OVERRIDE.');
      }
      this._executeCommandConfiguration = props.executeCommandConfiguration;
    }

    this._cfnCluster = new CfnCluster(this, 'Resource', {
      clusterName: this.physicalName,
      clusterSettings,
      configuration: this._executeCommandConfiguration && this.renderExecuteCommandConfiguration(),
    });

    this.clusterArn = this.getResourceArnAttribute(this._cfnCluster.attrArn, {
      service: 'ecs',
      resource: 'cluster',
      resourceName: this.physicalName,
    });
    this.clusterName = this.getResourceNameAttribute(this._cfnCluster.ref);

    this.vpc = props.vpc || new ec2.Vpc(this, 'Vpc', { maxAzs: 2 });

    this._defaultCloudMapNamespace = props.defaultCloudMapNamespace !== undefined
      ? this.addDefaultCloudMapNamespace(props.defaultCloudMapNamespace)
      : undefined;

    this._autoscalingGroup = props.capacity !== undefined
      ? this.addCapacity('DefaultAutoScalingGroup', props.capacity)
      : undefined;

    // Only create cluster capacity provider associations if there are any EC2
    // capacity providers. Ordinarily we'd just add the construct to the tree
    // since it's harmless, but we'd prefer not to add unexpected new
    // resources to the stack which could surprise users working with
    // brown-field CDK apps and stacks.
    Aspects.of(this).add(new MaybeCreateCapacityProviderAssociations(this, id));
  }

  /**
   * Enable the Fargate capacity providers for this cluster.
   */
  public enableFargateCapacityProviders() {
    for (const provider of ['FARGATE', 'FARGATE_SPOT']) {
      if (!this._capacityProviderNames.includes(provider)) {
        this._capacityProviderNames.push(provider);
      }
    }
  }

  /**
   * Add default capacity provider strategy for this cluster.
   *
   * @param defaultCapacityProviderStrategy cluster default capacity provider strategy. This takes the form of a list of CapacityProviderStrategy objects.
   *
   * For example
   * [
   *   {
   *     capacityProvider: 'FARGATE',
   *     base: 10,
   *     weight: 50
   *   }
   * ]
   */
  public addDefaultCapacityProviderStrategy(defaultCapacityProviderStrategy: CapacityProviderStrategy[]) {
    if (this._defaultCapacityProviderStrategy.length > 0) {
      throw new Error('Cluster default capacity provider strategy is already set.');
    }

    if (defaultCapacityProviderStrategy.some(dcp => dcp.capacityProvider.includes('FARGATE')) && defaultCapacityProviderStrategy.some(dcp => !dcp.capacityProvider.includes('FARGATE'))) {
      throw new Error('A capacity provider strategy cannot contain a mix of capacity providers using Auto Scaling groups and Fargate providers. Specify one or the other and try again.');
    }

    defaultCapacityProviderStrategy.forEach(dcp => {
      if (!this._capacityProviderNames.includes(dcp.capacityProvider)) {
        throw new Error(`Capacity provider ${dcp.capacityProvider} must be added to the cluster with addAsgCapacityProvider() before it can be used in a default capacity provider strategy.`);
      }
    });

    const defaultCapacityProvidersWithBase = defaultCapacityProviderStrategy.filter(dcp => !!dcp.base);
    if (defaultCapacityProvidersWithBase.length > 1) {
      throw new Error('Only 1 capacity provider in a capacity provider strategy can have a nonzero base.');
    }
    this._defaultCapacityProviderStrategy = defaultCapacityProviderStrategy;
  }

  private renderExecuteCommandConfiguration(): CfnCluster.ClusterConfigurationProperty {
    return {
      executeCommandConfiguration: {
        kmsKeyId: this._executeCommandConfiguration?.kmsKey?.keyArn,
        logConfiguration: this._executeCommandConfiguration?.logConfiguration && this.renderExecuteCommandLogConfiguration(),
        logging: this._executeCommandConfiguration?.logging,
      },
    };
  }

  private renderExecuteCommandLogConfiguration(): CfnCluster.ExecuteCommandLogConfigurationProperty {
    const logConfiguration = this._executeCommandConfiguration?.logConfiguration;
    if (logConfiguration?.s3EncryptionEnabled && !logConfiguration?.s3Bucket) {
      throw new Error('You must specify an S3 bucket name in the execute command log configuration to enable S3 encryption.');
    }
    if (logConfiguration?.cloudWatchEncryptionEnabled && !logConfiguration?.cloudWatchLogGroup) {
      throw new Error('You must specify a CloudWatch log group in the execute command log configuration to enable CloudWatch encryption.');
    }
    return {
      cloudWatchEncryptionEnabled: logConfiguration?.cloudWatchEncryptionEnabled,
      cloudWatchLogGroupName: logConfiguration?.cloudWatchLogGroup?.logGroupName,
      s3BucketName: logConfiguration?.s3Bucket?.bucketName,
      s3EncryptionEnabled: logConfiguration?.s3EncryptionEnabled,
      s3KeyPrefix: logConfiguration?.s3KeyPrefix,
    };
  }

  /**
   * Add an AWS Cloud Map DNS namespace for this cluster.
   * NOTE: HttpNamespaces are supported only for use cases involving Service Connect. For use cases involving both Service-
   * Discovery and Service Connect, customers should manage the HttpNamespace outside of the Cluster.addDefaultCloudMapNamespace method.
   */
  public addDefaultCloudMapNamespace(options: CloudMapNamespaceOptions): cloudmap.INamespace {
    if (this._defaultCloudMapNamespace !== undefined) {
      throw new Error('Can only add default namespace once.');
    }

    const namespaceType = options.type !== undefined
      ? options.type
      : cloudmap.NamespaceType.DNS_PRIVATE;

    let sdNamespace;
    switch (namespaceType) {
      case cloudmap.NamespaceType.DNS_PRIVATE:
        sdNamespace = new cloudmap.PrivateDnsNamespace(this, 'DefaultServiceDiscoveryNamespace', {
          name: options.name,
          vpc: this.vpc,
        });
        break;
      case cloudmap.NamespaceType.DNS_PUBLIC:
        sdNamespace = new cloudmap.PublicDnsNamespace(this, 'DefaultServiceDiscoveryNamespace', {
          name: options.name,
        });
        break;
      case cloudmap.NamespaceType.HTTP:
        sdNamespace = new cloudmap.HttpNamespace(this, 'DefaultServiceDiscoveryNamespace', {
          name: options.name,
        });
        break;
      default:
        throw new Error(`Namespace type ${namespaceType} is not supported.`);
    }

    this._defaultCloudMapNamespace = sdNamespace;
    if (options.useForServiceConnect) {
      this._cfnCluster.serviceConnectDefaults = {
        namespace: options.name,
      };
    }

    return sdNamespace;
  }

  /**
   * Getter for _defaultCapacityProviderStrategy. This is necessary to correctly create Capacity Provider Associations.
   */
  public get defaultCapacityProviderStrategy() {
    return this._defaultCapacityProviderStrategy;
  }

  /**
   * Getter for _capacityProviderNames added to cluster
   */
  public get capacityProviderNames() {
    return this._capacityProviderNames;
  }

  /**
   * Getter for namespace added to cluster
   */
  public get defaultCloudMapNamespace(): cloudmap.INamespace | undefined {
    return this._defaultCloudMapNamespace;
  }

  /**
   * It is highly recommended to use `Cluster.addAsgCapacityProvider` instead of this method.
   *
   * This method adds compute capacity to a cluster by creating an AutoScalingGroup with the specified options.
   *
   * Returns the AutoScalingGroup so you can add autoscaling settings to it.
   */
  public addCapacity(id: string, options: AddCapacityOptions): autoscaling.AutoScalingGroup {
    // Do 2-way defaulting here: if the machineImageType is BOTTLEROCKET, pick the right AMI.
    // Otherwise, determine the machineImageType from the given AMI.
    const machineImage = options.machineImage ??
      (options.machineImageType === MachineImageType.BOTTLEROCKET ? new BottleRocketImage({
        architecture: options.instanceType.architecture,
      }) : new EcsOptimizedAmi());

    const machineImageType = options.machineImageType ??
      (isBottleRocketImage(machineImage) ? MachineImageType.BOTTLEROCKET : MachineImageType.AMAZON_LINUX_2);

    const autoScalingGroup = new autoscaling.AutoScalingGroup(this, id, {
      vpc: this.vpc,
      machineImage,
      updateType: !!options.updatePolicy ? undefined : options.updateType || autoscaling.UpdateType.REPLACING_UPDATE,
      ...options,
    });

    this.addAutoScalingGroup(autoScalingGroup, {
      machineImageType: machineImageType,
      ...options,
    });

    return autoScalingGroup;
  }

  /**
   * This method adds an Auto Scaling Group Capacity Provider to a cluster.
   *
   * @param provider the capacity provider to add to this cluster.
   */
  public addAsgCapacityProvider(provider: AsgCapacityProvider, options: AddAutoScalingGroupCapacityOptions = {}) {
    // Don't add the same capacity provider more than once.
    if (this._capacityProviderNames.includes(provider.capacityProviderName)) {
      return;
    }
    this._hasEc2Capacity = true;
    this.configureAutoScalingGroup(provider.autoScalingGroup, {
      ...options,
      machineImageType: provider.machineImageType,
      // Don't enable the instance-draining lifecycle hook if managed termination protection is enabled
      taskDrainTime: provider.enableManagedTerminationProtection ? Duration.seconds(0) : options.taskDrainTime,
      canContainersAccessInstanceRole: options.canContainersAccessInstanceRole ?? provider.canContainersAccessInstanceRole,
    });

    this._capacityProviderNames.push(provider.capacityProviderName);
  }

  /**
   * This method adds compute capacity to a cluster using the specified AutoScalingGroup.
   *
   * @deprecated Use `Cluster.addAsgCapacityProvider` instead.
   * @param autoScalingGroup the ASG to add to this cluster.
   * [disable-awslint:ref-via-interface] is needed in order to install the ECS
   * agent by updating the ASGs user data.
   */
  public addAutoScalingGroup(autoScalingGroup: autoscaling.AutoScalingGroup, options: AddAutoScalingGroupCapacityOptions = {}) {
    this._hasEc2Capacity = true;
    this.connections.connections.addSecurityGroup(...autoScalingGroup.connections.securityGroups);
    this.configureAutoScalingGroup(autoScalingGroup, options);
  }

  private configureAutoScalingGroup(autoScalingGroup: autoscaling.AutoScalingGroup, options: AddAutoScalingGroupCapacityOptions = {}) {
    const enableEcsAddSecurityGroup = FeatureFlags.of(this).isEnabled(cxapi.ECS_ADD_SECURITY_GROUP_TO_ASG_CAPACITY_PROVIDERS);
    if (enableEcsAddSecurityGroup && autoScalingGroup.connections?.securityGroups) {
      this.connections.connections.addSecurityGroup(...autoScalingGroup.connections.securityGroups);
    }
    if (autoScalingGroup.osType === ec2.OperatingSystemType.WINDOWS) {
      this.configureWindowsAutoScalingGroup(autoScalingGroup, options);
    } else {
      // Tie instances to cluster
      switch (options.machineImageType) {
        // Bottlerocket AMI
        case MachineImageType.BOTTLEROCKET: {
          autoScalingGroup.addUserData(
            // Connect to the cluster
            // Source: https://github.com/bottlerocket-os/bottlerocket/blob/develop/QUICKSTART-ECS.md#connecting-to-your-cluster
            '[settings.ecs]',
            `cluster = "${this.clusterName}"`,
          );
          // Enabling SSM
          // Source: https://github.com/bottlerocket-os/bottlerocket/blob/develop/QUICKSTART-ECS.md#enabling-ssm
          autoScalingGroup.role.addManagedPolicy(iam.ManagedPolicy.fromAwsManagedPolicyName('AmazonSSMManagedInstanceCore'));
          // required managed policy
          autoScalingGroup.role.addManagedPolicy(iam.ManagedPolicy.fromAwsManagedPolicyName('service-role/AmazonEC2ContainerServiceforEC2Role'));
          break;
        }
        default:
          // Amazon ECS-optimized AMI for Amazon Linux 2
          autoScalingGroup.addUserData(`echo ECS_CLUSTER=${this.clusterName} >> /etc/ecs/ecs.config`);
          if (!options.canContainersAccessInstanceRole) {
            // Deny containers access to instance metadata service
            // Source: https://docs.aws.amazon.com/AmazonECS/latest/developerguide/instance_IAM_role.html
            autoScalingGroup.addUserData('sudo iptables --insert FORWARD 1 --in-interface docker+ --destination 169.254.169.254/32 --jump DROP');
            autoScalingGroup.addUserData('sudo service iptables save');
            // The following is only for AwsVpc networking mode, but doesn't hurt for the other modes.
            autoScalingGroup.addUserData('echo ECS_AWSVPC_BLOCK_IMDS=true >> /etc/ecs/ecs.config');
          }

          if (autoScalingGroup.spotPrice && options.spotInstanceDraining) {
            autoScalingGroup.addUserData('echo ECS_ENABLE_SPOT_INSTANCE_DRAINING=true >> /etc/ecs/ecs.config');
          }
      }
    }

    // ECS instances must be able to do these things
    // Source: https://docs.aws.amazon.com/AmazonECS/latest/developerguide/instance_IAM_role.html
    // But, scoped down to minimal permissions required.
    //  Notes:
    //   - 'ecs:CreateCluster' removed. The cluster already exists.
    autoScalingGroup.addToRolePolicy(new iam.PolicyStatement({
      actions: [
        'ecs:DeregisterContainerInstance',
        'ecs:RegisterContainerInstance',
        'ecs:Submit*',
      ],
      resources: [
        this.clusterArn,
      ],
    }));
    autoScalingGroup.addToRolePolicy(new iam.PolicyStatement({
      actions: [
        // These act on a cluster instance, and the instance doesn't exist until the service starts.
        // Thus, scope to the cluster using a condition.
        // See: https://docs.aws.amazon.com/IAM/latest/UserGuide/list_amazonelasticcontainerservice.html
        'ecs:Poll',
        'ecs:StartTelemetrySession',
      ],
      resources: ['*'],
      conditions: {
        ArnEquals: { 'ecs:cluster': this.clusterArn },
      },
    }));
    autoScalingGroup.addToRolePolicy(new iam.PolicyStatement({
      actions: [
        // These do not support resource constraints, and must be resource '*'
        'ecs:DiscoverPollEndpoint',
        'ecr:GetAuthorizationToken',
        // Preserved for backwards compatibility.
        // Users are able to enable cloudwatch agent using CDK. Existing
        // customers might be installing CW agent as part of user-data so if we
        // remove these permissions we will break that customer use cases.
        'logs:CreateLogStream',
        'logs:PutLogEvents',
      ],
      resources: ['*'],
    }));

    // 0 disables, otherwise forward to underlying implementation which picks the sane default
    if (!options.taskDrainTime || options.taskDrainTime.toSeconds() !== 0) {
      new InstanceDrainHook(autoScalingGroup, 'DrainECSHook', {
        autoScalingGroup,
        cluster: this,
        drainTime: options.taskDrainTime,
        topicEncryptionKey: options.topicEncryptionKey,
      });
    }
  }

  /**
   * This method enables the Fargate or Fargate Spot capacity providers on the cluster.
   *
   * @param provider the capacity provider to add to this cluster.
   * @deprecated Use `enableFargateCapacityProviders` instead.
   * @see `addAsgCapacityProvider` to add an Auto Scaling Group capacity provider to the cluster.
   */
  public addCapacityProvider(provider: string) {
    if (!(provider === 'FARGATE' || provider === 'FARGATE_SPOT')) {
      throw new Error('CapacityProvider not supported');
    }

    if (!this._capacityProviderNames.includes(provider)) {
      this._capacityProviderNames.push(provider);
    }
  }

  private configureWindowsAutoScalingGroup(autoScalingGroup: autoscaling.AutoScalingGroup, options: AddAutoScalingGroupCapacityOptions = {}) {
    // clear the cache of the agent
    autoScalingGroup.addUserData('Remove-Item -Recurse C:\\ProgramData\\Amazon\\ECS\\Cache');

    // pull the latest ECS Tools
    autoScalingGroup.addUserData('Import-Module ECSTools');

    // set the cluster name environment variable
    autoScalingGroup.addUserData(`[Environment]::SetEnvironmentVariable("ECS_CLUSTER", "${this.clusterName}", "Machine")`);
    autoScalingGroup.addUserData('[Environment]::SetEnvironmentVariable("ECS_ENABLE_AWSLOGS_EXECUTIONROLE_OVERRIDE", "true", "Machine")');
    // tslint:disable-next-line: max-line-length
    autoScalingGroup.addUserData('[Environment]::SetEnvironmentVariable("ECS_AVAILABLE_LOGGING_DRIVERS", \'["json-file","awslogs"]\', "Machine")');

    // enable instance draining
    if (autoScalingGroup.spotPrice && options.spotInstanceDraining) {
      autoScalingGroup.addUserData('[Environment]::SetEnvironmentVariable("ECS_ENABLE_SPOT_INSTANCE_DRAINING", "true", "Machine")');
    }

    // enable task iam role
    if (!options.canContainersAccessInstanceRole) {
      autoScalingGroup.addUserData('[Environment]::SetEnvironmentVariable("ECS_ENABLE_TASK_IAM_ROLE", "true", "Machine")');
      autoScalingGroup.addUserData(`Initialize-ECSAgent -Cluster '${this.clusterName}' -EnableTaskIAMRole`);
    } else {
      autoScalingGroup.addUserData(`Initialize-ECSAgent -Cluster '${this.clusterName}'`);
    }
  }

  /**
   * Getter for autoscaling group added to cluster
   */
  public get autoscalingGroup(): autoscaling.IAutoScalingGroup | undefined {
    return this._autoscalingGroup;
  }

  /**
   * Whether the cluster has EC2 capacity associated with it
   */
  public get hasEc2Capacity(): boolean {
    return this._hasEc2Capacity;
  }

  /**
   * Getter for execute command configuration associated with the cluster.
   */
  public get executeCommandConfiguration(): ExecuteCommandConfiguration | undefined {
    return this._executeCommandConfiguration;
  }

  /**
   * This method returns the CloudWatch metric for this clusters CPU reservation.
   *
   * @default average over 5 minutes
   */
  public metricCpuReservation(props?: cloudwatch.MetricOptions): cloudwatch.Metric {
    return this.cannedMetric(ECSMetrics.cpuReservationAverage, props);
  }

  /**
   * This method returns the CloudWatch metric for this clusters CPU utilization.
   *
   * @default average over 5 minutes
   */
  public metricCpuUtilization(props?: cloudwatch.MetricOptions): cloudwatch.Metric {
    return this.cannedMetric(ECSMetrics.cpuUtilizationAverage, props);
  }

  /**
   * This method returns the CloudWatch metric for this clusters memory reservation.
   *
   * @default average over 5 minutes
   */
  public metricMemoryReservation(props?: cloudwatch.MetricOptions): cloudwatch.Metric {
    return this.cannedMetric(ECSMetrics.memoryReservationAverage, props);
  }

  /**
   * This method returns the CloudWatch metric for this clusters memory utilization.
   *
   * @default average over 5 minutes
   */
  public metricMemoryUtilization(props?: cloudwatch.MetricOptions): cloudwatch.Metric {
    return this.cannedMetric(ECSMetrics.memoryUtilizationAverage, props);
  }

  /**
   * This method returns the specifed CloudWatch metric for this cluster.
   */
  public metric(metricName: string, props?: cloudwatch.MetricOptions): cloudwatch.Metric {
    return new cloudwatch.Metric({
      namespace: 'AWS/ECS',
      metricName,
      dimensionsMap: { ClusterName: this.clusterName },
      ...props,
    }).attachTo(this);
  }

  private cannedMetric(
    fn: (dims: { ClusterName: string }) => cloudwatch.MetricProps,
    props?: cloudwatch.MetricOptions): cloudwatch.Metric {
    return new cloudwatch.Metric({
      ...fn({ ClusterName: this.clusterName }),
      ...props,
    }).attachTo(this);
  }
}

Object.defineProperty(Cluster.prototype, CLUSTER_SYMBOL, {
  value: true,
  enumerable: false,
  writable: false,
});

/**
 * A regional grouping of one or more container instances on which you can run tasks and services.
 */
export interface ICluster extends IResource {
  /**
   * The name of the cluster.
   * @attribute
   */
  readonly clusterName: string;

  /**
   * The Amazon Resource Name (ARN) that identifies the cluster.
   * @attribute
   */
  readonly clusterArn: string;

  /**
   * The VPC associated with the cluster.
   */
  readonly vpc: ec2.IVpc;

  /**
   * Manage the allowed network connections for the cluster with Security Groups.
   */
  readonly connections: ec2.Connections;

  /**
   * Specifies whether the cluster has EC2 instance capacity.
   */
  readonly hasEc2Capacity: boolean;

  /**
   * The AWS Cloud Map namespace to associate with the cluster.
   */
  readonly defaultCloudMapNamespace?: cloudmap.INamespace;

  /**
   * The autoscaling group added to the cluster if capacity is associated to the cluster
   */
  readonly autoscalingGroup?: autoscaling.IAutoScalingGroup;

  /**
   * The execute command configuration for the cluster
   */
  readonly executeCommandConfiguration?: ExecuteCommandConfiguration;
}

/**
 * The properties to import from the ECS cluster.
 */
export interface ClusterAttributes {
  /**
   * The name of the cluster.
   */
  readonly clusterName: string;

  /**
   * The Amazon Resource Name (ARN) that identifies the cluster.
   *
   * @default Derived from clusterName
   */
  readonly clusterArn?: string;

  /**
   * The VPC associated with the cluster.
   */
  readonly vpc: ec2.IVpc;

  /**
   * The security groups associated with the container instances registered to the cluster.
   */
  readonly securityGroups: ec2.ISecurityGroup[];

  /**
   * Specifies whether the cluster has EC2 instance capacity.
   *
   * @default true
   */
  readonly hasEc2Capacity?: boolean;

  /**
   * The AWS Cloud Map namespace to associate with the cluster.
   *
   * @default - No default namespace
   */
  readonly defaultCloudMapNamespace?: cloudmap.INamespace;

  /**
   * Autoscaling group added to the cluster if capacity is added
   *
   * @default - No default autoscaling group
   */
  readonly autoscalingGroup?: autoscaling.IAutoScalingGroup;

  /**
   * The execute command configuration for the cluster
   *
   * @default - none.
   */
  readonly executeCommandConfiguration?: ExecuteCommandConfiguration;
}

/**
 * An Cluster that has been imported
 */
class ImportedCluster extends Resource implements ICluster {
  /**
   * Name of the cluster
   */
  public readonly clusterName: string;

  /**
   * ARN of the cluster
   */
  public readonly clusterArn: string;

  /**
   * VPC that the cluster instances are running in
   */
  public readonly vpc: ec2.IVpc;

  /**
   * Security group of the cluster instances
   */
  public readonly connections = new ec2.Connections();

  /**
   * Whether the cluster has EC2 capacity
   */
  public readonly hasEc2Capacity: boolean;

  /**
   * Cloudmap namespace created in the cluster
   */
  private _defaultCloudMapNamespace?: cloudmap.INamespace;

  /**
   * The execute command configuration for the cluster
   */
  private _executeCommandConfiguration?: ExecuteCommandConfiguration;

  /**
   * Constructs a new instance of the ImportedCluster class.
   */
  constructor(scope: Construct, id: string, props: ClusterAttributes) {
    super(scope, id);
    this.clusterName = props.clusterName;
    this.vpc = props.vpc;
    this.hasEc2Capacity = props.hasEc2Capacity !== false;
    this._defaultCloudMapNamespace = props.defaultCloudMapNamespace;
    this._executeCommandConfiguration = props.executeCommandConfiguration;

    this.clusterArn = props.clusterArn ?? Stack.of(this).formatArn({
      service: 'ecs',
      resource: 'cluster',
      resourceName: props.clusterName,
    });

    this.connections = new ec2.Connections({
      securityGroups: props.securityGroups,
    });
  }

  public get defaultCloudMapNamespace(): cloudmap.INamespace | undefined {
    return this._defaultCloudMapNamespace;
  }

  public get executeCommandConfiguration(): ExecuteCommandConfiguration | undefined {
    return this._executeCommandConfiguration;
  }
}

/**
 * The properties for adding an AutoScalingGroup.
 */
export interface AddAutoScalingGroupCapacityOptions {
  /**
   * Specifies whether the containers can access the container instance role.
   *
   * @default false
   */
  readonly canContainersAccessInstanceRole?: boolean;

  /**
   * The time period to wait before force terminating an instance that is draining.
   *
   * This creates a Lambda function that is used by a lifecycle hook for the
   * AutoScalingGroup that will delay instance termination until all ECS tasks
   * have drained from the instance. Set to 0 to disable task draining.
   *
   * Set to 0 to disable task draining.
   *
   * @deprecated The lifecycle draining hook is not configured if using the EC2 Capacity Provider. Enable managed termination protection instead.
   * @default Duration.minutes(5)
   */
  readonly taskDrainTime?: Duration;

  /**
   * Specify whether to enable Automated Draining for Spot Instances running Amazon ECS Services.
   * For more information, see [Using Spot Instances](https://docs.aws.amazon.com/AmazonECS/latest/developerguide/container-instance-spot.html).
   *
   * @default false
   */
  readonly spotInstanceDraining?: boolean

  /**
   * If `AddAutoScalingGroupCapacityOptions.taskDrainTime` is non-zero, then the ECS cluster creates an
   * SNS Topic to as part of a system to drain instances of tasks when the instance is being shut down.
   * If this property is provided, then this key will be used to encrypt the contents of that SNS Topic.
   * See [SNS Data Encryption](https://docs.aws.amazon.com/sns/latest/dg/sns-data-encryption.html) for more information.
   *
   * @default The SNS Topic will not be encrypted.
   */
  readonly topicEncryptionKey?: kms.IKey;

  /**
   * What type of machine image this is
   *
   * Depending on the setting, different UserData will automatically be added
   * to the `AutoScalingGroup` to configure it properly for use with ECS.
   *
   * If you create an `AutoScalingGroup` yourself and are adding it via
   * `addAutoScalingGroup()`, you must specify this value. If you are adding an
   * `autoScalingGroup` via `addCapacity`, this value will be determined
   * from the `machineImage` you pass.
   *
   * @default - Automatically determined from `machineImage`, if available, otherwise `MachineImageType.AMAZON_LINUX_2`.
   */
  readonly machineImageType?: MachineImageType;
}

/**
 * The properties for adding instance capacity to an AutoScalingGroup.
 */
export interface AddCapacityOptions extends AddAutoScalingGroupCapacityOptions, autoscaling.CommonAutoScalingGroupProps {
  /**
   * The EC2 instance type to use when launching instances into the AutoScalingGroup.
   */
  readonly instanceType: ec2.InstanceType;

  /**
   * The ECS-optimized AMI variant to use
   *
   * The default is to use an ECS-optimized AMI of Amazon Linux 2 which is
   * automatically updated to the latest version on every deployment. This will
   * replace the instances in the AutoScalingGroup. Make sure you have not disabled
   * task draining, to avoid downtime when the AMI updates.
   *
   * To use an image that does not update on every deployment, pass:
   *
   * ```ts
   * const machineImage = ecs.EcsOptimizedImage.amazonLinux2(ecs.AmiHardwareType.STANDARD, {
   *   cachedInContext: true,
   * });
   * ```
   *
   * For more information, see [Amazon ECS-optimized
   * AMIs](https://docs.aws.amazon.com/AmazonECS/latest/developerguide/ecs-optimized_AMI.html).
   *
   * You must define either `machineImage` or `machineImageType`, not both.
   *
   * @default - Automatically updated, ECS-optimized Amazon Linux 2
   */
  readonly machineImage?: ec2.IMachineImage;
}

/**
 * The options for creating an AWS Cloud Map namespace.
 */
export interface CloudMapNamespaceOptions {
  /**
   * The name of the namespace, such as example.com.
   */
  readonly name: string;

  /**
   * The type of CloudMap Namespace to create.
   *
   * @default PrivateDns
   */
  readonly type?: cloudmap.NamespaceType;

  /**
   * The VPC to associate the namespace with. This property is required for private DNS namespaces.
   *
   * @default VPC of the cluster for Private DNS Namespace, otherwise none
   */
  readonly vpc?: ec2.IVpc;

  /**
   * This property specifies whether to set the provided namespace as the service connect default in the cluster properties.
   *
   * @default false
   */
  readonly useForServiceConnect?: boolean;

}

enum ContainerInsights {
  /**
   * Enable CloudWatch Container Insights for the cluster
   */

  ENABLED = 'enabled',

  /**
   * Disable CloudWatch Container Insights for the cluster
   */
  DISABLED = 'disabled',
}

/**
 * A Capacity Provider strategy to use for the service.
 */
export interface CapacityProviderStrategy {
  /**
   * The name of the capacity provider.
   */
  readonly capacityProvider: string;

  /**
   * The base value designates how many tasks, at a minimum, to run on the specified capacity provider. Only one
   * capacity provider in a capacity provider strategy can have a base defined. If no value is specified, the default
   * value of 0 is used.
   *
   * @default - none
   */
  readonly base?: number;

  /**
   * The weight value designates the relative percentage of the total number of tasks launched that should use the
   * specified
capacity provider. The weight value is taken into consideration after the base value, if defined, is satisfied.
   *
   * @default - 0
   */
  readonly weight?: number;
}

/**
 * The details of the execute command configuration. For more information, see
 * [ExecuteCommandConfiguration] https://docs.aws.amazon.com/AWSCloudFormation/latest/UserGuide/aws-properties-ecs-cluster-executecommandconfiguration.html
 */
export interface ExecuteCommandConfiguration {
  /**
   * The AWS Key Management Service key ID to encrypt the data between the local client and the container.
   *
   * @default - none
   */
  readonly kmsKey?: kms.IKey,

  /**
   * The log configuration for the results of the execute command actions. The logs can be sent to CloudWatch Logs or an Amazon S3 bucket.
   *
   * @default - none
   */
  readonly logConfiguration?: ExecuteCommandLogConfiguration,

  /**
   * The log settings to use for logging the execute command session.
   *
   * @default - none
   */
  readonly logging?: ExecuteCommandLogging,
}

/**
 * The log settings to use to for logging the execute command session. For more information, see
 * [Logging] https://docs.aws.amazon.com/AWSCloudFormation/latest/UserGuide/aws-properties-ecs-cluster-executecommandconfiguration.html#cfn-ecs-cluster-executecommandconfiguration-logging
 */
export enum ExecuteCommandLogging {
  /**
   * The execute command session is not logged.
   */
  NONE = 'NONE',

  /**
   * The awslogs configuration in the task definition is used. If no logging parameter is specified, it defaults to this value. If no awslogs log driver is configured in the task definition, the output won't be logged.
   */
  DEFAULT = 'DEFAULT',

  /**
   * Specify the logging details as a part of logConfiguration.
   */
  OVERRIDE = 'OVERRIDE',
}

/**
 * The log configuration for the results of the execute command actions. The logs can be sent to CloudWatch Logs and/ or an Amazon S3 bucket.
 * For more information, see [ExecuteCommandLogConfiguration] https://docs.aws.amazon.com/AWSCloudFormation/latest/UserGuide/aws-properties-ecs-cluster-executecommandlogconfiguration.html
 */
export interface ExecuteCommandLogConfiguration {
  /**
   * Whether or not to enable encryption on the CloudWatch logs.
   *
   * @default - encryption will be disabled.
   */
  readonly cloudWatchEncryptionEnabled?: boolean,

  /**
   * The name of the CloudWatch log group to send logs to. The CloudWatch log group must already be created.
   * @default - none
   */
  readonly cloudWatchLogGroup?: logs.ILogGroup,

  /**
   * The name of the S3 bucket to send logs to. The S3 bucket must already be created.
   *
   * @default - none
   */
  readonly s3Bucket?: s3.IBucket,

  /**
   * Whether or not to enable encryption on the CloudWatch logs.
   *
   * @default - encryption will be disabled.
   */
  readonly s3EncryptionEnabled?: boolean,

  /**
   * An optional folder in the S3 bucket to place logs in.
   *
   * @default - none
   */
  readonly s3KeyPrefix?: string
}

/**
 * The options for creating an Auto Scaling Group Capacity Provider.
 */
export interface AsgCapacityProviderProps extends AddAutoScalingGroupCapacityOptions {
  /**
   * The name of the capacity provider. If a name is specified,
   * it cannot start with `aws`, `ecs`, or `fargate`. If no name is specified,
   * a default name in the CFNStackName-CFNResourceName-RandomString format is used.
   *
   * @default CloudFormation-generated name
   */
  readonly capacityProviderName?: string;

  /**
   * The autoscaling group to add as a Capacity Provider.
   */
  readonly autoScalingGroup: autoscaling.IAutoScalingGroup;

  /**
   * When enabled the scale-in and scale-out actions of the cluster's Auto Scaling Group will be managed for you.
   * This means your cluster will automatically scale instances based on the load your tasks put on the cluster.
   * For more information, see [Using Managed Scaling](https://docs.aws.amazon.com/AmazonECS/latest/developerguide/asg-capacity-providers.html#asg-capacity-providers-managed-scaling) in the ECS Developer Guide.
   *
   * @default true
   */
  readonly enableManagedScaling?: boolean;

  /**
   * When enabled the Auto Scaling Group will only terminate EC2 instances that no longer have running non-daemon
   * tasks.
   *
   * Scale-in protection will be automatically enabled on instances. When all non-daemon tasks are
   * stopped on an instance, ECS initiates the scale-in process and turns off scale-in protection for the
   * instance. The Auto Scaling Group can then terminate the instance. For more information see [Managed termination
   *  protection](https://docs.aws.amazon.com/AmazonECS/latest/developerguide/cluster-auto-scaling.html#managed-termination-protection)
   * in the ECS Developer Guide.
   *
   * Managed scaling must also be enabled.
   *
   * @default true
   */
  readonly enableManagedTerminationProtection?: boolean;

  /**
   * Maximum scaling step size. In most cases this should be left alone.
   *
   * @default 1000
   */
  readonly maximumScalingStepSize?: number;

  /**
   * Minimum scaling step size. In most cases this should be left alone.
   *
   * @default 1
   */
  readonly minimumScalingStepSize?: number;

  /**
   * Target capacity percent. In most cases this should be left alone.
   *
   * @default 100
   */
  readonly targetCapacityPercent?: number;
}

/**
 * An Auto Scaling Group Capacity Provider. This allows an ECS cluster to target
 * a specific EC2 Auto Scaling Group for the placement of tasks. Optionally (and
 * recommended), ECS can manage the number of instances in the ASG to fit the
 * tasks, and can ensure that instances are not prematurely terminated while
 * there are still tasks running on them.
 */
export class AsgCapacityProvider extends Construct {
  /**
   * Capacity provider name
   * @default Chosen by CloudFormation
   */
  readonly capacityProviderName: string;

  /**
   * Auto Scaling Group
   */
  readonly autoScalingGroup: autoscaling.AutoScalingGroup;

  /**
   * Auto Scaling Group machineImageType.
   */
  readonly machineImageType: MachineImageType;

  /**
   * Whether managed termination protection is enabled.
   */
  readonly enableManagedTerminationProtection?: boolean;

  /**
   * Specifies whether the containers can access the container instance role.
   *
   * @default false
   */
  readonly canContainersAccessInstanceRole?: boolean;

  constructor(scope: Construct, id: string, props: AsgCapacityProviderProps) {
    super(scope, id);
    this.autoScalingGroup = props.autoScalingGroup as autoscaling.AutoScalingGroup;
    this.machineImageType = props.machineImageType ?? MachineImageType.AMAZON_LINUX_2;
    this.canContainersAccessInstanceRole = props.canContainersAccessInstanceRole;
    this.enableManagedTerminationProtection = props.enableManagedTerminationProtection ?? true;

    if (this.enableManagedTerminationProtection && props.enableManagedScaling === false) {
      throw new Error('Cannot enable Managed Termination Protection on a Capacity Provider when Managed Scaling is disabled. Either enable Managed Scaling or disable Managed Termination Protection.');
    }
    if (this.enableManagedTerminationProtection) {
      this.autoScalingGroup.protectNewInstancesFromScaleIn();
    }

    if (props.capacityProviderName) {
      if (!(/^(?!aws|ecs|fargate).+/gm.test(props.capacityProviderName))) {
        throw new Error(`Invalid Capacity Provider Name: ${props.capacityProviderName}, If a name is specified, it cannot start with aws, ecs, or fargate.`);
      }
    }
    const capacityProvider = new CfnCapacityProvider(this, id, {
      name: props.capacityProviderName,
      autoScalingGroupProvider: {
        autoScalingGroupArn: this.autoScalingGroup.autoScalingGroupName,
        managedScaling: props.enableManagedScaling === false ? undefined : {
          status: 'ENABLED',
          targetCapacity: props.targetCapacityPercent || 100,
          maximumScalingStepSize: props.maximumScalingStepSize,
          minimumScalingStepSize: props.minimumScalingStepSize,
        },
        managedTerminationProtection: this.enableManagedTerminationProtection ? 'ENABLED' : 'DISABLED',
      },
    });

    this.capacityProviderName = capacityProvider.ref;
  }
}

/**
 * A visitor that adds a capacity provider association to a Cluster only if
 * the caller created any EC2 Capacity Providers.
 */
class MaybeCreateCapacityProviderAssociations implements IAspect {
  private scope: Cluster;
  private id: string;
  private resource?: CfnClusterCapacityProviderAssociations;

  constructor(scope: Cluster, id: string) {
    this.scope = scope;
    this.id = id;
  }

  public visit(node: IConstruct): void {
    if (Cluster.isCluster(node)) {
      if ((this.scope.defaultCapacityProviderStrategy.length > 0 || this.scope.capacityProviderNames.length > 0 && !this.resource)) {
        this.resource = new CfnClusterCapacityProviderAssociations(this.scope, this.id, {
          cluster: node.clusterName,
          defaultCapacityProviderStrategy: this.scope.defaultCapacityProviderStrategy,
          capacityProviders: this.scope.capacityProviderNames,
        });
      }
    }
  }
}


function isBottleRocketImage(image: ec2.IMachineImage) {
  return image instanceof BottleRocketImage;
}<|MERGE_RESOLUTION|>--- conflicted
+++ resolved
@@ -14,10 +14,7 @@
 import { ECSMetrics } from './ecs-canned-metrics.generated';
 import { CfnCluster, CfnCapacityProvider, CfnClusterCapacityProviderAssociations } from './ecs.generated';
 
-<<<<<<< HEAD
-=======
 const CLUSTER_SYMBOL = Symbol.for('@aws-cdk/aws-ecs/lib/cluster.Cluster');
->>>>>>> e39bdea5
 
 /**
  * The properties used to define an ECS cluster.
