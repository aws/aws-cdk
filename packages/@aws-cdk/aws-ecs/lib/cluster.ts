import * as autoscaling from '@aws-cdk/aws-autoscaling';
import * as cloudwatch from '@aws-cdk/aws-cloudwatch';
import * as ec2 from '@aws-cdk/aws-ec2';
import * as iam from '@aws-cdk/aws-iam';
import * as kms from '@aws-cdk/aws-kms';
import * as cloudmap from '@aws-cdk/aws-servicediscovery';
import * as ssm from '@aws-cdk/aws-ssm';
<<<<<<< HEAD
import { Construct, Duration, IResource, Resource, Stack, Lazy } from '@aws-cdk/core';
import { CapacityProviderOpts, CapacityProvider, CapacityProviderStrategy  } from './capacity-provider';
import { InstanceDrainHook, InstanceDrainHookOpts } from './drain-hook/instance-drain-hook';
=======
import { Duration, IResource, Resource, Stack } from '@aws-cdk/core';
import { Construct } from 'constructs';
import { InstanceDrainHook } from './drain-hook/instance-drain-hook';
>>>>>>> 29aa223f
import { CfnCluster } from './ecs.generated';

// v2 - keep this import as a separate section to reduce merge conflict when forward merging with the v2 branch.
// eslint-disable-next-line
import { Construct as CoreConstruct } from '@aws-cdk/core';

/**
 * The properties used to define an ECS cluster.
 */
export interface ClusterProps {
  /**
   * The name for the cluster.
   *
   * @default CloudFormation-generated name
   */
  readonly clusterName?: string;

  /**
   * The VPC where your ECS instances will be running or your ENIs will be deployed
   *
   * @default - creates a new VPC with two AZs
   */
  readonly vpc?: ec2.IVpc;

  /**
   * The service discovery namespace created in this cluster
   *
   * @default - no service discovery namespace created, you can use `addDefaultCloudMapNamespace` to add a
   * default service discovery namespace later.
   */
  readonly defaultCloudMapNamespace?: CloudMapNamespaceOptions;

  /**
   * The ec2 capacity to add to the cluster
   *
   * @default - no EC2 capacity will be added, you can use `addCapacity` to add capacity later.
   */
  readonly capacity?: AddCapacityOptions;

  /**
   * If true CloudWatch Container Insights will be enabled for the cluster
   *
   * @default - Container Insights will be disabled for this cluser.
   */
  readonly containerInsights?: boolean;

  readonly capacityProviders?: CapacityProvider[];

  readonly defaultCapacityProviderStrategy?: CapacityProviderStrategy[];
}

/**
 * The machine image type
 */
export enum MachineImageType {
  /**
   * Amazon ECS-optimized Amazon Linux 2 AMI
   */
  AMAZON_LINUX_2,
  /**
   * Bottlerocket AMI
   */
  BOTTLEROCKET
}

/**
 * A regional grouping of one or more container instances on which you can run tasks and services.
 */
export class Cluster extends Resource implements ICluster {
  /**
   * Import an existing cluster to the stack from its attributes.
   */
  public static fromClusterAttributes(scope: Construct, id: string, attrs: ClusterAttributes): ICluster {
    return new ImportedCluster(scope, id, attrs);
  }

  /**
   * Manage the allowed network connections for the cluster with Security Groups.
   */
  public readonly connections: ec2.Connections = new ec2.Connections();

  /**
   * The VPC associated with the cluster.
   */
  public readonly vpc: ec2.IVpc;

  /**
   * The Amazon Resource Name (ARN) that identifies the cluster.
   */
  public readonly clusterArn: string;

  /**
   * The name of the cluster.
   */
  public readonly clusterName: string;

  /**
   * capacity providers for this cluster
   */
  public readonly capacityProviders: CapacityProvider[] = [];

  /**
   * The AWS Cloud Map namespace to associate with the cluster.
   */
  private _defaultCloudMapNamespace?: cloudmap.INamespace;

  /**
   * Specifies whether the cluster has EC2 instance capacity.
   */
  private _hasEc2Capacity: boolean = false;

  /**
   * The autoscaling group for added Ec2 capacity
   */
  private _autoscalingGroup?: autoscaling.IAutoScalingGroup;

  /**
   * Constructs a new instance of the Cluster class.
   */
  constructor(scope: Construct, id: string, props: ClusterProps = {}) {
    super(scope, id, {
      physicalName: props.clusterName,
    });

    const containerInsights = props.containerInsights !== undefined ? props.containerInsights : false;
    const clusterSettings = containerInsights ? [{name: 'containerInsights', value: 'enabled'}] : undefined;
    this.clusterName = props.clusterName ?? `${Stack.of(this).stackName}-${id}`

    const cluster = new CfnCluster(this, 'Resource', {
      clusterName: this.clusterName,
      clusterSettings,
      capacityProviders: Lazy.listValue({
        produce: () => this.capacityProviders.map(m => m.name)
      }, { omitEmpty: true }),
      defaultCapacityProviderStrategy: Lazy.anyValue({
        produce: () => this.capacityProviders.map(m => ({
          capacityProvider: m.name,
          base: m.defaultStrategy.base,
          weight: m.defaultStrategy.weight,
        }))
      }),
    });

    this.clusterArn = Stack.of(this).formatArn({
      service: 'ecs',
      resource: 'cluster',
      resourceName: this.clusterName,
    })

    this.vpc = props.vpc || new ec2.Vpc(this, 'Vpc', { maxAzs: 2 });

    this._defaultCloudMapNamespace = props.defaultCloudMapNamespace !== undefined
      ? this.addDefaultCloudMapNamespace(props.defaultCloudMapNamespace)
      : undefined;

    this._autoscalingGroup = props.capacity !== undefined
      ? this.addCapacity('DefaultAutoScalingGroup', props.capacity)
      : undefined;
  }
  
  

  /**
   * Add the CapacityProvider to the cluster
   * @param options - the options to create the CapacityProvider
   */
  public addCapacityProvider(id: string, options: CapacityProviderOpts ): CapacityProvider {
    const asg = this.addCapacity(`${id}-capacity`, options.capacityOptions);
    const cp = new CapacityProvider(this, `${id}-capacityProvider`, {
      autoscalingGroup: asg,
      ...options,
    });
    this.capacityProviders.push(cp);
    return cp
  }

  /**
   * Add an AWS Cloud Map DNS namespace for this cluster.
   * NOTE: HttpNamespaces are not supported, as ECS always requires a DNSConfig when registering an instance to a Cloud
   * Map service.
   */
  public addDefaultCloudMapNamespace(options: CloudMapNamespaceOptions): cloudmap.INamespace {
    if (this._defaultCloudMapNamespace !== undefined) {
      throw new Error('Can only add default namespace once.');
    }

    const namespaceType = options.type !== undefined
      ? options.type
      : cloudmap.NamespaceType.DNS_PRIVATE;

    const sdNamespace = namespaceType === cloudmap.NamespaceType.DNS_PRIVATE ?
      new cloudmap.PrivateDnsNamespace(this, 'DefaultServiceDiscoveryNamespace', {
        name: options.name,
        vpc: this.vpc,
      }) :
      new cloudmap.PublicDnsNamespace(this, 'DefaultServiceDiscoveryNamespace', {
        name: options.name,
      });

    this._defaultCloudMapNamespace = sdNamespace;

    return sdNamespace;
  }

  /**
   * Getter for namespace added to cluster
   */
  public get defaultCloudMapNamespace(): cloudmap.INamespace | undefined {
    return this._defaultCloudMapNamespace;
  }

  /**
   * This method adds compute capacity to a cluster by creating an AutoScalingGroup with the specified options.
   *
   * Returns the AutoScalingGroup so you can add autoscaling settings to it.
   */
  public addCapacity(id: string, options: AddCapacityOptions): autoscaling.AutoScalingGroup {
    if (options.machineImage && options.machineImageType) {
      throw new Error('You can only specify either machineImage or machineImageType, not both.');
    }

    const machineImage = options.machineImage ?? options.machineImageType === MachineImageType.BOTTLEROCKET ?
      new BottleRocketImage() : new EcsOptimizedAmi();

    const autoScalingGroup = new autoscaling.AutoScalingGroup(this, id, {
      vpc: this.vpc,
      machineImage,
      updateType: options.updateType || autoscaling.UpdateType.REPLACING_UPDATE,
      ...options,
    });

    this.addAutoScalingGroup(autoScalingGroup, {
      machineImageType: options.machineImageType,
      ...options,
    });

    return autoScalingGroup;
  }

  /**
   * This method adds compute capacity to a cluster using the specified AutoScalingGroup.
   *
   * @param autoScalingGroup the ASG to add to this cluster.
   * [disable-awslint:ref-via-interface] is needed in order to install the ECS
   * agent by updating the ASGs user data.
   */
  public addAutoScalingGroup(autoScalingGroup: autoscaling.AutoScalingGroup, options: AddAutoScalingGroupCapacityOptions = {}) {
    this._hasEc2Capacity = true;
    this.connections.connections.addSecurityGroup(...autoScalingGroup.connections.securityGroups);

    // Tie instances to cluster
    switch (options.machineImageType) {
      // Bottlerocket AMI
      case MachineImageType.BOTTLEROCKET: {
        autoScalingGroup.addUserData(
          // Connect to the cluster
          // Source: https://github.com/bottlerocket-os/bottlerocket/blob/develop/QUICKSTART-ECS.md#connecting-to-your-cluster
          '[settings.ecs]',
          `cluster = "${this.clusterName}"`,
        );
        // Enabling SSM
        // Source: https://github.com/bottlerocket-os/bottlerocket/blob/develop/QUICKSTART-ECS.md#enabling-ssm
        autoScalingGroup.role.addManagedPolicy(iam.ManagedPolicy.fromAwsManagedPolicyName('AmazonSSMManagedInstanceCore'));
        // required managed policy
        autoScalingGroup.role.addManagedPolicy(iam.ManagedPolicy.fromAwsManagedPolicyName('service-role/AmazonEC2ContainerServiceforEC2Role'));
        break;
      }
      default:
        // Amazon ECS-optimized AMI for Amazon Linux 2
        autoScalingGroup.addUserData(`echo ECS_CLUSTER=${this.clusterName} >> /etc/ecs/ecs.config`);
        if (!options.canContainersAccessInstanceRole) {
          // Deny containers access to instance metadata service
          // Source: https://docs.aws.amazon.com/AmazonECS/latest/developerguide/instance_IAM_role.html
          autoScalingGroup.addUserData('sudo iptables --insert FORWARD 1 --in-interface docker+ --destination 169.254.169.254/32 --jump DROP');
          autoScalingGroup.addUserData('sudo service iptables save');
          // The following is only for AwsVpc networking mode, but doesn't hurt for the other modes.
          autoScalingGroup.addUserData('echo ECS_AWSVPC_BLOCK_IMDS=true >> /etc/ecs/ecs.config');
        }

        if (autoScalingGroup.spotPrice && options.spotInstanceDraining) {
          autoScalingGroup.addUserData('echo ECS_ENABLE_SPOT_INSTANCE_DRAINING=true >> /etc/ecs/ecs.config');
        }
    }

    // ECS instances must be able to do these things
    // Source: https://docs.aws.amazon.com/AmazonECS/latest/developerguide/instance_IAM_role.html
    // But, scoped down to minimal permissions required.
    //  Notes:
    //   - 'ecs:CreateCluster' removed. The cluster already exists.
    autoScalingGroup.addToRolePolicy(new iam.PolicyStatement({
      actions: [
        'ecs:DeregisterContainerInstance',
        'ecs:RegisterContainerInstance',
        'ecs:Submit*',
      ],
      resources: [
        this.clusterArn,
      ],
    }));
    autoScalingGroup.addToRolePolicy(new iam.PolicyStatement({
      actions: [
        // These act on a cluster instance, and the instance doesn't exist until the service starts.
        // Thus, scope to the cluster using a condition.
        // See: https://docs.aws.amazon.com/IAM/latest/UserGuide/list_amazonelasticcontainerservice.html
        'ecs:Poll',
        'ecs:StartTelemetrySession',
      ],
      resources: ['*'],
      conditions: {
        ArnEquals: { 'ecs:cluster': this.clusterArn },
      },
    }));
    autoScalingGroup.addToRolePolicy(new iam.PolicyStatement({
      actions: [
        // These do not support resource constraints, and must be resource '*'
        'ecs:DiscoverPollEndpoint',
        'ecr:GetAuthorizationToken',
        // Preserved for backwards compatibility.
        // Users are able to enable cloudwatch agent using CDK. Existing
        // customers might be installing CW agent as part of user-data so if we
        // remove these permissions we will break that customer use cases.
        'logs:CreateLogStream',
        'logs:PutLogEvents',
      ],
      resources: ['*'],
    }));

    // 0 disables, otherwise forward to underlying implementation which picks the sane default
    if (!options.taskDrainTime || options.taskDrainTime.toSeconds() !== 0) {
      this.addInstanceDrainHook(autoScalingGroup, {
        autoScalingGroup,
        drainTime: options.taskDrainTime,
        topicEncryptionKey: options.topicEncryptionKey,
      });
    }
  }

  /**
   * Create instance draining lifecycle hook for this autoscaling group
   * @param scope - the scope of this resource
   * @param options - the options to create the hook
   */
  public addInstanceDrainHook(scope: Construct,  options: InstanceDrainHookOpts) {
    new InstanceDrainHook(scope,'DrainECSHook', {
      clusterName: this.clusterName,
      ...options
    })
  }

  /**
   * Getter for autoscaling group added to cluster
   */
  public get autoscalingGroup(): autoscaling.IAutoScalingGroup | undefined {
    return this._autoscalingGroup;
  }

  /**
   * Whether the cluster has EC2 capacity associated with it
   */
  public get hasEc2Capacity(): boolean {
    return this._hasEc2Capacity;
  }

  /**
   * This method returns the CloudWatch metric for this clusters CPU reservation.
   *
   * @default average over 5 minutes
   */
  public metricCpuReservation(props?: cloudwatch.MetricOptions): cloudwatch.Metric {
    return this.metric('CPUReservation', props);
  }

  /**
   * This method returns the CloudWatch metric for this clusters memory reservation.
   *
   * @default average over 5 minutes
   */
  public metricMemoryReservation(props?: cloudwatch.MetricOptions): cloudwatch.Metric {
    return this.metric('MemoryReservation', props);
  }

  /**
   * This method returns the specifed CloudWatch metric for this cluster.
   */
  public metric(metricName: string, props?: cloudwatch.MetricOptions): cloudwatch.Metric {
    return new cloudwatch.Metric({
      namespace: 'AWS/ECS',
      metricName,
      dimensions: { ClusterName: this.clusterName },
      ...props,
    }).attachTo(this);
  }
}

/**
 * ECS-optimized Windows version list
 */
export enum WindowsOptimizedVersion {
  SERVER_2019 = '2019',
  SERVER_2016 = '2016',
}

/*
 * TODO:v2.0.0
 *  * remove `export` keyword
 *  * remove @depracted
 */
/**
 * The properties that define which ECS-optimized AMI is used.
 *
 * @deprecated see {@link EcsOptimizedImage}
 */
export interface EcsOptimizedAmiProps {
  /**
   * The Amazon Linux generation to use.
   *
   * @default AmazonLinuxGeneration.AmazonLinux2
   */
  readonly generation?: ec2.AmazonLinuxGeneration;

  /**
   * The Windows Server version to use.
   *
   * @default none, uses Linux generation
   */
  readonly windowsVersion?: WindowsOptimizedVersion;

  /**
   * The ECS-optimized AMI variant to use.
   *
   * @default AmiHardwareType.Standard
   */
  readonly hardwareType?: AmiHardwareType;
}

/*
 * TODO:v2.0.0 remove EcsOptimizedAmi
 */
/**
 * Construct a Linux or Windows machine image from the latest ECS Optimized AMI published in SSM
 *
 * @deprecated see {@link EcsOptimizedImage#amazonLinux}, {@link EcsOptimizedImage#amazonLinux} and {@link EcsOptimizedImage#windows}
 */
export class EcsOptimizedAmi implements ec2.IMachineImage {
  private readonly generation?: ec2.AmazonLinuxGeneration;
  private readonly windowsVersion?: WindowsOptimizedVersion;
  private readonly hwType: AmiHardwareType;

  private readonly amiParameterName: string;

  /**
   * Constructs a new instance of the EcsOptimizedAmi class.
   */
  constructor(props?: EcsOptimizedAmiProps) {
    this.hwType = (props && props.hardwareType) || AmiHardwareType.STANDARD;
    if (props && props.generation) { // generation defined in the props object
      if (props.generation === ec2.AmazonLinuxGeneration.AMAZON_LINUX && this.hwType !== AmiHardwareType.STANDARD) {
        throw new Error('Amazon Linux does not support special hardware type. Use Amazon Linux 2 instead');
      } else if (props.windowsVersion) {
        throw new Error('"windowsVersion" and Linux image "generation" cannot be both set');
      } else {
        this.generation = props.generation;
      }
    } else if (props && props.windowsVersion) {
      if (this.hwType !== AmiHardwareType.STANDARD) {
        throw new Error('Windows Server does not support special hardware type');
      } else {
        this.windowsVersion = props.windowsVersion;
      }
    } else { // generation not defined in props object
      // always default to Amazon Linux v2 regardless of HW
      this.generation = ec2.AmazonLinuxGeneration.AMAZON_LINUX_2;
    }

    // set the SSM parameter name
    this.amiParameterName = '/aws/service/ecs/optimized-ami/'
      + (this.generation === ec2.AmazonLinuxGeneration.AMAZON_LINUX ? 'amazon-linux/' : '')
      + (this.generation === ec2.AmazonLinuxGeneration.AMAZON_LINUX_2 ? 'amazon-linux-2/' : '')
      + (this.windowsVersion ? `windows_server/${this.windowsVersion}/english/full/` : '')
      + (this.hwType === AmiHardwareType.GPU ? 'gpu/' : '')
      + (this.hwType === AmiHardwareType.ARM ? 'arm64/' : '')
      + 'recommended/image_id';
  }

  /**
   * Return the correct image
   */
  public getImage(scope: CoreConstruct): ec2.MachineImageConfig {
    const ami = ssm.StringParameter.valueForTypedStringParameter(scope, this.amiParameterName, ssm.ParameterType.AWS_EC2_IMAGE_ID);
    const osType = this.windowsVersion ? ec2.OperatingSystemType.WINDOWS : ec2.OperatingSystemType.LINUX;
    return {
      imageId: ami,
      osType,
      userData: ec2.UserData.forOperatingSystem(osType),
    };
  }
}

/**
 * Construct a Linux or Windows machine image from the latest ECS Optimized AMI published in SSM
 */
export class EcsOptimizedImage implements ec2.IMachineImage {
  /**
   * Construct an Amazon Linux 2 image from the latest ECS Optimized AMI published in SSM
   *
   * @param hardwareType ECS-optimized AMI variant to use
   */
  public static amazonLinux2(hardwareType = AmiHardwareType.STANDARD): EcsOptimizedImage {
    return new EcsOptimizedImage({ generation: ec2.AmazonLinuxGeneration.AMAZON_LINUX_2, hardwareType });
  }

  /**
   * Construct an Amazon Linux AMI image from the latest ECS Optimized AMI published in SSM
   */
  public static amazonLinux(): EcsOptimizedImage {
    return new EcsOptimizedImage({ generation: ec2.AmazonLinuxGeneration.AMAZON_LINUX });
  }

  /**
   * Construct a Windows image from the latest ECS Optimized AMI published in SSM
   *
   * @param windowsVersion Windows Version to use
   */
  public static windows(windowsVersion: WindowsOptimizedVersion): EcsOptimizedImage {
    return new EcsOptimizedImage({ windowsVersion });
  }

  private readonly generation?: ec2.AmazonLinuxGeneration;
  private readonly windowsVersion?: WindowsOptimizedVersion;
  private readonly hwType?: AmiHardwareType;

  private readonly amiParameterName: string;

  /**
   * Constructs a new instance of the EcsOptimizedAmi class.
   */
  private constructor(props: EcsOptimizedAmiProps) {
    this.hwType = props && props.hardwareType;

    if (props.windowsVersion) {
      this.windowsVersion = props.windowsVersion;
    } else if (props.generation) {
      this.generation = props.generation;
    } else {
      throw new Error('This error should never be thrown');
    }

    // set the SSM parameter name
    this.amiParameterName = '/aws/service/ecs/optimized-ami/'
      + (this.generation === ec2.AmazonLinuxGeneration.AMAZON_LINUX ? 'amazon-linux/' : '')
      + (this.generation === ec2.AmazonLinuxGeneration.AMAZON_LINUX_2 ? 'amazon-linux-2/' : '')
      + (this.windowsVersion ? `windows_server/${this.windowsVersion}/english/full/` : '')
      + (this.hwType === AmiHardwareType.GPU ? 'gpu/' : '')
      + (this.hwType === AmiHardwareType.ARM ? 'arm64/' : '')
      + 'recommended/image_id';
  }

  /**
   * Return the correct image
   */
  public getImage(scope: CoreConstruct): ec2.MachineImageConfig {
    const ami = ssm.StringParameter.valueForTypedStringParameter(scope, this.amiParameterName, ssm.ParameterType.AWS_EC2_IMAGE_ID);
    const osType = this.windowsVersion ? ec2.OperatingSystemType.WINDOWS : ec2.OperatingSystemType.LINUX;
    return {
      imageId: ami,
      osType,
      userData: ec2.UserData.forOperatingSystem(osType),
    };
  }
}

/**
 * Amazon ECS variant
 */
export enum BottlerocketEcsVariant {
  /**
   * aws-ecs-1 variant
   */
  AWS_ECS_1 = 'aws-ecs-1'

}

/**
 * Properties for BottleRocketImage
 */
export interface BottleRocketImageProps {
  /**
   * The Amazon ECS variant to use.
   * Only `aws-ecs-1` is currently available
   *
   * @default - BottlerocketEcsVariant.AWS_ECS_1
   */
  readonly variant?: BottlerocketEcsVariant;
}

/**
 * Construct an Bottlerocket image from the latest AMI published in SSM
 */
export class BottleRocketImage implements ec2.IMachineImage {
  private readonly amiParameterName: string;
  /**
   * Amazon ECS variant for Bottlerocket AMI
   */
  private readonly variant: string;

  /**
   * Constructs a new instance of the BottleRocketImage class.
   */
  public constructor(props: BottleRocketImageProps = {}) {
    this.variant = props.variant ?? BottlerocketEcsVariant.AWS_ECS_1;

    // set the SSM parameter name
    this.amiParameterName = `/aws/service/bottlerocket/${this.variant}/x86_64/latest/image_id`;
  }

  /**
   * Return the correct image
   */
  public getImage(scope: CoreConstruct): ec2.MachineImageConfig {
    const ami = ssm.StringParameter.valueForStringParameter(scope, this.amiParameterName);
    return {
      imageId: ami,
      osType: ec2.OperatingSystemType.LINUX,
      userData: ec2.UserData.custom(''),
    };
  }
}

/**
 * A regional grouping of one or more container instances on which you can run tasks and services.
 */
export interface ICluster extends IResource {
  /**
   * The name of the cluster.
   * @attribute
   */
  readonly clusterName: string;

  /**
   * The Amazon Resource Name (ARN) that identifies the cluster.
   * @attribute
   */
  readonly clusterArn: string;

  /**
   * The VPC associated with the cluster.
   */
  readonly vpc: ec2.IVpc;

  /**
   * Manage the allowed network connections for the cluster with Security Groups.
   */
  readonly connections: ec2.Connections;

  /**
   * Specifies whether the cluster has EC2 instance capacity.
   */
  readonly hasEc2Capacity: boolean;

  /**
   * The AWS Cloud Map namespace to associate with the cluster.
   */
  readonly defaultCloudMapNamespace?: cloudmap.INamespace;

  /**
   * The autoscaling group added to the cluster if capacity is associated to the cluster
   */
  readonly autoscalingGroup?: autoscaling.IAutoScalingGroup;
}

/**
 * The properties to import from the ECS cluster.
 */
export interface ClusterAttributes {
  /**
   * The name of the cluster.
   */
  readonly clusterName: string;

  /**
   * The Amazon Resource Name (ARN) that identifies the cluster.
   *
   * @default Derived from clusterName
   */
  readonly clusterArn?: string;

  /**
   * The VPC associated with the cluster.
   */
  readonly vpc: ec2.IVpc;

  /**
   * The security groups associated with the container instances registered to the cluster.
   */
  readonly securityGroups: ec2.ISecurityGroup[];

  /**
   * Specifies whether the cluster has EC2 instance capacity.
   *
   * @default true
   */
  readonly hasEc2Capacity?: boolean;

  /**
   * The AWS Cloud Map namespace to associate with the cluster.
   *
   * @default - No default namespace
   */
  readonly defaultCloudMapNamespace?: cloudmap.INamespace;

  /**
   * Autoscaling group added to the cluster if capacity is added
   *
   * @default - No default autoscaling group
   */
  readonly autoscalingGroup?: autoscaling.IAutoScalingGroup;
}

/**
 * An Cluster that has been imported
 */
class ImportedCluster extends Resource implements ICluster {
  /**
   * Name of the cluster
   */
  public readonly clusterName: string;

  /**
   * ARN of the cluster
   */
  public readonly clusterArn: string;

  /**
   * VPC that the cluster instances are running in
   */
  public readonly vpc: ec2.IVpc;

  /**
   * Security group of the cluster instances
   */
  public readonly connections = new ec2.Connections();

  /**
   * Whether the cluster has EC2 capacity
   */
  public readonly hasEc2Capacity: boolean;

  /**
   * Cloudmap namespace created in the cluster
   */
  private _defaultCloudMapNamespace?: cloudmap.INamespace;

  /**
   * Constructs a new instance of the ImportedCluster class.
   */
  constructor(scope: Construct, id: string, props: ClusterAttributes) {
    super(scope, id);
    this.clusterName = props.clusterName;
    this.vpc = props.vpc;
    this.hasEc2Capacity = props.hasEc2Capacity !== false;
    this._defaultCloudMapNamespace = props.defaultCloudMapNamespace;

    this.clusterArn = props.clusterArn !== undefined ? props.clusterArn : Stack.of(this).formatArn({
      service: 'ecs',
      resource: 'cluster',
      resourceName: props.clusterName,
    });

    this.connections = new ec2.Connections({
      securityGroups: props.securityGroups,
    });
  }

  public get defaultCloudMapNamespace(): cloudmap.INamespace | undefined {
    return this._defaultCloudMapNamespace;
  }
}

/**
 * The properties for adding an AutoScalingGroup.
 */
export interface AddAutoScalingGroupCapacityOptions {
  /**
   * Specifies whether the containers can access the container instance role.
   *
   * @default false
   */
  readonly canContainersAccessInstanceRole?: boolean;

  /**
   * The time period to wait before force terminating an instance that is draining.
   *
   * This creates a Lambda function that is used by a lifecycle hook for the
   * AutoScalingGroup that will delay instance termination until all ECS tasks
   * have drained from the instance. Set to 0 to disable task draining.
   *
   * Set to 0 to disable task draining.
   *
   * @default Duration.minutes(5)
   */
  readonly taskDrainTime?: Duration;

  /**
   * Specify whether to enable Automated Draining for Spot Instances running Amazon ECS Services.
   * For more information, see [Using Spot Instances](https://docs.aws.amazon.com/AmazonECS/latest/developerguide/container-instance-spot.html).
   *
   * @default false
   */
  readonly spotInstanceDraining?: boolean

  /**
   * If {@link AddAutoScalingGroupCapacityOptions.taskDrainTime} is non-zero, then the ECS cluster creates an
   * SNS Topic to as part of a system to drain instances of tasks when the instance is being shut down.
   * If this property is provided, then this key will be used to encrypt the contents of that SNS Topic.
   * See [SNS Data Encryption](https://docs.aws.amazon.com/sns/latest/dg/sns-data-encryption.html) for more information.
   *
   * @default The SNS Topic will not be encrypted.
   */
  readonly topicEncryptionKey?: kms.IKey;


  /**
   * Specify the machine image type.
   *
   * @default MachineImageType.AMAZON_LINUX_2
   */
  readonly machineImageType?: MachineImageType;
}

/**
 * The properties for adding instance capacity to an AutoScalingGroup.
 */
export interface AddCapacityOptions extends AddAutoScalingGroupCapacityOptions, autoscaling.CommonAutoScalingGroupProps {
  /**
   * The EC2 instance type to use when launching instances into the AutoScalingGroup.
   */
  readonly instanceType: ec2.InstanceType;

  /**
   * The ECS-optimized AMI variant to use. For more information, see
   * [Amazon ECS-optimized AMIs](https://docs.aws.amazon.com/AmazonECS/latest/developerguide/ecs-optimized_AMI.html).
   * You must define either `machineImage` or `machineImageType`, not both.
   *
   * @default - Amazon Linux 2
   */
  readonly machineImage?: ec2.IMachineImage;
}

/**
 * The options for creating an AWS Cloud Map namespace.
 */
export interface CloudMapNamespaceOptions {
  /**
   * The name of the namespace, such as example.com.
   */
  readonly name: string;

  /**
   * The type of CloudMap Namespace to create.
   *
   * @default PrivateDns
   */
  readonly type?: cloudmap.NamespaceType;

  /**
   * The VPC to associate the namespace with. This property is required for private DNS namespaces.
   *
   * @default VPC of the cluster for Private DNS Namespace, otherwise none
   */
  readonly vpc?: ec2.IVpc;
}

/**
 * The ECS-optimized AMI variant to use. For more information, see
 * [Amazon ECS-optimized AMIs](https://docs.aws.amazon.com/AmazonECS/latest/developerguide/ecs-optimized_AMI.html).
 */
export enum AmiHardwareType {

  /**
   * Use the standard Amazon ECS-optimized AMI.
   */
  STANDARD = 'Standard',

  /**
   * Use the Amazon ECS GPU-optimized AMI.
   */
  GPU = 'GPU',

  /**
   * Use the Amazon ECS-optimized Amazon Linux 2 (arm64) AMI.
   */
  ARM = 'ARM64',
}<|MERGE_RESOLUTION|>--- conflicted
+++ resolved
@@ -5,15 +5,10 @@
 import * as kms from '@aws-cdk/aws-kms';
 import * as cloudmap from '@aws-cdk/aws-servicediscovery';
 import * as ssm from '@aws-cdk/aws-ssm';
-<<<<<<< HEAD
-import { Construct, Duration, IResource, Resource, Stack, Lazy } from '@aws-cdk/core';
 import { CapacityProviderOpts, CapacityProvider, CapacityProviderStrategy  } from './capacity-provider';
 import { InstanceDrainHook, InstanceDrainHookOpts } from './drain-hook/instance-drain-hook';
-=======
-import { Duration, IResource, Resource, Stack } from '@aws-cdk/core';
+import { Duration, IResource, Resource, Stack, Lazy } from '@aws-cdk/core';
 import { Construct } from 'constructs';
-import { InstanceDrainHook } from './drain-hook/instance-drain-hook';
->>>>>>> 29aa223f
 import { CfnCluster } from './ecs.generated';
 
 // v2 - keep this import as a separate section to reduce merge conflict when forward merging with the v2 branch.
