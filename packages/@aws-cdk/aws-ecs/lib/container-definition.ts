import iam = require('@aws-cdk/aws-iam');
import secretsmanager = require('@aws-cdk/aws-secretsmanager');
import ssm = require('@aws-cdk/aws-ssm');
import cdk = require('@aws-cdk/core');
import { NetworkMode, TaskDefinition } from './base/task-definition';
import { ContainerImage, ContainerImageConfig } from './container-image';
import { CfnTaskDefinition } from './ecs.generated';
import { LinuxParameters } from './linux-parameters';
import { LogDriver, LogDriverConfig } from './log-drivers/log-driver';

/**
<<<<<<< HEAD
 * Propertiers for an EnvironmentValue
 */
export interface EnvironmentValueProps {
  /**
   * A string in clear text.
   */
  readonly value?: string;

  /**
   * A SSM parameter that will be retrieved at container startup.
   */
  readonly parameter?: ssm.IParameter;

  /**
   * An AWS Secrets Manager secret that will be retrieved at container startup.
   */
  readonly secret?: secretsmanager.ISecret
}

/**
 * An environment variable value.
 */
export class EnvironmentValue {
  /**
   * Creates a environment variable value from a string.
   */
  public static fromString(value: string) {
    return new EnvironmentValue({ value });
  }

  /**
   * Creates a environment variable value from a parameter stored in AWS
   * Systems Manager Parameter Store.
   */
  public static fromSsmParameter(parameter: ssm.IParameter) {
    return new EnvironmentValue({ parameter });
  }

  /**
   * Creates a environment variable value from a secret stored in AWS Secrets
   * Manager.
   */
  public static fromSecretsManager(secret: secretsmanager.ISecret) {
    return new EnvironmentValue({ secret });
  }

  constructor(public readonly props: EnvironmentValueProps) {}
}

=======
 * The options for creating a container definition.
 */
>>>>>>> 69c82c8d
export interface ContainerDefinitionOptions {
  /**
   * The image to use for a container.
   *
   * You can use images in the Docker Hub registry or specify other
   * repositories (repository-url/image:tag).
   * TODO: Update these to specify using classes of IContainerImage
   */
  readonly image: ContainerImage;

  /**
   * The CMD value to pass to the container.
   *
   * If you provide a shell command as a single string, you have to quote command-line arguments.
   *
   * @default - CMD value built into container image.
   */
  readonly command?: string[];

  /**
   * The minimum number of CPU units to reserve for the container.
   *
   * @default - No minimum CPU units reserved.
   */
  readonly cpu?: number;

  /**
   * Indicates whether networking is disabled within the container.
   *
   * @default false
   */
  readonly disableNetworking?: boolean;

  /**
   * A list of DNS search domains that are provided to the container.
   *
   * @default - No search domains.
   */
  readonly dnsSearchDomains?: string[];

  /**
   * A list of DNS servers that Amazon ECS provides to the container.
   *
   * @default - Default DNS servers.
   */
  readonly dnsServers?: string[];

  /**
   * A key-value map of labels for the container.
   *
   * @default - No labels.
   */
  readonly dockerLabels?: { [key: string]: string };

  /**
   * A list of custom labels for SELinux and AppArmor multi-level security systems.
   *
   * @default - No security labels.
   */
  readonly dockerSecurityOptions?: string[];

  /**
   * The ENTRYPOINT value to pass to the container.
   *
   * @see https://docs.docker.com/engine/reference/builder/#entrypoint
   *
   * @default - Entry point configured in container.
   */
  readonly entryPoint?: string[];

  /**
   * The environment variables to pass to the container.
   *
   * @default - No environment variables.
   */
  readonly environment?: { [key: string]: EnvironmentValue };

  /**
   * Specifies whether the container will be marked essential.
   *
   * If the essential parameter of a container is marked as true, and that container fails
   * or stops for any reason, all other containers that are part of the task are stopped.
   * If the essential parameter of a container is marked as false, then its failure does not
   * affect the rest of the containers in a task.
   *
   * If this parameter is omitted, a container is assumed to be essential.
   *
   * @default true
   */
  readonly essential?: boolean;

  /**
   * A list of hostnames and IP address mappings to append to the /etc/hosts file on the container.
   *
   * @default - No extra hosts.
   */
  readonly extraHosts?: { [name: string]: string };

  /**
   * Container health check.
   *
   * @default - Health check configuration from container.
   */
  readonly healthCheck?: HealthCheck;

  /**
   * The name that Docker uses for the container hostname.
   *
   * @default - Automatic hostname.
   */
  readonly hostname?: string;

  /**
   * The hard limit (in MiB) of memory to present to the container.
   *
   * If your container attempts to exceed the allocated memory, the container
   * is terminated.
   *
   * At least one of memoryLimitMiB and memoryReservationMiB is required for non-Fargate services.
   *
   * @default - No memory limit.
   */
  readonly memoryLimitMiB?: number;

  /**
   * The soft limit (in MiB) of memory to reserve for the container.
   *
   * When system memory is under contention, Docker attempts to keep the
   * container memory within the limit. If the container requires more memory,
   * it can consume up to the value specified by the Memory property or all of
   * the available memory on the container instance—whichever comes first.
   *
   * At least one of memoryLimitMiB and memoryReservationMiB is required for non-Fargate services.
   *
   * @default - No memory reserved.
   */
  readonly memoryReservationMiB?: number;

  /**
   * Indicates whether the container is given full access to the host container instance.
   *
   * @default false
   */
  readonly privileged?: boolean;

  /**
   * Indicates whether the container's root file system is mounted as read only.
   *
   * @default false
   */
  readonly readonlyRootFilesystem?: boolean;

  /**
   * The user name to use inside the container.
   *
   * @default root
   */
  readonly user?: string;

  /**
   * The working directory in the container to run commands in.
   *
   * @default /
   */
  readonly workingDirectory?: string;

  /**
   * Configures a custom log driver for the container.
   *
   * @default - Containers use the same logging driver that the Docker daemon uses.
   */
  readonly logging?: LogDriver;

  /**
   * The Linux-specific modifications that are applied to the container, such as Linux kernel capabilities.
   *
   * @default - No Linux paramters.
   */
  readonly linuxParameters?: LinuxParameters;
}

/**
 * Properties of a container definition
 */
export interface ContainerDefinitionProps extends ContainerDefinitionOptions {
  /**
   * The name of the task definition that includes this container definition.
   *
   * [disable-awslint:ref-via-interface]
   */
  readonly taskDefinition: TaskDefinition;
}

/**
 * A container definition is used in a task definition to describe the containers that are launched as part of a task.
 */
export class ContainerDefinition extends cdk.Construct {
  /**
   * The Linux-specific modifications that are applied to the container, such as Linux kernel capabilities.
   */
  public readonly linuxParameters?: LinuxParameters;

  /**
   * The mount points for data volumes in your container.
   */
  public readonly mountPoints = new Array<MountPoint>();

  /**
   * The list of port mappings for the container. Port mappings allow containers to access ports
   * on the host container instance to send or receive traffic.
   */
  public readonly portMappings = new Array<PortMapping>();

  /**
   * The data volumes to mount from another container in the same task definition.
   */
  public readonly volumesFrom = new Array<VolumeFrom>();

  /**
   * An array of ulimits to set in the container.
   */
  public readonly ulimits = new Array<Ulimit>();

  /**
   * Specifies whether the container will be marked essential.
   *
   * If the essential parameter of a container is marked as true, and that container
   * fails or stops for any reason, all other containers that are part of the task are
   * stopped. If the essential parameter of a container is marked as false, then its
   * failure does not affect the rest of the containers in a task.
   *
   * If this parameter isomitted, a container is assumed to be essential.
   */
  public readonly essential: boolean;

  /**
   * Whether there was at least one memory limit specified in this definition
   */
  public readonly memoryLimitSpecified: boolean;

  /**
   * The name of the task definition that includes this container definition.
   */
  public readonly taskDefinition: TaskDefinition;

  /**
   * The configured container links
   */
  private readonly links = new Array<string>();

  private readonly imageConfig: ContainerImageConfig;

  private readonly logDriverConfig?: LogDriverConfig;

  /**
   * Constructs a new instance of the ContainerDefinition class.
   */
  constructor(scope: cdk.Construct, id: string, private readonly props: ContainerDefinitionProps) {
    super(scope, id);
    this.essential = props.essential !== undefined ? props.essential : true;
    this.taskDefinition = props.taskDefinition;
    this.memoryLimitSpecified = props.memoryLimitMiB !== undefined || props.memoryReservationMiB !== undefined;
    this.linuxParameters = props.linuxParameters;

    this.imageConfig = props.image.bind(this, this);
    if (props.logging) {
      this.logDriverConfig = props.logging.bind(this, this);
    }
    props.taskDefinition._linkContainer(this);
  }

  /**
   * This method adds a link which allows containers to communicate with each other without the need for port mappings.
   *
   * This parameter is only supported if the task definition is using the bridge network mode.
   * Warning: The --link flag is a legacy feature of Docker. It may eventually be removed.
   */
  public addLink(container: ContainerDefinition, alias?: string) {
    if (this.taskDefinition.networkMode !== NetworkMode.BRIDGE) {
      throw new Error(`You must use network mode Bridge to add container links.`);
    }
    if (alias !== undefined) {
      this.links.push(`${container.node.id}:${alias}`);
    } else {
      this.links.push(`${container.node.id}`);
    }
  }

  /**
   * This method adds one or more mount points for data volumes to the container.
   */
  public addMountPoints(...mountPoints: MountPoint[]) {
    this.mountPoints.push(...mountPoints);
  }

  /**
   * This method mounts temporary disk space to the container.
   *
   * This adds the correct container mountPoint and task definition volume.
   */
  public addScratch(scratch: ScratchSpace) {
    const mountPoint = {
      containerPath: scratch.containerPath,
      readOnly: scratch.readOnly,
      sourceVolume: scratch.name
    };

    const volume = {
      host: {
        sourcePath: scratch.sourcePath
      },
      name: scratch.name
    };

    this.taskDefinition.addVolume(volume);
    this.addMountPoints(mountPoint);
  }

  /**
   * This method adds one or more port mappings to the container.
   */
  public addPortMappings(...portMappings: PortMapping[]) {
    this.portMappings.push(...portMappings.map(pm => {
      if (this.taskDefinition.networkMode === NetworkMode.AWS_VPC || this.taskDefinition.networkMode === NetworkMode.HOST) {
        if (pm.containerPort !== pm.hostPort && pm.hostPort !== undefined) {
          throw new Error(`Host port ${pm.hostPort} does not match container port ${pm.containerPort}.`);
        }
      }

      if (this.taskDefinition.networkMode === NetworkMode.BRIDGE) {
        if (pm.hostPort === undefined) {
          pm = {
            ...pm,
            hostPort: 0
          };
        }
      }

      return pm;
    }));
  }

  /**
   * This method adds one or more ulimits to the container.
   */
  public addUlimits(...ulimits: Ulimit[]) {
    this.ulimits.push(...ulimits);
  }

  /**
   * This method adds one or more volumes to the container.
   */
  public addVolumesFrom(...volumesFrom: VolumeFrom[]) {
    this.volumesFrom.push(...volumesFrom);
  }

  /**
   * This method adds the specified statement to the IAM task execution policy in the task definition.
   */
  public addToExecutionPolicy(statement: iam.PolicyStatement) {
    this.taskDefinition.addToExecutionRolePolicy(statement);
  }

  /**
   * The inbound rules associated with the security group the task or service will use.
   *
   * This property is only used for tasks that use the awsvpc network mode.
   */
  public get ingressPort(): number {
    if (this.portMappings.length === 0) {
      throw new Error(`Container ${this.node.id} hasn't defined any ports. Call addPortMappings().`);
    }
    const defaultPortMapping = this.portMappings[0];

    if (defaultPortMapping.hostPort !== undefined && defaultPortMapping.hostPort !== 0) {
      return defaultPortMapping.hostPort;
    }

    if (this.taskDefinition.networkMode === NetworkMode.BRIDGE) {
      return 0;
    }
    return defaultPortMapping.containerPort;
  }

  /**
   * The port the container will listen on.
   */
  public get containerPort(): number {
    if (this.portMappings.length === 0) {
      throw new Error(`Container ${this.node.id} hasn't defined any ports. Call addPortMappings().`);
    }
    const defaultPortMapping = this.portMappings[0];
    return defaultPortMapping.containerPort;
  }

  /**
   * Render this container definition to a CloudFormation object
   *
   * @param taskDefinition [disable-awslint:ref-via-interface]
   */
  public renderContainerDefinition(taskDefinition: TaskDefinition): CfnTaskDefinition.ContainerDefinitionProperty {
    const environment = [];
    const secrets = [];
    for (const [k, v] of Object.entries(this.props.environment || {})) {
      if (v.props.value) {
        environment.push({ name: k, value: v.props.value });
      } else if (v.props.parameter) {
        secrets.push({ name: k, valueFrom: v.props.parameter.parameterArn });
        v.props.parameter.grantRead(taskDefinition.obtainExecutionRole());
      } else if (v.props.secret) {
        secrets.push({ name: k, valueFrom: v.props.secret.secretArn });
        v.props.secret.grantRead(taskDefinition.obtainExecutionRole());
      }
    }

    return {
      command: this.props.command,
      cpu: this.props.cpu,
      disableNetworking: this.props.disableNetworking,
      dnsSearchDomains: this.props.dnsSearchDomains,
      dnsServers: this.props.dnsServers,
      dockerLabels: this.props.dockerLabels,
      dockerSecurityOptions: this.props.dockerSecurityOptions,
      entryPoint: this.props.entryPoint,
      essential: this.essential,
      hostname: this.props.hostname,
      image: this.imageConfig.imageName,
      memory: this.props.memoryLimitMiB,
      memoryReservation: this.props.memoryReservationMiB,
      mountPoints: this.mountPoints.map(renderMountPoint),
      name: this.node.id,
      portMappings: this.portMappings.map(renderPortMapping),
      privileged: this.props.privileged,
      readonlyRootFilesystem: this.props.readonlyRootFilesystem,
      repositoryCredentials: this.imageConfig.repositoryCredentials,
      ulimits: this.ulimits.map(renderUlimit),
      user: this.props.user,
      volumesFrom: this.volumesFrom.map(renderVolumeFrom),
      workingDirectory: this.props.workingDirectory,
      logConfiguration: this.logDriverConfig,
      environment: environment.length !== 0 ? environment : undefined,
      secrets: secrets.length !== 0 ? secrets : undefined,
      extraHosts: this.props.extraHosts && Object.entries(this.props.extraHosts)
        .map(([k, v]) => ({ hostname: k, ipAddress: v })),
      healthCheck: this.props.healthCheck && renderHealthCheck(this.props.healthCheck),
      links: this.links,
      linuxParameters: this.linuxParameters && this.linuxParameters.renderLinuxParameters(),
    };
  }
}

/**
 * Container health check configuration
 */
export interface HealthCheck {
  /**
   * Command to run, as the binary path and arguments.
   *
   * If you provide a shell command as a single string, you have to quote command-line arguments.
   */
  readonly command: string[];

  /**
   * Time period in seconds between each health check execution.
   *
   * You may specify between 5 and 300 seconds.
   *
   * @default Duration.seconds(30)
   */
  readonly interval?: cdk.Duration;

  /**
   * Number of times to retry a failed health check before the container is considered unhealthy.
   *
   * You may specify between 1 and 10 retries.
   *
   * @default 3
   */
  readonly retries?: number;

  /**
   * Grace period after startup before failed health checks count.
   *
   * You may specify between 0 and 300 seconds.
   *
   * @default No start period
   */
  readonly startPeriod?: cdk.Duration;

  /**
   * The time period in seconds to wait for a health check to succeed before it is considered a failure.
   *
   * You may specify between 2 and 60 seconds.
   *
   * @default Duration.seconds(5)
   */
  readonly timeout?: cdk.Duration;
}

function renderHealthCheck(hc: HealthCheck): CfnTaskDefinition.HealthCheckProperty {
  return {
    command: getHealthCheckCommand(hc),
    interval: hc.interval != null ? hc.interval.toSeconds() : 30,
    retries: hc.retries !== undefined ? hc.retries : 3,
    startPeriod: hc.startPeriod && hc.startPeriod.toSeconds(),
    timeout: hc.timeout !== undefined ? hc.timeout.toSeconds() : 5,
  };
}

function getHealthCheckCommand(hc: HealthCheck): string[] {
  const cmd = hc.command;
  const hcCommand = new Array<string>();

  if (cmd.length === 0) {
    throw new Error(`At least one argument must be supplied for health check command.`);
  }

  if (cmd.length === 1) {
    hcCommand.push('CMD-SHELL', cmd[0]);
    return hcCommand;
  }

  if (cmd[0] !== "CMD" && cmd[0] !== 'CMD-SHELL') {
    hcCommand.push('CMD');
  }

  return hcCommand.concat(cmd);
}

/**
 * A list of ulimits to set in the container.
 *
 * Correspond to ulimits options on docker run.
 *
 * NOTE: Does not work for Windows containers.
 */
export interface Ulimit {
  /**
   * What resource to enforce a limit on
   */
  readonly name: UlimitName,

  /**
   * Soft limit of the resource
   */
  readonly softLimit: number,

  /**
   * Hard limit of the resource
   */
  readonly hardLimit: number,
}

/**
 * Type of resource to set a limit on
 */
export enum UlimitName {
  CORE = "core",
  CPU = "cpu",
  DATA = "data",
  FSIZE = "fsize",
  LOCKS = "locks",
  MEMLOCK = "memlock",
  MSGQUEUE = "msgqueue",
  NICE = "nice",
  NOFILE = "nofile",
  NPROC = "nproc",
  RSS = "rss",
  RTPRIO = "rtprio",
  RTTIME = "rttime",
  SIGPENDING = "sigpending",
  STACK = "stack"
}

function renderUlimit(ulimit: Ulimit): CfnTaskDefinition.UlimitProperty {
  return {
    name: ulimit.name,
    softLimit: ulimit.softLimit,
    hardLimit: ulimit.hardLimit,
  };
}

/**
 * Map a host port to a container port
 */
export interface PortMapping {
  /**
   * The port the container will listen on.
   */
  readonly containerPort: number;

  /**
   * Port on the host
   *
   * In AwsVpc or Host networking mode, leave this out or set it to the
   * same value as containerPort.
   *
   * In Bridge networking mode, leave this out or set it to non-reserved
   * non-ephemeral port.
   */
  readonly hostPort?: number;

  /**
   * Protocol
   *
   * @default TCP
   */
  readonly protocol?: Protocol
}

/**
 * Network protocol
 */
export enum Protocol {
  /**
   * TCP
   */
  TCP = "tcp",

  /**
   * UDP
   */
  UDP = "udp",
}

function renderPortMapping(pm: PortMapping): CfnTaskDefinition.PortMappingProperty {
  return {
    containerPort: pm.containerPort,
    hostPort: pm.hostPort,
    protocol: pm.protocol || Protocol.TCP,
  };
}

export interface ScratchSpace {
  readonly containerPath: string,
  readonly readOnly: boolean,
  readonly sourcePath: string
  readonly name: string,
}

export interface MountPoint {
  readonly containerPath: string,
  readonly readOnly: boolean,
  readonly sourceVolume: string,
}

function renderMountPoint(mp: MountPoint): CfnTaskDefinition.MountPointProperty {
  return {
    containerPath: mp.containerPath,
    readOnly: mp.readOnly,
    sourceVolume: mp.sourceVolume,
  };
}

/**
 * A volume from another container
 */
export interface VolumeFrom {
  /**
   * Name of the source container
   */
  readonly sourceContainer: string,

  /**
   * Whether the volume is read only
   */
  readonly readOnly: boolean,
}

function renderVolumeFrom(vf: VolumeFrom): CfnTaskDefinition.VolumeFromProperty {
  return {
    sourceContainer: vf.sourceContainer,
    readOnly: vf.readOnly,
  };
}<|MERGE_RESOLUTION|>--- conflicted
+++ resolved
@@ -9,7 +9,6 @@
 import { LogDriver, LogDriverConfig } from './log-drivers/log-driver';
 
 /**
-<<<<<<< HEAD
  * Propertiers for an EnvironmentValue
  */
 export interface EnvironmentValueProps {
@@ -59,10 +58,9 @@
   constructor(public readonly props: EnvironmentValueProps) {}
 }
 
-=======
+/*
  * The options for creating a container definition.
  */
->>>>>>> 69c82c8d
 export interface ContainerDefinitionOptions {
   /**
    * The image to use for a container.
