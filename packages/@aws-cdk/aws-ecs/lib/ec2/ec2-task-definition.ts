--- conflicted
+++ resolved
@@ -1,11 +1,7 @@
-<<<<<<< HEAD
 import { Construct, Resource } from '@aws-cdk/cdk';
 import { CommonTaskDefinitionProps, Compatibility, ITaskDefinition, NetworkMode, PlacementConstraint, TaskDefinition } from '../base/task-definition';
-=======
-import cdk = require('@aws-cdk/cdk');
 import { CommonTaskDefinitionProps, Compatibility, NetworkMode, TaskDefinition } from '../base/task-definition';
 import { PlacementConstraint } from '../placement';
->>>>>>> e4ac767b
 
 /**
  * Properties to define an ECS task definition
