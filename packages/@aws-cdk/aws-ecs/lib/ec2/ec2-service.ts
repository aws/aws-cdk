--- conflicted
+++ resolved
@@ -185,16 +185,9 @@
 
     super(scope, id, {
       ...props,
-<<<<<<< HEAD
-      // If daemon, desiredCount must be undefined and that's what we want. Otherwise, default to 1.
-      desiredCount: props.daemon || props.desiredCount !== undefined ? props.desiredCount : 1,
-      maxHealthyPercent: (props.daemon && props.maxHealthyPercent === undefined) ? 100 : props.maxHealthyPercent,
-      minHealthyPercent: (props.daemon && props.minHealthyPercent === undefined) ? 0 : props.minHealthyPercent,
-=======
       desiredCount: props.desiredCount,
       maxHealthyPercent: props.daemon && props.maxHealthyPercent === undefined ? 100 : props.maxHealthyPercent,
       minHealthyPercent: props.daemon && props.minHealthyPercent === undefined ? 0 : props.minHealthyPercent,
->>>>>>> 12868a2a
       launchType: LaunchType.EC2,
       propagateTags: propagateTagsFromSource,
       enableECSManagedTags: props.enableECSManagedTags,
