{
  "name": "@aws-cdk/aws-ecs",
  "version": "1.22.0",
  "description": "The CDK Construct Library for AWS::ECS",
  "main": "lib/index.js",
  "types": "lib/index.d.ts",
  "jsii": {
    "outdir": "dist",
    "targets": {
      "java": {
        "package": "software.amazon.awscdk.services.ecs",
        "maven": {
          "groupId": "software.amazon.awscdk",
          "artifactId": "ecs"
        }
      },
      "dotnet": {
        "namespace": "Amazon.CDK.AWS.ECS",
        "packageId": "Amazon.CDK.AWS.ECS",
        "signAssembly": true,
        "assemblyOriginatorKeyFile": "../../key.snk",
        "iconUrl": "https://raw.githubusercontent.com/aws/aws-cdk/master/logo/default-256-dark.png"
      },
      "python": {
        "distName": "aws-cdk.aws-ecs",
        "module": "aws_cdk.aws_ecs"
      }
    }
  },
  "repository": {
    "type": "git",
    "url": "https://github.com/aws/aws-cdk.git",
    "directory": "packages/@aws-cdk/aws-ecs"
  },
  "scripts": {
    "build": "cdk-build",
    "watch": "cdk-watch",
    "lint": "cdk-lint",
    "test": "cdk-test",
    "integ": "cdk-integ",
    "pkglint": "pkglint -f",
    "package": "cdk-package",
    "awslint": "cdk-awslint",
    "cfn2ts": "cfn2ts",
    "build+test+package": "npm run build+test && npm run package",
    "build+test": "npm run build && npm test",
    "compat": "cdk-compat"
  },
  "cdk-build": {
    "cloudformation": "AWS::ECS"
  },
  "keywords": [
    "aws",
    "cdk",
    "constructs",
    "ecs"
  ],
  "author": {
    "name": "Amazon Web Services",
    "url": "https://aws.amazon.com",
    "organization": true
  },
  "license": "Apache-2.0",
  "devDependencies": {
<<<<<<< HEAD
    "@aws-cdk/assert": "1.21.1",
    "@aws-cdk/aws-s3-assets": "1.21.1",
=======
    "@aws-cdk/assert": "1.22.0",
>>>>>>> de3d4879
    "@types/nodeunit": "^0.0.30",
    "@types/proxyquire": "^1.3.28",
    "cdk-build-tools": "1.22.0",
    "cdk-integ-tools": "1.22.0",
    "cfn2ts": "1.22.0",
    "nodeunit": "^0.11.3",
    "pkglint": "1.22.0",
    "proxyquire": "^2.1.3"
  },
  "dependencies": {
    "@aws-cdk/aws-applicationautoscaling": "1.22.0",
    "@aws-cdk/aws-autoscaling": "1.22.0",
    "@aws-cdk/aws-autoscaling-hooktargets": "1.22.0",
    "@aws-cdk/aws-certificatemanager": "1.22.0",
    "@aws-cdk/aws-cloudformation": "1.22.0",
    "@aws-cdk/aws-cloudwatch": "1.22.0",
    "@aws-cdk/aws-ec2": "1.22.0",
    "@aws-cdk/aws-ecr": "1.22.0",
    "@aws-cdk/aws-ecr-assets": "1.22.0",
    "@aws-cdk/aws-elasticloadbalancing": "1.22.0",
    "@aws-cdk/aws-elasticloadbalancingv2": "1.22.0",
    "@aws-cdk/aws-iam": "1.22.0",
    "@aws-cdk/aws-lambda": "1.22.0",
    "@aws-cdk/aws-logs": "1.22.0",
    "@aws-cdk/aws-route53": "1.22.0",
    "@aws-cdk/aws-route53-targets": "1.22.0",
    "@aws-cdk/aws-secretsmanager": "1.22.0",
    "@aws-cdk/aws-servicediscovery": "1.22.0",
    "@aws-cdk/aws-sns": "1.22.0",
    "@aws-cdk/aws-sqs": "1.22.0",
    "@aws-cdk/aws-ssm": "1.22.0",
    "@aws-cdk/core": "1.22.0",
    "@aws-cdk/cx-api": "1.22.0"
  },
  "homepage": "https://github.com/aws/aws-cdk",
  "peerDependencies": {
    "@aws-cdk/aws-applicationautoscaling": "1.22.0",
    "@aws-cdk/aws-autoscaling": "1.22.0",
    "@aws-cdk/aws-autoscaling-hooktargets": "1.22.0",
    "@aws-cdk/aws-certificatemanager": "1.22.0",
    "@aws-cdk/aws-cloudformation": "1.22.0",
    "@aws-cdk/aws-cloudwatch": "1.22.0",
    "@aws-cdk/aws-ec2": "1.22.0",
    "@aws-cdk/aws-ecr": "1.22.0",
    "@aws-cdk/aws-ecr-assets": "1.22.0",
    "@aws-cdk/aws-elasticloadbalancing": "1.22.0",
    "@aws-cdk/aws-elasticloadbalancingv2": "1.22.0",
    "@aws-cdk/aws-iam": "1.22.0",
    "@aws-cdk/aws-lambda": "1.22.0",
    "@aws-cdk/aws-logs": "1.22.0",
    "@aws-cdk/aws-route53": "1.22.0",
    "@aws-cdk/aws-route53-targets": "1.22.0",
    "@aws-cdk/aws-secretsmanager": "1.22.0",
    "@aws-cdk/aws-servicediscovery": "1.22.0",
    "@aws-cdk/aws-sns": "1.22.0",
    "@aws-cdk/aws-sqs": "1.22.0",
    "@aws-cdk/aws-ssm": "1.22.0",
    "@aws-cdk/core": "1.22.0",
    "@aws-cdk/cx-api": "1.22.0"
  },
  "engines": {
    "node": ">= 10.3.0"
  },
  "awslint": {
    "exclude": [
      "props-physical-name:@aws-cdk/aws-ecs.TaskDefinitionProps",
      "props-physical-name:@aws-cdk/aws-ecs.Ec2TaskDefinitionProps",
      "props-physical-name:@aws-cdk/aws-ecs.FargateTaskDefinitionProps",
      "docs-public-apis:@aws-cdk/aws-ecs.GelfCompressionType.GZIP",
      "docs-public-apis:@aws-cdk/aws-ecs.WindowsOptimizedVersion.SERVER_2016",
      "docs-public-apis:@aws-cdk/aws-ecs.WindowsOptimizedVersion.SERVER_2019",
      "docs-public-apis:@aws-cdk/aws-ecs.Secret.arn",
      "docs-public-apis:@aws-cdk/aws-ecs.Secret.grantRead",
      "props-default-doc:@aws-cdk/aws-ecs.AppMeshProxyConfigurationProps.egressIgnoredIPs",
      "props-default-doc:@aws-cdk/aws-ecs.AppMeshProxyConfigurationProps.egressIgnoredPorts",
      "props-default-doc:@aws-cdk/aws-ecs.AppMeshProxyConfigurationProps.ignoredGID",
      "props-default-doc:@aws-cdk/aws-ecs.AppMeshProxyConfigurationProps.ignoredUID",
      "docs-public-apis:@aws-cdk/aws-ecs.BaseLogDriverProps",
      "props-default-doc:@aws-cdk/aws-ecs.CloudMapOptions.failureThreshold",
      "docs-public-apis:@aws-cdk/aws-ecs.ContainerDefinitionOptions",
      "props-default-doc:@aws-cdk/aws-ecs.ContainerImageConfig.repositoryCredentials",
      "docs-public-apis:@aws-cdk/aws-ecs.EcsTarget",
      "props-default-doc:@aws-cdk/aws-ecs.Host.sourcePath",
      "props-default-doc:@aws-cdk/aws-ecs.LogDriverConfig.options",
      "props-default-doc:@aws-cdk/aws-ecs.PortMapping.hostPort",
      "props-default-doc:@aws-cdk/aws-ecs.RepositoryImageProps.credentials",
      "docs-public-apis:@aws-cdk/aws-ecs.ScratchSpace.sourcePath",
      "props-default-doc:@aws-cdk/aws-ecs.Tmpfs.mountOptions",
      "props-default-doc:@aws-cdk/aws-ecs.Volume.dockerVolumeConfiguration",
      "props-default-doc:@aws-cdk/aws-ecs.Volume.host",
      "docs-public-apis:@aws-cdk/aws-ecs.Capability.ALL",
      "docs-public-apis:@aws-cdk/aws-ecs.Capability.AUDIT_CONTROL",
      "docs-public-apis:@aws-cdk/aws-ecs.Capability.AUDIT_WRITE",
      "docs-public-apis:@aws-cdk/aws-ecs.Capability.BLOCK_SUSPEND",
      "docs-public-apis:@aws-cdk/aws-ecs.Capability.CHOWN",
      "docs-public-apis:@aws-cdk/aws-ecs.Capability.DAC_OVERRIDE",
      "docs-public-apis:@aws-cdk/aws-ecs.Capability.DAC_READ_SEARCH",
      "docs-public-apis:@aws-cdk/aws-ecs.Capability.FOWNER",
      "docs-public-apis:@aws-cdk/aws-ecs.Capability.FSETID",
      "docs-public-apis:@aws-cdk/aws-ecs.Capability.IPC_LOCK",
      "docs-public-apis:@aws-cdk/aws-ecs.Capability.IPC_OWNER",
      "docs-public-apis:@aws-cdk/aws-ecs.Capability.KILL",
      "docs-public-apis:@aws-cdk/aws-ecs.Capability.LEASE",
      "docs-public-apis:@aws-cdk/aws-ecs.Capability.LINUX_IMMUTABLE",
      "docs-public-apis:@aws-cdk/aws-ecs.Capability.MAC_ADMIN",
      "docs-public-apis:@aws-cdk/aws-ecs.Capability.MAC_OVERRIDE",
      "docs-public-apis:@aws-cdk/aws-ecs.Capability.MKNOD",
      "docs-public-apis:@aws-cdk/aws-ecs.Capability.NET_ADMIN",
      "docs-public-apis:@aws-cdk/aws-ecs.Capability.NET_BIND_SERVICE",
      "docs-public-apis:@aws-cdk/aws-ecs.Capability.NET_BROADCAST",
      "docs-public-apis:@aws-cdk/aws-ecs.Capability.NET_RAW",
      "docs-public-apis:@aws-cdk/aws-ecs.Capability.SETFCAP",
      "docs-public-apis:@aws-cdk/aws-ecs.Capability.SETGID",
      "docs-public-apis:@aws-cdk/aws-ecs.Capability.SETPCAP",
      "docs-public-apis:@aws-cdk/aws-ecs.Capability.SETUID",
      "docs-public-apis:@aws-cdk/aws-ecs.Capability.SYS_ADMIN",
      "docs-public-apis:@aws-cdk/aws-ecs.Capability.SYS_BOOT",
      "docs-public-apis:@aws-cdk/aws-ecs.Capability.SYS_CHROOT",
      "docs-public-apis:@aws-cdk/aws-ecs.Capability.SYS_MODULE",
      "docs-public-apis:@aws-cdk/aws-ecs.Capability.SYS_NICE",
      "docs-public-apis:@aws-cdk/aws-ecs.Capability.SYS_PACCT",
      "docs-public-apis:@aws-cdk/aws-ecs.Capability.SYS_PTRACE",
      "docs-public-apis:@aws-cdk/aws-ecs.Capability.SYS_RAWIO",
      "docs-public-apis:@aws-cdk/aws-ecs.Capability.SYS_RESOURCE",
      "docs-public-apis:@aws-cdk/aws-ecs.Capability.SYS_TIME",
      "docs-public-apis:@aws-cdk/aws-ecs.Capability.SYS_TTY_CONFIG",
      "docs-public-apis:@aws-cdk/aws-ecs.Capability.SYSLOG",
      "docs-public-apis:@aws-cdk/aws-ecs.Capability.WAKE_ALARM",
      "docs-public-apis:@aws-cdk/aws-ecs.ContainerDependencyCondition",
      "docs-public-apis:@aws-cdk/aws-ecs.UlimitName.STACK",
      "docs-public-apis:@aws-cdk/aws-ecs.GelfCompressionType.ZLIB",
      "docs-public-apis:@aws-cdk/aws-ecs.GelfCompressionType.NONE",
      "docs-public-apis:@aws-cdk/aws-ecs.SplunkLogFormat.INLINE",
      "docs-public-apis:@aws-cdk/aws-ecs.SplunkLogFormat.JSON",
      "docs-public-apis:@aws-cdk/aws-ecs.SplunkLogFormat.RAW",
      "docs-public-apis:@aws-cdk/aws-ecs.TmpfsMountOption.DEFAULTS",
      "docs-public-apis:@aws-cdk/aws-ecs.TmpfsMountOption.RO",
      "docs-public-apis:@aws-cdk/aws-ecs.TmpfsMountOption.RW",
      "docs-public-apis:@aws-cdk/aws-ecs.TmpfsMountOption.SUID",
      "docs-public-apis:@aws-cdk/aws-ecs.TmpfsMountOption.NOSUID",
      "docs-public-apis:@aws-cdk/aws-ecs.TmpfsMountOption.DEV",
      "docs-public-apis:@aws-cdk/aws-ecs.TmpfsMountOption.NODEV",
      "docs-public-apis:@aws-cdk/aws-ecs.TmpfsMountOption.EXEC",
      "docs-public-apis:@aws-cdk/aws-ecs.TmpfsMountOption.NOEXEC",
      "docs-public-apis:@aws-cdk/aws-ecs.TmpfsMountOption.SYNC",
      "docs-public-apis:@aws-cdk/aws-ecs.TmpfsMountOption.ASYNC",
      "docs-public-apis:@aws-cdk/aws-ecs.TmpfsMountOption.DIRSYNC",
      "docs-public-apis:@aws-cdk/aws-ecs.TmpfsMountOption.REMOUNT",
      "docs-public-apis:@aws-cdk/aws-ecs.TmpfsMountOption.MAND",
      "docs-public-apis:@aws-cdk/aws-ecs.TmpfsMountOption.NOMAND",
      "docs-public-apis:@aws-cdk/aws-ecs.TmpfsMountOption.ATIME",
      "docs-public-apis:@aws-cdk/aws-ecs.TmpfsMountOption.NOATIME",
      "docs-public-apis:@aws-cdk/aws-ecs.TmpfsMountOption.DIRATIME",
      "docs-public-apis:@aws-cdk/aws-ecs.TmpfsMountOption.NODIRATIME",
      "docs-public-apis:@aws-cdk/aws-ecs.TmpfsMountOption.BIND",
      "docs-public-apis:@aws-cdk/aws-ecs.TmpfsMountOption.RBIND",
      "docs-public-apis:@aws-cdk/aws-ecs.TmpfsMountOption.UNBINDABLE",
      "docs-public-apis:@aws-cdk/aws-ecs.TmpfsMountOption.RUNBINDABLE",
      "docs-public-apis:@aws-cdk/aws-ecs.TmpfsMountOption.PRIVATE",
      "docs-public-apis:@aws-cdk/aws-ecs.TmpfsMountOption.RPRIVATE",
      "docs-public-apis:@aws-cdk/aws-ecs.TmpfsMountOption.SHARED",
      "docs-public-apis:@aws-cdk/aws-ecs.TmpfsMountOption.RSHARED",
      "docs-public-apis:@aws-cdk/aws-ecs.TmpfsMountOption.SLAVE",
      "docs-public-apis:@aws-cdk/aws-ecs.TmpfsMountOption.RSLAVE",
      "docs-public-apis:@aws-cdk/aws-ecs.TmpfsMountOption.RELATIME",
      "docs-public-apis:@aws-cdk/aws-ecs.TmpfsMountOption.NORELATIME",
      "docs-public-apis:@aws-cdk/aws-ecs.TmpfsMountOption.STRICTATIME",
      "docs-public-apis:@aws-cdk/aws-ecs.TmpfsMountOption.NOSTRICTATIME",
      "docs-public-apis:@aws-cdk/aws-ecs.TmpfsMountOption.MODE",
      "docs-public-apis:@aws-cdk/aws-ecs.TmpfsMountOption.UID",
      "docs-public-apis:@aws-cdk/aws-ecs.TmpfsMountOption.GID",
      "docs-public-apis:@aws-cdk/aws-ecs.TmpfsMountOption.NR_INODES",
      "docs-public-apis:@aws-cdk/aws-ecs.TmpfsMountOption.NR_BLOCKS",
      "docs-public-apis:@aws-cdk/aws-ecs.TmpfsMountOption.MPOL",
      "docs-public-apis:@aws-cdk/aws-ecs.UlimitName.CORE",
      "docs-public-apis:@aws-cdk/aws-ecs.UlimitName.CPU",
      "docs-public-apis:@aws-cdk/aws-ecs.UlimitName.DATA",
      "docs-public-apis:@aws-cdk/aws-ecs.UlimitName.FSIZE",
      "docs-public-apis:@aws-cdk/aws-ecs.UlimitName.LOCKS",
      "docs-public-apis:@aws-cdk/aws-ecs.UlimitName.MEMLOCK",
      "docs-public-apis:@aws-cdk/aws-ecs.UlimitName.MSGQUEUE",
      "docs-public-apis:@aws-cdk/aws-ecs.UlimitName.NICE",
      "docs-public-apis:@aws-cdk/aws-ecs.UlimitName.NOFILE",
      "docs-public-apis:@aws-cdk/aws-ecs.UlimitName.NPROC",
      "docs-public-apis:@aws-cdk/aws-ecs.UlimitName.RSS",
      "docs-public-apis:@aws-cdk/aws-ecs.UlimitName.RTPRIO",
      "docs-public-apis:@aws-cdk/aws-ecs.UlimitName.RTTIME",
      "docs-public-apis:@aws-cdk/aws-ecs.UlimitName.SIGPENDING"
    ]
  },
  "stability": "stable"
}<|MERGE_RESOLUTION|>--- conflicted
+++ resolved
@@ -62,12 +62,8 @@
   },
   "license": "Apache-2.0",
   "devDependencies": {
-<<<<<<< HEAD
-    "@aws-cdk/assert": "1.21.1",
-    "@aws-cdk/aws-s3-assets": "1.21.1",
-=======
     "@aws-cdk/assert": "1.22.0",
->>>>>>> de3d4879
+    "@aws-cdk/aws-s3-assets": "1.22.0",
     "@types/nodeunit": "^0.0.30",
     "@types/proxyquire": "^1.3.28",
     "cdk-build-tools": "1.22.0",
