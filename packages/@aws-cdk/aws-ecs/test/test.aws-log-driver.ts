import { expect, haveResource } from '@aws-cdk/assert';
import logs = require('@aws-cdk/aws-logs');
import cdk = require('@aws-cdk/cdk');
import { Test } from 'nodeunit';
import ecs = require('../lib');

export = {
  'create an aws log driver'(test: Test) {
    // GIVEN
    const stack = new cdk.Stack();

    // WHEN
    const driver = new ecs.AwsLogDriver(stack, 'Log', {
      datetimeFormat: 'format',
<<<<<<< HEAD
      logRetention: logs.RetentionDays.OneMonth,
=======
      logRetentionDays: logs.RetentionDays.ONE_MONTH,
>>>>>>> c1c43bf2
      multilinePattern: 'pattern',
      streamPrefix: 'hello'
    });

    // THEN
    expect(stack).to(haveResource('AWS::Logs::LogGroup', {
      RetentionInDays: logs.RetentionDays.ONE_MONTH
    }));

    test.deepEqual(
      stack.resolve(driver.renderLogDriver()),
      {
        logDriver: 'awslogs',
        options: {
          'awslogs-group': { Ref: 'LogLogGroup427F779C' },
          'awslogs-stream-prefix': 'hello',
          'awslogs-region': { Ref: 'AWS::Region' },
          'awslogs-datetime-format': 'format',
          'awslogs-multiline-pattern': 'pattern'
        }
      }
    );

    test.done();
  },

  'with a defined log group'(test: Test) {
    // GIVEN
    const stack = new cdk.Stack();
    const logGroup = new logs.LogGroup(stack, 'LogGroup');

    // WHEN
    const driver = new ecs.AwsLogDriver(stack, 'Log', {
      logGroup,
      streamPrefix: 'hello'
    });

    // THEN
    test.deepEqual(
      stack.resolve(driver.renderLogDriver()),
      {
        logDriver: 'awslogs',
        options: {
          'awslogs-group': { Ref: 'LogGroupF5B46931' },
          'awslogs-stream-prefix': 'hello',
          'awslogs-region': { Ref: 'AWS::Region' }
        }
      }
    );

    test.done();
  },

  'throws when specifying log retention and log group'(test: Test) {
    // GIVEN
    const stack = new cdk.Stack();
    const logGroup = new logs.LogGroup(stack, 'LogGroup');

    // THEN
    test.throws(() => new ecs.AwsLogDriver(stack, 'Log', {
      logGroup,
<<<<<<< HEAD
      logRetention: logs.RetentionDays.FiveDays,
=======
      logRetentionDays: logs.RetentionDays.FIVE_DAYS,
>>>>>>> c1c43bf2
      streamPrefix: 'hello'
    }), /`logGroup`.*`logRetentionDays`/);

    test.done();
  }
};<|MERGE_RESOLUTION|>--- conflicted
+++ resolved
@@ -12,11 +12,7 @@
     // WHEN
     const driver = new ecs.AwsLogDriver(stack, 'Log', {
       datetimeFormat: 'format',
-<<<<<<< HEAD
-      logRetention: logs.RetentionDays.OneMonth,
-=======
-      logRetentionDays: logs.RetentionDays.ONE_MONTH,
->>>>>>> c1c43bf2
+      logRetention: logs.RetentionDays.ONE_MONTH,
       multilinePattern: 'pattern',
       streamPrefix: 'hello'
     });
@@ -78,11 +74,7 @@
     // THEN
     test.throws(() => new ecs.AwsLogDriver(stack, 'Log', {
       logGroup,
-<<<<<<< HEAD
-      logRetention: logs.RetentionDays.FiveDays,
-=======
-      logRetentionDays: logs.RetentionDays.FIVE_DAYS,
->>>>>>> c1c43bf2
+      logRetention: logs.RetentionDays.FIVE_DAYS,
       streamPrefix: 'hello'
     }), /`logGroup`.*`logRetentionDays`/);
 
