--- conflicted
+++ resolved
@@ -42,12 +42,9 @@
         },
         DesiredCount: 1,
         LaunchType: LaunchType.FARGATE,
-<<<<<<< HEAD
         LoadBalancers: [],
         EnableECSManagedTags: true,
         PropagateTags: PropagatedTagSource.SERVICE,
-=======
->>>>>>> 6dcae29a
         NetworkConfiguration: {
           AwsvpcConfiguration: {
             AssignPublicIp: "DISABLED",
