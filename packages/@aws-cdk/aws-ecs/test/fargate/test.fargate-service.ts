import { expect, haveResource, haveResourceLike } from '@aws-cdk/assert';
import ec2 = require('@aws-cdk/aws-ec2');
import elbv2 = require("@aws-cdk/aws-elasticloadbalancingv2");
import cloudmap = require('@aws-cdk/aws-servicediscovery');
import cdk = require('@aws-cdk/cdk');
import { Test } from 'nodeunit';
import ecs = require('../../lib');
import { ContainerImage, NamespaceType } from '../../lib';

export = {
  "When creating a Fargate Service": {
    "with only required properties set, it correctly sets default properties"(test: Test) {
      // GIVEN
      const stack = new cdk.Stack();
      const vpc = new ec2.VpcNetwork(stack, 'MyVpc', {});
      const cluster = new ecs.Cluster(stack, 'EcsCluster', { vpc });
      const taskDefinition = new ecs.FargateTaskDefinition(stack, 'FargateTaskDef');

      taskDefinition.addContainer("web", {
        image: ecs.ContainerImage.fromRegistry("amazon/amazon-ecs-sample"),
      });

      new ecs.FargateService(stack, "FargateService", {
        cluster,
        taskDefinition
      });

      // THEN
      expect(stack).to(haveResource("AWS::ECS::Service", {
        TaskDefinition: {
          Ref: "FargateTaskDefC6FB60B4"
        },
        Cluster: {
          Ref: "EcsCluster97242B84"
        },
        DeploymentConfiguration: {
          MaximumPercent: 200,
          MinimumHealthyPercent: 50
        },
        DesiredCount: 1,
        LaunchType: "FARGATE",
        LoadBalancers: [],
        NetworkConfiguration: {
          AwsvpcConfiguration: {
            AssignPublicIp: "DISABLED",
            SecurityGroups: [
              {
                "Fn::GetAtt": [
                  "FargateServiceSecurityGroup0A0E79CB",
                  "GroupId"
                ]
              }
            ],
            Subnets: [
              {
                Ref: "MyVpcPrivateSubnet1Subnet5057CF7E"
              },
              {
                Ref: "MyVpcPrivateSubnet2Subnet0040C983"
              },
              {
                Ref: "MyVpcPrivateSubnet3Subnet772D6AD7"
              }
            ]
          }
        }
      }));

      expect(stack).to(haveResource("AWS::EC2::SecurityGroup", {
        GroupDescription: "FargateService/SecurityGroup",
        SecurityGroupEgress: [
          {
            CidrIp: "0.0.0.0/0",
            Description: "Allow all outbound traffic by default",
            IpProtocol: "-1"
          }
        ],
        SecurityGroupIngress: [],
        VpcId: {
          Ref: "MyVpcF9F0CA6F"
        }
      }));

      test.done();
    },

    "errors when no container specified on task definition"(test: Test) {
      // GIVEN
      const stack = new cdk.Stack();
      const vpc = new ec2.VpcNetwork(stack, 'MyVpc', {});
      const cluster = new ecs.Cluster(stack, 'EcsCluster', { vpc });
      const taskDefinition = new ecs.FargateTaskDefinition(stack, 'FargateTaskDef');

      // THEN
      test.throws(() => {
        new ecs.FargateService(stack, "FargateService", {
          cluster,
          taskDefinition,
        });
      });

      test.done();
    },

    "allows specifying assignPublicIP as enabled"(test: Test) {
      // GIVEN
      const stack = new cdk.Stack();
      const vpc = new ec2.VpcNetwork(stack, 'MyVpc', {});
      const cluster = new ecs.Cluster(stack, 'EcsCluster', { vpc });
      const taskDefinition = new ecs.FargateTaskDefinition(stack, 'FargateTaskDef');

      taskDefinition.addContainer("web", {
        image: ecs.ContainerImage.fromRegistry("amazon/amazon-ecs-sample"),
      });

      new ecs.FargateService(stack, "FargateService", {
        cluster,
        taskDefinition,
        assignPublicIp: true
      });

      // THEN
      expect(stack).to(haveResourceLike("AWS::ECS::Service", {
        NetworkConfiguration: {
          AwsvpcConfiguration: {
            AssignPublicIp: "ENABLED",
          }
        }
      }));

      test.done();
    },

    "allows specifying 0 for minimumHealthyPercent"(test: Test) {
      // GIVEN
      const stack = new cdk.Stack();
      const vpc = new ec2.VpcNetwork(stack, 'MyVpc', {});
      const cluster = new ecs.Cluster(stack, 'EcsCluster', { vpc });
      const taskDefinition = new ecs.FargateTaskDefinition(stack, 'FargateTaskDef');

      taskDefinition.addContainer("web", {
        image: ecs.ContainerImage.fromRegistry("amazon/amazon-ecs-sample"),
      });

      new ecs.FargateService(stack, "FargateService", {
        cluster,
        taskDefinition,
        minimumHealthyPercent: 0,
      });

      // THEN
      expect(stack).to(haveResourceLike("AWS::ECS::Service", {
        DeploymentConfiguration: {
          MinimumHealthyPercent: 0,
        }
      }));

      test.done();
    },
  },

  "When setting up a health check": {
    'grace period is respected'(test: Test) {
      // GIVEN
      const stack = new cdk.Stack();
      const vpc = new ec2.VpcNetwork(stack, 'MyVpc', {});
      const cluster = new ecs.Cluster(stack, 'EcsCluster', { vpc });
      const taskDefinition = new ecs.FargateTaskDefinition(stack, 'FargateTaskDef');
      taskDefinition.addContainer('MainContainer', {
        image: ContainerImage.fromRegistry('hello'),
      });

      // WHEN
      new ecs.FargateService(stack, 'Svc', {
        cluster,
        taskDefinition,
        healthCheckGracePeriodSeconds: 10
      });

      // THEN
      expect(stack).to(haveResource('AWS::ECS::Service', {
        HealthCheckGracePeriodSeconds: 10
      }));

      test.done();
    },
  },

  "When adding an app load balancer": {
    'allows auto scaling by ALB request per target'(test: Test) {
      // GIVEN
      const stack = new cdk.Stack();
      const vpc = new ec2.VpcNetwork(stack, 'MyVpc', {});
      const cluster = new ecs.Cluster(stack, 'EcsCluster', { vpc });
      const taskDefinition = new ecs.FargateTaskDefinition(stack, 'FargateTaskDef');
      const container = taskDefinition.addContainer('MainContainer', {
        image: ContainerImage.fromRegistry('hello'),
      });
      container.addPortMappings({ containerPort: 8000 });
      const service = new ecs.FargateService(stack, 'Service', { cluster, taskDefinition });

      const lb = new elbv2.ApplicationLoadBalancer(stack, "lb", { vpc });
      const listener = lb.addListener("listener", { port: 80 });
      const targetGroup = listener.addTargets("target", {
        port: 80,
        targets: [service]
      });

      // WHEN
      const capacity = service.autoScaleTaskCount({ maxCapacity: 10, minCapacity: 1 });
      capacity.scaleOnRequestCount("ScaleOnRequests", {
        requestsPerTarget: 1000,
        targetGroup
      });

      // THEN
      expect(stack).to(haveResource('AWS::ApplicationAutoScaling::ScalableTarget', {
        MaxCapacity: 10,
        MinCapacity: 1
      }));

      expect(stack).to(haveResource('AWS::ApplicationAutoScaling::ScalingPolicy', {
        TargetTrackingScalingPolicyConfiguration: {
          PredefinedMetricSpecification: {
            PredefinedMetricType: "ALBRequestCountPerTarget",
            ResourceLabel: {
              "Fn::Join": ["", [
                { "Fn::Select": [1, { "Fn::Split": ["/", { Ref: "lblistener657ADDEC" }] }] }, "/",
                { "Fn::Select": [2, { "Fn::Split": ["/", { Ref: "lblistener657ADDEC" }] }] }, "/",
                { "Fn::Select": [3, { "Fn::Split": ["/", { Ref: "lblistener657ADDEC" }] }] }, "/",
                { "Fn::GetAtt": ["lblistenertargetGroupC7489D1E", "TargetGroupFullName"] }
              ]]
            }
          },
          TargetValue: 1000
        }
      }));

      test.done();
    }
  },

  'When enabling service discovery': {
    'throws if namespace has not been added to cluster'(test: Test) {
      // GIVEN
      const stack = new cdk.Stack();
      const vpc = new ec2.VpcNetwork(stack, 'MyVpc', {});
      const cluster = new ecs.Cluster(stack, 'EcsCluster', { vpc });
      const taskDefinition = new ecs.FargateTaskDefinition(stack, 'FargateTaskDef');
      const container = taskDefinition.addContainer('MainContainer', {
        image: ContainerImage.fromRegistry('hello'),
        memoryLimitMiB: 512
      });
      container.addPortMappings({ containerPort: 8000 });

      // THEN
      test.throws(() => {
        new ecs.FargateService(stack, 'Service', {
          cluster,
          taskDefinition,
          serviceDiscoveryOptions: {
            name: 'myApp',
          }
        });
      }, /Cannot enable service discovery if a Cloudmap Namespace has not been created in the cluster./);

      test.done();
    },

    'creates cloud map service for Private DNS namespace'(test: Test) {
      // GIVEN
      const stack = new cdk.Stack();
      const vpc = new ec2.VpcNetwork(stack, 'MyVpc', {});
      const cluster = new ecs.Cluster(stack, 'EcsCluster', { vpc });
      const taskDefinition = new ecs.FargateTaskDefinition(stack, 'FargateTaskDef');
      const container = taskDefinition.addContainer('MainContainer', {
        image: ContainerImage.fromRegistry('hello'),
      });
      container.addPortMappings({ containerPort: 8000 });

      // WHEN
      cluster.addDefaultCloudMapNamespace({
        name: 'foo.com',
<<<<<<< HEAD
        type: cloudmap.NamespaceType.DnsPrivate
=======
        type: NamespaceType.PrivateDns
>>>>>>> b73d2e90
      });

      new ecs.FargateService(stack, 'Service', {
        cluster,
        taskDefinition,
        serviceDiscoveryOptions: {
          name: 'myApp'
        }
      });

      // THEN
      expect(stack).to(haveResource('AWS::ServiceDiscovery::Service', {
         DnsConfig: {
          DnsRecords: [
            {
              TTL: "60",
              Type: "A"
            }
          ],
          NamespaceId: {
            "Fn::GetAtt": [
              "EcsClusterDefaultServiceDiscoveryNamespaceB0971B2F",
              "Id"
            ]
          },
          RoutingPolicy: "MULTIVALUE"
        },
        HealthCheckCustomConfig: {
          FailureThreshold: 1
        },
        Name: "myApp",
        NamespaceId: {
          'Fn::GetAtt': [
            "EcsClusterDefaultServiceDiscoveryNamespaceB0971B2F",
            "Id"
          ]
        }
      }));

      test.done();
    },

    'creates AWS Cloud Map service for Private DNS namespace with SRV records'(test: Test) {
      // GIVEN
      const stack = new cdk.Stack();
      const vpc = new ec2.VpcNetwork(stack, 'MyVpc', {});
      const cluster = new ecs.Cluster(stack, 'EcsCluster', { vpc });
      cluster.addCapacity('DefaultAutoScalingGroup', { instanceType: new ec2.InstanceType('t2.micro') });

      const taskDefinition = new ecs.FargateTaskDefinition(stack, 'FargateTaskDef');
      const container = taskDefinition.addContainer('MainContainer', {
        image: ContainerImage.fromRegistry('hello'),
        memoryLimitMiB: 512
      });
      container.addPortMappings({ containerPort: 8000 });

      // WHEN
      cluster.addDefaultCloudMapNamespace({
        name: 'foo.com',
<<<<<<< HEAD
        type: cloudmap.NamespaceType.DnsPrivate
=======
        type: NamespaceType.PrivateDns
>>>>>>> b73d2e90
      });

      new ecs.FargateService(stack, 'Service', {
        cluster,
        taskDefinition,
        serviceDiscoveryOptions: {
          name: 'myApp',
          dnsRecordType: cloudmap.DnsRecordType.SRV
        }
      });

      // THEN
      expect(stack).to(haveResource('AWS::ServiceDiscovery::Service', {
        DnsConfig: {
          DnsRecords: [
            {
              TTL: "60",
              Type: "SRV"
            }
          ],
          NamespaceId: {
            'Fn::GetAtt': [
              'EcsClusterDefaultServiceDiscoveryNamespaceB0971B2F',
              'Id'
            ]
          },
          RoutingPolicy: 'MULTIVALUE'
        },
        HealthCheckCustomConfig: {
          FailureThreshold: 1
        },
        Name: "myApp",
        NamespaceId: {
          'Fn::GetAtt': [
            'EcsClusterDefaultServiceDiscoveryNamespaceB0971B2F',
            'Id'
          ]
        }
      }));

      test.done();
    },
  }
};<|MERGE_RESOLUTION|>--- conflicted
+++ resolved
@@ -281,11 +281,7 @@
       // WHEN
       cluster.addDefaultCloudMapNamespace({
         name: 'foo.com',
-<<<<<<< HEAD
-        type: cloudmap.NamespaceType.DnsPrivate
-=======
         type: NamespaceType.PrivateDns
->>>>>>> b73d2e90
       });
 
       new ecs.FargateService(stack, 'Service', {
@@ -345,11 +341,7 @@
       // WHEN
       cluster.addDefaultCloudMapNamespace({
         name: 'foo.com',
-<<<<<<< HEAD
-        type: cloudmap.NamespaceType.DnsPrivate
-=======
         type: NamespaceType.PrivateDns
->>>>>>> b73d2e90
       });
 
       new ecs.FargateService(stack, 'Service', {
