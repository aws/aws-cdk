--- conflicted
+++ resolved
@@ -254,13 +254,8 @@
   public readonly repositoryName: string;
   public readonly repositoryArn: string;
 
-<<<<<<< HEAD
-  constructor(scope: cdk.Construct, scid: string, props: ImportRepositoryProps) {
+  constructor(scope: cdk.Construct, scid: string, private readonly props: RepositoryImportProps) {
     super(scope, scid);
-=======
-  constructor(parent: cdk.Construct, id: string, private readonly props: RepositoryImportProps) {
-    super(parent, id);
->>>>>>> 9c91b20f
 
     if (props.repositoryArn) {
       this.repositoryArn = props.repositoryArn;
