# Amazon ECR Construct Library
<!--BEGIN STABILITY BANNER-->

---

![cfn-resources: Stable](https://img.shields.io/badge/cfn--resources-stable-success.svg?style=for-the-badge)

![cdk-constructs: Stable](https://img.shields.io/badge/cdk--constructs-stable-success.svg?style=for-the-badge)

---

<!--END STABILITY BANNER-->

This package contains constructs for working with Amazon Elastic Container Registry.

## Repositories

Define a repository by creating a new instance of `Repository`. A repository
holds multiple versions of a single container image.

```ts
const repository = new ecr.Repository(this, 'Repository');
```

## Image scanning

Amazon ECR image scanning helps in identifying software vulnerabilities in your container images. You can manually scan container images stored in Amazon ECR, or you can configure your repositories to scan images when you push them to a repository. To create a new repository to scan on push, simply enable `imageScanOnPush` in the properties

```ts
const repository = new ecr.Repository(this, 'Repo', {
  imageScanOnPush: true,
});
```

To create an `onImageScanCompleted` event rule and trigger the event target

```ts
declare const repository: ecr.Repository;
declare const target: SomeTarget;

repository.onImageScanCompleted('ImageScanComplete')
  .addTarget(target);
```

### Authorization Token

Besides the Amazon ECR APIs, ECR also allows the Docker CLI or a language-specific Docker library to push and pull
images from an ECR repository. However, the Docker CLI does not support native IAM authentication methods and
additional steps must be taken so that Amazon ECR can authenticate and authorize Docker push and pull requests.
More information can be found at at [Registry Authentication](https://docs.aws.amazon.com/AmazonECR/latest/userguide/Registries.html#registry_auth).

A Docker authorization token can be obtained using the `GetAuthorizationToken` ECR API. The following code snippets
grants an IAM user access to call this API.

```ts
const user = new iam.User(this, 'User');
ecr.AuthorizationToken.grantRead(user);
```

If you access images in the [Public ECR Gallery](https://gallery.ecr.aws/) as well, it is recommended you authenticate to the registry to benefit from
higher rate and bandwidth limits.

> See `Pricing` in https://aws.amazon.com/blogs/aws/amazon-ecr-public-a-new-public-container-registry/ and [Service quotas](https://docs.aws.amazon.com/AmazonECR/latest/public/public-service-quotas.html).

The following code snippet grants an IAM user access to retrieve an authorization token for the public gallery.

```ts
const user = new iam.User(this, 'User');
ecr.PublicGalleryAuthorizationToken.grantRead(user);
```

This user can then proceed to login to the registry using one of the [authentication methods](https://docs.aws.amazon.com/AmazonECR/latest/public/public-registries.html#public-registry-auth).

### Image tag immutability

You can set tag immutability on images in our repository using the `imageTagMutability` construct prop.

```ts
new ecr.Repository(this, 'Repo', { imageTagMutability: ecr.TagMutability.IMMUTABLE });
```

### Encryption

By default, Amazon ECR uses server-side encryption with Amazon S3-managed encryption keys which encrypts your data at rest using an AES-256 encryption algorithm. For more control over the encryption for your Amazon ECR repositories, you can use server-side encryption with KMS keys stored in AWS Key Management Service (AWS KMS). Read more about this feature in the [ECR Developer Guide](https://docs.aws.amazon.com/AmazonECR/latest/userguide/encryption-at-rest.html).

When you use AWS KMS to encrypt your data, you can either use the default AWS managed key, which is managed by Amazon ECR, by specifying `RepositoryEncryption.KMS` in the `encryption` property. Or specify your own customer managed KMS key, by specifying the `encryptionKey` property. 

When `encryptionKey` is set, the `encryption` property must be `KMS` or empty.

In the case `encryption` is set to `KMS` but no `encryptionKey` is set, an AWS managed KMS key is used.

```ts
new ecr.Repository(this, 'Repo', {
  encryption: ecr.RepositoryEncryption.KMS
});
```

Otherwise, a customer-managed KMS key is used if `encryptionKey` was set and `encryption` was optionally set to `KMS`.

```ts
import * as kms from '@aws-cdk/aws-kms';

new ecr.Repository(this, 'Repo', {
  encryptionKey: new kms.Key(this, 'Key'),
});
```

## Automatically clean up repositories

You can set life cycle rules to automatically clean up old images from your
repository. The first life cycle rule that matches an image will be applied
against that image. For example, the following deletes images older than
30 days, while keeping all images tagged with prod (note that the order
is important here):

```ts
declare const repository: ecr.Repository;
repository.addLifecycleRule({ tagPrefixList: ['prod'], maxImageCount: 9999 });
repository.addLifecycleRule({ maxImageAge: Duration.days(30) });
```

<<<<<<< HEAD
## Managing the Resource Policy

You can add statements to the resource policy of the repository using the
`addToResourcePolicy` method. However, be advised that you must not include
a `resources` section in the `PolicyStatement`. See AWS internal ticket
`#WRITEME` for details around the ECR and Cfn team working together to
support `resources` in the future.

```ts
declare const repository: ecr.Repository;
repository.addToResourcePolicy(new iam.PolicyStatement({
  actions: ['ecr:GetDownloadUrlForLayer'],
  // resources: ['*'], // not allowed!
  principals: [new iam.AnyPrincipal()],
}));
=======
### Repository deletion

When a repository is removed from a stack (or the stack is deleted), the ECR
repository will be removed according to its removal policy (which by default will
simply orphan the repository and leave it in your AWS account). If the removal
policy is set to `RemovalPolicy.DESTROY`, the repository will be deleted as long
as it does not contain any images.

To override this and force all images to get deleted during repository deletion,
enable the`autoDeleteImages` option.

```ts
const repository = new Repository(this, 'MyTempRepo', {
  removalPolicy: RemovalPolicy.DESTROY,
  autoDeleteImages: true,
});
>>>>>>> 0f56583d
```<|MERGE_RESOLUTION|>--- conflicted
+++ resolved
@@ -119,23 +119,6 @@
 repository.addLifecycleRule({ maxImageAge: Duration.days(30) });
 ```
 
-<<<<<<< HEAD
-## Managing the Resource Policy
-
-You can add statements to the resource policy of the repository using the
-`addToResourcePolicy` method. However, be advised that you must not include
-a `resources` section in the `PolicyStatement`. See AWS internal ticket
-`#WRITEME` for details around the ECR and Cfn team working together to
-support `resources` in the future.
-
-```ts
-declare const repository: ecr.Repository;
-repository.addToResourcePolicy(new iam.PolicyStatement({
-  actions: ['ecr:GetDownloadUrlForLayer'],
-  // resources: ['*'], // not allowed!
-  principals: [new iam.AnyPrincipal()],
-}));
-=======
 ### Repository deletion
 
 When a repository is removed from a stack (or the stack is deleted), the ECR
@@ -152,5 +135,19 @@
   removalPolicy: RemovalPolicy.DESTROY,
   autoDeleteImages: true,
 });
->>>>>>> 0f56583d
+```
+
+## Managing the Resource Policy
+
+You can add statements to the resource policy of the repository using the
+`addToResourcePolicy` method. However, be advised that you must not include
+a `resources` section in the `PolicyStatement`.
+
+```ts
+declare const repository: ecr.Repository;
+repository.addToResourcePolicy(new iam.PolicyStatement({
+  actions: ['ecr:GetDownloadUrlForLayer'],
+  // resources: ['*'], // not currently allowed!
+  principals: [new iam.AnyPrincipal()],
+}));
 ```