--- conflicted
+++ resolved
@@ -26,34 +26,6 @@
 
 ## Table of contents
 
-<<<<<<< HEAD
-- [AgentCore Runtime](#agentcore-runtime)
-  - [Runtime Versioning](#runtime-versioning)
-  - [Runtime Endpoints](#runtime-endpoints)
-  - [AgentCore Runtime Properties](#agentcore-runtime-properties)
-  - [Runtime Endpoint Properties](#runtime-endpoint-properties)
-  - [Creating a Runtime](#creating-a-runtime)
-    - [Option 1: Use an existing image in ECR](#option-1-use-an-existing-image-in-ecr)
-    - [Option 2: Use a local asset](#option-2-use-a-local-asset)
-    - [Option 3: Use direct code deployment](#option-3-use-direct-code-deployment)
-    - [Runtime Versioning](#runtime-versioning)
-    - [Runtime Authentication Configuration](#runtime-authentication-configuration)
-- [Browser Custom tool](#browser)
-  - [Browser properties](#browser-properties)
-  - [Browser Network modes](#browser-network-modes)
-  - [Basic Browser Creation](#basic-browser-creation)
-  - [Browser IAM permissions](#browser-iam-permissions)
-- [Code Interpreter Custom tool](#code-interpreter)
-  - [Code Interpreter properties](#code-interpreter-properties)
-  - [Code Interpreter Network Modes](#code-interpreter-network-modes)
-  - [Basic Code Interpreter Creation](#basic-code-interpreter-creation)
-  - [Code Interpreter IAM permissions](#code-interpreter-iam-permissions)
-- [Memory](#memory)
-  - [Memory properties](#memory-properties)
-  - [Basic Memory Creation](#basic-memory-creation)
-  - [LTM Memory Extraction Stategies](#ltm-memory-extraction-stategies)
-  - [Memory Strategy Methods](#memory-strategy-methods)
-=======
 - [Amazon Bedrock AgentCore Construct Library](#amazon-bedrock-agentcore-construct-library)
   - [Table of contents](#table-of-contents)
   - [AgentCore Runtime](#agentcore-runtime)
@@ -63,6 +35,7 @@
     - [Creating a Runtime](#creating-a-runtime)
       - [Option 1: Use an existing image in ECR](#option-1-use-an-existing-image-in-ecr)
       - [Option 2: Use a local asset](#option-2-use-a-local-asset)
+      - [Option 3: Use direct code deployment](#option-3-use-direct-code-deployment)
     - [Granting Permissions to Invoke Bedrock Models or Inference Profiles](#granting-permissions-to-invoke-bedrock-models-or-inference-profiles)
     - [Runtime Versioning](#runtime-versioning)
       - [Managing Endpoints and Versions](#managing-endpoints-and-versions)
@@ -111,7 +84,6 @@
       - [Memory with Custom Execution Role](#memory-with-custom-execution-role)
     - [Memory with self-managed Strategies](#memory-with-self-managed-strategies)
     - [Memory Strategy Methods](#memory-strategy-methods)
->>>>>>> 1413892c
 
 ## AgentCore Runtime
 
@@ -198,7 +170,6 @@
 });
 ```
 
-<<<<<<< HEAD
 #### Option 3: Use direct code deployment
 
 With the container deployment method, developers create a Dockerfile, build ARM-compatible containers, manage ECR repositories, and upload containers for code changes. This works well where container DevOps pipelines have already been established to automate deployments.
@@ -229,7 +200,7 @@
   runtimeName: "myAgent",
   agentRuntimeArtifact: agentRuntimeArtifact,
 });
-=======
+
 ### Granting Permissions to Invoke Bedrock Models or Inference Profiles
 
 To grant the runtime permissions to invoke Bedrock models or inference profiles:
@@ -252,7 +223,6 @@
 
 // Grant the runtime permissions to invoke the inference profile
 inferenceProfile.grantInvoke(runtime);
->>>>>>> 1413892c
 ```
 
 ### Runtime Versioning
