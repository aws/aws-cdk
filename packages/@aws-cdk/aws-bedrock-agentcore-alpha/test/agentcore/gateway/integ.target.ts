/**
 * Integration test for AWS Bedrock AgentCore GatewayTarget
 *
 * Tests GatewayTarget using static factory methods and constructor
 * Differentiates from integ.gateway.ts by testing low-level Target API
 */

import * as cdk from 'aws-cdk-lib';
import * as lambda from 'aws-cdk-lib/aws-lambda';
import * as integ from '@aws-cdk/integ-tests-alpha';
<<<<<<< HEAD
import * as agentcore from '../../../agentcore';
import * as path from 'path';
=======
import * as agentcore from '../../../lib';
>>>>>>> 72d3e6f4

const app = new cdk.App();
const stack = new cdk.Stack(app, 'BedrockAgentCoreTargetIntegTest', {
  env: {
    region: process.env.CDK_DEFAULT_REGION || 'us-east-1',
    account: process.env.CDK_DEFAULT_ACCOUNT,
  },
});

// Create Gateway
const gateway = new agentcore.Gateway(stack, 'TestGateway', {
  gatewayName: 'target-integ-test-gateway',
  description: 'Gateway for testing GatewayTarget static methods and constructor',
});

// ===== Test 1: GatewayTarget.forLambda() Static Method =====
const lambdaFunction1 = new lambda.Function(stack, 'Lambda1', {
  functionName: 'integ-test-target-lambda1',
  runtime: lambda.Runtime.NODEJS_22_X,
  handler: 'index.handler',
  code: lambda.Code.fromInline(`
    exports.handler = async (event) => {
      return { message: 'From forLambda() static method' };
    };
  `),
});

const toolSchema1 = agentcore.ToolSchema.fromInline([
  {
    name: 'tool1',
    description: 'Tool via forLambda static method',
    inputSchema: {
      type: agentcore.SchemaDefinitionType.OBJECT,
      properties: {
        param: { type: agentcore.SchemaDefinitionType.STRING },
      },
    },
  },
]);

const lambdaTarget = agentcore.GatewayTarget.forLambda(stack, 'LambdaTarget', {
  gateway: gateway,
  gatewayTargetName: 'lambda-via-static',
  description: 'Target created via forLambda static method',
  lambdaFunction: lambdaFunction1,
  toolSchema: toolSchema1,
});

// ===== Test 2: GatewayTarget.forOpenApi() Static Method =====
// NOTE: OpenAPI targets are NOT included in this integration test because they require
// either API_KEY or OAUTH credential providers (IAM is not supported for OpenAPI targets).
// Setting up these credential providers requires external resources (Secrets Manager, OAuth providers)
// that are not suitable for automated integration tests.

// ===== Test 3: GatewayTarget.forSmithy() Static Method =====
// Using Smithy AST JSON format (required by AWS Bedrock AgentCore)
const smithyTarget = agentcore.GatewayTarget.forSmithy(stack, 'SmithyTarget', {
  gateway: gateway,
  gatewayTargetName: 'smithy-via-static',
  description: 'Target created via forSmithy static method',
  smithyModel: agentcore.ApiSchema.fromLocalAsset(path.join(__dirname, 'schemas/smithy/basic-service.json')),
});

// ===== Test 4: GatewayTarget Constructor with LambdaTargetConfiguration =====
const lambdaFunction2 = new lambda.Function(stack, 'Lambda2', {
  functionName: 'integ-test-target-lambda2',
  runtime: lambda.Runtime.NODEJS_22_X,
  handler: 'index.handler',
  code: lambda.Code.fromInline(`
    exports.handler = async (event) => {
      return { message: 'From constructor with LambdaTargetConfiguration' };
    };
  `),
});

const toolSchema2 = agentcore.ToolSchema.fromInline([
  {
    name: 'tool2',
    description: 'Tool via constructor',
    inputSchema: {
      type: agentcore.SchemaDefinitionType.OBJECT,
      properties: {
        data: { type: agentcore.SchemaDefinitionType.STRING },
      },
    },
  },
]);

const constructorTarget = new agentcore.GatewayTarget(stack, 'ConstructorTarget', {
  gateway: gateway,
  gatewayTargetName: 'lambda-via-constructor',
  description: 'Target created via constructor',
  targetConfiguration: agentcore.LambdaTargetConfiguration.create(
    lambdaFunction2,
    toolSchema2,
  ),
});

// ===== Outputs =====
new cdk.CfnOutput(stack, 'GatewayId', {
  value: gateway.gatewayId,
});

new cdk.CfnOutput(stack, 'LambdaTargetId', {
  value: lambdaTarget.targetId,
});

new cdk.CfnOutput(stack, 'SmithyTargetId', {
  value: smithyTarget.targetId,
});

new cdk.CfnOutput(stack, 'ConstructorTargetId', {
  value: constructorTarget.targetId,
});

// Create the integration test
// Note: Assertions are not included because they create cross-stack references
// which fail when tests run in parallel across regions.
// The test validates that all target creation methods work correctly and can be deployed.
new integ.IntegTest(app, 'TargetIntegTest', {
  testCases: [stack],
});

app.synth();<|MERGE_RESOLUTION|>--- conflicted
+++ resolved
@@ -8,12 +8,8 @@
 import * as cdk from 'aws-cdk-lib';
 import * as lambda from 'aws-cdk-lib/aws-lambda';
 import * as integ from '@aws-cdk/integ-tests-alpha';
-<<<<<<< HEAD
-import * as agentcore from '../../../agentcore';
+import * as agentcore from '../../../lib';
 import * as path from 'path';
-=======
-import * as agentcore from '../../../lib';
->>>>>>> 72d3e6f4
 
 const app = new cdk.App();
 const stack = new cdk.Stack(app, 'BedrockAgentCoreTargetIntegTest', {
@@ -74,7 +70,7 @@
   gateway: gateway,
   gatewayTargetName: 'smithy-via-static',
   description: 'Target created via forSmithy static method',
-  smithyModel: agentcore.ApiSchema.fromLocalAsset(path.join(__dirname, 'schemas/smithy/basic-service.json')),
+  smithyModel: agentcore.ApiSchema.fromLocalAsset(path.join(__dirname, 'schemas', 'smithy', 'basic-service.json')),
 });
 
 // ===== Test 4: GatewayTarget Constructor with LambdaTargetConfiguration =====
