--- conflicted
+++ resolved
@@ -1,12 +1,8 @@
 
 import * as path from 'path';
 import * as cdk from 'aws-cdk-lib';
-<<<<<<< HEAD
 import { Annotations, Template, Match } from 'aws-cdk-lib/assertions';
-=======
-import { Template, Match } from 'aws-cdk-lib/assertions';
 import * as cognito from 'aws-cdk-lib/aws-cognito';
->>>>>>> bf10d944
 import * as ec2 from 'aws-cdk-lib/aws-ec2';
 import * as ecr from 'aws-cdk-lib/aws-ecr';
 import * as iam from 'aws-cdk-lib/aws-iam';
