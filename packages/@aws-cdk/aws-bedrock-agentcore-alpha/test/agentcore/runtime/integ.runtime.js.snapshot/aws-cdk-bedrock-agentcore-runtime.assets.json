{
  "version": "48.0.0",
  "files": {
<<<<<<< HEAD
    "539afdc0d4942f585de3f1f00b6d86e2dbe16acfc7081ff80302e63353aa3499": {
=======
    "008eb50b72025e8f4132283a463edb475936194d2bd2cd8d6fb4b55109a263a1": {
>>>>>>> 3d29c078
      "displayName": "aws-cdk-bedrock-agentcore-runtime Template",
      "source": {
        "path": "aws-cdk-bedrock-agentcore-runtime.template.json",
        "packaging": "file"
      },
      "destinations": {
<<<<<<< HEAD
        "current_account-current_region-9bd66cb7": {
          "bucketName": "cdk-hnb659fds-assets-${AWS::AccountId}-${AWS::Region}",
          "objectKey": "539afdc0d4942f585de3f1f00b6d86e2dbe16acfc7081ff80302e63353aa3499.json",
=======
        "current_account-current_region-5e906448": {
          "bucketName": "cdk-hnb659fds-assets-${AWS::AccountId}-${AWS::Region}",
          "objectKey": "008eb50b72025e8f4132283a463edb475936194d2bd2cd8d6fb4b55109a263a1.json",
>>>>>>> 3d29c078
          "assumeRoleArn": "arn:${AWS::Partition}:iam::${AWS::AccountId}:role/cdk-hnb659fds-file-publishing-role-${AWS::AccountId}-${AWS::Region}"
        }
      }
    }
  },
  "dockerImages": {
    "f06c9f54828243752afd2df4e39ab9d2987b5ccf44e6bdc05621c18d5488f240": {
      "displayName": "TestRuntime/AgentRuntimeArtifactf7fe664d1c8cde42a00e2487074af30f",
      "source": {
        "directory": "asset.f06c9f54828243752afd2df4e39ab9d2987b5ccf44e6bdc05621c18d5488f240"
      },
      "destinations": {
        "current_account-current_region-1d39c940": {
          "repositoryName": "cdk-hnb659fds-container-assets-${AWS::AccountId}-${AWS::Region}",
          "imageTag": "f06c9f54828243752afd2df4e39ab9d2987b5ccf44e6bdc05621c18d5488f240",
          "assumeRoleArn": "arn:${AWS::Partition}:iam::${AWS::AccountId}:role/cdk-hnb659fds-image-publishing-role-${AWS::AccountId}-${AWS::Region}"
        }
      }
    }
  }
}<|MERGE_RESOLUTION|>--- conflicted
+++ resolved
@@ -1,26 +1,16 @@
 {
   "version": "48.0.0",
   "files": {
-<<<<<<< HEAD
-    "539afdc0d4942f585de3f1f00b6d86e2dbe16acfc7081ff80302e63353aa3499": {
-=======
     "008eb50b72025e8f4132283a463edb475936194d2bd2cd8d6fb4b55109a263a1": {
->>>>>>> 3d29c078
       "displayName": "aws-cdk-bedrock-agentcore-runtime Template",
       "source": {
         "path": "aws-cdk-bedrock-agentcore-runtime.template.json",
         "packaging": "file"
       },
       "destinations": {
-<<<<<<< HEAD
-        "current_account-current_region-9bd66cb7": {
-          "bucketName": "cdk-hnb659fds-assets-${AWS::AccountId}-${AWS::Region}",
-          "objectKey": "539afdc0d4942f585de3f1f00b6d86e2dbe16acfc7081ff80302e63353aa3499.json",
-=======
         "current_account-current_region-5e906448": {
           "bucketName": "cdk-hnb659fds-assets-${AWS::AccountId}-${AWS::Region}",
           "objectKey": "008eb50b72025e8f4132283a463edb475936194d2bd2cd8d6fb4b55109a263a1.json",
->>>>>>> 3d29c078
           "assumeRoleArn": "arn:${AWS::Partition}:iam::${AWS::AccountId}:role/cdk-hnb659fds-file-publishing-role-${AWS::AccountId}-${AWS::Region}"
         }
       }
