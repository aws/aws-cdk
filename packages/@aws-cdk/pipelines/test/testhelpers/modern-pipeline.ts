/* eslint-disable import/no-extraneous-dependencies */
import { Construct } from 'constructs';
import * as cdkp from '../../lib';

export type ModernTestGitHubNpmPipelineProps = Partial<cdkp.CodePipelineProps> & Partial<cdkp.ShellStepProps>;

export class ModernTestGitHubNpmPipeline extends cdkp.CodePipeline {
  public readonly gitHubSource: cdkp.CodePipelineSource;

  constructor(scope: Construct, id: string, props?: ModernTestGitHubNpmPipelineProps) {
<<<<<<< HEAD
    const source = cdkp.CodePipelineSource.gitHub('test/test');
    const synth = props?.synth ?? new cdkp.ShellStep('Synth', {
=======
    const source = cdkp.CodePipelineSource.gitHub('test/test', 'main');
    const synth = props?.synth ?? new cdkp.ScriptStep('Synth', {
>>>>>>> fbb86af9
      input: source,
      installCommands: ['npm ci'],
      commands: ['npx cdk synth'],
      ...props,
    });

    super(scope, id, {
      synth: synth,
      ...props,
    });

    this.gitHubSource = source;
  }
}<|MERGE_RESOLUTION|>--- conflicted
+++ resolved
@@ -8,13 +8,8 @@
   public readonly gitHubSource: cdkp.CodePipelineSource;
 
   constructor(scope: Construct, id: string, props?: ModernTestGitHubNpmPipelineProps) {
-<<<<<<< HEAD
-    const source = cdkp.CodePipelineSource.gitHub('test/test');
+    const source = cdkp.CodePipelineSource.gitHub('test/test', 'main');
     const synth = props?.synth ?? new cdkp.ShellStep('Synth', {
-=======
-    const source = cdkp.CodePipelineSource.gitHub('test/test', 'main');
-    const synth = props?.synth ?? new cdkp.ScriptStep('Synth', {
->>>>>>> fbb86af9
       input: source,
       installCommands: ['npm ci'],
       commands: ['npx cdk synth'],
