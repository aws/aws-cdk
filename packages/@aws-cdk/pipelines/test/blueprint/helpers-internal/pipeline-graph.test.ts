/* eslint-disable import/no-extraneous-dependencies */
import '@aws-cdk/assert-internal/jest';
import * as cdkp from '../../../lib';
import { Graph, GraphNode, PipelineGraph } from '../../../lib/helpers-internal';
import { flatten } from '../../../lib/private/javascript';
import { AppWithOutput, OneStackApp, TestApp } from '../../testhelpers/test-app';

let app: TestApp;

beforeEach(() => {
  app = new TestApp();
});

afterEach(() => {
  app.cleanup();
});

describe('blueprint with one stage', () => {
  let blueprint: Blueprint;
  beforeEach(() => {
    blueprint = new Blueprint(app, 'Bp', {
<<<<<<< HEAD
      synth: new cdkp.ShellStep('Synth', {
        input: cdkp.CodePipelineSource.gitHub('test/test'),
=======
      synth: new cdkp.ScriptStep('Synth', {
        input: cdkp.CodePipelineSource.gitHub('test/test', 'main'),
>>>>>>> fbb86af9
        commands: ['build'],
      }),
    });
    blueprint.addStage(new OneStackApp(app, 'CrossAccount', { env: { account: 'you' } }));
  });

  test('simple app gets graphed correctly', () => {
    // WHEN
    const graph = new PipelineGraph(blueprint).graph;

    // THEN
    expect(childrenAt(graph)).toEqual([
      'Source',
      'Build',
      'CrossAccount',
    ]);

    expect(childrenAt(graph, 'CrossAccount')).toEqual([
      'Stack',
    ]);

    expect(childrenAt(graph, 'CrossAccount', 'Stack')).toEqual([
      'Prepare',
      'Deploy',
    ]);
  });

  test('self mutation gets inserted at the right place', () => {
    // WHEN
    const graph = new PipelineGraph(blueprint, { selfMutation: true }).graph;

    // THEN
    expect(childrenAt(graph)).toEqual([
      'Source',
      'Build',
      'UpdatePipeline',
      'CrossAccount',
    ]);

    expect(childrenAt(graph, 'UpdatePipeline')).toEqual([
      'SelfMutate',
    ]);
  });
});

describe('blueprint with wave and stage', () => {
  let blueprint: Blueprint;
  beforeEach(() => {
    blueprint = new Blueprint(app, 'Bp', {
<<<<<<< HEAD
      synth: new cdkp.ShellStep('Synth', {
        input: cdkp.CodePipelineSource.gitHub('test/test'),
=======
      synth: new cdkp.ScriptStep('Synth', {
        input: cdkp.CodePipelineSource.gitHub('test/test', 'main'),
>>>>>>> fbb86af9
        commands: ['build'],
      }),
    });

    const wave = blueprint.addWave('Wave');
    wave.addStage(new OneStackApp(app, 'Alpha'));
    wave.addStage(new OneStackApp(app, 'Beta'));
  });

  test('post-action gets added inside stage graph', () => {
    // GIVEN
    blueprint.waves[0].stages[0].addPost(new cdkp.ManualApprovalStep('Approve'));

    // WHEN
    const graph = new PipelineGraph(blueprint).graph;

    // THEN
    expect(childrenAt(graph, 'Wave')).toEqual([
      'Alpha',
      'Beta',
    ]);

    expect(childrenAt(graph, 'Wave', 'Alpha')).toEqual([
      'Stack',
      'Approve',
    ]);
  });

  test('pre-action gets added inside stage graph', () => {
    // GIVEN
    blueprint.waves[0].stages[0].addPre(new cdkp.ManualApprovalStep('Gogogo'));

    // WHEN
    const graph = new PipelineGraph(blueprint).graph;

    // THEN
    expect(childrenAt(graph, 'Wave', 'Alpha')).toEqual([
      'Gogogo',
      'Stack',
    ]);
  });
});

describe('options for other engines', () => {
  test('"publishTemplate" will add steps to publish CFN templates as assets', () => {
    // GIVEN
    const blueprint = new Blueprint(app, 'Bp', {
      synth: new cdkp.ShellStep('Synth', {
        commands: ['build'],
      }),
    });
    blueprint.addStage(new OneStackApp(app, 'Alpha'));

    // WHEN
    const graph = new PipelineGraph(blueprint, {
      publishTemplate: true,
    });

    // THEN
    expect(childrenAt(graph.graph, 'Assets')).toStrictEqual(['FileAsset1']);
  });

  test('"prepareStep: false" can be used to disable the "prepare" step for stack deployments', () => {
    // GIVEN
    const blueprint = new Blueprint(app, 'Bp', {
      synth: new cdkp.ShellStep('Synth', {
        commands: ['build'],
      }),
    });
    blueprint.addStage(new OneStackApp(app, 'Alpha'));

    // WHEN
    const graph = new PipelineGraph(blueprint, {
      prepareStep: false,
    });

    // THEN
    // if "prepareStep" was true (default), the "Stack" node would have "Prepare" and "Deploy"
    // since "prepareStep" is false, it only has "Deploy".
    expect(childrenAt(graph.graph, 'Alpha', 'Stack')).toStrictEqual(['Deploy']);
  });
});


describe('with app with output', () => {
  let blueprint: Blueprint;
  let myApp: AppWithOutput;
  let scriptStep: cdkp.ShellStep;
  beforeEach(() => {
    blueprint = new Blueprint(app, 'Bp', {
<<<<<<< HEAD
      synth: new cdkp.ShellStep('Synth', {
        input: cdkp.CodePipelineSource.gitHub('test/test'),
=======
      synth: new cdkp.ScriptStep('Synth', {
        input: cdkp.CodePipelineSource.gitHub('test/test', 'main'),
>>>>>>> fbb86af9
        commands: ['build'],
      }),
    });

    myApp = new AppWithOutput(app, 'Alpha');
    scriptStep = new cdkp.ShellStep('PrintBucketName', {
      envFromCfnOutputs: {
        BUCKET_NAME: myApp.theOutput,
      },
      commands: ['echo $BUCKET_NAME'],
    });
  });

  test('post-action using stack output has dependency on execute node', () => {
    // GIVEN
    blueprint.addStage(myApp, {
      post: [scriptStep],
    });

    // WHEN
    const graph = new PipelineGraph(blueprint).graph;

    // THEN
    expect(childrenAt(graph, 'Alpha')).toEqual([
      'Stack',
      'PrintBucketName',
    ]);

    expect(nodeAt(graph, 'Alpha', 'PrintBucketName').dependencies).toContain(
      nodeAt(graph, 'Alpha', 'Stack', 'Deploy'));
  });

  test('pre-action cannot use stack output', () => {
    // GIVEN
    blueprint.addStage(myApp, {
      pre: [scriptStep],
    });

    // WHEN
    const graph = new PipelineGraph(blueprint).graph;
    expect(() => {
      assertGraph(nodeAt(graph, 'Alpha')).sortedLeaves();
    }).toThrow(/Dependency cycle/);
  });

  test('cannot use output from stack not in the pipeline', () => {
    // GIVEN
    blueprint.addStage(new AppWithOutput(app, 'OtherApp'), {
      pre: [scriptStep],
    });

    // WHEN
    expect(() => {
      new PipelineGraph(blueprint).graph;
    }).toThrow(/is not in the pipeline/);
  });
});

function childrenAt(g: Graph<any>, ...descend: string[]) {
  for (const d of descend) {
    const child = g.tryGetChild(d);
    if (!child) {
      throw new Error(`No node named '${d}' in ${g}`);
    }
    g = assertGraph(child);
  }
  return childNames(g);
}

function nodeAt(g: Graph<any>, ...descend: string[]) {
  for (const d of descend.slice(0, descend.length - 1)) {
    const child = g.tryGetChild(d);
    if (!child) {
      throw new Error(`No node named '${d}' in ${g}`);
    }
    g = assertGraph(child);
  }
  const child = g.tryGetChild(descend[descend.length - 1]);
  if (!child) {
    throw new Error(`No node named '${descend[descend.length - 1]}' in ${g}`);
  }
  return child;
}

function childNames(g: Graph<any>) {
  return Array.from(flatten(g.sortedChildren())).map(n => n.id);
}

function assertGraph<A>(g: GraphNode<A> | undefined): Graph<A> {
  if (!g) { throw new Error('Expected a graph node, got undefined'); }
  if (!(g instanceof Graph)) { throw new Error(`Expected a Graph, got: ${g}`); }
  return g;
}

class Blueprint extends cdkp.PipelineBase {
  protected doBuildPipeline(): void {
  }
}<|MERGE_RESOLUTION|>--- conflicted
+++ resolved
@@ -19,13 +19,8 @@
   let blueprint: Blueprint;
   beforeEach(() => {
     blueprint = new Blueprint(app, 'Bp', {
-<<<<<<< HEAD
-      synth: new cdkp.ShellStep('Synth', {
-        input: cdkp.CodePipelineSource.gitHub('test/test'),
-=======
-      synth: new cdkp.ScriptStep('Synth', {
+      synth: new cdkp.ShellStep('Synth', {
         input: cdkp.CodePipelineSource.gitHub('test/test', 'main'),
->>>>>>> fbb86af9
         commands: ['build'],
       }),
     });
@@ -75,13 +70,8 @@
   let blueprint: Blueprint;
   beforeEach(() => {
     blueprint = new Blueprint(app, 'Bp', {
-<<<<<<< HEAD
-      synth: new cdkp.ShellStep('Synth', {
-        input: cdkp.CodePipelineSource.gitHub('test/test'),
-=======
-      synth: new cdkp.ScriptStep('Synth', {
+      synth: new cdkp.ShellStep('Synth', {
         input: cdkp.CodePipelineSource.gitHub('test/test', 'main'),
->>>>>>> fbb86af9
         commands: ['build'],
       }),
     });
@@ -172,13 +162,8 @@
   let scriptStep: cdkp.ShellStep;
   beforeEach(() => {
     blueprint = new Blueprint(app, 'Bp', {
-<<<<<<< HEAD
-      synth: new cdkp.ShellStep('Synth', {
-        input: cdkp.CodePipelineSource.gitHub('test/test'),
-=======
-      synth: new cdkp.ScriptStep('Synth', {
+      synth: new cdkp.ShellStep('Synth', {
         input: cdkp.CodePipelineSource.gitHub('test/test', 'main'),
->>>>>>> fbb86af9
         commands: ['build'],
       }),
     });
