/// !cdk-integ PipelineSecurityStack pragma:set-context:@aws-cdk/core:newStyleStackSynthesis=true
import * as codepipeline from '@aws-cdk/aws-codepipeline';
import * as codepipeline_actions from '@aws-cdk/aws-codepipeline-actions';
import * as iam from '@aws-cdk/aws-iam';
import * as s3 from '@aws-cdk/aws-s3';
import * as sns from '@aws-cdk/aws-sns';
import * as subscriptions from '@aws-cdk/aws-sns-subscriptions';
import { App, RemovalPolicy, Stack, StackProps, Stage, StageProps } from '@aws-cdk/core';
import { Construct } from 'constructs';
import * as cdkp from '../lib';

class MyStage extends Stage {
  constructor(scope: Construct, id: string, props?: StageProps) {
    super(scope, id, props);
    const stack = new Stack(this, 'MyStack', {
    });
    const topic = new sns.Topic(stack, 'Topic');
    topic.grantPublish(new iam.AccountPrincipal(stack.account));
  }
}

class MySafeStage extends Stage {
  constructor(scope: Construct, id: string, props?: StageProps) {
    super(scope, id, props);
    const stack = new Stack(this, 'MySafeStack', {
    });
    new sns.Topic(stack, 'MySafeTopic');
  }
}

export class TestCdkStack extends Stack {
  constructor(scope: Construct, id: string, props?: StackProps) {
    super(scope, id, props);

    // The code that defines your stack goes here
    const sourceArtifact = new codepipeline.Artifact();
    const cloudAssemblyArtifact = new codepipeline.Artifact('CloudAsm');
    const sourceBucket = new s3.Bucket(this, 'SourceBucket', {
      removalPolicy: RemovalPolicy.DESTROY,
      autoDeleteObjects: true,
    });

    const pipeline = new cdkp.CdkPipeline(this, 'TestPipeline', {
      selfMutating: false,
      pipelineName: 'TestPipeline',
      cloudAssemblyArtifact,
      sourceAction: new codepipeline_actions.S3SourceAction({
        bucket: sourceBucket,
        output: sourceArtifact,
<<<<<<< HEAD
        oauthToken: SecretValue.unsafePlainText('not-a-secret'),
        owner: 'OWNER',
        repo: 'REPO',
        trigger: codepipeline_actions.GitHubTrigger.POLL,
=======
        bucketKey: 'key',
        actionName: 'S3',
>>>>>>> c22aec35
      }),
      synthAction: cdkp.SimpleSynthAction.standardYarnSynth({
        sourceArtifact,
        cloudAssemblyArtifact,
        buildCommand: 'yarn build',
      }),
    });

    const pipelineStage = pipeline.codePipeline.addStage({
      stageName: 'UnattachedStage',
    });

    const unattachedStage = new cdkp.CdkStage(this, 'UnattachedStage', {
      stageName: 'UnattachedStage',
      pipelineStage,
      cloudAssemblyArtifact,
      host: {
        publishAsset: () => undefined,
        stackOutputArtifact: () => undefined,
      },
    });

    const topic = new sns.Topic(this, 'SecurityChangesTopic');
    topic.addSubscription(new subscriptions.EmailSubscription('test@email.com'));

    unattachedStage.addApplication(new MyStage(this, 'SingleStage', {
    }), { confirmBroadeningPermissions: true, securityNotificationTopic: topic });

    const stage1 = pipeline.addApplicationStage(new MyStage(this, 'PreProduction', {
    }), { confirmBroadeningPermissions: true, securityNotificationTopic: topic });

    stage1.addApplication(new MySafeStage(this, 'SafeProduction', {
    }));

    stage1.addApplication(new MySafeStage(this, 'DisableSecurityCheck', {
    }), { confirmBroadeningPermissions: false });

    const stage2 = pipeline.addApplicationStage(new MyStage(this, 'NoSecurityCheck', {
    }));

    stage2.addApplication(new MyStage(this, 'EnableSecurityCheck', { }), { confirmBroadeningPermissions: true });
  }
}

const app = new App({
  context: {
    '@aws-cdk/core:newStyleStackSynthesis': 'true',
  },
});
new TestCdkStack(app, 'PipelineSecurityStack');
app.synth();<|MERGE_RESOLUTION|>--- conflicted
+++ resolved
@@ -47,15 +47,8 @@
       sourceAction: new codepipeline_actions.S3SourceAction({
         bucket: sourceBucket,
         output: sourceArtifact,
-<<<<<<< HEAD
-        oauthToken: SecretValue.unsafePlainText('not-a-secret'),
-        owner: 'OWNER',
-        repo: 'REPO',
-        trigger: codepipeline_actions.GitHubTrigger.POLL,
-=======
         bucketKey: 'key',
         actionName: 'S3',
->>>>>>> c22aec35
       }),
       synthAction: cdkp.SimpleSynthAction.standardYarnSynth({
         sourceArtifact,
