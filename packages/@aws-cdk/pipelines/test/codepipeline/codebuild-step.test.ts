import { Template, Match } from '@aws-cdk/assertions';
import * as iam from '@aws-cdk/aws-iam';
import { Duration, Stack } from '@aws-cdk/core';
import * as cdkp from '../../lib';
import { PIPELINE_ENV, TestApp, ModernTestGitHubNpmPipeline, AppWithOutput } from '../testhelpers';

let app: TestApp;
let pipelineStack: Stack;

beforeEach(() => {
  app = new TestApp();
  pipelineStack = new Stack(app, 'PipelineStack', { env: PIPELINE_ENV });
});

afterEach(() => {
  app.cleanup();
});

test('additionalinputs creates the right commands', () => {
  // WHEN
  new cdkp.CodePipeline(pipelineStack, 'Pipeline', {
    synth: new cdkp.CodeBuildStep('Synth', {
      commands: ['/bin/true'],
      input: cdkp.CodePipelineSource.gitHub('test/test', 'main'),
      additionalInputs: {
        'some/deep/directory': cdkp.CodePipelineSource.gitHub('test2/test2', 'main'),
      },
    }),
  });

  // THEN
  Template.fromStack(pipelineStack).hasResourceProperties('AWS::CodeBuild::Project', {
    Source: {
      BuildSpec: Match.serializedJson(Match.objectLike({
        phases: {
          install: {
            commands: [
              '[ ! -d "some/deep/directory" ] || { echo \'additionalInputs: "some/deep/directory" must not exist yet. If you want to merge multiple artifacts, use a "cp" command.\'; exit 1; } && mkdir -p -- "some/deep" && ln -s -- "$CODEBUILD_SRC_DIR_test2_test2_Source" "some/deep/directory"',
            ],
          },
        },
      })),
    },
  });
});

test('CodeBuild projects have a description', () => {
  new cdkp.CodePipeline(pipelineStack, 'Pipeline', {
    synth: new cdkp.CodeBuildStep('Synth', {
      commands: ['/bin/true'],
      input: cdkp.CodePipelineSource.gitHub('test/test', 'main'),
    }),
  });

  // THEN
  Template.fromStack(pipelineStack).hasResourceProperties(
    'AWS::CodeBuild::Project',
    {
      Description: 'Pipeline step PipelineStack/Pipeline/Build/Synth',
    },
  );
});

test('long duration steps are supported', () => {
  // WHEN
  new cdkp.CodePipeline(pipelineStack, 'Pipeline', {
    synth: new cdkp.CodeBuildStep('Synth', {
      commands: ['/bin/true'],
      input: cdkp.CodePipelineSource.gitHub('test/test', 'main'),
      additionalInputs: {
        'some/deep/directory': cdkp.CodePipelineSource.gitHub('test2/test2', 'main'),
      },
      timeout: Duration.minutes(180),
    }),
  });

  // THEN
  Template.fromStack(pipelineStack).hasResourceProperties('AWS::CodeBuild::Project', {
    TimeoutInMinutes: 180,
  });
});

test('timeout can be configured as part of defaults', () => {
  // WHEN
  new cdkp.CodePipeline(pipelineStack, 'Pipeline', {
    synth: new cdkp.CodeBuildStep('Synth', {
      commands: ['/bin/true'],
      input: cdkp.CodePipelineSource.gitHub('test/test', 'main'),
      additionalInputs: {
        'some/deep/directory': cdkp.CodePipelineSource.gitHub('test2/test2', 'main'),
      },
    }),
    codeBuildDefaults: {
      timeout: Duration.minutes(180),
    },
  });

  // THEN
  Template.fromStack(pipelineStack).hasResourceProperties('AWS::CodeBuild::Project', {
    TimeoutInMinutes: 180,
  });
});

test('timeout from defaults can be overridden', () => {
  // WHEN
  new cdkp.CodePipeline(pipelineStack, 'Pipeline', {
    synth: new cdkp.CodeBuildStep('Synth', {
      commands: ['/bin/true'],
      input: cdkp.CodePipelineSource.gitHub('test/test', 'main'),
      additionalInputs: {
        'some/deep/directory': cdkp.CodePipelineSource.gitHub('test2/test2', 'main'),
      },
      timeout: Duration.minutes(888),
    }),
    codeBuildDefaults: {
      timeout: Duration.minutes(180),
    },
  });

  // THEN
  Template.fromStack(pipelineStack).hasResourceProperties('AWS::CodeBuild::Project', {
    TimeoutInMinutes: 888,
  });
});

test('envFromOutputs works even with very long stage and stack names', () => {
  const pipeline = new ModernTestGitHubNpmPipeline(pipelineStack, 'Cdk');

  const myApp = new AppWithOutput(app, 'Alpha'.repeat(10), {
    stackId: 'Stack'.repeat(10),
  });

  pipeline.addStage(myApp, {
    post: [
      new cdkp.ShellStep('Approve', {
        commands: ['/bin/true'],
        envFromCfnOutputs: {
          THE_OUTPUT: myApp.theOutput,
        },
      }),
    ],
  });

  // THEN - did not throw an error about identifier lengths
});

<<<<<<< HEAD
test('role passed it used for project and code build action', () => {
  const projectRole = new iam.Role(
    pipelineStack,
    'ProjectRole',
    {
      roleName: 'ProjectRole',
      assumedBy: new iam.ServicePrincipal('codebuild.amazon.com'),
    },
  );
  const buildRole = new iam.Role(
    pipelineStack,
    'BuildRole',
    {
      roleName: 'BuildRole',
      assumedBy: new iam.ServicePrincipal('codebuild.amazon.com'),
    },
  );
  // WHEN
  new cdkp.CodePipeline(pipelineStack, 'Pipeline', {
    synth: new cdkp.CodeBuildStep('Synth', {
      commands: ['/bin/true'],
      input: cdkp.CodePipelineSource.gitHub('test/test', 'main'),
      role: projectRole,
      buildActionRole: buildRole,
    }),
  });

  // THEN
  Template.fromStack(pipelineStack).hasResourceProperties('AWS::CodeBuild::Project', {
    ServiceRole: {
      'Fn::GetAtt': [
        'ProjectRole5B707505',
        'Arn',
      ],
    },
  });

  expect(pipelineStack).toHaveResourceLike('AWS::CodePipeline::Pipeline', {
    Stages: [
      // source stage
      {},
      // build stage,
      {
        Actions: [
          {
            ActionTypeId: {
              Category: 'Build',
              Owner: 'AWS',
              Provider: 'CodeBuild',
            },
            RoleArn: {
              'Fn::GetAtt': [
                'BuildRole41B77417',
                'Arn',
              ],
            },
          },
        ],
      },
    ],
  });
=======
test('exportedVariables', () => {
  const pipeline = new ModernTestGitHubNpmPipeline(pipelineStack, 'Cdk');

  // GIVEN
  const producer = new cdkp.CodeBuildStep('Produce', {
    commands: ['export MY_VAR=hello'],
  });

  const consumer = new cdkp.CodeBuildStep('Consume', {
    env: {
      THE_VAR: producer.exportedVariable('MY_VAR'),
    },
    commands: [
      'echo "The variable was: $THE_VAR"',
    ],
  });

  // WHEN
  pipeline.addWave('MyWave', {
    post: [consumer, producer],
  });

  // THEN
  const template = Template.fromStack(pipelineStack);
  template.hasResourceProperties('AWS::CodePipeline::Pipeline', {
    Stages: [
      { Name: 'Source' },
      { Name: 'Build' },
      { Name: 'UpdatePipeline' },
      {
        Name: 'MyWave',
        Actions: [
          Match.objectLike({
            Name: 'Produce',
            Namespace: 'MyWave@Produce',
            RunOrder: 1,
          }),
          Match.objectLike({
            Name: 'Consume',
            RunOrder: 2,
            Configuration: Match.objectLike({
              EnvironmentVariables: Match.serializedJson(Match.arrayWith([
                {
                  name: 'THE_VAR',
                  type: 'PLAINTEXT',
                  value: '#{MyWave@Produce.MY_VAR}',
                },
              ])),
            }),
          }),
        ],
      },
    ],
  });

  template.hasResourceProperties('AWS::CodeBuild::Project', {
    Source: {
      BuildSpec: Match.serializedJson(Match.objectLike({
        env: {
          'exported-variables': ['MY_VAR'],
        },
      })),
    },
  });
>>>>>>> 4f122099
});<|MERGE_RESOLUTION|>--- conflicted
+++ resolved
@@ -144,7 +144,6 @@
   // THEN - did not throw an error about identifier lengths
 });
 
-<<<<<<< HEAD
 test('role passed it used for project and code build action', () => {
   const projectRole = new iam.Role(
     pipelineStack,
@@ -206,7 +205,7 @@
       },
     ],
   });
-=======
+});
 test('exportedVariables', () => {
   const pipeline = new ModernTestGitHubNpmPipeline(pipelineStack, 'Cdk');
 
@@ -271,5 +270,4 @@
       })),
     },
   });
->>>>>>> 4f122099
 });