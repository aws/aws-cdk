import { arrayWith, deepObjectLike, encodedJson, objectLike, Capture, anything } from '@aws-cdk/assert-internal';
import '@aws-cdk/assert-internal/jest';
import * as cbuild from '@aws-cdk/aws-codebuild';
import * as codepipeline from '@aws-cdk/aws-codepipeline';
import * as ec2 from '@aws-cdk/aws-ec2';
import * as ecr from '@aws-cdk/aws-ecr';
import * as iam from '@aws-cdk/aws-iam';
import * as s3 from '@aws-cdk/aws-s3';
import { Stack } from '@aws-cdk/core';
import * as cdkp from '../../lib';
import { CodeBuildStep } from '../../lib';
import { behavior, PIPELINE_ENV, TestApp, LegacyTestGitHubNpmPipeline, ModernTestGitHubNpmPipeline, ModernTestGitHubNpmPipelineProps } from '../testhelpers';

let app: TestApp;
let pipelineStack: Stack;
let sourceArtifact: codepipeline.Artifact;
let cloudAssemblyArtifact: codepipeline.Artifact;

// Must be unique across all test files, but preferably also consistent
const OUTDIR = 'testcdk0.out';

// What phase install commands get rendered to
const LEGACY_INSTALLS = 'pre_build';
const MODERN_INSTALLS = 'install';

beforeEach(() => {
  app = new TestApp({ outdir: OUTDIR });
  pipelineStack = new Stack(app, 'PipelineStack', { env: PIPELINE_ENV });
  sourceArtifact = new codepipeline.Artifact();
  cloudAssemblyArtifact = new codepipeline.Artifact('CloudAsm');
});

afterEach(() => {
  app.cleanup();
});

behavior('synth takes arrays of commands', (suite) => {
  suite.legacy(() => {
    // WHEN
    new LegacyTestGitHubNpmPipeline(pipelineStack, 'Cdk', {
      sourceArtifact,
      cloudAssemblyArtifact,
      synthAction: new cdkp.SimpleSynthAction({
        sourceArtifact,
        cloudAssemblyArtifact,
        installCommands: ['install1', 'install2'],
        buildCommands: ['build1', 'build2'],
        testCommands: ['test1', 'test2'],
        synthCommand: 'cdk synth',
      }),
    });

    THEN_codePipelineExpectation(LEGACY_INSTALLS);
  });

  suite.modern(() => {
    new ModernTestGitHubNpmPipeline(pipelineStack, 'Cdk', {
      installCommands: ['install1', 'install2'],
      commands: ['build1', 'build2', 'test1', 'test2', 'cdk synth'],
    });

    THEN_codePipelineExpectation(MODERN_INSTALLS);
  });

  function THEN_codePipelineExpectation(installPhase: string) {
    // THEN
    expect(pipelineStack).toHaveResourceLike('AWS::CodeBuild::Project', {
      Environment: {
        Image: 'aws/codebuild/standard:5.0',
      },
      Source: {
        BuildSpec: encodedJson(deepObjectLike({
          phases: {
            [installPhase]: {
              commands: [
                'install1',
                'install2',
              ],
            },
            build: {
              commands: [
                'build1',
                'build2',
                'test1',
                'test2',
                'cdk synth',
              ],
            },
          },
        })),
      },
    });
  }
});

behavior('synth sets artifact base-directory to cdk.out', (suite) => {
  suite.legacy(() => {
    // WHEN
    new LegacyTestGitHubNpmPipeline(pipelineStack, 'Cdk', {
      sourceArtifact,
      cloudAssemblyArtifact,
      synthAction: cdkp.SimpleSynthAction.standardNpmSynth({ sourceArtifact, cloudAssemblyArtifact }),
    });
    THEN_codePipelineExpectation();
  });

  suite.modern(() => {
    new ModernTestGitHubNpmPipeline(pipelineStack, 'Cdk');

    THEN_codePipelineExpectation();
  });

  function THEN_codePipelineExpectation() {
    // THEN
    expect(pipelineStack).toHaveResourceLike('AWS::CodeBuild::Project', {
      Environment: {
        Image: 'aws/codebuild/standard:5.0',
      },
      Source: {
        BuildSpec: encodedJson(deepObjectLike({
          artifacts: {
            'base-directory': 'cdk.out',
          },
        })),
      },
    });
  }
});

behavior('synth supports setting subdirectory', (suite) => {
  suite.legacy(() => {
    // WHEN
    new LegacyTestGitHubNpmPipeline(pipelineStack, 'Cdk', {
      sourceArtifact,
      cloudAssemblyArtifact,
      synthAction: cdkp.SimpleSynthAction.standardNpmSynth({
        sourceArtifact,
        cloudAssemblyArtifact,
        subdirectory: 'subdir',
      }),
    });

    THEN_codePipelineExpectation(LEGACY_INSTALLS);
  });

  suite.modern(() => {
    new ModernTestGitHubNpmPipeline(pipelineStack, 'Cdk', {
      installCommands: ['cd subdir'],
      commands: ['true'],
      primaryOutputDirectory: 'subdir/cdk.out',
    });
    THEN_codePipelineExpectation(MODERN_INSTALLS);
  });

  function THEN_codePipelineExpectation(installPhase: string) {
    // THEN
    expect(pipelineStack).toHaveResourceLike('AWS::CodeBuild::Project', {
      Environment: {
        Image: 'aws/codebuild/standard:5.0',
      },
      Source: {
        BuildSpec: encodedJson(deepObjectLike({
          phases: {
            [installPhase]: {
              commands: arrayWith('cd subdir'),
            },
          },
          artifacts: {
            'base-directory': 'subdir/cdk.out',
          },
        })),
      },
    });
  }
});

behavior('npm synth sets, or allows setting, UNSAFE_PERM=true', (suite) => {
  suite.legacy(() => {
    // WHEN
    new LegacyTestGitHubNpmPipeline(pipelineStack, 'Cdk', {
      sourceArtifact,
      cloudAssemblyArtifact,
      synthAction: cdkp.SimpleSynthAction.standardNpmSynth({
        sourceArtifact,
        cloudAssemblyArtifact,
      }),
    });

    THEN_codePipelineExpectation();
  });

  suite.modern(() => {
    new ModernTestGitHubNpmPipeline(pipelineStack, 'Cdk', {
      env: {
        NPM_CONFIG_UNSAFE_PERM: 'true',
      },
    });
  });

  function THEN_codePipelineExpectation() {
    // THEN
    expect(pipelineStack).toHaveResourceLike('AWS::CodeBuild::Project', {
      Environment: {
        EnvironmentVariables: [
          {
            Name: 'NPM_CONFIG_UNSAFE_PERM',
            Type: 'PLAINTEXT',
            Value: 'true',
          },
        ],
      },
    });
  }
});

behavior('synth assumes a JavaScript project by default (no build, yes synth)', (suite) => {
  suite.legacy(() => {
    // WHEN
    new LegacyTestGitHubNpmPipeline(pipelineStack, 'Cdk', {
      sourceArtifact,
      cloudAssemblyArtifact,
      synthAction: cdkp.SimpleSynthAction.standardNpmSynth({ sourceArtifact, cloudAssemblyArtifact }),
    });

    // THEN
    expect(pipelineStack).toHaveResourceLike('AWS::CodeBuild::Project', {
      Environment: {
        Image: 'aws/codebuild/standard:5.0',
      },
      Source: {
        BuildSpec: encodedJson(deepObjectLike({
          phases: {
            pre_build: {
              commands: ['npm ci'],
            },
            build: {
              commands: ['npx cdk synth'],
            },
          },
        })),
      },
    });
  });

  // Modern pipeline does not assume anything anymore
  suite.doesNotApply.modern();
});

behavior('Magic CodePipeline variables passed to synth envvars must be rendered in the action', (suite) => {
  suite.legacy(() => {
    // WHEN
    new LegacyTestGitHubNpmPipeline(pipelineStack, 'Cdk', {
      sourceArtifact,
      cloudAssemblyArtifact,
      synthAction: new cdkp.SimpleSynthAction({
        sourceArtifact,
        cloudAssemblyArtifact,
        environmentVariables: {
          VERSION: { value: codepipeline.GlobalVariables.executionId },
        },
        synthCommand: 'synth',
      }),
    });
    THEN_codePipelineExpectation();
  });

  suite.modern(() => {
    new ModernTestGitHubNpmPipeline(pipelineStack, 'Cdk', {
      env: {
        VERSION: codepipeline.GlobalVariables.executionId,
      },
    });

    THEN_codePipelineExpectation();
  });

  function THEN_codePipelineExpectation() {
    // THEN
    expect(pipelineStack).toHaveResourceLike('AWS::CodePipeline::Pipeline', {
      Stages: arrayWith({
        Name: 'Build',
        Actions: [
          objectLike({
            Name: 'Synth',
            Configuration: objectLike({
              EnvironmentVariables: encodedJson(arrayWith(
                {
                  name: 'VERSION',
                  type: 'PLAINTEXT',
                  value: '#{codepipeline.PipelineExecutionId}',
                },
              )),
            }),
          }),
        ],
      }),
    });
  }
});

behavior('CodeBuild: environment variables specified in multiple places are correctly merged', (suite) => {
  // We don't support merging environment variables in this way in the legacy API
  suite.doesNotApply.legacy();

  suite.modern(() => {
    new ModernTestGitHubNpmPipeline(pipelineStack, 'Cdk', {
      synth: new CodeBuildStep('Synth', {
        env: {
          SOME_ENV_VAR: 'SomeValue',
        },
        installCommands: [
          'install1',
          'install2',
        ],
        commands: ['synth'],
        input: cdkp.CodePipelineSource.gitHub('test/test', 'main'),
        primaryOutputDirectory: 'cdk.out',
        buildEnvironment: {
          environmentVariables: {
            INNER_VAR: { value: 'InnerValue' },
          },
          privileged: true,
        },
      }),
    });
    THEN_codePipelineExpectation(MODERN_INSTALLS);
  });

  suite.additional('modern2, using the specific CodeBuild action', () => {
    new ModernTestGitHubNpmPipeline(pipelineStack, 'Cdk', {
      synth: new cdkp.CodeBuildStep('Synth', {
        input: cdkp.CodePipelineSource.gitHub('test/test', 'main'),
        primaryOutputDirectory: '.',
        env: {
          SOME_ENV_VAR: 'SomeValue',
        },
        installCommands: [
          'install1',
          'install2',
        ],
        commands: ['synth'],
        buildEnvironment: {
          environmentVariables: {
            INNER_VAR: { value: 'InnerValue' },
          },
          privileged: true,
        },
      }),
    });
    THEN_codePipelineExpectation(MODERN_INSTALLS);
  });

  function THEN_codePipelineExpectation(installPhase: string) {
    // THEN
    expect(pipelineStack).toHaveResourceLike('AWS::CodeBuild::Project', {
      Environment: objectLike({
        PrivilegedMode: true,
        EnvironmentVariables: arrayWith(
          {
            Name: 'SOME_ENV_VAR',
            Type: 'PLAINTEXT',
            Value: 'SomeValue',
          },
          {
            Name: 'INNER_VAR',
            Type: 'PLAINTEXT',
            Value: 'InnerValue',
          },
        ),
      }),
      Source: {
        BuildSpec: encodedJson(deepObjectLike({
          phases: {
            [installPhase]: {
              commands: ['install1', 'install2'],
            },
            build: {
              commands: ['synth'],
            },
          },
        })),
      },
    });
  }
});

behavior('install command can be overridden/specified', (suite) => {
  suite.legacy(() => {
    // WHEN
    new LegacyTestGitHubNpmPipeline(pipelineStack, 'Cdk', {
      sourceArtifact,
      cloudAssemblyArtifact,
      synthAction: cdkp.SimpleSynthAction.standardNpmSynth({
        sourceArtifact,
        cloudAssemblyArtifact,
        installCommand: '/bin/true',
      }),
    });

    THEN_codePipelineExpectation(LEGACY_INSTALLS);
  });

  suite.modern(() => {
    // WHEN
    new ModernTestGitHubNpmPipeline(pipelineStack, 'Cdk', {
      installCommands: ['/bin/true'],
    });

    THEN_codePipelineExpectation(MODERN_INSTALLS);
  });

  function THEN_codePipelineExpectation(installPhase: string) {
    // THEN
    expect(pipelineStack).toHaveResourceLike('AWS::CodeBuild::Project', {
      Environment: {
        Image: 'aws/codebuild/standard:5.0',
      },
      Source: {
        BuildSpec: encodedJson(deepObjectLike({
          phases: {
            [installPhase]: {
              commands: ['/bin/true'],
            },
          },
        })),
      },
    });
  }
});

behavior('synth can have its test commands set', (suite) => {
  suite.legacy(() => {
    // WHEN
    new LegacyTestGitHubNpmPipeline(pipelineStack, 'Cdk', {
      sourceArtifact,
      cloudAssemblyArtifact,
      synthAction: cdkp.SimpleSynthAction.standardNpmSynth({
        sourceArtifact,
        cloudAssemblyArtifact,
        installCommand: '/bin/true',
        testCommands: ['echo "Running tests"'],
      }),
    });

    // THEN
    expect(pipelineStack).toHaveResourceLike('AWS::CodeBuild::Project', {
      Environment: {
        Image: 'aws/codebuild/standard:5.0',
      },
      Source: {
        BuildSpec: encodedJson(objectLike({
          phases: {
            pre_build: {
              commands: ['/bin/true'],
            },
            build: {
              commands: ['echo "Running tests"', 'npx cdk synth'],
            },
          },
        })),
      },
    });
  });

  // There are no implicit commands in modern synth
  suite.doesNotApply.modern();
});

behavior('Synth can output additional artifacts', (suite) => {
  suite.legacy(() => {
    // WHEN
    const addlArtifact = new codepipeline.Artifact('IntegTest');
    new LegacyTestGitHubNpmPipeline(pipelineStack, 'Cdk', {
      sourceArtifact,
      cloudAssemblyArtifact,
      synthAction: cdkp.SimpleSynthAction.standardNpmSynth({
        sourceArtifact,
        cloudAssemblyArtifact,
        additionalArtifacts: [
          {
            artifact: addlArtifact,
            directory: 'test',
          },
        ],
      }),
    });

    THEN_codePipelineExpectation('CloudAsm', 'IntegTest');
  });

  suite.modern(() => {
    // WHEN
<<<<<<< HEAD
    const synth = new cdkp.ShellStep('Synth', {
      input: cdkp.CodePipelineSource.gitHub('test/test'),
=======
    const synth = new cdkp.ScriptStep('Synth', {
      input: cdkp.CodePipelineSource.gitHub('test/test', 'main'),
>>>>>>> fbb86af9
      commands: ['cdk synth'],
    });
    synth.addOutputDirectory('test');
    new ModernTestGitHubNpmPipeline(pipelineStack, 'Cdk', {
      synth: synth,
    });

    THEN_codePipelineExpectation('Synth_Output', 'Synth_test');
  });

  function THEN_codePipelineExpectation(asmArtifact: string, testArtifact: string) {
    // THEN
    expect(pipelineStack).toHaveResourceLike('AWS::CodeBuild::Project', {
      Environment: {
        Image: 'aws/codebuild/standard:5.0',
      },
      Source: {
        BuildSpec: encodedJson(deepObjectLike({
          artifacts: {
            'secondary-artifacts': {
              [asmArtifact]: {
                'base-directory': 'cdk.out',
                'files': '**/*',
              },
              [testArtifact]: {
                'base-directory': 'test',
                'files': '**/*',
              },
            },
          },
        })),
      },
    });
  }
});

behavior('Synth can be made to run in a VPC', (suite) => {
  let vpc: ec2.Vpc;
  beforeEach(() => {
    vpc = new ec2.Vpc(pipelineStack, 'NpmSynthTestVpc');
  });

  suite.legacy(() => {
    // WHEN
    new LegacyTestGitHubNpmPipeline(pipelineStack, 'Cdk', {
      sourceArtifact,
      cloudAssemblyArtifact,
      synthAction: cdkp.SimpleSynthAction.standardNpmSynth({
        vpc,
        sourceArtifact,
        cloudAssemblyArtifact,
      }),
    });

    THEN_codePipelineExpectation();
  });

  suite.modern(() => {
    new ModernTestGitHubNpmPipeline(pipelineStack, 'Cdk', {
      codeBuildDefaults: { vpc },
    });
  });

  suite.additional('Modern, using CodeBuildStep', () => {
    new ModernTestGitHubNpmPipeline(pipelineStack, 'Cdk', {
      synth: new CodeBuildStep('Synth', {
        commands: ['asdf'],
        input: cdkp.CodePipelineSource.gitHub('test/test', 'main'),
        primaryOutputDirectory: 'cdk.out',
        buildEnvironment: {
          computeType: cbuild.ComputeType.LARGE,
        },
      }),
      codeBuildDefaults: { vpc },
    });
  });

  function THEN_codePipelineExpectation() {
    // THEN
    expect(pipelineStack).toHaveResourceLike('AWS::CodeBuild::Project', {
      VpcConfig: {
        SecurityGroupIds: [
          { 'Fn::GetAtt': ['CdkPipelineBuildSynthCdkBuildProjectSecurityGroupEA44D7C2', 'GroupId'] },
        ],
        Subnets: [
          { Ref: 'NpmSynthTestVpcPrivateSubnet1Subnet81E3AA56' },
          { Ref: 'NpmSynthTestVpcPrivateSubnet2SubnetC1CA3EF0' },
          { Ref: 'NpmSynthTestVpcPrivateSubnet3SubnetA04163EE' },
        ],
        VpcId: { Ref: 'NpmSynthTestVpc5E703F25' },
      },
    });

    expect(pipelineStack).toHaveResourceLike('AWS::IAM::Policy', {
      Roles: [
        { Ref: 'CdkPipelineBuildSynthCdkBuildProjectRole5E173C62' },
      ],
      PolicyDocument: {
        Statement: arrayWith({
          Action: arrayWith('ec2:DescribeSecurityGroups'),
          Effect: 'Allow',
          Resource: '*',
        }),
      },
    });
  }
});

behavior('Pipeline action contains a hash that changes as the buildspec changes', (suite) => {
  suite.legacy(() => {
    const hash1 = legacySynthWithAction((sa, cxa) => cdkp.SimpleSynthAction.standardNpmSynth({
      sourceArtifact: sa,
      cloudAssemblyArtifact: cxa,
    }));

    // To make sure the hash is not just random :)
    const hash1prime = legacySynthWithAction((sa, cxa) => cdkp.SimpleSynthAction.standardNpmSynth({
      sourceArtifact: sa,
      cloudAssemblyArtifact: cxa,
    }));

    const hash2 = legacySynthWithAction((sa, cxa) => cdkp.SimpleSynthAction.standardNpmSynth({
      sourceArtifact: sa,
      cloudAssemblyArtifact: cxa,
      installCommand: 'do install',
    }));
    const hash3 = legacySynthWithAction((sa, cxa) => cdkp.SimpleSynthAction.standardNpmSynth({
      sourceArtifact: sa,
      cloudAssemblyArtifact: cxa,
      environment: {
        computeType: cbuild.ComputeType.LARGE,
      },
    }));
    const hash4 = legacySynthWithAction((sa, cxa) => cdkp.SimpleSynthAction.standardNpmSynth({
      sourceArtifact: sa,
      cloudAssemblyArtifact: cxa,
      environment: {
        environmentVariables: {
          xyz: { value: 'SOME-VALUE' },
        },
      },
    }));

    expect(hash1).toEqual(hash1prime);

    expect(hash1).not.toEqual(hash2);
    expect(hash1).not.toEqual(hash3);
    expect(hash1).not.toEqual(hash4);
    expect(hash2).not.toEqual(hash3);
    expect(hash2).not.toEqual(hash4);
    expect(hash3).not.toEqual(hash4);
  });

  suite.modern(() => {
    const hash1 = modernSynthWithAction(() => ({ commands: ['asdf'] }));

    // To make sure the hash is not just random :)
    const hash1prime = modernSynthWithAction(() => ({ commands: ['asdf'] }));

    const hash2 = modernSynthWithAction(() => ({
      installCommands: ['do install'],
    }));
    const hash3 = modernSynthWithAction(() => ({
      synth: new CodeBuildStep('Synth', {
        commands: ['asdf'],
        input: cdkp.CodePipelineSource.gitHub('test/test', 'main'),
        primaryOutputDirectory: 'cdk.out',
        buildEnvironment: {
          computeType: cbuild.ComputeType.LARGE,
        },
      }),
    }));

    const hash4 = modernSynthWithAction(() => ({
      env: {
        xyz: 'SOME-VALUE',
      },
    }));

    expect(hash1).toEqual(hash1prime);

    expect(hash1).not.toEqual(hash2);
    expect(hash1).not.toEqual(hash3);
    expect(hash1).not.toEqual(hash4);
    expect(hash2).not.toEqual(hash3);
    expect(hash2).not.toEqual(hash4);
    expect(hash3).not.toEqual(hash4);
  });

  // eslint-disable-next-line max-len
  function legacySynthWithAction(cb: (sourceArtifact: codepipeline.Artifact, cloudAssemblyArtifact: codepipeline.Artifact) => codepipeline.IAction) {
    const _app = new TestApp({ outdir: OUTDIR });
    const _pipelineStack = new Stack(_app, 'PipelineStack', { env: PIPELINE_ENV });
    const _sourceArtifact = new codepipeline.Artifact();
    const _cloudAssemblyArtifact = new codepipeline.Artifact('CloudAsm');

    new LegacyTestGitHubNpmPipeline(_pipelineStack, 'Cdk', {
      sourceArtifact: _sourceArtifact,
      cloudAssemblyArtifact: _cloudAssemblyArtifact,
      synthAction: cb(_sourceArtifact, _cloudAssemblyArtifact),
    });

    return captureProjectConfigHash(_pipelineStack);
  }

  function modernSynthWithAction(cb: () => ModernTestGitHubNpmPipelineProps) {
    const _app = new TestApp({ outdir: OUTDIR });
    const _pipelineStack = new Stack(_app, 'PipelineStack', { env: PIPELINE_ENV });

    new ModernTestGitHubNpmPipeline(_pipelineStack, 'Cdk', cb());

    return captureProjectConfigHash(_pipelineStack);
  }

  function captureProjectConfigHash(_pipelineStack: Stack) {
    const theHash = Capture.aString();
    expect(_pipelineStack).toHaveResourceLike('AWS::CodePipeline::Pipeline', {
      Stages: arrayWith({
        Name: 'Build',
        Actions: [
          objectLike({
            Name: 'Synth',
            Configuration: objectLike({
              EnvironmentVariables: encodedJson([
                {
                  name: '_PROJECT_CONFIG_HASH',
                  type: 'PLAINTEXT',
                  value: theHash.capture(),
                },
              ]),
            }),
          }),
        ],
      }),
    });

    return theHash.capturedValue;
  }
});

behavior('Synth CodeBuild project role can be granted permissions', (suite) => {
  let bucket: s3.IBucket;
  beforeEach(() => {
    bucket = s3.Bucket.fromBucketArn(pipelineStack, 'Bucket', 'arn:aws:s3:::ThisParticularBucket');
  });


  suite.legacy(() => {
    // GIVEN
    const synthAction = cdkp.SimpleSynthAction.standardNpmSynth({
      sourceArtifact,
      cloudAssemblyArtifact,
    });
    new LegacyTestGitHubNpmPipeline(pipelineStack, 'Cdk', {
      sourceArtifact,
      cloudAssemblyArtifact,
      synthAction,
    });

    // WHEN
    bucket.grantRead(synthAction);

    THEN_codePipelineExpectation();
  });

  suite.modern(() => {
    // GIVEN
    const pipe = new ModernTestGitHubNpmPipeline(pipelineStack, 'Cdk');
    pipe.buildPipeline();

    // WHEN
    bucket.grantRead(pipe.synthProject);

    THEN_codePipelineExpectation();
  });

  function THEN_codePipelineExpectation() {
    // THEN
    expect(pipelineStack).toHaveResourceLike('AWS::IAM::Policy', {
      PolicyDocument: {
        Statement: arrayWith(deepObjectLike({
          Action: ['s3:GetObject*', 's3:GetBucket*', 's3:List*'],
          Resource: ['arn:aws:s3:::ThisParticularBucket', 'arn:aws:s3:::ThisParticularBucket/*'],
        })),
      },
    });
  }
});

behavior('Synth can reference an imported ECR repo', (suite) => {
  // Repro from https://github.com/aws/aws-cdk/issues/10535

  suite.legacy(() => {
    // WHEN
    new LegacyTestGitHubNpmPipeline(pipelineStack, 'Cdk', {
      sourceArtifact,
      cloudAssemblyArtifact,
      synthAction: cdkp.SimpleSynthAction.standardNpmSynth({
        sourceArtifact,
        cloudAssemblyArtifact,
        environment: {
          buildImage: cbuild.LinuxBuildImage.fromEcrRepository(
            ecr.Repository.fromRepositoryName(pipelineStack, 'ECRImage', 'my-repo-name'),
          ),
        },
      }),
    });

    // THEN -- no exception (necessary for linter)
    expect(true).toBeTruthy();
  });

  suite.modern(() => {
    new ModernTestGitHubNpmPipeline(pipelineStack, 'Cdk', {
      synth: new cdkp.CodeBuildStep('Synth', {
        commands: ['build'],
        input: cdkp.CodePipelineSource.gitHub('test/test', 'main'),
        primaryOutputDirectory: 'cdk.out',
        buildEnvironment: {
          buildImage: cbuild.LinuxBuildImage.fromEcrRepository(
            ecr.Repository.fromRepositoryName(pipelineStack, 'ECRImage', 'my-repo-name'),
          ),
        },
      }),
    });

    // THEN -- no exception (necessary for linter)
    expect(true).toBeTruthy();
  });
});

behavior('CodeBuild: Can specify additional policy statements', (suite) => {
  suite.legacy(() => {
    // WHEN
    new LegacyTestGitHubNpmPipeline(pipelineStack, 'Cdk', {
      sourceArtifact,
      cloudAssemblyArtifact,
      synthAction: cdkp.SimpleSynthAction.standardNpmSynth({
        sourceArtifact,
        cloudAssemblyArtifact,
        rolePolicyStatements: [
          new iam.PolicyStatement({
            actions: ['codeartifact:*', 'sts:GetServiceBearerToken'],
            resources: ['arn:my:arn'],
          }),
        ],
      }),
    });

    THEN_codePipelineExpectation();
  });

  suite.modern(() => {
    // WHEN
    new ModernTestGitHubNpmPipeline(pipelineStack, 'Cdk', {
      synth: new cdkp.CodeBuildStep('Synth', {
        input: cdkp.CodePipelineSource.gitHub('test/test', 'main'),
        primaryOutputDirectory: '.',
        commands: ['synth'],
        rolePolicyStatements: [
          new iam.PolicyStatement({
            actions: ['codeartifact:*', 'sts:GetServiceBearerToken'],
            resources: ['arn:my:arn'],
          }),
        ],
      }),
    });

    THEN_codePipelineExpectation();
  });

  function THEN_codePipelineExpectation() {
    expect(pipelineStack).toHaveResourceLike('AWS::IAM::Policy', {
      PolicyDocument: {
        Statement: arrayWith(deepObjectLike({
          Action: [
            'codeartifact:*',
            'sts:GetServiceBearerToken',
          ],
          Resource: 'arn:my:arn',
        })),
      },
    });
  }
});

behavior('Multiple input sources in side-by-side directories', (suite) => {
  // Legacy API does not support this
  suite.doesNotApply.legacy();

  suite.modern(() => {
    // WHEN
    new ModernTestGitHubNpmPipeline(pipelineStack, 'Cdk', {
<<<<<<< HEAD
      synth: new cdkp.ShellStep('Synth', {
        input: cdkp.CodePipelineSource.gitHub('test/test'),
        commands: ['false'],
        additionalInputs: {
          '../sibling': cdkp.CodePipelineSource.gitHub('foo/bar'),
          'sub': new cdkp.ShellStep('Prebuild', {
            input: cdkp.CodePipelineSource.gitHub('pre/build'),
=======
      synth: new cdkp.ScriptStep('Synth', {
        input: cdkp.CodePipelineSource.gitHub('test/test', 'main'),
        commands: ['false'],
        additionalInputs: {
          '../sibling': cdkp.CodePipelineSource.gitHub('foo/bar', 'main'),
          'sub': new cdkp.ScriptStep('Prebuild', {
            input: cdkp.CodePipelineSource.gitHub('pre/build', 'main'),
>>>>>>> fbb86af9
            commands: ['true'],
            primaryOutputDirectory: 'built',
          }),
        },
      }),
    });

    expect(pipelineStack).toHaveResourceLike('AWS::CodePipeline::Pipeline', {
      Stages: arrayWith(
        {
          Name: 'Source',
          Actions: [
            objectLike({ Configuration: objectLike({ Repo: 'bar' }) }),
            objectLike({ Configuration: objectLike({ Repo: 'build' }) }),
            objectLike({ Configuration: objectLike({ Repo: 'test' }) }),
          ],
        },
        {
          Name: 'Build',
          Actions: [
            objectLike({ Name: 'Prebuild', RunOrder: 1 }),
            objectLike({
              Name: 'Synth',
              RunOrder: 2,
              InputArtifacts: [
                // 3 input artifacts
                anything(),
                anything(),
                anything(),
              ],
            }),
          ],
        },
      ),
    });

    expect(pipelineStack).toHaveResourceLike('AWS::CodeBuild::Project', {
      Source: {
        BuildSpec: encodedJson(deepObjectLike({
          phases: {
            install: {
              commands: [
                'ln -s "$CODEBUILD_SRC_DIR_foo_bar_Source" "../sibling"',
                'ln -s "$CODEBUILD_SRC_DIR_Prebuild_Output" "sub"',
              ],
            },
            build: {
              commands: [
                'false',
              ],
            },
          },
        })),
      },
    });
  });
});<|MERGE_RESOLUTION|>--- conflicted
+++ resolved
@@ -490,13 +490,8 @@
 
   suite.modern(() => {
     // WHEN
-<<<<<<< HEAD
     const synth = new cdkp.ShellStep('Synth', {
-      input: cdkp.CodePipelineSource.gitHub('test/test'),
-=======
-    const synth = new cdkp.ScriptStep('Synth', {
       input: cdkp.CodePipelineSource.gitHub('test/test', 'main'),
->>>>>>> fbb86af9
       commands: ['cdk synth'],
     });
     synth.addOutputDirectory('test');
@@ -890,23 +885,13 @@
   suite.modern(() => {
     // WHEN
     new ModernTestGitHubNpmPipeline(pipelineStack, 'Cdk', {
-<<<<<<< HEAD
       synth: new cdkp.ShellStep('Synth', {
-        input: cdkp.CodePipelineSource.gitHub('test/test'),
-        commands: ['false'],
-        additionalInputs: {
-          '../sibling': cdkp.CodePipelineSource.gitHub('foo/bar'),
-          'sub': new cdkp.ShellStep('Prebuild', {
-            input: cdkp.CodePipelineSource.gitHub('pre/build'),
-=======
-      synth: new cdkp.ScriptStep('Synth', {
         input: cdkp.CodePipelineSource.gitHub('test/test', 'main'),
         commands: ['false'],
         additionalInputs: {
           '../sibling': cdkp.CodePipelineSource.gitHub('foo/bar', 'main'),
-          'sub': new cdkp.ScriptStep('Prebuild', {
+          'sub': new cdkp.ShellStep('Prebuild', {
             input: cdkp.CodePipelineSource.gitHub('pre/build', 'main'),
->>>>>>> fbb86af9
             commands: ['true'],
             primaryOutputDirectory: 'built',
           }),
