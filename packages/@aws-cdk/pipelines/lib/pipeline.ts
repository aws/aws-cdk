import * as path from 'path';
import * as codepipeline from '@aws-cdk/aws-codepipeline';
import * as ec2 from '@aws-cdk/aws-ec2';
import * as iam from '@aws-cdk/aws-iam';
import { Annotations, App, Aws, CfnOutput, PhysicalName, Stack, Stage } from '@aws-cdk/core';
import { Construct } from 'constructs';
import { AssetType, DeployCdkStackAction, PublishAssetsAction, UpdatePipelineAction } from './actions';
import { appOf, assemblyBuilderOf } from './private/construct-internals';
import { AddStageOptions, AssetPublishingCommand, CdkStage, StackOutput } from './stage';

// v2 - keep this import as a separate section to reduce merge conflict when forward merging with the v2 branch.
// eslint-disable-next-line
import { Construct as CoreConstruct } from '@aws-cdk/core';

const CODE_BUILD_LENGTH_LIMIT = 100;
/**
 * Properties for a CdkPipeline
 */
export interface CdkPipelineProps {
  /**
   * The CodePipeline action used to retrieve the CDK app's source
   *
   * @default - Required unless `codePipeline` is given
   */
  readonly sourceAction?: codepipeline.IAction;

  /**
   * The CodePipeline action build and synthesis step of the CDK app
   *
   * @default - Required unless `codePipeline` or `sourceAction` is given
   */
  readonly synthAction?: codepipeline.IAction;

  /**
   * The artifact you have defined to be the artifact to hold the cloudAssemblyArtifact for the synth action
   */
  readonly cloudAssemblyArtifact: codepipeline.Artifact;

  /**
   * Existing CodePipeline to add deployment stages to
   *
   * Use this if you want more control over the CodePipeline that gets created.
   * You can choose to not pass this value, in which case a new CodePipeline is
   * created with default settings.
   *
   * If you pass an existing CodePipeline, it should should have been created
   * with `restartExecutionOnUpdate: true`.
   *
   * [disable-awslint:ref-via-interface]
   *
   * @default - A new CodePipeline is automatically generated
   */
  readonly codePipeline?: codepipeline.Pipeline;

  /**
   * Name of the pipeline
   *
   * Can only be set if `codePipeline` is not set.
   *
   * @default - A name is automatically generated
   */
  readonly pipelineName?: string;

  /**
   * Create KMS keys for cross-account deployments
   *
   * This controls whether the pipeline is enabled for cross-account deployments.
   *
   * Can only be set if `codePipeline` is not set.
   *
   * By default cross-account deployments are enabled, but this feature requires
   * that KMS Customer Master Keys are created which have a cost of $1/month.
   *
   * If you do not need cross-account deployments, you can set this to `false` to
   * not create those keys and save on that cost (the artifact bucket will be
   * encrypted with an AWS-managed key). However, cross-account deployments will
   * no longer be possible.
   *
   * @default true
   */
  readonly crossAccountKeys?: boolean;
  // @deprecated(v2): switch to default false

  /**
   * CDK CLI version to use in pipeline
   *
   * Some Actions in the pipeline will download and run a version of the CDK
   * CLI. Specify the version here.
   *
   * @default - Latest version
   */
  readonly cdkCliVersion?: string;

  /**
   * The VPC where to execute the CdkPipeline actions.
   *
   * @default - No VPC
   */
  readonly vpc?: ec2.IVpc;

  /**
   * Which subnets to use.
   *
   * Only used if 'vpc' is supplied.
   *
   * @default - All private subnets.
   */
  readonly subnetSelection?: ec2.SubnetSelection;

  /**
   * Whether the pipeline will update itself
   *
   * This needs to be set to `true` to allow the pipeline to reconfigure
   * itself when assets or stages are being added to it, and `true` is the
   * recommended setting.
   *
   * You can temporarily set this to `false` while you are iterating
   * on the pipeline itself and prefer to deploy changes using `cdk deploy`.
   *
   * @default true
   */
  readonly selfMutating?: boolean;

  /**
<<<<<<< HEAD
   * Whether this pipeline creates one asset upload action per asset type or one asset upload per asset
   *
   * @default false
   */
  readonly singlePublisherPerType?: boolean;
=======
   * Whether the pipeline needs to build Docker images in the UpdatePipeline stage.
   *
   * If the UpdatePipeline stage tries to build a Docker image and this flag is not
   * set to `true`, the build step will run in non-privileged mode and consequently
   * will fail with a message like:
   *
   * > Cannot connect to the Docker daemon at unix:///var/run/docker.sock.
   * > Is the docker daemon running?
   *
   * This flag has an effect only if `selfMutating` is also `true`.
   *
   * @default - false
   */
  readonly supportDockerAssets?: boolean;
>>>>>>> a7a9c984
}

/**
 * A Pipeline to deploy CDK apps
 *
 * Defines an AWS CodePipeline-based Pipeline to deploy CDK applications.
 *
 * Automatically manages the following:
 *
 * - Stack dependency order.
 * - Asset publishing.
 * - Keeping the pipeline up-to-date as the CDK apps change.
 * - Using stack outputs later on in the pipeline.
 */
export class CdkPipeline extends CoreConstruct {
  private readonly _pipeline: codepipeline.Pipeline;
  private readonly _assets: AssetPublishing;
  private readonly _stages: CdkStage[] = [];
  private readonly _outputArtifacts: Record<string, codepipeline.Artifact> = {};
  private readonly _cloudAssemblyArtifact: codepipeline.Artifact;

  constructor(scope: Construct, id: string, props: CdkPipelineProps) {
    super(scope, id);

    if (!App.isApp(this.node.root)) {
      throw new Error('CdkPipeline must be created under an App');
    }

    this._cloudAssemblyArtifact = props.cloudAssemblyArtifact;
    const pipelineStack = Stack.of(this);

    if (props.codePipeline) {
      if (props.pipelineName) {
        throw new Error('Cannot set \'pipelineName\' if an existing CodePipeline is given using \'codePipeline\'');
      }
      if (props.crossAccountKeys !== undefined) {
        throw new Error('Cannot set \'crossAccountKeys\' if an existing CodePipeline is given using \'codePipeline\'');
      }

      this._pipeline = props.codePipeline;
    } else {
      this._pipeline = new codepipeline.Pipeline(this, 'Pipeline', {
        pipelineName: props.pipelineName,
        crossAccountKeys: props.crossAccountKeys,
        restartExecutionOnUpdate: true,
      });
    }

    if (props.sourceAction && !props.synthAction) {
      // Because of ordering limitations, you can: bring your own Source, bring your own
      // Both, or bring your own Nothing. You cannot bring your own Build (which because of the
      // current CodePipeline API must go BEFORE what we're adding) and then having us add a
      // Source after it. That doesn't make any sense.
      throw new Error('When passing a \'sourceAction\' you must also pass a \'synthAction\' (or a \'codePipeline\' that already has both)');
    }
    if (!props.sourceAction && (!props.codePipeline || props.codePipeline.stages.length < 1)) {
      throw new Error('You must pass a \'sourceAction\' (or a \'codePipeline\' that already has a Source stage)');
    }

    if (props.sourceAction) {
      this._pipeline.addStage({
        stageName: 'Source',
        actions: [props.sourceAction],
      });
    }

    if (props.synthAction) {
      this._pipeline.addStage({
        stageName: 'Build',
        actions: [props.synthAction],
      });
    }

    if (props.selfMutating ?? true) {
      this._pipeline.addStage({
        stageName: 'UpdatePipeline',
        actions: [new UpdatePipelineAction(this, 'UpdatePipeline', {
          cloudAssemblyInput: this._cloudAssemblyArtifact,
          pipelineStackHierarchicalId: pipelineStack.node.path,
          cdkCliVersion: props.cdkCliVersion,
          projectName: maybeSuffix(props.pipelineName, '-selfupdate'),
          privileged: props.supportDockerAssets,
        })],
      });
    }

    this._assets = new AssetPublishing(this, 'Assets', {
      cloudAssemblyInput: this._cloudAssemblyArtifact,
      cdkCliVersion: props.cdkCliVersion,
      pipeline: this._pipeline,
      projectName: maybeSuffix(props.pipelineName, '-publish'),
      vpc: props.vpc,
      subnetSelection: props.subnetSelection,
      singlePublisherPerType: props.singlePublisherPerType,
    });
  }

  /**
   * The underlying CodePipeline object
   *
   * You can use this to add more Stages to the pipeline, or Actions
   * to Stages.
   */
  public get codePipeline(): codepipeline.Pipeline {
    return this._pipeline;
  }

  /**
   * Access one of the pipeline's stages by stage name
   *
   * You can use this to add more Actions to a stage.
   */
  public stage(stageName: string): codepipeline.IStage {
    return this._pipeline.stage(stageName);
  }

  /**
   * Add pipeline stage that will deploy the given application stage
   *
   * The application construct should subclass `Stage` and can contain any
   * number of `Stacks` inside it that may have dependency relationships
   * on one another.
   *
   * All stacks in the application will be deployed in the appropriate order,
   * and all assets found in the application will be added to the asset
   * publishing stage.
   */
  public addApplicationStage(appStage: Stage, options: AddStageOptions = {}): CdkStage {
    const stage = this.addStage(appStage.stageName);
    stage.addApplication(appStage, options);
    return stage;
  }

  /**
   * Add a new, empty stage to the pipeline
   *
   * Prefer to use `addApplicationStage` if you are intended to deploy a CDK
   * application, but you can use this method if you want to add other kinds of
   * Actions to a pipeline.
   */
  public addStage(stageName: string) {
    const pipelineStage = this._pipeline.addStage({
      stageName,
    });

    const stage = new CdkStage(this, stageName, {
      cloudAssemblyArtifact: this._cloudAssemblyArtifact,
      pipelineStage,
      stageName,
      host: {
        publishAsset: this._assets.addPublishAssetAction.bind(this._assets),
        stackOutputArtifact: (artifactId) => this._outputArtifacts[artifactId],
      },
    });
    this._stages.push(stage);
    return stage;
  }

  /**
   * Get the StackOutput object that holds this CfnOutput's value in this pipeline
   *
   * `StackOutput` can be used in validation actions later in the pipeline.
   */
  public stackOutput(cfnOutput: CfnOutput): StackOutput {
    const stack = Stack.of(cfnOutput);

    if (!this._outputArtifacts[stack.artifactId]) {
      // We should have stored the ArtifactPath in the map, but its Artifact
      // property isn't publicly readable...
      const artifactName = `${stack.artifactId}_Outputs`;
      const compactName = artifactName.slice(artifactName.length - Math.min(artifactName.length, CODE_BUILD_LENGTH_LIMIT));
      this._outputArtifacts[stack.artifactId] = new codepipeline.Artifact(compactName);
    }

    return new StackOutput(this._outputArtifacts[stack.artifactId].atPath('outputs.json'), cfnOutput.logicalId);
  }

  /**
   * Validate that we don't have any stacks violating dependency order in the pipeline
   *
   * Our own convenience methods will never generate a pipeline that does that (although
   * this is a nice verification), but a user can also add the stacks by hand.
   */
  protected validate(): string[] {
    const ret = new Array<string>();

    ret.push(...this.validateDeployOrder());
    ret.push(...this.validateRequestedOutputs());

    return ret;
  }

  /**
   * Return all StackDeployActions in an ordered list
   */
  private get stackActions(): DeployCdkStackAction[] {
    return flatMap(this._pipeline.stages, s => s.actions.filter(isDeployAction));
  }

  private* validateDeployOrder(): IterableIterator<string> {
    const stackActions = this.stackActions;
    for (const stackAction of stackActions) {
      // For every dependency, it must be executed in an action before this one is prepared.
      for (const depId of stackAction.dependencyStackArtifactIds) {
        const depAction = stackActions.find(s => s.stackArtifactId === depId);

        if (depAction === undefined) {
          Annotations.of(this).addWarning(`Stack '${stackAction.stackName}' depends on stack ` +
            `'${depId}', but that dependency is not deployed through the pipeline!`);
        } else if (!(depAction.executeRunOrder < stackAction.prepareRunOrder)) {
          yield `Stack '${stackAction.stackName}' depends on stack ` +
            `'${depAction.stackName}', but is deployed before it in the pipeline!`;
        }
      }
    }
  }

  private* validateRequestedOutputs(): IterableIterator<string> {
    const artifactIds = this.stackActions.map(s => s.stackArtifactId);

    for (const artifactId of Object.keys(this._outputArtifacts)) {
      if (!artifactIds.includes(artifactId)) {
        yield `Trying to use outputs for Stack '${artifactId}', but Stack is not deployed in this pipeline. Add it to the pipeline.`;
      }
    }
  }
}

function isDeployAction(a: codepipeline.IAction): a is DeployCdkStackAction {
  return a instanceof DeployCdkStackAction;
}

function flatMap<A, B>(xs: A[], f: (x: A) => B[]): B[] {
  return Array.prototype.concat([], ...xs.map(f));
}

interface AssetPublishingProps {
  readonly cloudAssemblyInput: codepipeline.Artifact;
  readonly pipeline: codepipeline.Pipeline;
  readonly cdkCliVersion?: string;
  readonly projectName?: string;
  readonly vpc?: ec2.IVpc;
  readonly subnetSelection?: ec2.SubnetSelection;
  readonly singlePublisherPerType?: boolean;
}

/**
 * Add appropriate publishing actions to the asset publishing stage
 */
class AssetPublishing extends CoreConstruct {
  // CodePipelines has a hard limit of 50 actions per stage. See https://github.com/aws/aws-cdk/issues/9353
  private readonly MAX_PUBLISHERS_PER_STAGE = 50;

  private readonly publishers: Record<string, PublishAssetsAction> = {};
  private readonly assetRoles: Record<string, iam.IRole> = {};
  private readonly myCxAsmRoot: string;

  private readonly lastStageBeforePublishing?: codepipeline.IStage;
  private readonly stages: codepipeline.IStage[] = [];
  private readonly pipeline: codepipeline.Pipeline;

  private _fileAssetCtr = 0;
  private _dockerAssetCtr = 0;

  constructor(scope: Construct, id: string, private readonly props: AssetPublishingProps) {
    super(scope, id);
    this.myCxAsmRoot = path.resolve(assemblyBuilderOf(appOf(this)).outdir);

    this.pipeline = this.props.pipeline;
    // Hacks to get access to the innards of Pipeline
    const stages: codepipeline.IStage[] = (this.props.pipeline as any)._stages;
    // Any asset publishing stages will be added directly after the last stage that currently exists.
    this.lastStageBeforePublishing = stages.slice(-1)[0];
  }

  /**
   * Make sure there is an action in the stage to publish the given asset
   *
   * Assets are grouped by asset ID (which represent individual assets) so all assets
   * are published in parallel. For each assets, all destinations are published sequentially
   * so that we can reuse expensive operations between them (mostly: building a Docker image).
   */
  public addPublishAssetAction(command: AssetPublishingCommand) {
    // FIXME: this is silly, we need the relative path here but no easy way to get it
    const relativePath = path.relative(this.myCxAsmRoot, command.assetManifestPath);

    // The path cannot be outside the asm root. I don't really understand how this could ever
    // come to pass, but apparently it has (see https://github.com/aws/aws-cdk/issues/9766).
    // Add a sanity check here so we can catch it more quickly next time.
    if (relativePath.startsWith(`..${path.sep}`)) {
      throw new Error(`The asset manifest (${command.assetManifestPath}) cannot be outside the Cloud Assembly directory (${this.myCxAsmRoot}). Please report this error at https://github.com/aws/aws-cdk/issues to help us debug why this is happening.`);
    }

    // Late-binding here (rather than in the constructor) to prevent creating the role in cases where no asset actions are created.
    if (!this.assetRoles[command.assetType]) {
      this.generateAssetRole(command.assetType);
    }

    const publisherKey = this.props.singlePublisherPerType ? command.assetType.toString() : command.assetId;

    let action = this.publishers[publisherKey];
    if (!action) {
      // Dynamically create new stages as needed, with `MAX_PUBLISHERS_PER_STAGE` assets per stage.
      const stageIndex = this.props.singlePublisherPerType ? 0 :
        Math.floor((this._fileAssetCtr + this._dockerAssetCtr) / this.MAX_PUBLISHERS_PER_STAGE);

      if (!this.props.singlePublisherPerType && stageIndex >= this.stages.length) {
        const previousStage = this.stages.slice(-1)[0] ?? this.lastStageBeforePublishing;
        this.stages.push(this.pipeline.addStage({
          stageName: `Assets${stageIndex > 0 ? stageIndex + 1 : ''}`,
          placement: { justAfter: previousStage },
        }));
      } else if (this.props.singlePublisherPerType && this.stages.length == 0) {
        this.stages.push(this.pipeline.addStage({
          stageName: 'Assets',
          placement: { justAfter: this.lastStageBeforePublishing },
        }));
      }

      // The asset ID would be a logical candidate for the construct path and project names, but if the asset
      // changes it leads to recreation of a number of Role/Policy/Project resources which is slower than
      // necessary. Number sequentially instead.
      //
      // FIXME: The ultimate best solution is probably to generate a single Project per asset type
      // and reuse that for all assets.
      const id = this.props.singlePublisherPerType ?
        command.assetType === AssetType.FILE ? 'FileAsset' : 'DockerAsset' :
        command.assetType === AssetType.FILE ? `FileAsset${++this._fileAssetCtr}` : `DockerAsset${++this._dockerAssetCtr}`;

      // NOTE: It's important that asset changes don't force a pipeline self-mutation.
      // This can cause an infinite loop of updates (see https://github.com/aws/aws-cdk/issues/9080).
      // For that reason, we use the id as the actionName below, rather than the asset hash.
      action = this.publishers[publisherKey] = new PublishAssetsAction(this, id, {
        actionName: id,
        cloudAssemblyInput: this.props.cloudAssemblyInput,
        cdkCliVersion: this.props.cdkCliVersion,
        assetType: command.assetType,
        role: this.assetRoles[command.assetType],
        vpc: this.props.vpc,
        subnetSelection: this.props.subnetSelection,
      });
      this.stages[stageIndex].addAction(action);
    }

    action.addPublishCommand(relativePath, command.assetSelector);
  }

  /**
   * This role is used by both the CodePipeline build action and related CodeBuild project. Consolidating these two
   * roles into one, and re-using across all assets, saves significant size of the final synthesized output.
   * Modeled after the CodePipeline role and 'CodePipelineActionRole' roles.
   * Generates one role per asset type to separate file and Docker/image-based permissions.
   */
  private generateAssetRole(assetType: AssetType) {
    if (this.assetRoles[assetType]) { return this.assetRoles[assetType]; }

    const rolePrefix = assetType === AssetType.DOCKER_IMAGE ? 'Docker' : 'File';
    const assetRole = new iam.Role(this, `${rolePrefix}Role`, {
      roleName: PhysicalName.GENERATE_IF_NEEDED,
      assumedBy: new iam.CompositePrincipal(new iam.ServicePrincipal('codebuild.amazonaws.com'), new iam.AccountPrincipal(Stack.of(this).account)),
    });

    // Logging permissions
    const logGroupArn = Stack.of(this).formatArn({
      service: 'logs',
      resource: 'log-group',
      sep: ':',
      resourceName: '/aws/codebuild/*',
    });
    assetRole.addToPolicy(new iam.PolicyStatement({
      resources: [logGroupArn],
      actions: ['logs:CreateLogGroup', 'logs:CreateLogStream', 'logs:PutLogEvents'],
    }));

    // CodeBuild report groups
    const codeBuildArn = Stack.of(this).formatArn({
      service: 'codebuild',
      resource: 'report-group',
      resourceName: '*',
    });
    assetRole.addToPolicy(new iam.PolicyStatement({
      actions: [
        'codebuild:CreateReportGroup',
        'codebuild:CreateReport',
        'codebuild:UpdateReport',
        'codebuild:BatchPutTestCases',
        'codebuild:BatchPutCodeCoverages',
      ],
      resources: [codeBuildArn],
    }));

    // CodeBuild start/stop
    assetRole.addToPolicy(new iam.PolicyStatement({
      resources: ['*'],
      actions: [
        'codebuild:BatchGetBuilds',
        'codebuild:StartBuild',
        'codebuild:StopBuild',
      ],
    }));

    // Publishing role access
    const rolePattern = assetType === AssetType.DOCKER_IMAGE
      ? 'arn:*:iam::*:role/*-image-publishing-role-*'
      : 'arn:*:iam::*:role/*-file-publishing-role-*';
    assetRole.addToPolicy(new iam.PolicyStatement({
      actions: ['sts:AssumeRole'],
      resources: [rolePattern],
    }));

    // Artifact access
    this.pipeline.artifactBucket.grantRead(assetRole);

    // VPC permissions required for CodeBuild
    // Normally CodeBuild itself takes care of this but we're creating a singleton role so now
    // we need to do this.
    if (this.props.vpc) {
      assetRole.attachInlinePolicy(new iam.Policy(assetRole, 'VpcPolicy', {
        statements: [
          new iam.PolicyStatement({
            resources: [`arn:${Aws.PARTITION}:ec2:${Aws.REGION}:${Aws.ACCOUNT_ID}:network-interface/*`],
            actions: ['ec2:CreateNetworkInterfacePermission'],
            conditions: {
              StringEquals: {
                'ec2:Subnet': this.props.vpc
                  .selectSubnets(this.props.subnetSelection).subnetIds
                  .map(si => `arn:${Aws.PARTITION}:ec2:${Aws.REGION}:${Aws.ACCOUNT_ID}:subnet/${si}`),
                'ec2:AuthorizedService': 'codebuild.amazonaws.com',
              },
            },
          }),
          new iam.PolicyStatement({
            resources: ['*'],
            actions: [
              'ec2:CreateNetworkInterface',
              'ec2:DescribeNetworkInterfaces',
              'ec2:DeleteNetworkInterface',
              'ec2:DescribeSubnets',
              'ec2:DescribeSecurityGroups',
              'ec2:DescribeDhcpOptions',
              'ec2:DescribeVpcs',
            ],
          }),
        ],
      }));
    }

    this.assetRoles[assetType] = assetRole.withoutPolicyUpdates();
    return this.assetRoles[assetType];
  }
}

function maybeSuffix(x: string | undefined, suffix: string): string | undefined {
  if (x === undefined) { return undefined; }
  return `${x}${suffix}`;
}<|MERGE_RESOLUTION|>--- conflicted
+++ resolved
@@ -122,13 +122,12 @@
   readonly selfMutating?: boolean;
 
   /**
-<<<<<<< HEAD
    * Whether this pipeline creates one asset upload action per asset type or one asset upload per asset
    *
    * @default false
    */
   readonly singlePublisherPerType?: boolean;
-=======
+
    * Whether the pipeline needs to build Docker images in the UpdatePipeline stage.
    *
    * If the UpdatePipeline stage tries to build a Docker image and this flag is not
@@ -143,7 +142,6 @@
    * @default - false
    */
   readonly supportDockerAssets?: boolean;
->>>>>>> a7a9c984
 }
 
 /**
