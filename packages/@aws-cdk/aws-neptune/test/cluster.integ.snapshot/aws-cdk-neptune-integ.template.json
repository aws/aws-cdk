{
 "Resources": {
  "VPCB9E5F0B4": {
   "Type": "AWS::EC2::VPC",
   "Properties": {
    "CidrBlock": "10.0.0.0/16",
    "EnableDnsHostnames": true,
    "EnableDnsSupport": true,
    "InstanceTenancy": "default",
    "Tags": [
     {
      "Key": "Name",
      "Value": "aws-cdk-neptune-integ/VPC"
     }
    ]
   }
  },
  "VPCPublicSubnet1SubnetB4246D30": {
   "Type": "AWS::EC2::Subnet",
   "Properties": {
    "VpcId": {
     "Ref": "VPCB9E5F0B4"
    },
    "AvailabilityZone": {
     "Fn::Select": [
      0,
      {
       "Fn::GetAZs": ""
      }
     ]
    },
    "CidrBlock": "10.0.0.0/18",
    "MapPublicIpOnLaunch": true,
    "Tags": [
     {
      "Key": "aws-cdk:subnet-name",
      "Value": "Public"
     },
     {
      "Key": "aws-cdk:subnet-type",
      "Value": "Public"
     },
     {
      "Key": "Name",
      "Value": "aws-cdk-neptune-integ/VPC/PublicSubnet1"
     }
    ]
   }
  },
  "VPCPublicSubnet1RouteTableFEE4B781": {
   "Type": "AWS::EC2::RouteTable",
   "Properties": {
    "VpcId": {
     "Ref": "VPCB9E5F0B4"
    },
    "Tags": [
     {
      "Key": "Name",
      "Value": "aws-cdk-neptune-integ/VPC/PublicSubnet1"
     }
    ]
   }
  },
  "VPCPublicSubnet1RouteTableAssociation0B0896DC": {
   "Type": "AWS::EC2::SubnetRouteTableAssociation",
   "Properties": {
    "RouteTableId": {
     "Ref": "VPCPublicSubnet1RouteTableFEE4B781"
    },
    "SubnetId": {
     "Ref": "VPCPublicSubnet1SubnetB4246D30"
    }
   }
  },
  "VPCPublicSubnet1DefaultRoute91CEF279": {
   "Type": "AWS::EC2::Route",
   "Properties": {
    "RouteTableId": {
     "Ref": "VPCPublicSubnet1RouteTableFEE4B781"
    },
    "DestinationCidrBlock": "0.0.0.0/0",
    "GatewayId": {
     "Ref": "VPCIGWB7E252D3"
    }
   },
   "DependsOn": [
    "VPCVPCGW99B986DC"
   ]
  },
  "VPCPublicSubnet1EIP6AD938E8": {
   "Type": "AWS::EC2::EIP",
   "Properties": {
    "Domain": "vpc",
    "Tags": [
     {
      "Key": "Name",
      "Value": "aws-cdk-neptune-integ/VPC/PublicSubnet1"
     }
    ]
   }
  },
  "VPCPublicSubnet1NATGatewayE0556630": {
   "Type": "AWS::EC2::NatGateway",
   "Properties": {
    "SubnetId": {
     "Ref": "VPCPublicSubnet1SubnetB4246D30"
    },
    "AllocationId": {
     "Fn::GetAtt": [
      "VPCPublicSubnet1EIP6AD938E8",
      "AllocationId"
     ]
    },
    "Tags": [
     {
      "Key": "Name",
      "Value": "aws-cdk-neptune-integ/VPC/PublicSubnet1"
     }
    ]
   },
   "DependsOn": [
    "VPCPublicSubnet1DefaultRoute91CEF279",
    "VPCPublicSubnet1RouteTableAssociation0B0896DC"
   ]
  },
  "VPCPublicSubnet2Subnet74179F39": {
   "Type": "AWS::EC2::Subnet",
   "Properties": {
    "VpcId": {
     "Ref": "VPCB9E5F0B4"
    },
    "AvailabilityZone": {
     "Fn::Select": [
      1,
      {
       "Fn::GetAZs": ""
      }
     ]
    },
    "CidrBlock": "10.0.64.0/18",
    "MapPublicIpOnLaunch": true,
    "Tags": [
     {
      "Key": "aws-cdk:subnet-name",
      "Value": "Public"
     },
     {
      "Key": "aws-cdk:subnet-type",
      "Value": "Public"
     },
     {
      "Key": "Name",
      "Value": "aws-cdk-neptune-integ/VPC/PublicSubnet2"
     }
    ]
   }
  },
  "VPCPublicSubnet2RouteTable6F1A15F1": {
   "Type": "AWS::EC2::RouteTable",
   "Properties": {
    "VpcId": {
     "Ref": "VPCB9E5F0B4"
    },
    "Tags": [
     {
      "Key": "Name",
      "Value": "aws-cdk-neptune-integ/VPC/PublicSubnet2"
     }
    ]
   }
  },
  "VPCPublicSubnet2RouteTableAssociation5A808732": {
   "Type": "AWS::EC2::SubnetRouteTableAssociation",
   "Properties": {
    "RouteTableId": {
     "Ref": "VPCPublicSubnet2RouteTable6F1A15F1"
    },
    "SubnetId": {
     "Ref": "VPCPublicSubnet2Subnet74179F39"
    }
   }
  },
  "VPCPublicSubnet2DefaultRouteB7481BBA": {
   "Type": "AWS::EC2::Route",
   "Properties": {
    "RouteTableId": {
     "Ref": "VPCPublicSubnet2RouteTable6F1A15F1"
    },
    "DestinationCidrBlock": "0.0.0.0/0",
    "GatewayId": {
     "Ref": "VPCIGWB7E252D3"
    }
   },
   "DependsOn": [
    "VPCVPCGW99B986DC"
   ]
  },
  "VPCPublicSubnet2EIP4947BC00": {
   "Type": "AWS::EC2::EIP",
   "Properties": {
    "Domain": "vpc",
    "Tags": [
     {
      "Key": "Name",
      "Value": "aws-cdk-neptune-integ/VPC/PublicSubnet2"
     }
    ]
   }
  },
  "VPCPublicSubnet2NATGateway3C070193": {
   "Type": "AWS::EC2::NatGateway",
   "Properties": {
    "SubnetId": {
     "Ref": "VPCPublicSubnet2Subnet74179F39"
    },
    "AllocationId": {
     "Fn::GetAtt": [
      "VPCPublicSubnet2EIP4947BC00",
      "AllocationId"
     ]
    },
    "Tags": [
     {
      "Key": "Name",
      "Value": "aws-cdk-neptune-integ/VPC/PublicSubnet2"
     }
    ]
   },
   "DependsOn": [
    "VPCPublicSubnet2DefaultRouteB7481BBA",
    "VPCPublicSubnet2RouteTableAssociation5A808732"
   ]
  },
  "VPCPrivateSubnet1Subnet8BCA10E0": {
   "Type": "AWS::EC2::Subnet",
   "Properties": {
    "VpcId": {
     "Ref": "VPCB9E5F0B4"
    },
    "AvailabilityZone": {
     "Fn::Select": [
      0,
      {
       "Fn::GetAZs": ""
      }
     ]
    },
    "CidrBlock": "10.0.128.0/18",
    "MapPublicIpOnLaunch": false,
    "Tags": [
     {
      "Key": "aws-cdk:subnet-name",
      "Value": "Private"
     },
     {
      "Key": "aws-cdk:subnet-type",
      "Value": "Private"
     },
     {
      "Key": "Name",
      "Value": "aws-cdk-neptune-integ/VPC/PrivateSubnet1"
     }
    ]
   }
  },
  "VPCPrivateSubnet1RouteTableBE8A6027": {
   "Type": "AWS::EC2::RouteTable",
   "Properties": {
    "VpcId": {
     "Ref": "VPCB9E5F0B4"
    },
    "Tags": [
     {
      "Key": "Name",
      "Value": "aws-cdk-neptune-integ/VPC/PrivateSubnet1"
     }
    ]
   }
  },
  "VPCPrivateSubnet1RouteTableAssociation347902D1": {
   "Type": "AWS::EC2::SubnetRouteTableAssociation",
   "Properties": {
    "RouteTableId": {
     "Ref": "VPCPrivateSubnet1RouteTableBE8A6027"
    },
    "SubnetId": {
     "Ref": "VPCPrivateSubnet1Subnet8BCA10E0"
    }
   }
  },
  "VPCPrivateSubnet1DefaultRouteAE1D6490": {
   "Type": "AWS::EC2::Route",
   "Properties": {
    "RouteTableId": {
     "Ref": "VPCPrivateSubnet1RouteTableBE8A6027"
    },
    "DestinationCidrBlock": "0.0.0.0/0",
    "NatGatewayId": {
     "Ref": "VPCPublicSubnet1NATGatewayE0556630"
    }
   }
  },
  "VPCPrivateSubnet2SubnetCFCDAA7A": {
   "Type": "AWS::EC2::Subnet",
   "Properties": {
    "VpcId": {
     "Ref": "VPCB9E5F0B4"
    },
    "AvailabilityZone": {
     "Fn::Select": [
      1,
      {
       "Fn::GetAZs": ""
      }
     ]
    },
    "CidrBlock": "10.0.192.0/18",
    "MapPublicIpOnLaunch": false,
    "Tags": [
     {
      "Key": "aws-cdk:subnet-name",
      "Value": "Private"
     },
     {
      "Key": "aws-cdk:subnet-type",
      "Value": "Private"
     },
     {
      "Key": "Name",
      "Value": "aws-cdk-neptune-integ/VPC/PrivateSubnet2"
     }
    ]
   }
  },
  "VPCPrivateSubnet2RouteTable0A19E10E": {
   "Type": "AWS::EC2::RouteTable",
   "Properties": {
    "VpcId": {
     "Ref": "VPCB9E5F0B4"
    },
    "Tags": [
     {
      "Key": "Name",
      "Value": "aws-cdk-neptune-integ/VPC/PrivateSubnet2"
     }
    ]
   }
  },
  "VPCPrivateSubnet2RouteTableAssociation0C73D413": {
   "Type": "AWS::EC2::SubnetRouteTableAssociation",
   "Properties": {
    "RouteTableId": {
     "Ref": "VPCPrivateSubnet2RouteTable0A19E10E"
    },
    "SubnetId": {
     "Ref": "VPCPrivateSubnet2SubnetCFCDAA7A"
    }
   }
  },
  "VPCPrivateSubnet2DefaultRouteF4F5CFD2": {
   "Type": "AWS::EC2::Route",
   "Properties": {
    "RouteTableId": {
     "Ref": "VPCPrivateSubnet2RouteTable0A19E10E"
    },
    "DestinationCidrBlock": "0.0.0.0/0",
    "NatGatewayId": {
     "Ref": "VPCPublicSubnet2NATGateway3C070193"
    }
   }
  },
  "VPCIGWB7E252D3": {
   "Type": "AWS::EC2::InternetGateway",
   "Properties": {
    "Tags": [
     {
      "Key": "Name",
      "Value": "aws-cdk-neptune-integ/VPC"
     }
    ]
   }
  },
  "VPCVPCGW99B986DC": {
   "Type": "AWS::EC2::VPCGatewayAttachment",
   "Properties": {
    "VpcId": {
     "Ref": "VPCB9E5F0B4"
    },
    "InternetGatewayId": {
     "Ref": "VPCIGWB7E252D3"
    }
   }
  },
  "DbSecurity381C2C15": {
   "Type": "AWS::KMS::Key",
   "Properties": {
    "KeyPolicy": {
     "Statement": [
      {
       "Action": "kms:*",
       "Effect": "Allow",
       "Principal": {
        "AWS": {
         "Fn::Join": [
          "",
          [
           "arn:",
           {
            "Ref": "AWS::Partition"
           },
           ":iam::",
           {
            "Ref": "AWS::AccountId"
           },
           ":root"
          ]
         ]
        }
       },
       "Resource": "*"
      }
     ],
     "Version": "2012-10-17"
    }
   },
   "UpdateReplacePolicy": "Delete",
   "DeletionPolicy": "Delete"
  },
  "ParamsA8366201": {
   "Type": "AWS::Neptune::DBClusterParameterGroup",
   "Properties": {
    "Description": "A nice parameter group",
    "Family": "neptune1",
    "Parameters": {
     "neptune_enable_audit_log": "1",
     "neptune_query_timeout": "100000"
    }
   }
  },
  "DatabaseSubnets3C9252C9": {
   "Type": "AWS::Neptune::DBSubnetGroup",
   "Properties": {
    "DBSubnetGroupDescription": "Subnets for Database database",
    "SubnetIds": [
     {
      "Ref": "VPCPrivateSubnet1Subnet8BCA10E0"
     },
     {
      "Ref": "VPCPrivateSubnet2SubnetCFCDAA7A"
     }
    ]
   }
  },
  "DatabaseSecurityGroup5C91FDCB": {
   "Type": "AWS::EC2::SecurityGroup",
   "Properties": {
    "GroupDescription": "Neptune security group",
    "SecurityGroupEgress": [
     {
      "CidrIp": "0.0.0.0/0",
      "Description": "Allow all outbound traffic by default",
      "IpProtocol": "-1"
     }
    ],
    "VpcId": {
     "Ref": "VPCB9E5F0B4"
    }
   }
  },
  "DatabaseSecurityGroupfrom00000IndirectPortF24F2E03": {
   "Type": "AWS::EC2::SecurityGroupIngress",
   "Properties": {
    "IpProtocol": "tcp",
    "CidrIp": "0.0.0.0/0",
    "Description": "Open to the world",
    "FromPort": {
     "Fn::GetAtt": [
      "DatabaseB269D8BB",
      "Port"
     ]
    },
    "GroupId": {
     "Fn::GetAtt": [
      "DatabaseSecurityGroup5C91FDCB",
      "GroupId"
     ]
    },
    "ToPort": {
     "Fn::GetAtt": [
      "DatabaseB269D8BB",
      "Port"
     ]
    }
   }
  },
  "DatabaseB269D8BB": {
   "Type": "AWS::Neptune::DBCluster",
   "Properties": {
    "DBClusterParameterGroupName": {
     "Ref": "ParamsA8366201"
    },
    "DBSubnetGroupName": {
     "Ref": "DatabaseSubnets3C9252C9"
    },
    "EnableCloudwatchLogsExports": [
     "audit"
    ],
    "KmsKeyId": {
     "Fn::GetAtt": [
      "DbSecurity381C2C15",
      "Arn"
     ]
    },
    "StorageEncrypted": true,
    "VpcSecurityGroupIds": [
     {
      "Fn::GetAtt": [
       "DatabaseSecurityGroup5C91FDCB",
       "GroupId"
      ]
     }
    ]
   },
   "UpdateReplacePolicy": "Delete",
   "DeletionPolicy": "Delete"
  },
  "DatabaseobjectObjectLogRetentionA247AF0C": {
   "Type": "Custom::LogRetention",
   "Properties": {
    "ServiceToken": {
     "Fn::GetAtt": [
      "LogRetentionaae0aa3c5b4d4f87b02d85b201efdd8aFD4BFC8A",
      "Arn"
     ]
    },
    "LogGroupName": {
     "Fn::Join": [
      "",
      [
       "/aws/neptune/",
       {
        "Ref": "DatabaseB269D8BB"
       },
       "/audit"
      ]
     ]
    },
    "RetentionInDays": 30
   }
  },
  "DatabaseInstance1844F58FD": {
   "Type": "AWS::Neptune::DBInstance",
   "Properties": {
    "DBInstanceClass": "db.r5.large",
    "AutoMinorVersionUpgrade": true,
    "DBClusterIdentifier": {
     "Ref": "DatabaseB269D8BB"
    }
   },
   "DependsOn": [
    "VPCPrivateSubnet1DefaultRouteAE1D6490",
    "VPCPrivateSubnet1RouteTableAssociation347902D1",
    "VPCPrivateSubnet2DefaultRouteF4F5CFD2",
    "VPCPrivateSubnet2RouteTableAssociation0C73D413"
   ],
   "UpdateReplacePolicy": "Delete",
   "DeletionPolicy": "Delete"
  },
<<<<<<< HEAD
  "LogRetentionaae0aa3c5b4d4f87b02d85b201efdd8aServiceRole9741ECFB": {
   "Type": "AWS::IAM::Role",
   "Properties": {
    "AssumeRolePolicyDocument": {
     "Statement": [
      {
       "Action": "sts:AssumeRole",
       "Effect": "Allow",
       "Principal": {
        "Service": "lambda.amazonaws.com"
       }
      }
     ],
     "Version": "2012-10-17"
    },
    "ManagedPolicyArns": [
     {
      "Fn::Join": [
       "",
       [
        "arn:",
        {
         "Ref": "AWS::Partition"
        },
        ":iam::aws:policy/service-role/AWSLambdaBasicExecutionRole"
       ]
      ]
     }
    ]
   }
  },
  "LogRetentionaae0aa3c5b4d4f87b02d85b201efdd8aServiceRoleDefaultPolicyADDA7DEB": {
   "Type": "AWS::IAM::Policy",
   "Properties": {
    "PolicyDocument": {
     "Statement": [
      {
       "Action": [
        "logs:DeleteRetentionPolicy",
        "logs:PutRetentionPolicy"
       ],
       "Effect": "Allow",
       "Resource": "*"
      }
     ],
     "Version": "2012-10-17"
    },
    "PolicyName": "LogRetentionaae0aa3c5b4d4f87b02d85b201efdd8aServiceRoleDefaultPolicyADDA7DEB",
    "Roles": [
     {
      "Ref": "LogRetentionaae0aa3c5b4d4f87b02d85b201efdd8aServiceRole9741ECFB"
     }
    ]
   }
  },
  "LogRetentionaae0aa3c5b4d4f87b02d85b201efdd8aFD4BFC8A": {
   "Type": "AWS::Lambda::Function",
   "Properties": {
    "Handler": "index.handler",
    "Runtime": "nodejs14.x",
    "Code": {
     "S3Bucket": {
      "Fn::Sub": "cdk-hnb659fds-assets-${AWS::AccountId}-${AWS::Region}"
     },
     "S3Key": "d01c24641c7d8cb6488393ffceaefff282370a9a522bf9d77b21da73fa257347.zip"
    },
    "Role": {
     "Fn::GetAtt": [
      "LogRetentionaae0aa3c5b4d4f87b02d85b201efdd8aServiceRole9741ECFB",
      "Arn"
     ]
    }
   },
   "DependsOn": [
    "LogRetentionaae0aa3c5b4d4f87b02d85b201efdd8aServiceRoleDefaultPolicyADDA7DEB",
    "LogRetentionaae0aa3c5b4d4f87b02d85b201efdd8aServiceRole9741ECFB"
   ]
=======
  "Alarm7103F465": {
   "Type": "AWS::CloudWatch::Alarm",
   "Properties": {
    "ComparisonOperator": "LessThanThreshold",
    "EvaluationPeriods": 1,
    "Dimensions": [
     {
      "Name": "DBClusterIdentifier",
      "Value": {
       "Ref": "DatabaseB269D8BB"
      }
     }
    ],
    "MetricName": "SparqlRequestsPerSec",
    "Namespace": "AWS/Neptune",
    "Period": 300,
    "Statistic": "Average",
    "Threshold": 1
   }
>>>>>>> 02ed8371
  }
 },
 "Parameters": {
  "BootstrapVersion": {
   "Type": "AWS::SSM::Parameter::Value<String>",
   "Default": "/cdk-bootstrap/hnb659fds/version",
   "Description": "Version of the CDK Bootstrap resources in this environment, automatically retrieved from SSM Parameter Store. [cdk:skip]"
  }
 },
 "Rules": {
  "CheckBootstrapVersion": {
   "Assertions": [
    {
     "Assert": {
      "Fn::Not": [
       {
        "Fn::Contains": [
         [
          "1",
          "2",
          "3",
          "4",
          "5"
         ],
         {
          "Ref": "BootstrapVersion"
         }
        ]
       }
      ]
     },
     "AssertDescription": "CDK bootstrap stack version 6 required. Please run 'cdk bootstrap' with a recent version of the CDK CLI."
    }
   ]
  }
 }
}<|MERGE_RESOLUTION|>--- conflicted
+++ resolved
@@ -566,7 +566,6 @@
    "UpdateReplacePolicy": "Delete",
    "DeletionPolicy": "Delete"
   },
-<<<<<<< HEAD
   "LogRetentionaae0aa3c5b4d4f87b02d85b201efdd8aServiceRole9741ECFB": {
    "Type": "AWS::IAM::Role",
    "Properties": {
@@ -644,7 +643,7 @@
     "LogRetentionaae0aa3c5b4d4f87b02d85b201efdd8aServiceRoleDefaultPolicyADDA7DEB",
     "LogRetentionaae0aa3c5b4d4f87b02d85b201efdd8aServiceRole9741ECFB"
    ]
-=======
+  },
   "Alarm7103F465": {
    "Type": "AWS::CloudWatch::Alarm",
    "Properties": {
@@ -664,7 +663,6 @@
     "Statistic": "Average",
     "Threshold": 1
    }
->>>>>>> 02ed8371
   }
  },
  "Parameters": {
