{
  "name": "@aws-cdk/cfnspec",
  "description": "The CloudFormation resource specification used by @aws-cdk packages",
  "version": "0.28.0",
  "scripts": {
    "update": "cdk-build && /bin/bash build-tools/update.sh",
    "build": "cdk-build && node build-tools/build",
    "set-refkind": "cdk-build && node build-tools/set-refkind",
    "watch": "cdk-watch",
    "pkglint": "pkglint -f",
    "test": "cdk-test",
    "package": "cdk-package"
  },
  "nyc": {
    "statements": 50,
    "lines": 50
  },
  "pkglint": {
    "ignore": true
  },
  "main": "lib/index.js",
  "types": "lib/index.d.ts",
  "devDependencies": {
<<<<<<< HEAD
    "@types/fs-extra": "^5.0.5",
    "@types/md5": "^2.1.33",
    "cdk-build-tools": "^0.27.0",
    "fast-json-patch": "^2.1.0",
    "fs-extra": "^7.0.1",
    "json-diff": "^0.5.4",
    "pkglint": "^0.27.0",
=======
    "@types/fs-extra": "^5.0.4",
    "@types/md5": "^2.1.32",
    "cdk-build-tools": "^0.28.0",
    "fast-json-patch": "^2.0.6",
    "fs-extra": "^7.0.0",
    "json-diff": "^0.3.1",
    "pkglint": "^0.28.0",
>>>>>>> 3ba26228
    "sort-json": "^2.0.0"
  },
  "dependencies": {
    "md5": "^2.2.1"
  },
  "repository": {
    "url": "https://github.com/awslabs/aws-cdk.git",
    "type": "git"
  },
  "license": "Apache-2.0",
  "author": {
    "name": "Amazon Web Services",
    "url": "https://aws.amazon.com",
    "organization": true
  },
  "keywords": [
    "aws",
    "cdk"
  ],
  "homepage": "https://github.com/awslabs/aws-cdk"
}<|MERGE_RESOLUTION|>--- conflicted
+++ resolved
@@ -21,23 +21,13 @@
   "main": "lib/index.js",
   "types": "lib/index.d.ts",
   "devDependencies": {
-<<<<<<< HEAD
     "@types/fs-extra": "^5.0.5",
     "@types/md5": "^2.1.33",
-    "cdk-build-tools": "^0.27.0",
+    "cdk-build-tools": "^0.28.0",
     "fast-json-patch": "^2.1.0",
     "fs-extra": "^7.0.1",
     "json-diff": "^0.5.4",
-    "pkglint": "^0.27.0",
-=======
-    "@types/fs-extra": "^5.0.4",
-    "@types/md5": "^2.1.32",
-    "cdk-build-tools": "^0.28.0",
-    "fast-json-patch": "^2.0.6",
-    "fs-extra": "^7.0.0",
-    "json-diff": "^0.3.1",
     "pkglint": "^0.28.0",
->>>>>>> 3ba26228
     "sort-json": "^2.0.0"
   },
   "dependencies": {
