{
  "name": "@aws-cdk/aws-batch-alpha",
  "version": "0.0.0",
  "private": false,
  "description": "The CDK Construct Library for AWS::Batch",
  "main": "lib/index.js",
  "types": "lib/index.d.ts",
  "jsii": {
    "outdir": "dist",
    "targets": {
      "java": {
        "package": "software.amazon.awscdk.services.batch.alpha",
        "maven": {
          "groupId": "software.amazon.awscdk",
          "artifactId": "batch-alpha"
        }
      },
      "dotnet": {
        "namespace": "Amazon.CDK.AWS.Batch.Alpha",
        "packageId": "Amazon.CDK.AWS.Batch.Alpha",
        "iconUrl": "https://raw.githubusercontent.com/aws/aws-cdk/main/logo/default-256-dark.png"
      },
      "python": {
        "distName": "aws-cdk.aws-batch-alpha",
        "module": "aws_cdk.aws_batch_alpha",
        "classifiers": [
          "Framework :: AWS CDK",
          "Framework :: AWS CDK :: 2"
        ]
      },
      "go": {
        "moduleName": "github.com/aws/aws-cdk-go",
        "packageName": "awscdkbatchalpha"
      }
    },
    "projectReferences": true,
    "metadata": {
      "jsii": {
        "rosetta": {
          "strict": true
        }
      }
    }
  },
  "repository": {
    "type": "git",
    "url": "https://github.com/aws/aws-cdk.git",
    "directory": "packages/@aws-cdk/aws-batch"
  },
  "scripts": {
    "build": "cdk-build",
    "watch": "cdk-watch",
    "lint": "cdk-lint",
    "test": "cdk-test",
    "integ": "integ-runner",
    "pkglint": "pkglint -f",
    "package": "cdk-package",
    "awslint": "cdk-awslint",
    "build+test+package": "yarn build+test && yarn package",
    "build+test": "yarn build && yarn test",
    "compat": "cdk-compat",
    "rosetta:extract": "yarn --silent jsii-rosetta extract",
    "build+extract": "yarn build && yarn rosetta:extract",
    "build+test+extract": "yarn build+test && yarn rosetta:extract"
  },
  "cdk-build": {
    "env": {
      "AWSLINT_BASE_CONSTRUCT": true
    }
  },
  "keywords": [
    "aws",
    "cdk",
    "constructs",
    "batch"
  ],
  "author": {
    "name": "Amazon Web Services",
    "url": "https://aws.amazon.com",
    "organization": true
  },
  "license": "Apache-2.0",
  "devDependencies": {
<<<<<<< HEAD
    "@aws-cdk/assertions": "0.0.0",
    "@aws-cdk/aws-logs": "0.0.0",
=======
>>>>>>> 2bb49bf5
    "@aws-cdk/cdk-build-tools": "0.0.0",
    "@aws-cdk/cfn2ts": "0.0.0",
    "@aws-cdk/integ-runner": "0.0.0",
<<<<<<< HEAD
    "@aws-cdk/integ-tests": "0.0.0",
    "@aws-cdk/pkglint": "0.0.0",
    "@types/jest": "^27.5.2",
    "jest": "^27.5.1"
  },
  "dependencies": {
    "@aws-cdk/aws-ec2": "0.0.0",
    "@aws-cdk/aws-ecr": "0.0.0",
    "@aws-cdk/aws-ecs": "0.0.0",
    "@aws-cdk/aws-efs": "0.0.0",
    "@aws-cdk/aws-eks": "0.0.0",
    "@aws-cdk/aws-iam": "0.0.0",
    "@aws-cdk/aws-secretsmanager": "0.0.0",
    "@aws-cdk/aws-ssm": "0.0.0",
    "@aws-cdk/core": "0.0.0",
    "constructs": "^10.0.0"
=======
    "@aws-cdk/cfn2ts": "0.0.0",
    "@aws-cdk/pkglint": "0.0.0",
    "@types/jest": "^27.5.2",
    "jest": "^27.5.1",
    "aws-cdk-lib": "0.0.0",
    "constructs": "^10.0.0",
    "@aws-cdk/integ-tests-alpha": "0.0.0"
>>>>>>> 2bb49bf5
  },
  "dependencies": {},
  "homepage": "https://github.com/aws/aws-cdk",
  "peerDependencies": {
<<<<<<< HEAD
    "@aws-cdk/aws-ec2": "0.0.0",
    "@aws-cdk/aws-ecr": "0.0.0",
    "@aws-cdk/aws-ecs": "0.0.0",
    "@aws-cdk/aws-efs": "0.0.0",
    "@aws-cdk/aws-eks": "0.0.0",
    "@aws-cdk/aws-iam": "0.0.0",
    "@aws-cdk/aws-secretsmanager": "0.0.0",
    "@aws-cdk/aws-ssm": "0.0.0",
    "@aws-cdk/core": "0.0.0",
=======
    "aws-cdk-lib": "^0.0.0",
>>>>>>> 2bb49bf5
    "constructs": "^10.0.0"
  },
  "engines": {
    "node": ">= 14.15.0"
  },
  "awslint": {
    "exclude": [
      "docs-public-apis:@aws-cdk/aws-batch.TmpfsMountOption.DEFAULTS",
      "docs-public-apis:@aws-cdk/aws-batch.TmpfsMountOption.RO",
      "docs-public-apis:@aws-cdk/aws-batch.TmpfsMountOption.RW",
      "docs-public-apis:@aws-cdk/aws-batch.TmpfsMountOption.SUID",
      "docs-public-apis:@aws-cdk/aws-batch.TmpfsMountOption.NOSUID",
      "docs-public-apis:@aws-cdk/aws-batch.TmpfsMountOption.DEV",
      "docs-public-apis:@aws-cdk/aws-batch.TmpfsMountOption.NODEV",
      "docs-public-apis:@aws-cdk/aws-batch.TmpfsMountOption.EXEC",
      "docs-public-apis:@aws-cdk/aws-batch.TmpfsMountOption.NOEXEC",
      "docs-public-apis:@aws-cdk/aws-batch.TmpfsMountOption.SYNC",
      "docs-public-apis:@aws-cdk/aws-batch.TmpfsMountOption.ASYNC",
      "docs-public-apis:@aws-cdk/aws-batch.TmpfsMountOption.DIRSYNC",
      "docs-public-apis:@aws-cdk/aws-batch.TmpfsMountOption.REMOUNT",
      "docs-public-apis:@aws-cdk/aws-batch.TmpfsMountOption.MAND",
      "docs-public-apis:@aws-cdk/aws-batch.TmpfsMountOption.NOMAND",
      "docs-public-apis:@aws-cdk/aws-batch.TmpfsMountOption.ATIME",
      "docs-public-apis:@aws-cdk/aws-batch.TmpfsMountOption.NOATIME",
      "docs-public-apis:@aws-cdk/aws-batch.TmpfsMountOption.DIRATIME",
      "docs-public-apis:@aws-cdk/aws-batch.TmpfsMountOption.NODIRATIME",
      "docs-public-apis:@aws-cdk/aws-batch.TmpfsMountOption.BIND",
      "docs-public-apis:@aws-cdk/aws-batch.TmpfsMountOption.RBIND",
      "docs-public-apis:@aws-cdk/aws-batch.TmpfsMountOption.UNBINDABLE",
      "docs-public-apis:@aws-cdk/aws-batch.TmpfsMountOption.RUNBINDABLE",
      "docs-public-apis:@aws-cdk/aws-batch.TmpfsMountOption.PRIVATE",
      "docs-public-apis:@aws-cdk/aws-batch.TmpfsMountOption.RPRIVATE",
      "docs-public-apis:@aws-cdk/aws-batch.TmpfsMountOption.SHARED",
      "docs-public-apis:@aws-cdk/aws-batch.TmpfsMountOption.RSHARED",
      "docs-public-apis:@aws-cdk/aws-batch.TmpfsMountOption.SLAVE",
      "docs-public-apis:@aws-cdk/aws-batch.TmpfsMountOption.RSLAVE",
      "docs-public-apis:@aws-cdk/aws-batch.TmpfsMountOption.RELATIME",
      "docs-public-apis:@aws-cdk/aws-batch.TmpfsMountOption.NORELATIME",
      "docs-public-apis:@aws-cdk/aws-batch.TmpfsMountOption.STRICTATIME",
      "docs-public-apis:@aws-cdk/aws-batch.TmpfsMountOption.NOSTRICTATIME",
      "docs-public-apis:@aws-cdk/aws-batch.TmpfsMountOption.MODE",
      "docs-public-apis:@aws-cdk/aws-batch.TmpfsMountOption.UID",
      "docs-public-apis:@aws-cdk/aws-batch.TmpfsMountOption.GID",
      "docs-public-apis:@aws-cdk/aws-batch.TmpfsMountOption.NR_INODES",
      "docs-public-apis:@aws-cdk/aws-batch.TmpfsMountOption.NR_BLOCKS",
      "docs-public-apis:@aws-cdk/aws-batch.TmpfsMountOption.MPOL"
    ]
  },
  "stability": "experimental",
  "maturity": "experimental",
  "awscdkio": {
    "announce": false
  },
  "publishConfig": {
    "tag": "latest"
  },
  "awslint": {
    "exclude": [
      "*:*"
    ]
  },
  "pkglint": {
    "exclude": [
      "naming/package-matches-directory",
      "assert/assert-dependency"
    ]
  }
}<|MERGE_RESOLUTION|>--- conflicted
+++ resolved
@@ -81,32 +81,8 @@
   },
   "license": "Apache-2.0",
   "devDependencies": {
-<<<<<<< HEAD
-    "@aws-cdk/assertions": "0.0.0",
-    "@aws-cdk/aws-logs": "0.0.0",
-=======
->>>>>>> 2bb49bf5
     "@aws-cdk/cdk-build-tools": "0.0.0",
-    "@aws-cdk/cfn2ts": "0.0.0",
     "@aws-cdk/integ-runner": "0.0.0",
-<<<<<<< HEAD
-    "@aws-cdk/integ-tests": "0.0.0",
-    "@aws-cdk/pkglint": "0.0.0",
-    "@types/jest": "^27.5.2",
-    "jest": "^27.5.1"
-  },
-  "dependencies": {
-    "@aws-cdk/aws-ec2": "0.0.0",
-    "@aws-cdk/aws-ecr": "0.0.0",
-    "@aws-cdk/aws-ecs": "0.0.0",
-    "@aws-cdk/aws-efs": "0.0.0",
-    "@aws-cdk/aws-eks": "0.0.0",
-    "@aws-cdk/aws-iam": "0.0.0",
-    "@aws-cdk/aws-secretsmanager": "0.0.0",
-    "@aws-cdk/aws-ssm": "0.0.0",
-    "@aws-cdk/core": "0.0.0",
-    "constructs": "^10.0.0"
-=======
     "@aws-cdk/cfn2ts": "0.0.0",
     "@aws-cdk/pkglint": "0.0.0",
     "@types/jest": "^27.5.2",
@@ -114,24 +90,11 @@
     "aws-cdk-lib": "0.0.0",
     "constructs": "^10.0.0",
     "@aws-cdk/integ-tests-alpha": "0.0.0"
->>>>>>> 2bb49bf5
   },
   "dependencies": {},
   "homepage": "https://github.com/aws/aws-cdk",
   "peerDependencies": {
-<<<<<<< HEAD
-    "@aws-cdk/aws-ec2": "0.0.0",
-    "@aws-cdk/aws-ecr": "0.0.0",
-    "@aws-cdk/aws-ecs": "0.0.0",
-    "@aws-cdk/aws-efs": "0.0.0",
-    "@aws-cdk/aws-eks": "0.0.0",
-    "@aws-cdk/aws-iam": "0.0.0",
-    "@aws-cdk/aws-secretsmanager": "0.0.0",
-    "@aws-cdk/aws-ssm": "0.0.0",
-    "@aws-cdk/core": "0.0.0",
-=======
     "aws-cdk-lib": "^0.0.0",
->>>>>>> 2bb49bf5
     "constructs": "^10.0.0"
   },
   "engines": {
@@ -188,11 +151,6 @@
   "publishConfig": {
     "tag": "latest"
   },
-  "awslint": {
-    "exclude": [
-      "*:*"
-    ]
-  },
   "pkglint": {
     "exclude": [
       "naming/package-matches-directory",
