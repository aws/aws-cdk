--- conflicted
+++ resolved
@@ -24,22 +24,6 @@
       throw new Error(`The supplied lambda Function object must be an instance of Construct`);
     }
 
-<<<<<<< HEAD
-=======
-    // we use the target name as the subscription's. there's no meaning to
-    // subscribing the same queue twice on the same topic.
-    const subscriptionName = topic.node.id + 'Subscription';
-    if (this.fn.node.tryFindChild(subscriptionName)) {
-      throw new Error(`A subscription between the topic ${topic.node.id} and the lambda ${this.fn.node.id} already exists`);
-    }
-
-    new sns.Subscription(this.fn, subscriptionName, {
-      topic,
-      endpoint: this.fn.functionArn,
-      protocol: sns.SubscriptionProtocol.LAMBDA,
-    });
-
->>>>>>> c1c43bf2
     this.fn.addPermission(topic.node.id, {
       sourceArn: topic.topicArn,
       principal: new iam.ServicePrincipal('sns.amazonaws.com'),
@@ -48,7 +32,7 @@
     return {
       subscriberId: this.fn.node.id,
       endpoint: this.fn.functionArn,
-      protocol: sns.SubscriptionProtocol.Lambda,
+      protocol: sns.SubscriptionProtocol.LAMBDA,
       filterPolicy: this.props.filterPolicy,
     };
   }
