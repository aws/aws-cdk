--- conflicted
+++ resolved
@@ -1107,11 +1107,7 @@
             },
             "constructInfo": {
               "fqn": "constructs.Construct",
-<<<<<<< HEAD
-              "version": "10.1.249"
-=======
               "version": "10.1.264"
->>>>>>> 294adb0a
             }
           },
           "AWS679f53fac002430cb0da5b7982bd2287": {
@@ -2327,8 +2323,6 @@
               "version": "0.0.0"
             }
           },
-<<<<<<< HEAD
-=======
           "Cluster_V3_3_2": {
             "id": "Cluster_V3_3_2",
             "path": "aws-cdk-msk-integ/Cluster_V3_3_2",
@@ -2520,7 +2514,6 @@
               "version": "0.0.0"
             }
           },
->>>>>>> 294adb0a
           "BootstrapVersion": {
             "id": "BootstrapVersion",
             "path": "aws-cdk-msk-integ/BootstrapVersion",
@@ -2556,11 +2549,7 @@
                 "path": "MskLogging/DefaultTest/Default",
                 "constructInfo": {
                   "fqn": "constructs.Construct",
-<<<<<<< HEAD
-                  "version": "10.1.249"
-=======
                   "version": "10.1.264"
->>>>>>> 294adb0a
                 }
               },
               "DeployAssert": {
@@ -2580,11 +2569,7 @@
                             "path": "MskLogging/DefaultTest/DeployAssert/AwsApiCallS3listObjectsV2/SdkProvider/AssertionsProvider",
                             "constructInfo": {
                               "fqn": "constructs.Construct",
-<<<<<<< HEAD
-                              "version": "10.1.249"
-=======
                               "version": "10.1.264"
->>>>>>> 294adb0a
                             }
                           }
                         },
@@ -2656,11 +2641,7 @@
                     },
                     "constructInfo": {
                       "fqn": "constructs.Construct",
-<<<<<<< HEAD
-                      "version": "10.1.249"
-=======
                       "version": "10.1.264"
->>>>>>> 294adb0a
                     }
                   },
                   "BootstrapVersion": {
@@ -2702,11 +2683,7 @@
         "path": "Tree",
         "constructInfo": {
           "fqn": "constructs.Construct",
-<<<<<<< HEAD
-          "version": "10.1.249"
-=======
           "version": "10.1.264"
->>>>>>> 294adb0a
         }
       }
     },
