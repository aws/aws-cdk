{
  "name": "@aws-cdk/custom-resources",
  "version": "1.15.0",
  "description": "Constructs for implementing CDK custom resources",
  "main": "lib/index.js",
  "types": "lib/index.d.ts",
  "jsii": {
    "outdir": "dist",
    "targets": {
      "java": {
        "package": "software.amazon.awscdk.customresources",
        "maven": {
          "groupId": "software.amazon.awscdk",
          "artifactId": "cdk-customresources",
          "versionSuffix": ".DEVPREVIEW"
        }
      },
      "dotnet": {
        "namespace": "Amazon.CDK.CustomResources",
        "packageId": "Amazon.CDK.AWS.CustomResources",
        "signAssembly": true,
        "assemblyOriginatorKeyFile": "../../key.snk",
        "versionSuffix": "-devpreview",
        "iconUrl": "https://raw.githubusercontent.com/aws/aws-cdk/master/logo/default-256-dark.png"
      },
      "python": {
        "distName": "aws-cdk.custom-resources",
        "module": "aws_cdk.custom_resources"
      }
    }
  },
  "repository": {
    "type": "git",
    "url": "https://github.com/aws/aws-cdk.git",
    "directory": "packages/@aws-cdk/custom-resources"
  },
  "scripts": {
    "build": "cdk-build",
    "watch": "cdk-watch",
    "lint": "cdk-lint",
    "test": "cdk-test",
    "integ": "cdk-integ",
    "pkglint": "pkglint -f",
    "package": "cdk-package",
    "awslint": "cdk-awslint",
    "cfn2ts": "cfn2ts",
    "build+test+package": "npm run build+test && npm run package",
    "build+test": "npm run build && npm test"
  },
  "cdk-build": {
    "pre": [
<<<<<<< HEAD
      "cp -f node_modules/aws-sdk/apis/metadata.json lib/aws-custom-resource/sdk-api-metadata.json"
=======
      "cp -f $(node -p 'require.resolve(\"aws-sdk/apis/metadata.json\")') lib/sdk-api-metadata.json"
>>>>>>> c31ca27f
    ]
  },
  "keywords": [
    "aws",
    "cdk",
    "constructs",
    "cloudformation",
    "custom-resources",
    "customresources"
  ],
  "author": {
    "name": "Amazon Web Services",
    "url": "https://aws.amazon.com",
    "organization": true
  },
  "license": "Apache-2.0",
  "devDependencies": {
<<<<<<< HEAD
    "@aws-cdk/assert": "1.13.1",
    "@aws-cdk/aws-events": "1.13.1",
    "@aws-cdk/aws-ssm": "1.13.1",
    "@aws-cdk/aws-s3": "1.13.1",
    "@types/aws-lambda": "^8.10.33",
=======
    "@aws-cdk/assert": "1.15.0",
    "@aws-cdk/aws-events": "1.15.0",
    "@aws-cdk/aws-ssm": "1.15.0",
    "@types/aws-lambda": "^8.10.34",
>>>>>>> c31ca27f
    "@types/sinon": "^7.5.0",
    "aws-sdk": "^2.558.0",
    "aws-sdk-mock": "^4.5.0",
    "cdk-build-tools": "^1.15.0",
    "cdk-integ-tools": "^1.15.0",
    "cfn2ts": "^1.15.0",
    "nock": "^11.6.0",
    "pkglint": "^1.15.0",
    "sinon": "^7.5.0"
  },
  "dependencies": {
<<<<<<< HEAD
    "@aws-cdk/aws-cloudformation": "1.13.1",
    "@aws-cdk/aws-iam": "1.13.1",
    "@aws-cdk/aws-lambda": "1.13.1",
    "@aws-cdk/aws-stepfunctions": "1.13.1",
    "@aws-cdk/aws-stepfunctions-tasks": "1.13.1",
    "@aws-cdk/aws-sns": "1.13.1",
    "@aws-cdk/core": "1.13.1"
  },
  "homepage": "https://github.com/aws/aws-cdk",
  "peerDependencies": {
    "@aws-cdk/aws-cloudformation": "1.13.1",
    "@aws-cdk/aws-stepfunctions": "1.13.1",
    "@aws-cdk/aws-stepfunctions-tasks": "1.13.1",
    "@aws-cdk/aws-iam": "1.13.1",
    "@aws-cdk/aws-lambda": "1.13.1",
    "@aws-cdk/aws-sns": "1.13.1",
    "@aws-cdk/core": "1.13.1"
=======
    "@aws-cdk/aws-cloudformation": "1.15.0",
    "@aws-cdk/aws-iam": "1.15.0",
    "@aws-cdk/aws-lambda": "1.15.0",
    "@aws-cdk/aws-sns": "1.15.0",
    "@aws-cdk/core": "1.15.0"
  },
  "homepage": "https://github.com/aws/aws-cdk",
  "peerDependencies": {
    "@aws-cdk/aws-cloudformation": "1.15.0",
    "@aws-cdk/aws-iam": "1.15.0",
    "@aws-cdk/aws-lambda": "1.15.0",
    "@aws-cdk/aws-sns": "1.15.0",
    "@aws-cdk/core": "1.15.0"
>>>>>>> c31ca27f
  },
  "jest": {
    "moduleFileExtensions": [
      "js"
    ],
    "coverageThreshold": {
      "global": {
        "branches": 70,
        "statements": 80
      }
    }
  },  
  "engines": {
    "node": ">= 10.3.0"
  },
  "stability": "experimental",
  "awslint": {
    "exclude": [
      "construct-ctor-props-optional:@aws-cdk/custom-resources.AwsCustomResource",
<<<<<<< HEAD
      "props-physical-name:@aws-cdk/custom-resources.AsyncCustomResourceProps"
=======
      "docs-public-apis:@aws-cdk/custom-resources.AwsCustomResource",
      "docs-public-apis:@aws-cdk/custom-resources.AwsCustomResourceProps",
      "props-default-doc:@aws-cdk/custom-resources.AwsSdkCall.parameters"
>>>>>>> c31ca27f
    ]
  }
}<|MERGE_RESOLUTION|>--- conflicted
+++ resolved
@@ -49,11 +49,7 @@
   },
   "cdk-build": {
     "pre": [
-<<<<<<< HEAD
-      "cp -f node_modules/aws-sdk/apis/metadata.json lib/aws-custom-resource/sdk-api-metadata.json"
-=======
       "cp -f $(node -p 'require.resolve(\"aws-sdk/apis/metadata.json\")') lib/sdk-api-metadata.json"
->>>>>>> c31ca27f
     ]
   },
   "keywords": [
@@ -71,18 +67,11 @@
   },
   "license": "Apache-2.0",
   "devDependencies": {
-<<<<<<< HEAD
-    "@aws-cdk/assert": "1.13.1",
-    "@aws-cdk/aws-events": "1.13.1",
-    "@aws-cdk/aws-ssm": "1.13.1",
-    "@aws-cdk/aws-s3": "1.13.1",
-    "@types/aws-lambda": "^8.10.33",
-=======
     "@aws-cdk/assert": "1.15.0",
     "@aws-cdk/aws-events": "1.15.0",
     "@aws-cdk/aws-ssm": "1.15.0",
+    "@aws-cdk/aws-s3": "1.15.0",
     "@types/aws-lambda": "^8.10.34",
->>>>>>> c31ca27f
     "@types/sinon": "^7.5.0",
     "aws-sdk": "^2.558.0",
     "aws-sdk-mock": "^4.5.0",
@@ -94,39 +83,23 @@
     "sinon": "^7.5.0"
   },
   "dependencies": {
-<<<<<<< HEAD
-    "@aws-cdk/aws-cloudformation": "1.13.1",
-    "@aws-cdk/aws-iam": "1.13.1",
-    "@aws-cdk/aws-lambda": "1.13.1",
-    "@aws-cdk/aws-stepfunctions": "1.13.1",
-    "@aws-cdk/aws-stepfunctions-tasks": "1.13.1",
-    "@aws-cdk/aws-sns": "1.13.1",
-    "@aws-cdk/core": "1.13.1"
-  },
-  "homepage": "https://github.com/aws/aws-cdk",
-  "peerDependencies": {
-    "@aws-cdk/aws-cloudformation": "1.13.1",
-    "@aws-cdk/aws-stepfunctions": "1.13.1",
-    "@aws-cdk/aws-stepfunctions-tasks": "1.13.1",
-    "@aws-cdk/aws-iam": "1.13.1",
-    "@aws-cdk/aws-lambda": "1.13.1",
-    "@aws-cdk/aws-sns": "1.13.1",
-    "@aws-cdk/core": "1.13.1"
-=======
     "@aws-cdk/aws-cloudformation": "1.15.0",
     "@aws-cdk/aws-iam": "1.15.0",
     "@aws-cdk/aws-lambda": "1.15.0",
+    "@aws-cdk/aws-stepfunctions": "1.15.0",
+    "@aws-cdk/aws-stepfunctions-tasks": "1.15.0",
     "@aws-cdk/aws-sns": "1.15.0",
     "@aws-cdk/core": "1.15.0"
   },
   "homepage": "https://github.com/aws/aws-cdk",
   "peerDependencies": {
     "@aws-cdk/aws-cloudformation": "1.15.0",
+    "@aws-cdk/aws-stepfunctions": "1.15.0",
+    "@aws-cdk/aws-stepfunctions-tasks": "1.15.0",
     "@aws-cdk/aws-iam": "1.15.0",
     "@aws-cdk/aws-lambda": "1.15.0",
     "@aws-cdk/aws-sns": "1.15.0",
     "@aws-cdk/core": "1.15.0"
->>>>>>> c31ca27f
   },
   "jest": {
     "moduleFileExtensions": [
@@ -146,13 +119,10 @@
   "awslint": {
     "exclude": [
       "construct-ctor-props-optional:@aws-cdk/custom-resources.AwsCustomResource",
-<<<<<<< HEAD
-      "props-physical-name:@aws-cdk/custom-resources.AsyncCustomResourceProps"
-=======
+      "props-physical-name:@aws-cdk/custom-resources.AsyncCustomResourceProps",
       "docs-public-apis:@aws-cdk/custom-resources.AwsCustomResource",
       "docs-public-apis:@aws-cdk/custom-resources.AwsCustomResourceProps",
       "props-default-doc:@aws-cdk/custom-resources.AwsSdkCall.parameters"
->>>>>>> c31ca27f
     ]
   }
 }