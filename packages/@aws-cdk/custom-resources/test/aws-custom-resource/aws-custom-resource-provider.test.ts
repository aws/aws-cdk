--- conflicted
+++ resolved
@@ -479,7 +479,9 @@
   expect(request.isDone()).toBeTruthy();
 
   expect(() => require.resolve(tmpPath)).not.toThrow();
-<<<<<<< HEAD
+
+  // clean up aws-sdk install
+  await fs.remove(tmpPath);
 });
 
 test('can specify assumedRole', async () => {
@@ -524,9 +526,4 @@
   expect(request.isDone()).toBeTruthy();
 
   sinon.assert.calledWith(assumeRoleFake, { RoleArn: 'role', RoleSessionName: 'CustomResource_SNS_publish' });
-=======
-
-  // clean up aws-sdk install
-  await fs.remove(tmpPath);
->>>>>>> 4de68c0a
 });