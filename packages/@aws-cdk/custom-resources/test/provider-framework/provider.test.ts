--- conflicted
+++ resolved
@@ -1,9 +1,6 @@
 import * as path from 'path';
-<<<<<<< HEAD
+import * as ec2 from '@aws-cdk/aws-ec2';
 import * as iam from '@aws-cdk/aws-iam';
-=======
-import * as ec2 from '@aws-cdk/aws-ec2';
->>>>>>> 77ce45d8
 import * as lambda from '@aws-cdk/aws-lambda';
 import * as logs from '@aws-cdk/aws-logs';
 import { Duration, Stack } from '@aws-cdk/core';
