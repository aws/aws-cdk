import { CustomResource, CustomResourceProvider } from '@aws-cdk/aws-cloudformation';
import * as iam from '@aws-cdk/aws-iam';
import * as lambda from '@aws-cdk/aws-lambda';
import * as cdk from '@aws-cdk/core';
import * as fs from 'fs';
import * as path from 'path';

// don't use "require" since the typescript compiler emits errors since this
// file is not listed in tsconfig.json.
const metadata = JSON.parse(fs.readFileSync(path.join(__dirname, 'sdk-api-metadata.json'), 'utf-8'));

/**
 * AWS SDK service metadata.
 */
export type AwsSdkMetadata = {[key: string]: any};

const awsSdkMetadata: AwsSdkMetadata = metadata;

/**
 * Physical ID of the custom resource.
 */
export class PhysicalResourceId {

  /**
   * Extract the physical resource id from the path (dot notation) to the data in the API call response.
   */
  public static fromResponse(responsePath: string): PhysicalResourceId {
    return new PhysicalResourceId(responsePath, undefined);
  }

  /**
   * Explicit physical resource id.
   */
  public static of(id: string): PhysicalResourceId {
    return new PhysicalResourceId(undefined, id);
  }

  /**
   * @param responsePath Path to a response data element to be used as the physical id.
   * @param id Literal string to be used as the physical id.
   */
  private constructor(public readonly responsePath?: string, public readonly id?: string) { }
}

/**
 * An AWS SDK call.
 */
export interface AwsSdkCall {
  /**
   * The service to call
   *
   * @see https://docs.aws.amazon.com/AWSJavaScriptSDK/latest/index.html
   */
  readonly service: string;

  /**
   * The service action to call
   *
   * @see https://docs.aws.amazon.com/AWSJavaScriptSDK/latest/index.html
   */
  readonly action: string;

  /**
   * The parameters for the service action
   *
   * @default - no paramters
   * @see https://docs.aws.amazon.com/AWSJavaScriptSDK/latest/index.html
   */
  readonly parameters?: any;

  /**
   * The physical resource id of the custom resource for this call.
   * Mandatory for onCreate or onUpdate calls.
   *
   * @default - no physical resource id
   */
  readonly physicalResourceId?: PhysicalResourceId;

  /**
   * The regex pattern to use to catch API errors. The `code` property of the
   * `Error` object will be tested against this pattern. If there is a match an
   * error will not be thrown.
   *
   * @default - do not catch errors
   */
  readonly catchErrorPattern?: string;

  /**
   * API version to use for the service
   *
   * @see https://docs.aws.amazon.com/sdk-for-javascript/v2/developer-guide/locking-api-versions.html
   * @default - use latest available API version
   */
  readonly apiVersion?: string;

  /**
   * The region to send service requests to.
   * **Note: Cross-region operations are generally considered an anti-pattern.**
   * **Consider first deploying a stack in that region.**
   *
   * @default - the region where this custom resource is deployed
   */
  readonly region?: string;

  /**
   * Restrict the data returned by the custom resource to a specific path in
   * the API response. Use this to limit the data returned by the custom
   * resource if working with API calls that could potentially result in custom
   * response objects exceeding the hard limit of 4096 bytes.
   *
   * Example for ECS / updateService: 'service.deploymentConfiguration.maximumPercent'
   *
   * @default - return all data
   */
  readonly outputPath?: string;
}

/**
<<<<<<< HEAD
 * Options for the auto-generation of policies based on the configured SDK calls.
 */
export interface SdkCallsPolicyOptions {

  /**
   * The resources that the calls will have access to.
   *
   * It is best to use specific resource ARN's when possible. However, you can also use `AwsCustomResourcePolicy.ANY_RESOURCE`
   * to allow access to all resources. For example, when `onCreate` is used to create a resource which you don't
   * know the physical name of in advance.
   *
   * Note that will apply to ALL SDK calls.
   */
  readonly resources: string[]

}

/**
 * The IAM Policy that will be applied to the different calls.
 */
export class AwsCustomResourcePolicy {

  /**
   * Use this constant to configure access to any resource.
   */
  public static readonly ANY_RESOURCE = ['*'];

  /**
   * Explicit IAM Policy Statements.
   *
   * @param statements the statements to propagate to the SDK calls.
   */
  public static fromStatements(statements: iam.PolicyStatement[]) {
    return new AwsCustomResourcePolicy(statements, undefined);
  }

  /**
   * Generate IAM Policy Statements from the configured SDK calls.
   *
   * Each SDK call with be translated to an IAM Policy Statement in the form of: `call.service:call.action` (e.g `s3:PutObject`).
   *
   * @param options options for the policy generation
   */
  public static fromSdkCalls(options: SdkCallsPolicyOptions) {
    return new AwsCustomResourcePolicy([], options.resources);
  }

  /**
   * @param statements statements for explicit policy.
   * @param resources resources for auto-generated from SDK calls.
   */
  private constructor(public readonly statements: iam.PolicyStatement[], public readonly resources?: string[]) {}
}

=======
 * Properties for AwsCustomResource.
 *
 * Note that at least onCreate, onUpdate or onDelete must be specified.
 */
>>>>>>> ed6f0b35
export interface AwsCustomResourceProps {
  /**
   * Cloudformation Resource type.
   *
   * @default - Custom::AWS
   */
  readonly resourceType?: string;

  /**
   * The AWS SDK call to make when the resource is created.
   *
   * @default - the call when the resource is updated
   */
  readonly onCreate?: AwsSdkCall;

  /**
   * The AWS SDK call to make when the resource is updated
   *
   * @default - no call
   */
  readonly onUpdate?: AwsSdkCall;

  /**
   * The AWS SDK call to make when the resource is deleted
   *
   * @default - no call
   */
  readonly onDelete?: AwsSdkCall;

  /**
   * The policy to apply to the resource.
   *
   * The custom resource also implements `iam.IGrantable`, making it possible
   * to use the `grantXxx()` methods.
   *
   * As this custom resource uses a singleton Lambda function, it's important
   * to note the that function's role will eventually accumulate the
   * permissions/grants from all resources.
   *
   * @see Policy.fromStatements
   * @see Policy.fromSdkCalls
   */
  readonly policy: AwsCustomResourcePolicy;

  /**
   * The execution role for the Lambda function implementing this custom
   * resource provider. This role will apply to all `AwsCustomResource`
   * instances in the stack. The role must be assumable by the
   * `lambda.amazonaws.com` service principal.
   *
   * @default - a new role is created
   */
  readonly role?: iam.IRole;

  /**
   * The timeout for the Lambda function implementing this custom resource.
   *
   * @default Duration.minutes(2)
   */
  readonly timeout?: cdk.Duration
}

/**
 * Defines a custom resource that is materialized using specific AWS API calls.
 *
 * Use this to bridge any gap that might exist in the CloudFormation Coverage.
 * You can specify exactly which calls are invoked for the 'CREATE', 'UPDATE' and 'DELETE' life cycle events.
 *
 */
export class AwsCustomResource extends cdk.Construct implements iam.IGrantable {
  public readonly grantPrincipal: iam.IPrincipal;

  private readonly customResource: CustomResource;

  // 'props' cannot be optional, even though all its properties are optional.
  // this is because at least one sdk call must be provided.
  constructor(scope: cdk.Construct, id: string, props: AwsCustomResourceProps) {
    super(scope, id);

    if (!props.onCreate && !props.onUpdate && !props.onDelete) {
      throw new Error('At least `onCreate`, `onUpdate` or `onDelete` must be specified.');
    }

    for (const call of [props.onCreate, props.onUpdate]) {
      if (call && !call.physicalResourceId) {
        throw new Error('`physicalResourceId` must be specified for onCreate and onUpdate calls.');
      }
    }

    const provider = new lambda.SingletonFunction(this, 'Provider', {
      code: lambda.Code.fromAsset(path.join(__dirname, 'runtime')),
      runtime: lambda.Runtime.NODEJS_12_X,
      handler: 'index.handler',
      uuid: '679f53fa-c002-430c-b0da-5b7982bd2287',
      lambdaPurpose: 'AWS',
      timeout: props.timeout || cdk.Duration.minutes(2),
      role: props.role,
    });
    this.grantPrincipal = provider.grantPrincipal;

    if (props.policy.statements.length !== 0) {
      // Use custom statements provided by the user
      for (const statement of props.policy.statements) {
        provider.addToRolePolicy(statement);
      }
    } else {
      // Derive statements from AWS SDK calls
      for (const call of [props.onCreate, props.onUpdate, props.onDelete]) {
        if (call) {
          provider.addToRolePolicy(new iam.PolicyStatement({
            actions: [awsSdkToIamAction(call.service, call.action)],
            resources: props.policy.resources
          }));
        }
      }

    }

    const create = props.onCreate || props.onUpdate;
    this.customResource = new CustomResource(this, 'Resource', {
      resourceType: props.resourceType || 'Custom::AWS',
      provider: CustomResourceProvider.fromLambda(provider),
      properties: {
        create: create && encodeBooleans(create),
        update: props.onUpdate && encodeBooleans(props.onUpdate),
        delete: props.onDelete && encodeBooleans(props.onDelete)
      }
    });
  }

  /**
   * Returns response data for the AWS SDK call.
   *
   * Example for S3 / listBucket : 'Buckets.0.Name'
   *
   * Use `Token.asXxx` to encode the returned `Reference` as a specific type or
   * use the convenience `getDataString` for string attributes.
   *
   * @param dataPath the path to the data
   */
  public getData(dataPath: string) {
    return this.customResource.getAtt(dataPath);
  }

  /**
   * Returns response data for the AWS SDK call as string.
   *
   * Example for S3 / listBucket : 'Buckets.0.Name'
   *
   * @param dataPath the path to the data
   */
  public getDataString(dataPath: string): string {
    return this.customResource.getAttString(dataPath);
  }
}

/**
 * Transform SDK service/action to IAM action using metadata from aws-sdk module.
 * Example: CloudWatchLogs with putRetentionPolicy => logs:PutRetentionPolicy
 *
 * TODO: is this mapping correct for all services?
 */
function awsSdkToIamAction(service: string, action: string): string {
  const srv = service.toLowerCase();
  const iamService = (awsSdkMetadata[srv] && awsSdkMetadata[srv].prefix) || srv;
  const iamAction = action.charAt(0).toUpperCase() + action.slice(1);
  return `${iamService}:${iamAction}`;
}

/**
 * Encodes booleans as special strings
 */
function encodeBooleans(object: object) {
  return JSON.parse(JSON.stringify(object), (_k, v) => {
    switch (v) {
      case true:
        return 'TRUE:BOOLEAN';
      case false:
        return 'FALSE:BOOLEAN';
      default:
        return v;
    }
  });
}<|MERGE_RESOLUTION|>--- conflicted
+++ resolved
@@ -116,7 +116,6 @@
 }
 
 /**
-<<<<<<< HEAD
  * Options for the auto-generation of policies based on the configured SDK calls.
  */
 export interface SdkCallsPolicyOptions {
@@ -171,12 +170,11 @@
   private constructor(public readonly statements: iam.PolicyStatement[], public readonly resources?: string[]) {}
 }
 
-=======
+/**
  * Properties for AwsCustomResource.
  *
  * Note that at least onCreate, onUpdate or onDelete must be specified.
  */
->>>>>>> ed6f0b35
 export interface AwsCustomResourceProps {
   /**
    * Cloudformation Resource type.
