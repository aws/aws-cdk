--- conflicted
+++ resolved
@@ -356,16 +356,10 @@
       serviceToken: provider.functionArn,
       pascalCaseProperties: true,
       properties: {
-<<<<<<< HEAD
         create: formatCall(create),
         update: formatCall(props.onUpdate),
         delete: formatCall(props.onDelete),
-=======
-        create: create && encodeBooleans(create),
-        update: props.onUpdate && encodeBooleans(props.onUpdate),
-        delete: props.onDelete && encodeBooleans(props.onDelete),
         installLatestAwsSdk: props.installLatestAwsSdk ?? true,
->>>>>>> 7aad53a2
       },
     });
   }
