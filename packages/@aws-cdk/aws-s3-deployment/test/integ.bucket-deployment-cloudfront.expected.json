{
  "Resources": {
    "Destination3E3DC043D": {
      "Type": "AWS::S3::Bucket",
      "Properties": {
        "Tags": [
          {
            "Key": "aws-cdk:auto-delete-objects",
            "Value": "true"
          },
          {
            "Key": "aws-cdk:cr-owned:4685d093",
            "Value": "true"
          }
        ]
      },
      "UpdateReplacePolicy": "Delete",
      "DeletionPolicy": "Delete"
    },
    "Destination3Policy685DA6C5": {
      "Type": "AWS::S3::BucketPolicy",
      "Properties": {
        "Bucket": {
          "Ref": "Destination3E3DC043D"
        },
        "PolicyDocument": {
          "Statement": [
            {
              "Action": [
                "s3:GetBucket*",
                "s3:List*",
                "s3:DeleteObject*"
              ],
              "Effect": "Allow",
              "Principal": {
                "AWS": {
                  "Fn::GetAtt": [
                    "CustomS3AutoDeleteObjectsCustomResourceProviderRole3B1BD092",
                    "Arn"
                  ]
                }
              },
              "Resource": [
                {
                  "Fn::GetAtt": [
                    "Destination3E3DC043D",
                    "Arn"
                  ]
                },
                {
                  "Fn::Join": [
                    "",
                    [
                      {
                        "Fn::GetAtt": [
                          "Destination3E3DC043D",
                          "Arn"
                        ]
                      },
                      "/*"
                    ]
                  ]
                }
              ]
            }
          ],
          "Version": "2012-10-17"
        }
      }
    },
    "Destination3AutoDeleteObjectsCustomResourceC26EC7B7": {
      "Type": "Custom::S3AutoDeleteObjects",
      "Properties": {
        "ServiceToken": {
          "Fn::GetAtt": [
            "CustomS3AutoDeleteObjectsCustomResourceProviderHandler9D90184F",
            "Arn"
          ]
        },
        "BucketName": {
          "Ref": "Destination3E3DC043D"
        }
      },
      "DependsOn": [
        "Destination3Policy685DA6C5"
      ],
      "UpdateReplacePolicy": "Delete",
      "DeletionPolicy": "Delete"
    },
    "CustomS3AutoDeleteObjectsCustomResourceProviderRole3B1BD092": {
      "Type": "AWS::IAM::Role",
      "Properties": {
        "AssumeRolePolicyDocument": {
          "Version": "2012-10-17",
          "Statement": [
            {
              "Action": "sts:AssumeRole",
              "Effect": "Allow",
              "Principal": {
                "Service": "lambda.amazonaws.com"
              }
            }
          ]
        },
        "ManagedPolicyArns": [
          {
            "Fn::Sub": "arn:${AWS::Partition}:iam::aws:policy/service-role/AWSLambdaBasicExecutionRole"
          }
        ]
      }
    },
    "CustomS3AutoDeleteObjectsCustomResourceProviderHandler9D90184F": {
      "Type": "AWS::Lambda::Function",
      "Properties": {
        "Code": {
          "S3Bucket": {
            "Ref": "AssetParametersbe270bbdebe0851c887569796e3997437cca54ce86893ed94788500448e92824S3Bucket09A62232"
          },
          "S3Key": {
            "Fn::Join": [
              "",
              [
                {
                  "Fn::Select": [
                    0,
                    {
                      "Fn::Split": [
                        "||",
                        {
                          "Ref": "AssetParametersbe270bbdebe0851c887569796e3997437cca54ce86893ed94788500448e92824S3VersionKeyA28118BE"
                        }
                      ]
                    }
                  ]
                },
                {
                  "Fn::Select": [
                    1,
                    {
                      "Fn::Split": [
                        "||",
                        {
                          "Ref": "AssetParametersbe270bbdebe0851c887569796e3997437cca54ce86893ed94788500448e92824S3VersionKeyA28118BE"
                        }
                      ]
                    }
                  ]
                }
              ]
            ]
          }
        },
        "Timeout": 900,
        "MemorySize": 128,
        "Handler": "__entrypoint__.handler",
        "Role": {
          "Fn::GetAtt": [
            "CustomS3AutoDeleteObjectsCustomResourceProviderRole3B1BD092",
            "Arn"
          ]
        },
        "Runtime": "nodejs12.x",
        "Description": {
          "Fn::Join": [
            "",
            [
              "Lambda function for auto-deleting objects in ",
              {
                "Ref": "Destination3E3DC043D"
              },
              " S3 bucket."
            ]
          ]
        }
      },
      "DependsOn": [
        "CustomS3AutoDeleteObjectsCustomResourceProviderRole3B1BD092"
      ]
    },
    "DistributionCFDistribution882A7313": {
      "Type": "AWS::CloudFront::Distribution",
      "Properties": {
        "DistributionConfig": {
          "DefaultCacheBehavior": {
            "AllowedMethods": [
              "GET",
              "HEAD"
            ],
            "CachedMethods": [
              "GET",
              "HEAD"
            ],
            "Compress": true,
            "ForwardedValues": {
              "Cookies": {
                "Forward": "none"
              },
              "QueryString": false
            },
            "TargetOriginId": "origin1",
            "ViewerProtocolPolicy": "redirect-to-https"
          },
          "DefaultRootObject": "index.html",
          "Enabled": true,
          "HttpVersion": "http2",
          "IPV6Enabled": true,
          "Origins": [
            {
              "ConnectionAttempts": 3,
              "ConnectionTimeout": 10,
              "DomainName": {
                "Fn::GetAtt": [
                  "Destination3E3DC043D",
                  "RegionalDomainName"
                ]
              },
              "Id": "origin1",
              "S3OriginConfig": {}
            }
          ],
          "PriceClass": "PriceClass_100",
          "ViewerCertificate": {
            "CloudFrontDefaultCertificate": true
          }
        }
      }
    },
    "DeployWithInvalidationAwsCliLayerDEDD5787": {
      "Type": "AWS::Lambda::LayerVersion",
      "Properties": {
        "Content": {
          "S3Bucket": {
            "Ref": "AssetParameters187e7a21dd5d55d36f1f45007ff6bbc5713cb0866ca86224c0f1f86b3d1e76a0S3Bucket59E5CFEF"
          },
          "S3Key": {
            "Fn::Join": [
              "",
              [
                {
                  "Fn::Select": [
                    0,
                    {
                      "Fn::Split": [
                        "||",
                        {
                          "Ref": "AssetParameters187e7a21dd5d55d36f1f45007ff6bbc5713cb0866ca86224c0f1f86b3d1e76a0S3VersionKey7EE70F5C"
                        }
                      ]
                    }
                  ]
                },
                {
                  "Fn::Select": [
                    1,
                    {
                      "Fn::Split": [
                        "||",
                        {
                          "Ref": "AssetParameters187e7a21dd5d55d36f1f45007ff6bbc5713cb0866ca86224c0f1f86b3d1e76a0S3VersionKey7EE70F5C"
                        }
                      ]
                    }
                  ]
                }
              ]
            ]
          }
        },
        "Description": "/opt/awscli/aws"
      }
    },
    "DeployWithInvalidationCustomResourceE3FF7455": {
      "Type": "Custom::CDKBucketDeployment",
      "Properties": {
        "ServiceToken": {
          "Fn::GetAtt": [
            "CustomCDKBucketDeployment8693BB64968944B69AAFB0CC9EB8756C81C01536",
            "Arn"
          ]
        },
        "SourceBucketNames": [
          {
            "Ref": "AssetParametersfc4481abf279255619ff7418faa5d24456fef3432ea0da59c95542578ff0222eS3Bucket9CD8B20A"
          }
        ],
        "SourceObjectKeys": [
          {
            "Fn::Join": [
              "",
              [
                {
                  "Fn::Select": [
                    0,
                    {
                      "Fn::Split": [
                        "||",
                        {
                          "Ref": "AssetParametersfc4481abf279255619ff7418faa5d24456fef3432ea0da59c95542578ff0222eS3VersionKeyA58D380C"
                        }
                      ]
                    }
                  ]
                },
                {
                  "Fn::Select": [
                    1,
                    {
                      "Fn::Split": [
                        "||",
                        {
                          "Ref": "AssetParametersfc4481abf279255619ff7418faa5d24456fef3432ea0da59c95542578ff0222eS3VersionKeyA58D380C"
                        }
                      ]
                    }
                  ]
                }
              ]
            ]
          }
        ],
        "DestinationBucketName": {
          "Ref": "Destination3E3DC043D"
        },
        "RetainOnDelete": false,
        "Prune": true,
        "DistributionId": {
          "Ref": "DistributionCFDistribution882A7313"
        },
        "DistributionPaths": [
          "/images/*.png"
        ],
        "DestinationBucketArn": {
          "Fn::GetAtt": [
            "Destination3E3DC043D",
            "Arn"
          ]
        }
      },
      "UpdateReplacePolicy": "Delete",
      "DeletionPolicy": "Delete"
    },
    "CustomCDKBucketDeployment8693BB64968944B69AAFB0CC9EB8756CServiceRole89A01265": {
      "Type": "AWS::IAM::Role",
      "Properties": {
        "AssumeRolePolicyDocument": {
          "Statement": [
            {
              "Action": "sts:AssumeRole",
              "Effect": "Allow",
              "Principal": {
                "Service": "lambda.amazonaws.com"
              }
            }
          ],
          "Version": "2012-10-17"
        },
        "ManagedPolicyArns": [
          {
            "Fn::Join": [
              "",
              [
                "arn:",
                {
                  "Ref": "AWS::Partition"
                },
                ":iam::aws:policy/service-role/AWSLambdaBasicExecutionRole"
              ]
            ]
          }
        ]
      }
    },
    "CustomCDKBucketDeployment8693BB64968944B69AAFB0CC9EB8756CServiceRoleDefaultPolicy88902FDF": {
      "Type": "AWS::IAM::Policy",
      "Properties": {
        "PolicyDocument": {
          "Statement": [
            {
              "Action": [
                "s3:GetObject*",
                "s3:GetBucket*",
                "s3:List*"
              ],
              "Effect": "Allow",
              "Resource": [
                {
                  "Fn::Join": [
                    "",
                    [
                      "arn:",
                      {
                        "Ref": "AWS::Partition"
                      },
                      ":s3:::",
                      {
                        "Ref": "AssetParametersfc4481abf279255619ff7418faa5d24456fef3432ea0da59c95542578ff0222eS3Bucket9CD8B20A"
                      }
                    ]
                  ]
                },
                {
                  "Fn::Join": [
                    "",
                    [
                      "arn:",
                      {
                        "Ref": "AWS::Partition"
                      },
                      ":s3:::",
                      {
                        "Ref": "AssetParametersfc4481abf279255619ff7418faa5d24456fef3432ea0da59c95542578ff0222eS3Bucket9CD8B20A"
                      },
                      "/*"
                    ]
                  ]
                }
              ]
            },
            {
              "Action": [
                "s3:GetObject*",
                "s3:GetBucket*",
                "s3:List*",
                "s3:DeleteObject*",
                "s3:PutObject",
                "s3:PutObjectLegalHold",
                "s3:PutObjectRetention",
                "s3:PutObjectTagging",
                "s3:PutObjectVersionTagging",
                "s3:Abort*"
              ],
              "Effect": "Allow",
              "Resource": [
                {
                  "Fn::GetAtt": [
                    "Destination3E3DC043D",
                    "Arn"
                  ]
                },
                {
                  "Fn::Join": [
                    "",
                    [
                      {
                        "Fn::GetAtt": [
                          "Destination3E3DC043D",
                          "Arn"
                        ]
                      },
                      "/*"
                    ]
                  ]
                }
              ]
            },
            {
              "Action": [
                "cloudfront:GetInvalidation",
                "cloudfront:CreateInvalidation"
              ],
              "Effect": "Allow",
              "Resource": "*"
            }
          ],
          "Version": "2012-10-17"
        },
        "PolicyName": "CustomCDKBucketDeployment8693BB64968944B69AAFB0CC9EB8756CServiceRoleDefaultPolicy88902FDF",
        "Roles": [
          {
            "Ref": "CustomCDKBucketDeployment8693BB64968944B69AAFB0CC9EB8756CServiceRole89A01265"
          }
        ]
      }
    },
    "CustomCDKBucketDeployment8693BB64968944B69AAFB0CC9EB8756C81C01536": {
      "Type": "AWS::Lambda::Function",
      "Properties": {
        "Code": {
          "S3Bucket": {
<<<<<<< HEAD
            "Ref": "AssetParameters2232d5d09d584fd3c15d87ee23a03eddebe7cf264a32da547eaf030885478560S3BucketE54BE892"
=======
            "Ref": "AssetParameters4e09e63403b235ffda9db09367996f2d4c9fe1f7aa19b402908d8221614a282eS3BucketC3F9EAA2"
>>>>>>> f8d8fe4e
          },
          "S3Key": {
            "Fn::Join": [
              "",
              [
                {
                  "Fn::Select": [
                    0,
                    {
                      "Fn::Split": [
                        "||",
                        {
<<<<<<< HEAD
                          "Ref": "AssetParameters2232d5d09d584fd3c15d87ee23a03eddebe7cf264a32da547eaf030885478560S3VersionKey66FFBE48"
=======
                          "Ref": "AssetParameters4e09e63403b235ffda9db09367996f2d4c9fe1f7aa19b402908d8221614a282eS3VersionKey030ACBFF"
>>>>>>> f8d8fe4e
                        }
                      ]
                    }
                  ]
                },
                {
                  "Fn::Select": [
                    1,
                    {
                      "Fn::Split": [
                        "||",
                        {
<<<<<<< HEAD
                          "Ref": "AssetParameters2232d5d09d584fd3c15d87ee23a03eddebe7cf264a32da547eaf030885478560S3VersionKey66FFBE48"
=======
                          "Ref": "AssetParameters4e09e63403b235ffda9db09367996f2d4c9fe1f7aa19b402908d8221614a282eS3VersionKey030ACBFF"
>>>>>>> f8d8fe4e
                        }
                      ]
                    }
                  ]
                }
              ]
            ]
          }
        },
        "Role": {
          "Fn::GetAtt": [
            "CustomCDKBucketDeployment8693BB64968944B69AAFB0CC9EB8756CServiceRole89A01265",
            "Arn"
          ]
        },
        "Handler": "index.handler",
        "Layers": [
          {
            "Ref": "DeployWithInvalidationAwsCliLayerDEDD5787"
          }
        ],
        "Runtime": "python3.7",
        "Timeout": 900
      },
      "DependsOn": [
        "CustomCDKBucketDeployment8693BB64968944B69AAFB0CC9EB8756CServiceRoleDefaultPolicy88902FDF",
        "CustomCDKBucketDeployment8693BB64968944B69AAFB0CC9EB8756CServiceRole89A01265"
      ]
    }
  },
  "Parameters": {
    "AssetParametersbe270bbdebe0851c887569796e3997437cca54ce86893ed94788500448e92824S3Bucket09A62232": {
      "Type": "String",
      "Description": "S3 bucket for asset \"be270bbdebe0851c887569796e3997437cca54ce86893ed94788500448e92824\""
    },
    "AssetParametersbe270bbdebe0851c887569796e3997437cca54ce86893ed94788500448e92824S3VersionKeyA28118BE": {
      "Type": "String",
      "Description": "S3 key for asset version \"be270bbdebe0851c887569796e3997437cca54ce86893ed94788500448e92824\""
    },
    "AssetParametersbe270bbdebe0851c887569796e3997437cca54ce86893ed94788500448e92824ArtifactHash76F8FCF2": {
      "Type": "String",
      "Description": "Artifact hash for asset \"be270bbdebe0851c887569796e3997437cca54ce86893ed94788500448e92824\""
    },
    "AssetParameters187e7a21dd5d55d36f1f45007ff6bbc5713cb0866ca86224c0f1f86b3d1e76a0S3Bucket59E5CFEF": {
      "Type": "String",
      "Description": "S3 bucket for asset \"187e7a21dd5d55d36f1f45007ff6bbc5713cb0866ca86224c0f1f86b3d1e76a0\""
    },
    "AssetParameters187e7a21dd5d55d36f1f45007ff6bbc5713cb0866ca86224c0f1f86b3d1e76a0S3VersionKey7EE70F5C": {
      "Type": "String",
      "Description": "S3 key for asset version \"187e7a21dd5d55d36f1f45007ff6bbc5713cb0866ca86224c0f1f86b3d1e76a0\""
    },
    "AssetParameters187e7a21dd5d55d36f1f45007ff6bbc5713cb0866ca86224c0f1f86b3d1e76a0ArtifactHash8F73A2B0": {
      "Type": "String",
      "Description": "Artifact hash for asset \"187e7a21dd5d55d36f1f45007ff6bbc5713cb0866ca86224c0f1f86b3d1e76a0\""
    },
<<<<<<< HEAD
    "AssetParameters2232d5d09d584fd3c15d87ee23a03eddebe7cf264a32da547eaf030885478560S3BucketE54BE892": {
      "Type": "String",
      "Description": "S3 bucket for asset \"2232d5d09d584fd3c15d87ee23a03eddebe7cf264a32da547eaf030885478560\""
    },
    "AssetParameters2232d5d09d584fd3c15d87ee23a03eddebe7cf264a32da547eaf030885478560S3VersionKey66FFBE48": {
      "Type": "String",
      "Description": "S3 key for asset version \"2232d5d09d584fd3c15d87ee23a03eddebe7cf264a32da547eaf030885478560\""
    },
    "AssetParameters2232d5d09d584fd3c15d87ee23a03eddebe7cf264a32da547eaf030885478560ArtifactHash1F08CD0D": {
      "Type": "String",
      "Description": "Artifact hash for asset \"2232d5d09d584fd3c15d87ee23a03eddebe7cf264a32da547eaf030885478560\""
=======
    "AssetParameters4e09e63403b235ffda9db09367996f2d4c9fe1f7aa19b402908d8221614a282eS3BucketC3F9EAA2": {
      "Type": "String",
      "Description": "S3 bucket for asset \"4e09e63403b235ffda9db09367996f2d4c9fe1f7aa19b402908d8221614a282e\""
    },
    "AssetParameters4e09e63403b235ffda9db09367996f2d4c9fe1f7aa19b402908d8221614a282eS3VersionKey030ACBFF": {
      "Type": "String",
      "Description": "S3 key for asset version \"4e09e63403b235ffda9db09367996f2d4c9fe1f7aa19b402908d8221614a282e\""
    },
    "AssetParameters4e09e63403b235ffda9db09367996f2d4c9fe1f7aa19b402908d8221614a282eArtifactHashE8052809": {
      "Type": "String",
      "Description": "Artifact hash for asset \"4e09e63403b235ffda9db09367996f2d4c9fe1f7aa19b402908d8221614a282e\""
>>>>>>> f8d8fe4e
    },
    "AssetParametersfc4481abf279255619ff7418faa5d24456fef3432ea0da59c95542578ff0222eS3Bucket9CD8B20A": {
      "Type": "String",
      "Description": "S3 bucket for asset \"fc4481abf279255619ff7418faa5d24456fef3432ea0da59c95542578ff0222e\""
    },
    "AssetParametersfc4481abf279255619ff7418faa5d24456fef3432ea0da59c95542578ff0222eS3VersionKeyA58D380C": {
      "Type": "String",
      "Description": "S3 key for asset version \"fc4481abf279255619ff7418faa5d24456fef3432ea0da59c95542578ff0222e\""
    },
    "AssetParametersfc4481abf279255619ff7418faa5d24456fef3432ea0da59c95542578ff0222eArtifactHash0E426313": {
      "Type": "String",
      "Description": "Artifact hash for asset \"fc4481abf279255619ff7418faa5d24456fef3432ea0da59c95542578ff0222e\""
    }
  }
}<|MERGE_RESOLUTION|>--- conflicted
+++ resolved
@@ -328,13 +328,7 @@
         },
         "DistributionPaths": [
           "/images/*.png"
-        ],
-        "DestinationBucketArn": {
-          "Fn::GetAtt": [
-            "Destination3E3DC043D",
-            "Arn"
-          ]
-        }
+        ]
       },
       "UpdateReplacePolicy": "Delete",
       "DeletionPolicy": "Delete"
@@ -477,11 +471,7 @@
       "Properties": {
         "Code": {
           "S3Bucket": {
-<<<<<<< HEAD
-            "Ref": "AssetParameters2232d5d09d584fd3c15d87ee23a03eddebe7cf264a32da547eaf030885478560S3BucketE54BE892"
-=======
             "Ref": "AssetParameters4e09e63403b235ffda9db09367996f2d4c9fe1f7aa19b402908d8221614a282eS3BucketC3F9EAA2"
->>>>>>> f8d8fe4e
           },
           "S3Key": {
             "Fn::Join": [
@@ -494,11 +484,7 @@
                       "Fn::Split": [
                         "||",
                         {
-<<<<<<< HEAD
-                          "Ref": "AssetParameters2232d5d09d584fd3c15d87ee23a03eddebe7cf264a32da547eaf030885478560S3VersionKey66FFBE48"
-=======
                           "Ref": "AssetParameters4e09e63403b235ffda9db09367996f2d4c9fe1f7aa19b402908d8221614a282eS3VersionKey030ACBFF"
->>>>>>> f8d8fe4e
                         }
                       ]
                     }
@@ -511,11 +497,7 @@
                       "Fn::Split": [
                         "||",
                         {
-<<<<<<< HEAD
-                          "Ref": "AssetParameters2232d5d09d584fd3c15d87ee23a03eddebe7cf264a32da547eaf030885478560S3VersionKey66FFBE48"
-=======
                           "Ref": "AssetParameters4e09e63403b235ffda9db09367996f2d4c9fe1f7aa19b402908d8221614a282eS3VersionKey030ACBFF"
->>>>>>> f8d8fe4e
                         }
                       ]
                     }
@@ -571,19 +553,6 @@
       "Type": "String",
       "Description": "Artifact hash for asset \"187e7a21dd5d55d36f1f45007ff6bbc5713cb0866ca86224c0f1f86b3d1e76a0\""
     },
-<<<<<<< HEAD
-    "AssetParameters2232d5d09d584fd3c15d87ee23a03eddebe7cf264a32da547eaf030885478560S3BucketE54BE892": {
-      "Type": "String",
-      "Description": "S3 bucket for asset \"2232d5d09d584fd3c15d87ee23a03eddebe7cf264a32da547eaf030885478560\""
-    },
-    "AssetParameters2232d5d09d584fd3c15d87ee23a03eddebe7cf264a32da547eaf030885478560S3VersionKey66FFBE48": {
-      "Type": "String",
-      "Description": "S3 key for asset version \"2232d5d09d584fd3c15d87ee23a03eddebe7cf264a32da547eaf030885478560\""
-    },
-    "AssetParameters2232d5d09d584fd3c15d87ee23a03eddebe7cf264a32da547eaf030885478560ArtifactHash1F08CD0D": {
-      "Type": "String",
-      "Description": "Artifact hash for asset \"2232d5d09d584fd3c15d87ee23a03eddebe7cf264a32da547eaf030885478560\""
-=======
     "AssetParameters4e09e63403b235ffda9db09367996f2d4c9fe1f7aa19b402908d8221614a282eS3BucketC3F9EAA2": {
       "Type": "String",
       "Description": "S3 bucket for asset \"4e09e63403b235ffda9db09367996f2d4c9fe1f7aa19b402908d8221614a282e\""
@@ -595,7 +564,6 @@
     "AssetParameters4e09e63403b235ffda9db09367996f2d4c9fe1f7aa19b402908d8221614a282eArtifactHashE8052809": {
       "Type": "String",
       "Description": "Artifact hash for asset \"4e09e63403b235ffda9db09367996f2d4c9fe1f7aa19b402908d8221614a282e\""
->>>>>>> f8d8fe4e
     },
     "AssetParametersfc4481abf279255619ff7418faa5d24456fef3432ea0da59c95542578ff0222eS3Bucket9CD8B20A": {
       "Type": "String",
