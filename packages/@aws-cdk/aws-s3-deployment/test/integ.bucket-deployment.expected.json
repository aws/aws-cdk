--- conflicted
+++ resolved
@@ -289,13 +289,7 @@
           "Ref": "Destination920A3C57"
         },
         "RetainOnDelete": false,
-        "Prune": true,
-        "DestinationBucketArn": {
-          "Fn::GetAtt": [
-            "Destination920A3C57",
-            "Arn"
-          ]
-        }
+        "Prune": true
       },
       "UpdateReplacePolicy": "Delete",
       "DeletionPolicy": "Delete"
@@ -1824,11 +1818,7 @@
       "Properties": {
         "Content": {
           "S3Bucket": {
-<<<<<<< HEAD
-            "Ref": "AssetParameters2232d5d09d584fd3c15d87ee23a03eddebe7cf264a32da547eaf030885478560S3BucketE54BE892"
-=======
             "Ref": "AssetParameters187e7a21dd5d55d36f1f45007ff6bbc5713cb0866ca86224c0f1f86b3d1e76a0S3Bucket59E5CFEF"
->>>>>>> f8d8fe4e
           },
           "S3Key": {
             "Fn::Join": [
@@ -1841,11 +1831,7 @@
                       "Fn::Split": [
                         "||",
                         {
-<<<<<<< HEAD
-                          "Ref": "AssetParameters2232d5d09d584fd3c15d87ee23a03eddebe7cf264a32da547eaf030885478560S3VersionKey66FFBE48"
-=======
                           "Ref": "AssetParameters187e7a21dd5d55d36f1f45007ff6bbc5713cb0866ca86224c0f1f86b3d1e76a0S3VersionKey7EE70F5C"
->>>>>>> f8d8fe4e
                         }
                       ]
                     }
@@ -1858,11 +1844,7 @@
                       "Fn::Split": [
                         "||",
                         {
-<<<<<<< HEAD
-                          "Ref": "AssetParameters2232d5d09d584fd3c15d87ee23a03eddebe7cf264a32da547eaf030885478560S3VersionKey66FFBE48"
-=======
                           "Ref": "AssetParameters187e7a21dd5d55d36f1f45007ff6bbc5713cb0866ca86224c0f1f86b3d1e76a0S3VersionKey7EE70F5C"
->>>>>>> f8d8fe4e
                         }
                       ]
                     }
@@ -2119,13 +2101,6 @@
         },
         "RetainOnDelete": false,
         "Prune": true,
-<<<<<<< HEAD
-        "DestinationBucketArn": {
-          "Fn::GetAtt": [
-            "Destination281A09BDF",
-            "Arn"
-          ]
-=======
         "UserMetadata": {
           "a": "aaa",
           "b": "bbb",
@@ -2134,7 +2109,6 @@
         "SystemMetadata": {
           "cache-control": "public, max-age=60",
           "content-type": "text/html"
->>>>>>> f8d8fe4e
         }
       },
       "UpdateReplacePolicy": "Delete",
@@ -2237,26 +2211,7 @@
           "Ref": "Destination920A3C57"
         },
         "RetainOnDelete": false,
-<<<<<<< HEAD
-        "Prune": true,
-        "UserMetadata": {
-          "a": "aaa",
-          "b": "bbb",
-          "c": "ccc"
-        },
-        "SystemMetadata": {
-          "cache-control": "public, max-age=60",
-          "content-type": "text/html"
-        },
-        "DestinationBucketArn": {
-          "Fn::GetAtt": [
-            "Destination3E3DC043D",
-            "Arn"
-          ]
-        }
-=======
         "Prune": false
->>>>>>> f8d8fe4e
       },
       "UpdateReplacePolicy": "Delete",
       "DeletionPolicy": "Delete"
@@ -2358,20 +2313,10 @@
           "Ref": "Destination920A3C57"
         },
         "RetainOnDelete": false,
-<<<<<<< HEAD
-        "Prune": false,
-        "DestinationBucketArn": {
-          "Fn::GetAtt": [
-            "Destination920A3C57",
-            "Arn"
-          ]
-        }
-=======
         "Prune": true,
         "Exclude": [
           "*.gif"
         ]
->>>>>>> f8d8fe4e
       },
       "UpdateReplacePolicy": "Delete",
       "DeletionPolicy": "Delete"
@@ -2402,19 +2347,6 @@
       "Type": "String",
       "Description": "Artifact hash for asset \"187e7a21dd5d55d36f1f45007ff6bbc5713cb0866ca86224c0f1f86b3d1e76a0\""
     },
-<<<<<<< HEAD
-    "AssetParameters2232d5d09d584fd3c15d87ee23a03eddebe7cf264a32da547eaf030885478560S3BucketE54BE892": {
-      "Type": "String",
-      "Description": "S3 bucket for asset \"2232d5d09d584fd3c15d87ee23a03eddebe7cf264a32da547eaf030885478560\""
-    },
-    "AssetParameters2232d5d09d584fd3c15d87ee23a03eddebe7cf264a32da547eaf030885478560S3VersionKey66FFBE48": {
-      "Type": "String",
-      "Description": "S3 key for asset version \"2232d5d09d584fd3c15d87ee23a03eddebe7cf264a32da547eaf030885478560\""
-    },
-    "AssetParameters2232d5d09d584fd3c15d87ee23a03eddebe7cf264a32da547eaf030885478560ArtifactHash1F08CD0D": {
-      "Type": "String",
-      "Description": "Artifact hash for asset \"2232d5d09d584fd3c15d87ee23a03eddebe7cf264a32da547eaf030885478560\""
-=======
     "AssetParameters4e09e63403b235ffda9db09367996f2d4c9fe1f7aa19b402908d8221614a282eS3BucketC3F9EAA2": {
       "Type": "String",
       "Description": "S3 bucket for asset \"4e09e63403b235ffda9db09367996f2d4c9fe1f7aa19b402908d8221614a282e\""
@@ -2426,7 +2358,6 @@
     "AssetParameters4e09e63403b235ffda9db09367996f2d4c9fe1f7aa19b402908d8221614a282eArtifactHashE8052809": {
       "Type": "String",
       "Description": "Artifact hash for asset \"4e09e63403b235ffda9db09367996f2d4c9fe1f7aa19b402908d8221614a282e\""
->>>>>>> f8d8fe4e
     },
     "AssetParametersfc4481abf279255619ff7418faa5d24456fef3432ea0da59c95542578ff0222eS3Bucket9CD8B20A": {
       "Type": "String",
