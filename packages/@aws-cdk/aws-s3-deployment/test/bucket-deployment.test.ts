--- conflicted
+++ resolved
@@ -331,11 +331,7 @@
       'sse': 'aws:kms',
       'sse-kms-key-id': 'mykey',
       'cache-control': 'public, max-age=3600',
-<<<<<<< HEAD
-      'expires': cdk.Expiration.after(cdk.Duration.hours(12)).value,
-=======
       'expires': cdk.Expiration.after(cdk.Duration.hours(12)).date.toUTCString(),
->>>>>>> 1423bc6c
       'sse-c-copy-source': 'rot13',
       'website-redirect': 'example',
     },
@@ -343,18 +339,10 @@
 });
 
 test('expires type has correct values', () => {
-<<<<<<< HEAD
-  expect(cdk.Expiration.atDate(new Date('Sun, 26 Jan 2020 00:53:20 GMT')).value).toEqual('Sun, 26 Jan 2020 00:53:20 GMT');
-  expect(cdk.Expiration.atTimestamp(1580000000000).value).toEqual('Sun, 26 Jan 2020 00:53:20 GMT');
-  expect(Math.abs(new Date(cdk.Expiration.after(cdk.Duration.minutes(10)).value).getTime() - (Date.now() + 600000)) < 15000).toBeTruthy();
-  expect(cdk.Expiration.fromString('Tue, 04 Feb 2020 08:45:33 GMT').value).toEqual('Tue, 04 Feb 2020 08:45:33 GMT');
-
-=======
   expect(cdk.Expiration.atDate(new Date('Sun, 26 Jan 2020 00:53:20 GMT')).date.toUTCString()).toEqual('Sun, 26 Jan 2020 00:53:20 GMT');
   expect(cdk.Expiration.atTimestamp(1580000000000).date.toUTCString()).toEqual('Sun, 26 Jan 2020 00:53:20 GMT');
   expect(Math.abs(new Date(cdk.Expiration.after(cdk.Duration.minutes(10)).date.toUTCString()).getTime() - (Date.now() + 600000)) < 15000).toBeTruthy();
   expect(cdk.Expiration.fromString('Tue, 04 Feb 2020 08:45:33 GMT').date.toUTCString()).toEqual('Tue, 04 Feb 2020 08:45:33 GMT');
->>>>>>> 1423bc6c
 });
 
 test('cache control type has correct values', () => {
