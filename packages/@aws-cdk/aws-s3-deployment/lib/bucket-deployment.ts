import * as cloudformation from '@aws-cdk/aws-cloudformation';
import * as cloudfront from '@aws-cdk/aws-cloudfront';
import * as iam from '@aws-cdk/aws-iam';
import * as lambda from '@aws-cdk/aws-lambda';
import * as s3 from '@aws-cdk/aws-s3';
import * as cdk from '@aws-cdk/core';
import * as crypto from 'crypto';
import * as fs from 'fs';
import * as path from 'path';
import { ISource, SourceConfig } from "./source";

const now = Date.now();
const handlerCodeBundle = path.join(__dirname, "..", "lambda", "bundle.zip");
const handlerSourceDirectory = path.join(__dirname, '..', 'lambda', 'src');

export interface BucketDeploymentProps {
  /**
   * The sources from which to deploy the contents of this bucket.
   */
  readonly sources: ISource[];

  /**
   * The S3 bucket to sync the contents of the zip file to.
   */
  readonly destinationBucket: s3.IBucket;

  /**
   * Key prefix in the destination bucket.
   *
   * @default "/" (unzip to root of the destination bucket)
   */
  readonly destinationKeyPrefix?: string;

  /**
   * If this is set to "false", the destination files will be deleted when the
   * resource is deleted or the destination is updated.
   *
   * NOTICE: if this is set to "false" and destination bucket/prefix is updated,
   * all files in the previous destination will first be deleted and then
   * uploaded to the new destination location. This could have availablity
   * implications on your users.
   *
   * @default true - when resource is deleted/updated, files are retained
   */
  readonly retainOnDelete?: boolean;

  /**
   * The CloudFront distribution using the destination bucket as an origin.
   * Files in the distribution's edge caches will be invalidated after
   * files are uploaded to the destination bucket.
   *
   * @default - No invalidation occurs
   */
  readonly distribution?: cloudfront.IDistribution;

  /**
   * The file paths to invalidate in the CloudFront distribution.
   *
   * @default - All files under the destination bucket key prefix will be invalidated.
   */
  readonly distributionPaths?: string[];

  /**
   * The amount of memory (in MiB) to allocate to the AWS Lambda function which
   * replicates the files from the CDK bucket to the destination bucket.
   *
   * If you are deploying large files, you will need to increase this number
   * accordingly.
   *
   * @default 128
   */
  readonly memoryLimit?: number;

  /**
   * Execution role associated with this function
   *
   * @default - A role is automatically created
   */
  readonly role?: iam.IRole;

  /**
   * User-defined object metadata to be set on all objects in the deployment
   * @default - No user metadata is set
   * @see https://docs.aws.amazon.com/AmazonS3/latest/dev/UsingMetadata.html#UserMetadata
   */
  readonly metadata?: UserDefinedObjectMetadata;

  /**
   * System-defined cache-control metadata to be set on all objects in the deployment.
   * @default - Not set.
   * @see https://docs.aws.amazon.com/AmazonS3/latest/dev/UsingMetadata.html#SysMetadata
   */
  readonly cacheControl?: CacheControl[];
  /**
   * System-defined cache-disposition metadata to be set on all objects in the deployment.
   * @default - Not set.
   * @see https://docs.aws.amazon.com/AmazonS3/latest/dev/UsingMetadata.html#SysMetadata
   */
  readonly contentDisposition?: string;
  /**
   * System-defined content-encoding metadata to be set on all objects in the deployment.
   * @default - Not set.
   * @see https://docs.aws.amazon.com/AmazonS3/latest/dev/UsingMetadata.html#SysMetadata
   */
  readonly contentEncoding?: string;
  /**
   * System-defined content-language metadata to be set on all objects in the deployment.
   * @default - Not set.
   * @see https://docs.aws.amazon.com/AmazonS3/latest/dev/UsingMetadata.html#SysMetadata
   */
  readonly contentLanguage?: string;
  /**
   * System-defined content-type metadata to be set on all objects in the deployment.
   * @default - Not set.
   * @see https://docs.aws.amazon.com/AmazonS3/latest/dev/UsingMetadata.html#SysMetadata
   */
  readonly contentType?: string;
  /**
   * System-defined expires metadata to be set on all objects in the deployment.
   * @default - The objects in the distribution will not expire.
   * @see https://docs.aws.amazon.com/AmazonS3/latest/dev/UsingMetadata.html#SysMetadata
   */
  readonly expires?: Expires;
  /**
   * System-defined x-amz-server-side-encryption metadata to be set on all objects in the deployment.
   * @default - Server side encryption is not used.
   * @see https://docs.aws.amazon.com/AmazonS3/latest/dev/UsingMetadata.html#SysMetadata
   */
  readonly serverSideEncryption?: ServerSideEncryption;
  /**
   * System-defined x-amz-storage-class metadata to be set on all objects in the deployment.
   * @default - Default storage-class for the bucket is used.
   * @see https://docs.aws.amazon.com/AmazonS3/latest/dev/UsingMetadata.html#SysMetadata
   */
  readonly storageClass?: StorageClass;
  /**
   * System-defined x-amz-website-redirect-location metadata to be set on all objects in the deployment.
   * @default - No website redirection.
   * @see https://docs.aws.amazon.com/AmazonS3/latest/dev/UsingMetadata.html#SysMetadata
   */
  readonly websiteRedirectLocation?: string;
  /**
   * System-defined x-amz-server-side-encryption-aws-kms-key-id metadata to be set on all objects in the deployment.
   * @default - Not set.
   * @see https://docs.aws.amazon.com/AmazonS3/latest/dev/UsingMetadata.html#SysMetadata
   */
  readonly serverSideEncryptionAwsKmsKeyId?: string;
  /**
   * System-defined x-amz-server-side-encryption-customer-algorithm metadata to be set on all objects in the deployment.
   * @default - Not set.
   * @see https://docs.aws.amazon.com/AmazonS3/latest/dev/UsingMetadata.html#SysMetadata
   */
  readonly serverSideEncryptionCustomerAlgorithm?: string;
}

export class BucketDeployment extends cdk.Construct {
  constructor(scope: cdk.Construct, id: string, props: BucketDeploymentProps) {
    super(scope, id);

    if (props.distributionPaths && !props.distribution) {
      throw new Error("Distribution must be specified if distribution paths are specified");
    }

    const sourceHash = calcSourceHash(handlerSourceDirectory);
<<<<<<< HEAD
    // eslint-disable-next-line no-console
    console.error({sourceHash});
=======
>>>>>>> acf3ffce

    const handler = new lambda.SingletonFunction(this, 'CustomResourceHandler', {
      uuid: this.renderSingletonUuid(props.memoryLimit),
      code: lambda.Code.fromAsset(handlerCodeBundle, { sourceHash }),
      runtime: lambda.Runtime.PYTHON_3_6,
      handler: 'index.handler',
      lambdaPurpose: 'Custom::CDKBucketDeployment',
      timeout: cdk.Duration.minutes(15),
      role: props.role,
      memorySize: props.memoryLimit
    });

    const sources: SourceConfig[] = props.sources.map((source: ISource) => source.bind(this));
    sources.forEach(source => source.bucket.grantRead(handler));

    props.destinationBucket.grantReadWrite(handler);
    if (props.distribution) {
      handler.addToRolePolicy(new iam.PolicyStatement({
        effect: iam.Effect.ALLOW,
        actions: ['cloudfront:GetInvalidation', 'cloudfront:CreateInvalidation'],
        resources: ['*'],
      }));
    }

    new cloudformation.CustomResource(this, 'CustomResource', {
      provider: cloudformation.CustomResourceProvider.lambda(handler),
      resourceType: 'Custom::CDKBucketDeployment',
      properties: {
        SourceBucketNames: sources.map(source => source.bucket.bucketName),
        SourceObjectKeys: sources.map(source => source.zipObjectKey),
        DestinationBucketName: props.destinationBucket.bucketName,
        DestinationBucketKeyPrefix: props.destinationKeyPrefix,
        RetainOnDelete: props.retainOnDelete,
        UserMetadata: props.metadata ? mapUserMetadata(props.metadata) : undefined,
        SystemMetadata: mapSystemMetadata(props),
        DistributionId: props.distribution ? props.distribution.distributionId : undefined,
        DistributionPaths: props.distributionPaths
      }
    });
  }

  private renderSingletonUuid(memoryLimit?: number) {
    let uuid = '8693BB64-9689-44B6-9AAF-B0CC9EB8756C';

    // if user specify a custom memory limit, define another singleton handler
    // with this configuration. otherwise, it won't be possible to use multiple
    // configurations since we have a singleton.
    if (memoryLimit) {
      if (cdk.Token.isUnresolved(memoryLimit)) {
        throw new Error(`Can't use tokens when specifying "memoryLimit" since we use it to identify the singleton custom resource handler`);
      }

      uuid += `-${memoryLimit.toString()}MiB`;
    }

    return uuid;
  }
}

/**
 * We need a custom source hash calculation since the bundle.zip file
 * contains python dependencies installed during build and results in a
 * non-deterministic behavior.
 *
 * So we just take the `src/` directory of our custom resoruce code.
 */
function calcSourceHash(srcDir: string): string {
  const sha = crypto.createHash('sha256');
  for (const file of fs.readdirSync(srcDir)) {
    const data = fs.readFileSync(path.join(srcDir, file));
    sha.update(`<file name=${file}>`);
    sha.update(data);
    sha.update('</file>');
  }

  return sha.digest('hex');
}

/**
 * Metadata
 */

function mapUserMetadata(metadata: UserDefinedObjectMetadata) {
  const mapKey = (key: string) =>
    key.toLowerCase().startsWith("x-amzn-meta-")
      ? key.toLowerCase()
      : `x-amzn-meta-${key.toLowerCase()}`;

  return Object.keys(metadata).reduce((o, key) => ({ ...o, [mapKey(key)]: metadata[key] }), {});
}

function mapSystemMetadata(metadata: BucketDeploymentProps) {
  const res: { [key: string]: string } = {};

  if (metadata.cacheControl) { res["cache-control"] = metadata.cacheControl.map(c => c.value).join(", "); }
  if (metadata.expires) { res.expires = metadata.expires.value; }
  if (metadata.contentDisposition) { res["content-disposition"] = metadata.contentDisposition; }
  if (metadata.contentEncoding) { res["content-encoding"] = metadata.contentEncoding; }
  if (metadata.contentLanguage) { res["content-language"] = metadata.contentLanguage; }
  if (metadata.contentType) { res["content-type"] = metadata.contentType; }
  if (metadata.serverSideEncryption) { res["server-side-encryption"] = metadata.serverSideEncryption; }
  if (metadata.storageClass) { res["storage-class"] = metadata.storageClass; }
  if (metadata.websiteRedirectLocation) { res["website-redirect-location"] = metadata.websiteRedirectLocation; }
  if (metadata.serverSideEncryptionAwsKmsKeyId) { res["ssekms-key-id"] = metadata.serverSideEncryptionAwsKmsKeyId; }
  if (metadata.serverSideEncryptionCustomerAlgorithm) { res["sse-customer-algorithm"] = metadata.serverSideEncryptionCustomerAlgorithm; }

  return Object.keys(res).length === 0 ? undefined : res;
}

/**
 * Used for HTTP cache-control header, which influences downstream caches.
 * @see https://docs.aws.amazon.com/AmazonS3/latest/dev/UsingMetadata.html#SysMetadata
 */
export class CacheControl {
  public static mustRevalidate() { return new CacheControl("must-revalidate"); }
  public static noCache() { return new CacheControl("no-cache"); }
  public static noTransform() { return new CacheControl("no-transform"); }
  public static setPublic() { return new CacheControl("public"); }
  public static setPrivate() { return new CacheControl("private"); }
  public static proxyRevalidate() { return new CacheControl("proxy-revalidate"); }
  public static maxAge(t: cdk.Duration) { return new CacheControl(`max-age=${t.toSeconds()}`); }
  public static sMaxAge(t: cdk.Duration) { return new CacheControl(`s-max-age=${t.toSeconds()}`); }
  public static fromString(s: string) {  return new CacheControl(s); }

  private constructor(public readonly value: any) {}
}

/**
 * Indicates whether server-side encryption is enabled for the object, and whether that encryption is
 * from the AWS Key Management Service (AWS KMS) or from Amazon S3 managed encryption (SSE-S3).
 * @see https://docs.aws.amazon.com/AmazonS3/latest/dev/UsingMetadata.html#SysMetadata
 */
export enum ServerSideEncryption {
  AES_256 = 'AES256',
  AWS_KMS = 'aws:kms'
}

/**
 * Storage class used for storing the object.
 * @see https://docs.aws.amazon.com/AmazonS3/latest/dev/UsingMetadata.html#SysMetadata
 */
export enum StorageClass {
  STANDARD = 'STANDARD',
  REDUCED_REDUNDANCY = 'REDUCED_REDUNDANCY',
  STANDARD_IA = 'STANDARD_IA',
  ONEZONE_IA = 'ONEZONE_IA',
  INTELLIGENT_TIERING = 'INTELLIGENT_TIERING',
  GLACIER = 'GLACIER',
  DEEP_ARCHIVE = 'DEEP_ARCHIVE'
}

/**
 * Used for HTTP expires header, which influences downstream caches. Does NOT influence deletion of the object.
 * @see https://docs.aws.amazon.com/AmazonS3/latest/dev/UsingMetadata.html#SysMetadata
 */
export class Expires {
  /**
   * Expire at the specified date
   * @param d date to expire at
   */
  public static atDate(d: Date) { return new Expires(d.toUTCString()); }

  /**
   * Expire at the specified timestamp
   * @param t timestamp in unix milliseconds
   */
  public static atTimestamp(t: number) { return Expires.atDate(new Date(t)); }

  /**
   * Expire once the specified duration has passed since deployment time
   * @param t the duration to wait before expiring
   */
  public static after(t: cdk.Duration) { return Expires.atDate(new Date(now + t.toMilliseconds())); }

  public static fromString(s: string) { return new Expires(s); }

  private constructor(public readonly value: any) {}
}

export interface UserDefinedObjectMetadata {
  /**
   * Arbitrary metadata key-values
   * Keys must begin with `x-amzn-meta-` (will be added automatically if not provided)
   * @see https://docs.aws.amazon.com/AmazonS3/latest/dev/UsingMetadata.html#UserMetadata
   */
  readonly [key: string]: string;
}<|MERGE_RESOLUTION|>--- conflicted
+++ resolved
@@ -162,11 +162,6 @@
     }
 
     const sourceHash = calcSourceHash(handlerSourceDirectory);
-<<<<<<< HEAD
-    // eslint-disable-next-line no-console
-    console.error({sourceHash});
-=======
->>>>>>> acf3ffce
 
     const handler = new lambda.SingletonFunction(this, 'CustomResourceHandler', {
       uuid: this.renderSingletonUuid(props.memoryLimit),
