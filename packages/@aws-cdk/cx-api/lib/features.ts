// --------------------------------------------------------------------------------
// This file defines context keys that enable certain features that are
// implemented behind a flag in order to preserve backwards compatibility for
// existing apps. When a new app is initialized through `cdk init`, the CLI will
// automatically add enable these features by adding them to the generated
// `cdk.json` file.
//
// Some of these flags only affect the behavior of the construct library --
// these will be removed in the next major release and the behavior they are
// gating will become the only behavior.
//
// Other flags also affect the generated CloudFormation templates, in a way
// that prevents seamless upgrading. In the next major version, their
// behavior will become the default, but the flag still exists so users can
// switch it *off* in order to revert to the old behavior. These flags
// are marked with with the [PERMANENT] tag below.
//
// See https://github.com/aws/aws-cdk-rfcs/blob/master/text/0055-feature-flags.md
// --------------------------------------------------------------------------------

/**
 * If this is set, multiple stacks can use the same stack name (e.g. deployed to
 * different environments). This means that the name of the synthesized template
 * file will be based on the construct path and not on the defined `stackName`
 * of the stack.
 *
 * This is a "future flag": the feature is disabled by default for backwards
 * compatibility, but new projects created using `cdk init` will have this
 * enabled through the generated `cdk.json`.
 */
export const ENABLE_STACK_NAME_DUPLICATES_CONTEXT = '@aws-cdk/core:enableStackNameDuplicates';

/**
 * IF this is set, `cdk diff` will always exit with 0.
 *
 * Use `cdk diff --fail` to exit with 1 if there's a diff.
 */
export const ENABLE_DIFF_NO_FAIL_CONTEXT = 'aws-cdk:enableDiffNoFail';
/** @deprecated use `ENABLE_DIFF_NO_FAIL_CONTEXT` */
export const ENABLE_DIFF_NO_FAIL = ENABLE_DIFF_NO_FAIL_CONTEXT;

/**
 * Switch to new stack synthesis method which enable CI/CD
 *
 * [PERMANENT]
 */
export const NEW_STYLE_STACK_SYNTHESIS_CONTEXT = '@aws-cdk/core:newStyleStackSynthesis';

/**
 * Name exports based on the construct paths relative to the stack, rather than the global construct path
 *
 * Combined with the stack name this relative construct path is good enough to
 * ensure uniqueness, and makes the export names robust against refactoring
 * the location of the stack in the construct tree (specifically, moving the Stack
 * into a Stage).
 *
 * [PERMANENT]
 */
export const STACK_RELATIVE_EXPORTS_CONTEXT = '@aws-cdk/core:stackRelativeExports';

/**
 * DockerImageAsset properly supports `.dockerignore` files by default
 *
 * If this flag is not set, the default behavior for `DockerImageAsset` is to use
 * glob semantics for `.dockerignore` files. If this flag is set, the default behavior
 * is standard Docker ignore semantics.
 *
 * This is a feature flag as the old behavior was technically incorrect but
 * users may have come to depend on it.
 */
export const DOCKER_IGNORE_SUPPORT = '@aws-cdk/aws-ecr-assets:dockerIgnoreSupport';

/**
 * Secret.secretName for an "owned" secret will attempt to parse the secretName from the ARN,
 * rather than the default full resource name, which includes the SecretsManager suffix.
 *
 * If this flag is not set, Secret.secretName will include the SecretsManager suffix, which cannot be directly
 * used by SecretsManager.DescribeSecret, and must be parsed by the user first (e.g., Fn:Join, Fn:Select, Fn:Split).
 */
export const SECRETS_MANAGER_PARSE_OWNED_SECRET_NAME = '@aws-cdk/aws-secretsmanager:parseOwnedSecretName';

/**
 * KMS Keys start with a default key policy that grants the account access to administer the key,
 * mirroring the behavior of the KMS SDK/CLI/Console experience. Users may override the default key
 * policy by specifying their own.
 *
 * If this flag is not set, the default key policy depends on the setting of the `trustAccountIdentities`
 * flag. If false (the default, for backwards-compatibility reasons), the default key policy somewhat
 * resemebles the default admin key policy, but with the addition of 'GenerateDataKey' permissions. If
 * true, the policy matches what happens when this feature flag is set.
 *
 * Additionally, if this flag is not set and the user supplies a custom key policy, this will be appended
 * to the key's default policy (rather than replacing it).
 */
export const KMS_DEFAULT_KEY_POLICIES = '@aws-cdk/aws-kms:defaultKeyPolicies';

/**
 * Change the old 's3:PutObject*' permission to 's3:PutObject' on Bucket,
 * as the former includes 's3:PutObjectAcl',
 * which could be used to grant read/write object access to IAM principals in other accounts.
 * Use a feature flag to make sure existing customers who might be relying
 * on the overly-broad permissions are not broken.
 */
export const S3_GRANT_WRITE_WITHOUT_ACL = '@aws-cdk/aws-s3:grantWriteWithoutAcl';

/**
 * ApplicationLoadBalancedServiceBase, ApplicationMultipleTargetGroupServiceBase,
 * NetworkLoadBalancedServiceBase, NetworkMultipleTargetGroupServiceBase, and
 * QueueProcessingServiceBase currently determine a default value for the desired count of
 * a CfnService if a desiredCount is not provided.
 *
 * If this flag is not set, the default behaviour for CfnService.desiredCount is to set a
 * desiredCount of 1, if one is not provided. If true, a default will not be defined for
 * CfnService.desiredCount and as such desiredCount will be undefined, if one is not provided.
 *
 * This is a feature flag as the old behavior was technically incorrect, but
 * users may have come to depend on it.
 */
export const ECS_REMOVE_DEFAULT_DESIRED_COUNT = '@aws-cdk/aws-ecs-patterns:removeDefaultDesiredCount';

/**
 * ServerlessCluster.clusterIdentifier currently can has uppercase letters,
 * and ServerlessCluster pass it through to CfnDBCluster.dbClusterIdentifier.
 * The identifier is saved as lowercase string in AWS and is resolved as original string in CloudFormation.
 *
 * If this flag is not set, original value that one set to ServerlessCluster.clusterIdentifier
 * is passed to CfnDBCluster.dbClusterIdentifier.
 * If this flag is true, ServerlessCluster.clusterIdentifier is converted into a string containing
 * only lowercase characters by the `toLowerCase` function and passed to CfnDBCluster.dbClusterIdentifier.
 *
 * This feature flag make correct the ServerlessCluster.clusterArn when
 * clusterIdentifier contains a Upper case letters.
 *
 * [PERMANENT]
 */
export const RDS_LOWERCASE_DB_IDENTIFIER = '@aws-cdk/aws-rds:lowercaseDbIdentifier';

/**
 * The UsagePlanKey resource connects an ApiKey with a UsagePlan. API Gateway does not allow more than one UsagePlanKey
 * for any given UsagePlan and ApiKey combination. For this reason, CloudFormation cannot replace this resource without
 * either the UsagePlan or ApiKey changing.
 *
 * The feature addition to support multiple UsagePlanKey resources - 142bd0e2 - recognized this and attempted to keep
 * existing UsagePlanKey logical ids unchanged.
 * However, this intentionally caused the logical id of the UsagePlanKey to be sensitive to order. That is, when
 * the 'first' UsagePlanKey resource is removed, the logical id of the 'second' assumes what was originally the 'first',
 * which again is disallowed.
 *
 * In effect, there is no way to get out of this mess in a backwards compatible way, while supporting existing stacks.
 * This flag changes the logical id layout of UsagePlanKey to not be sensitive to order.
 *
 * [PERMANENT]
 */
export const APIGATEWAY_USAGEPLANKEY_ORDERINSENSITIVE_ID = '@aws-cdk/aws-apigateway:usagePlanKeyOrderInsensitiveId';

/**
 * Enable this feature flag to have elastic file systems encrypted at rest by default.
 *
 * Encryption can also be configured explicitly using the `encrypted` property.
 */
export const EFS_DEFAULT_ENCRYPTION_AT_REST = '@aws-cdk/aws-efs:defaultEncryptionAtRest';

/**
 * Enable this feature flag to opt in to the updated logical id calculation for Lambda Version created using the
 * `fn.currentVersion`.
 *
 * The previous calculation incorrectly considered properties of the `AWS::Lambda::Function` resource that did
 * not constitute creating a new Version.
 *
 * See 'currentVersion' section in the aws-lambda module's README for more details.
 *
 * [PERMANENT]
 */
export const LAMBDA_RECOGNIZE_VERSION_PROPS = '@aws-cdk/aws-lambda:recognizeVersionProps';

/**
 * Enable this feature flag to have cloudfront distributions use the security policy TLSv1.2_2021 by default.
 *
 * The security policy can also be configured explicitly using the `minimumProtocolVersion` property.
 *
 * [PERMANENT]
 */
export const CLOUDFRONT_DEFAULT_SECURITY_POLICY_TLS_V1_2_2021 = '@aws-cdk/aws-cloudfront:defaultSecurityPolicyTLSv1.2_2021';

/**
 * Enable this flag to make it impossible to accidentally use SecretValues in unsafe locations
 *
 * With this flag enabled, `SecretValue` instances can only be passed to
 * constructs that accept `SecretValue`s; otherwise, `unsafeUnwrap()` must be
 * called to use it as a regular string.
 */
export const CHECK_SECRET_USAGE = '@aws-cdk/core:check-secret-usage';

/**
 * What regions to include in lookup tables of environment agnostic stacks
 *
 * Has no effect on stacks that have a defined region, but will limit the amount
 * of unnecessary regions included in stacks without a known region.
 *
 * The type of this value should be a list of strings.
 *
 * [PERMANENT]
 */
export const TARGET_PARTITIONS = '@aws-cdk/core:target-partitions';

/**
 * Enable this feature flag to configure default logging behavior for the ECS Service Extensions. This will enable the
 * `awslogs` log driver for the application container of the service to send the container logs to CloudWatch Logs.
 *
 * This is a feature flag as the new behavior provides a better default experience for the users.
 *
 * [PERMANENT]
 */
export const ECS_SERVICE_EXTENSIONS_ENABLE_DEFAULT_LOG_DRIVER = '@aws-cdk-containers/ecs-service-extensions:enableDefaultLogDriver';

/**
 * Enable this feature flag to have Launch Templates generated by the `InstanceRequireImdsv2Aspect` use unique names.
 *
 * Previously, the generated Launch Template names were only unique within a stack because they were based only on the
 * `Instance` construct ID. If another stack that has an `Instance` with the same construct ID is deployed in the same
 * account and region, the deployments would always fail as the generated Launch Template names were the same.
 *
 * The new implementation addresses this issue by generating the Launch Template name with the `Names.uniqueId` method.
 */
export const EC2_UNIQUE_IMDSV2_LAUNCH_TEMPLATE_NAME = '@aws-cdk/aws-ec2:uniqueImdsv2TemplateName';

/**
 * Minimize IAM policies by combining Principals, Actions and Resources of two
 * Statements in the policies, as long as it doesn't change the meaning of the
 * policy.
 *
 * [PERMANENT]
 */
export const IAM_MINIMIZE_POLICIES = '@aws-cdk/aws-iam:minimizePolicies';

/**
 * Flag values that should apply for new projects
 *
 * Add a flag in here (typically with the value `true`), to enable
 * backwards-breaking behavior changes only for new projects.  New projects
 * generated through `cdk init` will include these flags in their generated
 *
 * Tests must cover the default (disabled) case and the future (enabled) case.
 */
export const FUTURE_FLAGS: { [key: string]: boolean } = {
  [APIGATEWAY_USAGEPLANKEY_ORDERINSENSITIVE_ID]: true,
  [ENABLE_STACK_NAME_DUPLICATES_CONTEXT]: true,
  [ENABLE_DIFF_NO_FAIL_CONTEXT]: true,
  [STACK_RELATIVE_EXPORTS_CONTEXT]: true,
  [DOCKER_IGNORE_SUPPORT]: true,
  [SECRETS_MANAGER_PARSE_OWNED_SECRET_NAME]: true,
  [KMS_DEFAULT_KEY_POLICIES]: true,
  [S3_GRANT_WRITE_WITHOUT_ACL]: true,
  [ECS_REMOVE_DEFAULT_DESIRED_COUNT]: true,
  [RDS_LOWERCASE_DB_IDENTIFIER]: true,
  [EFS_DEFAULT_ENCRYPTION_AT_REST]: true,
  [LAMBDA_RECOGNIZE_VERSION_PROPS]: true,
  [CLOUDFRONT_DEFAULT_SECURITY_POLICY_TLS_V1_2_2021]: true,
  [ECS_SERVICE_EXTENSIONS_ENABLE_DEFAULT_LOG_DRIVER]: true,
  [EC2_UNIQUE_IMDSV2_LAUNCH_TEMPLATE_NAME]: true,
<<<<<<< HEAD
  [CHECK_SECRET_USAGE]: true,

  // We will advertise this flag when the feature is complete
  // [NEW_STYLE_STACK_SYNTHESIS_CONTEXT]: 'true',
=======
  [IAM_MINIMIZE_POLICIES]: true,
>>>>>>> d81cce7e
};

/**
 * Values that will be set by default in a new project, which are not necessarily booleans (and don't expire)
 */
export const NEW_PROJECT_DEFAULT_CONTEXT: { [key: string]: any} = {
  [TARGET_PARTITIONS]: ['aws', 'aws-cn'],
};

/**
 * The list of future flags that are now expired. This is going to be used to identify
 * and block usages of old feature flags in the new major version of CDK.
 */
export const FUTURE_FLAGS_EXPIRED: string[] = [
];

/**
 * The default values of each of these flags.
 *
 * This is the effective value of the flag, unless it's overriden via
 * context.
 *
 * Adding new flags here is only allowed during the pre-release period of a new
 * major version!
 */
const FUTURE_FLAGS_DEFAULTS: { [key: string]: boolean } = {
<<<<<<< HEAD
  [APIGATEWAY_USAGEPLANKEY_ORDERINSENSITIVE_ID]: false,
  [ENABLE_STACK_NAME_DUPLICATES_CONTEXT]: false,
  [ENABLE_DIFF_NO_FAIL_CONTEXT]: false,
  [STACK_RELATIVE_EXPORTS_CONTEXT]: false,
  [NEW_STYLE_STACK_SYNTHESIS_CONTEXT]: false,
  [DOCKER_IGNORE_SUPPORT]: false,
  [SECRETS_MANAGER_PARSE_OWNED_SECRET_NAME]: false,
  [KMS_DEFAULT_KEY_POLICIES]: false,
  [S3_GRANT_WRITE_WITHOUT_ACL]: false,
  [ECS_REMOVE_DEFAULT_DESIRED_COUNT]: false,
  [RDS_LOWERCASE_DB_IDENTIFIER]: false,
  [EFS_DEFAULT_ENCRYPTION_AT_REST]: false,
  [LAMBDA_RECOGNIZE_VERSION_PROPS]: false,
  [CLOUDFRONT_DEFAULT_SECURITY_POLICY_TLS_V1_2_2021]: false,
  [ECS_SERVICE_EXTENSIONS_ENABLE_DEFAULT_LOG_DRIVER]: false,
  [EC2_UNIQUE_IMDSV2_LAUNCH_TEMPLATE_NAME]: false,
  [CHECK_SECRET_USAGE]: false,
=======
>>>>>>> d81cce7e
};

export function futureFlagDefault(flag: string): boolean {
  return FUTURE_FLAGS_DEFAULTS[flag] ?? false;
}<|MERGE_RESOLUTION|>--- conflicted
+++ resolved
@@ -258,14 +258,8 @@
   [CLOUDFRONT_DEFAULT_SECURITY_POLICY_TLS_V1_2_2021]: true,
   [ECS_SERVICE_EXTENSIONS_ENABLE_DEFAULT_LOG_DRIVER]: true,
   [EC2_UNIQUE_IMDSV2_LAUNCH_TEMPLATE_NAME]: true,
-<<<<<<< HEAD
   [CHECK_SECRET_USAGE]: true,
-
-  // We will advertise this flag when the feature is complete
-  // [NEW_STYLE_STACK_SYNTHESIS_CONTEXT]: 'true',
-=======
   [IAM_MINIMIZE_POLICIES]: true,
->>>>>>> d81cce7e
 };
 
 /**
@@ -292,26 +286,6 @@
  * major version!
  */
 const FUTURE_FLAGS_DEFAULTS: { [key: string]: boolean } = {
-<<<<<<< HEAD
-  [APIGATEWAY_USAGEPLANKEY_ORDERINSENSITIVE_ID]: false,
-  [ENABLE_STACK_NAME_DUPLICATES_CONTEXT]: false,
-  [ENABLE_DIFF_NO_FAIL_CONTEXT]: false,
-  [STACK_RELATIVE_EXPORTS_CONTEXT]: false,
-  [NEW_STYLE_STACK_SYNTHESIS_CONTEXT]: false,
-  [DOCKER_IGNORE_SUPPORT]: false,
-  [SECRETS_MANAGER_PARSE_OWNED_SECRET_NAME]: false,
-  [KMS_DEFAULT_KEY_POLICIES]: false,
-  [S3_GRANT_WRITE_WITHOUT_ACL]: false,
-  [ECS_REMOVE_DEFAULT_DESIRED_COUNT]: false,
-  [RDS_LOWERCASE_DB_IDENTIFIER]: false,
-  [EFS_DEFAULT_ENCRYPTION_AT_REST]: false,
-  [LAMBDA_RECOGNIZE_VERSION_PROPS]: false,
-  [CLOUDFRONT_DEFAULT_SECURITY_POLICY_TLS_V1_2_2021]: false,
-  [ECS_SERVICE_EXTENSIONS_ENABLE_DEFAULT_LOG_DRIVER]: false,
-  [EC2_UNIQUE_IMDSV2_LAUNCH_TEMPLATE_NAME]: false,
-  [CHECK_SECRET_USAGE]: false,
-=======
->>>>>>> d81cce7e
 };
 
 export function futureFlagDefault(flag: string): boolean {
