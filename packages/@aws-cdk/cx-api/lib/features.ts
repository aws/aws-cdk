// --------------------------------------------------------------------------------
// This file defines context keys that enable certain features that are
// implemented behind a flag in order to preserve backwards compatibility for
// existing apps. When a new app is initialized through `cdk init`, the CLI will
// automatically add enable these features by adding them to the generated
// `cdk.json` file.
//
// Some of these flags only affect the behavior of the construct library --
// these will be removed in the next major release and the behavior they are
// gating will become the only behavior.
//
// Other flags also affect the generated CloudFormation templates, in a way
// that prevents seamless upgrading. In the next major version, their
// behavior will become the default, but the flag still exists so users can
// switch it *off* in order to revert to the old behavior. These flags
// are marked with with the [PERMANENT] tag below.
//
// See https://github.com/aws/aws-cdk-rfcs/blob/master/text/0055-feature-flags.md
// --------------------------------------------------------------------------------

/**
 * If this is set, multiple stacks can use the same stack name (e.g. deployed to
 * different environments). This means that the name of the synthesized template
 * file will be based on the construct path and not on the defined `stackName`
 * of the stack.
 *
 * This is a "future flag": the feature is disabled by default for backwards
 * compatibility, but new projects created using `cdk init` will have this
 * enabled through the generated `cdk.json`.
 */
export const ENABLE_STACK_NAME_DUPLICATES_CONTEXT = '@aws-cdk/core:enableStackNameDuplicates';

/**
 * IF this is set, `cdk diff` will always exit with 0.
 *
 * Use `cdk diff --fail` to exit with 1 if there's a diff.
 */
export const ENABLE_DIFF_NO_FAIL_CONTEXT = 'aws-cdk:enableDiffNoFail';
/** @deprecated use `ENABLE_DIFF_NO_FAIL_CONTEXT` */
export const ENABLE_DIFF_NO_FAIL = ENABLE_DIFF_NO_FAIL_CONTEXT;

/**
 * Switch to new stack synthesis method which enable CI/CD
 *
 * [PERMANENT]
 */
export const NEW_STYLE_STACK_SYNTHESIS_CONTEXT = '@aws-cdk/core:newStyleStackSynthesis';

/**
 * Name exports based on the construct paths relative to the stack, rather than the global construct path
 *
 * Combined with the stack name this relative construct path is good enough to
 * ensure uniqueness, and makes the export names robust against refactoring
 * the location of the stack in the construct tree (specifically, moving the Stack
 * into a Stage).
 *
 * [PERMANENT]
 */
export const STACK_RELATIVE_EXPORTS_CONTEXT = '@aws-cdk/core:stackRelativeExports';

/**
 * DockerImageAsset properly supports `.dockerignore` files by default
 *
 * If this flag is not set, the default behavior for `DockerImageAsset` is to use
 * glob semantics for `.dockerignore` files. If this flag is set, the default behavior
 * is standard Docker ignore semantics.
 *
 * This is a feature flag as the old behavior was technically incorrect but
 * users may have come to depend on it.
 */
export const DOCKER_IGNORE_SUPPORT = '@aws-cdk/aws-ecr-assets:dockerIgnoreSupport';

/**
 * Secret.secretName for an "owned" secret will attempt to parse the secretName from the ARN,
 * rather than the default full resource name, which includes the SecretsManager suffix.
 *
 * If this flag is not set, Secret.secretName will include the SecretsManager suffix, which cannot be directly
 * used by SecretsManager.DescribeSecret, and must be parsed by the user first (e.g., Fn:Join, Fn:Select, Fn:Split).
 */
export const SECRETS_MANAGER_PARSE_OWNED_SECRET_NAME = '@aws-cdk/aws-secretsmanager:parseOwnedSecretName';

/**
 * KMS Keys start with a default key policy that grants the account access to administer the key,
 * mirroring the behavior of the KMS SDK/CLI/Console experience. Users may override the default key
 * policy by specifying their own.
 *
 * If this flag is not set, the default key policy depends on the setting of the `trustAccountIdentities`
 * flag. If false (the default, for backwards-compatibility reasons), the default key policy somewhat
 * resemebles the default admin key policy, but with the addition of 'GenerateDataKey' permissions. If
 * true, the policy matches what happens when this feature flag is set.
 *
 * Additionally, if this flag is not set and the user supplies a custom key policy, this will be appended
 * to the key's default policy (rather than replacing it).
 */
export const KMS_DEFAULT_KEY_POLICIES = '@aws-cdk/aws-kms:defaultKeyPolicies';

/**
 * Change the old 's3:PutObject*' permission to 's3:PutObject' on Bucket,
 * as the former includes 's3:PutObjectAcl',
 * which could be used to grant read/write object access to IAM principals in other accounts.
 * Use a feature flag to make sure existing customers who might be relying
 * on the overly-broad permissions are not broken.
 */
export const S3_GRANT_WRITE_WITHOUT_ACL = '@aws-cdk/aws-s3:grantWriteWithoutAcl';

/**
 * ApplicationLoadBalancedServiceBase, ApplicationMultipleTargetGroupServiceBase,
 * NetworkLoadBalancedServiceBase, NetworkMultipleTargetGroupServiceBase, and
 * QueueProcessingServiceBase currently determine a default value for the desired count of
 * a CfnService if a desiredCount is not provided.
 *
 * If this flag is not set, the default behaviour for CfnService.desiredCount is to set a
 * desiredCount of 1, if one is not provided. If true, a default will not be defined for
 * CfnService.desiredCount and as such desiredCount will be undefined, if one is not provided.
 *
 * This is a feature flag as the old behavior was technically incorrect, but
 * users may have come to depend on it.
 */
export const ECS_REMOVE_DEFAULT_DESIRED_COUNT = '@aws-cdk/aws-ecs-patterns:removeDefaultDesiredCount';

/**
 * ServerlessCluster.clusterIdentifier currently can has uppercase letters,
 * and ServerlessCluster pass it through to CfnDBCluster.dbClusterIdentifier.
 * The identifier is saved as lowercase string in AWS and is resolved as original string in CloudFormation.
 *
 * If this flag is not set, original value that one set to ServerlessCluster.clusterIdentifier
 * is passed to CfnDBCluster.dbClusterIdentifier.
 * If this flag is true, ServerlessCluster.clusterIdentifier is converted into a string containing
 * only lowercase characters by the `toLowerCase` function and passed to CfnDBCluster.dbClusterIdentifier.
 *
 * This feature flag make correct the ServerlessCluster.clusterArn when
 * clusterIdentifier contains a Upper case letters.
 *
 * [PERMANENT]
 */
export const RDS_LOWERCASE_DB_IDENTIFIER = '@aws-cdk/aws-rds:lowercaseDbIdentifier';

/**
 * The UsagePlanKey resource connects an ApiKey with a UsagePlan. API Gateway does not allow more than one UsagePlanKey
 * for any given UsagePlan and ApiKey combination. For this reason, CloudFormation cannot replace this resource without
 * either the UsagePlan or ApiKey changing.
 *
 * The feature addition to support multiple UsagePlanKey resources - 142bd0e2 - recognized this and attempted to keep
 * existing UsagePlanKey logical ids unchanged.
 * However, this intentionally caused the logical id of the UsagePlanKey to be sensitive to order. That is, when
 * the 'first' UsagePlanKey resource is removed, the logical id of the 'second' assumes what was originally the 'first',
 * which again is disallowed.
 *
 * In effect, there is no way to get out of this mess in a backwards compatible way, while supporting existing stacks.
 * This flag changes the logical id layout of UsagePlanKey to not be sensitive to order.
 *
 * [PERMANENT]
 */
export const APIGATEWAY_USAGEPLANKEY_ORDERINSENSITIVE_ID = '@aws-cdk/aws-apigateway:usagePlanKeyOrderInsensitiveId';

/**
 * Enable this feature flag to have elastic file systems encrypted at rest by default.
 *
 * Encryption can also be configured explicitly using the `encrypted` property.
 */
export const EFS_DEFAULT_ENCRYPTION_AT_REST = '@aws-cdk/aws-efs:defaultEncryptionAtRest';

/**
 * Enable this feature flag to opt in to the updated logical id calculation for Lambda Version created using the
 * `fn.currentVersion`.
 *
 * The previous calculation incorrectly considered properties of the `AWS::Lambda::Function` resource that did
 * not constitute creating a new Version.
 *
 * See 'currentVersion' section in the aws-lambda module's README for more details.
 *
 * [PERMANENT]
 */
export const LAMBDA_RECOGNIZE_VERSION_PROPS = '@aws-cdk/aws-lambda:recognizeVersionProps';

/**
 * Enable this feature flag to opt in to the updated logical id calculation for Lambda Version created using the
 * `fn.currentVersion`.
 *
 * This flag correct incorporates Lambda Layer properties into the Lambda Function Version.
 *
 * See 'currentVersion' section in the aws-lambda module's README for more details.
 *
 * [PERMANENT]
 */
export const LAMBDA_RECOGNIZE_LAYER_VERSION = '@aws-cdk/aws-lambda:recognizeLayerVersion';

/**
 * Enable this feature flag to have cloudfront distributions use the security policy TLSv1.2_2021 by default.
 *
 * The security policy can also be configured explicitly using the `minimumProtocolVersion` property.
 *
 * [PERMANENT]
 */
export const CLOUDFRONT_DEFAULT_SECURITY_POLICY_TLS_V1_2_2021 = '@aws-cdk/aws-cloudfront:defaultSecurityPolicyTLSv1.2_2021';

/**
 * Enable this flag to make it impossible to accidentally use SecretValues in unsafe locations
 *
 * With this flag enabled, `SecretValue` instances can only be passed to
 * constructs that accept `SecretValue`s; otherwise, `unsafeUnwrap()` must be
 * called to use it as a regular string.
 */
export const CHECK_SECRET_USAGE = '@aws-cdk/core:checkSecretUsage';

/**
 * What regions to include in lookup tables of environment agnostic stacks
 *
 * Has no effect on stacks that have a defined region, but will limit the amount
 * of unnecessary regions included in stacks without a known region.
 *
 * The type of this value should be a list of strings.
 *
 * [PERMANENT]
 */
export const TARGET_PARTITIONS = '@aws-cdk/core:target-partitions';

/**
 * Enable this feature flag to configure default logging behavior for the ECS Service Extensions. This will enable the
 * `awslogs` log driver for the application container of the service to send the container logs to CloudWatch Logs.
 *
 * This is a feature flag as the new behavior provides a better default experience for the users.
 *
 * [PERMANENT]
 */
export const ECS_SERVICE_EXTENSIONS_ENABLE_DEFAULT_LOG_DRIVER = '@aws-cdk-containers/ecs-service-extensions:enableDefaultLogDriver';

/**
 * Enable this feature flag to have Launch Templates generated by the `InstanceRequireImdsv2Aspect` use unique names.
 *
 * Previously, the generated Launch Template names were only unique within a stack because they were based only on the
 * `Instance` construct ID. If another stack that has an `Instance` with the same construct ID is deployed in the same
 * account and region, the deployments would always fail as the generated Launch Template names were the same.
 *
 * The new implementation addresses this issue by generating the Launch Template name with the `Names.uniqueId` method.
 */
export const EC2_UNIQUE_IMDSV2_LAUNCH_TEMPLATE_NAME = '@aws-cdk/aws-ec2:uniqueImdsv2TemplateName';

/**
 * ARN format used by ECS. In the new ARN format, the cluster name is part
 * of the resource ID.
 *
 * If this flag is not set, the old ARN format (without cluster name) for ECS is used.
 * If this flag is set, the new ARN format (with cluster name) for ECS is used.
 *
 * This is a feature flag as the old format is still valid for existing ECS clusters.
 *
 * @see https://docs.aws.amazon.com/AmazonECS/latest/developerguide/ecs-account-settings.html#ecs-resource-ids
 */
export const ECS_ARN_FORMAT_INCLUDES_CLUSTER_NAME = '@aws-cdk/aws-ecs:arnFormatIncludesClusterName';

/**
 * Minimize IAM policies by combining Principals, Actions and Resources of two
 * Statements in the policies, as long as it doesn't change the meaning of the
 * policy.
 *
 * [PERMANENT]
 */
export const IAM_MINIMIZE_POLICIES = '@aws-cdk/aws-iam:minimizePolicies';

/**
 * Makes sure we do not allow snapshot removal policy on resources that do not support it.
 * If supplied on an unsupported resource, CloudFormation ignores the policy altogether.
 * This flag will reduce confusion and unexpected loss of data when erroneously supplying
 * the snapshot removal policy.
 *
 * [PERMANENT]
 */
export const VALIDATE_SNAPSHOT_REMOVAL_POLICY = '@aws-cdk/core:validateSnapshotRemovalPolicy';

/**
 * Flag values that should apply for new projects
 *
 * Add a flag in here (typically with the value `true`), to enable
 * backwards-breaking behavior changes only for new projects.  New projects
 * generated through `cdk init` will include these flags in their generated
 *
 * Tests must cover the default (disabled) case and the future (enabled) case.
 */
export const FUTURE_FLAGS: { [key: string]: boolean } = {
  [APIGATEWAY_USAGEPLANKEY_ORDERINSENSITIVE_ID]: true,
  [ENABLE_STACK_NAME_DUPLICATES_CONTEXT]: true,
  [ENABLE_DIFF_NO_FAIL_CONTEXT]: true,
  [STACK_RELATIVE_EXPORTS_CONTEXT]: true,
  [DOCKER_IGNORE_SUPPORT]: true,
  [SECRETS_MANAGER_PARSE_OWNED_SECRET_NAME]: true,
  [KMS_DEFAULT_KEY_POLICIES]: true,
  [S3_GRANT_WRITE_WITHOUT_ACL]: true,
  [ECS_REMOVE_DEFAULT_DESIRED_COUNT]: true,
  [RDS_LOWERCASE_DB_IDENTIFIER]: true,
  [EFS_DEFAULT_ENCRYPTION_AT_REST]: true,
  [LAMBDA_RECOGNIZE_VERSION_PROPS]: true,
  [LAMBDA_RECOGNIZE_LAYER_VERSION]: true,
  [CLOUDFRONT_DEFAULT_SECURITY_POLICY_TLS_V1_2_2021]: true,
  [ECS_SERVICE_EXTENSIONS_ENABLE_DEFAULT_LOG_DRIVER]: true,
  [EC2_UNIQUE_IMDSV2_LAUNCH_TEMPLATE_NAME]: true,
  [CHECK_SECRET_USAGE]: true,
  [IAM_MINIMIZE_POLICIES]: true,
<<<<<<< HEAD
  [ECS_ARN_FORMAT_INCLUDES_CLUSTER_NAME]: true,
=======
  [VALIDATE_SNAPSHOT_REMOVAL_POLICY]: true,
>>>>>>> b8d6cc79
};

/**
 * Values that will be set by default in a new project, which are not necessarily booleans (and don't expire)
 */
export const NEW_PROJECT_DEFAULT_CONTEXT: { [key: string]: any} = {
  [TARGET_PARTITIONS]: ['aws', 'aws-cn'],
};

/**
 * The list of future flags that are now expired. This is going to be used to identify
 * and block usages of old feature flags in the new major version of CDK.
 */
export const FUTURE_FLAGS_EXPIRED: string[] = [
  DOCKER_IGNORE_SUPPORT,
  ECS_REMOVE_DEFAULT_DESIRED_COUNT,
  EFS_DEFAULT_ENCRYPTION_AT_REST,
  ENABLE_DIFF_NO_FAIL_CONTEXT,
  ENABLE_STACK_NAME_DUPLICATES_CONTEXT,
  KMS_DEFAULT_KEY_POLICIES,
  S3_GRANT_WRITE_WITHOUT_ACL,
  SECRETS_MANAGER_PARSE_OWNED_SECRET_NAME,
];

/**
 * The default values of each of these flags.
 *
 * This is the effective value of the flag, unless it's overriden via
 * context.
 *
 * Adding new flags here is only allowed during the pre-release period of a new
 * major version!
 */
const FUTURE_FLAGS_DEFAULTS: { [key: string]: boolean } = {
  [APIGATEWAY_USAGEPLANKEY_ORDERINSENSITIVE_ID]: true,
  [ENABLE_STACK_NAME_DUPLICATES_CONTEXT]: true,
  [ENABLE_DIFF_NO_FAIL_CONTEXT]: true,
  [STACK_RELATIVE_EXPORTS_CONTEXT]: true,
  [NEW_STYLE_STACK_SYNTHESIS_CONTEXT]: true,
  [DOCKER_IGNORE_SUPPORT]: true,
  [SECRETS_MANAGER_PARSE_OWNED_SECRET_NAME]: true,
  [KMS_DEFAULT_KEY_POLICIES]: true,
  [S3_GRANT_WRITE_WITHOUT_ACL]: true,
  [ECS_REMOVE_DEFAULT_DESIRED_COUNT]: true,
  [RDS_LOWERCASE_DB_IDENTIFIER]: true,
  [EFS_DEFAULT_ENCRYPTION_AT_REST]: true,
  [LAMBDA_RECOGNIZE_VERSION_PROPS]: true,
  [CLOUDFRONT_DEFAULT_SECURITY_POLICY_TLS_V1_2_2021]: true,
  // Every feature flag below this should have its default behavior set to "not
  // activated", as it was introduced AFTER v2 was released.
  [ECS_SERVICE_EXTENSIONS_ENABLE_DEFAULT_LOG_DRIVER]: false,
  [EC2_UNIQUE_IMDSV2_LAUNCH_TEMPLATE_NAME]: false,
};

export function futureFlagDefault(flag: string): boolean {
  return FUTURE_FLAGS_DEFAULTS[flag] ?? false;
}<|MERGE_RESOLUTION|>--- conflicted
+++ resolved
@@ -296,11 +296,8 @@
   [EC2_UNIQUE_IMDSV2_LAUNCH_TEMPLATE_NAME]: true,
   [CHECK_SECRET_USAGE]: true,
   [IAM_MINIMIZE_POLICIES]: true,
-<<<<<<< HEAD
   [ECS_ARN_FORMAT_INCLUDES_CLUSTER_NAME]: true,
-=======
   [VALIDATE_SNAPSHOT_REMOVAL_POLICY]: true,
->>>>>>> b8d6cc79
 };
 
 /**
