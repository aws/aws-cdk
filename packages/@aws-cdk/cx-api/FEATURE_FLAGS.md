# CDK Feature Flags

[CDK Feature Flags](https://docs.aws.amazon.com/cdk/v2/guide/featureflags.html) are a mechanism that allows the CDK to evolve and change the behavior of certain classes and methods, without causing disruption to existing deployed infrastructure.

Feature flags are [context values](https://docs.aws.amazon.com/cdk/v2/guide/context.html) and can be configured using any of the context management methods, at any level of the construct tree. Commonly, they are specified in the `cdk.json` file.
`cdk init` will create new CDK projects with a `cdk.json` file containing all recommended feature flags enabled.

## Current list of feature flags

Flags come in three types:

- **Default change**: The default behavior of an API has been changed in order to improve its ergonomics. The old behavior can still be achieved, but requires source changes.
- **Fix/deprecation**: The old behavior was incorrect or not recommended for new users. The only way to keep it is to not set this flag.
- **Config**: Configurable behavior that we recommend you turn on.

<!-- BEGIN table -->

| Flag | Summary | Since | Type |
| ----- | ----- | ----- | ----- |
| [@aws-cdk/aws-route53-patters:useCertificate](#aws-cdkaws-route53-pattersusecertificate) | Use the official `Certificate` resource instead of `DnsValidatedCertificate` | V2·NEXT | (default) |
| [@aws-cdk/core:newStyleStackSynthesis](#aws-cdkcorenewstylestacksynthesis) | Switch to new stack synthesis method which enables CI/CD | 2.0.0 | (fix) |
| [@aws-cdk/core:stackRelativeExports](#aws-cdkcorestackrelativeexports) | Name exports based on the construct paths relative to the stack, rather than the global construct path | 2.0.0 | (fix) |
| [@aws-cdk/aws-rds:lowercaseDbIdentifier](#aws-cdkaws-rdslowercasedbidentifier) | Force lowercasing of RDS Cluster names in CDK | 2.0.0 | (fix) |
| [@aws-cdk/aws-apigateway:usagePlanKeyOrderInsensitiveId](#aws-cdkaws-apigatewayusageplankeyorderinsensitiveid) | Allow adding/removing multiple UsagePlanKeys independently | 2.0.0 | (fix) |
| [@aws-cdk/aws-lambda:recognizeVersionProps](#aws-cdkaws-lambdarecognizeversionprops) | Enable this feature flag to opt in to the updated logical id calculation for Lambda Version created using the  `fn.currentVersion`. | 2.0.0 | (fix) |
| [@aws-cdk/aws-cloudfront:defaultSecurityPolicyTLSv1.2\_2021](#aws-cdkaws-cloudfrontdefaultsecuritypolicytlsv12_2021) | Enable this feature flag to have cloudfront distributions use the security policy TLSv1.2_2021 by default. | 2.0.0 | (fix) |
| [@aws-cdk/core:target-partitions](#aws-cdkcoretarget-partitions) | What regions to include in lookup tables of environment agnostic stacks | 2.4.0 | (config) |
| [@aws-cdk-containers/ecs-service-extensions:enableDefaultLogDriver](#aws-cdk-containersecs-service-extensionsenabledefaultlogdriver) | ECS extensions will automatically add an `awslogs` driver if no logging is specified | 2.8.0 | (default) |
| [@aws-cdk/aws-ec2:uniqueImdsv2TemplateName](#aws-cdkaws-ec2uniqueimdsv2templatename) | Enable this feature flag to have Launch Templates generated by the `InstanceRequireImdsv2Aspect` use unique names. | 2.8.0 | (fix) |
| [@aws-cdk/aws-iam:minimizePolicies](#aws-cdkaws-iamminimizepolicies) | Minimize IAM policies by combining Statements | 2.18.0 | (config) |
| [@aws-cdk/core:checkSecretUsage](#aws-cdkcorechecksecretusage) | Enable this flag to make it impossible to accidentally use SecretValues in unsafe locations | 2.21.0 | (config) |
| [@aws-cdk/aws-lambda:recognizeLayerVersion](#aws-cdkaws-lambdarecognizelayerversion) | Enable this feature flag to opt in to the updated logical id calculation for Lambda Version created using the `fn.currentVersion`. | 2.27.0 | (fix) |
| [@aws-cdk/core:validateSnapshotRemovalPolicy](#aws-cdkcorevalidatesnapshotremovalpolicy) | Error on snapshot removal policies on resources that do not support it. | 2.28.0 | (default) |
| [@aws-cdk/aws-codepipeline:crossAccountKeyAliasStackSafeResourceName](#aws-cdkaws-codepipelinecrossaccountkeyaliasstacksaferesourcename) | Generate key aliases that include the stack name | 2.29.0 | (fix) |
| [@aws-cdk/aws-s3:createDefaultLoggingPolicy](#aws-cdkaws-s3createdefaultloggingpolicy) | Enable this feature flag to create an S3 bucket policy by default in cases where an AWS service would automatically create the Policy if one does not exist. | 2.31.0 | (fix) |
| [@aws-cdk/aws-sns-subscriptions:restrictSqsDescryption](#aws-cdkaws-sns-subscriptionsrestrictsqsdescryption) | Restrict KMS key policy for encrypted Queues a bit more | 2.32.0 | (fix) |
| [@aws-cdk/aws-ecs:arnFormatIncludesClusterName](#aws-cdkaws-ecsarnformatincludesclustername) | ARN format used by ECS. In the new ARN format, the cluster name is part of the resource ID. | 2.35.0 | (fix) |
| [@aws-cdk/aws-apigateway:disableCloudWatchRole](#aws-cdkaws-apigatewaydisablecloudwatchrole) | Make default CloudWatch Role behavior safe for multiple API Gateways in one environment | 2.38.0 | (fix) |
| [@aws-cdk/core:enablePartitionLiterals](#aws-cdkcoreenablepartitionliterals) | Make ARNs concrete if AWS partition is known | 2.38.0 | (fix) |
| [@aws-cdk/aws-ecs:disableExplicitDeploymentControllerForCircuitBreaker](#aws-cdkaws-ecsdisableexplicitdeploymentcontrollerforcircuitbreaker) | Avoid setting the "ECS" deployment controller when adding a circuit breaker | 2.51.0 | (fix) |
| [@aws-cdk/aws-events:eventsTargetQueueSameAccount](#aws-cdkaws-eventseventstargetqueuesameaccount) | Event Rules may only push to encrypted SQS queues in the same account | 2.51.0 | (fix) |
| [@aws-cdk/aws-iam:standardizedServicePrincipals](#aws-cdkaws-iamstandardizedserviceprincipals) | Use standardized (global) service principals everywhere | 2.51.0 | (fix) |
| [@aws-cdk/aws-s3:serverAccessLogsUseBucketPolicy](#aws-cdkaws-s3serveraccesslogsusebucketpolicy) | Use S3 Bucket Policy instead of ACLs for Server Access Logging | 2.59.0 | (fix) |
| [@aws-cdk/aws-iam:importedRoleStackSafeDefaultPolicyName](#aws-cdkaws-iamimportedrolestacksafedefaultpolicyname) | Enable this feature to by default create default policy names for imported roles that depend on the stack the role is in. | 2.60.0 | (fix) |
| [@aws-cdk/customresources:installLatestAwsSdkDefault](#aws-cdkcustomresourcesinstalllatestawssdkdefault) | Whether to install the latest SDK by default in AwsCustomResource | 2.60.0 | (default) |
| [@aws-cdk/aws-codedeploy:removeAlarmsFromDeploymentGroup](#aws-cdkaws-codedeployremovealarmsfromdeploymentgroup) | Remove CloudWatch alarms from deployment group | 2.65.0 | (fix) |
| [@aws-cdk/aws-rds:databaseProxyUniqueResourceName](#aws-cdkaws-rdsdatabaseproxyuniqueresourcename) | Use unique resource name for Database Proxy | 2.65.0 | (fix) |
<<<<<<< HEAD
| [@aws-cdk/aws-apigateway:authorizerChangeDeploymentLogicalId](#aws-cdkaws-apigatewayauthorizerchangedeploymentlogicalid) | Include authorizer configuration in the calculation of the API deployment logical ID. | V2NEXT | (fix) |
| [@aws-cdk/aws-redshift:columnId](#aws-cdkaws-redshiftcolumnid) | Whether to use an ID to track Redshift column changes | V2NEXT | (fix) |
=======
| [@aws-cdk/aws-apigateway:authorizerChangeDeploymentLogicalId](#aws-cdkaws-apigatewayauthorizerchangedeploymentlogicalid) | Include authorizer configuration in the calculation of the API deployment logical ID. | 2.66.0 | (fix) |
>>>>>>> 686c72d8

<!-- END table -->

## Currently recommended cdk.json

The following json shows the current recommended set of flags, as `cdk init` would generate it for new projects.

<!-- BEGIN json -->
```json
{
  "context": {
    "@aws-cdk/aws-lambda:recognizeLayerVersion": true,
    "@aws-cdk/core:checkSecretUsage": true,
    "@aws-cdk/core:target-partitions": [
      "aws",
      "aws-cn"
    ],
    "@aws-cdk-containers/ecs-service-extensions:enableDefaultLogDriver": true,
    "@aws-cdk/aws-ec2:uniqueImdsv2TemplateName": true,
    "@aws-cdk/aws-ecs:arnFormatIncludesClusterName": true,
    "@aws-cdk/aws-iam:minimizePolicies": true,
    "@aws-cdk/core:validateSnapshotRemovalPolicy": true,
    "@aws-cdk/aws-codepipeline:crossAccountKeyAliasStackSafeResourceName": true,
    "@aws-cdk/aws-s3:createDefaultLoggingPolicy": true,
    "@aws-cdk/aws-sns-subscriptions:restrictSqsDescryption": true,
    "@aws-cdk/aws-apigateway:disableCloudWatchRole": true,
    "@aws-cdk/core:enablePartitionLiterals": true,
    "@aws-cdk/aws-events:eventsTargetQueueSameAccount": true,
    "@aws-cdk/aws-iam:standardizedServicePrincipals": true,
    "@aws-cdk/aws-ecs:disableExplicitDeploymentControllerForCircuitBreaker": true,
    "@aws-cdk/aws-iam:importedRoleStackSafeDefaultPolicyName": true,
    "@aws-cdk/aws-s3:serverAccessLogsUseBucketPolicy": true,
    "@aws-cdk/aws-route53-patters:useCertificate": true,
    "@aws-cdk/customresources:installLatestAwsSdkDefault": false,
    "@aws-cdk/aws-rds:databaseProxyUniqueResourceName": true,
    "@aws-cdk/aws-codedeploy:removeAlarmsFromDeploymentGroup": true,
    "@aws-cdk/aws-apigateway:authorizerChangeDeploymentLogicalId": true,
    "@aws-cdk/aws-redshift:columnId": true
  }
}
```
<!-- END json -->

## Flags removed in v2

These **default change** flags have been removed in v2. These used to be configurable in v1, but in v2 their
behavior has become the default. Remove these from your `cdk.json` file. If the old behavior is important
for your infrastructure, see the flag's description on how to achieve it.

<!-- BEGIN removed -->

| Flag | Summary | Type | Since |
| ----- | ----- | ----- | ----- |
| [@aws-cdk/core:enableStackNameDuplicates](#aws-cdkcoreenablestacknameduplicates) | Allow multiple stacks with the same name | (default) | 1.16.0 |
| [aws-cdk:enableDiffNoFail](#aws-cdkenablediffnofail) | Make `cdk diff` not fail when there are differences | (default) | 1.19.0 |
| [@aws-cdk/aws-ecr-assets:dockerIgnoreSupport](#aws-cdkaws-ecr-assetsdockerignoresupport) | DockerImageAsset properly supports `.dockerignore` files by default | (default) | 1.73.0 |
| [@aws-cdk/aws-secretsmanager:parseOwnedSecretName](#aws-cdkaws-secretsmanagerparseownedsecretname) | Fix the referencing of SecretsManager names from ARNs | (default) | 1.77.0 |
| [@aws-cdk/aws-kms:defaultKeyPolicies](#aws-cdkaws-kmsdefaultkeypolicies) | Tighten default KMS key policies | (default) | 1.78.0 |
| [@aws-cdk/aws-s3:grantWriteWithoutAcl](#aws-cdkaws-s3grantwritewithoutacl) | Remove `PutObjectAcl` from Bucket.grantWrite | (default) | 1.85.0 |
| [@aws-cdk/aws-ecs-patterns:removeDefaultDesiredCount](#aws-cdkaws-ecs-patternsremovedefaultdesiredcount) | Do not specify a default DesiredCount for ECS services | (default) | 1.92.0 |
| [@aws-cdk/aws-efs:defaultEncryptionAtRest](#aws-cdkaws-efsdefaultencryptionatrest) | Enable this feature flag to have elastic file systems encrypted at rest by default. | (default) | 1.98.0 |

<!-- END removed -->

## Flags with a different default in v2

These **fix/deprecation** flags are still configurable in v2, but their default has changed compared to v1. If you
are migrating a v1 CDK project to v2, explicitly set any of these flags which does not currently appear in your
`cdk.json` to `false`, to avoid unexpected infrastructure changes.

<!-- BEGIN diff -->

| Flag | Summary | Type | Since | v1 default | v2 default |
| ----- | ----- | ----- | ----- | ----- | ----- |
| [@aws-cdk/core:newStyleStackSynthesis](#aws-cdkcorenewstylestacksynthesis) | Switch to new stack synthesis method which enables CI/CD | (fix) | 1.39.0 | `false` | `true` |
| [@aws-cdk/core:stackRelativeExports](#aws-cdkcorestackrelativeexports) | Name exports based on the construct paths relative to the stack, rather than the global construct path | (fix) | 1.58.0 | `false` | `true` |
| [@aws-cdk/aws-rds:lowercaseDbIdentifier](#aws-cdkaws-rdslowercasedbidentifier) | Force lowercasing of RDS Cluster names in CDK | (fix) | 1.97.0 | `false` | `true` |
| [@aws-cdk/aws-apigateway:usagePlanKeyOrderInsensitiveId](#aws-cdkaws-apigatewayusageplankeyorderinsensitiveid) | Allow adding/removing multiple UsagePlanKeys independently | (fix) | 1.98.0 | `false` | `true` |
| [@aws-cdk/aws-lambda:recognizeVersionProps](#aws-cdkaws-lambdarecognizeversionprops) | Enable this feature flag to opt in to the updated logical id calculation for Lambda Version created using the  `fn.currentVersion`. | (fix) | 1.106.0 | `false` | `true` |
| [@aws-cdk/aws-cloudfront:defaultSecurityPolicyTLSv1.2\_2021](#aws-cdkaws-cloudfrontdefaultsecuritypolicytlsv12_2021) | Enable this feature flag to have cloudfront distributions use the security policy TLSv1.2_2021 by default. | (fix) | 1.117.0 | `false` | `true` |

<!-- END diff -->

Here is an example of a `cdk.json` file that restores v1 behavior for these flags:

<!-- BEGIN migratejson -->
```json
{
  "context": {
    "@aws-cdk/core:newStyleStackSynthesis": false,
    "@aws-cdk/core:stackRelativeExports": false,
    "@aws-cdk/aws-rds:lowercaseDbIdentifier": false,
    "@aws-cdk/aws-apigateway:usagePlanKeyOrderInsensitiveId": false,
    "@aws-cdk/aws-lambda:recognizeVersionProps": false,
    "@aws-cdk/aws-cloudfront:defaultSecurityPolicyTLSv1.2_2021": false
  }
}
```
<!-- END migratejson -->
## Feature flag details

Here are more details about each of the flags:

<!-- BEGIN details -->
### @aws-cdk/core:enableStackNameDuplicates

*Allow multiple stacks with the same name* (default)

If this is set, multiple stacks can use the same stack name (e.g. deployed to
different environments). This means that the name of the synthesized template
file will be based on the construct path and not on the defined `stackName`
of the stack.


| Since | Default | Recommended |
| ----- | ----- | ----- |
| 1.16.0 | `false` | `true` |
| (default in v2) | `true` |  |

**Compatibility with old behavior:** Pass stack identifiers to the CLI instead of stack names.


### aws-cdk:enableDiffNoFail

*Make `cdk diff` not fail when there are differences* (default)

Determines what status code `cdk diff` should return when the specified stack
differs from the deployed stack or the local CloudFormation template:

* `aws-cdk:enableDiffNoFail=true` => status code == 0
* `aws-cdk:enableDiffNoFail=false` => status code == 1

You can override this behavior with the --fail flag:

* `--fail` => status code == 1
* `--no-fail` => status code == 0


| Since | Default | Recommended |
| ----- | ----- | ----- |
| 1.19.0 | `false` | `true` |
| (default in v2) | `true` |  |

**Compatibility with old behavior:** Specify `--fail` to the CLI.


### @aws-cdk/aws-ecr-assets:dockerIgnoreSupport

*DockerImageAsset properly supports `.dockerignore` files by default* (default)

If this flag is not set, the default behavior for `DockerImageAsset` is to use
glob semantics for `.dockerignore` files. If this flag is set, the default behavior
is standard Docker ignore semantics.

This is a feature flag as the old behavior was technically incorrect but
users may have come to depend on it.


| Since | Default | Recommended |
| ----- | ----- | ----- |
| 1.73.0 | `false` | `true` |
| (default in v2) | `true` |  |

**Compatibility with old behavior:** Update your `.dockerignore` file to match standard Docker ignore rules, if necessary.


### @aws-cdk/aws-secretsmanager:parseOwnedSecretName

*Fix the referencing of SecretsManager names from ARNs* (default)

Secret.secretName for an "owned" secret will attempt to parse the secretName from the ARN,
rather than the default full resource name, which includes the SecretsManager suffix.

If this flag is not set, Secret.secretName will include the SecretsManager suffix, which cannot be directly
used by SecretsManager.DescribeSecret, and must be parsed by the user first (e.g., Fn:Join, Fn:Select, Fn:Split).


| Since | Default | Recommended |
| ----- | ----- | ----- |
| 1.77.0 | `false` | `true` |
| (default in v2) | `true` |  |

**Compatibility with old behavior:** Use `parseArn(secret.secretName).resourceName` to emulate the incorrect old parsing.


### @aws-cdk/aws-kms:defaultKeyPolicies

*Tighten default KMS key policies* (default)

KMS Keys start with a default key policy that grants the account access to administer the key,
mirroring the behavior of the KMS SDK/CLI/Console experience. Users may override the default key
policy by specifying their own.

If this flag is not set, the default key policy depends on the setting of the `trustAccountIdentities`
flag. If false (the default, for backwards-compatibility reasons), the default key policy somewhat
resembles the default admin key policy, but with the addition of 'GenerateDataKey' permissions. If
true, the policy matches what happens when this feature flag is set.

Additionally, if this flag is not set and the user supplies a custom key policy, this will be appended
to the key's default policy (rather than replacing it).


| Since | Default | Recommended |
| ----- | ----- | ----- |
| 1.78.0 | `false` | `true` |
| (default in v2) | `true` |  |

**Compatibility with old behavior:** Pass `trustAccountIdentities: false` to `Key` construct to restore the old behavior.


### @aws-cdk/aws-s3:grantWriteWithoutAcl

*Remove `PutObjectAcl` from Bucket.grantWrite* (default)

Change the old 's3:PutObject*' permission to 's3:PutObject' on Bucket,
as the former includes 's3:PutObjectAcl',
which could be used to grant read/write object access to IAM principals in other accounts.
Use a feature flag to make sure existing customers who might be relying
on the overly-broad permissions are not broken.


| Since | Default | Recommended |
| ----- | ----- | ----- |
| 1.85.0 | `false` | `true` |
| (default in v2) | `true` |  |

**Compatibility with old behavior:** Call `bucket.grantPutAcl()` in addition to `bucket.grantWrite()` to grant ACL permissions.


### @aws-cdk/aws-ecs-patterns:removeDefaultDesiredCount

*Do not specify a default DesiredCount for ECS services* (default)

ApplicationLoadBalancedServiceBase, ApplicationMultipleTargetGroupServiceBase,
NetworkLoadBalancedServiceBase, NetworkMultipleTargetGroupServiceBase, and
QueueProcessingServiceBase currently determine a default value for the desired count of
a CfnService if a desiredCount is not provided. The result of this is that on every
deployment, the service count is reset to the fixed value, even if it was autoscaled.

If this flag is not set, the default behaviour for CfnService.desiredCount is to set a
desiredCount of 1, if one is not provided. If true, a default will not be defined for
CfnService.desiredCount and as such desiredCount will be undefined, if one is not provided.


| Since | Default | Recommended |
| ----- | ----- | ----- |
| 1.92.0 | `false` | `true` |
| (default in v2) | `true` |  |

**Compatibility with old behavior:** You can pass `desiredCount: 1` explicitly, but you should never need this.


### @aws-cdk/aws-efs:defaultEncryptionAtRest

*Enable this feature flag to have elastic file systems encrypted at rest by default.* (default)

Encryption can also be configured explicitly using the `encrypted` property.


| Since | Default | Recommended |
| ----- | ----- | ----- |
| 1.98.0 | `false` | `true` |
| (default in v2) | `true` |  |

**Compatibility with old behavior:** Pass the `encrypted: false` property to the `FileSystem` construct to disable encryption.


### @aws-cdk/aws-route53-patters:useCertificate

*Use the official `Certificate` resource instead of `DnsValidatedCertificate`* (default)

Enable this feature flag to use the official CloudFormation supported `Certificate` resource instead
of the deprecated `DnsValidatedCertificate` construct. If this flag is enabled and you are creating
the stack in a region other than us-east-1 then you must also set `crossRegionReferences=true` on the
stack.


| Since | Default | Recommended |
| ----- | ----- | ----- |
| (not in v1) |  |  |
| V2·NEXT | `false` | `true` |

**Compatibility with old behavior:** Define a `DnsValidatedCertificate` explicitly and pass in the `certificate` property


### @aws-cdk/core:newStyleStackSynthesis

*Switch to new stack synthesis method which enables CI/CD* (fix)

If this flag is specified, all `Stack`s will use the `DefaultStackSynthesizer` by
default. If it is not set, they will use the `LegacyStackSynthesizer`.


| Since | Default | Recommended |
| ----- | ----- | ----- |
| 1.39.0 | `false` | `true` |
| 2.0.0 | `true` | `true` |


### @aws-cdk/core:stackRelativeExports

*Name exports based on the construct paths relative to the stack, rather than the global construct path* (fix)

Combined with the stack name this relative construct path is good enough to
ensure uniqueness, and makes the export names robust against refactoring
the location of the stack in the construct tree (specifically, moving the Stack
into a Stage).


| Since | Default | Recommended |
| ----- | ----- | ----- |
| 1.58.0 | `false` | `true` |
| 2.0.0 | `true` | `true` |


### @aws-cdk/aws-rds:lowercaseDbIdentifier

*Force lowercasing of RDS Cluster names in CDK* (fix)

Cluster names must be lowercase, and the service will lowercase the name when the cluster
is created. However, CDK did not use to know about this, and would use the user-provided name
referencing the cluster, which would fail if it happened to be mixed-case.

With this flag, lowercase the name in CDK so we can reference it properly.

Must be behind a permanent flag because changing a name from mixed case to lowercase between deployments
would lead CloudFormation to think the name was changed and would trigger a cluster replacement
(losing data!).


| Since | Default | Recommended |
| ----- | ----- | ----- |
| 1.97.0 | `false` | `true` |
| 2.0.0 | `true` | `true` |


### @aws-cdk/aws-apigateway:usagePlanKeyOrderInsensitiveId

*Allow adding/removing multiple UsagePlanKeys independently* (fix)

The UsagePlanKey resource connects an ApiKey with a UsagePlan. API Gateway does not allow more than one UsagePlanKey
for any given UsagePlan and ApiKey combination. For this reason, CloudFormation cannot replace this resource without
either the UsagePlan or ApiKey changing.

The feature addition to support multiple UsagePlanKey resources - 142bd0e2 - recognized this and attempted to keep
existing UsagePlanKey logical ids unchanged.
However, this intentionally caused the logical id of the UsagePlanKey to be sensitive to order. That is, when
the 'first' UsagePlanKey resource is removed, the logical id of the 'second' assumes what was originally the 'first',
which again is disallowed.

In effect, there is no way to get out of this mess in a backwards compatible way, while supporting existing stacks.
This flag changes the logical id layout of UsagePlanKey to not be sensitive to order.


| Since | Default | Recommended |
| ----- | ----- | ----- |
| 1.98.0 | `false` | `true` |
| 2.0.0 | `true` | `true` |


### @aws-cdk/aws-lambda:recognizeVersionProps

*Enable this feature flag to opt in to the updated logical id calculation for Lambda Version created using the  `fn.currentVersion`.* (fix)

The previous calculation incorrectly considered properties of the `AWS::Lambda::Function` resource that did
not constitute creating a new Version.

See 'currentVersion' section in the aws-lambda module's README for more details.


| Since | Default | Recommended |
| ----- | ----- | ----- |
| 1.106.0 | `false` | `true` |
| 2.0.0 | `true` | `true` |


### @aws-cdk/aws-cloudfront:defaultSecurityPolicyTLSv1.2_2021

*Enable this feature flag to have cloudfront distributions use the security policy TLSv1.2_2021 by default.* (fix)

The security policy can also be configured explicitly using the `minimumProtocolVersion` property.


| Since | Default | Recommended |
| ----- | ----- | ----- |
| 1.117.0 | `false` | `true` |
| 2.0.0 | `true` | `true` |


### @aws-cdk/core:target-partitions

*What regions to include in lookup tables of environment agnostic stacks* (config)

Has no effect on stacks that have a defined region, but will limit the amount
of unnecessary regions included in stacks without a known region.

The type of this value should be a list of strings.


| Since | Default | Recommended |
| ----- | ----- | ----- |
| 1.137.0 | `false` | `["aws","aws-cn"]` |
| 2.4.0 | `false` | `["aws","aws-cn"]` |


### @aws-cdk-containers/ecs-service-extensions:enableDefaultLogDriver

*ECS extensions will automatically add an `awslogs` driver if no logging is specified* (default)

Enable this feature flag to configure default logging behavior for the ECS Service Extensions. This will enable the
`awslogs` log driver for the application container of the service to send the container logs to CloudWatch Logs.

This is a feature flag as the new behavior provides a better default experience for the users.


| Since | Default | Recommended |
| ----- | ----- | ----- |
| 1.140.0 | `false` | `true` |
| 2.8.0 | `false` | `true` |

**Compatibility with old behavior:** Specify a log driver explicitly.


### @aws-cdk/aws-ec2:uniqueImdsv2TemplateName

*Enable this feature flag to have Launch Templates generated by the `InstanceRequireImdsv2Aspect` use unique names.* (fix)

Previously, the generated Launch Template names were only unique within a stack because they were based only on the
`Instance` construct ID. If another stack that has an `Instance` with the same construct ID is deployed in the same
account and region, the deployments would always fail as the generated Launch Template names were the same.

The new implementation addresses this issue by generating the Launch Template name with the `Names.uniqueId` method.


| Since | Default | Recommended |
| ----- | ----- | ----- |
| 1.140.0 | `false` | `true` |
| 2.8.0 | `false` | `true` |


### @aws-cdk/aws-iam:minimizePolicies

*Minimize IAM policies by combining Statements* (config)

Minimize IAM policies by combining Principals, Actions and Resources of two
Statements in the policies, as long as it doesn't change the meaning of the
policy.


| Since | Default | Recommended |
| ----- | ----- | ----- |
| 1.150.0 | `false` | `true` |
| 2.18.0 | `false` | `true` |


### @aws-cdk/core:checkSecretUsage

*Enable this flag to make it impossible to accidentally use SecretValues in unsafe locations* (config)

With this flag enabled, `SecretValue` instances can only be passed to
constructs that accept `SecretValue`s; otherwise, `unsafeUnwrap()` must be
called to use it as a regular string.


| Since | Default | Recommended |
| ----- | ----- | ----- |
| 1.153.0 | `false` | `true` |
| 2.21.0 | `false` | `true` |


### @aws-cdk/aws-lambda:recognizeLayerVersion

*Enable this feature flag to opt in to the updated logical id calculation for Lambda Version created using the `fn.currentVersion`.* (fix)

This flag correct incorporates Lambda Layer properties into the Lambda Function Version.

See 'currentVersion' section in the aws-lambda module's README for more details.


| Since | Default | Recommended |
| ----- | ----- | ----- |
| 1.159.0 | `false` | `true` |
| 2.27.0 | `false` | `true` |


### @aws-cdk/core:validateSnapshotRemovalPolicy

*Error on snapshot removal policies on resources that do not support it.* (default)

Makes sure we do not allow snapshot removal policy on resources that do not support it.
If supplied on an unsupported resource, CloudFormation ignores the policy altogether.
This flag will reduce confusion and unexpected loss of data when erroneously supplying
the snapshot removal policy.


| Since | Default | Recommended |
| ----- | ----- | ----- |
| (not in v1) |  |  |
| 2.28.0 | `false` | `true` |

**Compatibility with old behavior:** The old behavior was incorrect. Update your source to not specify SNAPSHOT policies on resources that do not support it.


### @aws-cdk/aws-codepipeline:crossAccountKeyAliasStackSafeResourceName

*Generate key aliases that include the stack name* (fix)

Enable this feature flag to have CodePipeline generate a unique cross account key alias name using the stack name.

Previously, when creating multiple pipelines with similar naming conventions and when crossAccountKeys is true,
the KMS key alias name created for these pipelines may be the same due to how the uniqueId is generated.

This new implementation creates a stack safe resource name for the alias using the stack name instead of the stack ID.


| Since | Default | Recommended |
| ----- | ----- | ----- |
| (not in v1) |  |  |
| 2.29.0 | `false` | `true` |


### @aws-cdk/aws-s3:createDefaultLoggingPolicy

*Enable this feature flag to create an S3 bucket policy by default in cases where an AWS service would automatically create the Policy if one does not exist.* (fix)

For example, in order to send VPC flow logs to an S3 bucket, there is a specific Bucket Policy
that needs to be attached to the bucket. If you create the bucket without a policy and then add the
bucket as the flow log destination, the service will automatically create the bucket policy with the
necessary permissions. If you were to then try and add your own bucket policy CloudFormation will throw
and error indicating that a bucket policy already exists.

In cases where we know what the required policy is we can go ahead and create the policy so we can
remain in control of it.

@see https://docs.aws.amazon.com/AmazonCloudWatch/latest/logs/AWS-logs-and-resource-policy.html#AWS-logs-infrastructure-S3


| Since | Default | Recommended |
| ----- | ----- | ----- |
| (not in v1) |  |  |
| 2.31.0 | `false` | `true` |


### @aws-cdk/aws-sns-subscriptions:restrictSqsDescryption

*Restrict KMS key policy for encrypted Queues a bit more* (fix)

Enable this feature flag to restrict the decryption of a SQS queue, which is subscribed to a SNS topic, to
only the topic which it is subscribed to and not the whole SNS service of an account.

Previously the decryption was only restricted to the SNS service principal. To make the SQS subscription more
secure, it is a good practice to restrict the decryption further and only allow the connected SNS topic to decryption
the subscribed queue.


| Since | Default | Recommended |
| ----- | ----- | ----- |
| (not in v1) |  |  |
| 2.32.0 | `false` | `true` |


### @aws-cdk/aws-ecs:arnFormatIncludesClusterName

*ARN format used by ECS. In the new ARN format, the cluster name is part of the resource ID.* (fix)

If this flag is not set, the old ARN format (without cluster name) for ECS is used.
If this flag is set, the new ARN format (with cluster name) for ECS is used.

This is a feature flag as the old format is still valid for existing ECS clusters.

See https://docs.aws.amazon.com/AmazonECS/latest/developerguide/ecs-account-settings.html#ecs-resource-ids


| Since | Default | Recommended |
| ----- | ----- | ----- |
| (not in v1) |  |  |
| 2.35.0 | `false` | `true` |


### @aws-cdk/aws-apigateway:disableCloudWatchRole

*Make default CloudWatch Role behavior safe for multiple API Gateways in one environment* (fix)

Enable this feature flag to change the default behavior for aws-apigateway.RestApi and aws-apigateway.SpecRestApi
to _not_ create a CloudWatch role and Account. There is only a single ApiGateway account per AWS
environment which means that each time you create a RestApi in your account the ApiGateway account
is overwritten. If at some point the newest RestApi is deleted, the ApiGateway Account and CloudWatch
role will also be deleted, breaking any existing ApiGateways that were depending on them.

When this flag is enabled you should either create the ApiGateway account and CloudWatch role
separately _or_ only enable the cloudWatchRole on a single RestApi.


| Since | Default | Recommended |
| ----- | ----- | ----- |
| (not in v1) |  |  |
| 2.38.0 | `false` | `true` |


### @aws-cdk/core:enablePartitionLiterals

*Make ARNs concrete if AWS partition is known* (fix)

Enable this feature flag to get partition names as string literals in Stacks with known regions defined in
their environment, such as "aws" or "aws-cn".  Previously the CloudFormation intrinsic function
"Ref: AWS::Partition" was used.  For example:

```yaml
Principal:
  AWS:
    Fn::Join:
      - ""
      - - "arn:"
        - Ref: AWS::Partition
        - :iam::123456789876:root
```

becomes:

```yaml
Principal:
  AWS: "arn:aws:iam::123456789876:root"
```

The intrinsic function will still be used in Stacks where no region is defined or the region's partition
is unknown.


| Since | Default | Recommended |
| ----- | ----- | ----- |
| (not in v1) |  |  |
| 2.38.0 | `false` | `true` |


### @aws-cdk/aws-ecs:disableExplicitDeploymentControllerForCircuitBreaker

*Avoid setting the "ECS" deployment controller when adding a circuit breaker* (fix)

Enable this feature flag to avoid setting the "ECS" deployment controller when adding a circuit breaker to an
ECS Service, as this will trigger a full replacement which fails to deploy when using set service names.
This does not change any behaviour as the default deployment controller when it is not defined is ECS.

This is a feature flag as the new behavior provides a better default experience for the users.


| Since | Default | Recommended |
| ----- | ----- | ----- |
| (not in v1) |  |  |
| 2.51.0 | `false` | `true` |


### @aws-cdk/aws-events:eventsTargetQueueSameAccount

*Event Rules may only push to encrypted SQS queues in the same account* (fix)

This flag applies to SQS Queues that are used as the target of event Rules. When enabled, only principals
from the same account as the Rule can send messages. If a queue is unencrypted, this restriction will
always apply, regardless of the value of this flag.


| Since | Default | Recommended |
| ----- | ----- | ----- |
| (not in v1) |  |  |
| 2.51.0 | `false` | `true` |


### @aws-cdk/aws-iam:standardizedServicePrincipals

*Use standardized (global) service principals everywhere* (fix)

We used to maintain a database of exceptions to Service Principal names in various regions. This database
is no longer necessary: all service principals names have been standardized to their global form (`SERVICE.amazonaws.com`).

This flag disables use of that exceptions database and always uses the global service principal.


| Since | Default | Recommended |
| ----- | ----- | ----- |
| (not in v1) |  |  |
| 2.51.0 | `false` | `true` |


### @aws-cdk/aws-s3:serverAccessLogsUseBucketPolicy

*Use S3 Bucket Policy instead of ACLs for Server Access Logging* (fix)

Enable this feature flag to use S3 Bucket Policy for granting permission fo Server Access Logging
rather than using the canned `LogDeliveryWrite` ACL. ACLs do not work when Object Ownership is
enabled on the bucket.

This flag uses a Bucket Policy statement to allow Server Access Log delivery, following best
practices for S3.

@see https://docs.aws.amazon.com/AmazonS3/latest/userguide/enable-server-access-logging.html


| Since | Default | Recommended |
| ----- | ----- | ----- |
| (not in v1) |  |  |
| 2.59.0 | `false` | `true` |


### @aws-cdk/aws-iam:importedRoleStackSafeDefaultPolicyName

*Enable this feature to by default create default policy names for imported roles that depend on the stack the role is in.* (fix)

Without this, importing the same role in multiple places could lead to the permissions given for one version of the imported role
to overwrite permissions given to the role at a different place where it was imported. This was due to all imported instances
of a role using the same default policy name.

This new implementation creates default policy names based on the constructs node path in their stack.


| Since | Default | Recommended |
| ----- | ----- | ----- |
| (not in v1) |  |  |
| 2.60.0 | `false` | `true` |


### @aws-cdk/customresources:installLatestAwsSdkDefault

*Whether to install the latest SDK by default in AwsCustomResource* (default)

This was originally introduced and enabled by default to not be limited by the SDK version
that's installed on AWS Lambda. However, it creates issues for Lambdas bound to VPCs that
do not have internet access, or in environments where 'npmjs.com' is not available.

The recommended setting is to disable the default installation behavior, and pass the
flag on a resource-by-resource basis to enable it if necessary.


| Since | Default | Recommended |
| ----- | ----- | ----- |
| (not in v1) |  |  |
| 2.60.0 | `false` | `false` |

**Compatibility with old behavior:** Set installLatestAwsSdk: true on all resources that need it.


### @aws-cdk/aws-codedeploy:removeAlarmsFromDeploymentGroup

*Remove CloudWatch alarms from deployment group* (fix)

Enable this flag to be able to remove all CloudWatch alarms from a deployment group by removing
the alarms from the construct. If this flag is not set, removing all alarms from the construct
will still leave the alarms configured for the deployment group.


| Since | Default | Recommended |
| ----- | ----- | ----- |
| (not in v1) |  |  |
| 2.65.0 | `false` | `true` |


### @aws-cdk/aws-rds:databaseProxyUniqueResourceName

*Use unique resource name for Database Proxy* (fix)

If this flag is not set, the default behavior for `DatabaseProxy` is
to use `id` of the constructor for `dbProxyName` when it's not specified in the argument.
In this case, users can't deploy `DatabaseProxy`s that have the same `id` in the same region.

If this flag is set, the default behavior is to use unique resource names for each `DatabaseProxy`.

This is a feature flag as the old behavior was technically incorrect, but users may have come to depend on it.


| Since | Default | Recommended |
| ----- | ----- | ----- |
| (not in v1) |  |  |
| 2.65.0 | `false` | `true` |


### @aws-cdk/aws-apigateway:authorizerChangeDeploymentLogicalId

*Include authorizer configuration in the calculation of the API deployment logical ID.* (fix)

The logical ID of the AWS::ApiGateway::Deployment resource is calculated by hashing
the API configuration, including methods, and resources, etc. Enable this feature flag
to also include the configuration of any authorizer attached to the API in the
calculation, so any changes made to an authorizer will create a new deployment.


| Since | Default | Recommended |
| ----- | ----- | ----- |
| (not in v1) |  |  |
<<<<<<< HEAD
| V2NEXT | `false` | `true` |


### @aws-cdk/aws-redshift:columnId

*Whether to use an ID to track Redshift column changes* (fix)

Redshift columns are identified by their `name`. If a column is renamed, the old column
will be dropped and a new column will be created. This can cause data loss.

This flag enables the use of an `id` attribute for Redshift columns. If this flag is enabled, the
internal CDK architecture will track changes of Redshift columns through their `id`, rather
than their `name`. This will prevent data loss when columns are renamed.

**NOTE** - Enabling this flag comes at a **risk**. When enabled, update the `id`s of all columns,
**however** do not change the `names`s of the columns. If the `names` of the columns are changed during
initial deployment, the columns will be dropped and recreated, causing data loss. After the initial deployment
of the ids, the `names` of the columns can be changed without data loss.


| Since | Default | Recommended |
| ----- | ----- | ----- |
| (not in v1) |  |  |
| V2NEXT | `false` | `true` |
=======
| 2.66.0 | `false` | `true` |
>>>>>>> 686c72d8


<!-- END details --><|MERGE_RESOLUTION|>--- conflicted
+++ resolved
@@ -45,12 +45,7 @@
 | [@aws-cdk/customresources:installLatestAwsSdkDefault](#aws-cdkcustomresourcesinstalllatestawssdkdefault) | Whether to install the latest SDK by default in AwsCustomResource | 2.60.0 | (default) |
 | [@aws-cdk/aws-codedeploy:removeAlarmsFromDeploymentGroup](#aws-cdkaws-codedeployremovealarmsfromdeploymentgroup) | Remove CloudWatch alarms from deployment group | 2.65.0 | (fix) |
 | [@aws-cdk/aws-rds:databaseProxyUniqueResourceName](#aws-cdkaws-rdsdatabaseproxyuniqueresourcename) | Use unique resource name for Database Proxy | 2.65.0 | (fix) |
-<<<<<<< HEAD
-| [@aws-cdk/aws-apigateway:authorizerChangeDeploymentLogicalId](#aws-cdkaws-apigatewayauthorizerchangedeploymentlogicalid) | Include authorizer configuration in the calculation of the API deployment logical ID. | V2NEXT | (fix) |
-| [@aws-cdk/aws-redshift:columnId](#aws-cdkaws-redshiftcolumnid) | Whether to use an ID to track Redshift column changes | V2NEXT | (fix) |
-=======
 | [@aws-cdk/aws-apigateway:authorizerChangeDeploymentLogicalId](#aws-cdkaws-apigatewayauthorizerchangedeploymentlogicalid) | Include authorizer configuration in the calculation of the API deployment logical ID. | 2.66.0 | (fix) |
->>>>>>> 686c72d8
 
 <!-- END table -->
 
@@ -837,34 +832,7 @@
 | Since | Default | Recommended |
 | ----- | ----- | ----- |
 | (not in v1) |  |  |
-<<<<<<< HEAD
-| V2NEXT | `false` | `true` |
-
-
-### @aws-cdk/aws-redshift:columnId
-
-*Whether to use an ID to track Redshift column changes* (fix)
-
-Redshift columns are identified by their `name`. If a column is renamed, the old column
-will be dropped and a new column will be created. This can cause data loss.
-
-This flag enables the use of an `id` attribute for Redshift columns. If this flag is enabled, the
-internal CDK architecture will track changes of Redshift columns through their `id`, rather
-than their `name`. This will prevent data loss when columns are renamed.
-
-**NOTE** - Enabling this flag comes at a **risk**. When enabled, update the `id`s of all columns,
-**however** do not change the `names`s of the columns. If the `names` of the columns are changed during
-initial deployment, the columns will be dropped and recreated, causing data loss. After the initial deployment
-of the ids, the `names` of the columns can be changed without data loss.
-
-
-| Since | Default | Recommended |
-| ----- | ----- | ----- |
-| (not in v1) |  |  |
-| V2NEXT | `false` | `true` |
-=======
 | 2.66.0 | `false` | `true` |
->>>>>>> 686c72d8
 
 
 <!-- END details -->