--- conflicted
+++ resolved
@@ -45,15 +45,11 @@
     "organization": true
   },
   "dependencies": {
-<<<<<<< HEAD
-    "semver": "^7.1.3",
+    "semver": "^7.2.1",
     "@aws-cdk/cloud-assembly-schema": "0.0.0"
   },
   "peerDependencies": {
     "@aws-cdk/cloud-assembly-schema": "0.0.0"
-=======
-    "semver": "^7.2.1"
->>>>>>> 82eea406
   },
   "jest": {
     "moduleFileExtensions": [
