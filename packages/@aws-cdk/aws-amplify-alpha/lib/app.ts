--- conflicted
+++ resolved
@@ -309,13 +309,8 @@
       name: props.appName || this.node.id,
       oauthToken: sourceCodeProviderOptions?.oauthToken?.unsafeUnwrap(), // Safe usage
       repository: sourceCodeProviderOptions?.repository,
-<<<<<<< HEAD
-      customHeaders: props.customResponseHeaders ? renderCustomResponseHeaders(props.customResponseHeaders) : '',
-      platform: props.platform || Platform.WEB,
-=======
-      customHeaders: props.customResponseHeaders ? renderCustomResponseHeaders(props.customResponseHeaders, this) : undefined,
+      customHeaders: props.customResponseHeaders ? renderCustomResponseHeaders(props.customResponseHeaders, this) : '',
       platform: appPlatform,
->>>>>>> 0905668a
     });
 
     this.appId = app.attrAppId;
