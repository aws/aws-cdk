import * as codebuild from 'aws-cdk-lib/aws-codebuild';
import * as iam from 'aws-cdk-lib/aws-iam';
import { IResource, Lazy, Resource, SecretValue, ValidationError } from 'aws-cdk-lib/core';
<<<<<<< HEAD
import { Construct, IConstruct } from 'constructs';
=======
import { Construct } from 'constructs';
>>>>>>> ff9140f5
import { CfnApp } from 'aws-cdk-lib/aws-amplify';
import { BasicAuth } from './basic-auth';
import { Branch, BranchOptions } from './branch';
import { Domain, DomainOptions } from './domain';
import { renderEnvironmentVariables } from './utils';
import { addConstructMetadata, MethodMetadata } from 'aws-cdk-lib/core/lib/metadata-resource';
import { propertyInjectable } from 'aws-cdk-lib/core/lib/prop-injectable';

/**
 * An Amplify Console application
 */
export interface IApp extends IResource {
  /**
   * The application id
   *
   * @attribute
   */
  readonly appId: string;
}

/**
 * Configuration for the source code provider
 */
export interface SourceCodeProviderConfig {
  /**
   * The repository for the application. Must use the `HTTPS` protocol.
   *
   * For example, `https://github.com/aws/aws-cdk`.
   */
  readonly repository: string;

  /**
   * OAuth token for 3rd party source control system for an Amplify App, used
   * to create webhook and read-only deploy key. OAuth token is not stored.
   *
   * Either `accessToken` or `oauthToken` must be specified if `repository`
   * is specified.
   *
   * @default - do not use a token
   */
  readonly oauthToken?: SecretValue;

  /**
   * Personal Access token for 3rd party source control system for an Amplify
   * App, used to create webhook and read-only deploy key. Token is not stored.
   *
   * Either `accessToken` or `oauthToken` must be specified if `repository`
   * is sepcified.
   *
   * @default - do not use a token
   */
  readonly accessToken?: SecretValue;
}

/**
 * A source code provider
 */
export interface ISourceCodeProvider {
  /**
   * Binds the source code provider to an app
   *
   * @param app The app [disable-awslint:ref-via-interface]
   */
  bind(app: App): SourceCodeProviderConfig;
}

/**
 * Properties for an App
 */
export interface AppProps {
  /**
   * The name for the application
   *
   * @default - a CDK generated name
   */
  readonly appName?: string;

  /**
   * The source code provider for this application
   *
   * @default - not connected to a source code provider
   */
  readonly sourceCodeProvider?: ISourceCodeProvider;

  /**
   * The auto branch creation configuration. Use this to automatically create
   * branches that match a certain pattern.
   *
   * @default - no auto branch creation
   */
  readonly autoBranchCreation?: AutoBranchCreation;

  /**
   * Automatically disconnect a branch in the Amplify Console when you delete a
   * branch from your Git repository.
   *
   * @default false
   */
  readonly autoBranchDeletion?: boolean;

  /**
   * The Basic Auth configuration. Use this to set password protection at an
   * app level to all your branches.
   *
   * @default - no password protection
   */
  readonly basicAuth?: BasicAuth;

  /**
   * BuildSpec for the application. Alternatively, add a `amplify.yml`
   * file to the repository.
   *
   * @see https://docs.aws.amazon.com/amplify/latest/userguide/build-settings.html
   *
   * @default - no build spec
   */
  readonly buildSpec?: codebuild.BuildSpec;

  /**
   * The custom HTTP response headers for an Amplify app.
   *
   * @see https://docs.aws.amazon.com/amplify/latest/userguide/custom-headers.html
   *
   * @default - no custom response headers
   */
  readonly customResponseHeaders?: CustomResponseHeader[];

  /**
   * Custom rewrite/redirect rules for the application
   *
   * @default - no custom rewrite/redirect rules
   */
  readonly customRules?: CustomRule[];

  /**
   * A description for the application
   *
   * @default - no description
   */
  readonly description?: string;

  /**
   * Environment variables for the application.
   *
   * All environment variables that you add are encrypted to prevent rogue
   * access so you can use them to store secret information.
   *
   * @default - no environment variables
   */
  readonly environmentVariables?: { [name: string]: string };

  /**
   * The IAM service role to associate with the application. The App
   * implements IGrantable.
   *
   * @default - a new role is created
   */
  readonly role?: iam.IRole;

  /**
   * Indicates the hosting platform to use. Set to WEB for static site
   * generated (SSG) apps (i.e. a Create React App or Gatsby) and WEB_COMPUTE
   * for server side rendered (SSR) apps (i.e. NextJS).
   *
   * @default Platform.WEB
   */
  readonly platform?: Platform;

  /**
   * The type of cache configuration to use for an Amplify app.
   *
   * @default CacheConfigType.AMPLIFY_MANAGED
   */
  readonly cacheConfigType?: CacheConfigType;

  /**
   * The IAM role for an SSR app.
   * The Compute role allows the Amplify Hosting compute service to securely access specific AWS resources based on the role's permissions.
   *
   * @default undefined - a new role is created when `platform` is `Platform.WEB_COMPUTE` or `Platform.WEB_DYNAMIC`, otherwise no compute role
   */
  readonly computeRole?: iam.IRole;
}

/**
 * An Amplify Console application
 */
@propertyInjectable
export class App extends Resource implements IApp, iam.IGrantable {
  /** Uniquely identifies this class. */
  public static readonly PROPERTY_INJECTION_ID: string = '@aws-cdk.aws-amplify-alpha.App';

  /**
   * Import an existing application
   */
  public static fromAppId(scope: Construct, id: string, appId: string): IApp {
    class Import extends Resource implements IApp {
      public readonly appId = appId;
    }
    return new Import(scope, id);
  }

  public readonly appId: string;

  /**
   * The name of the application
   *
   * @attribute
   */
  public readonly appName: string;

  /**
   * The ARN of the application
   *
   * @attribute
   */
  public readonly arn: string;

  /**
   * The default domain of the application
   *
   * @attribute
   */
  public readonly defaultDomain: string;

  /**
   * The principal to grant permissions to
   */
  public readonly grantPrincipal: iam.IPrincipal;

  /**
   * The IAM role for an SSR app.
   */
  public readonly computeRole?: iam.IRole;

  private readonly customRules: CustomRule[];
  private readonly environmentVariables: { [name: string]: string };
  private readonly autoBranchEnvironmentVariables: { [name: string]: string };

  constructor(scope: Construct, id: string, props: AppProps) {
    super(scope, id);
    // Enhanced CDK Analytics Telemetry
    addConstructMetadata(this, props);

    this.customRules = props.customRules || [];
    this.environmentVariables = props.environmentVariables || {};
    this.autoBranchEnvironmentVariables = props.autoBranchCreation && props.autoBranchCreation.environmentVariables || {};

    const role = props.role || new iam.Role(this, 'Role', {
      assumedBy: new iam.ServicePrincipal('amplify.amazonaws.com'),
    });
    this.grantPrincipal = role;

    let computedRole: iam.IRole | undefined;
    const isSSR = props.platform === Platform.WEB_COMPUTE || props.platform === Platform.WEB_DYNAMIC;

    if (props.computeRole) {
      if (!isSSR) {
        throw new ValidationError('`computeRole` can only be specified for `Platform.WEB_COMPUTE` or `Platform.WEB_DYNAMIC`.', this);
      }
      computedRole = props.computeRole;
    } else if (isSSR) {
      computedRole = new iam.Role(this, 'ComputeRole', {
        assumedBy: new iam.ServicePrincipal('amplify.amazonaws.com'),
      });
    }
    this.computeRole = computedRole;

    const sourceCodeProviderOptions = props.sourceCodeProvider?.bind(this);

    const app = new CfnApp(this, 'Resource', {
      accessToken: sourceCodeProviderOptions?.accessToken?.unsafeUnwrap(), // Safe usage
      autoBranchCreationConfig: props.autoBranchCreation && {
        autoBranchCreationPatterns: props.autoBranchCreation.patterns,
        basicAuthConfig: props.autoBranchCreation.basicAuth
          ? props.autoBranchCreation.basicAuth.bind(this, 'BranchBasicAuth')
          : { enableBasicAuth: false },
        buildSpec: props.autoBranchCreation.buildSpec && props.autoBranchCreation.buildSpec.toBuildSpec(),
        enableAutoBranchCreation: true,
        enableAutoBuild: props.autoBranchCreation.autoBuild ?? true,
        environmentVariables: Lazy.any({ produce: () => renderEnvironmentVariables(this.autoBranchEnvironmentVariables) }, { omitEmptyArray: true }), // eslint-disable-line max-len
        enablePullRequestPreview: props.autoBranchCreation.pullRequestPreview ?? true,
        pullRequestEnvironmentName: props.autoBranchCreation.pullRequestEnvironmentName,
        stage: props.autoBranchCreation.stage,
      },
      enableBranchAutoDeletion: props.autoBranchDeletion,
      basicAuthConfig: props.basicAuth
        ? props.basicAuth.bind(this, 'AppBasicAuth')
        : { enableBasicAuth: false },
      buildSpec: props.buildSpec && props.buildSpec.toBuildSpec(),
      cacheConfig: props.cacheConfigType ? { type: props.cacheConfigType } : undefined,
      computeRoleArn: this.computeRole?.roleArn,
      customRules: Lazy.any({ produce: () => this.customRules }, { omitEmptyArray: true }),
      description: props.description,
      environmentVariables: Lazy.any({ produce: () => renderEnvironmentVariables(this.environmentVariables) }, { omitEmptyArray: true }),
      iamServiceRole: role.roleArn,
      name: props.appName || this.node.id,
      oauthToken: sourceCodeProviderOptions?.oauthToken?.unsafeUnwrap(), // Safe usage
      repository: sourceCodeProviderOptions?.repository,
      customHeaders: props.customResponseHeaders ? renderCustomResponseHeaders(props.customResponseHeaders, this) : undefined,
      platform: props.platform || Platform.WEB,
    });

    this.appId = app.attrAppId;
    this.appName = app.attrAppName;
    this.arn = app.attrArn;
    this.defaultDomain = app.attrDefaultDomain;
  }

  /**
   * Adds a custom rewrite/redirect rule to this application
   */
  @MethodMetadata()
  public addCustomRule(rule: CustomRule) {
    this.customRules.push(rule);
    return this;
  }

  /**
   * Adds an environment variable to this application.
   *
   * All environment variables that you add are encrypted to prevent rogue
   * access so you can use them to store secret information.
   */
  @MethodMetadata()
  public addEnvironment(name: string, value: string) {
    this.environmentVariables[name] = value;
    return this;
  }

  /**
   * Adds an environment variable to the auto created branch.
   *
   * All environment variables that you add are encrypted to prevent rogue
   * access so you can use them to store secret information.
   */
  @MethodMetadata()
  public addAutoBranchEnvironment(name: string, value: string) {
    this.autoBranchEnvironmentVariables[name] = value;
    return this;
  }

  /**
   * Adds a branch to this application
   */
  @MethodMetadata()
  public addBranch(id: string, options: BranchOptions = {}): Branch {
    return new Branch(this, id, {
      ...options,
      app: this,
    });
  }

  /**
   * Adds a domain to this application
   */
  @MethodMetadata()
  public addDomain(id: string, options: DomainOptions = {}): Domain {
    return new Domain(this, id, {
      ...options,
      app: this,
      autoSubDomainIamRole: this.grantPrincipal as iam.IRole,
    });
  }
}

/**
 * Auto branch creation configuration
 */
export interface AutoBranchCreation {
  /**
   * Automated branch creation glob patterns
   *
   * @default - all repository branches
   */
  readonly patterns?: string[];

  /**
   * The Basic Auth configuration. Use this to set password protection for
   * the auto created branch.
   *
   * @default - no password protection
   */
  readonly basicAuth?: BasicAuth;

  /**
   * Build spec for the auto created branch.
   *
   * @default - application build spec
   */
  readonly buildSpec?: codebuild.BuildSpec;

  /**
   * Whether to enable auto building for the auto created branch
   *
   * @default true
   */
  readonly autoBuild?: boolean;

  /**
   * Whether to enable pull request preview for the auto created branch.
   *
   * @default true
   */
  readonly pullRequestPreview?: boolean;

  /**
   * Environment variables for the auto created branch.
   *
   * All environment variables that you add are encrypted to prevent rogue
   * access so you can use them to store secret information.
   *
   * @default - application environment variables
   */
  readonly environmentVariables?: { [name: string]: string };

  /**
   * The dedicated backend environment for the pull request previews of
   * the auto created branch.
   *
   * @default - automatically provision a temporary backend
   */
  readonly pullRequestEnvironmentName?: string;

  /**
   * Stage for the auto created branch
   *
   * @default - no stage
   */
  readonly stage?: string;
}

/**
 * The status code for a URL rewrite or redirect rule.
 */
export enum RedirectStatus {
  /**
   * Rewrite (200)
   */
  REWRITE = '200',

  /**
   * Permanent redirect (301)
   */
  PERMANENT_REDIRECT = '301',

  /**
   * Temporary redirect (302)
   */
  TEMPORARY_REDIRECT = '302',

  /**
   * Not found (404)
   */
  NOT_FOUND = '404',

  /**
   * Not found rewrite (404)
   */
  NOT_FOUND_REWRITE = '404-200',
}

/**
 * Options for a custom rewrite/redirect rule for an Amplify App.
 */
export interface CustomRuleOptions {
  /**
   * The source pattern for a URL rewrite or redirect rule.
   *
   * @see https://docs.aws.amazon.com/amplify/latest/userguide/redirects.html
   */
  readonly source: string;

  /**
   * The target pattern for a URL rewrite or redirect rule.
   *
   * @see https://docs.aws.amazon.com/amplify/latest/userguide/redirects.html
   */
  readonly target: string;

  /**
   * The status code for a URL rewrite or redirect rule.
   *
   * @see https://docs.aws.amazon.com/amplify/latest/userguide/redirects.html
   *
   * @default PERMANENT_REDIRECT
   */
  readonly status?: RedirectStatus;

  /**
   * The condition for a URL rewrite or redirect rule, e.g. country code.
   *
   * @see https://docs.aws.amazon.com/amplify/latest/userguide/redirects.html
   *
   * @default - no condition
   */
  readonly condition?: string;
}

/**
 * Custom rewrite/redirect rule for an Amplify App.
 *
 * @see https://docs.aws.amazon.com/amplify/latest/userguide/redirects.html
 */
export class CustomRule {
  /**
   * Sets up a 200 rewrite for all paths to `index.html` except for path
   * containing a file extension.
   */
  public static readonly SINGLE_PAGE_APPLICATION_REDIRECT = new CustomRule({
    source: '</^[^.]+$/>',
    target: '/index.html',
    status: RedirectStatus.REWRITE,
  });

  /**
   * The source pattern for a URL rewrite or redirect rule.
   *
   * @see https://docs.aws.amazon.com/amplify/latest/userguide/redirects.html
   */
  public readonly source: string;

  /**
   * The target pattern for a URL rewrite or redirect rule.
   *
   * @see https://docs.aws.amazon.com/amplify/latest/userguide/redirects.html
   */
  public readonly target: string;

  /**
   * The status code for a URL rewrite or redirect rule.
   *
   * @see https://docs.aws.amazon.com/amplify/latest/userguide/redirects.html
   *
   * @default PERMANENT_REDIRECT
   */
  public readonly status?: RedirectStatus;

  /**
   * The condition for a URL rewrite or redirect rule, e.g. country code.
   *
   * @see https://docs.aws.amazon.com/amplify/latest/userguide/redirects.html
   *
   * @default - no condition
   */
  public readonly condition?: string;

  constructor(options: CustomRuleOptions) {
    this.source = options.source;
    this.target = options.target;
    this.status = options.status;
    this.condition = options.condition;
  }
}

/**
 * Custom response header of an Amplify App.
 */
export interface CustomResponseHeader {
  /**
   * If the app uses a monorepo structure, the appRoot from the build spec to apply the custom headers to.
   * @default - The appRoot is omitted in the custom headers output.
   */
  readonly appRoot?: string;

  /**
   * These custom headers will be applied to all URL file paths that match this pattern.
   */
  readonly pattern: string;

  /**
   * The map of custom headers to be applied.
   */
  readonly headers: { [key: string]: string };
}

function renderCustomResponseHeaders(customHeaders: CustomResponseHeader[], scope: IConstruct): string {
  const hasAppRoot = customHeaders[0].appRoot !== undefined;
  const yaml = [hasAppRoot ? 'applications:' : 'customHeaders:'];

  for (const customHeader of customHeaders) {
    if ((customHeader.appRoot !== undefined) !== hasAppRoot) {
      throw new ValidationError('appRoot must be either be present or absent across all custom response headers', scope);
    }

    const baseIndentation = ' '.repeat(hasAppRoot ? 6 : 2);
    if (hasAppRoot) {
      yaml.push(`  - appRoot: ${customHeader.appRoot}`);
      yaml.push('    customHeaders:');
    }
    yaml.push(`${baseIndentation}- pattern: "${customHeader.pattern}"`);
    yaml.push(`${baseIndentation}  headers:`);
    for (const [key, value] of Object.entries(customHeader.headers)) {
      yaml.push(`${baseIndentation}    - key: "${key}"`);
      yaml.push(`${baseIndentation}      value: "${value}"`);
    }
  }

  return `${yaml.join('\n')}\n`;
}

/**
 * Available hosting platforms to use on the App.
 */
export enum Platform {
  /**
   * WEB - Used to indicate that the app is hosted using only static assets.
   */
  WEB = 'WEB',

  /**
   * WEB_COMPUTE - Used to indicate the app is hosted using a combination of
   * server side rendered and static assets.
   */
  WEB_COMPUTE = 'WEB_COMPUTE',

  /**
   * WEB_DYNAMIC - Used to indicate the app is hosted using a fully dynamic architecture, where requests are processed at runtime by backend compute services.
   */
  WEB_DYNAMIC = 'WEB_DYNAMIC',
}

/**
 * The type of cache configuration to use for an Amplify app.
 */
export enum CacheConfigType {
  /**
   * AMPLIFY_MANAGED - Automatically applies an optimized cache configuration
   * for your app based on its platform, routing rules, and rewrite rules.
   */
  AMPLIFY_MANAGED = 'AMPLIFY_MANAGED',

  /**
   * AMPLIFY_MANAGED_NO_COOKIES - The same as AMPLIFY_MANAGED,
   * except that it excludes all cookies from the cache key.
   */
  AMPLIFY_MANAGED_NO_COOKIES = 'AMPLIFY_MANAGED_NO_COOKIES',
}<|MERGE_RESOLUTION|>--- conflicted
+++ resolved
@@ -1,11 +1,7 @@
 import * as codebuild from 'aws-cdk-lib/aws-codebuild';
 import * as iam from 'aws-cdk-lib/aws-iam';
 import { IResource, Lazy, Resource, SecretValue, ValidationError } from 'aws-cdk-lib/core';
-<<<<<<< HEAD
 import { Construct, IConstruct } from 'constructs';
-=======
-import { Construct } from 'constructs';
->>>>>>> ff9140f5
 import { CfnApp } from 'aws-cdk-lib/aws-amplify';
 import { BasicAuth } from './basic-auth';
 import { Branch, BranchOptions } from './branch';
