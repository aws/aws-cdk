--- conflicted
+++ resolved
@@ -309,13 +309,8 @@
       name: props.appName || this.node.id,
       oauthToken: sourceCodeProviderOptions?.oauthToken?.unsafeUnwrap(), // Safe usage
       repository: sourceCodeProviderOptions?.repository,
-<<<<<<< HEAD
       customHeaders: props.customResponseHeaders ? renderCustomResponseHeaders(props.customResponseHeaders, this) : undefined,
-      platform: props.platform || Platform.WEB,
-=======
-      customHeaders: props.customResponseHeaders ? renderCustomResponseHeaders(props.customResponseHeaders) : undefined,
       platform: appPlatform,
->>>>>>> 817a21a7
     });
 
     this.appId = app.attrAppId;
