{
 "Resources": {
  "amplifyassetdeploymentoneventServiceRoleB6658CD9": {
   "Type": "AWS::IAM::Role",
   "Properties": {
    "AssumeRolePolicyDocument": {
     "Statement": [
      {
       "Action": "sts:AssumeRole",
       "Effect": "Allow",
       "Principal": {
        "Service": "lambda.amazonaws.com"
       }
      }
     ],
     "Version": "2012-10-17"
    },
    "ManagedPolicyArns": [
     {
      "Fn::Join": [
       "",
       [
        "arn:",
        {
         "Ref": "AWS::Partition"
        },
        ":iam::aws:policy/service-role/AWSLambdaBasicExecutionRole"
       ]
      ]
     }
    ]
   }
  },
  "amplifyassetdeploymentoneventServiceRoleDefaultPolicy2DF60B3E": {
   "Type": "AWS::IAM::Policy",
   "Properties": {
    "PolicyDocument": {
     "Statement": [
      {
       "Action": [
        "amplify:ListJobs",
        "amplify:StartDeployment",
        "s3:GetObject",
        "s3:GetSignedUrl"
       ],
       "Effect": "Allow",
       "Resource": "*"
      }
     ],
     "Version": "2012-10-17"
    },
    "PolicyName": "amplifyassetdeploymentoneventServiceRoleDefaultPolicy2DF60B3E",
    "Roles": [
     {
      "Ref": "amplifyassetdeploymentoneventServiceRoleB6658CD9"
     }
    ]
   }
  },
  "amplifyassetdeploymentonevent974704DA": {
   "Type": "AWS::Lambda::Function",
   "Properties": {
    "Code": {
     "S3Bucket": {
      "Fn::Sub": "cdk-hnb659fds-assets-${AWS::AccountId}-${AWS::Region}"
     },
     "S3Key": "85f7bb0ac0b4da3571afd49c891d631f4f07c0ef710a02046d3a9abd8d9d4604.zip"
    },
    "Environment": {
     "Variables": {
      "AWS_NODEJS_CONNECTION_REUSE_ENABLED": "1"
     }
    },
    "Handler": "index.onEvent",
    "Role": {
     "Fn::GetAtt": [
      "amplifyassetdeploymentoneventServiceRoleB6658CD9",
      "Arn"
     ]
    },
    "Runtime": "nodejs18.x"
   },
   "DependsOn": [
    "amplifyassetdeploymentoneventServiceRoleDefaultPolicy2DF60B3E",
    "amplifyassetdeploymentoneventServiceRoleB6658CD9"
   ]
  },
  "amplifyassetdeploymentiscompleteServiceRole007B2AB6": {
   "Type": "AWS::IAM::Role",
   "Properties": {
    "AssumeRolePolicyDocument": {
     "Statement": [
      {
       "Action": "sts:AssumeRole",
       "Effect": "Allow",
       "Principal": {
        "Service": "lambda.amazonaws.com"
       }
      }
     ],
     "Version": "2012-10-17"
    },
    "ManagedPolicyArns": [
     {
      "Fn::Join": [
       "",
       [
        "arn:",
        {
         "Ref": "AWS::Partition"
        },
        ":iam::aws:policy/service-role/AWSLambdaBasicExecutionRole"
       ]
      ]
     }
    ]
   }
  },
  "amplifyassetdeploymentiscompleteServiceRoleDefaultPolicyC0D08321": {
   "Type": "AWS::IAM::Policy",
   "Properties": {
    "PolicyDocument": {
     "Statement": [
      {
       "Action": "amplify:GetJob*",
       "Effect": "Allow",
       "Resource": "*"
      }
     ],
     "Version": "2012-10-17"
    },
    "PolicyName": "amplifyassetdeploymentiscompleteServiceRoleDefaultPolicyC0D08321",
    "Roles": [
     {
      "Ref": "amplifyassetdeploymentiscompleteServiceRole007B2AB6"
     }
    ]
   }
  },
  "amplifyassetdeploymentiscomplete236D9453": {
   "Type": "AWS::Lambda::Function",
   "Properties": {
    "Code": {
     "S3Bucket": {
      "Fn::Sub": "cdk-hnb659fds-assets-${AWS::AccountId}-${AWS::Region}"
     },
     "S3Key": "85f7bb0ac0b4da3571afd49c891d631f4f07c0ef710a02046d3a9abd8d9d4604.zip"
    },
    "Environment": {
     "Variables": {
      "AWS_NODEJS_CONNECTION_REUSE_ENABLED": "1"
     }
    },
    "Handler": "index.isComplete",
    "Role": {
     "Fn::GetAtt": [
      "amplifyassetdeploymentiscompleteServiceRole007B2AB6",
      "Arn"
     ]
    },
    "Runtime": "nodejs18.x"
   },
   "DependsOn": [
    "amplifyassetdeploymentiscompleteServiceRoleDefaultPolicyC0D08321",
    "amplifyassetdeploymentiscompleteServiceRole007B2AB6"
   ]
  },
  "amplifyassetdeploymenthandlerproviderframeworkonEventServiceRole8F19D99F": {
   "Type": "AWS::IAM::Role",
   "Properties": {
    "AssumeRolePolicyDocument": {
     "Statement": [
      {
       "Action": "sts:AssumeRole",
       "Effect": "Allow",
       "Principal": {
        "Service": "lambda.amazonaws.com"
       }
      }
     ],
     "Version": "2012-10-17"
    },
    "ManagedPolicyArns": [
     {
      "Fn::Join": [
       "",
       [
        "arn:",
        {
         "Ref": "AWS::Partition"
        },
        ":iam::aws:policy/service-role/AWSLambdaBasicExecutionRole"
       ]
      ]
     }
    ]
   }
  },
  "amplifyassetdeploymenthandlerproviderframeworkonEventServiceRoleDefaultPolicy1E166D14": {
   "Type": "AWS::IAM::Policy",
   "Properties": {
    "PolicyDocument": {
     "Statement": [
      {
       "Action": "lambda:InvokeFunction",
       "Effect": "Allow",
       "Resource": [
        {
         "Fn::GetAtt": [
          "amplifyassetdeploymentiscomplete236D9453",
          "Arn"
         ]
        },
        {
         "Fn::GetAtt": [
          "amplifyassetdeploymentonevent974704DA",
          "Arn"
         ]
        },
        {
         "Fn::Join": [
          "",
          [
           {
            "Fn::GetAtt": [
             "amplifyassetdeploymentiscomplete236D9453",
             "Arn"
            ]
           },
           ":*"
          ]
         ]
        },
        {
         "Fn::Join": [
          "",
          [
           {
            "Fn::GetAtt": [
             "amplifyassetdeploymentonevent974704DA",
             "Arn"
            ]
           },
           ":*"
          ]
         ]
        }
       ]
      },
      {
       "Action": "states:StartExecution",
       "Effect": "Allow",
       "Resource": {
        "Ref": "amplifyassetdeploymenthandlerproviderwaiterstatemachineB3C2FCBE"
       }
      }
     ],
     "Version": "2012-10-17"
    },
    "PolicyName": "amplifyassetdeploymenthandlerproviderframeworkonEventServiceRoleDefaultPolicy1E166D14",
    "Roles": [
     {
      "Ref": "amplifyassetdeploymenthandlerproviderframeworkonEventServiceRole8F19D99F"
     }
    ]
   }
  },
  "amplifyassetdeploymenthandlerproviderframeworkonEvent35FFCB5C": {
   "Type": "AWS::Lambda::Function",
   "Properties": {
    "Code": {
     "S3Bucket": {
      "Fn::Sub": "cdk-hnb659fds-assets-${AWS::AccountId}-${AWS::Region}"
     },
<<<<<<< HEAD
     "S3Key": "5035df1b33be3620261a3a2afe651125fc153ef22d445bee6da24540974e2938.zip"
=======
     "S3Key": "f6b251c5210167bd7ded2b4d904eed879427f3c53b8bdda0eb09eaa49c6d1db9.zip"
>>>>>>> f0af5b1b
    },
    "Description": "AWS CDK resource provider framework - onEvent (cdk-amplify-app-asset-deployment/com.amazonaws.cdk.custom-resources.amplify-asset-deployment-provider/amplify-asset-deployment-handler-provider)",
    "Environment": {
     "Variables": {
      "USER_ON_EVENT_FUNCTION_ARN": {
       "Fn::GetAtt": [
        "amplifyassetdeploymentonevent974704DA",
        "Arn"
       ]
      },
      "USER_IS_COMPLETE_FUNCTION_ARN": {
       "Fn::GetAtt": [
        "amplifyassetdeploymentiscomplete236D9453",
        "Arn"
       ]
      },
      "WAITER_STATE_MACHINE_ARN": {
       "Ref": "amplifyassetdeploymenthandlerproviderwaiterstatemachineB3C2FCBE"
      }
     }
    },
    "Handler": "framework.onEvent",
    "Role": {
     "Fn::GetAtt": [
      "amplifyassetdeploymenthandlerproviderframeworkonEventServiceRole8F19D99F",
      "Arn"
     ]
    },
    "Runtime": "nodejs18.x",
    "Timeout": 900
   },
   "DependsOn": [
    "amplifyassetdeploymenthandlerproviderframeworkonEventServiceRoleDefaultPolicy1E166D14",
    "amplifyassetdeploymenthandlerproviderframeworkonEventServiceRole8F19D99F"
   ]
  },
  "amplifyassetdeploymenthandlerproviderframeworkisCompleteServiceRoleDDB7490E": {
   "Type": "AWS::IAM::Role",
   "Properties": {
    "AssumeRolePolicyDocument": {
     "Statement": [
      {
       "Action": "sts:AssumeRole",
       "Effect": "Allow",
       "Principal": {
        "Service": "lambda.amazonaws.com"
       }
      }
     ],
     "Version": "2012-10-17"
    },
    "ManagedPolicyArns": [
     {
      "Fn::Join": [
       "",
       [
        "arn:",
        {
         "Ref": "AWS::Partition"
        },
        ":iam::aws:policy/service-role/AWSLambdaBasicExecutionRole"
       ]
      ]
     }
    ]
   }
  },
  "amplifyassetdeploymenthandlerproviderframeworkisCompleteServiceRoleDefaultPolicy59E7E0EB": {
   "Type": "AWS::IAM::Policy",
   "Properties": {
    "PolicyDocument": {
     "Statement": [
      {
       "Action": "lambda:InvokeFunction",
       "Effect": "Allow",
       "Resource": [
        {
         "Fn::GetAtt": [
          "amplifyassetdeploymentiscomplete236D9453",
          "Arn"
         ]
        },
        {
         "Fn::GetAtt": [
          "amplifyassetdeploymentonevent974704DA",
          "Arn"
         ]
        },
        {
         "Fn::Join": [
          "",
          [
           {
            "Fn::GetAtt": [
             "amplifyassetdeploymentiscomplete236D9453",
             "Arn"
            ]
           },
           ":*"
          ]
         ]
        },
        {
         "Fn::Join": [
          "",
          [
           {
            "Fn::GetAtt": [
             "amplifyassetdeploymentonevent974704DA",
             "Arn"
            ]
           },
           ":*"
          ]
         ]
        }
       ]
      }
     ],
     "Version": "2012-10-17"
    },
    "PolicyName": "amplifyassetdeploymenthandlerproviderframeworkisCompleteServiceRoleDefaultPolicy59E7E0EB",
    "Roles": [
     {
      "Ref": "amplifyassetdeploymenthandlerproviderframeworkisCompleteServiceRoleDDB7490E"
     }
    ]
   }
  },
  "amplifyassetdeploymenthandlerproviderframeworkisComplete2A696873": {
   "Type": "AWS::Lambda::Function",
   "Properties": {
    "Code": {
     "S3Bucket": {
      "Fn::Sub": "cdk-hnb659fds-assets-${AWS::AccountId}-${AWS::Region}"
     },
<<<<<<< HEAD
     "S3Key": "5035df1b33be3620261a3a2afe651125fc153ef22d445bee6da24540974e2938.zip"
=======
     "S3Key": "f6b251c5210167bd7ded2b4d904eed879427f3c53b8bdda0eb09eaa49c6d1db9.zip"
>>>>>>> f0af5b1b
    },
    "Description": "AWS CDK resource provider framework - isComplete (cdk-amplify-app-asset-deployment/com.amazonaws.cdk.custom-resources.amplify-asset-deployment-provider/amplify-asset-deployment-handler-provider)",
    "Environment": {
     "Variables": {
      "USER_ON_EVENT_FUNCTION_ARN": {
       "Fn::GetAtt": [
        "amplifyassetdeploymentonevent974704DA",
        "Arn"
       ]
      },
      "USER_IS_COMPLETE_FUNCTION_ARN": {
       "Fn::GetAtt": [
        "amplifyassetdeploymentiscomplete236D9453",
        "Arn"
       ]
      }
     }
    },
    "Handler": "framework.isComplete",
    "Role": {
     "Fn::GetAtt": [
      "amplifyassetdeploymenthandlerproviderframeworkisCompleteServiceRoleDDB7490E",
      "Arn"
     ]
    },
    "Runtime": "nodejs18.x",
    "Timeout": 900
   },
   "DependsOn": [
    "amplifyassetdeploymenthandlerproviderframeworkisCompleteServiceRoleDefaultPolicy59E7E0EB",
    "amplifyassetdeploymenthandlerproviderframeworkisCompleteServiceRoleDDB7490E"
   ]
  },
  "amplifyassetdeploymenthandlerproviderframeworkonTimeoutServiceRoleE3CF0B81": {
   "Type": "AWS::IAM::Role",
   "Properties": {
    "AssumeRolePolicyDocument": {
     "Statement": [
      {
       "Action": "sts:AssumeRole",
       "Effect": "Allow",
       "Principal": {
        "Service": "lambda.amazonaws.com"
       }
      }
     ],
     "Version": "2012-10-17"
    },
    "ManagedPolicyArns": [
     {
      "Fn::Join": [
       "",
       [
        "arn:",
        {
         "Ref": "AWS::Partition"
        },
        ":iam::aws:policy/service-role/AWSLambdaBasicExecutionRole"
       ]
      ]
     }
    ]
   }
  },
  "amplifyassetdeploymenthandlerproviderframeworkonTimeoutServiceRoleDefaultPolicy9257A1F3": {
   "Type": "AWS::IAM::Policy",
   "Properties": {
    "PolicyDocument": {
     "Statement": [
      {
       "Action": "lambda:InvokeFunction",
       "Effect": "Allow",
       "Resource": [
        {
         "Fn::GetAtt": [
          "amplifyassetdeploymentiscomplete236D9453",
          "Arn"
         ]
        },
        {
         "Fn::GetAtt": [
          "amplifyassetdeploymentonevent974704DA",
          "Arn"
         ]
        },
        {
         "Fn::Join": [
          "",
          [
           {
            "Fn::GetAtt": [
             "amplifyassetdeploymentiscomplete236D9453",
             "Arn"
            ]
           },
           ":*"
          ]
         ]
        },
        {
         "Fn::Join": [
          "",
          [
           {
            "Fn::GetAtt": [
             "amplifyassetdeploymentonevent974704DA",
             "Arn"
            ]
           },
           ":*"
          ]
         ]
        }
       ]
      }
     ],
     "Version": "2012-10-17"
    },
    "PolicyName": "amplifyassetdeploymenthandlerproviderframeworkonTimeoutServiceRoleDefaultPolicy9257A1F3",
    "Roles": [
     {
      "Ref": "amplifyassetdeploymenthandlerproviderframeworkonTimeoutServiceRoleE3CF0B81"
     }
    ]
   }
  },
  "amplifyassetdeploymenthandlerproviderframeworkonTimeoutF14D3B70": {
   "Type": "AWS::Lambda::Function",
   "Properties": {
    "Code": {
     "S3Bucket": {
      "Fn::Sub": "cdk-hnb659fds-assets-${AWS::AccountId}-${AWS::Region}"
     },
<<<<<<< HEAD
     "S3Key": "5035df1b33be3620261a3a2afe651125fc153ef22d445bee6da24540974e2938.zip"
=======
     "S3Key": "f6b251c5210167bd7ded2b4d904eed879427f3c53b8bdda0eb09eaa49c6d1db9.zip"
>>>>>>> f0af5b1b
    },
    "Description": "AWS CDK resource provider framework - onTimeout (cdk-amplify-app-asset-deployment/com.amazonaws.cdk.custom-resources.amplify-asset-deployment-provider/amplify-asset-deployment-handler-provider)",
    "Environment": {
     "Variables": {
      "USER_ON_EVENT_FUNCTION_ARN": {
       "Fn::GetAtt": [
        "amplifyassetdeploymentonevent974704DA",
        "Arn"
       ]
      },
      "USER_IS_COMPLETE_FUNCTION_ARN": {
       "Fn::GetAtt": [
        "amplifyassetdeploymentiscomplete236D9453",
        "Arn"
       ]
      }
     }
    },
    "Handler": "framework.onTimeout",
    "Role": {
     "Fn::GetAtt": [
      "amplifyassetdeploymenthandlerproviderframeworkonTimeoutServiceRoleE3CF0B81",
      "Arn"
     ]
    },
    "Runtime": "nodejs18.x",
    "Timeout": 900
   },
   "DependsOn": [
    "amplifyassetdeploymenthandlerproviderframeworkonTimeoutServiceRoleDefaultPolicy9257A1F3",
    "amplifyassetdeploymenthandlerproviderframeworkonTimeoutServiceRoleE3CF0B81"
   ]
  },
  "amplifyassetdeploymenthandlerproviderwaiterstatemachineRole014FC0BB": {
   "Type": "AWS::IAM::Role",
   "Properties": {
    "AssumeRolePolicyDocument": {
     "Statement": [
      {
       "Action": "sts:AssumeRole",
       "Effect": "Allow",
       "Principal": {
        "Service": "states.amazonaws.com"
       }
      }
     ],
     "Version": "2012-10-17"
    }
   }
  },
  "amplifyassetdeploymenthandlerproviderwaiterstatemachineRoleDefaultPolicyAE36E156": {
   "Type": "AWS::IAM::Policy",
   "Properties": {
    "PolicyDocument": {
     "Statement": [
      {
       "Action": "lambda:InvokeFunction",
       "Effect": "Allow",
       "Resource": [
        {
         "Fn::GetAtt": [
          "amplifyassetdeploymenthandlerproviderframeworkisComplete2A696873",
          "Arn"
         ]
        },
        {
         "Fn::GetAtt": [
          "amplifyassetdeploymenthandlerproviderframeworkonTimeoutF14D3B70",
          "Arn"
         ]
        },
        {
         "Fn::Join": [
          "",
          [
           {
            "Fn::GetAtt": [
             "amplifyassetdeploymenthandlerproviderframeworkisComplete2A696873",
             "Arn"
            ]
           },
           ":*"
          ]
         ]
        },
        {
         "Fn::Join": [
          "",
          [
           {
            "Fn::GetAtt": [
             "amplifyassetdeploymenthandlerproviderframeworkonTimeoutF14D3B70",
             "Arn"
            ]
           },
           ":*"
          ]
         ]
        }
       ]
      }
     ],
     "Version": "2012-10-17"
    },
    "PolicyName": "amplifyassetdeploymenthandlerproviderwaiterstatemachineRoleDefaultPolicyAE36E156",
    "Roles": [
     {
      "Ref": "amplifyassetdeploymenthandlerproviderwaiterstatemachineRole014FC0BB"
     }
    ]
   }
  },
  "amplifyassetdeploymenthandlerproviderwaiterstatemachineB3C2FCBE": {
   "Type": "AWS::StepFunctions::StateMachine",
   "Properties": {
    "DefinitionString": {
     "Fn::Join": [
      "",
      [
       "{\"StartAt\":\"framework-isComplete-task\",\"States\":{\"framework-isComplete-task\":{\"End\":true,\"Retry\":[{\"ErrorEquals\":[\"States.ALL\"],\"IntervalSeconds\":5,\"MaxAttempts\":60,\"BackoffRate\":1}],\"Catch\":[{\"ErrorEquals\":[\"States.ALL\"],\"Next\":\"framework-onTimeout-task\"}],\"Type\":\"Task\",\"Resource\":\"",
       {
        "Fn::GetAtt": [
         "amplifyassetdeploymenthandlerproviderframeworkisComplete2A696873",
         "Arn"
        ]
       },
       "\"},\"framework-onTimeout-task\":{\"End\":true,\"Type\":\"Task\",\"Resource\":\"",
       {
        "Fn::GetAtt": [
         "amplifyassetdeploymenthandlerproviderframeworkonTimeoutF14D3B70",
         "Arn"
        ]
       },
       "\"}}}"
      ]
     ]
    },
    "RoleArn": {
     "Fn::GetAtt": [
      "amplifyassetdeploymenthandlerproviderwaiterstatemachineRole014FC0BB",
      "Arn"
     ]
    }
   },
   "DependsOn": [
    "amplifyassetdeploymenthandlerproviderwaiterstatemachineRoleDefaultPolicyAE36E156",
    "amplifyassetdeploymenthandlerproviderwaiterstatemachineRole014FC0BB"
   ]
  }
 },
 "Outputs": {
  "cdkamplifyappassetdeploymentcomamazonawscdkcustomresourcesamplifyassetdeploymentprovideramplifyassetdeploymenthandlerproviderframeworkonEventC3C43E44Arn": {
   "Value": {
    "Fn::GetAtt": [
     "amplifyassetdeploymenthandlerproviderframeworkonEvent35FFCB5C",
     "Arn"
    ]
   }
  }
 }
}<|MERGE_RESOLUTION|>--- conflicted
+++ resolved
@@ -272,11 +272,7 @@
      "S3Bucket": {
       "Fn::Sub": "cdk-hnb659fds-assets-${AWS::AccountId}-${AWS::Region}"
      },
-<<<<<<< HEAD
-     "S3Key": "5035df1b33be3620261a3a2afe651125fc153ef22d445bee6da24540974e2938.zip"
-=======
      "S3Key": "f6b251c5210167bd7ded2b4d904eed879427f3c53b8bdda0eb09eaa49c6d1db9.zip"
->>>>>>> f0af5b1b
     },
     "Description": "AWS CDK resource provider framework - onEvent (cdk-amplify-app-asset-deployment/com.amazonaws.cdk.custom-resources.amplify-asset-deployment-provider/amplify-asset-deployment-handler-provider)",
     "Environment": {
@@ -413,11 +409,7 @@
      "S3Bucket": {
       "Fn::Sub": "cdk-hnb659fds-assets-${AWS::AccountId}-${AWS::Region}"
      },
-<<<<<<< HEAD
-     "S3Key": "5035df1b33be3620261a3a2afe651125fc153ef22d445bee6da24540974e2938.zip"
-=======
      "S3Key": "f6b251c5210167bd7ded2b4d904eed879427f3c53b8bdda0eb09eaa49c6d1db9.zip"
->>>>>>> f0af5b1b
     },
     "Description": "AWS CDK resource provider framework - isComplete (cdk-amplify-app-asset-deployment/com.amazonaws.cdk.custom-resources.amplify-asset-deployment-provider/amplify-asset-deployment-handler-provider)",
     "Environment": {
@@ -551,11 +543,7 @@
      "S3Bucket": {
       "Fn::Sub": "cdk-hnb659fds-assets-${AWS::AccountId}-${AWS::Region}"
      },
-<<<<<<< HEAD
-     "S3Key": "5035df1b33be3620261a3a2afe651125fc153ef22d445bee6da24540974e2938.zip"
-=======
      "S3Key": "f6b251c5210167bd7ded2b4d904eed879427f3c53b8bdda0eb09eaa49c6d1db9.zip"
->>>>>>> f0af5b1b
     },
     "Description": "AWS CDK resource provider framework - onTimeout (cdk-amplify-app-asset-deployment/com.amazonaws.cdk.custom-resources.amplify-asset-deployment-provider/amplify-asset-deployment-handler-provider)",
     "Environment": {
