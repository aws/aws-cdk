--- conflicted
+++ resolved
@@ -1,9 +1,5 @@
 {
-<<<<<<< HEAD
-  "version": "41.0.0",
-=======
   "version": "45.0.0",
->>>>>>> 0905668a
   "files": {
     "8c89eadc6be22019c81ed6b9c7d9929ae10de55679fd8e0e9fd4c00f8edc1cda": {
       "displayName": "SampleAsset",
@@ -47,11 +43,7 @@
         }
       }
     },
-<<<<<<< HEAD
-    "a30b2b2c5d9d33b6ff322f0cf1110c12d9d2b6a3240b2c4bda540cc8ae9e356e": {
-=======
     "27a9816dc96c586399af69b04f22311d648843f6f4a564057a15c3b474eeab55": {
->>>>>>> 0905668a
       "displayName": "com.amazonaws.cdk.custom-resources.amplify-asset-deployment-provider Nested Stack Template",
       "source": {
         "path": "cdkamplifyappassetdeploymentcomamazonawscdkcustomresourcesamplifyassetdeploymentprovider02396C99.nested.template.json",
@@ -65,11 +57,7 @@
         }
       }
     },
-<<<<<<< HEAD
-    "e7e16b5ec2bf07f3d59e87af074fe310ab026111039f10c7804aa591237b1707": {
-=======
     "29964d2b98c03cad0cb1daa1d13bd5b6b2150d8c042d0ea987c53ff96e94df9d": {
->>>>>>> 0905668a
       "displayName": "cdk-amplify-app-asset-deployment Template",
       "source": {
         "path": "cdk-amplify-app-asset-deployment.template.json",
@@ -78,11 +66,7 @@
       "destinations": {
         "current_account-current_region-e51f3ce2": {
           "bucketName": "cdk-hnb659fds-assets-${AWS::AccountId}-${AWS::Region}",
-<<<<<<< HEAD
-          "objectKey": "e7e16b5ec2bf07f3d59e87af074fe310ab026111039f10c7804aa591237b1707.json",
-=======
           "objectKey": "29964d2b98c03cad0cb1daa1d13bd5b6b2150d8c042d0ea987c53ff96e94df9d.json",
->>>>>>> 0905668a
           "assumeRoleArn": "arn:${AWS::Partition}:iam::${AWS::AccountId}:role/cdk-hnb659fds-file-publishing-role-${AWS::AccountId}-${AWS::Region}"
         }
       }
