--- conflicted
+++ resolved
@@ -40,11 +40,7 @@
         }
       }
     },
-<<<<<<< HEAD
-    "097f2760b653ca8c0eb0e3f87f8263a6319304a1576e5c89cddb3306375845b9": {
-=======
     "b730c3429273b2f5cbaf4ba519342e429352ade6fc03b36df856ebce662c47a9": {
->>>>>>> 2f26f78a
       "source": {
         "path": "cdkamplifyappassetdeploymentcomamazonawscdkcustomresourcesamplifyassetdeploymentprovider02396C99.nested.template.json",
         "packaging": "file"
@@ -52,20 +48,12 @@
       "destinations": {
         "current_account-current_region": {
           "bucketName": "cdk-hnb659fds-assets-${AWS::AccountId}-${AWS::Region}",
-<<<<<<< HEAD
-          "objectKey": "097f2760b653ca8c0eb0e3f87f8263a6319304a1576e5c89cddb3306375845b9.json",
-=======
           "objectKey": "b730c3429273b2f5cbaf4ba519342e429352ade6fc03b36df856ebce662c47a9.json",
->>>>>>> 2f26f78a
           "assumeRoleArn": "arn:${AWS::Partition}:iam::${AWS::AccountId}:role/cdk-hnb659fds-file-publishing-role-${AWS::AccountId}-${AWS::Region}"
         }
       }
     },
-<<<<<<< HEAD
-    "99dc79f15525dddb506fe23d98cc794c7eeccb207af05af2e865529cf4ef0553": {
-=======
     "91c9cc3b4da9450c2cf1ae446aefb1f88c1f985f38abc3f5b361da06511a5f54": {
->>>>>>> 2f26f78a
       "source": {
         "path": "cdk-amplify-app-asset-deployment.template.json",
         "packaging": "file"
@@ -73,11 +61,7 @@
       "destinations": {
         "current_account-current_region": {
           "bucketName": "cdk-hnb659fds-assets-${AWS::AccountId}-${AWS::Region}",
-<<<<<<< HEAD
-          "objectKey": "99dc79f15525dddb506fe23d98cc794c7eeccb207af05af2e865529cf4ef0553.json",
-=======
           "objectKey": "91c9cc3b4da9450c2cf1ae446aefb1f88c1f985f38abc3f5b361da06511a5f54.json",
->>>>>>> 2f26f78a
           "assumeRoleArn": "arn:${AWS::Partition}:iam::${AWS::AccountId}:role/cdk-hnb659fds-file-publishing-role-${AWS::AccountId}-${AWS::Region}"
         }
       }
