--- conflicted
+++ resolved
@@ -1,9 +1,5 @@
 {
-<<<<<<< HEAD
-  "version": "36.0.5",
-=======
   "version": "39.0.0",
->>>>>>> 994e9528
   "files": {
     "8c89eadc6be22019c81ed6b9c7d9929ae10de55679fd8e0e9fd4c00f8edc1cda": {
       "source": {
@@ -31,34 +27,20 @@
         }
       }
     },
-<<<<<<< HEAD
-    "d320874294f5d626406d5f86087c2a2c8e6efc0aab690c5105572555dc445fd4": {
-      "source": {
-        "path": "asset.d320874294f5d626406d5f86087c2a2c8e6efc0aab690c5105572555dc445fd4",
-=======
     "39472b1c2875cf306d4ba429aeccdd34cb49bcf59dbde81f7e6b6cb9deac23a6": {
       "source": {
         "path": "asset.39472b1c2875cf306d4ba429aeccdd34cb49bcf59dbde81f7e6b6cb9deac23a6",
->>>>>>> 994e9528
         "packaging": "zip"
       },
       "destinations": {
         "current_account-current_region": {
           "bucketName": "cdk-hnb659fds-assets-${AWS::AccountId}-${AWS::Region}",
-<<<<<<< HEAD
-          "objectKey": "d320874294f5d626406d5f86087c2a2c8e6efc0aab690c5105572555dc445fd4.zip",
-=======
           "objectKey": "39472b1c2875cf306d4ba429aeccdd34cb49bcf59dbde81f7e6b6cb9deac23a6.zip",
->>>>>>> 994e9528
           "assumeRoleArn": "arn:${AWS::Partition}:iam::${AWS::AccountId}:role/cdk-hnb659fds-file-publishing-role-${AWS::AccountId}-${AWS::Region}"
         }
       }
     },
-<<<<<<< HEAD
-    "99d07df960500cfda26134417bdcad3e0d2eabfc8e98dd51c7a870d96d1354cb": {
-=======
     "a30b2b2c5d9d33b6ff322f0cf1110c12d9d2b6a3240b2c4bda540cc8ae9e356e": {
->>>>>>> 994e9528
       "source": {
         "path": "cdkamplifyappassetdeploymentcomamazonawscdkcustomresourcesamplifyassetdeploymentprovider02396C99.nested.template.json",
         "packaging": "file"
@@ -66,20 +48,12 @@
       "destinations": {
         "current_account-current_region": {
           "bucketName": "cdk-hnb659fds-assets-${AWS::AccountId}-${AWS::Region}",
-<<<<<<< HEAD
-          "objectKey": "99d07df960500cfda26134417bdcad3e0d2eabfc8e98dd51c7a870d96d1354cb.json",
-=======
           "objectKey": "a30b2b2c5d9d33b6ff322f0cf1110c12d9d2b6a3240b2c4bda540cc8ae9e356e.json",
->>>>>>> 994e9528
           "assumeRoleArn": "arn:${AWS::Partition}:iam::${AWS::AccountId}:role/cdk-hnb659fds-file-publishing-role-${AWS::AccountId}-${AWS::Region}"
         }
       }
     },
-<<<<<<< HEAD
-    "cdb7186611de511dae2fdcb602d951b98d8043fb65c583595ad0919037b66547": {
-=======
     "7891e7f17eebe46a8793878cfcc750a25464f4454722ee679fa45b1f857de029": {
->>>>>>> 994e9528
       "source": {
         "path": "cdk-amplify-app-asset-deployment.template.json",
         "packaging": "file"
@@ -87,11 +61,7 @@
       "destinations": {
         "current_account-current_region": {
           "bucketName": "cdk-hnb659fds-assets-${AWS::AccountId}-${AWS::Region}",
-<<<<<<< HEAD
-          "objectKey": "cdb7186611de511dae2fdcb602d951b98d8043fb65c583595ad0919037b66547.json",
-=======
           "objectKey": "7891e7f17eebe46a8793878cfcc750a25464f4454722ee679fa45b1f857de029.json",
->>>>>>> 994e9528
           "assumeRoleArn": "arn:${AWS::Partition}:iam::${AWS::AccountId}:role/cdk-hnb659fds-file-publishing-role-${AWS::AccountId}-${AWS::Region}"
         }
       }
