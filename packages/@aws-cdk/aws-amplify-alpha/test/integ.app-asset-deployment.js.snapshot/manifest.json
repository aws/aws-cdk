{
  "version": "38.0.1",
  "artifacts": {
    "cdk-amplify-app-asset-deployment.assets": {
      "type": "cdk:asset-manifest",
      "properties": {
        "file": "cdk-amplify-app-asset-deployment.assets.json",
        "requiresBootstrapStackVersion": 6,
        "bootstrapStackVersionSsmParameter": "/cdk-bootstrap/hnb659fds/version"
      }
    },
    "cdk-amplify-app-asset-deployment": {
      "type": "aws:cloudformation:stack",
      "environment": "aws://unknown-account/unknown-region",
      "properties": {
        "templateFile": "cdk-amplify-app-asset-deployment.template.json",
        "terminationProtection": false,
        "validateOnSynth": false,
        "notificationArns": [],
        "assumeRoleArn": "arn:${AWS::Partition}:iam::${AWS::AccountId}:role/cdk-hnb659fds-deploy-role-${AWS::AccountId}-${AWS::Region}",
        "cloudFormationExecutionRoleArn": "arn:${AWS::Partition}:iam::${AWS::AccountId}:role/cdk-hnb659fds-cfn-exec-role-${AWS::AccountId}-${AWS::Region}",
<<<<<<< HEAD
        "stackTemplateAssetObjectUrl": "s3://cdk-hnb659fds-assets-${AWS::AccountId}-${AWS::Region}/fed222d2b0520126c583f381517102805cecabf13782b29c31392eacbb709388.json",
=======
        "stackTemplateAssetObjectUrl": "s3://cdk-hnb659fds-assets-${AWS::AccountId}-${AWS::Region}/961c06565dd3d0fec1f2a5a6a32b6cc5ae2c3eaad24f11b1892a7447b56acf15.json",
>>>>>>> bbdd42c8
        "requiresBootstrapStackVersion": 6,
        "bootstrapStackVersionSsmParameter": "/cdk-bootstrap/hnb659fds/version",
        "additionalDependencies": [
          "cdk-amplify-app-asset-deployment.assets"
        ],
        "lookupRole": {
          "arn": "arn:${AWS::Partition}:iam::${AWS::AccountId}:role/cdk-hnb659fds-lookup-role-${AWS::AccountId}-${AWS::Region}",
          "requiresBootstrapStackVersion": 8,
          "bootstrapStackVersionSsmParameter": "/cdk-bootstrap/hnb659fds/version"
        }
      },
      "dependencies": [
        "cdk-amplify-app-asset-deployment.assets"
      ],
      "metadata": {
        "/cdk-amplify-app-asset-deployment/App/Role/Resource": [
          {
            "type": "aws:cdk:logicalId",
            "data": "AppRole1AF9B530"
          }
        ],
        "/cdk-amplify-app-asset-deployment/App/Resource": [
          {
            "type": "aws:cdk:logicalId",
            "data": "AppF1B96344"
          }
        ],
        "/cdk-amplify-app-asset-deployment/App/main/Resource": [
          {
            "type": "aws:cdk:logicalId",
            "data": "AppmainF505BAED"
          }
        ],
        "/cdk-amplify-app-asset-deployment/App/main/DeploymentResource/Default": [
          {
            "type": "aws:cdk:logicalId",
            "data": "AppmainDeploymentResource442DE93D"
          }
        ],
        "/cdk-amplify-app-asset-deployment/com.amazonaws.cdk.custom-resources.amplify-asset-deployment-provider/LatestNodeRuntimeMap": [
          {
            "type": "aws:cdk:logicalId",
            "data": "LatestNodeRuntimeMap"
          }
        ],
        "/cdk-amplify-app-asset-deployment/com.amazonaws.cdk.custom-resources.amplify-asset-deployment-provider/amplify-asset-deployment-on-event": [
          {
            "type": "aws:cdk:is-custom-resource-handler-runtime-family",
            "data": 0
          }
        ],
        "/cdk-amplify-app-asset-deployment/com.amazonaws.cdk.custom-resources.amplify-asset-deployment-provider/amplify-asset-deployment-on-event/ServiceRole/Resource": [
          {
            "type": "aws:cdk:logicalId",
            "data": "amplifyassetdeploymentoneventServiceRoleB6658CD9"
          }
        ],
        "/cdk-amplify-app-asset-deployment/com.amazonaws.cdk.custom-resources.amplify-asset-deployment-provider/amplify-asset-deployment-on-event/ServiceRole/DefaultPolicy/Resource": [
          {
            "type": "aws:cdk:logicalId",
            "data": "amplifyassetdeploymentoneventServiceRoleDefaultPolicy2DF60B3E"
          }
        ],
        "/cdk-amplify-app-asset-deployment/com.amazonaws.cdk.custom-resources.amplify-asset-deployment-provider/amplify-asset-deployment-on-event/Resource": [
          {
            "type": "aws:cdk:logicalId",
            "data": "amplifyassetdeploymentonevent974704DA"
          }
        ],
        "/cdk-amplify-app-asset-deployment/com.amazonaws.cdk.custom-resources.amplify-asset-deployment-provider/amplify-asset-deployment-is-complete": [
          {
            "type": "aws:cdk:is-custom-resource-handler-runtime-family",
            "data": 0
          }
        ],
        "/cdk-amplify-app-asset-deployment/com.amazonaws.cdk.custom-resources.amplify-asset-deployment-provider/amplify-asset-deployment-is-complete/ServiceRole/Resource": [
          {
            "type": "aws:cdk:logicalId",
            "data": "amplifyassetdeploymentiscompleteServiceRole007B2AB6"
          }
        ],
        "/cdk-amplify-app-asset-deployment/com.amazonaws.cdk.custom-resources.amplify-asset-deployment-provider/amplify-asset-deployment-is-complete/ServiceRole/DefaultPolicy/Resource": [
          {
            "type": "aws:cdk:logicalId",
            "data": "amplifyassetdeploymentiscompleteServiceRoleDefaultPolicyC0D08321"
          }
        ],
        "/cdk-amplify-app-asset-deployment/com.amazonaws.cdk.custom-resources.amplify-asset-deployment-provider/amplify-asset-deployment-is-complete/Resource": [
          {
            "type": "aws:cdk:logicalId",
            "data": "amplifyassetdeploymentiscomplete236D9453"
          }
        ],
        "/cdk-amplify-app-asset-deployment/com.amazonaws.cdk.custom-resources.amplify-asset-deployment-provider/amplify-asset-deployment-handler-provider/framework-onEvent/ServiceRole/Resource": [
          {
            "type": "aws:cdk:logicalId",
            "data": "amplifyassetdeploymenthandlerproviderframeworkonEventServiceRole8F19D99F"
          }
        ],
        "/cdk-amplify-app-asset-deployment/com.amazonaws.cdk.custom-resources.amplify-asset-deployment-provider/amplify-asset-deployment-handler-provider/framework-onEvent/ServiceRole/DefaultPolicy/Resource": [
          {
            "type": "aws:cdk:logicalId",
            "data": "amplifyassetdeploymenthandlerproviderframeworkonEventServiceRoleDefaultPolicy1E166D14"
          }
        ],
        "/cdk-amplify-app-asset-deployment/com.amazonaws.cdk.custom-resources.amplify-asset-deployment-provider/amplify-asset-deployment-handler-provider/framework-onEvent/Resource": [
          {
            "type": "aws:cdk:logicalId",
            "data": "amplifyassetdeploymenthandlerproviderframeworkonEvent35FFCB5C"
          }
        ],
        "/cdk-amplify-app-asset-deployment/com.amazonaws.cdk.custom-resources.amplify-asset-deployment-provider/amplify-asset-deployment-handler-provider/framework-isComplete/ServiceRole/Resource": [
          {
            "type": "aws:cdk:logicalId",
            "data": "amplifyassetdeploymenthandlerproviderframeworkisCompleteServiceRoleDDB7490E"
          }
        ],
        "/cdk-amplify-app-asset-deployment/com.amazonaws.cdk.custom-resources.amplify-asset-deployment-provider/amplify-asset-deployment-handler-provider/framework-isComplete/ServiceRole/DefaultPolicy/Resource": [
          {
            "type": "aws:cdk:logicalId",
            "data": "amplifyassetdeploymenthandlerproviderframeworkisCompleteServiceRoleDefaultPolicy59E7E0EB"
          }
        ],
        "/cdk-amplify-app-asset-deployment/com.amazonaws.cdk.custom-resources.amplify-asset-deployment-provider/amplify-asset-deployment-handler-provider/framework-isComplete/Resource": [
          {
            "type": "aws:cdk:logicalId",
            "data": "amplifyassetdeploymenthandlerproviderframeworkisComplete2A696873"
          }
        ],
        "/cdk-amplify-app-asset-deployment/com.amazonaws.cdk.custom-resources.amplify-asset-deployment-provider/amplify-asset-deployment-handler-provider/framework-onTimeout/ServiceRole/Resource": [
          {
            "type": "aws:cdk:logicalId",
            "data": "amplifyassetdeploymenthandlerproviderframeworkonTimeoutServiceRoleE3CF0B81"
          }
        ],
        "/cdk-amplify-app-asset-deployment/com.amazonaws.cdk.custom-resources.amplify-asset-deployment-provider/amplify-asset-deployment-handler-provider/framework-onTimeout/ServiceRole/DefaultPolicy/Resource": [
          {
            "type": "aws:cdk:logicalId",
            "data": "amplifyassetdeploymenthandlerproviderframeworkonTimeoutServiceRoleDefaultPolicy9257A1F3"
          }
        ],
        "/cdk-amplify-app-asset-deployment/com.amazonaws.cdk.custom-resources.amplify-asset-deployment-provider/amplify-asset-deployment-handler-provider/framework-onTimeout/Resource": [
          {
            "type": "aws:cdk:logicalId",
            "data": "amplifyassetdeploymenthandlerproviderframeworkonTimeoutF14D3B70"
          }
        ],
        "/cdk-amplify-app-asset-deployment/com.amazonaws.cdk.custom-resources.amplify-asset-deployment-provider/amplify-asset-deployment-handler-provider/waiter-state-machine/Role/Resource": [
          {
            "type": "aws:cdk:logicalId",
            "data": "amplifyassetdeploymenthandlerproviderwaiterstatemachineRole014FC0BB"
          }
        ],
        "/cdk-amplify-app-asset-deployment/com.amazonaws.cdk.custom-resources.amplify-asset-deployment-provider/amplify-asset-deployment-handler-provider/waiter-state-machine/Role/DefaultPolicy/Resource": [
          {
            "type": "aws:cdk:logicalId",
            "data": "amplifyassetdeploymenthandlerproviderwaiterstatemachineRoleDefaultPolicyAE36E156"
          }
        ],
        "/cdk-amplify-app-asset-deployment/com.amazonaws.cdk.custom-resources.amplify-asset-deployment-provider/amplify-asset-deployment-handler-provider/waiter-state-machine/LogGroup/Resource": [
          {
            "type": "aws:cdk:logicalId",
            "data": "amplifyassetdeploymenthandlerproviderwaiterstatemachineLogGroupC4BDAC97"
          }
        ],
        "/cdk-amplify-app-asset-deployment/com.amazonaws.cdk.custom-resources.amplify-asset-deployment-provider/amplify-asset-deployment-handler-provider/waiter-state-machine/Resource": [
          {
            "type": "aws:cdk:logicalId",
            "data": "amplifyassetdeploymenthandlerproviderwaiterstatemachineB3C2FCBE"
          }
        ],
        "/cdk-amplify-app-asset-deployment/com.amazonaws.cdk.custom-resources.amplify-asset-deployment-provider/cdkamplifyappassetdeploymentcomamazonawscdkcustomresourcesamplifyassetdeploymentprovideramplifyassetdeploymenthandlerproviderframeworkonEventC3C43E44Arn": [
          {
            "type": "aws:cdk:logicalId",
            "data": "cdkamplifyappassetdeploymentcomamazonawscdkcustomresourcesamplifyassetdeploymentprovideramplifyassetdeploymenthandlerproviderframeworkonEventC3C43E44Arn"
          }
        ],
        "/cdk-amplify-app-asset-deployment/com.amazonaws.cdk.custom-resources.amplify-asset-deployment-provider.NestedStack/com.amazonaws.cdk.custom-resources.amplify-asset-deployment-provider.NestedStackResource": [
          {
            "type": "aws:cdk:logicalId",
            "data": "comamazonawscdkcustomresourcesamplifyassetdeploymentproviderNestedStackcomamazonawscdkcustomresourcesamplifyassetdeploymentproviderNestedStackResource89BDFEB2"
          }
        ],
        "/cdk-amplify-app-asset-deployment/BootstrapVersion": [
          {
            "type": "aws:cdk:logicalId",
            "data": "BootstrapVersion"
          }
        ],
        "/cdk-amplify-app-asset-deployment/CheckBootstrapVersion": [
          {
            "type": "aws:cdk:logicalId",
            "data": "CheckBootstrapVersion"
          }
        ]
      },
      "displayName": "cdk-amplify-app-asset-deployment"
    },
    "cdkamplifyappintegtestDefaultTestDeployAssert8ED3E8A4.assets": {
      "type": "cdk:asset-manifest",
      "properties": {
        "file": "cdkamplifyappintegtestDefaultTestDeployAssert8ED3E8A4.assets.json",
        "requiresBootstrapStackVersion": 6,
        "bootstrapStackVersionSsmParameter": "/cdk-bootstrap/hnb659fds/version"
      }
    },
    "cdkamplifyappintegtestDefaultTestDeployAssert8ED3E8A4": {
      "type": "aws:cloudformation:stack",
      "environment": "aws://unknown-account/unknown-region",
      "properties": {
        "templateFile": "cdkamplifyappintegtestDefaultTestDeployAssert8ED3E8A4.template.json",
        "terminationProtection": false,
        "validateOnSynth": false,
        "notificationArns": [],
        "assumeRoleArn": "arn:${AWS::Partition}:iam::${AWS::AccountId}:role/cdk-hnb659fds-deploy-role-${AWS::AccountId}-${AWS::Region}",
        "cloudFormationExecutionRoleArn": "arn:${AWS::Partition}:iam::${AWS::AccountId}:role/cdk-hnb659fds-cfn-exec-role-${AWS::AccountId}-${AWS::Region}",
        "stackTemplateAssetObjectUrl": "s3://cdk-hnb659fds-assets-${AWS::AccountId}-${AWS::Region}/21fbb51d7b23f6a6c262b46a9caee79d744a3ac019fd45422d988b96d44b2a22.json",
        "requiresBootstrapStackVersion": 6,
        "bootstrapStackVersionSsmParameter": "/cdk-bootstrap/hnb659fds/version",
        "additionalDependencies": [
          "cdkamplifyappintegtestDefaultTestDeployAssert8ED3E8A4.assets"
        ],
        "lookupRole": {
          "arn": "arn:${AWS::Partition}:iam::${AWS::AccountId}:role/cdk-hnb659fds-lookup-role-${AWS::AccountId}-${AWS::Region}",
          "requiresBootstrapStackVersion": 8,
          "bootstrapStackVersionSsmParameter": "/cdk-bootstrap/hnb659fds/version"
        }
      },
      "dependencies": [
        "cdkamplifyappintegtestDefaultTestDeployAssert8ED3E8A4.assets"
      ],
      "metadata": {
        "/cdk-amplify-app-integ-test/DefaultTest/DeployAssert/BootstrapVersion": [
          {
            "type": "aws:cdk:logicalId",
            "data": "BootstrapVersion"
          }
        ],
        "/cdk-amplify-app-integ-test/DefaultTest/DeployAssert/CheckBootstrapVersion": [
          {
            "type": "aws:cdk:logicalId",
            "data": "CheckBootstrapVersion"
          }
        ]
      },
      "displayName": "cdk-amplify-app-integ-test/DefaultTest/DeployAssert"
    },
    "Tree": {
      "type": "cdk:tree",
      "properties": {
        "file": "tree.json"
      }
    }
  }
}<|MERGE_RESOLUTION|>--- conflicted
+++ resolved
@@ -1,5 +1,5 @@
 {
-  "version": "38.0.1",
+  "version": "36.0.5",
   "artifacts": {
     "cdk-amplify-app-asset-deployment.assets": {
       "type": "cdk:asset-manifest",
@@ -16,14 +16,9 @@
         "templateFile": "cdk-amplify-app-asset-deployment.template.json",
         "terminationProtection": false,
         "validateOnSynth": false,
-        "notificationArns": [],
         "assumeRoleArn": "arn:${AWS::Partition}:iam::${AWS::AccountId}:role/cdk-hnb659fds-deploy-role-${AWS::AccountId}-${AWS::Region}",
         "cloudFormationExecutionRoleArn": "arn:${AWS::Partition}:iam::${AWS::AccountId}:role/cdk-hnb659fds-cfn-exec-role-${AWS::AccountId}-${AWS::Region}",
-<<<<<<< HEAD
-        "stackTemplateAssetObjectUrl": "s3://cdk-hnb659fds-assets-${AWS::AccountId}-${AWS::Region}/fed222d2b0520126c583f381517102805cecabf13782b29c31392eacbb709388.json",
-=======
-        "stackTemplateAssetObjectUrl": "s3://cdk-hnb659fds-assets-${AWS::AccountId}-${AWS::Region}/961c06565dd3d0fec1f2a5a6a32b6cc5ae2c3eaad24f11b1892a7447b56acf15.json",
->>>>>>> bbdd42c8
+        "stackTemplateAssetObjectUrl": "s3://cdk-hnb659fds-assets-${AWS::AccountId}-${AWS::Region}/cdb7186611de511dae2fdcb602d951b98d8043fb65c583595ad0919037b66547.json",
         "requiresBootstrapStackVersion": 6,
         "bootstrapStackVersionSsmParameter": "/cdk-bootstrap/hnb659fds/version",
         "additionalDependencies": [
@@ -237,7 +232,6 @@
         "templateFile": "cdkamplifyappintegtestDefaultTestDeployAssert8ED3E8A4.template.json",
         "terminationProtection": false,
         "validateOnSynth": false,
-        "notificationArns": [],
         "assumeRoleArn": "arn:${AWS::Partition}:iam::${AWS::AccountId}:role/cdk-hnb659fds-deploy-role-${AWS::AccountId}-${AWS::Region}",
         "cloudFormationExecutionRoleArn": "arn:${AWS::Partition}:iam::${AWS::AccountId}:role/cdk-hnb659fds-cfn-exec-role-${AWS::AccountId}-${AWS::Region}",
         "stackTemplateAssetObjectUrl": "s3://cdk-hnb659fds-assets-${AWS::AccountId}-${AWS::Region}/21fbb51d7b23f6a6c262b46a9caee79d744a3ac019fd45422d988b96d44b2a22.json",
