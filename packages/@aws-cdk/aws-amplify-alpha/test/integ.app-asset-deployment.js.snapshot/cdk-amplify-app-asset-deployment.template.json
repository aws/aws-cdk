--- conflicted
+++ resolved
@@ -90,11 +90,7 @@
        {
         "Fn::Sub": "cdk-hnb659fds-assets-${AWS::AccountId}-${AWS::Region}"
        },
-<<<<<<< HEAD
-       "/99d07df960500cfda26134417bdcad3e0d2eabfc8e98dd51c7a870d96d1354cb.json"
-=======
        "/a30b2b2c5d9d33b6ff322f0cf1110c12d9d2b6a3240b2c4bda540cc8ae9e356e.json"
->>>>>>> 994e9528
       ]
      ]
     }
