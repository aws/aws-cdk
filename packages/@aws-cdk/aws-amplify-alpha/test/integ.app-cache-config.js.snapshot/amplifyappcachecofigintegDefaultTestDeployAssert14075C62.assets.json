--- conflicted
+++ resolved
@@ -1,9 +1,5 @@
 {
-<<<<<<< HEAD
-  "version": "38.0.1",
-=======
   "version": "45.0.0",
->>>>>>> 0905668a
   "files": {
     "21fbb51d7b23f6a6c262b46a9caee79d744a3ac019fd45422d988b96d44b2a22": {
       "displayName": "amplifyappcachecofigintegDefaultTestDeployAssert14075C62 Template",
