--- conflicted
+++ resolved
@@ -14,7 +14,7 @@
 import { KubernetesPatch } from './k8s-patch';
 import { KubernetesResource } from './k8s-resource';
 import { KubectlProvider, KubectlProviderProps } from './kubectl-provider';
-import { Nodegroup, NodegroupOptions } from './managed-nodegroup';
+import { Nodegroup, NodegroupOptions  } from './managed-nodegroup';
 import { ServiceAccount, ServiceAccountOptions } from './service-account';
 import { LifecycleLabel, renderAmazonLinuxUserData, renderBottlerocketUserData } from './user-data';
 
@@ -276,13 +276,13 @@
    *
    * @param cidr The CIDR blocks.
    */
-  public static readonly PUBLIC = new EndpointAccess({ privateAccess: false, publicAccess: true });
+  public static readonly PUBLIC = new EndpointAccess({privateAccess: false, publicAccess: true});
 
   /**
    * The cluster endpoint is only accessible through your VPC.
    * Worker node traffic to the endpoint will stay within your VPC.
    */
-  public static readonly PRIVATE = new EndpointAccess({ privateAccess: true, publicAccess: false });
+  public static readonly PRIVATE = new EndpointAccess({privateAccess: true, publicAccess: false});
 
   /**
    * The cluster endpoint is accessible from outside of your VPC.
@@ -295,7 +295,7 @@
    *
    * @param cidr The CIDR blocks.
    */
-  public static readonly PUBLIC_AND_PRIVATE = new EndpointAccess({ privateAccess: true, publicAccess: true });
+  public static readonly PUBLIC_AND_PRIVATE = new EndpointAccess({privateAccess: true, publicAccess: true});
 
   private constructor(
     /**
@@ -642,7 +642,7 @@
     // see https://github.com/aws/aws-cdk/issues/9027
     this._clusterResource.creationRole.addToPolicy(new iam.PolicyStatement({
       actions: ['ec2:DescribeVpcs'],
-      resources: [stack.formatArn({
+      resources: [ stack.formatArn({
         service: 'ec2',
         resource: 'vpc',
         resourceName: this.vpc.vpcId,
@@ -671,7 +671,7 @@
 
     const updateConfigCommandPrefix = `aws eks update-kubeconfig --name ${this.clusterName}`;
     const getTokenCommandPrefix = `aws eks get-token --cluster-name ${this.clusterName}`;
-    const commonCommandOptions = [`--region ${stack.region}`];
+    const commonCommandOptions = [ `--region ${stack.region}` ];
 
     if (props.outputClusterName) {
       new CfnOutput(this, 'ClusterName', { value: this.clusterName });
@@ -899,13 +899,13 @@
     if (!this._openIdConnectProvider) {
       this._openIdConnectProvider = new iam.OpenIdConnectProvider(this, 'OpenIdConnectProvider', {
         url: this.clusterOpenIdConnectIssuerUrl,
-        clientIds: ['sts.amazonaws.com'],
+        clientIds: [ 'sts.amazonaws.com' ],
         /**
          * For some reason EKS isn't validating the root certificate but a intermediat certificate
          * which is one level up in the tree. Because of the a constant thumbprint value has to be
          * stated with this OpenID Connect provider. The certificate thumbprint is the same for all the regions.
          */
-        thumbprints: ['9e99a48a9960b14926bb7f3b02e22da2b0ab7280'],
+        thumbprints: [ '9e99a48a9960b14926bb7f3b02e22da2b0ab7280' ],
       });
     }
 
@@ -1031,11 +1031,7 @@
           ...providerProps,
           vpc: this.vpc,
           // lambda can only be accociated with max 16 subnets and they all need to be private.
-<<<<<<< HEAD
-          vpcSubnets: { subnets: this.selectPrivateSubnets().slice(0, 16) },
-=======
           vpcSubnets: {subnets: privateSubents},
->>>>>>> a772fe84
           securityGroups: [this.kubctlProviderSecurityGroup],
         };
       }
