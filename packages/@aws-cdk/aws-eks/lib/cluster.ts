import * as fs from 'fs';
import * as path from 'path';
import * as autoscaling from '@aws-cdk/aws-autoscaling';
import * as ec2 from '@aws-cdk/aws-ec2';
import * as iam from '@aws-cdk/aws-iam';
import * as kms from '@aws-cdk/aws-kms';
import * as lambda from '@aws-cdk/aws-lambda';
import * as ssm from '@aws-cdk/aws-ssm';
import { Annotations, CfnOutput, CfnResource, IResource, Resource, Stack, Tags, Token, Duration, Size } from '@aws-cdk/core';
import { Construct, Node } from 'constructs';
import * as YAML from 'yaml';
import { AwsAuth } from './aws-auth';
import { ClusterResource, clusterArnComponents } from './cluster-resource';
import { FargateProfile, FargateProfileOptions } from './fargate-profile';
import { HelmChart, HelmChartOptions } from './helm-chart';
import { INSTANCE_TYPES } from './instance-types';
import { KubernetesManifest } from './k8s-manifest';
import { KubernetesObjectValue } from './k8s-object-value';
import { KubernetesPatch } from './k8s-patch';
import { IKubectlProvider, KubectlProvider } from './kubectl-provider';
import { Nodegroup, NodegroupOptions } from './managed-nodegroup';
import { OpenIdConnectProvider } from './oidc-provider';
import { BottleRocketImage } from './private/bottlerocket';
import { ServiceAccount, ServiceAccountOptions } from './service-account';
import { LifecycleLabel, renderAmazonLinuxUserData, renderBottlerocketUserData } from './user-data';

// v2 - keep this import as a separate section to reduce merge conflict when forward merging with the v2 branch.
// eslint-disable-next-line
import { Construct as CoreConstruct } from '@aws-cdk/core';

// defaults are based on https://eksctl.io
const DEFAULT_CAPACITY_COUNT = 2;
const DEFAULT_CAPACITY_TYPE = ec2.InstanceType.of(ec2.InstanceClass.M5, ec2.InstanceSize.LARGE);

/**
 * An EKS cluster
 */
export interface ICluster extends IResource, ec2.IConnectable {
  /**
   * The VPC in which this Cluster was created
   */
  readonly vpc: ec2.IVpc;

  /**
   * The physical name of the Cluster
   * @attribute
   */
  readonly clusterName: string;

  /**
   * The unique ARN assigned to the service by AWS
   * in the form of arn:aws:eks:
   * @attribute
   */
  readonly clusterArn: string;

  /**
   * The API Server endpoint URL
   * @attribute
   */
  readonly clusterEndpoint: string;

  /**
   * The certificate-authority-data for your cluster.
   * @attribute
   */
  readonly clusterCertificateAuthorityData: string;

  /**
   * The id of the cluster security group that was created by Amazon EKS for the cluster.
   * @attribute
   */
  readonly clusterSecurityGroupId: string;

  /**
   * The cluster security group that was created by Amazon EKS for the cluster.
   * @attribute
   */
  readonly clusterSecurityGroup: ec2.ISecurityGroup;

  /**
   * Amazon Resource Name (ARN) or alias of the customer master key (CMK).
   * @attribute
   */
  readonly clusterEncryptionConfigKeyArn: string;

  /**
   * The Open ID Connect Provider of the cluster used to configure Service Accounts.
   */
  readonly openIdConnectProvider: iam.IOpenIdConnectProvider;

  /**
   * An IAM role that can perform kubectl operations against this cluster.
   *
   * The role should be mapped to the `system:masters` Kubernetes RBAC role.
   */
  readonly kubectlRole?: iam.IRole;

  /**
   * Custom environment variables when running `kubectl` against this cluster.
   */
  readonly kubectlEnvironment?: { [key: string]: string };

  /**
   * A security group to use for `kubectl` execution.
   *
   * If this is undefined, the k8s endpoint is expected to be accessible
   * publicly.
   */
  readonly kubectlSecurityGroup?: ec2.ISecurityGroup;

  /**
   * Subnets to host the `kubectl` compute resources.
   *
   * If this is undefined, the k8s endpoint is expected to be accessible
   * publicly.
   */
  readonly kubectlPrivateSubnets?: ec2.ISubnet[];

  /**
   * An IAM role that can perform kubectl operations against this cluster.
   *
   * The role should be mapped to the `system:masters` Kubernetes RBAC role.
   *
   * This role is directly passed to the lambda handler that sends Kube Ctl commands to the cluster.
   */
  readonly kubectlLambdaRole?: iam.IRole;

  /**
   * An AWS Lambda layer that includes `kubectl`, `helm` and the `aws` CLI.
   *
   * If not defined, a default layer will be used.
   */
  readonly kubectlLayer?: lambda.ILayerVersion;

  /**
   * Kubectl Provider for issuing kubectl commands against it
   *
<<<<<<< HEAD
   * If not defined, the cdk will create one
=======
   * If not defined, a default provider will be used
>>>>>>> 777b8a27
   */
  readonly kubectlProvider?: IKubectlProvider;

  /**
   * Amount of memory to allocate to the provider's lambda function.
   */
  readonly kubectlMemory?: Size;

  /**
   * A security group to associate with the Cluster Handler's Lambdas.
   * The Cluster Handler's Lambdas are responsible for calling AWS's EKS API.
   *
   * Requires `placeClusterHandlerInVpc` to be set to true.
   *
   * @default - No security group.
   * @attribute
   */
  readonly clusterHandlerSecurityGroup?: ec2.ISecurityGroup;

  /**
   * An AWS Lambda layer that includes the NPM dependency `proxy-agent`.
   *
   * If not defined, a default layer will be used.
   */
  readonly onEventLayer?: lambda.ILayerVersion;

  /**
   * Indicates whether Kubernetes resources can be automatically pruned. When
   * this is enabled (default), prune labels will be allocated and injected to
   * each resource. These labels will then be used when issuing the `kubectl
   * apply` operation with the `--prune` switch.
   */
  readonly prune: boolean;

  /**
   * Creates a new service account with corresponding IAM Role (IRSA).
   *
   * @param id logical id of service account
   * @param options service account options
   */
  addServiceAccount(id: string, options?: ServiceAccountOptions): ServiceAccount;

  /**
   * Defines a Kubernetes resource in this cluster.
   *
   * The manifest will be applied/deleted using kubectl as needed.
   *
   * @param id logical id of this manifest
   * @param manifest a list of Kubernetes resource specifications
   * @returns a `KubernetesManifest` object.
   */
  addManifest(id: string, ...manifest: Record<string, any>[]): KubernetesManifest;

  /**
   * Defines a Helm chart in this cluster.
   *
   * @param id logical id of this chart.
   * @param options options of this chart.
   * @returns a `HelmChart` construct
   */
  addHelmChart(id: string, options: HelmChartOptions): HelmChart;

  /**
   * Defines a CDK8s chart in this cluster.
   *
   * @param id logical id of this chart.
   * @param chart the cdk8s chart.
   * @returns a `KubernetesManifest` construct representing the chart.
   */
  addCdk8sChart(id: string, chart: Construct): KubernetesManifest;

  /**
   * Connect capacity in the form of an existing AutoScalingGroup to the EKS cluster.
   *
   * The AutoScalingGroup must be running an EKS-optimized AMI containing the
   * /etc/eks/bootstrap.sh script. This method will configure Security Groups,
   * add the right policies to the instance role, apply the right tags, and add
   * the required user data to the instance's launch configuration.
   *
   * Spot instances will be labeled `lifecycle=Ec2Spot` and tainted with `PreferNoSchedule`.
   * If kubectl is enabled, the
   * [spot interrupt handler](https://github.com/awslabs/ec2-spot-labs/tree/master/ec2-spot-eks-solution/spot-termination-handler)
   * daemon will be installed on all spot instances to handle
   * [EC2 Spot Instance Termination Notices](https://aws.amazon.com/blogs/aws/new-ec2-spot-instance-termination-notices/).
   *
   * Prefer to use `addAutoScalingGroupCapacity` if possible.
   *
   * @see https://docs.aws.amazon.com/eks/latest/userguide/launch-workers.html
   * @param autoScalingGroup [disable-awslint:ref-via-interface]
   * @param options options for adding auto scaling groups, like customizing the bootstrap script
   */
  connectAutoScalingGroupCapacity(autoScalingGroup: autoscaling.AutoScalingGroup, options: AutoScalingGroupOptions): void;
}

/**
 * Attributes for EKS clusters.
 */
export interface ClusterAttributes {
  /**
   * The VPC in which this Cluster was created
   * @default - if not specified `cluster.vpc` will throw an error
   */
  readonly vpc?: ec2.IVpc;

  /**
   * The physical name of the Cluster
   */
  readonly clusterName: string;

  /**
   * The API Server endpoint URL
   * @default - if not specified `cluster.clusterEndpoint` will throw an error.
   */
  readonly clusterEndpoint?: string;

  /**
   * The certificate-authority-data for your cluster.
   * @default - if not specified `cluster.clusterCertificateAuthorityData` will
   * throw an error
   */
  readonly clusterCertificateAuthorityData?: string;

  /**
   * The cluster security group that was created by Amazon EKS for the cluster.
   * @default - if not specified `cluster.clusterSecurityGroupId` will throw an
   * error
   */
  readonly clusterSecurityGroupId?: string;

  /**
   * Amazon Resource Name (ARN) or alias of the customer master key (CMK).
   * @default - if not specified `cluster.clusterEncryptionConfigKeyArn` will
   * throw an error
   */
  readonly clusterEncryptionConfigKeyArn?: string;

  /**
   * Additional security groups associated with this cluster.
   * @default - if not specified, no additional security groups will be
   * considered in `cluster.connections`.
   */
  readonly securityGroupIds?: string[];

  /**
   * An IAM role with cluster administrator and "system:masters" permissions.
   * @default - if not specified, it not be possible to issue `kubectl` commands
   * against an imported cluster.
   */
  readonly kubectlRoleArn?: string;

  /**
   * An IAM role that can perform kubectl operations against this cluster.
   *
   * The role should be mapped to the `system:masters` Kubernetes RBAC role.
   *
   * This role is directly passed to the lambda handler that sends Kube Ctl commands
   * to the cluster.
   * @default - if not specified, the default role created by a lambda function will
   * be used.
   */
  readonly kubectlLambdaRole?: iam.IRole;

  /**
   * Environment variables to use when running `kubectl` against this cluster.
   * @default - no additional variables
   */
  readonly kubectlEnvironment?: { [name: string]: string };

  /**
   * A security group to use for `kubectl` execution. If not specified, the k8s
   * endpoint is expected to be accessible publicly.
   * @default - k8s endpoint is expected to be accessible publicly
   */
  readonly kubectlSecurityGroupId?: string;

  /**
   * Subnets to host the `kubectl` compute resources. If not specified, the k8s
   * endpoint is expected to be accessible publicly.
   * @default - k8s endpoint is expected to be accessible publicly
   */
  readonly kubectlPrivateSubnetIds?: string[];

  /**
   * An Open ID Connect provider for this cluster that can be used to configure service accounts.
   * You can either import an existing provider using `iam.OpenIdConnectProvider.fromProviderArn`,
   * or create a new provider using `new eks.OpenIdConnectProvider`
   * @default - if not specified `cluster.openIdConnectProvider` and `cluster.addServiceAccount` will throw an error.
   */
  readonly openIdConnectProvider?: iam.IOpenIdConnectProvider;

  /**
   * An AWS Lambda Layer which includes `kubectl`, Helm and the AWS CLI. This layer
   * is used by the kubectl handler to apply manifests and install helm charts.
   *
   * The handler expects the layer to include the following executables:
   *
   *    helm/helm
   *    kubectl/kubectl
   *    awscli/aws
   *
   * @default - a layer bundled with this module.
   */
  readonly kubectlLayer?: lambda.ILayerVersion;

  /**
   * KubectlProvider for issuing kubectl commands.
   *
<<<<<<< HEAD
   * @default - undefined. if undefined - create new
=======
   * @default - Default CDK provider
>>>>>>> 777b8a27
   */
  readonly kubectlProvider?: IKubectlProvider;

  /**
   * Amount of memory to allocate to the provider's lambda function.
   *
   * @default Size.gibibytes(1)
   */
  readonly kubectlMemory?: Size;

  /**
   * A security group id to associate with the Cluster Handler's Lambdas.
   * The Cluster Handler's Lambdas are responsible for calling AWS's EKS API.
   *
   * @default - No security group.
   */
  readonly clusterHandlerSecurityGroupId?: string;

  /**
   * An AWS Lambda Layer which includes the NPM dependency `proxy-agent`. This layer
   * is used by the onEvent handler to route AWS SDK requests through a proxy.
   *
   * The handler expects the layer to include the following node_modules:
   *
   *    proxy-agent
   *
   * @default - a layer bundled with this module.
   */
  readonly onEventLayer?: lambda.ILayerVersion;

  /**
   * Indicates whether Kubernetes resources added through `addManifest()` can be
   * automatically pruned. When this is enabled (default), prune labels will be
   * allocated and injected to each resource. These labels will then be used
   * when issuing the `kubectl apply` operation with the `--prune` switch.
   *
   * @default true
   */
  readonly prune?: boolean;
}

/**
 * Options for configuring an EKS cluster.
 */
export interface CommonClusterOptions {
  /**
   * The VPC in which to create the Cluster.
   *
   * @default - a VPC with default configuration will be created and can be accessed through `cluster.vpc`.
   */
  readonly vpc?: ec2.IVpc;

  /**
   * Where to place EKS Control Plane ENIs
   *
   * If you want to create public load balancers, this must include public subnets.
   *
   * For example, to only select private subnets, supply the following:
   *
   * ```ts
   * vpcSubnets: [
   *   { subnetType: ec2.SubnetType.Private }
   * ]
   * ```
   *
   * @default - All public and private subnets
   */
  readonly vpcSubnets?: ec2.SubnetSelection[];

  /**
   * Role that provides permissions for the Kubernetes control plane to make calls to AWS API operations on your behalf.
   *
   * @default - A role is automatically created for you
   */
  readonly role?: iam.IRole;

  /**
   * Name for the cluster.
   *
   * @default - Automatically generated name
   */
  readonly clusterName?: string;

  /**
   * Security Group to use for Control Plane ENIs
   *
   * @default - A security group is automatically created
   */
  readonly securityGroup?: ec2.ISecurityGroup;

  /**
   * The Kubernetes version to run in the cluster
   */
  readonly version: KubernetesVersion;

  /**
   * Determines whether a CloudFormation output with the name of the cluster
   * will be synthesized.
   *
   * @default false
   */
  readonly outputClusterName?: boolean;

  /**
   * Determines whether a CloudFormation output with the `aws eks
   * update-kubeconfig` command will be synthesized. This command will include
   * the cluster name and, if applicable, the ARN of the masters IAM role.
   *
   * @default true
   */
  readonly outputConfigCommand?: boolean;
}

/**
 * Options for EKS clusters.
 */
export interface ClusterOptions extends CommonClusterOptions {
  /**
   * An IAM role that will be added to the `system:masters` Kubernetes RBAC
   * group.
   *
   * @see https://kubernetes.io/docs/reference/access-authn-authz/rbac/#default-roles-and-role-bindings
   *
   * @default - a role that assumable by anyone with permissions in the same
   * account will automatically be defined
   */
  readonly mastersRole?: iam.IRole;

  /**
   * Controls the "eks.amazonaws.com/compute-type" annotation in the CoreDNS
   * configuration on your cluster to determine which compute type to use
   * for CoreDNS.
   *
   * @default CoreDnsComputeType.EC2 (for `FargateCluster` the default is FARGATE)
   */
  readonly coreDnsComputeType?: CoreDnsComputeType;

  /**
   * Determines whether a CloudFormation output with the ARN of the "masters"
   * IAM role will be synthesized (if `mastersRole` is specified).
   *
   * @default false
   */
  readonly outputMastersRoleArn?: boolean;

  /**
   * Configure access to the Kubernetes API server endpoint..
   *
   * @see https://docs.aws.amazon.com/eks/latest/userguide/cluster-endpoint.html
   *
   * @default EndpointAccess.PUBLIC_AND_PRIVATE
   */
  readonly endpointAccess?: EndpointAccess;

  /**
   * Environment variables for the kubectl execution. Only relevant for kubectl enabled clusters.
   *
   * @default - No environment variables.
   */
  readonly kubectlEnvironment?: { [key: string]: string };

  /**
   * An AWS Lambda Layer which includes `kubectl`, Helm and the AWS CLI.
   *
   * By default, the provider will use the layer included in the
   * "aws-lambda-layer-kubectl" SAR application which is available in all
   * commercial regions.
   *
   * To deploy the layer locally, visit
   * https://github.com/aws-samples/aws-lambda-layer-kubectl/blob/master/cdk/README.md
   * for instructions on how to prepare the .zip file and then define it in your
   * app as follows:
   *
   * ```ts
   * const layer = new lambda.LayerVersion(this, 'kubectl-layer', {
   *   code: lambda.Code.fromAsset(`${__dirname}/layer.zip`)),
   *   compatibleRuntimes: [lambda.Runtime.PROVIDED]
   * })
   * ```
   *
   * @default - the layer provided by the `aws-lambda-layer-kubectl` SAR app.
   * @see https://github.com/aws-samples/aws-lambda-layer-kubectl
   */
  readonly kubectlLayer?: lambda.ILayerVersion;

  /**
   * Amount of memory to allocate to the provider's lambda function.
   *
   * @default Size.gibibytes(1)
   */
  readonly kubectlMemory?: Size;

  /**
   * Custom environment variables when interacting with the EKS endpoint to manage the cluster lifecycle.
   *
   * @default - No environment variables.
   */
  readonly clusterHandlerEnvironment?: { [key: string]: string };

  /**
   * A security group to associate with the Cluster Handler's Lambdas.
   * The Cluster Handler's Lambdas are responsible for calling AWS's EKS API.
   *
   * Requires `placeClusterHandlerInVpc` to be set to true.
   *
   * @default - No security group.
   */
  readonly clusterHandlerSecurityGroup?: ec2.ISecurityGroup;

  /**
   * An AWS Lambda Layer which includes the NPM dependency `proxy-agent`. This layer
   * is used by the onEvent handler to route AWS SDK requests through a proxy.
   *
   * By default, the provider will use the layer included in the
   * "aws-lambda-layer-node-proxy-agent" SAR application which is available in all
   * commercial regions.
   *
   * To deploy the layer locally define it in your app as follows:
   *
   * ```ts
   * const layer = new lambda.LayerVersion(this, 'proxy-agent-layer', {
   *   code: lambda.Code.fromAsset(`${__dirname}/layer.zip`)),
   *   compatibleRuntimes: [lambda.Runtime.NODEJS_12_X]
   * })
   * ```
   *
   * @default - a layer bundled with this module.
   */
  readonly onEventLayer?: lambda.ILayerVersion;

  /**
   * Indicates whether Kubernetes resources added through `addManifest()` can be
   * automatically pruned. When this is enabled (default), prune labels will be
   * allocated and injected to each resource. These labels will then be used
   * when issuing the `kubectl apply` operation with the `--prune` switch.
   *
   * @default true
   */
  readonly prune?: boolean;

  /**
   * If set to true, the cluster handler functions will be placed in the private subnets
   * of the cluster vpc, subject to the `vpcSubnets` selection strategy.
   *
   * @default false
   */
  readonly placeClusterHandlerInVpc?: boolean;

  /**
   * KMS secret for envelope encryption for Kubernetes secrets.
   *
   * @default - By default, Kubernetes stores all secret object data within etcd and
   *            all etcd volumes used by Amazon EKS are encrypted at the disk-level
   *            using AWS-Managed encryption keys.
   */
  readonly secretsEncryptionKey?: kms.IKey;

  /**
   * The CIDR block to assign Kubernetes service IP addresses from.
   *
   * @default - Kubernetes assigns addresses from either the
   *            10.100.0.0/16 or 172.20.0.0/16 CIDR blocks
   * @see https://docs.aws.amazon.com/eks/latest/APIReference/API_KubernetesNetworkConfigRequest.html#AmazonEKS-Type-KubernetesNetworkConfigRequest-serviceIpv4Cidr
   */
  readonly serviceIpv4Cidr?: string;
}

/**
 * Group access configuration together.
 */
interface EndpointAccessConfig {

  /**
   * Indicates if private access is enabled.
   */
  readonly privateAccess: boolean;

  /**
   * Indicates if public access is enabled.
   */
  readonly publicAccess: boolean;
  /**
   * Public access is allowed only from these CIDR blocks.
   * An empty array means access is open to any address.
   *
   * @default - No restrictions.
   */
  readonly publicCidrs?: string[];

}

/**
 * Endpoint access characteristics.
 */
export class EndpointAccess {

  /**
   * The cluster endpoint is accessible from outside of your VPC.
   * Worker node traffic will leave your VPC to connect to the endpoint.
   *
   * By default, the endpoint is exposed to all adresses. You can optionally limit the CIDR blocks that can access the public endpoint using the `PUBLIC.onlyFrom` method.
   * If you limit access to specific CIDR blocks, you must ensure that the CIDR blocks that you
   * specify include the addresses that worker nodes and Fargate pods (if you use them)
   * access the public endpoint from.
   *
   * @param cidr The CIDR blocks.
   */
  public static readonly PUBLIC = new EndpointAccess({ privateAccess: false, publicAccess: true });

  /**
   * The cluster endpoint is only accessible through your VPC.
   * Worker node traffic to the endpoint will stay within your VPC.
   */
  public static readonly PRIVATE = new EndpointAccess({ privateAccess: true, publicAccess: false });

  /**
   * The cluster endpoint is accessible from outside of your VPC.
   * Worker node traffic to the endpoint will stay within your VPC.
   *
   * By default, the endpoint is exposed to all adresses. You can optionally limit the CIDR blocks that can access the public endpoint using the `PUBLIC_AND_PRIVATE.onlyFrom` method.
   * If you limit access to specific CIDR blocks, you must ensure that the CIDR blocks that you
   * specify include the addresses that worker nodes and Fargate pods (if you use them)
   * access the public endpoint from.
   *
   * @param cidr The CIDR blocks.
   */
  public static readonly PUBLIC_AND_PRIVATE = new EndpointAccess({ privateAccess: true, publicAccess: true });

  private constructor(
    /**
     * Configuration properties.
     *
     * @internal
     */
    public readonly _config: EndpointAccessConfig) {
    if (!_config.publicAccess && _config.publicCidrs && _config.publicCidrs.length > 0) {
      throw new Error('CIDR blocks can only be configured when public access is enabled');
    }
  }


  /**
   * Restrict public access to specific CIDR blocks.
   * If public access is disabled, this method will result in an error.
   *
   * @param cidr CIDR blocks.
   */
  public onlyFrom(...cidr: string[]) {
    if (!this._config.privateAccess) {
      // when private access is disabled, we can't restric public
      // access since it will render the kubectl provider unusable.
      throw new Error('Cannot restric public access to endpoint when private access is disabled. Use PUBLIC_AND_PRIVATE.onlyFrom() instead.');
    }
    return new EndpointAccess({
      ...this._config,
      // override CIDR
      publicCidrs: cidr,
    });
  }
}

/**
 * Common configuration props for EKS clusters.
 */
export interface ClusterProps extends ClusterOptions {

  /**
   * Number of instances to allocate as an initial capacity for this cluster.
   * Instance type can be configured through `defaultCapacityInstanceType`,
   * which defaults to `m5.large`.
   *
   * Use `cluster.addAutoScalingGroupCapacity` to add additional customized capacity. Set this
   * to `0` is you wish to avoid the initial capacity allocation.
   *
   * @default 2
   */
  readonly defaultCapacity?: number;

  /**
   * The instance type to use for the default capacity. This will only be taken
   * into account if `defaultCapacity` is > 0.
   *
   * @default m5.large
   */
  readonly defaultCapacityInstance?: ec2.InstanceType;

  /**
   * The default capacity type for the cluster.
   *
   * @default NODEGROUP
   */
  readonly defaultCapacityType?: DefaultCapacityType;


  /**
   * The IAM role to pass to the Kubectl Lambda Handler.
   *
   * @default - Default Lambda IAM Execution Role
   */
  readonly kubectlLambdaRole?: iam.IRole;
}

/**
 * Kubernetes cluster version
 */
export class KubernetesVersion {
  /**
   * Kubernetes version 1.14
   */
  public static readonly V1_14 = KubernetesVersion.of('1.14');

  /**
   * Kubernetes version 1.15
   */
  public static readonly V1_15 = KubernetesVersion.of('1.15');

  /**
   * Kubernetes version 1.16
   */
  public static readonly V1_16 = KubernetesVersion.of('1.16');

  /**
   * Kubernetes version 1.17
   */
  public static readonly V1_17 = KubernetesVersion.of('1.17');

  /**
   * Kubernetes version 1.18
   */
  public static readonly V1_18 = KubernetesVersion.of('1.18');

  /**
   * Kubernetes version 1.19
   */
  public static readonly V1_19 = KubernetesVersion.of('1.19');

  /**
   * Kubernetes version 1.20
   */
  public static readonly V1_20 = KubernetesVersion.of('1.20');

  /**
   * Kubernetes version 1.21
   */
  public static readonly V1_21 = KubernetesVersion.of('1.21');

  /**
   * Custom cluster version
   * @param version custom version number
   */
  public static of(version: string) { return new KubernetesVersion(version); }
  /**
   *
   * @param version cluster version number
   */
  private constructor(public readonly version: string) { }
}

abstract class ClusterBase extends Resource implements ICluster {
  public abstract readonly connections: ec2.Connections;
  public abstract readonly vpc: ec2.IVpc;
  public abstract readonly clusterName: string;
  public abstract readonly clusterArn: string;
  public abstract readonly clusterEndpoint: string;
  public abstract readonly clusterCertificateAuthorityData: string;
  public abstract readonly clusterSecurityGroupId: string;
  public abstract readonly clusterSecurityGroup: ec2.ISecurityGroup;
  public abstract readonly clusterEncryptionConfigKeyArn: string;
  public abstract readonly kubectlRole?: iam.IRole;
  public abstract readonly kubectlLambdaRole?: iam.IRole;
  public abstract readonly kubectlEnvironment?: { [key: string]: string };
  public abstract readonly kubectlSecurityGroup?: ec2.ISecurityGroup;
  public abstract readonly kubectlPrivateSubnets?: ec2.ISubnet[];
  public abstract readonly kubectlMemory?: Size;
  public abstract readonly clusterHandlerSecurityGroup?: ec2.ISecurityGroup;
  public abstract readonly prune: boolean;
  public abstract readonly openIdConnectProvider: iam.IOpenIdConnectProvider;
  public abstract readonly awsAuth: AwsAuth;

  private _spotInterruptHandler?: HelmChart;

  /**
   * Manages the aws-auth config map.
   *
   * @internal
   */
  protected _awsAuth?: AwsAuth;

  /**
   * Defines a Kubernetes resource in this cluster.
   *
   * The manifest will be applied/deleted using kubectl as needed.
   *
   * @param id logical id of this manifest
   * @param manifest a list of Kubernetes resource specifications
   * @returns a `KubernetesResource` object.
   */
  public addManifest(id: string, ...manifest: Record<string, any>[]): KubernetesManifest {
    return new KubernetesManifest(this, `manifest-${id}`, { cluster: this, manifest });
  }

  /**
   * Defines a Helm chart in this cluster.
   *
   * @param id logical id of this chart.
   * @param options options of this chart.
   * @returns a `HelmChart` construct
   */
  public addHelmChart(id: string, options: HelmChartOptions): HelmChart {
    return new HelmChart(this, `chart-${id}`, { cluster: this, ...options });
  }

  /**
   * Defines a CDK8s chart in this cluster.
   *
   * @param id logical id of this chart.
   * @param chart the cdk8s chart.
   * @returns a `KubernetesManifest` construct representing the chart.
   */
  public addCdk8sChart(id: string, chart: Construct): KubernetesManifest {

    const cdk8sChart = chart as any;

    // see https://github.com/awslabs/cdk8s/blob/master/packages/cdk8s/src/chart.ts#L84
    if (typeof cdk8sChart.toJson !== 'function') {
      throw new Error(`Invalid cdk8s chart. Must contain a 'toJson' method, but found ${typeof cdk8sChart.toJson}`);
    }

    return this.addManifest(id, ...cdk8sChart.toJson());
  }

  public addServiceAccount(id: string, options: ServiceAccountOptions = {}): ServiceAccount {
    return new ServiceAccount(this, id, {
      ...options,
      cluster: this,
    });
  }

  /**
   * Installs the AWS spot instance interrupt handler on the cluster if it's not
   * already added.
   */
  private addSpotInterruptHandler() {
    if (!this._spotInterruptHandler) {
      this._spotInterruptHandler = this.addHelmChart('spot-interrupt-handler', {
        chart: 'aws-node-termination-handler',
        version: '0.13.2',
        repository: 'https://aws.github.io/eks-charts',
        namespace: 'kube-system',
        values: {
          nodeSelector: {
            lifecycle: LifecycleLabel.SPOT,
          },
        },
      });
    }

    return this._spotInterruptHandler;
  }

  /**
   * Connect capacity in the form of an existing AutoScalingGroup to the EKS cluster.
   *
   * The AutoScalingGroup must be running an EKS-optimized AMI containing the
   * /etc/eks/bootstrap.sh script. This method will configure Security Groups,
   * add the right policies to the instance role, apply the right tags, and add
   * the required user data to the instance's launch configuration.
   *
   * Spot instances will be labeled `lifecycle=Ec2Spot` and tainted with `PreferNoSchedule`.
   * If kubectl is enabled, the
   * [spot interrupt handler](https://github.com/awslabs/ec2-spot-labs/tree/master/ec2-spot-eks-solution/spot-termination-handler)
   * daemon will be installed on all spot instances to handle
   * [EC2 Spot Instance Termination Notices](https://aws.amazon.com/blogs/aws/new-ec2-spot-instance-termination-notices/).
   *
   * Prefer to use `addAutoScalingGroupCapacity` if possible.
   *
   * @see https://docs.aws.amazon.com/eks/latest/userguide/launch-workers.html
   * @param autoScalingGroup [disable-awslint:ref-via-interface]
   * @param options options for adding auto scaling groups, like customizing the bootstrap script
   */
  public connectAutoScalingGroupCapacity(autoScalingGroup: autoscaling.AutoScalingGroup, options: AutoScalingGroupOptions) {
    // self rules
    autoScalingGroup.connections.allowInternally(ec2.Port.allTraffic());

    // Cluster to:nodes rules
    autoScalingGroup.connections.allowFrom(this, ec2.Port.tcp(443));
    autoScalingGroup.connections.allowFrom(this, ec2.Port.tcpRange(1025, 65535));

    // Allow HTTPS from Nodes to Cluster
    autoScalingGroup.connections.allowTo(this, ec2.Port.tcp(443));

    // Allow all node outbound traffic
    autoScalingGroup.connections.allowToAnyIpv4(ec2.Port.allTcp());
    autoScalingGroup.connections.allowToAnyIpv4(ec2.Port.allUdp());
    autoScalingGroup.connections.allowToAnyIpv4(ec2.Port.allIcmp());

    // allow traffic to/from managed node groups (eks attaches this security group to the managed nodes)
    autoScalingGroup.addSecurityGroup(this.clusterSecurityGroup);

    const bootstrapEnabled = options.bootstrapEnabled ?? true;
    if (options.bootstrapOptions && !bootstrapEnabled) {
      throw new Error('Cannot specify "bootstrapOptions" if "bootstrapEnabled" is false');
    }

    if (bootstrapEnabled) {
      const userData = options.machineImageType === MachineImageType.BOTTLEROCKET ?
        renderBottlerocketUserData(this) :
        renderAmazonLinuxUserData(this, autoScalingGroup, options.bootstrapOptions);
      autoScalingGroup.addUserData(...userData);
    }

    autoScalingGroup.role.addManagedPolicy(iam.ManagedPolicy.fromAwsManagedPolicyName('AmazonEKSWorkerNodePolicy'));
    autoScalingGroup.role.addManagedPolicy(iam.ManagedPolicy.fromAwsManagedPolicyName('AmazonEKS_CNI_Policy'));
    autoScalingGroup.role.addManagedPolicy(iam.ManagedPolicy.fromAwsManagedPolicyName('AmazonEC2ContainerRegistryReadOnly'));

    // EKS Required Tags
    // https://docs.aws.amazon.com/eks/latest/userguide/worker.html
    Tags.of(autoScalingGroup).add(`kubernetes.io/cluster/${this.clusterName}`, 'owned', {
      applyToLaunchedInstances: true,
      // exclude security groups to avoid multiple "owned" security groups.
      // (the cluster security group already has this tag)
      excludeResourceTypes: ['AWS::EC2::SecurityGroup'],
    });

    // do not attempt to map the role if `kubectl` is not enabled for this
    // cluster or if `mapRole` is set to false. By default this should happen.
    let mapRole = options.mapRole ?? true;
    if (mapRole && !(this instanceof Cluster)) {
      // do the mapping...
      Annotations.of(autoScalingGroup).addWarning('Auto-mapping aws-auth role for imported cluster is not supported, please map role manually');
      mapRole = false;
    }
    if (mapRole) {
      // see https://docs.aws.amazon.com/en_us/eks/latest/userguide/add-user-role.html
      this.awsAuth.addRoleMapping(autoScalingGroup.role, {
        username: 'system:node:{{EC2PrivateDNSName}}',
        groups: [
          'system:bootstrappers',
          'system:nodes',
        ],
      });
    } else {
      // since we are not mapping the instance role to RBAC, synthesize an
      // output so it can be pasted into `aws-auth-cm.yaml`
      new CfnOutput(autoScalingGroup, 'InstanceRoleARN', {
        value: autoScalingGroup.role.roleArn,
      });
    }

    const addSpotInterruptHandler = options.spotInterruptHandler ?? true;
    // if this is an ASG with spot instances, install the spot interrupt handler (only if kubectl is enabled).
    if (autoScalingGroup.spotPrice && addSpotInterruptHandler) {
      this.addSpotInterruptHandler();
    }
  }
}

/**
 * Options for fetching a ServiceLoadBalancerAddress.
 */
export interface ServiceLoadBalancerAddressOptions {

  /**
   * Timeout for waiting on the load balancer address.
   *
   * @default Duration.minutes(5)
   */
  readonly timeout?: Duration;

  /**
   * The namespace the service belongs to.
   *
   * @default 'default'
   */
  readonly namespace?: string;

}

/**
 * A Cluster represents a managed Kubernetes Service (EKS)
 *
 * This is a fully managed cluster of API Servers (control-plane)
 * The user is still required to create the worker nodes.
 */
export class Cluster extends ClusterBase {
  /**
   * Import an existing cluster
   *
   * @param scope the construct scope, in most cases 'this'
   * @param id the id or name to import as
   * @param attrs the cluster properties to use for importing information
   */
  public static fromClusterAttributes(scope: Construct, id: string, attrs: ClusterAttributes): ICluster {
    return new ImportedCluster(scope, id, attrs);
  }

  /**
   * The VPC in which this Cluster was created
   */
  public readonly vpc: ec2.IVpc;

  /**
   * The Name of the created EKS Cluster
   */
  public readonly clusterName: string;

  /**
   * The AWS generated ARN for the Cluster resource
   *
   * @example arn:aws:eks:us-west-2:666666666666:cluster/prod
   */
  public readonly clusterArn: string;

  /**
   * The endpoint URL for the Cluster
   *
   * This is the URL inside the kubeconfig file to use with kubectl
   *
   * @example https://5E1D0CEXAMPLEA591B746AFC5AB30262.yl4.us-west-2.eks.amazonaws.com
   */
  public readonly clusterEndpoint: string;

  /**
   * The certificate-authority-data for your cluster.
   */
  public readonly clusterCertificateAuthorityData: string;

  /**
   * The id of the cluster security group that was created by Amazon EKS for the cluster.
   */
  public readonly clusterSecurityGroupId: string;

  /**
   * The cluster security group that was created by Amazon EKS for the cluster.
   */
  public readonly clusterSecurityGroup: ec2.ISecurityGroup;

  /**
   * Amazon Resource Name (ARN) or alias of the customer master key (CMK).
   */
  public readonly clusterEncryptionConfigKeyArn: string;

  /**
   * Manages connection rules (Security Group Rules) for the cluster
   *
   * @type {ec2.Connections}
   * @memberof Cluster
   */
  public readonly connections: ec2.Connections;

  /**
   * IAM role assumed by the EKS Control Plane
   */
  public readonly role: iam.IRole;

  /**
   * The auto scaling group that hosts the default capacity for this cluster.
   * This will be `undefined` if the `defaultCapacityType` is not `EC2` or
   * `defaultCapacityType` is `EC2` but default capacity is set to 0.
   */
  public readonly defaultCapacity?: autoscaling.AutoScalingGroup;

  /**
   * The node group that hosts the default capacity for this cluster.
   * This will be `undefined` if the `defaultCapacityType` is `EC2` or
   * `defaultCapacityType` is `NODEGROUP` but default capacity is set to 0.
   */
  public readonly defaultNodegroup?: Nodegroup;

  /**
   * An IAM role that can perform kubectl operations against this cluster.
   *
   * The role should be mapped to the `system:masters` Kubernetes RBAC role.
   */
  public readonly kubectlRole?: iam.IRole;

  /**
   * An IAM role that can perform kubectl operations against this cluster.
   *
   * The role should be mapped to the `system:masters` Kubernetes RBAC role.
   *
   * This role is directly passed to the lambda handler that sends Kube Ctl commands to the cluster.
   * @default - if not specified, the default role created by a lambda function will
   * be used.
   */

  public readonly kubectlLambdaRole?: iam.IRole;

  /**
   * Custom environment variables when running `kubectl` against this cluster.
   */
  public readonly kubectlEnvironment?: { [key: string]: string };

  /**
   * A security group to use for `kubectl` execution.
   *
   * @default - If not specified, the k8s endpoint is expected to be accessible
   * publicly.
   */
  public readonly kubectlSecurityGroup?: ec2.ISecurityGroup;

  /**
   * Subnets to host the `kubectl` compute resources.
   *
   * @default - If not specified, the k8s endpoint is expected to be accessible
   * publicly.
   */
  public readonly kubectlPrivateSubnets?: ec2.ISubnet[];

  /**
   * An IAM role with administrative permissions to create or update the
   * cluster. This role also has `systems:master` permissions.
   */
  public readonly adminRole: iam.Role;

  /**
   * If the cluster has one (or more) FargateProfiles associated, this array
   * will hold a reference to each.
   */
  private readonly _fargateProfiles: FargateProfile[] = [];

  /**
   * an Open ID Connect Provider instance
   */
  private _openIdConnectProvider?: iam.IOpenIdConnectProvider;

  /**
   * The AWS Lambda layer that contains `kubectl`, `helm` and the AWS CLI. If
   * undefined, a SAR app that contains this layer will be used.
   */
  public readonly kubectlLayer?: lambda.ILayerVersion;

  /**
   * The amount of memory allocated to the kubectl provider's lambda function.
   */
  public readonly kubectlMemory?: Size;

  /**
   * A security group to associate with the Cluster Handler's Lambdas.
   * The Cluster Handler's Lambdas are responsible for calling AWS's EKS API.
   *
   * Requires `placeClusterHandlerInVpc` to be set to true.
   *
   * @default - No security group.
   */
  public readonly clusterHandlerSecurityGroup?: ec2.ISecurityGroup;

  /**
   * The AWS Lambda layer that contains the NPM dependency `proxy-agent`. If
   * undefined, a SAR app that contains this layer will be used.
   */
  readonly onEventLayer?: lambda.ILayerVersion;

  /**
   * Determines if Kubernetes resources can be pruned automatically.
   */
  public readonly prune: boolean;

  /**
   * If this cluster is kubectl-enabled, returns the `ClusterResource` object
   * that manages it. If this cluster is not kubectl-enabled (i.e. uses the
   * stock `CfnCluster`), this is `undefined`.
   */
  private readonly _clusterResource: ClusterResource;

  private _neuronDevicePlugin?: KubernetesManifest;

  private readonly endpointAccess: EndpointAccess;

  private readonly vpcSubnets: ec2.SubnetSelection[];

  private readonly version: KubernetesVersion;

  /**
   * A dummy CloudFormation resource that is used as a wait barrier which
   * represents that the cluster is ready to receive "kubectl" commands.
   *
   * Specifically, all fargate profiles are automatically added as a dependency
   * of this barrier, which means that it will only be "signaled" when all
   * fargate profiles have been successfully created.
   *
   * When kubectl resources call `_attachKubectlResourceScope()`, this resource
   * is added as their dependency which implies that they can only be deployed
   * after the cluster is ready.
   */
  private readonly _kubectlReadyBarrier: CfnResource;

  private readonly _kubectlResourceProvider: KubectlProvider;

  /**
   * Initiates an EKS Cluster with the supplied arguments
   *
   * @param scope a Construct, most likely a cdk.Stack created
   * @param id the id of the Construct to create
   * @param props properties in the IClusterProps interface
   */
  constructor(scope: Construct, id: string, props: ClusterProps) {
    super(scope, id, {
      physicalName: props.clusterName,
    });

    const stack = Stack.of(this);

    this.prune = props.prune ?? true;
    this.vpc = props.vpc || new ec2.Vpc(this, 'DefaultVpc');
    this.version = props.version;
    this.kubectlLambdaRole = props.kubectlLambdaRole ? props.kubectlLambdaRole : undefined;

    this.tagSubnets();

    // this is the role used by EKS when interacting with AWS resources
    this.role = props.role || new iam.Role(this, 'Role', {
      assumedBy: new iam.ServicePrincipal('eks.amazonaws.com'),
      managedPolicies: [
        iam.ManagedPolicy.fromAwsManagedPolicyName('AmazonEKSClusterPolicy'),
      ],
    });

    const securityGroup = props.securityGroup || new ec2.SecurityGroup(this, 'ControlPlaneSecurityGroup', {
      vpc: this.vpc,
      description: 'EKS Control Plane Security Group',
    });

    this.vpcSubnets = props.vpcSubnets ?? [{ subnetType: ec2.SubnetType.PUBLIC }, { subnetType: ec2.SubnetType.PRIVATE }];

    const selectedSubnetIdsPerGroup = this.vpcSubnets.map(s => this.vpc.selectSubnets(s).subnetIds);
    if (selectedSubnetIdsPerGroup.some(Token.isUnresolved) && selectedSubnetIdsPerGroup.length > 1) {
      throw new Error('eks.Cluster: cannot select multiple subnet groups from a VPC imported from list tokens with unknown length. Select only one subnet group, pass a length to Fn.split, or switch to Vpc.fromLookup.');
    }

    // Get subnetIds for all selected subnets
    const subnetIds = Array.from(new Set(flatten(selectedSubnetIdsPerGroup)));


    this.endpointAccess = props.endpointAccess ?? EndpointAccess.PUBLIC_AND_PRIVATE;
    this.kubectlEnvironment = props.kubectlEnvironment;
    this.kubectlLayer = props.kubectlLayer;
    this.kubectlMemory = props.kubectlMemory;

    this.onEventLayer = props.onEventLayer;
    this.clusterHandlerSecurityGroup = props.clusterHandlerSecurityGroup;

    const privateSubnets = this.selectPrivateSubnets().slice(0, 16);
    const publicAccessDisabled = !this.endpointAccess._config.publicAccess;
    const publicAccessRestricted = !publicAccessDisabled
      && this.endpointAccess._config.publicCidrs
      && this.endpointAccess._config.publicCidrs.length !== 0;

    // validate endpoint access configuration

    if (privateSubnets.length === 0 && publicAccessDisabled) {
      // no private subnets and no public access at all, no good.
      throw new Error('Vpc must contain private subnets when public endpoint access is disabled');
    }

    if (privateSubnets.length === 0 && publicAccessRestricted) {
      // no private subnets and public access is restricted, no good.
      throw new Error('Vpc must contain private subnets when public endpoint access is restricted');
    }

    const placeClusterHandlerInVpc = props.placeClusterHandlerInVpc ?? false;

    if (placeClusterHandlerInVpc && privateSubnets.length === 0) {
      throw new Error('Cannot place cluster handler in the VPC since no private subnets could be selected');
    }

    if (props.clusterHandlerSecurityGroup && !placeClusterHandlerInVpc) {
      throw new Error('Cannot specify clusterHandlerSecurityGroup without placeClusterHandlerInVpc set to true');
    }

    const resource = this._clusterResource = new ClusterResource(this, 'Resource', {
      name: this.physicalName,
      environment: props.clusterHandlerEnvironment,
      roleArn: this.role.roleArn,
      version: props.version.version,
      resourcesVpcConfig: {
        securityGroupIds: [securityGroup.securityGroupId],
        subnetIds,
      },
      ...(props.secretsEncryptionKey ? {
        encryptionConfig: [{
          provider: {
            keyArn: props.secretsEncryptionKey.keyArn,
          },
          resources: ['secrets'],
        }],
      } : {}),
      kubernetesNetworkConfig: props.serviceIpv4Cidr ? {
        serviceIpv4Cidr: props.serviceIpv4Cidr,
      } : undefined,
      endpointPrivateAccess: this.endpointAccess._config.privateAccess,
      endpointPublicAccess: this.endpointAccess._config.publicAccess,
      publicAccessCidrs: this.endpointAccess._config.publicCidrs,
      secretsEncryptionKey: props.secretsEncryptionKey,
      vpc: this.vpc,
      subnets: placeClusterHandlerInVpc ? privateSubnets : undefined,
      clusterHandlerSecurityGroup: this.clusterHandlerSecurityGroup,
      onEventLayer: this.onEventLayer,
    });

    if (this.endpointAccess._config.privateAccess && privateSubnets.length !== 0) {

      // when private access is enabled and the vpc has private subnets, lets connect
      // the provider to the vpc so that it will work even when restricting public access.

      // validate VPC properties according to: https://docs.aws.amazon.com/eks/latest/userguide/cluster-endpoint.html
      if (this.vpc instanceof ec2.Vpc && !(this.vpc.dnsHostnamesEnabled && this.vpc.dnsSupportEnabled)) {
        throw new Error('Private endpoint access requires the VPC to have DNS support and DNS hostnames enabled. Use `enableDnsHostnames: true` and `enableDnsSupport: true` when creating the VPC.');
      }

      this.kubectlPrivateSubnets = privateSubnets;

      // the vpc must exist in order to properly delete the cluster (since we run `kubectl delete`).
      // this ensures that.
      this._clusterResource.node.addDependency(this.vpc);
    }

    this.adminRole = resource.adminRole;

    // we use an SSM parameter as a barrier because it's free and fast.
    this._kubectlReadyBarrier = new CfnResource(this, 'KubectlReadyBarrier', {
      type: 'AWS::SSM::Parameter',
      properties: {
        Type: 'String',
        Value: 'aws:cdk:eks:kubectl-ready',
      },
    });

    // add the cluster resource itself as a dependency of the barrier
    this._kubectlReadyBarrier.node.addDependency(this._clusterResource);

    this.clusterName = this.getResourceNameAttribute(resource.ref);
    this.clusterArn = this.getResourceArnAttribute(resource.attrArn, clusterArnComponents(this.physicalName));

    this.clusterEndpoint = resource.attrEndpoint;
    this.clusterCertificateAuthorityData = resource.attrCertificateAuthorityData;
    this.clusterSecurityGroupId = resource.attrClusterSecurityGroupId;
    this.clusterEncryptionConfigKeyArn = resource.attrEncryptionConfigKeyArn;

    this.clusterSecurityGroup = ec2.SecurityGroup.fromSecurityGroupId(this, 'ClusterSecurityGroup', this.clusterSecurityGroupId);

    this.connections = new ec2.Connections({
      securityGroups: [this.clusterSecurityGroup, securityGroup],
      defaultPort: ec2.Port.tcp(443), // Control Plane has an HTTPS API
    });

    // we can use the cluster security group since its already attached to the cluster
    // and configured to allow connections from itself.
    this.kubectlSecurityGroup = this.clusterSecurityGroup;

    // use the cluster creation role to issue kubectl commands against the cluster because when the
    // cluster is first created, that's the only role that has "system:masters" permissions
    this.kubectlRole = this.adminRole;

    this._kubectlResourceProvider = this.defineKubectlProvider();

    const updateConfigCommandPrefix = `aws eks update-kubeconfig --name ${this.clusterName}`;
    const getTokenCommandPrefix = `aws eks get-token --cluster-name ${this.clusterName}`;
    const commonCommandOptions = [`--region ${stack.region}`];

    if (props.outputClusterName) {
      new CfnOutput(this, 'ClusterName', { value: this.clusterName });
    }

    // if an explicit role is not configured, define a masters role that can
    // be assumed by anyone in the account (with sts:AssumeRole permissions of
    // course)
    const mastersRole = props.mastersRole ?? new iam.Role(this, 'MastersRole', {
      assumedBy: new iam.AccountRootPrincipal(),
    });

    // map the IAM role to the `system:masters` group.
    this.awsAuth.addMastersRole(mastersRole);

    if (props.outputMastersRoleArn) {
      new CfnOutput(this, 'MastersRoleArn', { value: mastersRole.roleArn });
    }

    commonCommandOptions.push(`--role-arn ${mastersRole.roleArn}`);

    // allocate default capacity if non-zero (or default).
    const minCapacity = props.defaultCapacity ?? DEFAULT_CAPACITY_COUNT;
    if (minCapacity > 0) {
      const instanceType = props.defaultCapacityInstance || DEFAULT_CAPACITY_TYPE;
      this.defaultCapacity = props.defaultCapacityType === DefaultCapacityType.EC2 ?
        this.addAutoScalingGroupCapacity('DefaultCapacity', { instanceType, minCapacity }) : undefined;

      this.defaultNodegroup = props.defaultCapacityType !== DefaultCapacityType.EC2 ?
        this.addNodegroupCapacity('DefaultCapacity', { instanceTypes: [instanceType], minSize: minCapacity }) : undefined;
    }

    const outputConfigCommand = props.outputConfigCommand ?? true;
    if (outputConfigCommand) {
      const postfix = commonCommandOptions.join(' ');
      new CfnOutput(this, 'ConfigCommand', { value: `${updateConfigCommandPrefix} ${postfix}` });
      new CfnOutput(this, 'GetTokenCommand', { value: `${getTokenCommandPrefix} ${postfix}` });
    }

    this.defineCoreDnsComputeType(props.coreDnsComputeType ?? CoreDnsComputeType.EC2);
  }

  /**
   * Fetch the load balancer address of a service of type 'LoadBalancer'.
   *
   * @param serviceName The name of the service.
   * @param options Additional operation options.
   */
  public getServiceLoadBalancerAddress(serviceName: string, options: ServiceLoadBalancerAddressOptions = {}): string {

    const loadBalancerAddress = new KubernetesObjectValue(this, `${serviceName}LoadBalancerAddress`, {
      cluster: this,
      objectType: 'service',
      objectName: serviceName,
      objectNamespace: options.namespace,
      jsonPath: '.status.loadBalancer.ingress[0].hostname',
      timeout: options.timeout,
    });

    return loadBalancerAddress.value;

  }

  /**
   * Add nodes to this EKS cluster
   *
   * The nodes will automatically be configured with the right VPC and AMI
   * for the instance type and Kubernetes version.
   *
   * Note that if you specify `updateType: RollingUpdate` or `updateType: ReplacingUpdate`, your nodes might be replaced at deploy
   * time without notice in case the recommended AMI for your machine image type has been updated by AWS.
   * The default behavior for `updateType` is `None`, which means only new instances will be launched using the new AMI.
   *
   * Spot instances will be labeled `lifecycle=Ec2Spot` and tainted with `PreferNoSchedule`.
   * In addition, the [spot interrupt handler](https://github.com/awslabs/ec2-spot-labs/tree/master/ec2-spot-eks-solution/spot-termination-handler)
   * daemon will be installed on all spot instances to handle
   * [EC2 Spot Instance Termination Notices](https://aws.amazon.com/blogs/aws/new-ec2-spot-instance-termination-notices/).
   */
  public addAutoScalingGroupCapacity(id: string, options: AutoScalingGroupCapacityOptions): autoscaling.AutoScalingGroup {
    if (options.machineImageType === MachineImageType.BOTTLEROCKET && options.bootstrapOptions !== undefined) {
      throw new Error('bootstrapOptions is not supported for Bottlerocket');
    }
    const asg = new autoscaling.AutoScalingGroup(this, id, {
      ...options,
      vpc: this.vpc,
      machineImage: options.machineImageType === MachineImageType.BOTTLEROCKET ?
        new BottleRocketImage({
          kubernetesVersion: this.version.version,
        }) :
        new EksOptimizedImage({
          nodeType: nodeTypeForInstanceType(options.instanceType),
          cpuArch: cpuArchForInstanceType(options.instanceType),
          kubernetesVersion: this.version.version,
        }),
      updateType: options.updateType,
      instanceType: options.instanceType,
    });

    this.connectAutoScalingGroupCapacity(asg, {
      mapRole: options.mapRole,
      bootstrapOptions: options.bootstrapOptions,
      bootstrapEnabled: options.bootstrapEnabled,
      machineImageType: options.machineImageType,
      spotInterruptHandler: options.spotInterruptHandler,
    });

    if (nodeTypeForInstanceType(options.instanceType) === NodeType.INFERENTIA) {
      this.addNeuronDevicePlugin();
    }

    return asg;
  }

  /**
   * Add managed nodegroup to this Amazon EKS cluster
   *
   * This method will create a new managed nodegroup and add into the capacity.
   *
   * @see https://docs.aws.amazon.com/eks/latest/userguide/managed-node-groups.html
   * @param id The ID of the nodegroup
   * @param options options for creating a new nodegroup
   */
  public addNodegroupCapacity(id: string, options?: NodegroupOptions): Nodegroup {
    return new Nodegroup(this, `Nodegroup${id}`, {
      cluster: this,
      ...options,
    });
  }

  /**
   * Lazily creates the AwsAuth resource, which manages AWS authentication mapping.
   */
  public get awsAuth() {
    if (!this._awsAuth) {
      this._awsAuth = new AwsAuth(this, 'AwsAuth', { cluster: this });
    }

    return this._awsAuth;
  }

  /**
   * If this cluster is kubectl-enabled, returns the OpenID Connect issuer url.
   * This is because the values is only be retrieved by the API and not exposed
   * by CloudFormation. If this cluster is not kubectl-enabled (i.e. uses the
   * stock `CfnCluster`), this is `undefined`.
   * @attribute
   */
  public get clusterOpenIdConnectIssuerUrl(): string {
    return this._clusterResource.attrOpenIdConnectIssuerUrl;
  }

  /**
   * If this cluster is kubectl-enabled, returns the OpenID Connect issuer.
   * This is because the values is only be retrieved by the API and not exposed
   * by CloudFormation. If this cluster is not kubectl-enabled (i.e. uses the
   * stock `CfnCluster`), this is `undefined`.
   * @attribute
   */
  public get clusterOpenIdConnectIssuer(): string {
    return this._clusterResource.attrOpenIdConnectIssuer;
  }

  /**
   * An `OpenIdConnectProvider` resource associated with this cluster, and which can be used
   * to link this cluster to AWS IAM.
   *
   * A provider will only be defined if this property is accessed (lazy initialization).
   */
  public get openIdConnectProvider() {
    if (!this._openIdConnectProvider) {
      this._openIdConnectProvider = new OpenIdConnectProvider(this, 'OpenIdConnectProvider', {
        url: this.clusterOpenIdConnectIssuerUrl,
      });
    }

    return this._openIdConnectProvider;
  }

  /**
   * Adds a Fargate profile to this cluster.
   * @see https://docs.aws.amazon.com/eks/latest/userguide/fargate-profile.html
   *
   * @param id the id of this profile
   * @param options profile options
   */
  public addFargateProfile(id: string, options: FargateProfileOptions) {
    return new FargateProfile(this, `fargate-profile-${id}`, {
      ...options,
      cluster: this,
    });
  }

  /**
   * Internal API used by `FargateProfile` to keep inventory of Fargate profiles associated with
   * this cluster, for the sake of ensuring the profiles are created sequentially.
   *
   * @returns the list of FargateProfiles attached to this cluster, including the one just attached.
   * @internal
   */
  public _attachFargateProfile(fargateProfile: FargateProfile): FargateProfile[] {
    this._fargateProfiles.push(fargateProfile);

    // add all profiles as a dependency of the "kubectl-ready" barrier because all kubectl-
    // resources can only be deployed after all fargate profiles are created.
    this._kubectlReadyBarrier.node.addDependency(fargateProfile);

    return this._fargateProfiles;
  }

  /**
   * Adds a resource scope that requires `kubectl` to this cluster and returns
   * the `KubectlProvider` which is the custom resource provider that should be
   * used as the resource provider.
   *
   * Called from `HelmResource` and `KubernetesResource`
   *
   * @param resourceScope the construct scope in which kubectl resources are defined.
   *
   * @internal
   */
  public _attachKubectlResourceScope(resourceScope: Construct): KubectlProvider {
    Node.of(resourceScope).addDependency(this._kubectlReadyBarrier);
    return this._kubectlResourceProvider;
  }

  private defineKubectlProvider() {
    const uid = '@aws-cdk/aws-eks.KubectlProvider';

    // since we can't have the provider connect to multiple networks, and we
    // wanted to avoid resource tear down, we decided for now that we will only
    // support a single EKS cluster per CFN stack.
    if (this.stack.node.tryFindChild(uid)) {
      throw new Error('Only a single EKS cluster can be defined within a CloudFormation stack');
    }

    return new KubectlProvider(this.stack, uid, { cluster: this });
  }

  private selectPrivateSubnets(): ec2.ISubnet[] {
    const privateSubnets: ec2.ISubnet[] = [];
    const vpcPrivateSubnetIds = this.vpc.privateSubnets.map(s => s.subnetId);
    const vpcPublicSubnetIds = this.vpc.publicSubnets.map(s => s.subnetId);

    for (const placement of this.vpcSubnets) {

      for (const subnet of this.vpc.selectSubnets(placement).subnets) {

        if (vpcPrivateSubnetIds.includes(subnet.subnetId)) {
          // definitely private, take it.
          privateSubnets.push(subnet);
          continue;
        }

        if (vpcPublicSubnetIds.includes(subnet.subnetId)) {
          // definitely public, skip it.
          continue;
        }

        // neither public and nor private - what is it then? this means its a subnet instance that was explicitly passed
        // in the subnet selection. since ISubnet doesn't contain information on type, we have to assume its private and let it
        // fail at deploy time :\ (its better than filtering it out and preventing a possibly successful deployment)
        privateSubnets.push(subnet);
      }

    }

    return privateSubnets;
  }

  /**
   * Installs the Neuron device plugin on the cluster if it's not
   * already added.
   */
  private addNeuronDevicePlugin() {
    if (!this._neuronDevicePlugin) {
      const fileContents = fs.readFileSync(path.join(__dirname, 'addons/neuron-device-plugin.yaml'), 'utf8');
      const sanitized = YAML.parse(fileContents);
      this._neuronDevicePlugin = this.addManifest('NeuronDevicePlugin', sanitized);
    }

    return this._neuronDevicePlugin;
  }

  /**
   * Opportunistically tag subnets with the required tags.
   *
   * If no subnets could be found (because this is an imported VPC), add a warning.
   *
   * @see https://docs.aws.amazon.com/eks/latest/userguide/network_reqs.html
   */
  private tagSubnets() {
    const tagAllSubnets = (type: string, subnets: ec2.ISubnet[], tag: string) => {
      for (const subnet of subnets) {
        // if this is not a concrete subnet, attach a construct warning
        if (!ec2.Subnet.isVpcSubnet(subnet)) {
          // message (if token): "could not auto-tag public/private subnet with tag..."
          // message (if not token): "count not auto-tag public/private subnet xxxxx with tag..."
          const subnetID = Token.isUnresolved(subnet.subnetId) || Token.isUnresolved([subnet.subnetId]) ? '' : ` ${subnet.subnetId}`;
          Annotations.of(this).addWarning(`Could not auto-tag ${type} subnet${subnetID} with "${tag}=1", please remember to do this manually`);
          continue;
        }

        Tags.of(subnet).add(tag, '1');
      }
    };

    // https://docs.aws.amazon.com/eks/latest/userguide/network_reqs.html
    tagAllSubnets('private', this.vpc.privateSubnets, 'kubernetes.io/role/internal-elb');
    tagAllSubnets('public', this.vpc.publicSubnets, 'kubernetes.io/role/elb');
  }

  /**
   * Patches the CoreDNS deployment configuration and sets the "eks.amazonaws.com/compute-type"
   * annotation to either "ec2" or "fargate". Note that if "ec2" is selected, the resource is
   * omitted/removed, since the cluster is created with the "ec2" compute type by default.
   */
  private defineCoreDnsComputeType(type: CoreDnsComputeType) {
    // ec2 is the "built in" compute type of the cluster so if this is the
    // requested type we can simply omit the resource. since the resource's
    // `restorePatch` is configured to restore the value to "ec2" this means
    // that deletion of the resource will change to "ec2" as well.
    if (type === CoreDnsComputeType.EC2) {
      return;
    }

    // this is the json patch we merge into the resource based off of:
    // https://docs.aws.amazon.com/eks/latest/userguide/fargate-getting-started.html#fargate-gs-coredns
    const renderPatch = (computeType: CoreDnsComputeType) => ({
      spec: {
        template: {
          metadata: {
            annotations: {
              'eks.amazonaws.com/compute-type': computeType,
            },
          },
        },
      },
    });

    new KubernetesPatch(this, 'CoreDnsComputeTypePatch', {
      cluster: this,
      resourceName: 'deployment/coredns',
      resourceNamespace: 'kube-system',
      applyPatch: renderPatch(CoreDnsComputeType.FARGATE),
      restorePatch: renderPatch(CoreDnsComputeType.EC2),
    });
  }
}

/**
 * Options for adding worker nodes
 */
export interface AutoScalingGroupCapacityOptions extends autoscaling.CommonAutoScalingGroupProps {
  /**
   * Instance type of the instances to start
   */
  readonly instanceType: ec2.InstanceType;

  /**
   * Will automatically update the aws-auth ConfigMap to map the IAM instance
   * role to RBAC.
   *
   * This cannot be explicitly set to `true` if the cluster has kubectl disabled.
   *
   * @default - true if the cluster has kubectl enabled (which is the default).
   */
  readonly mapRole?: boolean;

  /**
   * Configures the EC2 user-data script for instances in this autoscaling group
   * to bootstrap the node (invoke `/etc/eks/bootstrap.sh`) and associate it
   * with the EKS cluster.
   *
   * If you wish to provide a custom user data script, set this to `false` and
   * manually invoke `autoscalingGroup.addUserData()`.
   *
   * @default true
   */
  readonly bootstrapEnabled?: boolean;

  /**
   * EKS node bootstrapping options.
   *
   * @default - none
   */
  readonly bootstrapOptions?: BootstrapOptions;

  /**
   * Machine image type
   *
   * @default MachineImageType.AMAZON_LINUX_2
   */
  readonly machineImageType?: MachineImageType;

  /**
   * Installs the AWS spot instance interrupt handler on the cluster if it's not
   * already added. Only relevant if `spotPrice` is used.
   *
   * @default true
   */
  readonly spotInterruptHandler?: boolean;
}

/**
 * EKS node bootstrapping options.
 */
export interface BootstrapOptions {
  /**
   * Sets `--max-pods` for the kubelet based on the capacity of the EC2 instance.
   *
   * @default true
   */
  readonly useMaxPods?: boolean;

  /**
   * Restores the docker default bridge network.
   *
   * @default false
   */
  readonly enableDockerBridge?: boolean;

  /**
   * Number of retry attempts for AWS API call (DescribeCluster).
   *
   * @default 3
   */
  readonly awsApiRetryAttempts?: number;

  /**
   * The contents of the `/etc/docker/daemon.json` file. Useful if you want a
   * custom config differing from the default one in the EKS AMI.
   *
   * @default - none
   */
  readonly dockerConfigJson?: string;

  /**

   * Overrides the IP address to use for DNS queries within the
   * cluster.
   *
   * @default - 10.100.0.10 or 172.20.0.10 based on the IP
   * address of the primary interface.
   */
  readonly dnsClusterIp?: string;

  /**
   * Extra arguments to add to the kubelet. Useful for adding labels or taints.
   *
   * @example --node-labels foo=bar,goo=far
   * @default - none
   */
  readonly kubeletExtraArgs?: string;

  /**
   * Additional command line arguments to pass to the `/etc/eks/bootstrap.sh`
   * command.
   *
   * @see https://github.com/awslabs/amazon-eks-ami/blob/master/files/bootstrap.sh
   * @default - none
   */
  readonly additionalArgs?: string;
}

/**
 * Options for adding an AutoScalingGroup as capacity
 */
export interface AutoScalingGroupOptions {
  /**
   * Will automatically update the aws-auth ConfigMap to map the IAM instance
   * role to RBAC.
   *
   * This cannot be explicitly set to `true` if the cluster has kubectl disabled.
   *
   * @default - true if the cluster has kubectl enabled (which is the default).
   */
  readonly mapRole?: boolean;

  /**
   * Configures the EC2 user-data script for instances in this autoscaling group
   * to bootstrap the node (invoke `/etc/eks/bootstrap.sh`) and associate it
   * with the EKS cluster.
   *
   * If you wish to provide a custom user data script, set this to `false` and
   * manually invoke `autoscalingGroup.addUserData()`.
   *
   * @default true
   */
  readonly bootstrapEnabled?: boolean;

  /**
   * Allows options for node bootstrapping through EC2 user data.
   * @default - default options
   */
  readonly bootstrapOptions?: BootstrapOptions;

  /**
   * Allow options to specify different machine image type
   *
   * @default MachineImageType.AMAZON_LINUX_2
   */
  readonly machineImageType?: MachineImageType;

  /**
   * Installs the AWS spot instance interrupt handler on the cluster if it's not
   * already added. Only relevant if `spotPrice` is configured on the auto-scaling group.
   *
   * @default true
   */
  readonly spotInterruptHandler?: boolean;
}

/**
 * Import a cluster to use in another stack
 */
class ImportedCluster extends ClusterBase {
  public readonly clusterName: string;
  public readonly clusterArn: string;
  public readonly connections = new ec2.Connections();
  public readonly kubectlRole?: iam.IRole;
  public readonly kubectlLambdaRole?: iam.IRole;
  public readonly kubectlEnvironment?: { [key: string]: string; } | undefined;
  public readonly kubectlSecurityGroup?: ec2.ISecurityGroup | undefined;
  public readonly kubectlPrivateSubnets?: ec2.ISubnet[] | undefined;
  public readonly kubectlLayer?: lambda.ILayerVersion;
  public readonly kubectlProvider?: IKubectlProvider;
  public readonly onEventLayer?: lambda.ILayerVersion;
  public readonly kubectlMemory?: Size;
  public readonly clusterHandlerSecurityGroup?: ec2.ISecurityGroup | undefined;
  public readonly prune: boolean;

  // so that `clusterSecurityGroup` on `ICluster` can be configured without optionality, avoiding users from having
  // to null check on an instance of `Cluster`, which will always have this configured.
  private readonly _clusterSecurityGroup?: ec2.ISecurityGroup;

  constructor(scope: Construct, id: string, private readonly props: ClusterAttributes) {
    super(scope, id);

    this.clusterName = props.clusterName;
    this.clusterArn = this.stack.formatArn(clusterArnComponents(props.clusterName));
    this.kubectlRole = props.kubectlRoleArn ? iam.Role.fromRoleArn(this, 'KubectlRole', props.kubectlRoleArn) : undefined;
    this.kubectlSecurityGroup = props.kubectlSecurityGroupId ? ec2.SecurityGroup.fromSecurityGroupId(this, 'KubectlSecurityGroup', props.kubectlSecurityGroupId) : undefined;
    this.kubectlEnvironment = props.kubectlEnvironment;
    this.kubectlPrivateSubnets = props.kubectlPrivateSubnetIds ? props.kubectlPrivateSubnetIds.map((subnetid, index) => ec2.Subnet.fromSubnetId(this, `KubectlSubnet${index}`, subnetid)) : undefined;
    this.kubectlLayer = props.kubectlLayer;
<<<<<<< HEAD
=======
    this.kubectlProvider = props.kubectlProvider;
    this.onEventLayer = props.onEventLayer;
>>>>>>> 777b8a27
    this.kubectlMemory = props.kubectlMemory;
    this.clusterHandlerSecurityGroup = props.clusterHandlerSecurityGroupId ? ec2.SecurityGroup.fromSecurityGroupId(this, 'ClusterHandlerSecurityGroup', props.clusterHandlerSecurityGroupId) : undefined;
    this.kubectlProvider = props.kubectlProvider;
    this.onEventLayer = props.onEventLayer;
    this.prune = props.prune ?? true;

    let i = 1;
    for (const sgid of props.securityGroupIds ?? []) {
      this.connections.addSecurityGroup(ec2.SecurityGroup.fromSecurityGroupId(this, `SecurityGroup${i}`, sgid));
      i++;
    }

    if (props.clusterSecurityGroupId) {
      this._clusterSecurityGroup = ec2.SecurityGroup.fromSecurityGroupId(this, 'ClusterSecurityGroup', this.clusterSecurityGroupId);
      this.connections.addSecurityGroup(this._clusterSecurityGroup);
    }
  }

  public get vpc() {
    if (!this.props.vpc) {
      throw new Error('"vpc" is not defined for this imported cluster');
    }
    return this.props.vpc;
  }

  public get clusterSecurityGroup(): ec2.ISecurityGroup {
    if (!this._clusterSecurityGroup) {
      throw new Error('"clusterSecurityGroup" is not defined for this imported cluster');
    }
    return this._clusterSecurityGroup;
  }

  public get clusterSecurityGroupId(): string {
    if (!this.props.clusterSecurityGroupId) {
      throw new Error('"clusterSecurityGroupId" is not defined for this imported cluster');
    }
    return this.props.clusterSecurityGroupId;
  }

  public get clusterEndpoint(): string {
    if (!this.props.clusterEndpoint) {
      throw new Error('"clusterEndpoint" is not defined for this imported cluster');
    }
    return this.props.clusterEndpoint;
  }

  public get clusterCertificateAuthorityData(): string {
    if (!this.props.clusterCertificateAuthorityData) {
      throw new Error('"clusterCertificateAuthorityData" is not defined for this imported cluster');
    }
    return this.props.clusterCertificateAuthorityData;
  }

  public get clusterEncryptionConfigKeyArn(): string {
    if (!this.props.clusterEncryptionConfigKeyArn) {
      throw new Error('"clusterEncryptionConfigKeyArn" is not defined for this imported cluster');
    }
    return this.props.clusterEncryptionConfigKeyArn;
  }

  public get openIdConnectProvider(): iam.IOpenIdConnectProvider {
    if (!this.props.openIdConnectProvider) {
      throw new Error('"openIdConnectProvider" is not defined for this imported cluster');
    }
    return this.props.openIdConnectProvider;
  }

  public get awsAuth(): AwsAuth {
    throw new Error('"awsAuth" is not supported on imported clusters');
  }
}

/**
 * Properties for EksOptimizedImage
 */
export interface EksOptimizedImageProps {
  /**
   * What instance type to retrieve the image for (standard or GPU-optimized)
   *
   * @default NodeType.STANDARD
   */
  readonly nodeType?: NodeType;

  /**
   * What cpu architecture to retrieve the image for (arm64 or x86_64)
   *
   * @default CpuArch.X86_64
   */
  readonly cpuArch?: CpuArch;

  /**
   * The Kubernetes version to use
   *
   * @default - The latest version
   */
  readonly kubernetesVersion?: string;
}

/**
 * Construct an Amazon Linux 2 image from the latest EKS Optimized AMI published in SSM
 */
export class EksOptimizedImage implements ec2.IMachineImage {
  private readonly nodeType?: NodeType;
  private readonly cpuArch?: CpuArch;
  private readonly kubernetesVersion?: string;
  private readonly amiParameterName: string;

  /**
   * Constructs a new instance of the EcsOptimizedAmi class.
   */
  public constructor(props: EksOptimizedImageProps = {}) {
    this.nodeType = props.nodeType ?? NodeType.STANDARD;
    this.cpuArch = props.cpuArch ?? CpuArch.X86_64;
    this.kubernetesVersion = props.kubernetesVersion ?? LATEST_KUBERNETES_VERSION;

    // set the SSM parameter name
    this.amiParameterName = `/aws/service/eks/optimized-ami/${this.kubernetesVersion}/`
      + (this.nodeType === NodeType.STANDARD ? this.cpuArch === CpuArch.X86_64 ?
        'amazon-linux-2/' : 'amazon-linux-2-arm64/' : '')
      + (this.nodeType === NodeType.GPU ? 'amazon-linux-2-gpu/' : '')
      + (this.nodeType === NodeType.INFERENTIA ? 'amazon-linux-2-gpu/' : '')
      + 'recommended/image_id';
  }

  /**
   * Return the correct image
   */
  public getImage(scope: CoreConstruct): ec2.MachineImageConfig {
    const ami = ssm.StringParameter.valueForStringParameter(scope, this.amiParameterName);
    return {
      imageId: ami,
      osType: ec2.OperatingSystemType.LINUX,
      userData: ec2.UserData.forLinux(),
    };
  }
}

// MAINTAINERS: use ./scripts/kube_bump.sh to update LATEST_KUBERNETES_VERSION
const LATEST_KUBERNETES_VERSION = '1.14';

/**
 * Whether the worker nodes should support GPU or just standard instances
 */
export enum NodeType {
  /**
   * Standard instances
   */
  STANDARD = 'Standard',

  /**
   * GPU instances
   */
  GPU = 'GPU',

  /**
   * Inferentia instances
   */
  INFERENTIA = 'INFERENTIA',
}

/**
 * CPU architecture
 */
export enum CpuArch {
  /**
   * arm64 CPU type
   */
  ARM_64 = 'arm64',

  /**
   * x86_64 CPU type
   */
  X86_64 = 'x86_64',
}

/**
 * The type of compute resources to use for CoreDNS.
 */
export enum CoreDnsComputeType {
  /**
   * Deploy CoreDNS on EC2 instances.
   */
  EC2 = 'ec2',

  /**
   * Deploy CoreDNS on Fargate-managed instances.
   */
  FARGATE = 'fargate'
}

/**
 * The default capacity type for the cluster
 */
export enum DefaultCapacityType {
  /**
   * managed node group
   */
  NODEGROUP,
  /**
   * EC2 autoscaling group
   */
  EC2
}

/**
 * The machine image type
 */
export enum MachineImageType {
  /**
   * Amazon EKS-optimized Linux AMI
   */
  AMAZON_LINUX_2,
  /**
   * Bottlerocket AMI
   */
  BOTTLEROCKET
}

function nodeTypeForInstanceType(instanceType: ec2.InstanceType) {
  return INSTANCE_TYPES.gpu.includes(instanceType.toString().substring(0, 2)) ? NodeType.GPU :
    INSTANCE_TYPES.inferentia.includes(instanceType.toString().substring(0, 4)) ? NodeType.INFERENTIA :
      NodeType.STANDARD;
}

function cpuArchForInstanceType(instanceType: ec2.InstanceType) {
  return INSTANCE_TYPES.graviton2.includes(instanceType.toString().substring(0, 3)) ? CpuArch.ARM_64 :
    INSTANCE_TYPES.graviton.includes(instanceType.toString().substring(0, 2)) ? CpuArch.ARM_64 :
      CpuArch.X86_64;
}

function flatten<A>(xss: A[][]): A[] {
  return Array.prototype.concat.call([], ...xss);
}<|MERGE_RESOLUTION|>--- conflicted
+++ resolved
@@ -136,11 +136,7 @@
   /**
    * Kubectl Provider for issuing kubectl commands against it
    *
-<<<<<<< HEAD
-   * If not defined, the cdk will create one
-=======
    * If not defined, a default provider will be used
->>>>>>> 777b8a27
    */
   readonly kubectlProvider?: IKubectlProvider;
 
@@ -348,11 +344,7 @@
   /**
    * KubectlProvider for issuing kubectl commands.
    *
-<<<<<<< HEAD
-   * @default - undefined. if undefined - create new
-=======
    * @default - Default CDK provider
->>>>>>> 777b8a27
    */
   readonly kubectlProvider?: IKubectlProvider;
 
@@ -1957,11 +1949,6 @@
     this.kubectlEnvironment = props.kubectlEnvironment;
     this.kubectlPrivateSubnets = props.kubectlPrivateSubnetIds ? props.kubectlPrivateSubnetIds.map((subnetid, index) => ec2.Subnet.fromSubnetId(this, `KubectlSubnet${index}`, subnetid)) : undefined;
     this.kubectlLayer = props.kubectlLayer;
-<<<<<<< HEAD
-=======
-    this.kubectlProvider = props.kubectlProvider;
-    this.onEventLayer = props.onEventLayer;
->>>>>>> 777b8a27
     this.kubectlMemory = props.kubectlMemory;
     this.clusterHandlerSecurityGroup = props.clusterHandlerSecurityGroupId ? ec2.SecurityGroup.fromSecurityGroupId(this, 'ClusterHandlerSecurityGroup', props.clusterHandlerSecurityGroupId) : undefined;
     this.kubectlProvider = props.kubectlProvider;
