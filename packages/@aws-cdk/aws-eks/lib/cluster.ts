import * as fs from 'fs';
import * as path from 'path';
import * as autoscaling from '@aws-cdk/aws-autoscaling';
import * as ec2 from '@aws-cdk/aws-ec2';
import * as iam from '@aws-cdk/aws-iam';
import * as kms from '@aws-cdk/aws-kms';
import * as ssm from '@aws-cdk/aws-ssm';
<<<<<<< HEAD
import { CfnOutput, CfnResource, Construct, IResource, Resource, Tag, Token, Duration, Stack } from '@aws-cdk/core';
=======
import { CfnOutput, CfnResource, Construct, IResource, Resource, Stack, Tags, Token, Duration } from '@aws-cdk/core';
>>>>>>> 25a9cc7f
import * as YAML from 'yaml';
import { AwsAuth } from './aws-auth';
import { ClusterResource, clusterArnComponents } from './cluster-resource';
import { CfnClusterProps } from './eks.generated';
import { FargateProfile, FargateProfileOptions } from './fargate-profile';
import { HelmChart, HelmChartOptions } from './helm-chart';
import { KubernetesManifest } from './k8s-manifest';
import { KubernetesObjectValue } from './k8s-object-value';
import { KubernetesPatch } from './k8s-patch';
import { KubectlProvider } from './kubectl-provider';
import { Nodegroup, NodegroupOptions } from './managed-nodegroup';
import { ServiceAccount, ServiceAccountOptions } from './service-account';
import { LifecycleLabel, renderAmazonLinuxUserData, renderBottlerocketUserData } from './user-data';

// defaults are based on https://eksctl.io
const DEFAULT_CAPACITY_COUNT = 2;
const DEFAULT_CAPACITY_TYPE = ec2.InstanceType.of(ec2.InstanceClass.M5, ec2.InstanceSize.LARGE);

/**
 * An EKS cluster
 */
export interface ICluster extends IResource, ec2.IConnectable {
  /**
   * The VPC in which this Cluster was created
   */
  readonly vpc: ec2.IVpc;

  /**
   * The physical name of the Cluster
   * @attribute
   */
  readonly clusterName: string;

  /**
   * The unique ARN assigned to the service by AWS
   * in the form of arn:aws:eks:
   * @attribute
   */
  readonly clusterArn: string;

  /**
   * The API Server endpoint URL
   * @attribute
   */
  readonly clusterEndpoint: string;

  /**
   * The certificate-authority-data for your cluster.
   * @attribute
   */
  readonly clusterCertificateAuthorityData: string;

  /**
   * The cluster security group that was created by Amazon EKS for the cluster.
   * @attribute
   */
  readonly clusterSecurityGroupId: string;

  /**
   * Amazon Resource Name (ARN) or alias of the customer master key (CMK).
   * @attribute
   */
  readonly clusterEncryptionConfigKeyArn: string;

  /**
   * An IAM role that can perform kubectl operations against this cluster.
   *
   * The role should be mapped to the `system:masters` Kubernetes RBAC role.
   */
  readonly kubectlRole?: iam.IRole;

  /**
   * Custom environment variables when running `kubectl` against this cluster.
   * @default - no additional environment variables
   */
  readonly kubectlEnvironment?: { [key: string]: string };

  /**
   * A security group to use for `kubectl` execution.
   *
   * @default - If not specified, the k8s endpoint is expected to be accessible
   * publicly.
   */
  readonly kubectlSecurityGroup?: ec2.ISecurityGroup;

  /**
   * Subnets to host the `kubectl` compute resources.
   *
   * @default - If not specified, the k8s endpoint is expected to be accessible
   * publicly.
   */
  readonly kubectlPrivateSubnets?: ec2.ISubnet[];

  /**
   * Defines a Kubernetes resource in this cluster.
   *
   * The manifest will be applied/deleted using kubectl as needed.
   *
   * @param id logical id of this manifest
   * @param manifest a list of Kubernetes resource specifications
   * @returns a `KubernetesResource` object.
   */
  addManifest(id: string, ...manifest: any[]): KubernetesManifest;

  /**
   * Defines a Helm chart in this cluster.
   *
   * @param id logical id of this chart.
   * @param options options of this chart.
   * @returns a `HelmChart` object
   */
  addChart(id: string, options: HelmChartOptions): HelmChart;
}

/**
 * Attributes for EKS clusters.
 */
export interface ClusterAttributes {
  /**
   * The VPC in which this Cluster was created
   * @default - if not specified `cluster.vpc` will throw an error
   */
  readonly vpc?: ec2.IVpc;

  /**
   * The physical name of the Cluster
   */
  readonly clusterName: string;

  /**
   * The API Server endpoint URL
   * @default - if not specified `cluster.clusterEndpoint` will throw an error.
   */
  readonly clusterEndpoint?: string;

  /**
   * The certificate-authority-data for your cluster.
   * @default - if not specified `cluster.clusterCertificateAuthorityData` will
   * throw an error
   */
  readonly clusterCertificateAuthorityData?: string;

  /**
   * The cluster security group that was created by Amazon EKS for the cluster.
   * @default - if not specified `cluster.clusterSecurityGroupId` will throw an
   * error
   */
  readonly clusterSecurityGroupId?: string;

  /**
   * Amazon Resource Name (ARN) or alias of the customer master key (CMK).
   * @default - if not specified `cluster.clusterEncryptionConfigKeyArn` will
   * throw an error
   */
  readonly clusterEncryptionConfigKeyArn?: string;

  /**
   * Additional security groups associated with this cluster.
   * @default - if not specified, no additional security groups will be
   * considered in `cluster.connections`.
   */
  readonly securityGroupIds?: string[];

  /**
   * An IAM role with cluster administrator and "system:masters" permissions.
   * @default - if not specified, it not be possible to issue `kubectl` commands
   * against an imported cluster.
   */
  readonly kubectlRoleArn?: string;

  /**
   * Environment variables to use when running `kubectl` against this cluster.
   * @default - no additional variables
   */
  readonly kubectlEnvironment?: { [name: string]: string };

  /**
   * A security group to use for `kubectl` execution. If not specified, the k8s
   * endpoint is expected to be accessible publicly.
   * @default - k8s endpoint is expected to be accessible publicly
   */
  readonly kubectlSecurityGroupId?: string;

  /**
   * Subnets to host the `kubectl` compute resources. If not specified, the k8s
   * endpoint is expected to be accessible publicly.
   * @default - k8s endpoint is expected to be accessible publicly
   */
  readonly kubectlPrivateSubnetIds?: string[];
}

/**
 * Options for configuring an EKS cluster.
 */
export interface CommonClusterOptions {
  /**
   * The VPC in which to create the Cluster.
   *
   * @default - a VPC with default configuration will be created and can be accessed through `cluster.vpc`.
   */
  readonly vpc?: ec2.IVpc;

  /**
   * Where to place EKS Control Plane ENIs
   *
   * If you want to create public load balancers, this must include public subnets.
   *
   * For example, to only select private subnets, supply the following:
   *
   * ```ts
   * vpcSubnets: [
   *   { subnetType: ec2.SubnetType.Private }
   * ]
   * ```
   *
   * @default - All public and private subnets
   */
  readonly vpcSubnets?: ec2.SubnetSelection[];

  /**
   * Role that provides permissions for the Kubernetes control plane to make calls to AWS API operations on your behalf.
   *
   * @default - A role is automatically created for you
   */
  readonly role?: iam.IRole;

  /**
   * Name for the cluster.
   *
   * @default - Automatically generated name
   */
  readonly clusterName?: string;

  /**
   * Security Group to use for Control Plane ENIs
   *
   * @default - A security group is automatically created
   */
  readonly securityGroup?: ec2.ISecurityGroup;

  /**
   * The Kubernetes version to run in the cluster
   */
  readonly version: KubernetesVersion;

  /**
   * Determines whether a CloudFormation output with the name of the cluster
   * will be synthesized.
   *
   * @default false
   */
  readonly outputClusterName?: boolean;

  /**
   * Determines whether a CloudFormation output with the `aws eks
   * update-kubeconfig` command will be synthesized. This command will include
   * the cluster name and, if applicable, the ARN of the masters IAM role.
   *
   * @default true
   */
  readonly outputConfigCommand?: boolean;
}

/**
 * Options for EKS clusters.
 */
export interface ClusterOptions extends CommonClusterOptions {
  /**
   * An IAM role that will be added to the `system:masters` Kubernetes RBAC
   * group.
   *
   * @see https://kubernetes.io/docs/reference/access-authn-authz/rbac/#default-roles-and-role-bindings
   *
   * @default - a role that assumable by anyone with permissions in the same
   * account will automatically be defined
   */
  readonly mastersRole?: iam.IRole;

  /**
   * Controls the "eks.amazonaws.com/compute-type" annotation in the CoreDNS
   * configuration on your cluster to determine which compute type to use
   * for CoreDNS.
   *
   * @default CoreDnsComputeType.EC2 (for `FargateCluster` the default is FARGATE)
   */
  readonly coreDnsComputeType?: CoreDnsComputeType;

  /**
   * Determines whether a CloudFormation output with the ARN of the "masters"
   * IAM role will be synthesized (if `mastersRole` is specified).
   *
   * @default false
   */
  readonly outputMastersRoleArn?: boolean;

  /**
   * Configure access to the Kubernetes API server endpoint..
   *
   * @see https://docs.aws.amazon.com/eks/latest/userguide/cluster-endpoint.html
   *
   * @default EndpointAccess.PUBLIC_AND_PRIVATE
   */
  readonly endpointAccess?: EndpointAccess;

  /**
   * Environment variables for the kubectl execution. Only relevant for kubectl enabled clusters.
   *
   * @default - No environment variables.
   */
  readonly kubectlEnvironment?: { [key: string]: string };
}

/**
 * Group access configuration together.
 */
interface EndpointAccessConfig {

  /**
   * Indicates if private access is enabled.
   */
  readonly privateAccess: boolean;

  /**
   * Indicates if public access is enabled.
   */
  readonly publicAccess: boolean;
  /**
   * Public access is allowed only from these CIDR blocks.
   * An empty array means access is open to any address.
   *
   * @default - No restrictions.
   */
  readonly publicCidrs?: string[];

}

/**
 * Endpoint access characteristics.
 */
export class EndpointAccess {

  /**
   * The cluster endpoint is accessible from outside of your VPC.
   * Worker node traffic will leave your VPC to connect to the endpoint.
   *
   * By default, the endpoint is exposed to all adresses. You can optionally limit the CIDR blocks that can access the public endpoint using the `PUBLIC.onlyFrom` method.
   * If you limit access to specific CIDR blocks, you must ensure that the CIDR blocks that you
   * specify include the addresses that worker nodes and Fargate pods (if you use them)
   * access the public endpoint from.
   *
   * @param cidr The CIDR blocks.
   */
  public static readonly PUBLIC = new EndpointAccess({ privateAccess: false, publicAccess: true });

  /**
   * The cluster endpoint is only accessible through your VPC.
   * Worker node traffic to the endpoint will stay within your VPC.
   */
  public static readonly PRIVATE = new EndpointAccess({ privateAccess: true, publicAccess: false });

  /**
   * The cluster endpoint is accessible from outside of your VPC.
   * Worker node traffic to the endpoint will stay within your VPC.
   *
   * By default, the endpoint is exposed to all adresses. You can optionally limit the CIDR blocks that can access the public endpoint using the `PUBLIC_AND_PRIVATE.onlyFrom` method.
   * If you limit access to specific CIDR blocks, you must ensure that the CIDR blocks that you
   * specify include the addresses that worker nodes and Fargate pods (if you use them)
   * access the public endpoint from.
   *
   * @param cidr The CIDR blocks.
   */
  public static readonly PUBLIC_AND_PRIVATE = new EndpointAccess({ privateAccess: true, publicAccess: true });

  private constructor(
    /**
     * Configuration properties.
     *
     * @internal
     */
    public readonly _config: EndpointAccessConfig) {
    if (!_config.publicAccess && _config.publicCidrs && _config.publicCidrs.length > 0) {
      throw new Error('CIDR blocks can only be configured when public access is enabled');
    }
  }


  /**
   * Restrict public access to specific CIDR blocks.
   * If public access is disabled, this method will result in an error.
   *
   * @param cidr CIDR blocks.
   */
  public onlyFrom(...cidr: string[]) {
    return new EndpointAccess({
      ...this._config,
      // override CIDR
      publicCidrs: cidr,
    });
  }
}

/**
 * Common configuration props for EKS clusters.
 */
export interface ClusterProps extends ClusterOptions {
  /**
   * NOT SUPPORTED: We no longer allow disabling kubectl-support. Setting this
   * option to `false` will throw an error.
   *
   * To temporary allow you to retain existing clusters created with
   * `kubectlEnabled: false`, you can use `eks.LegacyCluster` class, which is a
   * drop-in replacement for `eks.Cluster` with `kubectlEnabled: false`.
   *
   * Bear in mind that this is a temporary workaround. We have plans to remove
   * `eks.LegacyCluster`. If you have a use case for using `eks.LegacyCluster`,
   * please add a comment here https://github.com/aws/aws-cdk/issues/9332 and
   * let us know so we can make sure to continue to support your use case with
   * `eks.Cluster`. This issue also includes additional context into why this
   * class is being removed.
   *
   * @deprecated `eks.LegacyCluster` is __temporarily__ provided as a drop-in
   * replacement until you are able to migrate to `eks.Cluster`.
   *
   * @see https://github.com/aws/aws-cdk/issues/9332
   * @default true
   */
  readonly kubectlEnabled?: boolean;

  /**
   * Number of instances to allocate as an initial capacity for this cluster.
   * Instance type can be configured through `defaultCapacityInstanceType`,
   * which defaults to `m5.large`.
   *
   * Use `cluster.addCapacity` to add additional customized capacity. Set this
   * to `0` is you wish to avoid the initial capacity allocation.
   *
   * @default 2
   */
  readonly defaultCapacity?: number;

  /**
   * The instance type to use for the default capacity. This will only be taken
   * into account if `defaultCapacity` is > 0.
   *
   * @default m5.large
   */
  readonly defaultCapacityInstance?: ec2.InstanceType;

  /**
   * The default capacity type for the cluster.
   *
   * @default NODEGROUP
   */
  readonly defaultCapacityType?: DefaultCapacityType;

  /**
   * KMS secret for envelope encryption for Kubernetes secrets.
   *
   * @default - By default, Kubernetes stores all secret object data within etcd and
   *            all etcd volumes used by Amazon EKS are encrypted at the disk-level
   *            using AWS-Managed encryption keys.
   */
  readonly secretsEncryptionKey?: kms.IKey;
}

/**
 * Kubernetes cluster version
 */
export class KubernetesVersion {
  /**
   * Kubernetes version 1.14
   */
  public static readonly V1_14 = KubernetesVersion.of('1.14');

  /**
   * Kubernetes version 1.15
   */
  public static readonly V1_15 = KubernetesVersion.of('1.15');

  /**
   * Kubernetes version 1.16
   */
  public static readonly V1_16 = KubernetesVersion.of('1.16');

  /**
   * Kubernetes version 1.17
   */
  public static readonly V1_17 = KubernetesVersion.of('1.17');

  /**
   * Custom cluster version
   * @param version custom version number
   */
  public static of(version: string) { return new KubernetesVersion(version); }
  /**
   *
   * @param version cluster version number
   */
  private constructor(public readonly version: string) { }
}

abstract class ClusterBase extends Resource implements ICluster {
  public abstract readonly connections: ec2.Connections;
  public abstract readonly vpc: ec2.IVpc;
  public abstract readonly clusterName: string;
  public abstract readonly clusterArn: string;
  public abstract readonly clusterEndpoint: string;
  public abstract readonly clusterCertificateAuthorityData: string;
  public abstract readonly clusterSecurityGroupId: string;
  public abstract readonly clusterEncryptionConfigKeyArn: string;
  public abstract readonly kubectlRole?: iam.IRole;
  public abstract readonly kubectlEnvironment?: { [key: string]: string };
  public abstract readonly kubectlSecurityGroup?: ec2.ISecurityGroup;
  public abstract readonly kubectlPrivateSubnets?: ec2.ISubnet[];

  /**
   * Defines a Kubernetes resource in this cluster.
   *
   * The manifest will be applied/deleted using kubectl as needed.
   *
   * @param id logical id of this manifest
   * @param manifest a list of Kubernetes resource specifications
   * @returns a `KubernetesResource` object.
   */
  public addManifest(id: string, ...manifest: any[]): KubernetesManifest {
    return new KubernetesManifest(this, `manifest-${id}`, { cluster: this, manifest });
  }

  /**
   * Defines a Helm chart in this cluster.
   *
   * @param id logical id of this chart.
   * @param options options of this chart.
   * @returns a `HelmChart` object
   */
  public addChart(id: string, options: HelmChartOptions): HelmChart {
    return new HelmChart(this, `chart-${id}`, { cluster: this, ...options });
  }
}

/**
 * Options for fetching a ServiceLoadBalancerAddress.
 */
export interface ServiceLoadBalancerAddressOptions {

  /**
   * Timeout for waiting on the load balancer address.
   *
   * @default Duration.minutes(5)
   */
  readonly timeout?: Duration;

  /**
   * The namespace the service belongs to.
   *
   * @default 'default'
   */
  readonly namespace?: string;

}

/**
 * A Cluster represents a managed Kubernetes Service (EKS)
 *
 * This is a fully managed cluster of API Servers (control-plane)
 * The user is still required to create the worker nodes.
 */
export class Cluster extends ClusterBase {
  /**
   * Import an existing cluster
   *
   * @param scope the construct scope, in most cases 'this'
   * @param id the id or name to import as
   * @param attrs the cluster properties to use for importing information
   */
  public static fromClusterAttributes(scope: Construct, id: string, attrs: ClusterAttributes): ICluster {
    return new ImportedCluster(scope, id, attrs);
  }

  /**
   * The VPC in which this Cluster was created
   */
  public readonly vpc: ec2.IVpc;

  /**
   * The Name of the created EKS Cluster
   */
  public readonly clusterName: string;

  /**
   * The AWS generated ARN for the Cluster resource
   *
   * @example arn:aws:eks:us-west-2:666666666666:cluster/prod
   */
  public readonly clusterArn: string;

  /**
   * The endpoint URL for the Cluster
   *
   * This is the URL inside the kubeconfig file to use with kubectl
   *
   * @example https://5E1D0CEXAMPLEA591B746AFC5AB30262.yl4.us-west-2.eks.amazonaws.com
   */
  public readonly clusterEndpoint: string;

  /**
   * The certificate-authority-data for your cluster.
   */
  public readonly clusterCertificateAuthorityData: string;

  /**
   * The cluster security group that was created by Amazon EKS for the cluster.
   */
  public readonly clusterSecurityGroupId: string;

  /**
   * Amazon Resource Name (ARN) or alias of the customer master key (CMK).
   */
  public readonly clusterEncryptionConfigKeyArn: string;

  /**
   * Manages connection rules (Security Group Rules) for the cluster
   *
   * @type {ec2.Connections}
   * @memberof Cluster
   */
  public readonly connections: ec2.Connections;

  /**
   * IAM role assumed by the EKS Control Plane
   */
  public readonly role: iam.IRole;

  /**
   * The auto scaling group that hosts the default capacity for this cluster.
   * This will be `undefined` if the `defaultCapacityType` is not `EC2` or
   * `defaultCapacityType` is `EC2` but default capacity is set to 0.
   */
  public readonly defaultCapacity?: autoscaling.AutoScalingGroup;

  /**
   * The node group that hosts the default capacity for this cluster.
   * This will be `undefined` if the `defaultCapacityType` is `EC2` or
   * `defaultCapacityType` is `NODEGROUP` but default capacity is set to 0.
   */
  public readonly defaultNodegroup?: Nodegroup;

  /**
   * An IAM role that can perform kubectl operations against this cluster.
   *
   * The role should be mapped to the `system:masters` Kubernetes RBAC role.
   */
  public readonly kubectlRole?: iam.IRole;

  /**
   * Custom environment variables when running `kubectl` against this cluster.
   * @default - no additional environment variables
   */
  public readonly kubectlEnvironment?: { [key: string]: string };

  /**
   * A security group to use for `kubectl` execution.
   *
   * @default - If not specified, the k8s endpoint is expected to be accessible
   * publicly.
   */
  public readonly kubectlSecurityGroup?: ec2.ISecurityGroup;

  /**
   * Subnets to host the `kubectl` compute resources.
   *
   * @default - If not specified, the k8s endpoint is expected to be accessible
   * publicly.
   */
  public readonly kubectlPrivateSubnets?: ec2.ISubnet[];

  /**
   * If the cluster has one (or more) FargateProfiles associated, this array
   * will hold a reference to each.
   */
  private readonly _fargateProfiles: FargateProfile[] = [];

  /**
   * If this cluster is kubectl-enabled, returns the `ClusterResource` object
   * that manages it. If this cluster is not kubectl-enabled (i.e. uses the
   * stock `CfnCluster`), this is `undefined`.
   */
  private readonly _clusterResource: ClusterResource;

  /**
   * Manages the aws-auth config map.
   */
  private _awsAuth?: AwsAuth;

  private _openIdConnectProvider?: iam.OpenIdConnectProvider;

  private _spotInterruptHandler?: HelmChart;

  private _neuronDevicePlugin?: KubernetesManifest;

  private readonly endpointAccess: EndpointAccess;

  private readonly vpcSubnets: ec2.SubnetSelection[];

  private readonly version: KubernetesVersion;

  /**
   * A dummy CloudFormation resource that is used as a wait barrier which
   * represents that the cluster is ready to receive "kubectl" commands.
   *
   * Specifically, all fargate profiles are automatically added as a dependency
   * of this barrier, which means that it will only be "signaled" when all
   * fargate profiles have been successfully created.
   *
   * When kubectl resources call `_attachKubectlResourceScope()`, this resource
   * is added as their dependency which implies that they can only be deployed
   * after the cluster is ready.
   */
  private readonly _kubectlReadyBarrier: CfnResource;

  private readonly _kubectlResourceProvider: KubectlProvider;

  /**
   * Initiates an EKS Cluster with the supplied arguments
   *
   * @param scope a Construct, most likely a cdk.Stack created
   * @param name the name of the Construct to create
   * @param props properties in the IClusterProps interface
   */
  constructor(scope: Construct, id: string, props: ClusterProps) {
    super(scope, id, {
      physicalName: props.clusterName,
    });

    if (props.kubectlEnabled === false) {
      throw new Error(
        'The "eks.Cluster" class no longer allows disabling kubectl support. ' +
        'As a temporary workaround, you can use the drop-in replacement class `eks.LegacyCluster`, ' +
        'but bear in mind that this class will soon be removed and will no longer receive additional ' +
        'features or bugfixes. See https://github.com/aws/aws-cdk/issues/9332 for more details');
    }

    const stack = Stack.of(this);

    this.vpc = props.vpc || new ec2.Vpc(this, 'DefaultVpc');
    this.version = props.version;

    this.tagSubnets();

    // this is the role used by EKS when interacting with AWS resources
    this.role = props.role || new iam.Role(this, 'Role', {
      assumedBy: new iam.ServicePrincipal('eks.amazonaws.com'),
      managedPolicies: [
        iam.ManagedPolicy.fromAwsManagedPolicyName('AmazonEKSClusterPolicy'),
      ],
    });

    const securityGroup = props.securityGroup || new ec2.SecurityGroup(this, 'ControlPlaneSecurityGroup', {
      vpc: this.vpc,
      description: 'EKS Control Plane Security Group',
    });

    this.connections = new ec2.Connections({
      securityGroups: [securityGroup],
      defaultPort: ec2.Port.tcp(443), // Control Plane has an HTTPS API
    });

    this.vpcSubnets = props.vpcSubnets ?? [{ subnetType: ec2.SubnetType.PUBLIC }, { subnetType: ec2.SubnetType.PRIVATE }];

    // Get subnetIds for all selected subnets
    const subnetIds = [...new Set(Array().concat(...this.vpcSubnets.map(s => this.vpc.selectSubnets(s).subnetIds)))];

    const clusterProps: CfnClusterProps = {
      name: this.physicalName,
      roleArn: this.role.roleArn,
      version: props.version.version,
      resourcesVpcConfig: {
        securityGroupIds: [securityGroup.securityGroupId],
        subnetIds,
      },
      ...(props.secretsEncryptionKey ? {
        encryptionConfig: [{
          provider: {
            keyArn: props.secretsEncryptionKey.keyArn,
          },
          resources: ['secrets'],
        }],
      } : {} ),
    };

    this.endpointAccess = props.endpointAccess ?? EndpointAccess.PUBLIC_AND_PRIVATE;
    this.kubectlEnvironment = props.kubectlEnvironment;

    if (this.endpointAccess._config.privateAccess && this.vpc instanceof ec2.Vpc) {
      // validate VPC properties according to: https://docs.aws.amazon.com/eks/latest/userguide/cluster-endpoint.html
      if (!this.vpc.dnsHostnamesEnabled || !this.vpc.dnsSupportEnabled) {
        throw new Error('Private endpoint access requires the VPC to have DNS support and DNS hostnames enabled. Use `enableDnsHostnames: true` and `enableDnsSupport: true` when creating the VPC.');
      }
    }

    this.kubectlSecurityGroup = new ec2.SecurityGroup(this, 'KubectlProviderSecurityGroup', {
      vpc: this.vpc,
      description: 'Comminication between KubectlProvider and EKS Control Plane',
    });

    // grant the kubectl provider access to the cluster control plane.
    this.connections.allowFrom(this.kubectlSecurityGroup, this.connections.defaultPort!);

    const resource = this._clusterResource = new ClusterResource(this, 'Resource', {
      ...clusterProps,
      endpointPrivateAccess: this.endpointAccess._config.privateAccess,
      endpointPublicAccess: this.endpointAccess._config.publicAccess,
      publicAccessCidrs: this.endpointAccess._config.publicCidrs,
    });

    // the security group and vpc must exist in order to properly delete the cluster (since we run `kubectl delete`).
    // this ensures that.
    this._clusterResource.node.addDependency(this.kubectlSecurityGroup, this.vpc);

    // see https://github.com/aws/aws-cdk/issues/9027
    this._clusterResource.creationRole.addToPolicy(new iam.PolicyStatement({
      actions: ['ec2:DescribeVpcs'],
      resources: [stack.formatArn({
        service: 'ec2',
        resource: 'vpc',
        resourceName: this.vpc.vpcId,
      })],
    }));

    // grant cluster creation role sufficient permission to access the specified key
    // see https://docs.aws.amazon.com/eks/latest/userguide/create-cluster.html
    if (props.secretsEncryptionKey) {
      this._clusterResource.creationRole.addToPolicy(new iam.PolicyStatement({
        actions: [
          'kms:Encrypt',
          'kms:Decrypt',
          'kms:DescribeKey',
          'kms:CreateGrant',
        ],
        resources: [props.secretsEncryptionKey.keyArn],
      }));
    }

    // we use an SSM parameter as a barrier because it's free and fast.
    this._kubectlReadyBarrier = new CfnResource(this, 'KubectlReadyBarrier', {
      type: 'AWS::SSM::Parameter',
      properties: {
        Type: 'String',
        Value: 'aws:cdk:eks:kubectl-ready',
      },
    });

    // add the cluster resource itself as a dependency of the barrier
    this._kubectlReadyBarrier.node.addDependency(this._clusterResource);

    this.clusterName = this.getResourceNameAttribute(resource.ref);
    this.clusterArn = this.getResourceArnAttribute(resource.attrArn, clusterArnComponents(this.physicalName));

    this.clusterEndpoint = resource.attrEndpoint;
    this.clusterCertificateAuthorityData = resource.attrCertificateAuthorityData;
    this.clusterSecurityGroupId = resource.attrClusterSecurityGroupId;
    this.clusterEncryptionConfigKeyArn = resource.attrEncryptionConfigKeyArn;

    // use the cluster creation role to issue kubectl commands against the cluster because when the
    // cluster is first created, that's the only role that has "system:masters" permissions
    this.kubectlRole = this._clusterCreationRole;

    // specify private subnets for kubectl only if we don't have public k8s endpoint access
    if (!this.endpointAccess._config.publicAccess) {
      this.kubectlPrivateSubnets = this.selectPrivateSubnets().slice(0, 16);
      if (this.kubectlPrivateSubnets.length === 0) {
        throw new Error('Vpc must contain private subnets to configure private endpoint access');
      }
    }

    this._kubectlResourceProvider = this.defineKubectlProvider();

    const updateConfigCommandPrefix = `aws eks update-kubeconfig --name ${this.clusterName}`;
    const getTokenCommandPrefix = `aws eks get-token --cluster-name ${this.clusterName}`;
    const commonCommandOptions = [`--region ${stack.region}`];

    if (props.outputClusterName) {
      new CfnOutput(this, 'ClusterName', { value: this.clusterName });
    }

    // if an explicit role is not configured, define a masters role that can
    // be assumed by anyone in the account (with sts:AssumeRole permissions of
    // course)
    const mastersRole = props.mastersRole ?? new iam.Role(this, 'MastersRole', {
      assumedBy: new iam.AccountRootPrincipal(),
    });

    // map the IAM role to the `system:masters` group.
    this.awsAuth.addMastersRole(mastersRole);

    if (props.outputMastersRoleArn) {
      new CfnOutput(this, 'MastersRoleArn', { value: mastersRole.roleArn });
    }

    commonCommandOptions.push(`--role-arn ${mastersRole.roleArn}`);

    // allocate default capacity if non-zero (or default).
    const minCapacity = props.defaultCapacity === undefined ? DEFAULT_CAPACITY_COUNT : props.defaultCapacity;
    if (minCapacity > 0) {
      const instanceType = props.defaultCapacityInstance || DEFAULT_CAPACITY_TYPE;
      this.defaultCapacity = props.defaultCapacityType === DefaultCapacityType.EC2 ?
        this.addCapacity('DefaultCapacity', { instanceType, minCapacity }) : undefined;

      this.defaultNodegroup = props.defaultCapacityType !== DefaultCapacityType.EC2 ?
        this.addNodegroup('DefaultCapacity', { instanceType, minSize: minCapacity }) : undefined;
    }

    const outputConfigCommand = props.outputConfigCommand === undefined ? true : props.outputConfigCommand;
    if (outputConfigCommand) {
      const postfix = commonCommandOptions.join(' ');
      new CfnOutput(this, 'ConfigCommand', { value: `${updateConfigCommandPrefix} ${postfix}` });
      new CfnOutput(this, 'GetTokenCommand', { value: `${getTokenCommandPrefix} ${postfix}` });
    }

    this.defineCoreDnsComputeType(props.coreDnsComputeType ?? CoreDnsComputeType.EC2);
  }

  /**
   * Fetch the load balancer address of a service of type 'LoadBalancer'.
   *
   * @param serviceName The name of the service.
   * @param options Additional operation options.
   */
  public getServiceLoadBalancerAddress(serviceName: string, options: ServiceLoadBalancerAddressOptions = {}): string {

    const loadBalancerAddress = new KubernetesObjectValue(this, `${serviceName}LoadBalancerAddress`, {
      cluster: this,
      objectType: 'service',
      objectName: serviceName,
      objectNamespace: options.namespace,
      jsonPath: '.status.loadBalancer.ingress[0].hostname',
      timeout: options.timeout,
    });

    return loadBalancerAddress.value;

  }

  /**
   * Add nodes to this EKS cluster
   *
   * The nodes will automatically be configured with the right VPC and AMI
   * for the instance type and Kubernetes version.
   *
   * Note that if you specify `updateType: RollingUpdate` or `updateType: ReplacingUpdate`, your nodes might be replaced at deploy
   * time without notice in case the recommended AMI for your machine image type has been updated by AWS.
   * The default behavior for `updateType` is `None`, which means only new instances will be launched using the new AMI.
   *
   * Spot instances will be labeled `lifecycle=Ec2Spot` and tainted with `PreferNoSchedule`.
   * In addition, the [spot interrupt handler](https://github.com/awslabs/ec2-spot-labs/tree/master/ec2-spot-eks-solution/spot-termination-handler)
   * daemon will be installed on all spot instances to handle
   * [EC2 Spot Instance Termination Notices](https://aws.amazon.com/blogs/aws/new-ec2-spot-instance-termination-notices/).
   */
  public addCapacity(id: string, options: CapacityOptions): autoscaling.AutoScalingGroup {
    if (options.machineImageType === MachineImageType.BOTTLEROCKET && options.bootstrapOptions !== undefined ) {
      throw new Error('bootstrapOptions is not supported for Bottlerocket');
    }
    const asg = new autoscaling.AutoScalingGroup(this, id, {
      ...options,
      vpc: this.vpc,
      machineImage: options.machineImageType === MachineImageType.BOTTLEROCKET ?
        new BottleRocketImage() :
        new EksOptimizedImage({
          nodeType: nodeTypeForInstanceType(options.instanceType),
          kubernetesVersion: this.version.version,
        }),
      updateType: options.updateType,
      instanceType: options.instanceType,
    });

    this.addAutoScalingGroup(asg, {
      mapRole: options.mapRole,
      bootstrapOptions: options.bootstrapOptions,
      bootstrapEnabled: options.bootstrapEnabled,
      machineImageType: options.machineImageType,
    });

    if (nodeTypeForInstanceType(options.instanceType) === NodeType.INFERENTIA) {
      this.addNeuronDevicePlugin();
    }

    return asg;
  }

  /**
   * Add managed nodegroup to this Amazon EKS cluster
   *
   * This method will create a new managed nodegroup and add into the capacity.
   *
   * @see https://docs.aws.amazon.com/eks/latest/userguide/managed-node-groups.html
   * @param id The ID of the nodegroup
   * @param options options for creating a new nodegroup
   */
  public addNodegroup(id: string, options?: NodegroupOptions): Nodegroup {
    return new Nodegroup(this, `Nodegroup${id}`, {
      cluster: this,
      ...options,
    });
  }

  /**
   * Add compute capacity to this EKS cluster in the form of an AutoScalingGroup
   *
   * The AutoScalingGroup must be running an EKS-optimized AMI containing the
   * /etc/eks/bootstrap.sh script. This method will configure Security Groups,
   * add the right policies to the instance role, apply the right tags, and add
   * the required user data to the instance's launch configuration.
   *
   * Spot instances will be labeled `lifecycle=Ec2Spot` and tainted with `PreferNoSchedule`.
   * If kubectl is enabled, the
   * [spot interrupt handler](https://github.com/awslabs/ec2-spot-labs/tree/master/ec2-spot-eks-solution/spot-termination-handler)
   * daemon will be installed on all spot instances to handle
   * [EC2 Spot Instance Termination Notices](https://aws.amazon.com/blogs/aws/new-ec2-spot-instance-termination-notices/).
   *
   * Prefer to use `addCapacity` if possible.
   *
   * @see https://docs.aws.amazon.com/eks/latest/userguide/launch-workers.html
   * @param autoScalingGroup [disable-awslint:ref-via-interface]
   * @param options options for adding auto scaling groups, like customizing the bootstrap script
   */
  public addAutoScalingGroup(autoScalingGroup: autoscaling.AutoScalingGroup, options: AutoScalingGroupOptions) {
    // self rules
    autoScalingGroup.connections.allowInternally(ec2.Port.allTraffic());

    // Cluster to:nodes rules
    autoScalingGroup.connections.allowFrom(this, ec2.Port.tcp(443));
    autoScalingGroup.connections.allowFrom(this, ec2.Port.tcpRange(1025, 65535));

    // Allow HTTPS from Nodes to Cluster
    autoScalingGroup.connections.allowTo(this, ec2.Port.tcp(443));

    // Allow all node outbound traffic
    autoScalingGroup.connections.allowToAnyIpv4(ec2.Port.allTcp());
    autoScalingGroup.connections.allowToAnyIpv4(ec2.Port.allUdp());
    autoScalingGroup.connections.allowToAnyIpv4(ec2.Port.allIcmp());

    const bootstrapEnabled = options.bootstrapEnabled !== undefined ? options.bootstrapEnabled : true;
    if (options.bootstrapOptions && !bootstrapEnabled) {
      throw new Error('Cannot specify "bootstrapOptions" if "bootstrapEnabled" is false');
    }

    if (bootstrapEnabled) {
      const userData = options.machineImageType === MachineImageType.BOTTLEROCKET ?
        renderBottlerocketUserData(this) :
        renderAmazonLinuxUserData(this.clusterName, autoScalingGroup, options.bootstrapOptions);
      autoScalingGroup.addUserData(...userData);
    }

    autoScalingGroup.role.addManagedPolicy(iam.ManagedPolicy.fromAwsManagedPolicyName('AmazonEKSWorkerNodePolicy'));
    autoScalingGroup.role.addManagedPolicy(iam.ManagedPolicy.fromAwsManagedPolicyName('AmazonEKS_CNI_Policy'));
    autoScalingGroup.role.addManagedPolicy(iam.ManagedPolicy.fromAwsManagedPolicyName('AmazonEC2ContainerRegistryReadOnly'));

    // EKS Required Tags
    Tags.of(autoScalingGroup).add(`kubernetes.io/cluster/${this.clusterName}`, 'owned', {
      applyToLaunchedInstances: true,
    });

    // do not attempt to map the role if `kubectl` is not enabled for this
    // cluster or if `mapRole` is set to false. By default this should happen.
    const mapRole = options.mapRole === undefined ? true : options.mapRole;
    if (mapRole) {
      // see https://docs.aws.amazon.com/en_us/eks/latest/userguide/add-user-role.html
      this.awsAuth.addRoleMapping(autoScalingGroup.role, {
        username: 'system:node:{{EC2PrivateDNSName}}',
        groups: [
          'system:bootstrappers',
          'system:nodes',
        ],
      });
    } else {
      // since we are not mapping the instance role to RBAC, synthesize an
      // output so it can be pasted into `aws-auth-cm.yaml`
      new CfnOutput(autoScalingGroup, 'InstanceRoleARN', {
        value: autoScalingGroup.role.roleArn,
      });
    }

    // if this is an ASG with spot instances, install the spot interrupt handler (only if kubectl is enabled).
    if (autoScalingGroup.spotPrice) {
      this.addSpotInterruptHandler();
    }
  }

  /**
   * Lazily creates the AwsAuth resource, which manages AWS authentication mapping.
   */
  public get awsAuth() {
    if (!this._awsAuth) {
      this._awsAuth = new AwsAuth(this, 'AwsAuth', { cluster: this });
    }

    return this._awsAuth;
  }

  /**
   * If this cluster is kubectl-enabled, returns the OpenID Connect issuer url.
   * This is because the values is only be retrieved by the API and not exposed
   * by CloudFormation. If this cluster is not kubectl-enabled (i.e. uses the
   * stock `CfnCluster`), this is `undefined`.
   * @attribute
   */
  public get clusterOpenIdConnectIssuerUrl(): string {
    return this._clusterResource.attrOpenIdConnectIssuerUrl;
  }

  /**
   * If this cluster is kubectl-enabled, returns the OpenID Connect issuer.
   * This is because the values is only be retrieved by the API and not exposed
   * by CloudFormation. If this cluster is not kubectl-enabled (i.e. uses the
   * stock `CfnCluster`), this is `undefined`.
   * @attribute
   */
  public get clusterOpenIdConnectIssuer(): string {
    return this._clusterResource.attrOpenIdConnectIssuer;
  }

  /**
   * An `OpenIdConnectProvider` resource associated with this cluster, and which can be used
   * to link this cluster to AWS IAM.
   *
   * A provider will only be defined if this property is accessed (lazy initialization).
   */
  public get openIdConnectProvider() {
    if (!this._openIdConnectProvider) {
      this._openIdConnectProvider = new iam.OpenIdConnectProvider(this, 'OpenIdConnectProvider', {
        url: this.clusterOpenIdConnectIssuerUrl,
        clientIds: ['sts.amazonaws.com'],
        /**
         * For some reason EKS isn't validating the root certificate but a intermediat certificate
         * which is one level up in the tree. Because of the a constant thumbprint value has to be
         * stated with this OpenID Connect provider. The certificate thumbprint is the same for all the regions.
         */
        thumbprints: ['9e99a48a9960b14926bb7f3b02e22da2b0ab7280'],
      });
    }

    return this._openIdConnectProvider;
  }

  /**
   * Adds a Fargate profile to this cluster.
   * @see https://docs.aws.amazon.com/eks/latest/userguide/fargate-profile.html
   *
   * @param id the id of this profile
   * @param options profile options
   */
  public addFargateProfile(id: string, options: FargateProfileOptions) {
    return new FargateProfile(this, `fargate-profile-${id}`, {
      ...options,
      cluster: this,
    });
  }

  /**
   * Adds a service account to this cluster.
   *
   * @param id the id of this service account
   * @param options service account options
   */
  public addServiceAccount(id: string, options: ServiceAccountOptions = { }) {
    return new ServiceAccount(this, id, {
      ...options,
      cluster: this,
    });
  }

  /**
   * Returns the role ARN for the cluster creation role for kubectl-enabled
   * clusters.
   *
   * @internal
   */
  public get _clusterCreationRole() {
    return this._clusterResource.creationRole;
  }

  /**
   * Internal API used by `FargateProfile` to keep inventory of Fargate profiles associated with
   * this cluster, for the sake of ensuring the profiles are created sequentially.
   *
   * @returns the list of FargateProfiles attached to this cluster, including the one just attached.
   * @internal
   */
  public _attachFargateProfile(fargateProfile: FargateProfile): FargateProfile[] {
    this._fargateProfiles.push(fargateProfile);

    // add all profiles as a dependency of the "kubectl-ready" barrier because all kubectl-
    // resources can only be deployed after all fargate profiles are created.
    this._kubectlReadyBarrier.node.addDependency(fargateProfile);

    return this._fargateProfiles;
  }

  /**
   * Adds a resource scope that requires `kubectl` to this cluster and returns
   * the `KubectlProvider` which is the custom resource provider that should be
   * used as the resource provider.
   *
   * Called from `HelmResource` and `KubernetesResource`
   *
   * @param resourceScope the construct scope in which kubectl resources are defined.
   *
   * @internal
   */
  public _attachKubectlResourceScope(resourceScope: Construct): KubectlProvider {
    resourceScope.node.addDependency(this._kubectlReadyBarrier);
    return this._kubectlResourceProvider;
  }

  private defineKubectlProvider() {
    const uid = '@aws-cdk/aws-eks.KubectlProvider';

    // since we can't have the provider connect to multiple networks, and we
    // wanted to avoid resource tear down, we decided for now that we will only
    // support a single EKS cluster per CFN stack.
    if (this.stack.node.tryFindChild(uid)) {
      throw new Error('Only a single EKS cluster can be defined within a CloudFormation stack');
    }

    const provider = new KubectlProvider(this.stack, uid, { cluster: this });

    // allow the kubectl provider to assume the cluster creation role.
    // this._clusterResource.addTrustedRole(provider.handlerRole);

    return provider;
  }

  private selectPrivateSubnets(): ec2.ISubnet[] {
    const privateSubnets: ec2.ISubnet[] = [];

    for (const placement of this.vpcSubnets) {

      for (const subnet of this.vpc.selectSubnets(placement).subnets) {

        if (this.vpc.privateSubnets.includes(subnet)) {
          // definitely private, take it.
          privateSubnets.push(subnet);
          continue;
        }

        if (this.vpc.publicSubnets.includes(subnet)) {
          // definitely public, skip it.
          continue;
        }

        // neither public and nor private - what is it then? this means its a subnet instance that was explicitly passed
        // in the subnet selection. since ISubnet doesn't contain information on type, we have to assume its private and let it
        // fail at deploy time :\ (its better than filtering it out and preventing a possibly successful deployment)
        privateSubnets.push(subnet);
      }

    }

    return privateSubnets;
  }

  /**
   * Installs the AWS spot instance interrupt handler on the cluster if it's not
   * already added.
   */
  private addSpotInterruptHandler() {
    if (!this._spotInterruptHandler) {
      this._spotInterruptHandler = this.addChart('spot-interrupt-handler', {
        chart: 'aws-node-termination-handler',
        version: '0.7.3',
        repository: 'https://aws.github.io/eks-charts',
        namespace: 'kube-system',
        values: {
          'nodeSelector.lifecycle': LifecycleLabel.SPOT,
        },
      });
    }

    return this._spotInterruptHandler;
  }

  /**
   * Installs the Neuron device plugin on the cluster if it's not
   * already added.
   */
  private addNeuronDevicePlugin() {
    if (!this._neuronDevicePlugin) {
      const fileContents = fs.readFileSync(path.join(__dirname, 'addons/neuron-device-plugin.yaml'), 'utf8');
      const sanitized = YAML.parse(fileContents);
      this._neuronDevicePlugin = this.addManifest('NeuronDevicePlugin', sanitized);
    }

    return this._neuronDevicePlugin;
  }

  /**
   * Opportunistically tag subnets with the required tags.
   *
   * If no subnets could be found (because this is an imported VPC), add a warning.
   *
   * @see https://docs.aws.amazon.com/eks/latest/userguide/network_reqs.html
   */
  private tagSubnets() {
    const tagAllSubnets = (type: string, subnets: ec2.ISubnet[], tag: string) => {
      for (const subnet of subnets) {
        // if this is not a concrete subnet, attach a construct warning
        if (!ec2.Subnet.isVpcSubnet(subnet)) {
          // message (if token): "could not auto-tag public/private subnet with tag..."
          // message (if not token): "count not auto-tag public/private subnet xxxxx with tag..."
          const subnetID = Token.isUnresolved(subnet.subnetId) ? '' : ` ${subnet.subnetId}`;
          this.node.addWarning(`Could not auto-tag ${type} subnet${subnetID} with "${tag}=1", please remember to do this manually`);
          continue;
        }

        Tags.of(subnet).add(tag, '1');
      }
    };

    // https://docs.aws.amazon.com/eks/latest/userguide/network_reqs.html
    tagAllSubnets('private', this.vpc.privateSubnets, 'kubernetes.io/role/internal-elb');
    tagAllSubnets('public', this.vpc.publicSubnets, 'kubernetes.io/role/elb');
  }

  /**
   * Patches the CoreDNS deployment configuration and sets the "eks.amazonaws.com/compute-type"
   * annotation to either "ec2" or "fargate". Note that if "ec2" is selected, the resource is
   * omitted/removed, since the cluster is created with the "ec2" compute type by default.
   */
  private defineCoreDnsComputeType(type: CoreDnsComputeType) {
    // ec2 is the "built in" compute type of the cluster so if this is the
    // requested type we can simply omit the resource. since the resource's
    // `restorePatch` is configured to restore the value to "ec2" this means
    // that deletion of the resource will change to "ec2" as well.
    if (type === CoreDnsComputeType.EC2) {
      return;
    }

    // this is the json patch we merge into the resource based off of:
    // https://docs.aws.amazon.com/eks/latest/userguide/fargate-getting-started.html#fargate-gs-coredns
    const renderPatch = (computeType: CoreDnsComputeType) => ({
      spec: {
        template: {
          metadata: {
            annotations: {
              'eks.amazonaws.com/compute-type': computeType,
            },
          },
        },
      },
    });

    new KubernetesPatch(this, 'CoreDnsComputeTypePatch', {
      cluster: this,
      resourceName: 'deployment/coredns',
      resourceNamespace: 'kube-system',
      applyPatch: renderPatch(CoreDnsComputeType.FARGATE),
      restorePatch: renderPatch(CoreDnsComputeType.EC2),
    });
  }
}

/**
 * Options for adding worker nodes
 */
export interface CapacityOptions extends autoscaling.CommonAutoScalingGroupProps {
  /**
   * Instance type of the instances to start
   */
  readonly instanceType: ec2.InstanceType;

  /**
   * Will automatically update the aws-auth ConfigMap to map the IAM instance
   * role to RBAC.
   *
   * This cannot be explicitly set to `true` if the cluster has kubectl disabled.
   *
   * @default - true if the cluster has kubectl enabled (which is the default).
   */
  readonly mapRole?: boolean;

  /**
   * Configures the EC2 user-data script for instances in this autoscaling group
   * to bootstrap the node (invoke `/etc/eks/bootstrap.sh`) and associate it
   * with the EKS cluster.
   *
   * If you wish to provide a custom user data script, set this to `false` and
   * manually invoke `autoscalingGroup.addUserData()`.
   *
   * @default true
   */
  readonly bootstrapEnabled?: boolean;

  /**
   * EKS node bootstrapping options.
   *
   * @default - none
   */
  readonly bootstrapOptions?: BootstrapOptions;

  /**
   * Machine image type
   *
   * @default MachineImageType.AMAZON_LINUX_2
   */
  readonly machineImageType?: MachineImageType;
}

/**
 * EKS node bootstrapping options.
 */
export interface BootstrapOptions {
  /**
   * Sets `--max-pods` for the kubelet based on the capacity of the EC2 instance.
   *
   * @default true
   */
  readonly useMaxPods?: boolean;

  /**
   * Restores the docker default bridge network.
   *
   * @default false
   */
  readonly enableDockerBridge?: boolean;

  /**
   * Number of retry attempts for AWS API call (DescribeCluster).
   *
   * @default 3
   */
  readonly awsApiRetryAttempts?: number;

  /**
   * The contents of the `/etc/docker/daemon.json` file. Useful if you want a
   * custom config differing from the default one in the EKS AMI.
   *
   * @default - none
   */
  readonly dockerConfigJson?: string;

  /**
   * Extra arguments to add to the kubelet. Useful for adding labels or taints.
   *
   * @example --node-labels foo=bar,goo=far
   * @default - none
   */
  readonly kubeletExtraArgs?: string;

  /**
   * Additional command line arguments to pass to the `/etc/eks/bootstrap.sh`
   * command.
   *
   * @see https://github.com/awslabs/amazon-eks-ami/blob/master/files/bootstrap.sh
   * @default - none
   */
  readonly additionalArgs?: string;
}

/**
 * Options for adding an AutoScalingGroup as capacity
 */
export interface AutoScalingGroupOptions {
  /**
   * Will automatically update the aws-auth ConfigMap to map the IAM instance
   * role to RBAC.
   *
   * This cannot be explicitly set to `true` if the cluster has kubectl disabled.
   *
   * @default - true if the cluster has kubectl enabled (which is the default).
   */
  readonly mapRole?: boolean;

  /**
   * Configures the EC2 user-data script for instances in this autoscaling group
   * to bootstrap the node (invoke `/etc/eks/bootstrap.sh`) and associate it
   * with the EKS cluster.
   *
   * If you wish to provide a custom user data script, set this to `false` and
   * manually invoke `autoscalingGroup.addUserData()`.
   *
   * @default true
   */
  readonly bootstrapEnabled?: boolean;

  /**
   * Allows options for node bootstrapping through EC2 user data.
   * @default - default options
   */
  readonly bootstrapOptions?: BootstrapOptions;

  /**
   * Allow options to specify different machine image type
   *
   * @default MachineImageType.AMAZON_LINUX_2
   */
  readonly machineImageType?: MachineImageType;
}

/**
 * Import a cluster to use in another stack
 */
class ImportedCluster extends ClusterBase implements ICluster {
  public readonly clusterName: string;
  public readonly clusterArn: string;
  public readonly connections = new ec2.Connections();
  public readonly kubectlRole?: iam.IRole;
  public readonly kubectlEnvironment?: { [key: string]: string; } | undefined;
  public readonly kubectlSecurityGroup?: ec2.ISecurityGroup | undefined;
  public readonly kubectlPrivateSubnets?: ec2.ISubnet[] | undefined;

  constructor(scope: Construct, id: string, private readonly props: ClusterAttributes) {
    super(scope, id);

    this.clusterName = props.clusterName;
    this.clusterArn = this.stack.formatArn(clusterArnComponents(props.clusterName));
    this.kubectlRole = props.kubectlRoleArn ? iam.Role.fromRoleArn(this, 'KubectlRole', props.kubectlRoleArn) : undefined;
    this.kubectlSecurityGroup = props.kubectlSecurityGroupId ? ec2.SecurityGroup.fromSecurityGroupId(this, 'KubectlSecurityGroup', props.kubectlSecurityGroupId) : undefined;
    this.kubectlEnvironment = props.kubectlEnvironment;
    this.kubectlPrivateSubnets = props.kubectlPrivateSubnetIds ? props.kubectlPrivateSubnetIds.map(subnetid => ec2.Subnet.fromSubnetId(this, `KubectlSubnet${subnetid}`, subnetid)) : undefined;

    let i = 1;
    for (const sgid of props.securityGroupIds ?? []) {
      this.connections.addSecurityGroup(ec2.SecurityGroup.fromSecurityGroupId(this, `SecurityGroup${i}`, sgid));
      i++;
    }
  }

  public get vpc() {
    if (!this.props.vpc) {
      throw new Error('"vpc" is not defined for this imported cluster');
    }
    return this.props.vpc;
  }

  public get clusterSecurityGroupId(): string {
    if (!this.props.clusterSecurityGroupId) {
      throw new Error('"clusterSecurityGroupId" is not defined for this imported cluster');
    }
    return this.props.clusterSecurityGroupId;
  }

  public get clusterEndpoint(): string {
    if (!this.props.clusterEndpoint) {
      throw new Error('"clusterEndpoint" is not defined for this imported cluster');
    }
    return this.props.clusterEndpoint;
  }

  public get clusterCertificateAuthorityData(): string {
    if (!this.props.clusterCertificateAuthorityData) {
      throw new Error('"clusterCertificateAuthorityData" is not defined for this imported cluster');
    }
    return this.props.clusterCertificateAuthorityData;
  }

  public get clusterEncryptionConfigKeyArn(): string {
    if (!this.props.clusterEncryptionConfigKeyArn) {
      throw new Error('"clusterEncryptionConfigKeyArn" is not defined for this imported cluster');
    }
    return this.props.clusterEncryptionConfigKeyArn;
  }
}

/**
 * Properties for EksOptimizedImage
 */
export interface EksOptimizedImageProps {
  /**
   * What instance type to retrieve the image for (standard or GPU-optimized)
   *
   * @default NodeType.STANDARD
   */
  readonly nodeType?: NodeType;

  /**
   * The Kubernetes version to use
   *
   * @default - The latest version
   */
  readonly kubernetesVersion?: string;
}

/**
 * Construct an Amazon Linux 2 image from the latest EKS Optimized AMI published in SSM
 */
export class EksOptimizedImage implements ec2.IMachineImage {
  private readonly nodeType?: NodeType;
  private readonly kubernetesVersion?: string;

  private readonly amiParameterName: string;

  /**
   * Constructs a new instance of the EcsOptimizedAmi class.
   */
  public constructor(props: EksOptimizedImageProps = {}) {
    this.nodeType = props.nodeType ?? NodeType.STANDARD;
    this.kubernetesVersion = props.kubernetesVersion ?? LATEST_KUBERNETES_VERSION;

    // set the SSM parameter name
    this.amiParameterName = `/aws/service/eks/optimized-ami/${this.kubernetesVersion}/`
      + ( this.nodeType === NodeType.STANDARD ? 'amazon-linux-2/' : '' )
      + ( this.nodeType === NodeType.GPU ? 'amazon-linux-2-gpu/' : '' )
      + (this.nodeType === NodeType.INFERENTIA ? 'amazon-linux-2-gpu/' : '')
      + 'recommended/image_id';
  }

  /**
   * Return the correct image
   */
  public getImage(scope: Construct): ec2.MachineImageConfig {
    const ami = ssm.StringParameter.valueForStringParameter(scope, this.amiParameterName);
    return {
      imageId: ami,
      osType: ec2.OperatingSystemType.LINUX,
      userData: ec2.UserData.forLinux(),
    };
  }
}

/**
 * Construct an Bottlerocket image from the latest AMI published in SSM
 */
class BottleRocketImage implements ec2.IMachineImage {
  private readonly kubernetesVersion?: string;

  private readonly amiParameterName: string;

  /**
   * Constructs a new instance of the BottleRocketImage class.
   */
  public constructor() {
    // only 1.15 is currently available
    this.kubernetesVersion = '1.15';

    // set the SSM parameter name
    this.amiParameterName = `/aws/service/bottlerocket/aws-k8s-${this.kubernetesVersion}/x86_64/latest/image_id`;
  }

  /**
   * Return the correct image
   */
  public getImage(scope: Construct): ec2.MachineImageConfig {
    const ami = ssm.StringParameter.valueForStringParameter(scope, this.amiParameterName);
    return {
      imageId: ami,
      osType: ec2.OperatingSystemType.LINUX,
      userData: ec2.UserData.custom(''),
    };
  }
}

// MAINTAINERS: use ./scripts/kube_bump.sh to update LATEST_KUBERNETES_VERSION
const LATEST_KUBERNETES_VERSION = '1.14';

/**
 * Whether the worker nodes should support GPU or just standard instances
 */
export enum NodeType {
  /**
   * Standard instances
   */
  STANDARD = 'Standard',

  /**
   * GPU instances
   */
  GPU = 'GPU',

  /**
   * Inferentia instances
   */
  INFERENTIA = 'INFERENTIA',
}

/**
 * The type of compute resources to use for CoreDNS.
 */
export enum CoreDnsComputeType {
  /**
   * Deploy CoreDNS on EC2 instances.
   */
  EC2 = 'ec2',

  /**
   * Deploy CoreDNS on Fargate-managed instances.
   */
  FARGATE = 'fargate'
}

/**
 * The default capacity type for the cluster
 */
export enum DefaultCapacityType {
  /**
   * managed node group
   */
  NODEGROUP,
  /**
   * EC2 autoscaling group
   */
  EC2
}

/**
 * The machine image type
 */
export enum MachineImageType {
  /**
   * Amazon EKS-optimized Linux AMI
   */
  AMAZON_LINUX_2,
  /**
   * Bottlerocket AMI
   */
  BOTTLEROCKET
}

const GPU_INSTANCETYPES = ['p2', 'p3', 'g4'];
const INFERENTIA_INSTANCETYPES = ['inf1'];

function nodeTypeForInstanceType(instanceType: ec2.InstanceType) {
  return GPU_INSTANCETYPES.includes(instanceType.toString().substring(0, 2)) ? NodeType.GPU :
    INFERENTIA_INSTANCETYPES.includes(instanceType.toString().substring(0, 4)) ? NodeType.INFERENTIA :
      NodeType.STANDARD;
}<|MERGE_RESOLUTION|>--- conflicted
+++ resolved
@@ -5,11 +5,7 @@
 import * as iam from '@aws-cdk/aws-iam';
 import * as kms from '@aws-cdk/aws-kms';
 import * as ssm from '@aws-cdk/aws-ssm';
-<<<<<<< HEAD
-import { CfnOutput, CfnResource, Construct, IResource, Resource, Tag, Token, Duration, Stack } from '@aws-cdk/core';
-=======
 import { CfnOutput, CfnResource, Construct, IResource, Resource, Stack, Tags, Token, Duration } from '@aws-cdk/core';
->>>>>>> 25a9cc7f
 import * as YAML from 'yaml';
 import { AwsAuth } from './aws-auth';
 import { ClusterResource, clusterArnComponents } from './cluster-resource';
