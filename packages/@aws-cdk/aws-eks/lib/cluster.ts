import * as fs from 'fs';
import * as path from 'path';
import * as autoscaling from '@aws-cdk/aws-autoscaling';
import * as ec2 from '@aws-cdk/aws-ec2';
import * as iam from '@aws-cdk/aws-iam';
import * as kms from '@aws-cdk/aws-kms';
import * as lambda from '@aws-cdk/aws-lambda';
import * as ssm from '@aws-cdk/aws-ssm';
import { Annotations, CfnOutput, CfnResource, IResource, Resource, Stack, Tags, Token, Duration, Size } from '@aws-cdk/core';
import { Construct, Node } from 'constructs';
import * as YAML from 'yaml';
import { AwsAuth } from './aws-auth';
import { ClusterResource, clusterArnComponents } from './cluster-resource';
import { FargateProfile, FargateProfileOptions } from './fargate-profile';
import { HelmChart, HelmChartOptions } from './helm-chart';
import { INSTANCE_TYPES } from './instance-types';
import { KubernetesManifest } from './k8s-manifest';
import { KubernetesObjectValue } from './k8s-object-value';
import { KubernetesPatch } from './k8s-patch';
import { IKubectlProvider, KubectlProvider } from './kubectl-provider';
import { Nodegroup, NodegroupOptions } from './managed-nodegroup';
import { OpenIdConnectProvider } from './oidc-provider';
import { BottleRocketImage } from './private/bottlerocket';
import { ServiceAccount, ServiceAccountOptions } from './service-account';
import { LifecycleLabel, renderAmazonLinuxUserData, renderBottlerocketUserData } from './user-data';

// v2 - keep this import as a separate section to reduce merge conflict when forward merging with the v2 branch.
// eslint-disable-next-line
import { Construct as CoreConstruct } from '@aws-cdk/core';

// defaults are based on https://eksctl.io
const DEFAULT_CAPACITY_COUNT = 2;
const DEFAULT_CAPACITY_TYPE = ec2.InstanceType.of(ec2.InstanceClass.M5, ec2.InstanceSize.LARGE);

/**
 * An EKS cluster
 */
export interface ICluster extends IResource, ec2.IConnectable {
  /**
   * The VPC in which this Cluster was created
   */
  readonly vpc: ec2.IVpc;

  /**
   * The physical name of the Cluster
   * @attribute
   */
  readonly clusterName: string;

  /**
   * The unique ARN assigned to the service by AWS
   * in the form of arn:aws:eks:
   * @attribute
   */
  readonly clusterArn: string;

  /**
   * The API Server endpoint URL
   * @attribute
   */
  readonly clusterEndpoint: string;

  /**
   * The certificate-authority-data for your cluster.
   * @attribute
   */
  readonly clusterCertificateAuthorityData: string;

  /**
   * The id of the cluster security group that was created by Amazon EKS for the cluster.
   * @attribute
   */
  readonly clusterSecurityGroupId: string;

  /**
   * The cluster security group that was created by Amazon EKS for the cluster.
   * @attribute
   */
  readonly clusterSecurityGroup: ec2.ISecurityGroup;

  /**
   * Amazon Resource Name (ARN) or alias of the customer master key (CMK).
   * @attribute
   */
  readonly clusterEncryptionConfigKeyArn: string;

  /**
   * The Open ID Connect Provider of the cluster used to configure Service Accounts.
   */
  readonly openIdConnectProvider: iam.IOpenIdConnectProvider;

  /**
   * An IAM role that can perform kubectl operations against this cluster.
   *
   * The role should be mapped to the `system:masters` Kubernetes RBAC role.
   */
  readonly kubectlRole?: iam.IRole;

  /**
   * Custom environment variables when running `kubectl` against this cluster.
   */
  readonly kubectlEnvironment?: { [key: string]: string };

  /**
   * A security group to use for `kubectl` execution.
   *
   * If this is undefined, the k8s endpoint is expected to be accessible
   * publicly.
   */
  readonly kubectlSecurityGroup?: ec2.ISecurityGroup;

  /**
   * Subnets to host the `kubectl` compute resources.
   *
   * If this is undefined, the k8s endpoint is expected to be accessible
   * publicly.
   */
  readonly kubectlPrivateSubnets?: ec2.ISubnet[];

  /**
   * An IAM role that can perform kubectl operations against this cluster.
   *
   * The role should be mapped to the `system:masters` Kubernetes RBAC role.
   *
   * This role is directly passed to the lambda handler that sends Kube Ctl commands to the cluster.
   */
  readonly kubectlLambdaRole?: iam.IRole;

  /**
   * An AWS Lambda layer that includes `kubectl`, `helm` and the `aws` CLI.
   *
   * If not defined, a default layer will be used.
   */
  readonly kubectlLayer?: lambda.ILayerVersion;

  /**
   * Kubectl Provider for issuing kubectl commands against it
   *
   * If not defined, the cdk will create one
   */
  readonly kubectlProvider?: IKubectlProvider;

  /**
   * Amount of memory to allocate to the provider's lambda function.
   */
  readonly kubectlMemory?: Size;

  /**
   * A security group to associate with the Cluster Handler's Lambdas.
   * The Cluster Handler's Lambdas are responsible for calling AWS's EKS API.
   *
   * Requires `placeClusterHandlerInVpc` to be set to true.
   *
   * @default - No security group.
   * @attribute
   */
  readonly clusterHandlerSecurityGroup?: ec2.ISecurityGroup;

  /**
   * An AWS Lambda layer that includes the NPM dependency `proxy-agent`.
   *
   * If not defined, a default layer will be used.
   */
  readonly onEventLayer?: lambda.ILayerVersion;

  /**
   * Indicates whether Kubernetes resources can be automatically pruned. When
   * this is enabled (default), prune labels will be allocated and injected to
   * each resource. These labels will then be used when issuing the `kubectl
   * apply` operation with the `--prune` switch.
   */
  readonly prune: boolean;

  /**
   * Creates a new service account with corresponding IAM Role (IRSA).
   *
   * @param id logical id of service account
   * @param options service account options
   */
  addServiceAccount(id: string, options?: ServiceAccountOptions): ServiceAccount;

  /**
   * Defines a Kubernetes resource in this cluster.
   *
   * The manifest will be applied/deleted using kubectl as needed.
   *
   * @param id logical id of this manifest
   * @param manifest a list of Kubernetes resource specifications
   * @returns a `KubernetesManifest` object.
   */
  addManifest(id: string, ...manifest: Record<string, any>[]): KubernetesManifest;

  /**
   * Defines a Helm chart in this cluster.
   *
   * @param id logical id of this chart.
   * @param options options of this chart.
   * @returns a `HelmChart` construct
   */
  addHelmChart(id: string, options: HelmChartOptions): HelmChart;

  /**
   * Defines a CDK8s chart in this cluster.
   *
   * @param id logical id of this chart.
   * @param chart the cdk8s chart.
   * @returns a `KubernetesManifest` construct representing the chart.
   */
  addCdk8sChart(id: string, chart: Construct): KubernetesManifest;

  /**
   * Connect capacity in the form of an existing AutoScalingGroup to the EKS cluster.
   *
   * The AutoScalingGroup must be running an EKS-optimized AMI containing the
   * /etc/eks/bootstrap.sh script. This method will configure Security Groups,
   * add the right policies to the instance role, apply the right tags, and add
   * the required user data to the instance's launch configuration.
   *
   * Spot instances will be labeled `lifecycle=Ec2Spot` and tainted with `PreferNoSchedule`.
   * If kubectl is enabled, the
   * [spot interrupt handler](https://github.com/awslabs/ec2-spot-labs/tree/master/ec2-spot-eks-solution/spot-termination-handler)
   * daemon will be installed on all spot instances to handle
   * [EC2 Spot Instance Termination Notices](https://aws.amazon.com/blogs/aws/new-ec2-spot-instance-termination-notices/).
   *
   * Prefer to use `addAutoScalingGroupCapacity` if possible.
   *
   * @see https://docs.aws.amazon.com/eks/latest/userguide/launch-workers.html
   * @param autoScalingGroup [disable-awslint:ref-via-interface]
   * @param options options for adding auto scaling groups, like customizing the bootstrap script
   */
  connectAutoScalingGroupCapacity(autoScalingGroup: autoscaling.AutoScalingGroup, options: AutoScalingGroupOptions): void;
}

/**
 * Attributes for EKS clusters.
 */
export interface ClusterAttributes {
  /**
   * The VPC in which this Cluster was created
   * @default - if not specified `cluster.vpc` will throw an error
   */
  readonly vpc?: ec2.IVpc;

  /**
   * The physical name of the Cluster
   */
  readonly clusterName: string;

  /**
   * The API Server endpoint URL
   * @default - if not specified `cluster.clusterEndpoint` will throw an error.
   */
  readonly clusterEndpoint?: string;

  /**
   * The certificate-authority-data for your cluster.
   * @default - if not specified `cluster.clusterCertificateAuthorityData` will
   * throw an error
   */
  readonly clusterCertificateAuthorityData?: string;

  /**
   * The cluster security group that was created by Amazon EKS for the cluster.
   * @default - if not specified `cluster.clusterSecurityGroupId` will throw an
   * error
   */
  readonly clusterSecurityGroupId?: string;

  /**
   * Amazon Resource Name (ARN) or alias of the customer master key (CMK).
   * @default - if not specified `cluster.clusterEncryptionConfigKeyArn` will
   * throw an error
   */
  readonly clusterEncryptionConfigKeyArn?: string;

  /**
   * Additional security groups associated with this cluster.
   * @default - if not specified, no additional security groups will be
   * considered in `cluster.connections`.
   */
  readonly securityGroupIds?: string[];

  /**
   * An IAM role with cluster administrator and "system:masters" permissions.
   * @default - if not specified, it not be possible to issue `kubectl` commands
   * against an imported cluster.
   */
  readonly kubectlRoleArn?: string;

  /**
   * An IAM role that can perform kubectl operations against this cluster.
   *
   * The role should be mapped to the `system:masters` Kubernetes RBAC role.
   *
   * This role is directly passed to the lambda handler that sends Kube Ctl commands
   * to the cluster.
   * @default - if not specified, the default role created by a lambda function will
   * be used.
   */
  readonly kubectlLambdaRole?: iam.IRole;

  /**
   * Environment variables to use when running `kubectl` against this cluster.
   * @default - no additional variables
   */
  readonly kubectlEnvironment?: { [name: string]: string };

  /**
   * A security group to use for `kubectl` execution. If not specified, the k8s
   * endpoint is expected to be accessible publicly.
   * @default - k8s endpoint is expected to be accessible publicly
   */
  readonly kubectlSecurityGroupId?: string;

  /**
   * Subnets to host the `kubectl` compute resources. If not specified, the k8s
   * endpoint is expected to be accessible publicly.
   * @default - k8s endpoint is expected to be accessible publicly
   */
  readonly kubectlPrivateSubnetIds?: string[];

  /**
   * An Open ID Connect provider for this cluster that can be used to configure service accounts.
   * You can either import an existing provider using `iam.OpenIdConnectProvider.fromProviderArn`,
   * or create a new provider using `new eks.OpenIdConnectProvider`
   * @default - if not specified `cluster.openIdConnectProvider` and `cluster.addServiceAccount` will throw an error.
   */
  readonly openIdConnectProvider?: iam.IOpenIdConnectProvider;

  /**
   * An AWS Lambda Layer which includes `kubectl`, Helm and the AWS CLI. This layer
   * is used by the kubectl handler to apply manifests and install helm charts.
   *
   * The handler expects the layer to include the following executables:
   *
   *    helm/helm
   *    kubectl/kubectl
   *    awscli/aws
   *
   * @default - a layer bundled with this module.
   */
  readonly kubectlLayer?: lambda.ILayerVersion;

  /**
   * KubectlProvider for issuing kubectl commands.
   *
   * @default - undefined. if undefined - create new
   */
  readonly kubectlProvider?: IKubectlProvider;

  /**
   * Amount of memory to allocate to the provider's lambda function.
   *
   * @default Size.gibibytes(1)
   */
  readonly kubectlMemory?: Size;

  /**
   * A security group id to associate with the Cluster Handler's Lambdas.
   * The Cluster Handler's Lambdas are responsible for calling AWS's EKS API.
   *
   * @default - No security group.
   */
  readonly clusterHandlerSecurityGroupId?: string;

  /**
   * An AWS Lambda Layer which includes the NPM dependency `proxy-agent`. This layer
   * is used by the onEvent handler to route AWS SDK requests through a proxy.
   *
   * The handler expects the layer to include the following node_modules:
   *
   *    proxy-agent
   *
   * @default - a layer bundled with this module.
   */
  readonly onEventLayer?: lambda.ILayerVersion;

  /**
   * Indicates whether Kubernetes resources added through `addManifest()` can be
   * automatically pruned. When this is enabled (default), prune labels will be
   * allocated and injected to each resource. These labels will then be used
   * when issuing the `kubectl apply` operation with the `--prune` switch.
   *
   * @default true
   */
  readonly prune?: boolean;
}

/**
 * Options for configuring an EKS cluster.
 */
export interface CommonClusterOptions {
  /**
   * The VPC in which to create the Cluster.
   *
   * @default - a VPC with default configuration will be created and can be accessed through `cluster.vpc`.
   */
  readonly vpc?: ec2.IVpc;

  /**
   * Where to place EKS Control Plane ENIs
   *
   * If you want to create public load balancers, this must include public subnets.
   *
   * For example, to only select private subnets, supply the following:
   *
   * ```ts
   * vpcSubnets: [
   *   { subnetType: ec2.SubnetType.Private }
   * ]
   * ```
   *
   * @default - All public and private subnets
   */
  readonly vpcSubnets?: ec2.SubnetSelection[];

  /**
   * Role that provides permissions for the Kubernetes control plane to make calls to AWS API operations on your behalf.
   *
   * @default - A role is automatically created for you
   */
  readonly role?: iam.IRole;

  /**
   * Name for the cluster.
   *
   * @default - Automatically generated name
   */
  readonly clusterName?: string;

  /**
   * Security Group to use for Control Plane ENIs
   *
   * @default - A security group is automatically created
   */
  readonly securityGroup?: ec2.ISecurityGroup;

  /**
   * The Kubernetes version to run in the cluster
   */
  readonly version: KubernetesVersion;

  /**
   * Determines whether a CloudFormation output with the name of the cluster
   * will be synthesized.
   *
   * @default false
   */
  readonly outputClusterName?: boolean;

  /**
   * Determines whether a CloudFormation output with the `aws eks
   * update-kubeconfig` command will be synthesized. This command will include
   * the cluster name and, if applicable, the ARN of the masters IAM role.
   *
   * @default true
   */
  readonly outputConfigCommand?: boolean;
}

/**
 * Options for EKS clusters.
 */
export interface ClusterOptions extends CommonClusterOptions {
  /**
   * An IAM role that will be added to the `system:masters` Kubernetes RBAC
   * group.
   *
   * @see https://kubernetes.io/docs/reference/access-authn-authz/rbac/#default-roles-and-role-bindings
   *
   * @default - a role that assumable by anyone with permissions in the same
   * account will automatically be defined
   */
  readonly mastersRole?: iam.IRole;

  /**
   * Controls the "eks.amazonaws.com/compute-type" annotation in the CoreDNS
   * configuration on your cluster to determine which compute type to use
   * for CoreDNS.
   *
   * @default CoreDnsComputeType.EC2 (for `FargateCluster` the default is FARGATE)
   */
  readonly coreDnsComputeType?: CoreDnsComputeType;

  /**
   * Determines whether a CloudFormation output with the ARN of the "masters"
   * IAM role will be synthesized (if `mastersRole` is specified).
   *
   * @default false
   */
  readonly outputMastersRoleArn?: boolean;

  /**
   * Configure access to the Kubernetes API server endpoint..
   *
   * @see https://docs.aws.amazon.com/eks/latest/userguide/cluster-endpoint.html
   *
   * @default EndpointAccess.PUBLIC_AND_PRIVATE
   */
  readonly endpointAccess?: EndpointAccess;

  /**
   * Environment variables for the kubectl execution. Only relevant for kubectl enabled clusters.
   *
   * @default - No environment variables.
   */
  readonly kubectlEnvironment?: { [key: string]: string };

  /**
   * An AWS Lambda Layer which includes `kubectl`, Helm and the AWS CLI.
   *
   * By default, the provider will use the layer included in the
   * "aws-lambda-layer-kubectl" SAR application which is available in all
   * commercial regions.
   *
   * To deploy the layer locally, visit
   * https://github.com/aws-samples/aws-lambda-layer-kubectl/blob/master/cdk/README.md
   * for instructions on how to prepare the .zip file and then define it in your
   * app as follows:
   *
   * ```ts
   * const layer = new lambda.LayerVersion(this, 'kubectl-layer', {
   *   code: lambda.Code.fromAsset(`${__dirname}/layer.zip`)),
   *   compatibleRuntimes: [lambda.Runtime.PROVIDED]
   * })
   * ```
   *
   * @default - the layer provided by the `aws-lambda-layer-kubectl` SAR app.
   * @see https://github.com/aws-samples/aws-lambda-layer-kubectl
   */
  readonly kubectlLayer?: lambda.ILayerVersion;

  /**
   * Amount of memory to allocate to the provider's lambda function.
   *
   * @default Size.gibibytes(1)
   */
  readonly kubectlMemory?: Size;

  /**
   * Custom environment variables when interacting with the EKS endpoint to manage the cluster lifecycle.
   *
   * @default - No environment variables.
   */
  readonly clusterHandlerEnvironment?: { [key: string]: string };

  /**
   * A security group to associate with the Cluster Handler's Lambdas.
   * The Cluster Handler's Lambdas are responsible for calling AWS's EKS API.
   *
   * Requires `placeClusterHandlerInVpc` to be set to true.
   *
   * @default - No security group.
   */
  readonly clusterHandlerSecurityGroup?: ec2.ISecurityGroup;

  /**
   * An AWS Lambda Layer which includes the NPM dependency `proxy-agent`. This layer
   * is used by the onEvent handler to route AWS SDK requests through a proxy.
   *
   * By default, the provider will use the layer included in the
   * "aws-lambda-layer-node-proxy-agent" SAR application which is available in all
   * commercial regions.
   *
   * To deploy the layer locally define it in your app as follows:
   *
   * ```ts
   * const layer = new lambda.LayerVersion(this, 'proxy-agent-layer', {
   *   code: lambda.Code.fromAsset(`${__dirname}/layer.zip`)),
   *   compatibleRuntimes: [lambda.Runtime.NODEJS_12_X]
   * })
   * ```
   *
   * @default - a layer bundled with this module.
   */
  readonly onEventLayer?: lambda.ILayerVersion;

  /**
   * Indicates whether Kubernetes resources added through `addManifest()` can be
   * automatically pruned. When this is enabled (default), prune labels will be
   * allocated and injected to each resource. These labels will then be used
   * when issuing the `kubectl apply` operation with the `--prune` switch.
   *
   * @default true
   */
  readonly prune?: boolean;

  /**
   * If set to true, the cluster handler functions will be placed in the private subnets
   * of the cluster vpc, subject to the `vpcSubnets` selection strategy.
   *
   * @default false
   */
  readonly placeClusterHandlerInVpc?: boolean;

  /**
   * KMS secret for envelope encryption for Kubernetes secrets.
   *
   * @default - By default, Kubernetes stores all secret object data within etcd and
   *            all etcd volumes used by Amazon EKS are encrypted at the disk-level
   *            using AWS-Managed encryption keys.
   */
  readonly secretsEncryptionKey?: kms.IKey;

  /**
   * The CIDR block to assign Kubernetes service IP addresses from.
   *
   * @default - Kubernetes assigns addresses from either the
   *            10.100.0.0/16 or 172.20.0.0/16 CIDR blocks
   * @see https://docs.aws.amazon.com/eks/latest/APIReference/API_KubernetesNetworkConfigRequest.html#AmazonEKS-Type-KubernetesNetworkConfigRequest-serviceIpv4Cidr
   */
  readonly serviceIpv4Cidr?: string;
}

/**
 * Group access configuration together.
 */
interface EndpointAccessConfig {

  /**
   * Indicates if private access is enabled.
   */
  readonly privateAccess: boolean;

  /**
   * Indicates if public access is enabled.
   */
  readonly publicAccess: boolean;
  /**
   * Public access is allowed only from these CIDR blocks.
   * An empty array means access is open to any address.
   *
   * @default - No restrictions.
   */
  readonly publicCidrs?: string[];

}

/**
 * Endpoint access characteristics.
 */
export class EndpointAccess {

  /**
   * The cluster endpoint is accessible from outside of your VPC.
   * Worker node traffic will leave your VPC to connect to the endpoint.
   *
   * By default, the endpoint is exposed to all adresses. You can optionally limit the CIDR blocks that can access the public endpoint using the `PUBLIC.onlyFrom` method.
   * If you limit access to specific CIDR blocks, you must ensure that the CIDR blocks that you
   * specify include the addresses that worker nodes and Fargate pods (if you use them)
   * access the public endpoint from.
   *
   * @param cidr The CIDR blocks.
   */
  public static readonly PUBLIC = new EndpointAccess({ privateAccess: false, publicAccess: true });

  /**
   * The cluster endpoint is only accessible through your VPC.
   * Worker node traffic to the endpoint will stay within your VPC.
   */
  public static readonly PRIVATE = new EndpointAccess({ privateAccess: true, publicAccess: false });

  /**
   * The cluster endpoint is accessible from outside of your VPC.
   * Worker node traffic to the endpoint will stay within your VPC.
   *
   * By default, the endpoint is exposed to all adresses. You can optionally limit the CIDR blocks that can access the public endpoint using the `PUBLIC_AND_PRIVATE.onlyFrom` method.
   * If you limit access to specific CIDR blocks, you must ensure that the CIDR blocks that you
   * specify include the addresses that worker nodes and Fargate pods (if you use them)
   * access the public endpoint from.
   *
   * @param cidr The CIDR blocks.
   */
  public static readonly PUBLIC_AND_PRIVATE = new EndpointAccess({ privateAccess: true, publicAccess: true });

  private constructor(
    /**
     * Configuration properties.
     *
     * @internal
     */
    public readonly _config: EndpointAccessConfig) {
    if (!_config.publicAccess && _config.publicCidrs && _config.publicCidrs.length > 0) {
      throw new Error('CIDR blocks can only be configured when public access is enabled');
    }
  }


  /**
   * Restrict public access to specific CIDR blocks.
   * If public access is disabled, this method will result in an error.
   *
   * @param cidr CIDR blocks.
   */
  public onlyFrom(...cidr: string[]) {
    if (!this._config.privateAccess) {
      // when private access is disabled, we can't restric public
      // access since it will render the kubectl provider unusable.
      throw new Error('Cannot restric public access to endpoint when private access is disabled. Use PUBLIC_AND_PRIVATE.onlyFrom() instead.');
    }
    return new EndpointAccess({
      ...this._config,
      // override CIDR
      publicCidrs: cidr,
    });
  }
}

/**
 * Common configuration props for EKS clusters.
 */
export interface ClusterProps extends ClusterOptions {

  /**
   * Number of instances to allocate as an initial capacity for this cluster.
   * Instance type can be configured through `defaultCapacityInstanceType`,
   * which defaults to `m5.large`.
   *
   * Use `cluster.addAutoScalingGroupCapacity` to add additional customized capacity. Set this
   * to `0` is you wish to avoid the initial capacity allocation.
   *
   * @default 2
   */
  readonly defaultCapacity?: number;

  /**
   * The instance type to use for the default capacity. This will only be taken
   * into account if `defaultCapacity` is > 0.
   *
   * @default m5.large
   */
  readonly defaultCapacityInstance?: ec2.InstanceType;

  /**
   * The default capacity type for the cluster.
   *
   * @default NODEGROUP
   */
  readonly defaultCapacityType?: DefaultCapacityType;


  /**
   * The IAM role to pass to the Kubectl Lambda Handler.
   *
   * @default - Default Lambda IAM Execution Role
   */
  readonly kubectlLambdaRole?: iam.IRole;
}

/**
 * Kubernetes cluster version
 */
export class KubernetesVersion {
  /**
   * Kubernetes version 1.14
   */
  public static readonly V1_14 = KubernetesVersion.of('1.14');

  /**
   * Kubernetes version 1.15
   */
  public static readonly V1_15 = KubernetesVersion.of('1.15');

  /**
   * Kubernetes version 1.16
   */
  public static readonly V1_16 = KubernetesVersion.of('1.16');

  /**
   * Kubernetes version 1.17
   */
  public static readonly V1_17 = KubernetesVersion.of('1.17');

  /**
   * Kubernetes version 1.18
   */
  public static readonly V1_18 = KubernetesVersion.of('1.18');

  /**
   * Kubernetes version 1.19
   */
  public static readonly V1_19 = KubernetesVersion.of('1.19');

  /**
   * Kubernetes version 1.20
   */
  public static readonly V1_20 = KubernetesVersion.of('1.20');

  /**
   * Kubernetes version 1.21
   */
  public static readonly V1_21 = KubernetesVersion.of('1.21');

  /**
   * Custom cluster version
   * @param version custom version number
   */
  public static of(version: string) { return new KubernetesVersion(version); }
  /**
   *
   * @param version cluster version number
   */
  private constructor(public readonly version: string) { }
}

abstract class ClusterBase extends Resource implements ICluster {
  public abstract readonly connections: ec2.Connections;
  public abstract readonly vpc: ec2.IVpc;
  public abstract readonly clusterName: string;
  public abstract readonly clusterArn: string;
  public abstract readonly clusterEndpoint: string;
  public abstract readonly clusterCertificateAuthorityData: string;
  public abstract readonly clusterSecurityGroupId: string;
  public abstract readonly clusterSecurityGroup: ec2.ISecurityGroup;
  public abstract readonly clusterEncryptionConfigKeyArn: string;
  public abstract readonly kubectlRole?: iam.IRole;
  public abstract readonly kubectlLambdaRole?: iam.IRole;
  public abstract readonly kubectlEnvironment?: { [key: string]: string };
  public abstract readonly kubectlSecurityGroup?: ec2.ISecurityGroup;
  public abstract readonly kubectlPrivateSubnets?: ec2.ISubnet[];
  public abstract readonly kubectlMemory?: Size;
  public abstract readonly clusterHandlerSecurityGroup?: ec2.ISecurityGroup;
  public abstract readonly prune: boolean;
  public abstract readonly openIdConnectProvider: iam.IOpenIdConnectProvider;
  public abstract readonly awsAuth: AwsAuth;

  private _spotInterruptHandler?: HelmChart;

  /**
   * Manages the aws-auth config map.
   *
   * @internal
   */
  protected _awsAuth?: AwsAuth;

  /**
   * Defines a Kubernetes resource in this cluster.
   *
   * The manifest will be applied/deleted using kubectl as needed.
   *
   * @param id logical id of this manifest
   * @param manifest a list of Kubernetes resource specifications
   * @returns a `KubernetesResource` object.
   */
  public addManifest(id: string, ...manifest: Record<string, any>[]): KubernetesManifest {
    return new KubernetesManifest(this, `manifest-${id}`, { cluster: this, manifest });
  }

  /**
   * Defines a Helm chart in this cluster.
   *
   * @param id logical id of this chart.
   * @param options options of this chart.
   * @returns a `HelmChart` construct
   */
  public addHelmChart(id: string, options: HelmChartOptions): HelmChart {
    return new HelmChart(this, `chart-${id}`, { cluster: this, ...options });
  }

  /**
   * Defines a CDK8s chart in this cluster.
   *
   * @param id logical id of this chart.
   * @param chart the cdk8s chart.
   * @returns a `KubernetesManifest` construct representing the chart.
   */
  public addCdk8sChart(id: string, chart: Construct): KubernetesManifest {

    const cdk8sChart = chart as any;

    // see https://github.com/awslabs/cdk8s/blob/master/packages/cdk8s/src/chart.ts#L84
    if (typeof cdk8sChart.toJson !== 'function') {
      throw new Error(`Invalid cdk8s chart. Must contain a 'toJson' method, but found ${typeof cdk8sChart.toJson}`);
    }

    return this.addManifest(id, ...cdk8sChart.toJson());
  }

  public addServiceAccount(id: string, options: ServiceAccountOptions = {}): ServiceAccount {
    return new ServiceAccount(this, id, {
      ...options,
      cluster: this,
    });
  }

  /**
   * Installs the AWS spot instance interrupt handler on the cluster if it's not
   * already added.
   */
  private addSpotInterruptHandler() {
    if (!this._spotInterruptHandler) {
      this._spotInterruptHandler = this.addHelmChart('spot-interrupt-handler', {
        chart: 'aws-node-termination-handler',
        version: '0.13.2',
        repository: 'https://aws.github.io/eks-charts',
        namespace: 'kube-system',
        values: {
          nodeSelector: {
            lifecycle: LifecycleLabel.SPOT,
          },
        },
      });
    }

    return this._spotInterruptHandler;
  }

  /**
   * Connect capacity in the form of an existing AutoScalingGroup to the EKS cluster.
   *
   * The AutoScalingGroup must be running an EKS-optimized AMI containing the
   * /etc/eks/bootstrap.sh script. This method will configure Security Groups,
   * add the right policies to the instance role, apply the right tags, and add
   * the required user data to the instance's launch configuration.
   *
   * Spot instances will be labeled `lifecycle=Ec2Spot` and tainted with `PreferNoSchedule`.
   * If kubectl is enabled, the
   * [spot interrupt handler](https://github.com/awslabs/ec2-spot-labs/tree/master/ec2-spot-eks-solution/spot-termination-handler)
   * daemon will be installed on all spot instances to handle
   * [EC2 Spot Instance Termination Notices](https://aws.amazon.com/blogs/aws/new-ec2-spot-instance-termination-notices/).
   *
   * Prefer to use `addAutoScalingGroupCapacity` if possible.
   *
   * @see https://docs.aws.amazon.com/eks/latest/userguide/launch-workers.html
   * @param autoScalingGroup [disable-awslint:ref-via-interface]
   * @param options options for adding auto scaling groups, like customizing the bootstrap script
   */
  public connectAutoScalingGroupCapacity(autoScalingGroup: autoscaling.AutoScalingGroup, options: AutoScalingGroupOptions) {
    // self rules
    autoScalingGroup.connections.allowInternally(ec2.Port.allTraffic());

    // Cluster to:nodes rules
    autoScalingGroup.connections.allowFrom(this, ec2.Port.tcp(443));
    autoScalingGroup.connections.allowFrom(this, ec2.Port.tcpRange(1025, 65535));

    // Allow HTTPS from Nodes to Cluster
    autoScalingGroup.connections.allowTo(this, ec2.Port.tcp(443));

    // Allow all node outbound traffic
    autoScalingGroup.connections.allowToAnyIpv4(ec2.Port.allTcp());
    autoScalingGroup.connections.allowToAnyIpv4(ec2.Port.allUdp());
    autoScalingGroup.connections.allowToAnyIpv4(ec2.Port.allIcmp());

    // allow traffic to/from managed node groups (eks attaches this security group to the managed nodes)
    autoScalingGroup.addSecurityGroup(this.clusterSecurityGroup);

    const bootstrapEnabled = options.bootstrapEnabled ?? true;
    if (options.bootstrapOptions && !bootstrapEnabled) {
      throw new Error('Cannot specify "bootstrapOptions" if "bootstrapEnabled" is false');
    }

    if (bootstrapEnabled) {
      const userData = options.machineImageType === MachineImageType.BOTTLEROCKET ?
        renderBottlerocketUserData(this) :
        renderAmazonLinuxUserData(this, autoScalingGroup, options.bootstrapOptions);
      autoScalingGroup.addUserData(...userData);
    }

    autoScalingGroup.role.addManagedPolicy(iam.ManagedPolicy.fromAwsManagedPolicyName('AmazonEKSWorkerNodePolicy'));
    autoScalingGroup.role.addManagedPolicy(iam.ManagedPolicy.fromAwsManagedPolicyName('AmazonEKS_CNI_Policy'));
    autoScalingGroup.role.addManagedPolicy(iam.ManagedPolicy.fromAwsManagedPolicyName('AmazonEC2ContainerRegistryReadOnly'));

    // EKS Required Tags
    // https://docs.aws.amazon.com/eks/latest/userguide/worker.html
    Tags.of(autoScalingGroup).add(`kubernetes.io/cluster/${this.clusterName}`, 'owned', {
      applyToLaunchedInstances: true,
      // exclude security groups to avoid multiple "owned" security groups.
      // (the cluster security group already has this tag)
      excludeResourceTypes: ['AWS::EC2::SecurityGroup'],
    });

    // do not attempt to map the role if `kubectl` is not enabled for this
    // cluster or if `mapRole` is set to false. By default this should happen.
    let mapRole = options.mapRole ?? true;
    if (mapRole && !(this instanceof Cluster)) {
      // do the mapping...
      Annotations.of(autoScalingGroup).addWarning('Auto-mapping aws-auth role for imported cluster is not supported, please map role manually');
      mapRole = false;
    }
    if (mapRole) {
      // see https://docs.aws.amazon.com/en_us/eks/latest/userguide/add-user-role.html
      this.awsAuth.addRoleMapping(autoScalingGroup.role, {
        username: 'system:node:{{EC2PrivateDNSName}}',
        groups: [
          'system:bootstrappers',
          'system:nodes',
        ],
      });
    } else {
      // since we are not mapping the instance role to RBAC, synthesize an
      // output so it can be pasted into `aws-auth-cm.yaml`
      new CfnOutput(autoScalingGroup, 'InstanceRoleARN', {
        value: autoScalingGroup.role.roleArn,
      });
    }

    const addSpotInterruptHandler = options.spotInterruptHandler ?? true;
    // if this is an ASG with spot instances, install the spot interrupt handler (only if kubectl is enabled).
    if (autoScalingGroup.spotPrice && addSpotInterruptHandler) {
      this.addSpotInterruptHandler();
    }
  }
}

/**
 * Options for fetching a ServiceLoadBalancerAddress.
 */
export interface ServiceLoadBalancerAddressOptions {

  /**
   * Timeout for waiting on the load balancer address.
   *
   * @default Duration.minutes(5)
   */
  readonly timeout?: Duration;

  /**
   * The namespace the service belongs to.
   *
   * @default 'default'
   */
  readonly namespace?: string;

}

/**
 * A Cluster represents a managed Kubernetes Service (EKS)
 *
 * This is a fully managed cluster of API Servers (control-plane)
 * The user is still required to create the worker nodes.
 */
export class Cluster extends ClusterBase {
  /**
   * Import an existing cluster
   *
   * @param scope the construct scope, in most cases 'this'
   * @param id the id or name to import as
   * @param attrs the cluster properties to use for importing information
   */
  public static fromClusterAttributes(scope: Construct, id: string, attrs: ClusterAttributes): ICluster {
    return new ImportedCluster(scope, id, attrs);
  }

  /**
   * The VPC in which this Cluster was created
   */
  public readonly vpc: ec2.IVpc;

  /**
   * The Name of the created EKS Cluster
   */
  public readonly clusterName: string;

  /**
   * The AWS generated ARN for the Cluster resource
   *
   * @example arn:aws:eks:us-west-2:666666666666:cluster/prod
   */
  public readonly clusterArn: string;

  /**
   * The endpoint URL for the Cluster
   *
   * This is the URL inside the kubeconfig file to use with kubectl
   *
   * @example https://5E1D0CEXAMPLEA591B746AFC5AB30262.yl4.us-west-2.eks.amazonaws.com
   */
  public readonly clusterEndpoint: string;

  /**
   * The certificate-authority-data for your cluster.
   */
  public readonly clusterCertificateAuthorityData: string;

  /**
   * The id of the cluster security group that was created by Amazon EKS for the cluster.
   */
  public readonly clusterSecurityGroupId: string;

  /**
   * The cluster security group that was created by Amazon EKS for the cluster.
   */
  public readonly clusterSecurityGroup: ec2.ISecurityGroup;

  /**
   * Amazon Resource Name (ARN) or alias of the customer master key (CMK).
   */
  public readonly clusterEncryptionConfigKeyArn: string;

  /**
   * Manages connection rules (Security Group Rules) for the cluster
   *
   * @type {ec2.Connections}
   * @memberof Cluster
   */
  public readonly connections: ec2.Connections;

  /**
   * IAM role assumed by the EKS Control Plane
   */
  public readonly role: iam.IRole;

  /**
   * The auto scaling group that hosts the default capacity for this cluster.
   * This will be `undefined` if the `defaultCapacityType` is not `EC2` or
   * `defaultCapacityType` is `EC2` but default capacity is set to 0.
   */
  public readonly defaultCapacity?: autoscaling.AutoScalingGroup;

  /**
   * The node group that hosts the default capacity for this cluster.
   * This will be `undefined` if the `defaultCapacityType` is `EC2` or
   * `defaultCapacityType` is `NODEGROUP` but default capacity is set to 0.
   */
  public readonly defaultNodegroup?: Nodegroup;

  /**
   * An IAM role that can perform kubectl operations against this cluster.
   *
   * The role should be mapped to the `system:masters` Kubernetes RBAC role.
   */
  public readonly kubectlRole?: iam.IRole;

  /**
   * An IAM role that can perform kubectl operations against this cluster.
   *
   * The role should be mapped to the `system:masters` Kubernetes RBAC role.
   *
   * This role is directly passed to the lambda handler that sends Kube Ctl commands to the cluster.
   * @default - if not specified, the default role created by a lambda function will
   * be used.
   */

  public readonly kubectlLambdaRole?: iam.IRole;

  /**
   * Custom environment variables when running `kubectl` against this cluster.
   */
  public readonly kubectlEnvironment?: { [key: string]: string };

  /**
   * A security group to use for `kubectl` execution.
   *
   * @default - If not specified, the k8s endpoint is expected to be accessible
   * publicly.
   */
  public readonly kubectlSecurityGroup?: ec2.ISecurityGroup;

  /**
   * Subnets to host the `kubectl` compute resources.
   *
   * @default - If not specified, the k8s endpoint is expected to be accessible
   * publicly.
   */
  public readonly kubectlPrivateSubnets?: ec2.ISubnet[];

  /**
   * An IAM role with administrative permissions to create or update the
   * cluster. This role also has `systems:master` permissions.
   */
  public readonly adminRole: iam.Role;

  /**
   * If the cluster has one (or more) FargateProfiles associated, this array
   * will hold a reference to each.
   */
  private readonly _fargateProfiles: FargateProfile[] = [];

  /**
   * an Open ID Connect Provider instance
   */
  private _openIdConnectProvider?: iam.IOpenIdConnectProvider;

  /**
   * The AWS Lambda layer that contains `kubectl`, `helm` and the AWS CLI. If
   * undefined, a SAR app that contains this layer will be used.
   */
  public readonly kubectlLayer?: lambda.ILayerVersion;

  /**
   * The amount of memory allocated to the kubectl provider's lambda function.
   */
  public readonly kubectlMemory?: Size;

  /**
   * A security group to associate with the Cluster Handler's Lambdas.
   * The Cluster Handler's Lambdas are responsible for calling AWS's EKS API.
   *
   * Requires `placeClusterHandlerInVpc` to be set to true.
   *
   * @default - No security group.
   */
  public readonly clusterHandlerSecurityGroup?: ec2.ISecurityGroup;

  /**
   * The AWS Lambda layer that contains the NPM dependency `proxy-agent`. If
   * undefined, a SAR app that contains this layer will be used.
   */
  readonly onEventLayer?: lambda.ILayerVersion;

  /**
   * Determines if Kubernetes resources can be pruned automatically.
   */
  public readonly prune: boolean;

  /**
   * If this cluster is kubectl-enabled, returns the `ClusterResource` object
   * that manages it. If this cluster is not kubectl-enabled (i.e. uses the
   * stock `CfnCluster`), this is `undefined`.
   */
  private readonly _clusterResource: ClusterResource;

  private _neuronDevicePlugin?: KubernetesManifest;

  private readonly endpointAccess: EndpointAccess;

  private readonly vpcSubnets: ec2.SubnetSelection[];

  private readonly version: KubernetesVersion;

  /**
   * A dummy CloudFormation resource that is used as a wait barrier which
   * represents that the cluster is ready to receive "kubectl" commands.
   *
   * Specifically, all fargate profiles are automatically added as a dependency
   * of this barrier, which means that it will only be "signaled" when all
   * fargate profiles have been successfully created.
   *
   * When kubectl resources call `_attachKubectlResourceScope()`, this resource
   * is added as their dependency which implies that they can only be deployed
   * after the cluster is ready.
   */
  private readonly _kubectlReadyBarrier: CfnResource;

  private readonly _kubectlResourceProvider: KubectlProvider;

  /**
   * Initiates an EKS Cluster with the supplied arguments
   *
   * @param scope a Construct, most likely a cdk.Stack created
   * @param id the id of the Construct to create
   * @param props properties in the IClusterProps interface
   */
  constructor(scope: Construct, id: string, props: ClusterProps) {
    super(scope, id, {
      physicalName: props.clusterName,
    });

    const stack = Stack.of(this);

    this.prune = props.prune ?? true;
    this.vpc = props.vpc || new ec2.Vpc(this, 'DefaultVpc');
    this.version = props.version;
    this.kubectlLambdaRole = props.kubectlLambdaRole ? props.kubectlLambdaRole : undefined;

    this.tagSubnets();

    // this is the role used by EKS when interacting with AWS resources
    this.role = props.role || new iam.Role(this, 'Role', {
      assumedBy: new iam.ServicePrincipal('eks.amazonaws.com'),
      managedPolicies: [
        iam.ManagedPolicy.fromAwsManagedPolicyName('AmazonEKSClusterPolicy'),
      ],
    });

    const securityGroup = props.securityGroup || new ec2.SecurityGroup(this, 'ControlPlaneSecurityGroup', {
      vpc: this.vpc,
      description: 'EKS Control Plane Security Group',
    });

    this.vpcSubnets = props.vpcSubnets ?? [{ subnetType: ec2.SubnetType.PUBLIC }, { subnetType: ec2.SubnetType.PRIVATE }];

    const selectedSubnetIdsPerGroup = this.vpcSubnets.map(s => this.vpc.selectSubnets(s).subnetIds);
    if (selectedSubnetIdsPerGroup.some(Token.isUnresolved) && selectedSubnetIdsPerGroup.length > 1) {
      throw new Error('eks.Cluster: cannot select multiple subnet groups from a VPC imported from list tokens with unknown length. Select only one subnet group, pass a length to Fn.split, or switch to Vpc.fromLookup.');
    }

    // Get subnetIds for all selected subnets
    const subnetIds = Array.from(new Set(flatten(selectedSubnetIdsPerGroup)));


    this.endpointAccess = props.endpointAccess ?? EndpointAccess.PUBLIC_AND_PRIVATE;
    this.kubectlEnvironment = props.kubectlEnvironment;
    this.kubectlLayer = props.kubectlLayer;
    this.kubectlMemory = props.kubectlMemory;

    this.onEventLayer = props.onEventLayer;
    this.clusterHandlerSecurityGroup = props.clusterHandlerSecurityGroup;

    const privateSubnets = this.selectPrivateSubnets().slice(0, 16);
    const publicAccessDisabled = !this.endpointAccess._config.publicAccess;
    const publicAccessRestricted = !publicAccessDisabled
      && this.endpointAccess._config.publicCidrs
      && this.endpointAccess._config.publicCidrs.length !== 0;

    // validate endpoint access configuration

    if (privateSubnets.length === 0 && publicAccessDisabled) {
      // no private subnets and no public access at all, no good.
      throw new Error('Vpc must contain private subnets when public endpoint access is disabled');
    }

    if (privateSubnets.length === 0 && publicAccessRestricted) {
      // no private subnets and public access is restricted, no good.
      throw new Error('Vpc must contain private subnets when public endpoint access is restricted');
    }

    const placeClusterHandlerInVpc = props.placeClusterHandlerInVpc ?? false;

    if (placeClusterHandlerInVpc && privateSubnets.length === 0) {
      throw new Error('Cannot place cluster handler in the VPC since no private subnets could be selected');
    }

    if (props.clusterHandlerSecurityGroup && !placeClusterHandlerInVpc) {
      throw new Error('Cannot specify clusterHandlerSecurityGroup without placeClusterHandlerInVpc set to true');
    }

    const resource = this._clusterResource = new ClusterResource(this, 'Resource', {
      name: this.physicalName,
      environment: props.clusterHandlerEnvironment,
      roleArn: this.role.roleArn,
      version: props.version.version,
      resourcesVpcConfig: {
        securityGroupIds: [securityGroup.securityGroupId],
        subnetIds,
      },
      ...(props.secretsEncryptionKey ? {
        encryptionConfig: [{
          provider: {
            keyArn: props.secretsEncryptionKey.keyArn,
          },
          resources: ['secrets'],
        }],
      } : {}),
      kubernetesNetworkConfig: props.serviceIpv4Cidr ? {
        serviceIpv4Cidr: props.serviceIpv4Cidr,
      } : undefined,
      endpointPrivateAccess: this.endpointAccess._config.privateAccess,
      endpointPublicAccess: this.endpointAccess._config.publicAccess,
      publicAccessCidrs: this.endpointAccess._config.publicCidrs,
      secretsEncryptionKey: props.secretsEncryptionKey,
      vpc: this.vpc,
      subnets: placeClusterHandlerInVpc ? privateSubnets : undefined,
      clusterHandlerSecurityGroup: this.clusterHandlerSecurityGroup,
      onEventLayer: this.onEventLayer,
    });

    if (this.endpointAccess._config.privateAccess && privateSubnets.length !== 0) {

      // when private access is enabled and the vpc has private subnets, lets connect
      // the provider to the vpc so that it will work even when restricting public access.

      // validate VPC properties according to: https://docs.aws.amazon.com/eks/latest/userguide/cluster-endpoint.html
      if (this.vpc instanceof ec2.Vpc && !(this.vpc.dnsHostnamesEnabled && this.vpc.dnsSupportEnabled)) {
        throw new Error('Private endpoint access requires the VPC to have DNS support and DNS hostnames enabled. Use `enableDnsHostnames: true` and `enableDnsSupport: true` when creating the VPC.');
      }

      this.kubectlPrivateSubnets = privateSubnets;

      // the vpc must exist in order to properly delete the cluster (since we run `kubectl delete`).
      // this ensures that.
      this._clusterResource.node.addDependency(this.vpc);
    }

    this.adminRole = resource.adminRole;

    // we use an SSM parameter as a barrier because it's free and fast.
    this._kubectlReadyBarrier = new CfnResource(this, 'KubectlReadyBarrier', {
      type: 'AWS::SSM::Parameter',
      properties: {
        Type: 'String',
        Value: 'aws:cdk:eks:kubectl-ready',
      },
    });

    // add the cluster resource itself as a dependency of the barrier
    this._kubectlReadyBarrier.node.addDependency(this._clusterResource);

    this.clusterName = this.getResourceNameAttribute(resource.ref);
    this.clusterArn = this.getResourceArnAttribute(resource.attrArn, clusterArnComponents(this.physicalName));

    this.clusterEndpoint = resource.attrEndpoint;
    this.clusterCertificateAuthorityData = resource.attrCertificateAuthorityData;
    this.clusterSecurityGroupId = resource.attrClusterSecurityGroupId;
    this.clusterEncryptionConfigKeyArn = resource.attrEncryptionConfigKeyArn;

    this.clusterSecurityGroup = ec2.SecurityGroup.fromSecurityGroupId(this, 'ClusterSecurityGroup', this.clusterSecurityGroupId);

    this.connections = new ec2.Connections({
      securityGroups: [this.clusterSecurityGroup, securityGroup],
      defaultPort: ec2.Port.tcp(443), // Control Plane has an HTTPS API
    });

    // we can use the cluster security group since its already attached to the cluster
    // and configured to allow connections from itself.
    this.kubectlSecurityGroup = this.clusterSecurityGroup;

    // use the cluster creation role to issue kubectl commands against the cluster because when the
    // cluster is first created, that's the only role that has "system:masters" permissions
    this.kubectlRole = this.adminRole;

    this._kubectlResourceProvider = this.defineKubectlProvider();

    const updateConfigCommandPrefix = `aws eks update-kubeconfig --name ${this.clusterName}`;
    const getTokenCommandPrefix = `aws eks get-token --cluster-name ${this.clusterName}`;
    const commonCommandOptions = [`--region ${stack.region}`];

    if (props.outputClusterName) {
      new CfnOutput(this, 'ClusterName', { value: this.clusterName });
    }

    // if an explicit role is not configured, define a masters role that can
    // be assumed by anyone in the account (with sts:AssumeRole permissions of
    // course)
    const mastersRole = props.mastersRole ?? new iam.Role(this, 'MastersRole', {
      assumedBy: new iam.AccountRootPrincipal(),
    });

    // map the IAM role to the `system:masters` group.
    this.awsAuth.addMastersRole(mastersRole);

    if (props.outputMastersRoleArn) {
      new CfnOutput(this, 'MastersRoleArn', { value: mastersRole.roleArn });
    }

    commonCommandOptions.push(`--role-arn ${mastersRole.roleArn}`);

    // allocate default capacity if non-zero (or default).
    const minCapacity = props.defaultCapacity ?? DEFAULT_CAPACITY_COUNT;
    if (minCapacity > 0) {
      const instanceType = props.defaultCapacityInstance || DEFAULT_CAPACITY_TYPE;
      this.defaultCapacity = props.defaultCapacityType === DefaultCapacityType.EC2 ?
        this.addAutoScalingGroupCapacity('DefaultCapacity', { instanceType, minCapacity }) : undefined;

      this.defaultNodegroup = props.defaultCapacityType !== DefaultCapacityType.EC2 ?
        this.addNodegroupCapacity('DefaultCapacity', { instanceTypes: [instanceType], minSize: minCapacity }) : undefined;
    }

    const outputConfigCommand = props.outputConfigCommand ?? true;
    if (outputConfigCommand) {
      const postfix = commonCommandOptions.join(' ');
      new CfnOutput(this, 'ConfigCommand', { value: `${updateConfigCommandPrefix} ${postfix}` });
      new CfnOutput(this, 'GetTokenCommand', { value: `${getTokenCommandPrefix} ${postfix}` });
    }

    this.defineCoreDnsComputeType(props.coreDnsComputeType ?? CoreDnsComputeType.EC2);
  }

  /**
   * Fetch the load balancer address of a service of type 'LoadBalancer'.
   *
   * @param serviceName The name of the service.
   * @param options Additional operation options.
   */
  public getServiceLoadBalancerAddress(serviceName: string, options: ServiceLoadBalancerAddressOptions = {}): string {

    const loadBalancerAddress = new KubernetesObjectValue(this, `${serviceName}LoadBalancerAddress`, {
      cluster: this,
      objectType: 'service',
      objectName: serviceName,
      objectNamespace: options.namespace,
      jsonPath: '.status.loadBalancer.ingress[0].hostname',
      timeout: options.timeout,
    });

    return loadBalancerAddress.value;

  }

  /**
   * Add nodes to this EKS cluster
   *
   * The nodes will automatically be configured with the right VPC and AMI
   * for the instance type and Kubernetes version.
   *
   * Note that if you specify `updateType: RollingUpdate` or `updateType: ReplacingUpdate`, your nodes might be replaced at deploy
   * time without notice in case the recommended AMI for your machine image type has been updated by AWS.
   * The default behavior for `updateType` is `None`, which means only new instances will be launched using the new AMI.
   *
   * Spot instances will be labeled `lifecycle=Ec2Spot` and tainted with `PreferNoSchedule`.
   * In addition, the [spot interrupt handler](https://github.com/awslabs/ec2-spot-labs/tree/master/ec2-spot-eks-solution/spot-termination-handler)
   * daemon will be installed on all spot instances to handle
   * [EC2 Spot Instance Termination Notices](https://aws.amazon.com/blogs/aws/new-ec2-spot-instance-termination-notices/).
   */
  public addAutoScalingGroupCapacity(id: string, options: AutoScalingGroupCapacityOptions): autoscaling.AutoScalingGroup {
    if (options.machineImageType === MachineImageType.BOTTLEROCKET && options.bootstrapOptions !== undefined) {
      throw new Error('bootstrapOptions is not supported for Bottlerocket');
    }
    const asg = new autoscaling.AutoScalingGroup(this, id, {
      ...options,
      vpc: this.vpc,
      machineImage: options.machineImageType === MachineImageType.BOTTLEROCKET ?
        new BottleRocketImage({
          kubernetesVersion: this.version.version,
        }) :
        new EksOptimizedImage({
          nodeType: nodeTypeForInstanceType(options.instanceType),
          cpuArch: cpuArchForInstanceType(options.instanceType),
          kubernetesVersion: this.version.version,
        }),
      updateType: options.updateType,
      instanceType: options.instanceType,
    });

    this.connectAutoScalingGroupCapacity(asg, {
      mapRole: options.mapRole,
      bootstrapOptions: options.bootstrapOptions,
      bootstrapEnabled: options.bootstrapEnabled,
      machineImageType: options.machineImageType,
      spotInterruptHandler: options.spotInterruptHandler,
    });

    if (nodeTypeForInstanceType(options.instanceType) === NodeType.INFERENTIA) {
      this.addNeuronDevicePlugin();
    }

    return asg;
  }

  /**
   * Add managed nodegroup to this Amazon EKS cluster
   *
   * This method will create a new managed nodegroup and add into the capacity.
   *
   * @see https://docs.aws.amazon.com/eks/latest/userguide/managed-node-groups.html
   * @param id The ID of the nodegroup
   * @param options options for creating a new nodegroup
   */
  public addNodegroupCapacity(id: string, options?: NodegroupOptions): Nodegroup {
    return new Nodegroup(this, `Nodegroup${id}`, {
      cluster: this,
      ...options,
    });
  }

  /**
   * Lazily creates the AwsAuth resource, which manages AWS authentication mapping.
   */
  public get awsAuth() {
    if (!this._awsAuth) {
      this._awsAuth = new AwsAuth(this, 'AwsAuth', { cluster: this });
    }

    return this._awsAuth;
  }

  /**
   * If this cluster is kubectl-enabled, returns the OpenID Connect issuer url.
   * This is because the values is only be retrieved by the API and not exposed
   * by CloudFormation. If this cluster is not kubectl-enabled (i.e. uses the
   * stock `CfnCluster`), this is `undefined`.
   * @attribute
   */
  public get clusterOpenIdConnectIssuerUrl(): string {
    return this._clusterResource.attrOpenIdConnectIssuerUrl;
  }

  /**
   * If this cluster is kubectl-enabled, returns the OpenID Connect issuer.
   * This is because the values is only be retrieved by the API and not exposed
   * by CloudFormation. If this cluster is not kubectl-enabled (i.e. uses the
   * stock `CfnCluster`), this is `undefined`.
   * @attribute
   */
  public get clusterOpenIdConnectIssuer(): string {
    return this._clusterResource.attrOpenIdConnectIssuer;
  }

  /**
   * An `OpenIdConnectProvider` resource associated with this cluster, and which can be used
   * to link this cluster to AWS IAM.
   *
   * A provider will only be defined if this property is accessed (lazy initialization).
   */
  public get openIdConnectProvider() {
    if (!this._openIdConnectProvider) {
      this._openIdConnectProvider = new OpenIdConnectProvider(this, 'OpenIdConnectProvider', {
        url: this.clusterOpenIdConnectIssuerUrl,
      });
    }

    return this._openIdConnectProvider;
  }

  /**
   * Adds a Fargate profile to this cluster.
   * @see https://docs.aws.amazon.com/eks/latest/userguide/fargate-profile.html
   *
   * @param id the id of this profile
   * @param options profile options
   */
  public addFargateProfile(id: string, options: FargateProfileOptions) {
    return new FargateProfile(this, `fargate-profile-${id}`, {
      ...options,
      cluster: this,
    });
  }

  /**
   * Internal API used by `FargateProfile` to keep inventory of Fargate profiles associated with
   * this cluster, for the sake of ensuring the profiles are created sequentially.
   *
   * @returns the list of FargateProfiles attached to this cluster, including the one just attached.
   * @internal
   */
  public _attachFargateProfile(fargateProfile: FargateProfile): FargateProfile[] {
    this._fargateProfiles.push(fargateProfile);

    // add all profiles as a dependency of the "kubectl-ready" barrier because all kubectl-
    // resources can only be deployed after all fargate profiles are created.
    this._kubectlReadyBarrier.node.addDependency(fargateProfile);

    return this._fargateProfiles;
  }

  /**
   * Adds a resource scope that requires `kubectl` to this cluster and returns
   * the `KubectlProvider` which is the custom resource provider that should be
   * used as the resource provider.
   *
   * Called from `HelmResource` and `KubernetesResource`
   *
   * @param resourceScope the construct scope in which kubectl resources are defined.
   *
   * @internal
   */
  public _attachKubectlResourceScope(resourceScope: Construct): KubectlProvider {
    Node.of(resourceScope).addDependency(this._kubectlReadyBarrier);
    return this._kubectlResourceProvider;
  }

  private defineKubectlProvider() {
    const uid = '@aws-cdk/aws-eks.KubectlProvider';

    // since we can't have the provider connect to multiple networks, and we
    // wanted to avoid resource tear down, we decided for now that we will only
    // support a single EKS cluster per CFN stack.
    if (this.stack.node.tryFindChild(uid)) {
      throw new Error('Only a single EKS cluster can be defined within a CloudFormation stack');
    }

    return new KubectlProvider(this.stack, uid, { cluster: this });
  }

  private selectPrivateSubnets(): ec2.ISubnet[] {
    const privateSubnets: ec2.ISubnet[] = [];
    const vpcPrivateSubnetIds = this.vpc.privateSubnets.map(s => s.subnetId);
    const vpcPublicSubnetIds = this.vpc.publicSubnets.map(s => s.subnetId);

    for (const placement of this.vpcSubnets) {

      for (const subnet of this.vpc.selectSubnets(placement).subnets) {

        if (vpcPrivateSubnetIds.includes(subnet.subnetId)) {
          // definitely private, take it.
          privateSubnets.push(subnet);
          continue;
        }

        if (vpcPublicSubnetIds.includes(subnet.subnetId)) {
          // definitely public, skip it.
          continue;
        }

        // neither public and nor private - what is it then? this means its a subnet instance that was explicitly passed
        // in the subnet selection. since ISubnet doesn't contain information on type, we have to assume its private and let it
        // fail at deploy time :\ (its better than filtering it out and preventing a possibly successful deployment)
        privateSubnets.push(subnet);
      }

    }

    return privateSubnets;
  }

  /**
   * Installs the Neuron device plugin on the cluster if it's not
   * already added.
   */
  private addNeuronDevicePlugin() {
    if (!this._neuronDevicePlugin) {
      const fileContents = fs.readFileSync(path.join(__dirname, 'addons/neuron-device-plugin.yaml'), 'utf8');
      const sanitized = YAML.parse(fileContents);
      this._neuronDevicePlugin = this.addManifest('NeuronDevicePlugin', sanitized);
    }

    return this._neuronDevicePlugin;
  }

  /**
   * Opportunistically tag subnets with the required tags.
   *
   * If no subnets could be found (because this is an imported VPC), add a warning.
   *
   * @see https://docs.aws.amazon.com/eks/latest/userguide/network_reqs.html
   */
  private tagSubnets() {
    const tagAllSubnets = (type: string, subnets: ec2.ISubnet[], tag: string) => {
      for (const subnet of subnets) {
        // if this is not a concrete subnet, attach a construct warning
        if (!ec2.Subnet.isVpcSubnet(subnet)) {
          // message (if token): "could not auto-tag public/private subnet with tag..."
          // message (if not token): "count not auto-tag public/private subnet xxxxx with tag..."
          const subnetID = Token.isUnresolved(subnet.subnetId) || Token.isUnresolved([subnet.subnetId]) ? '' : ` ${subnet.subnetId}`;
          Annotations.of(this).addWarning(`Could not auto-tag ${type} subnet${subnetID} with "${tag}=1", please remember to do this manually`);
          continue;
        }

        Tags.of(subnet).add(tag, '1');
      }
    };

    // https://docs.aws.amazon.com/eks/latest/userguide/network_reqs.html
    tagAllSubnets('private', this.vpc.privateSubnets, 'kubernetes.io/role/internal-elb');
    tagAllSubnets('public', this.vpc.publicSubnets, 'kubernetes.io/role/elb');
  }

  /**
   * Patches the CoreDNS deployment configuration and sets the "eks.amazonaws.com/compute-type"
   * annotation to either "ec2" or "fargate". Note that if "ec2" is selected, the resource is
   * omitted/removed, since the cluster is created with the "ec2" compute type by default.
   */
  private defineCoreDnsComputeType(type: CoreDnsComputeType) {
    // ec2 is the "built in" compute type of the cluster so if this is the
    // requested type we can simply omit the resource. since the resource's
    // `restorePatch` is configured to restore the value to "ec2" this means
    // that deletion of the resource will change to "ec2" as well.
    if (type === CoreDnsComputeType.EC2) {
      return;
    }

    // this is the json patch we merge into the resource based off of:
    // https://docs.aws.amazon.com/eks/latest/userguide/fargate-getting-started.html#fargate-gs-coredns
    const renderPatch = (computeType: CoreDnsComputeType) => ({
      spec: {
        template: {
          metadata: {
            annotations: {
              'eks.amazonaws.com/compute-type': computeType,
            },
          },
        },
      },
    });

    new KubernetesPatch(this, 'CoreDnsComputeTypePatch', {
      cluster: this,
      resourceName: 'deployment/coredns',
      resourceNamespace: 'kube-system',
      applyPatch: renderPatch(CoreDnsComputeType.FARGATE),
      restorePatch: renderPatch(CoreDnsComputeType.EC2),
    });
  }
}

/**
 * Options for adding worker nodes
 */
export interface AutoScalingGroupCapacityOptions extends autoscaling.CommonAutoScalingGroupProps {
  /**
   * Instance type of the instances to start
   */
  readonly instanceType: ec2.InstanceType;

  /**
   * Will automatically update the aws-auth ConfigMap to map the IAM instance
   * role to RBAC.
   *
   * This cannot be explicitly set to `true` if the cluster has kubectl disabled.
   *
   * @default - true if the cluster has kubectl enabled (which is the default).
   */
  readonly mapRole?: boolean;

  /**
   * Configures the EC2 user-data script for instances in this autoscaling group
   * to bootstrap the node (invoke `/etc/eks/bootstrap.sh`) and associate it
   * with the EKS cluster.
   *
   * If you wish to provide a custom user data script, set this to `false` and
   * manually invoke `autoscalingGroup.addUserData()`.
   *
   * @default true
   */
  readonly bootstrapEnabled?: boolean;

  /**
   * EKS node bootstrapping options.
   *
   * @default - none
   */
  readonly bootstrapOptions?: BootstrapOptions;

  /**
   * Machine image type
   *
   * @default MachineImageType.AMAZON_LINUX_2
   */
  readonly machineImageType?: MachineImageType;

  /**
   * Installs the AWS spot instance interrupt handler on the cluster if it's not
   * already added. Only relevant if `spotPrice` is used.
   *
   * @default true
   */
  readonly spotInterruptHandler?: boolean;
}

/**
 * EKS node bootstrapping options.
 */
export interface BootstrapOptions {
  /**
   * Sets `--max-pods` for the kubelet based on the capacity of the EC2 instance.
   *
   * @default true
   */
  readonly useMaxPods?: boolean;

  /**
   * Restores the docker default bridge network.
   *
   * @default false
   */
  readonly enableDockerBridge?: boolean;

  /**
   * Number of retry attempts for AWS API call (DescribeCluster).
   *
   * @default 3
   */
  readonly awsApiRetryAttempts?: number;

  /**
   * The contents of the `/etc/docker/daemon.json` file. Useful if you want a
   * custom config differing from the default one in the EKS AMI.
   *
   * @default - none
   */
  readonly dockerConfigJson?: string;

  /**

   * Overrides the IP address to use for DNS queries within the
   * cluster.
   *
   * @default - 10.100.0.10 or 172.20.0.10 based on the IP
   * address of the primary interface.
   */
  readonly dnsClusterIp?: string;

  /**
   * Extra arguments to add to the kubelet. Useful for adding labels or taints.
   *
   * @example --node-labels foo=bar,goo=far
   * @default - none
   */
  readonly kubeletExtraArgs?: string;

  /**
   * Additional command line arguments to pass to the `/etc/eks/bootstrap.sh`
   * command.
   *
   * @see https://github.com/awslabs/amazon-eks-ami/blob/master/files/bootstrap.sh
   * @default - none
   */
  readonly additionalArgs?: string;
}

/**
 * Options for adding an AutoScalingGroup as capacity
 */
export interface AutoScalingGroupOptions {
  /**
   * Will automatically update the aws-auth ConfigMap to map the IAM instance
   * role to RBAC.
   *
   * This cannot be explicitly set to `true` if the cluster has kubectl disabled.
   *
   * @default - true if the cluster has kubectl enabled (which is the default).
   */
  readonly mapRole?: boolean;

  /**
   * Configures the EC2 user-data script for instances in this autoscaling group
   * to bootstrap the node (invoke `/etc/eks/bootstrap.sh`) and associate it
   * with the EKS cluster.
   *
   * If you wish to provide a custom user data script, set this to `false` and
   * manually invoke `autoscalingGroup.addUserData()`.
   *
   * @default true
   */
  readonly bootstrapEnabled?: boolean;

  /**
   * Allows options for node bootstrapping through EC2 user data.
   * @default - default options
   */
  readonly bootstrapOptions?: BootstrapOptions;

  /**
   * Allow options to specify different machine image type
   *
   * @default MachineImageType.AMAZON_LINUX_2
   */
  readonly machineImageType?: MachineImageType;

  /**
   * Installs the AWS spot instance interrupt handler on the cluster if it's not
   * already added. Only relevant if `spotPrice` is configured on the auto-scaling group.
   *
   * @default true
   */
  readonly spotInterruptHandler?: boolean;
}

/**
 * Import a cluster to use in another stack
 */
class ImportedCluster extends ClusterBase {
  public readonly clusterName: string;
  public readonly clusterArn: string;
  public readonly connections = new ec2.Connections();
  public readonly kubectlRole?: iam.IRole;
  public readonly kubectlLambdaRole?: iam.IRole;
  public readonly kubectlEnvironment?: { [key: string]: string; } | undefined;
  public readonly kubectlSecurityGroup?: ec2.ISecurityGroup | undefined;
  public readonly kubectlPrivateSubnets?: ec2.ISubnet[] | undefined;
  public readonly kubectlLayer?: lambda.ILayerVersion;
<<<<<<< HEAD
  public readonly kubectlProvider?: IKubectlProvider;
  public readonly onEventLayer?: lambda.ILayerVersion;
=======
>>>>>>> 284546d1
  public readonly kubectlMemory?: Size;
  public readonly clusterHandlerSecurityGroup?: ec2.ISecurityGroup | undefined;
  public readonly onEventLayer?: lambda.ILayerVersion;
  public readonly prune: boolean;

  // so that `clusterSecurityGroup` on `ICluster` can be configured without optionality, avoiding users from having
  // to null check on an instance of `Cluster`, which will always have this configured.
  private readonly _clusterSecurityGroup?: ec2.ISecurityGroup;

  constructor(scope: Construct, id: string, private readonly props: ClusterAttributes) {
    super(scope, id);

    this.clusterName = props.clusterName;
    this.clusterArn = this.stack.formatArn(clusterArnComponents(props.clusterName));
    this.kubectlRole = props.kubectlRoleArn ? iam.Role.fromRoleArn(this, 'KubectlRole', props.kubectlRoleArn) : undefined;
    this.kubectlSecurityGroup = props.kubectlSecurityGroupId ? ec2.SecurityGroup.fromSecurityGroupId(this, 'KubectlSecurityGroup', props.kubectlSecurityGroupId) : undefined;
    this.kubectlEnvironment = props.kubectlEnvironment;
    this.kubectlPrivateSubnets = props.kubectlPrivateSubnetIds ? props.kubectlPrivateSubnetIds.map((subnetid, index) => ec2.Subnet.fromSubnetId(this, `KubectlSubnet${index}`, subnetid)) : undefined;
    this.kubectlLayer = props.kubectlLayer;
<<<<<<< HEAD
    this.kubectlProvider = props.kubectlProvider;
    this.onEventLayer = props.onEventLayer;
=======
>>>>>>> 284546d1
    this.kubectlMemory = props.kubectlMemory;
    this.clusterHandlerSecurityGroup = props.clusterHandlerSecurityGroupId ? ec2.SecurityGroup.fromSecurityGroupId(this, 'ClusterHandlerSecurityGroup', props.clusterHandlerSecurityGroupId) : undefined;
    this.onEventLayer = props.onEventLayer;
    this.prune = props.prune ?? true;

    let i = 1;
    for (const sgid of props.securityGroupIds ?? []) {
      this.connections.addSecurityGroup(ec2.SecurityGroup.fromSecurityGroupId(this, `SecurityGroup${i}`, sgid));
      i++;
    }

    if (props.clusterSecurityGroupId) {
      this._clusterSecurityGroup = ec2.SecurityGroup.fromSecurityGroupId(this, 'ClusterSecurityGroup', this.clusterSecurityGroupId);
      this.connections.addSecurityGroup(this._clusterSecurityGroup);
    }
  }

  public get vpc() {
    if (!this.props.vpc) {
      throw new Error('"vpc" is not defined for this imported cluster');
    }
    return this.props.vpc;
  }

  public get clusterSecurityGroup(): ec2.ISecurityGroup {
    if (!this._clusterSecurityGroup) {
      throw new Error('"clusterSecurityGroup" is not defined for this imported cluster');
    }
    return this._clusterSecurityGroup;
  }

  public get clusterSecurityGroupId(): string {
    if (!this.props.clusterSecurityGroupId) {
      throw new Error('"clusterSecurityGroupId" is not defined for this imported cluster');
    }
    return this.props.clusterSecurityGroupId;
  }

  public get clusterEndpoint(): string {
    if (!this.props.clusterEndpoint) {
      throw new Error('"clusterEndpoint" is not defined for this imported cluster');
    }
    return this.props.clusterEndpoint;
  }

  public get clusterCertificateAuthorityData(): string {
    if (!this.props.clusterCertificateAuthorityData) {
      throw new Error('"clusterCertificateAuthorityData" is not defined for this imported cluster');
    }
    return this.props.clusterCertificateAuthorityData;
  }

  public get clusterEncryptionConfigKeyArn(): string {
    if (!this.props.clusterEncryptionConfigKeyArn) {
      throw new Error('"clusterEncryptionConfigKeyArn" is not defined for this imported cluster');
    }
    return this.props.clusterEncryptionConfigKeyArn;
  }

  public get openIdConnectProvider(): iam.IOpenIdConnectProvider {
    if (!this.props.openIdConnectProvider) {
      throw new Error('"openIdConnectProvider" is not defined for this imported cluster');
    }
    return this.props.openIdConnectProvider;
  }

  public get awsAuth(): AwsAuth {
    throw new Error('"awsAuth" is not supported on imported clusters');
  }
}

/**
 * Properties for EksOptimizedImage
 */
export interface EksOptimizedImageProps {
  /**
   * What instance type to retrieve the image for (standard or GPU-optimized)
   *
   * @default NodeType.STANDARD
   */
  readonly nodeType?: NodeType;

  /**
   * What cpu architecture to retrieve the image for (arm64 or x86_64)
   *
   * @default CpuArch.X86_64
   */
  readonly cpuArch?: CpuArch;

  /**
   * The Kubernetes version to use
   *
   * @default - The latest version
   */
  readonly kubernetesVersion?: string;
}

/**
 * Construct an Amazon Linux 2 image from the latest EKS Optimized AMI published in SSM
 */
export class EksOptimizedImage implements ec2.IMachineImage {
  private readonly nodeType?: NodeType;
  private readonly cpuArch?: CpuArch;
  private readonly kubernetesVersion?: string;
  private readonly amiParameterName: string;

  /**
   * Constructs a new instance of the EcsOptimizedAmi class.
   */
  public constructor(props: EksOptimizedImageProps = {}) {
    this.nodeType = props.nodeType ?? NodeType.STANDARD;
    this.cpuArch = props.cpuArch ?? CpuArch.X86_64;
    this.kubernetesVersion = props.kubernetesVersion ?? LATEST_KUBERNETES_VERSION;

    // set the SSM parameter name
    this.amiParameterName = `/aws/service/eks/optimized-ami/${this.kubernetesVersion}/`
      + (this.nodeType === NodeType.STANDARD ? this.cpuArch === CpuArch.X86_64 ?
        'amazon-linux-2/' : 'amazon-linux-2-arm64/' : '')
      + (this.nodeType === NodeType.GPU ? 'amazon-linux-2-gpu/' : '')
      + (this.nodeType === NodeType.INFERENTIA ? 'amazon-linux-2-gpu/' : '')
      + 'recommended/image_id';
  }

  /**
   * Return the correct image
   */
  public getImage(scope: CoreConstruct): ec2.MachineImageConfig {
    const ami = ssm.StringParameter.valueForStringParameter(scope, this.amiParameterName);
    return {
      imageId: ami,
      osType: ec2.OperatingSystemType.LINUX,
      userData: ec2.UserData.forLinux(),
    };
  }
}

// MAINTAINERS: use ./scripts/kube_bump.sh to update LATEST_KUBERNETES_VERSION
const LATEST_KUBERNETES_VERSION = '1.14';

/**
 * Whether the worker nodes should support GPU or just standard instances
 */
export enum NodeType {
  /**
   * Standard instances
   */
  STANDARD = 'Standard',

  /**
   * GPU instances
   */
  GPU = 'GPU',

  /**
   * Inferentia instances
   */
  INFERENTIA = 'INFERENTIA',
}

/**
 * CPU architecture
 */
export enum CpuArch {
  /**
   * arm64 CPU type
   */
  ARM_64 = 'arm64',

  /**
   * x86_64 CPU type
   */
  X86_64 = 'x86_64',
}

/**
 * The type of compute resources to use for CoreDNS.
 */
export enum CoreDnsComputeType {
  /**
   * Deploy CoreDNS on EC2 instances.
   */
  EC2 = 'ec2',

  /**
   * Deploy CoreDNS on Fargate-managed instances.
   */
  FARGATE = 'fargate'
}

/**
 * The default capacity type for the cluster
 */
export enum DefaultCapacityType {
  /**
   * managed node group
   */
  NODEGROUP,
  /**
   * EC2 autoscaling group
   */
  EC2
}

/**
 * The machine image type
 */
export enum MachineImageType {
  /**
   * Amazon EKS-optimized Linux AMI
   */
  AMAZON_LINUX_2,
  /**
   * Bottlerocket AMI
   */
  BOTTLEROCKET
}

function nodeTypeForInstanceType(instanceType: ec2.InstanceType) {
  return INSTANCE_TYPES.gpu.includes(instanceType.toString().substring(0, 2)) ? NodeType.GPU :
    INSTANCE_TYPES.inferentia.includes(instanceType.toString().substring(0, 4)) ? NodeType.INFERENTIA :
      NodeType.STANDARD;
}

function cpuArchForInstanceType(instanceType: ec2.InstanceType) {
  return INSTANCE_TYPES.graviton2.includes(instanceType.toString().substring(0, 3)) ? CpuArch.ARM_64 :
    INSTANCE_TYPES.graviton.includes(instanceType.toString().substring(0, 2)) ? CpuArch.ARM_64 :
      CpuArch.X86_64;
}

function flatten<A>(xss: A[][]): A[] {
  return Array.prototype.concat.call([], ...xss);
}<|MERGE_RESOLUTION|>--- conflicted
+++ resolved
@@ -1929,14 +1929,10 @@
   public readonly kubectlSecurityGroup?: ec2.ISecurityGroup | undefined;
   public readonly kubectlPrivateSubnets?: ec2.ISubnet[] | undefined;
   public readonly kubectlLayer?: lambda.ILayerVersion;
-<<<<<<< HEAD
   public readonly kubectlProvider?: IKubectlProvider;
   public readonly onEventLayer?: lambda.ILayerVersion;
-=======
->>>>>>> 284546d1
   public readonly kubectlMemory?: Size;
   public readonly clusterHandlerSecurityGroup?: ec2.ISecurityGroup | undefined;
-  public readonly onEventLayer?: lambda.ILayerVersion;
   public readonly prune: boolean;
 
   // so that `clusterSecurityGroup` on `ICluster` can be configured without optionality, avoiding users from having
@@ -1953,13 +1949,9 @@
     this.kubectlEnvironment = props.kubectlEnvironment;
     this.kubectlPrivateSubnets = props.kubectlPrivateSubnetIds ? props.kubectlPrivateSubnetIds.map((subnetid, index) => ec2.Subnet.fromSubnetId(this, `KubectlSubnet${index}`, subnetid)) : undefined;
     this.kubectlLayer = props.kubectlLayer;
-<<<<<<< HEAD
-    this.kubectlProvider = props.kubectlProvider;
-    this.onEventLayer = props.onEventLayer;
-=======
->>>>>>> 284546d1
     this.kubectlMemory = props.kubectlMemory;
     this.clusterHandlerSecurityGroup = props.clusterHandlerSecurityGroupId ? ec2.SecurityGroup.fromSecurityGroupId(this, 'ClusterHandlerSecurityGroup', props.clusterHandlerSecurityGroupId) : undefined;
+    this.kubectlProvider = props.kubectlProvider;
     this.onEventLayer = props.onEventLayer;
     this.prune = props.prune ?? true;
 
