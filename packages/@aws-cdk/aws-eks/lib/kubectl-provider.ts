--- conflicted
+++ resolved
@@ -4,11 +4,7 @@
 import { Construct, Duration, Stack, NestedStack } from '@aws-cdk/core';
 import * as cr from '@aws-cdk/custom-resources';
 import { ICluster, Cluster } from './cluster';
-<<<<<<< HEAD
 import { KubectlLayer, KubectlLayerProps } from './kubectl-layer';
-=======
-import { KubectlLayer } from './kubectl-layer';
->>>>>>> 44394816
 
 export interface KubectlProviderProps {
   /**
@@ -18,14 +14,8 @@
 }
 
 export class KubectlProvider extends NestedStack {
-<<<<<<< HEAD
 
   public static getOrCreate(scope: Construct, cluster: ICluster) {
-
-=======
-  public static getOrCreate(scope: Construct, cluster: ICluster) {
-
->>>>>>> 44394816
     // if this is an "owned" cluster, it has a provider associated with it
     if (cluster instanceof Cluster) {
       return cluster._attachKubectlResourceScope(scope);
@@ -71,11 +61,8 @@
       throw new Error('"kubectlSecurityGroup" is required if "kubectlSubnets" is specified');
     }
 
-<<<<<<< HEAD
     const layer = cluster.kubectlLayer ?? getOrCreateKubectlLayer(this);
 
-=======
->>>>>>> 44394816
     const handler = new lambda.Function(this, 'Handler', {
       code: lambda.Code.fromAsset(path.join(__dirname, 'kubectl-handler')),
       runtime: lambda.Runtime.PYTHON_3_7,
@@ -98,7 +85,6 @@
       actions: ['eks:DescribeCluster'],
       resources: [cluster.clusterArn],
     }));
-<<<<<<< HEAD
 
     // allow this handler to assume the kubectl role
     cluster.kubectlRole.grant(this.handlerRole, 'sts:AssumeRole');
@@ -127,18 +113,4 @@
   }
 
   return new KubectlLayer(stack, id, props);
-}
-=======
-
-    // allow this handler to assume the kubectl role
-    cluster.kubectlRole.grant(this.handlerRole, 'sts:AssumeRole');
-
-    const provider = new cr.Provider(this, 'Provider', {
-      onEventHandler: handler,
-    });
-
-    this.serviceToken = provider.serviceToken;
-    this.roleArn = cluster.kubectlRole.roleArn;
-  }
-}
->>>>>>> 44394816
+}