import * as path from 'path';
import * as iam from '@aws-cdk/aws-iam';
import * as kms from '@aws-cdk/aws-kms';
import * as lambda from '@aws-cdk/aws-lambda';
import { Duration, Stack, NestedStack, Names, IConstruct } from '@aws-cdk/core';
import * as cr from '@aws-cdk/custom-resources';
import { AwsCliLayer } from '@aws-cdk/lambda-layer-awscli';
import { KubectlLayer } from '@aws-cdk/lambda-layer-kubectl';
import { Construct } from 'constructs';
import { ICluster, Cluster } from './cluster';

// v2 - keep this import as a separate section to reduce merge conflict when forward merging with the v2 branch.
// eslint-disable-next-line
import { Construct as CoreConstruct } from '@aws-cdk/core';

/**
 * Kubectl Provider Properties
 */
export interface KubectlProviderProps {
  /**
   * The cluster to control.
   */
  readonly cluster: ICluster;
}

/**
 * Kubectl Provider Attributes
 */
export interface KubectlProviderAttributes {
  /**
   * The kubectl provider lambda arn
   */
  readonly functionArn: string;

  /**
   * The IAM role to assume in order to perform kubectl operations against this cluster.
   */
  readonly kubectlRoleArn: string;

  /**
   * The IAM execution role of the handler. This role must be able to assume kubectlRoleArn
   */
  readonly handlerRole: iam.IRole;
}

/**
 * Imported KubectlProvider that can be used in place of the default one created by CDK
 */
export interface IKubectlProvider extends IConstruct {
  /**
   * The custom resource provider's service token.
   */
  readonly serviceToken: string;

  /**
   * The IAM role to assume in order to perform kubectl operations against this cluster.
   */
  readonly roleArn: string;

  /**
   * The IAM execution role of the handler.
   */
  readonly handlerRole: iam.IRole;
}

/**
 * Implementation of Kubectl Lambda
 */
export class KubectlProvider extends NestedStack implements IKubectlProvider {

  /**
   * Take existing provider or create new based on cluster
   *
   * @param scope Construct
   * @param cluster k8s cluster
   */
  public static getOrCreate(scope: Construct, cluster: ICluster) {
    // if this is an "owned" cluster, it has a provider associated with it
    if (cluster instanceof Cluster) {
      return cluster._attachKubectlResourceScope(scope);
    }

    // if this is an imported cluster, it maybe has a predefined kubectl provider?
    if (cluster.kubectlProvider) {
      return cluster.kubectlProvider;
    }

    // if this is an imported cluster and there is no kubectl provider defined, we need to provision a custom resource provider in this stack
    // we will define one per stack for each cluster based on the cluster uniqueid
    const uid = `${Names.nodeUniqueId(cluster.node)}-KubectlProvider`;
    const stack = Stack.of(scope);
    let provider = stack.node.tryFindChild(uid) as KubectlProvider;
    if (!provider) {
      provider = new KubectlProvider(stack, uid, { cluster });
    }

    return provider;
  }

  /**
   * Import an existing provider
   *
   * @param scope Construct
   * @param id an id of resource
   * @param attrs attributes for the provider
   */
  public static fromKubectlProviderAttributes(scope: Construct, id: string, attrs: KubectlProviderAttributes): IKubectlProvider {
    return new ImportedKubectlProvider(scope, id, attrs);
  }

  /**
   * The custom resource provider's service token.
   */
  public readonly serviceToken: string;

  /**
   * The IAM role to assume in order to perform kubectl operations against this cluster.
   */
  public readonly roleArn: string;

  /**
   * The IAM execution role of the handler.
   */
  public readonly handlerRole: iam.IRole;

  public constructor(scope: Construct, id: string, props: KubectlProviderProps) {
    super(scope as CoreConstruct, id);

    const cluster = props.cluster;

    if (!cluster.kubectlRole) {
      throw new Error('"kubectlRole" is not defined, cannot issue kubectl commands against this cluster');
    }

    if (cluster.kubectlPrivateSubnets && !cluster.kubectlSecurityGroup) {
      throw new Error('"kubectlSecurityGroup" is required if "kubectlSubnets" is specified');
    }

    const memorySize = cluster.kubectlMemory ? cluster.kubectlMemory.toMebibytes() : 1024;

    const environmentEncryption = cluster.clusterEncryptionConfigKeyArn ? kms.Key.fromKeyArn(this, 'EnvironmentKey', cluster.clusterEncryptionConfigKeyArn) : undefined;

    const handler = new lambda.Function(this, 'Handler', {
      code: lambda.Code.fromAsset(path.join(__dirname, 'kubectl-handler')),
      runtime: lambda.Runtime.PYTHON_3_7,
      handler: 'index.handler',
      timeout: Duration.minutes(15),
      description: 'onEvent handler for EKS kubectl resource provider',
      memorySize,
      environment: cluster.kubectlEnvironment,
<<<<<<< HEAD
      environmentEncryption,
=======
      role: cluster.kubectlLambdaRole ? cluster.kubectlLambdaRole : undefined,
>>>>>>> c7c51deb

      // defined only when using private access
      vpc: cluster.kubectlPrivateSubnets ? cluster.vpc : undefined,
      securityGroups: cluster.kubectlSecurityGroup ? [cluster.kubectlSecurityGroup] : undefined,
      vpcSubnets: cluster.kubectlPrivateSubnets ? { subnets: cluster.kubectlPrivateSubnets } : undefined,
    });

    // allow user to customize the layer
    if (!props.cluster.kubectlLayer) {
      handler.addLayers(new AwsCliLayer(this, 'AwsCliLayer'));
      handler.addLayers(new KubectlLayer(this, 'KubectlLayer'));
    } else {
      handler.addLayers(props.cluster.kubectlLayer);
    }

    this.handlerRole = handler.role!;

    this.handlerRole.addToPrincipalPolicy(new iam.PolicyStatement({
      actions: ['eks:DescribeCluster'],
      resources: [cluster.clusterArn],
    }));

    // allow this handler to assume the kubectl role
    cluster.kubectlRole.grant(this.handlerRole, 'sts:AssumeRole');

    const provider = new cr.Provider(this, 'Provider', {
      onEventHandler: handler,
      vpc: cluster.kubectlPrivateSubnets ? cluster.vpc : undefined,
      vpcSubnets: cluster.kubectlPrivateSubnets ? { subnets: cluster.kubectlPrivateSubnets } : undefined,
      securityGroups: cluster.kubectlSecurityGroup ? [cluster.kubectlSecurityGroup] : undefined,
    });

    this.serviceToken = provider.serviceToken;
    this.roleArn = cluster.kubectlRole.roleArn;
  }

}

class ImportedKubectlProvider extends CoreConstruct implements IKubectlProvider {

  /**
   * The custom resource provider's service token.
   */
  public readonly serviceToken: string;

  /**
   * The IAM role to assume in order to perform kubectl operations against this cluster.
   */
  public readonly roleArn: string;

  /**
   * The IAM execution role of the handler.
   */
  public readonly handlerRole: iam.IRole;

  constructor(scope: Construct, id: string, props: KubectlProviderAttributes) {
    super(scope, id);

    this.serviceToken = props.functionArn;
    this.roleArn = props.kubectlRoleArn;
    this.handlerRole = props.handlerRole;
  }
}<|MERGE_RESOLUTION|>--- conflicted
+++ resolved
@@ -148,11 +148,8 @@
       description: 'onEvent handler for EKS kubectl resource provider',
       memorySize,
       environment: cluster.kubectlEnvironment,
-<<<<<<< HEAD
       environmentEncryption,
-=======
       role: cluster.kubectlLambdaRole ? cluster.kubectlLambdaRole : undefined,
->>>>>>> c7c51deb
 
       // defined only when using private access
       vpc: cluster.kubectlPrivateSubnets ? cluster.vpc : undefined,
