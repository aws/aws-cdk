--- conflicted
+++ resolved
@@ -4,11 +4,7 @@
 // eslint-disable-next-line import/no-extraneous-dependencies
 import * as aws from 'aws-sdk';
 
-<<<<<<< HEAD
-const MAX_CLUSTER_NAME_LEN = 63;
-=======
 const MAX_CLUSTER_NAME_LEN = 100;
->>>>>>> 42234033
 
 export class ClusterResourceHandler {
 
@@ -229,10 +225,6 @@
   }
 
   private generateClusterName() {
-<<<<<<< HEAD
-    // max length is 63 characters
-=======
->>>>>>> 42234033
     const suffix = this.requestId.replace(/-/g, ''); // 32 chars
     const prefix = this.logicalResourceId.substr(0, MAX_CLUSTER_NAME_LEN - suffix.length - 1);
     return `${prefix}-${suffix}`;
