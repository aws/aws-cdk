--- conflicted
+++ resolved
@@ -264,89 +264,6 @@
 To disable bootstrapping altogether (i.e. to fully customize user-data), set `bootstrapEnabled` to `false` when you add
 the capacity.
 
-<<<<<<< HEAD
-### Masters Role
-
-The Amazon EKS construct library allows you to specify an IAM role that will be
-granted `system:masters` privileges on your cluster.
-
-Without specifying a `mastersRole`, you will not be able to interact manually
-with the cluster.
-
-The following example defines an IAM role that can be assumed by all users
-in the account and shows how to use the `mastersRole` property to map this
-role to the Kubernetes `system:masters` group:
-
-```ts
-// first define the role
-const clusterAdmin = new iam.Role(this, 'AdminRole', {
-  assumedBy: new iam.AccountRootPrincipal()
-});
-
-// now define the cluster and map role to "masters" RBAC group
-new eks.Cluster(this, 'Cluster', {
-  mastersRole: clusterAdmin,
-  version: eks.KubernetesVersion.V1_16,
-});
-```
-
-When you `cdk deploy` this CDK app, you will notice that an output will be printed
-with the `update-kubeconfig` command.
-
-Something like this:
-
-```
-Outputs:
-eks-integ-defaults.ClusterConfigCommand43AAE40F = aws eks update-kubeconfig --name cluster-ba7c166b-c4f3-421c-bf8a-6812e4036a33 --role-arn arn:aws:iam::112233445566:role/eks-integ-defaults-Role1ABCC5F0-1EFK2W5ZJD98Y
-```
-
-Copy & paste the "`aws eks update-kubeconfig ...`" command to your shell in
-order to connect to your EKS cluster with the "masters" role.
-
-Now, given [AWS CLI](https://aws.amazon.com/cli/) is configured to use AWS
-credentials for a user that is trusted by the masters role, you should be able
-to interact with your cluster through `kubectl` (the above example will trust
-all users in the account).
-
-For example:
-
-```console
-$ aws eks update-kubeconfig --name cluster-ba7c166b-c4f3-421c-bf8a-6812e4036a33 --role-arn arn:aws:iam::112233445566:role/eks-integ-defaults-Role1ABCC5F0-1EFK2W5ZJD98Y
-Added new context arn:aws:eks:eu-west-2:112233445566:cluster/cluster-ba7c166b-c4f3-421c-bf8a-6812e4036a33 to /Users/boom/.kube/config
-
-$ kubectl get nodes # list all nodes
-NAME                                         STATUS   ROLES    AGE   VERSION
-ip-10-0-147-66.eu-west-2.compute.internal    Ready    <none>   21m   v1.13.7-eks-c57ff8
-ip-10-0-169-151.eu-west-2.compute.internal   Ready    <none>   21m   v1.13.7-eks-c57ff8
-
-$ kubectl get all -n kube-system
-NAME                           READY   STATUS    RESTARTS   AGE
-pod/aws-node-fpmwv             1/1     Running   0          21m
-pod/aws-node-m9htf             1/1     Running   0          21m
-pod/coredns-5cb4fb54c7-q222j   1/1     Running   0          23m
-pod/coredns-5cb4fb54c7-v9nxx   1/1     Running   0          23m
-pod/kube-proxy-d4jrh           1/1     Running   0          21m
-pod/kube-proxy-q7hh7           1/1     Running   0          21m
-
-NAME               TYPE        CLUSTER-IP    EXTERNAL-IP   PORT(S)         AGE
-service/kube-dns   ClusterIP   172.20.0.10   <none>        53/UDP,53/TCP   23m
-
-NAME                        DESIRED   CURRENT   READY   UP-TO-DATE   AVAILABLE   NODE SELECTOR   AGE
-daemonset.apps/aws-node     2         2         2       2            2           <none>          23m
-daemonset.apps/kube-proxy   2         2         2       2            2           <none>          23m
-
-NAME                      READY   UP-TO-DATE   AVAILABLE   AGE
-deployment.apps/coredns   2/2     2            2           23m
-
-NAME                                 DESIRED   CURRENT   READY   AGE
-replicaset.apps/coredns-5cb4fb54c7   2         2         2       23m
-```
-
-For your convenience, an AWS CloudFormation output will automatically be
-included in your template and will be printed when running `cdk deploy`.
-
-=======
->>>>>>> b80c2718
 ### Kubernetes Resources
 
 The `KubernetesResource` construct or `cluster.addResource` method can be used
