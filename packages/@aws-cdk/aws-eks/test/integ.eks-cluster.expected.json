{
  "Resources": {
    "AdminRole38563C57": {
      "Type": "AWS::IAM::Role",
      "Properties": {
        "AssumeRolePolicyDocument": {
          "Statement": [
            {
              "Action": "sts:AssumeRole",
              "Effect": "Allow",
              "Principal": {
                "AWS": {
                  "Fn::Join": [
                    "",
                    [
                      "arn:",
                      {
                        "Ref": "AWS::Partition"
                      },
                      ":iam::12345678:root"
                    ]
                  ]
                }
              }
            }
          ],
          "Version": "2012-10-17"
        }
      }
    },
    "SecretsKey317DCF94": {
      "Type": "AWS::KMS::Key",
      "Properties": {
        "KeyPolicy": {
          "Statement": [
            {
              "Action": [
                "kms:Create*",
                "kms:Describe*",
                "kms:Enable*",
                "kms:List*",
                "kms:Put*",
                "kms:Update*",
                "kms:Revoke*",
                "kms:Disable*",
                "kms:Get*",
                "kms:Delete*",
                "kms:ScheduleKeyDeletion",
                "kms:CancelKeyDeletion",
                "kms:GenerateDataKey",
                "kms:TagResource",
                "kms:UntagResource"
              ],
              "Effect": "Allow",
              "Principal": {
                "AWS": {
                  "Fn::Join": [
                    "",
                    [
                      "arn:",
                      {
                        "Ref": "AWS::Partition"
                      },
                      ":iam::12345678:root"
                    ]
                  ]
                }
              },
              "Resource": "*"
            }
          ],
          "Version": "2012-10-17"
        }
      },
      "UpdateReplacePolicy": "Retain",
      "DeletionPolicy": "Retain"
    },
    "Vpc8378EB38": {
      "Type": "AWS::EC2::VPC",
      "Properties": {
        "CidrBlock": "10.0.0.0/16",
        "EnableDnsHostnames": true,
        "EnableDnsSupport": true,
        "InstanceTenancy": "default",
        "Tags": [
          {
            "Key": "Name",
            "Value": "aws-cdk-eks-cluster-test/Vpc"
          }
        ]
      }
    },
    "VpcPublicSubnet1Subnet5C2D37C4": {
      "Type": "AWS::EC2::Subnet",
      "Properties": {
        "CidrBlock": "10.0.0.0/19",
        "VpcId": {
          "Ref": "Vpc8378EB38"
        },
        "AvailabilityZone": "test-region-1a",
        "MapPublicIpOnLaunch": true,
        "Tags": [
          {
            "Key": "aws-cdk:subnet-name",
            "Value": "Public"
          },
          {
            "Key": "aws-cdk:subnet-type",
            "Value": "Public"
          },
          {
            "Key": "kubernetes.io/role/elb",
            "Value": "1"
          },
          {
            "Key": "Name",
            "Value": "aws-cdk-eks-cluster-test/Vpc/PublicSubnet1"
          }
        ]
      }
    },
    "VpcPublicSubnet1RouteTable6C95E38E": {
      "Type": "AWS::EC2::RouteTable",
      "Properties": {
        "VpcId": {
          "Ref": "Vpc8378EB38"
        },
        "Tags": [
          {
            "Key": "kubernetes.io/role/elb",
            "Value": "1"
          },
          {
            "Key": "Name",
            "Value": "aws-cdk-eks-cluster-test/Vpc/PublicSubnet1"
          }
        ]
      }
    },
    "VpcPublicSubnet1RouteTableAssociation97140677": {
      "Type": "AWS::EC2::SubnetRouteTableAssociation",
      "Properties": {
        "RouteTableId": {
          "Ref": "VpcPublicSubnet1RouteTable6C95E38E"
        },
        "SubnetId": {
          "Ref": "VpcPublicSubnet1Subnet5C2D37C4"
        }
      }
    },
    "VpcPublicSubnet1DefaultRoute3DA9E72A": {
      "Type": "AWS::EC2::Route",
      "Properties": {
        "RouteTableId": {
          "Ref": "VpcPublicSubnet1RouteTable6C95E38E"
        },
        "DestinationCidrBlock": "0.0.0.0/0",
        "GatewayId": {
          "Ref": "VpcIGWD7BA715C"
        }
      },
      "DependsOn": [
        "VpcVPCGWBF912B6E"
      ]
    },
    "VpcPublicSubnet1EIPD7E02669": {
      "Type": "AWS::EC2::EIP",
      "Properties": {
        "Domain": "vpc",
        "Tags": [
          {
            "Key": "kubernetes.io/role/elb",
            "Value": "1"
          },
          {
            "Key": "Name",
            "Value": "aws-cdk-eks-cluster-test/Vpc/PublicSubnet1"
          }
        ]
      }
    },
    "VpcPublicSubnet1NATGateway4D7517AA": {
      "Type": "AWS::EC2::NatGateway",
      "Properties": {
        "AllocationId": {
          "Fn::GetAtt": [
            "VpcPublicSubnet1EIPD7E02669",
            "AllocationId"
          ]
        },
        "SubnetId": {
          "Ref": "VpcPublicSubnet1Subnet5C2D37C4"
        },
        "Tags": [
          {
            "Key": "kubernetes.io/role/elb",
            "Value": "1"
          },
          {
            "Key": "Name",
            "Value": "aws-cdk-eks-cluster-test/Vpc/PublicSubnet1"
          }
        ]
      }
    },
    "VpcPublicSubnet2Subnet691E08A3": {
      "Type": "AWS::EC2::Subnet",
      "Properties": {
        "CidrBlock": "10.0.32.0/19",
        "VpcId": {
          "Ref": "Vpc8378EB38"
        },
        "AvailabilityZone": "test-region-1b",
        "MapPublicIpOnLaunch": true,
        "Tags": [
          {
            "Key": "aws-cdk:subnet-name",
            "Value": "Public"
          },
          {
            "Key": "aws-cdk:subnet-type",
            "Value": "Public"
          },
          {
            "Key": "kubernetes.io/role/elb",
            "Value": "1"
          },
          {
            "Key": "Name",
            "Value": "aws-cdk-eks-cluster-test/Vpc/PublicSubnet2"
          }
        ]
      }
    },
    "VpcPublicSubnet2RouteTable94F7E489": {
      "Type": "AWS::EC2::RouteTable",
      "Properties": {
        "VpcId": {
          "Ref": "Vpc8378EB38"
        },
        "Tags": [
          {
            "Key": "kubernetes.io/role/elb",
            "Value": "1"
          },
          {
            "Key": "Name",
            "Value": "aws-cdk-eks-cluster-test/Vpc/PublicSubnet2"
          }
        ]
      }
    },
    "VpcPublicSubnet2RouteTableAssociationDD5762D8": {
      "Type": "AWS::EC2::SubnetRouteTableAssociation",
      "Properties": {
        "RouteTableId": {
          "Ref": "VpcPublicSubnet2RouteTable94F7E489"
        },
        "SubnetId": {
          "Ref": "VpcPublicSubnet2Subnet691E08A3"
        }
      }
    },
    "VpcPublicSubnet2DefaultRoute97F91067": {
      "Type": "AWS::EC2::Route",
      "Properties": {
        "RouteTableId": {
          "Ref": "VpcPublicSubnet2RouteTable94F7E489"
        },
        "DestinationCidrBlock": "0.0.0.0/0",
        "GatewayId": {
          "Ref": "VpcIGWD7BA715C"
        }
      },
      "DependsOn": [
        "VpcVPCGWBF912B6E"
      ]
    },
    "VpcPublicSubnet3SubnetBE12F0B6": {
      "Type": "AWS::EC2::Subnet",
      "Properties": {
        "CidrBlock": "10.0.64.0/19",
        "VpcId": {
          "Ref": "Vpc8378EB38"
        },
        "AvailabilityZone": "test-region-1c",
        "MapPublicIpOnLaunch": true,
        "Tags": [
          {
            "Key": "aws-cdk:subnet-name",
            "Value": "Public"
          },
          {
            "Key": "aws-cdk:subnet-type",
            "Value": "Public"
          },
          {
            "Key": "kubernetes.io/role/elb",
            "Value": "1"
          },
          {
            "Key": "Name",
            "Value": "aws-cdk-eks-cluster-test/Vpc/PublicSubnet3"
          }
        ]
      }
    },
    "VpcPublicSubnet3RouteTable93458DBB": {
      "Type": "AWS::EC2::RouteTable",
      "Properties": {
        "VpcId": {
          "Ref": "Vpc8378EB38"
        },
        "Tags": [
          {
            "Key": "kubernetes.io/role/elb",
            "Value": "1"
          },
          {
            "Key": "Name",
            "Value": "aws-cdk-eks-cluster-test/Vpc/PublicSubnet3"
          }
        ]
      }
    },
    "VpcPublicSubnet3RouteTableAssociation1F1EDF02": {
      "Type": "AWS::EC2::SubnetRouteTableAssociation",
      "Properties": {
        "RouteTableId": {
          "Ref": "VpcPublicSubnet3RouteTable93458DBB"
        },
        "SubnetId": {
          "Ref": "VpcPublicSubnet3SubnetBE12F0B6"
        }
      }
    },
    "VpcPublicSubnet3DefaultRoute4697774F": {
      "Type": "AWS::EC2::Route",
      "Properties": {
        "RouteTableId": {
          "Ref": "VpcPublicSubnet3RouteTable93458DBB"
        },
        "DestinationCidrBlock": "0.0.0.0/0",
        "GatewayId": {
          "Ref": "VpcIGWD7BA715C"
        }
      },
      "DependsOn": [
        "VpcVPCGWBF912B6E"
      ]
    },
    "VpcPrivateSubnet1Subnet536B997A": {
      "Type": "AWS::EC2::Subnet",
      "Properties": {
        "CidrBlock": "10.0.96.0/19",
        "VpcId": {
          "Ref": "Vpc8378EB38"
        },
        "AvailabilityZone": "test-region-1a",
        "MapPublicIpOnLaunch": false,
        "Tags": [
          {
            "Key": "aws-cdk:subnet-name",
            "Value": "Private"
          },
          {
            "Key": "aws-cdk:subnet-type",
            "Value": "Private"
          },
          {
            "Key": "kubernetes.io/role/internal-elb",
            "Value": "1"
          },
          {
            "Key": "Name",
            "Value": "aws-cdk-eks-cluster-test/Vpc/PrivateSubnet1"
          }
        ]
      }
    },
    "VpcPrivateSubnet1RouteTableB2C5B500": {
      "Type": "AWS::EC2::RouteTable",
      "Properties": {
        "VpcId": {
          "Ref": "Vpc8378EB38"
        },
        "Tags": [
          {
            "Key": "kubernetes.io/role/internal-elb",
            "Value": "1"
          },
          {
            "Key": "Name",
            "Value": "aws-cdk-eks-cluster-test/Vpc/PrivateSubnet1"
          }
        ]
      }
    },
    "VpcPrivateSubnet1RouteTableAssociation70C59FA6": {
      "Type": "AWS::EC2::SubnetRouteTableAssociation",
      "Properties": {
        "RouteTableId": {
          "Ref": "VpcPrivateSubnet1RouteTableB2C5B500"
        },
        "SubnetId": {
          "Ref": "VpcPrivateSubnet1Subnet536B997A"
        }
      }
    },
    "VpcPrivateSubnet1DefaultRouteBE02A9ED": {
      "Type": "AWS::EC2::Route",
      "Properties": {
        "RouteTableId": {
          "Ref": "VpcPrivateSubnet1RouteTableB2C5B500"
        },
        "DestinationCidrBlock": "0.0.0.0/0",
        "NatGatewayId": {
          "Ref": "VpcPublicSubnet1NATGateway4D7517AA"
        }
      }
    },
    "VpcPrivateSubnet2Subnet3788AAA1": {
      "Type": "AWS::EC2::Subnet",
      "Properties": {
        "CidrBlock": "10.0.128.0/19",
        "VpcId": {
          "Ref": "Vpc8378EB38"
        },
        "AvailabilityZone": "test-region-1b",
        "MapPublicIpOnLaunch": false,
        "Tags": [
          {
            "Key": "aws-cdk:subnet-name",
            "Value": "Private"
          },
          {
            "Key": "aws-cdk:subnet-type",
            "Value": "Private"
          },
          {
            "Key": "kubernetes.io/role/internal-elb",
            "Value": "1"
          },
          {
            "Key": "Name",
            "Value": "aws-cdk-eks-cluster-test/Vpc/PrivateSubnet2"
          }
        ]
      }
    },
    "VpcPrivateSubnet2RouteTableA678073B": {
      "Type": "AWS::EC2::RouteTable",
      "Properties": {
        "VpcId": {
          "Ref": "Vpc8378EB38"
        },
        "Tags": [
          {
            "Key": "kubernetes.io/role/internal-elb",
            "Value": "1"
          },
          {
            "Key": "Name",
            "Value": "aws-cdk-eks-cluster-test/Vpc/PrivateSubnet2"
          }
        ]
      }
    },
    "VpcPrivateSubnet2RouteTableAssociationA89CAD56": {
      "Type": "AWS::EC2::SubnetRouteTableAssociation",
      "Properties": {
        "RouteTableId": {
          "Ref": "VpcPrivateSubnet2RouteTableA678073B"
        },
        "SubnetId": {
          "Ref": "VpcPrivateSubnet2Subnet3788AAA1"
        }
      }
    },
    "VpcPrivateSubnet2DefaultRoute060D2087": {
      "Type": "AWS::EC2::Route",
      "Properties": {
        "RouteTableId": {
          "Ref": "VpcPrivateSubnet2RouteTableA678073B"
        },
        "DestinationCidrBlock": "0.0.0.0/0",
        "NatGatewayId": {
          "Ref": "VpcPublicSubnet1NATGateway4D7517AA"
        }
      }
    },
    "VpcPrivateSubnet3SubnetF258B56E": {
      "Type": "AWS::EC2::Subnet",
      "Properties": {
        "CidrBlock": "10.0.160.0/19",
        "VpcId": {
          "Ref": "Vpc8378EB38"
        },
        "AvailabilityZone": "test-region-1c",
        "MapPublicIpOnLaunch": false,
        "Tags": [
          {
            "Key": "aws-cdk:subnet-name",
            "Value": "Private"
          },
          {
            "Key": "aws-cdk:subnet-type",
            "Value": "Private"
          },
          {
            "Key": "kubernetes.io/role/internal-elb",
            "Value": "1"
          },
          {
            "Key": "Name",
            "Value": "aws-cdk-eks-cluster-test/Vpc/PrivateSubnet3"
          }
        ]
      }
    },
    "VpcPrivateSubnet3RouteTableD98824C7": {
      "Type": "AWS::EC2::RouteTable",
      "Properties": {
        "VpcId": {
          "Ref": "Vpc8378EB38"
        },
        "Tags": [
          {
            "Key": "kubernetes.io/role/internal-elb",
            "Value": "1"
          },
          {
            "Key": "Name",
            "Value": "aws-cdk-eks-cluster-test/Vpc/PrivateSubnet3"
          }
        ]
      }
    },
    "VpcPrivateSubnet3RouteTableAssociation16BDDC43": {
      "Type": "AWS::EC2::SubnetRouteTableAssociation",
      "Properties": {
        "RouteTableId": {
          "Ref": "VpcPrivateSubnet3RouteTableD98824C7"
        },
        "SubnetId": {
          "Ref": "VpcPrivateSubnet3SubnetF258B56E"
        }
      }
    },
    "VpcPrivateSubnet3DefaultRoute94B74F0D": {
      "Type": "AWS::EC2::Route",
      "Properties": {
        "RouteTableId": {
          "Ref": "VpcPrivateSubnet3RouteTableD98824C7"
        },
        "DestinationCidrBlock": "0.0.0.0/0",
        "NatGatewayId": {
          "Ref": "VpcPublicSubnet1NATGateway4D7517AA"
        }
      }
    },
    "VpcIGWD7BA715C": {
      "Type": "AWS::EC2::InternetGateway",
      "Properties": {
        "Tags": [
          {
            "Key": "Name",
            "Value": "aws-cdk-eks-cluster-test/Vpc"
          }
        ]
      }
    },
    "VpcVPCGWBF912B6E": {
      "Type": "AWS::EC2::VPCGatewayAttachment",
      "Properties": {
        "VpcId": {
          "Ref": "Vpc8378EB38"
        },
        "InternetGatewayId": {
          "Ref": "VpcIGWD7BA715C"
        }
      }
    },
    "ClusterRoleFA261979": {
      "Type": "AWS::IAM::Role",
      "Properties": {
        "AssumeRolePolicyDocument": {
          "Statement": [
            {
              "Action": "sts:AssumeRole",
              "Effect": "Allow",
              "Principal": {
                "Service": "eks.amazonaws.com"
              }
            }
          ],
          "Version": "2012-10-17"
        },
        "ManagedPolicyArns": [
          {
            "Fn::Join": [
              "",
              [
                "arn:",
                {
                  "Ref": "AWS::Partition"
                },
                ":iam::aws:policy/AmazonEKSClusterPolicy"
              ]
            ]
          }
        ]
      }
    },
    "ClusterControlPlaneSecurityGroupD274242C": {
      "Type": "AWS::EC2::SecurityGroup",
      "Properties": {
        "GroupDescription": "EKS Control Plane Security Group",
        "SecurityGroupEgress": [
          {
            "CidrIp": "0.0.0.0/0",
            "Description": "Allow all outbound traffic by default",
            "IpProtocol": "-1"
          }
        ],
        "VpcId": {
          "Ref": "Vpc8378EB38"
        }
      }
    },
    "ClusterControlPlaneSecurityGroupfromawscdkeksclustertestClusterNodesInstanceSecurityGroupD0B64C54443795AF111": {
      "Type": "AWS::EC2::SecurityGroupIngress",
      "Properties": {
        "IpProtocol": "tcp",
        "Description": "from awscdkeksclustertestClusterNodesInstanceSecurityGroupD0B64C54:443",
        "FromPort": 443,
        "GroupId": {
          "Fn::GetAtt": [
            "ClusterControlPlaneSecurityGroupD274242C",
            "GroupId"
          ]
        },
        "SourceSecurityGroupId": {
          "Fn::GetAtt": [
            "ClusterNodesInstanceSecurityGroup899246BD",
            "GroupId"
          ]
        },
        "ToPort": 443
      }
    },
    "ClusterControlPlaneSecurityGroupfromawscdkeksclustertestClusterNodesArmInstanceSecurityGroup52C45858443B84847DA": {
      "Type": "AWS::EC2::SecurityGroupIngress",
      "Properties": {
        "IpProtocol": "tcp",
        "Description": "from awscdkeksclustertestClusterNodesArmInstanceSecurityGroup52C45858:443",
        "FromPort": 443,
        "GroupId": {
          "Fn::GetAtt": [
            "ClusterControlPlaneSecurityGroupD274242C",
            "GroupId"
          ]
        },
        "SourceSecurityGroupId": {
          "Fn::GetAtt": [
            "ClusterNodesArmInstanceSecurityGroup599F388B",
            "GroupId"
          ]
        },
        "ToPort": 443
      }
    },
    "ClusterControlPlaneSecurityGroupfromawscdkeksclustertestClusterBottlerocketNodesInstanceSecurityGroup83FE7914443ECEF3F30": {
      "Type": "AWS::EC2::SecurityGroupIngress",
      "Properties": {
        "IpProtocol": "tcp",
        "Description": "from awscdkeksclustertestClusterBottlerocketNodesInstanceSecurityGroup83FE7914:443",
        "FromPort": 443,
        "GroupId": {
          "Fn::GetAtt": [
            "ClusterControlPlaneSecurityGroupD274242C",
            "GroupId"
          ]
        },
        "SourceSecurityGroupId": {
          "Fn::GetAtt": [
            "ClusterBottlerocketNodesInstanceSecurityGroup3794A94B",
            "GroupId"
          ]
        },
        "ToPort": 443
      }
    },
    "ClusterControlPlaneSecurityGroupfromawscdkeksclustertestClusterspotInstanceSecurityGroupF50F5D474431DE5485F": {
      "Type": "AWS::EC2::SecurityGroupIngress",
      "Properties": {
        "IpProtocol": "tcp",
        "Description": "from awscdkeksclustertestClusterspotInstanceSecurityGroupF50F5D47:443",
        "FromPort": 443,
        "GroupId": {
          "Fn::GetAtt": [
            "ClusterControlPlaneSecurityGroupD274242C",
            "GroupId"
          ]
        },
        "SourceSecurityGroupId": {
          "Fn::GetAtt": [
            "ClusterspotInstanceSecurityGroup01F7B1CE",
            "GroupId"
          ]
        },
        "ToPort": 443
      }
    },
    "ClusterControlPlaneSecurityGroupfromawscdkeksclustertestClusterInferenceInstancesInstanceSecurityGroup42C57C51443E3176F85": {
      "Type": "AWS::EC2::SecurityGroupIngress",
      "Properties": {
        "IpProtocol": "tcp",
        "Description": "from awscdkeksclustertestClusterInferenceInstancesInstanceSecurityGroup42C57C51:443",
        "FromPort": 443,
        "GroupId": {
          "Fn::GetAtt": [
            "ClusterControlPlaneSecurityGroupD274242C",
            "GroupId"
          ]
        },
        "SourceSecurityGroupId": {
          "Fn::GetAtt": [
            "ClusterInferenceInstancesInstanceSecurityGroupECB3FC45",
            "GroupId"
          ]
        },
        "ToPort": 443
      }
    },
    "ClusterCreationRole360249B6": {
      "Type": "AWS::IAM::Role",
      "Properties": {
        "AssumeRolePolicyDocument": {
          "Statement": [
            {
              "Action": "sts:AssumeRole",
              "Effect": "Allow",
              "Principal": {
                "AWS": {
                  "Fn::Join": [
                    "",
                    [
                      "arn:",
                      {
                        "Ref": "AWS::Partition"
                      },
                      ":iam::12345678:root"
                    ]
                  ]
                }
              }
            }
          ],
          "Version": "2012-10-17"
        }
      },
      "DependsOn": [
        "VpcIGWD7BA715C",
        "VpcPrivateSubnet1DefaultRouteBE02A9ED",
        "VpcPrivateSubnet1RouteTableB2C5B500",
        "VpcPrivateSubnet1RouteTableAssociation70C59FA6",
        "VpcPrivateSubnet1Subnet536B997A",
        "VpcPrivateSubnet2DefaultRoute060D2087",
        "VpcPrivateSubnet2RouteTableA678073B",
        "VpcPrivateSubnet2RouteTableAssociationA89CAD56",
        "VpcPrivateSubnet2Subnet3788AAA1",
        "VpcPrivateSubnet3DefaultRoute94B74F0D",
        "VpcPrivateSubnet3RouteTableD98824C7",
        "VpcPrivateSubnet3RouteTableAssociation16BDDC43",
        "VpcPrivateSubnet3SubnetF258B56E",
        "VpcPublicSubnet1DefaultRoute3DA9E72A",
        "VpcPublicSubnet1EIPD7E02669",
        "VpcPublicSubnet1NATGateway4D7517AA",
        "VpcPublicSubnet1RouteTable6C95E38E",
        "VpcPublicSubnet1RouteTableAssociation97140677",
        "VpcPublicSubnet1Subnet5C2D37C4",
        "VpcPublicSubnet2DefaultRoute97F91067",
        "VpcPublicSubnet2RouteTable94F7E489",
        "VpcPublicSubnet2RouteTableAssociationDD5762D8",
        "VpcPublicSubnet2Subnet691E08A3",
        "VpcPublicSubnet3DefaultRoute4697774F",
        "VpcPublicSubnet3RouteTable93458DBB",
        "VpcPublicSubnet3RouteTableAssociation1F1EDF02",
        "VpcPublicSubnet3SubnetBE12F0B6",
        "Vpc8378EB38",
        "VpcVPCGWBF912B6E"
      ]
    },
    "ClusterCreationRoleDefaultPolicyE8BDFC7B": {
      "Type": "AWS::IAM::Policy",
      "Properties": {
        "PolicyDocument": {
          "Statement": [
            {
              "Action": "iam:PassRole",
              "Effect": "Allow",
              "Resource": {
                "Fn::GetAtt": [
                  "ClusterRoleFA261979",
                  "Arn"
                ]
              }
            },
            {
              "Action": [
                "ec2:DescribeSubnets",
                "ec2:DescribeRouteTables"
              ],
              "Effect": "Allow",
              "Resource": "*"
            },
            {
              "Action": [
                "eks:CreateCluster",
                "eks:DescribeCluster",
                "eks:DescribeUpdate",
                "eks:DeleteCluster",
                "eks:UpdateClusterVersion",
                "eks:UpdateClusterConfig",
                "eks:CreateFargateProfile",
                "eks:TagResource",
                "eks:UntagResource"
              ],
              "Effect": "Allow",
              "Resource": [
                "*"
              ]
            },
            {
              "Action": [
                "eks:DescribeFargateProfile",
                "eks:DeleteFargateProfile"
              ],
              "Effect": "Allow",
              "Resource": "*"
            },
            {
              "Action": [
                "iam:GetRole",
                "iam:listAttachedRolePolicies"
              ],
              "Effect": "Allow",
              "Resource": "*"
            },
            {
              "Action": "iam:CreateServiceLinkedRole",
              "Effect": "Allow",
              "Resource": "*"
            },
            {
              "Action": "ec2:DescribeVpcs",
              "Effect": "Allow",
              "Resource": {
                "Fn::Join": [
                  "",
                  [
                    "arn:",
                    {
                      "Ref": "AWS::Partition"
                    },
                    ":ec2:test-region:12345678:vpc/",
                    {
                      "Ref": "Vpc8378EB38"
                    }
                  ]
                ]
              }
            },
            {
              "Action": [
                "kms:Encrypt",
                "kms:Decrypt",
                "kms:DescribeKey",
                "kms:CreateGrant"
              ],
              "Effect": "Allow",
              "Resource": {
                "Fn::GetAtt": [
                  "SecretsKey317DCF94",
                  "Arn"
                ]
              }
            },
            {
              "Action": "iam:PassRole",
              "Effect": "Allow",
              "Resource": {
                "Fn::GetAtt": [
                  "ClusterfargateprofiledefaultPodExecutionRole09952CFF",
                  "Arn"
                ]
              }
            }
          ],
          "Version": "2012-10-17"
        },
        "PolicyName": "ClusterCreationRoleDefaultPolicyE8BDFC7B",
        "Roles": [
          {
            "Ref": "ClusterCreationRole360249B6"
          }
        ]
      },
      "DependsOn": [
        "VpcIGWD7BA715C",
        "VpcPrivateSubnet1DefaultRouteBE02A9ED",
        "VpcPrivateSubnet1RouteTableB2C5B500",
        "VpcPrivateSubnet1RouteTableAssociation70C59FA6",
        "VpcPrivateSubnet1Subnet536B997A",
        "VpcPrivateSubnet2DefaultRoute060D2087",
        "VpcPrivateSubnet2RouteTableA678073B",
        "VpcPrivateSubnet2RouteTableAssociationA89CAD56",
        "VpcPrivateSubnet2Subnet3788AAA1",
        "VpcPrivateSubnet3DefaultRoute94B74F0D",
        "VpcPrivateSubnet3RouteTableD98824C7",
        "VpcPrivateSubnet3RouteTableAssociation16BDDC43",
        "VpcPrivateSubnet3SubnetF258B56E",
        "VpcPublicSubnet1DefaultRoute3DA9E72A",
        "VpcPublicSubnet1EIPD7E02669",
        "VpcPublicSubnet1NATGateway4D7517AA",
        "VpcPublicSubnet1RouteTable6C95E38E",
        "VpcPublicSubnet1RouteTableAssociation97140677",
        "VpcPublicSubnet1Subnet5C2D37C4",
        "VpcPublicSubnet2DefaultRoute97F91067",
        "VpcPublicSubnet2RouteTable94F7E489",
        "VpcPublicSubnet2RouteTableAssociationDD5762D8",
        "VpcPublicSubnet2Subnet691E08A3",
        "VpcPublicSubnet3DefaultRoute4697774F",
        "VpcPublicSubnet3RouteTable93458DBB",
        "VpcPublicSubnet3RouteTableAssociation1F1EDF02",
        "VpcPublicSubnet3SubnetBE12F0B6",
        "Vpc8378EB38",
        "VpcVPCGWBF912B6E"
      ]
    },
    "Cluster9EE0221C": {
      "Type": "Custom::AWSCDK-EKS-Cluster",
      "Properties": {
        "ServiceToken": {
          "Fn::GetAtt": [
            "awscdkawseksClusterResourceProviderNestedStackawscdkawseksClusterResourceProviderNestedStackResource9827C454",
            "Outputs.awscdkeksclustertestawscdkawseksClusterResourceProviderframeworkonEvent503C1667Arn"
          ]
        },
        "Config": {
          "version": "1.18",
          "roleArn": {
            "Fn::GetAtt": [
              "ClusterRoleFA261979",
              "Arn"
            ]
          },
          "encryptionConfig": [
            {
              "provider": {
                "keyArn": {
                  "Fn::GetAtt": [
                    "SecretsKey317DCF94",
                    "Arn"
                  ]
                }
              },
              "resources": [
                "secrets"
              ]
            }
          ],
          "resourcesVpcConfig": {
            "subnetIds": [
              {
                "Ref": "VpcPublicSubnet1Subnet5C2D37C4"
              },
              {
                "Ref": "VpcPublicSubnet2Subnet691E08A3"
              },
              {
                "Ref": "VpcPublicSubnet3SubnetBE12F0B6"
              },
              {
                "Ref": "VpcPrivateSubnet1Subnet536B997A"
              },
              {
                "Ref": "VpcPrivateSubnet2Subnet3788AAA1"
              },
              {
                "Ref": "VpcPrivateSubnet3SubnetF258B56E"
              }
            ],
            "securityGroupIds": [
              {
                "Fn::GetAtt": [
                  "ClusterControlPlaneSecurityGroupD274242C",
                  "GroupId"
                ]
              }
            ],
            "endpointPublicAccess": true,
            "endpointPrivateAccess": true
          }
        },
        "AssumeRoleArn": {
          "Fn::GetAtt": [
            "ClusterCreationRole360249B6",
            "Arn"
          ]
        },
        "AttributesRevision": 2
      },
      "DependsOn": [
        "ClusterCreationRoleDefaultPolicyE8BDFC7B",
        "ClusterCreationRole360249B6",
        "VpcIGWD7BA715C",
        "VpcPrivateSubnet1DefaultRouteBE02A9ED",
        "VpcPrivateSubnet1RouteTableB2C5B500",
        "VpcPrivateSubnet1RouteTableAssociation70C59FA6",
        "VpcPrivateSubnet1Subnet536B997A",
        "VpcPrivateSubnet2DefaultRoute060D2087",
        "VpcPrivateSubnet2RouteTableA678073B",
        "VpcPrivateSubnet2RouteTableAssociationA89CAD56",
        "VpcPrivateSubnet2Subnet3788AAA1",
        "VpcPrivateSubnet3DefaultRoute94B74F0D",
        "VpcPrivateSubnet3RouteTableD98824C7",
        "VpcPrivateSubnet3RouteTableAssociation16BDDC43",
        "VpcPrivateSubnet3SubnetF258B56E",
        "VpcPublicSubnet1DefaultRoute3DA9E72A",
        "VpcPublicSubnet1EIPD7E02669",
        "VpcPublicSubnet1NATGateway4D7517AA",
        "VpcPublicSubnet1RouteTable6C95E38E",
        "VpcPublicSubnet1RouteTableAssociation97140677",
        "VpcPublicSubnet1Subnet5C2D37C4",
        "VpcPublicSubnet2DefaultRoute97F91067",
        "VpcPublicSubnet2RouteTable94F7E489",
        "VpcPublicSubnet2RouteTableAssociationDD5762D8",
        "VpcPublicSubnet2Subnet691E08A3",
        "VpcPublicSubnet3DefaultRoute4697774F",
        "VpcPublicSubnet3RouteTable93458DBB",
        "VpcPublicSubnet3RouteTableAssociation1F1EDF02",
        "VpcPublicSubnet3SubnetBE12F0B6",
        "Vpc8378EB38",
        "VpcVPCGWBF912B6E"
      ],
      "UpdateReplacePolicy": "Delete",
      "DeletionPolicy": "Delete"
    },
    "ClusterKubectlReadyBarrier200052AF": {
      "Type": "AWS::SSM::Parameter",
      "Properties": {
        "Type": "String",
        "Value": "aws:cdk:eks:kubectl-ready"
      },
      "DependsOn": [
        "ClusterfargateprofiledefaultPodExecutionRole09952CFF",
        "ClusterfargateprofiledefaultEFC59F14",
        "ClusterCreationRoleDefaultPolicyE8BDFC7B",
        "ClusterCreationRole360249B6",
        "Cluster9EE0221C"
      ]
    },
    "ClusterClusterSecurityGroupfromawscdkeksclustertestClusterNodesInstanceSecurityGroupD0B64C544432C10EDB4": {
      "Type": "AWS::EC2::SecurityGroupIngress",
      "Properties": {
        "IpProtocol": "tcp",
        "Description": "from awscdkeksclustertestClusterNodesInstanceSecurityGroupD0B64C54:443",
        "FromPort": 443,
        "GroupId": {
          "Fn::GetAtt": [
            "Cluster9EE0221C",
            "ClusterSecurityGroupId"
          ]
        },
        "SourceSecurityGroupId": {
          "Fn::GetAtt": [
            "ClusterNodesInstanceSecurityGroup899246BD",
            "GroupId"
          ]
        },
        "ToPort": 443
      }
    },
    "ClusterClusterSecurityGroupfromawscdkeksclustertestClusterNodesArmInstanceSecurityGroup52C45858443A88C1345": {
      "Type": "AWS::EC2::SecurityGroupIngress",
      "Properties": {
        "IpProtocol": "tcp",
        "Description": "from awscdkeksclustertestClusterNodesArmInstanceSecurityGroup52C45858:443",
        "FromPort": 443,
        "GroupId": {
          "Fn::GetAtt": [
            "Cluster9EE0221C",
            "ClusterSecurityGroupId"
          ]
        },
        "SourceSecurityGroupId": {
          "Fn::GetAtt": [
            "ClusterNodesArmInstanceSecurityGroup599F388B",
            "GroupId"
          ]
        },
        "ToPort": 443
      }
    },
    "ClusterClusterSecurityGroupfromawscdkeksclustertestClusterBottlerocketNodesInstanceSecurityGroup83FE7914443A80EB501": {
      "Type": "AWS::EC2::SecurityGroupIngress",
      "Properties": {
        "IpProtocol": "tcp",
        "Description": "from awscdkeksclustertestClusterBottlerocketNodesInstanceSecurityGroup83FE7914:443",
        "FromPort": 443,
        "GroupId": {
          "Fn::GetAtt": [
            "Cluster9EE0221C",
            "ClusterSecurityGroupId"
          ]
        },
        "SourceSecurityGroupId": {
          "Fn::GetAtt": [
            "ClusterBottlerocketNodesInstanceSecurityGroup3794A94B",
            "GroupId"
          ]
        },
        "ToPort": 443
      }
    },
    "ClusterClusterSecurityGroupfromawscdkeksclustertestClusterspotInstanceSecurityGroupF50F5D474432A818F38": {
      "Type": "AWS::EC2::SecurityGroupIngress",
      "Properties": {
        "IpProtocol": "tcp",
        "Description": "from awscdkeksclustertestClusterspotInstanceSecurityGroupF50F5D47:443",
        "FromPort": 443,
        "GroupId": {
          "Fn::GetAtt": [
            "Cluster9EE0221C",
            "ClusterSecurityGroupId"
          ]
        },
        "SourceSecurityGroupId": {
          "Fn::GetAtt": [
            "ClusterspotInstanceSecurityGroup01F7B1CE",
            "GroupId"
          ]
        },
        "ToPort": 443
      }
    },
    "ClusterClusterSecurityGroupfromawscdkeksclustertestClusterInferenceInstancesInstanceSecurityGroup42C57C5144320402117": {
      "Type": "AWS::EC2::SecurityGroupIngress",
      "Properties": {
        "IpProtocol": "tcp",
        "Description": "from awscdkeksclustertestClusterInferenceInstancesInstanceSecurityGroup42C57C51:443",
        "FromPort": 443,
        "GroupId": {
          "Fn::GetAtt": [
            "Cluster9EE0221C",
            "ClusterSecurityGroupId"
          ]
        },
        "SourceSecurityGroupId": {
          "Fn::GetAtt": [
            "ClusterInferenceInstancesInstanceSecurityGroupECB3FC45",
            "GroupId"
          ]
        },
        "ToPort": 443
      }
    },
    "ClusterAwsAuthmanifestFE51F8AE": {
      "Type": "Custom::AWSCDK-EKS-KubernetesResource",
      "Properties": {
        "ServiceToken": {
          "Fn::GetAtt": [
            "awscdkawseksKubectlProviderNestedStackawscdkawseksKubectlProviderNestedStackResourceA7AEBA6B",
            "Outputs.awscdkeksclustertestawscdkawseksKubectlProviderframeworkonEventC681B49AArn"
          ]
        },
        "Manifest": {
          "Fn::Join": [
            "",
            [
              "[{\"apiVersion\":\"v1\",\"kind\":\"ConfigMap\",\"metadata\":{\"name\":\"aws-auth\",\"namespace\":\"kube-system\",\"labels\":{\"aws.cdk.eks/prune-c842be348c45337cd97b8759de76d5a68b4910d487\":\"\"}},\"data\":{\"mapRoles\":\"[{\\\"rolearn\\\":\\\"",
              {
                "Fn::GetAtt": [
                  "AdminRole38563C57",
                  "Arn"
                ]
              },
              "\\\",\\\"username\\\":\\\"",
              {
                "Fn::GetAtt": [
                  "AdminRole38563C57",
                  "Arn"
                ]
              },
              "\\\",\\\"groups\\\":[\\\"system:masters\\\"]},{\\\"rolearn\\\":\\\"",
              {
                "Fn::GetAtt": [
                  "ClusterNodegroupDefaultCapacityNodeGroupRole55953B04",
                  "Arn"
                ]
              },
              "\\\",\\\"username\\\":\\\"system:node:{{EC2PrivateDNSName}}\\\",\\\"groups\\\":[\\\"system:bootstrappers\\\",\\\"system:nodes\\\"]},{\\\"rolearn\\\":\\\"",
              {
                "Fn::GetAtt": [
                  "ClusterfargateprofiledefaultPodExecutionRole09952CFF",
                  "Arn"
                ]
              },
              "\\\",\\\"username\\\":\\\"system:node:{{SessionName}}\\\",\\\"groups\\\":[\\\"system:bootstrappers\\\",\\\"system:nodes\\\",\\\"system:node-proxier\\\"]},{\\\"rolearn\\\":\\\"",
              {
                "Fn::GetAtt": [
                  "ClusterNodesInstanceRoleC3C01328",
                  "Arn"
                ]
              },
              "\\\",\\\"username\\\":\\\"system:node:{{EC2PrivateDNSName}}\\\",\\\"groups\\\":[\\\"system:bootstrappers\\\",\\\"system:nodes\\\"]},{\\\"rolearn\\\":\\\"",
              {
                "Fn::GetAtt": [
                  "ClusterNodesArmInstanceRoleB93D3298",
                  "Arn"
                ]
              },
              "\\\",\\\"username\\\":\\\"system:node:{{EC2PrivateDNSName}}\\\",\\\"groups\\\":[\\\"system:bootstrappers\\\",\\\"system:nodes\\\"]},{\\\"rolearn\\\":\\\"",
              {
                "Fn::GetAtt": [
                  "ClusterBottlerocketNodesInstanceRole68E4BCFB",
                  "Arn"
                ]
              },
              "\\\",\\\"username\\\":\\\"system:node:{{EC2PrivateDNSName}}\\\",\\\"groups\\\":[\\\"system:bootstrappers\\\",\\\"system:nodes\\\"]},{\\\"rolearn\\\":\\\"",
              {
                "Fn::GetAtt": [
                  "ClusterspotInstanceRole39043830",
                  "Arn"
                ]
              },
              "\\\",\\\"username\\\":\\\"system:node:{{EC2PrivateDNSName}}\\\",\\\"groups\\\":[\\\"system:bootstrappers\\\",\\\"system:nodes\\\"]},{\\\"rolearn\\\":\\\"",
              {
                "Fn::GetAtt": [
                  "ClusterInferenceInstancesInstanceRole59AC6F56",
                  "Arn"
                ]
              },
              "\\\",\\\"username\\\":\\\"system:node:{{EC2PrivateDNSName}}\\\",\\\"groups\\\":[\\\"system:bootstrappers\\\",\\\"system:nodes\\\"]},{\\\"rolearn\\\":\\\"",
              {
                "Fn::GetAtt": [
                  "ClusterNodegroupextrangNodeGroupRole23AE23D0",
                  "Arn"
                ]
              },
              "\\\",\\\"username\\\":\\\"system:node:{{EC2PrivateDNSName}}\\\",\\\"groups\\\":[\\\"system:bootstrappers\\\",\\\"system:nodes\\\"]},{\\\"rolearn\\\":\\\"",
              {
                "Fn::GetAtt": [
                  "ClusterNodegroupextrangspotNodeGroupRoleB53B4857",
                  "Arn"
                ]
              },
              "\\\",\\\"username\\\":\\\"system:node:{{EC2PrivateDNSName}}\\\",\\\"groups\\\":[\\\"system:bootstrappers\\\",\\\"system:nodes\\\"]},{\\\"rolearn\\\":\\\"",
              {
                "Fn::GetAtt": [
                  "ClusterNodegroupextrangarmNodeGroupRoleADF5749F",
                  "Arn"
                ]
              },
              "\\\",\\\"username\\\":\\\"system:node:{{EC2PrivateDNSName}}\\\",\\\"groups\\\":[\\\"system:bootstrappers\\\",\\\"system:nodes\\\"]},{\\\"rolearn\\\":\\\"",
              {
                "Fn::GetAtt": [
                  "ClusterNodegroupDefaultCapacityNodeGroupRole55953B04",
                  "Arn"
                ]
              },
              "\\\",\\\"username\\\":\\\"system:node:{{EC2PrivateDNSName}}\\\",\\\"groups\\\":[\\\"system:bootstrappers\\\",\\\"system:nodes\\\"]}]\",\"mapUsers\":\"[]\",\"mapAccounts\":\"[]\"}}]"
            ]
          ]
        },
        "ClusterName": {
          "Ref": "Cluster9EE0221C"
        },
        "RoleArn": {
          "Fn::GetAtt": [
            "ClusterCreationRole360249B6",
            "Arn"
          ]
        },
        "PruneLabel": "aws.cdk.eks/prune-c842be348c45337cd97b8759de76d5a68b4910d487"
      },
      "DependsOn": [
        "ClusterKubectlReadyBarrier200052AF"
      ],
      "UpdateReplacePolicy": "Delete",
      "DeletionPolicy": "Delete"
    },
    "ClusterNodegroupDefaultCapacityNodeGroupRole55953B04": {
      "Type": "AWS::IAM::Role",
      "Properties": {
        "AssumeRolePolicyDocument": {
          "Statement": [
            {
              "Action": "sts:AssumeRole",
              "Effect": "Allow",
              "Principal": {
                "Service": {
                  "Fn::Join": [
                    "",
                    [
                      "ec2.",
                      {
                        "Ref": "AWS::URLSuffix"
                      }
                    ]
                  ]
                }
              }
            }
          ],
          "Version": "2012-10-17"
        },
        "ManagedPolicyArns": [
          {
            "Fn::Join": [
              "",
              [
                "arn:",
                {
                  "Ref": "AWS::Partition"
                },
                ":iam::aws:policy/AmazonEKSWorkerNodePolicy"
              ]
            ]
          },
          {
            "Fn::Join": [
              "",
              [
                "arn:",
                {
                  "Ref": "AWS::Partition"
                },
                ":iam::aws:policy/AmazonEKS_CNI_Policy"
              ]
            ]
          },
          {
            "Fn::Join": [
              "",
              [
                "arn:",
                {
                  "Ref": "AWS::Partition"
                },
                ":iam::aws:policy/AmazonEC2ContainerRegistryReadOnly"
              ]
            ]
          }
        ]
      }
    },
    "ClusterNodegroupDefaultCapacityDA0920A3": {
      "Type": "AWS::EKS::Nodegroup",
      "Properties": {
        "ClusterName": {
          "Ref": "Cluster9EE0221C"
        },
        "NodeRole": {
          "Fn::GetAtt": [
            "ClusterNodegroupDefaultCapacityNodeGroupRole55953B04",
            "Arn"
          ]
        },
        "Subnets": [
          {
            "Ref": "VpcPrivateSubnet1Subnet536B997A"
          },
          {
            "Ref": "VpcPrivateSubnet2Subnet3788AAA1"
          },
          {
            "Ref": "VpcPrivateSubnet3SubnetF258B56E"
          }
        ],
        "AmiType": "AL2_x86_64",
        "ForceUpdateEnabled": true,
        "InstanceTypes": [
          "m5.large"
        ],
        "ScalingConfig": {
          "DesiredSize": 2,
          "MaxSize": 2,
          "MinSize": 2
        }
      }
    },
    "ClusterfargateprofiledefaultPodExecutionRole09952CFF": {
      "Type": "AWS::IAM::Role",
      "Properties": {
        "AssumeRolePolicyDocument": {
          "Statement": [
            {
              "Action": "sts:AssumeRole",
              "Effect": "Allow",
              "Principal": {
                "Service": "eks-fargate-pods.amazonaws.com"
              }
            }
          ],
          "Version": "2012-10-17"
        },
        "ManagedPolicyArns": [
          {
            "Fn::Join": [
              "",
              [
                "arn:",
                {
                  "Ref": "AWS::Partition"
                },
                ":iam::aws:policy/AmazonEKSFargatePodExecutionRolePolicy"
              ]
            ]
          }
        ]
      }
    },
    "ClusterfargateprofiledefaultEFC59F14": {
      "Type": "Custom::AWSCDK-EKS-FargateProfile",
      "Properties": {
        "ServiceToken": {
          "Fn::GetAtt": [
            "awscdkawseksClusterResourceProviderNestedStackawscdkawseksClusterResourceProviderNestedStackResource9827C454",
            "Outputs.awscdkeksclustertestawscdkawseksClusterResourceProviderframeworkonEvent503C1667Arn"
          ]
        },
        "AssumeRoleArn": {
          "Fn::GetAtt": [
            "ClusterCreationRole360249B6",
            "Arn"
          ]
        },
        "Config": {
          "clusterName": {
            "Ref": "Cluster9EE0221C"
          },
          "podExecutionRoleArn": {
            "Fn::GetAtt": [
              "ClusterfargateprofiledefaultPodExecutionRole09952CFF",
              "Arn"
            ]
          },
          "selectors": [
            {
              "namespace": "default"
            }
          ]
        }
      },
      "UpdateReplacePolicy": "Delete",
      "DeletionPolicy": "Delete"
    },
    "ClusterNodesInstanceSecurityGroup899246BD": {
      "Type": "AWS::EC2::SecurityGroup",
      "Properties": {
        "GroupDescription": "aws-cdk-eks-cluster-test/Cluster/Nodes/InstanceSecurityGroup",
        "SecurityGroupEgress": [
          {
            "CidrIp": "0.0.0.0/0",
            "Description": "Allow all outbound traffic by default",
            "IpProtocol": "-1"
          }
        ],
        "Tags": [
          {
            "Key": {
              "Fn::Join": [
                "",
                [
                  "kubernetes.io/cluster/",
                  {
                    "Ref": "Cluster9EE0221C"
                  }
                ]
              ]
            },
            "Value": "owned"
          },
          {
            "Key": "Name",
            "Value": "aws-cdk-eks-cluster-test/Cluster/Nodes"
          }
        ],
        "VpcId": {
          "Ref": "Vpc8378EB38"
        }
      }
    },
    "ClusterNodesInstanceSecurityGroupfromawscdkeksclustertestClusterNodesInstanceSecurityGroupD0B64C54ALLTRAFFICBC5FBE2E": {
      "Type": "AWS::EC2::SecurityGroupIngress",
      "Properties": {
        "IpProtocol": "-1",
        "Description": "from awscdkeksclustertestClusterNodesInstanceSecurityGroupD0B64C54:ALL TRAFFIC",
        "GroupId": {
          "Fn::GetAtt": [
            "ClusterNodesInstanceSecurityGroup899246BD",
            "GroupId"
          ]
        },
        "SourceSecurityGroupId": {
          "Fn::GetAtt": [
            "ClusterNodesInstanceSecurityGroup899246BD",
            "GroupId"
          ]
        }
      }
    },
    "ClusterNodesInstanceSecurityGroupfromawscdkeksclustertestClusterClusterSecurityGroupF7265A32443DC7FAF39": {
      "Type": "AWS::EC2::SecurityGroupIngress",
      "Properties": {
        "IpProtocol": "tcp",
        "Description": "from awscdkeksclustertestClusterClusterSecurityGroupF7265A32:443",
        "FromPort": 443,
        "GroupId": {
          "Fn::GetAtt": [
            "ClusterNodesInstanceSecurityGroup899246BD",
            "GroupId"
          ]
        },
        "SourceSecurityGroupId": {
          "Fn::GetAtt": [
            "Cluster9EE0221C",
            "ClusterSecurityGroupId"
          ]
        },
        "ToPort": 443
      }
    },
    "ClusterNodesInstanceSecurityGroupfromawscdkeksclustertestClusterControlPlaneSecurityGroup2F130134443AE10EB12": {
      "Type": "AWS::EC2::SecurityGroupIngress",
      "Properties": {
        "IpProtocol": "tcp",
        "Description": "from awscdkeksclustertestClusterControlPlaneSecurityGroup2F130134:443",
        "FromPort": 443,
        "GroupId": {
          "Fn::GetAtt": [
            "ClusterNodesInstanceSecurityGroup899246BD",
            "GroupId"
          ]
        },
        "SourceSecurityGroupId": {
          "Fn::GetAtt": [
            "ClusterControlPlaneSecurityGroupD274242C",
            "GroupId"
          ]
        },
        "ToPort": 443
      }
    },
    "ClusterNodesInstanceSecurityGroupfromawscdkeksclustertestClusterClusterSecurityGroupF7265A32102565535D6A46ADB": {
      "Type": "AWS::EC2::SecurityGroupIngress",
      "Properties": {
        "IpProtocol": "tcp",
        "Description": "from awscdkeksclustertestClusterClusterSecurityGroupF7265A32:1025-65535",
        "FromPort": 1025,
        "GroupId": {
          "Fn::GetAtt": [
            "ClusterNodesInstanceSecurityGroup899246BD",
            "GroupId"
          ]
        },
        "SourceSecurityGroupId": {
          "Fn::GetAtt": [
            "Cluster9EE0221C",
            "ClusterSecurityGroupId"
          ]
        },
        "ToPort": 65535
      }
    },
    "ClusterNodesInstanceSecurityGroupfromawscdkeksclustertestClusterControlPlaneSecurityGroup2F1301341025655359F401D0D": {
      "Type": "AWS::EC2::SecurityGroupIngress",
      "Properties": {
        "IpProtocol": "tcp",
        "Description": "from awscdkeksclustertestClusterControlPlaneSecurityGroup2F130134:1025-65535",
        "FromPort": 1025,
        "GroupId": {
          "Fn::GetAtt": [
            "ClusterNodesInstanceSecurityGroup899246BD",
            "GroupId"
          ]
        },
        "SourceSecurityGroupId": {
          "Fn::GetAtt": [
            "ClusterControlPlaneSecurityGroupD274242C",
            "GroupId"
          ]
        },
        "ToPort": 65535
      }
    },
    "ClusterNodesInstanceRoleC3C01328": {
      "Type": "AWS::IAM::Role",
      "Properties": {
        "AssumeRolePolicyDocument": {
          "Statement": [
            {
              "Action": "sts:AssumeRole",
              "Effect": "Allow",
              "Principal": {
                "Service": {
                  "Fn::Join": [
                    "",
                    [
                      "ec2.",
                      {
                        "Ref": "AWS::URLSuffix"
                      }
                    ]
                  ]
                }
              }
            }
          ],
          "Version": "2012-10-17"
        },
        "ManagedPolicyArns": [
          {
            "Fn::Join": [
              "",
              [
                "arn:",
                {
                  "Ref": "AWS::Partition"
                },
                ":iam::aws:policy/AmazonEKSWorkerNodePolicy"
              ]
            ]
          },
          {
            "Fn::Join": [
              "",
              [
                "arn:",
                {
                  "Ref": "AWS::Partition"
                },
                ":iam::aws:policy/AmazonEKS_CNI_Policy"
              ]
            ]
          },
          {
            "Fn::Join": [
              "",
              [
                "arn:",
                {
                  "Ref": "AWS::Partition"
                },
                ":iam::aws:policy/AmazonEC2ContainerRegistryReadOnly"
              ]
            ]
          }
        ],
        "Tags": [
          {
            "Key": {
              "Fn::Join": [
                "",
                [
                  "kubernetes.io/cluster/",
                  {
                    "Ref": "Cluster9EE0221C"
                  }
                ]
              ]
            },
            "Value": "owned"
          },
          {
            "Key": "Name",
            "Value": "aws-cdk-eks-cluster-test/Cluster/Nodes"
          }
        ]
      }
    },
    "ClusterNodesInstanceProfileF2DD0E21": {
      "Type": "AWS::IAM::InstanceProfile",
      "Properties": {
        "Roles": [
          {
            "Ref": "ClusterNodesInstanceRoleC3C01328"
          }
        ]
      }
    },
    "ClusterNodesLaunchConfig7C420A27": {
      "Type": "AWS::AutoScaling::LaunchConfiguration",
      "Properties": {
        "ImageId": {
          "Ref": "SsmParameterValueawsserviceeksoptimizedami118amazonlinux2recommendedimageidC96584B6F00A464EAD1953AFF4B05118Parameter"
        },
        "InstanceType": "t2.medium",
        "IamInstanceProfile": {
          "Ref": "ClusterNodesInstanceProfileF2DD0E21"
        },
        "SecurityGroups": [
          {
            "Fn::GetAtt": [
              "ClusterNodesInstanceSecurityGroup899246BD",
              "GroupId"
            ]
          }
        ],
        "UserData": {
          "Fn::Base64": {
            "Fn::Join": [
              "",
              [
                "#!/bin/bash\nset -o xtrace\n/etc/eks/bootstrap.sh ",
                {
                  "Ref": "Cluster9EE0221C"
                },
                " --kubelet-extra-args \"--node-labels lifecycle=OnDemand\" --use-max-pods true\n/opt/aws/bin/cfn-signal --exit-code $? --stack aws-cdk-eks-cluster-test --resource ClusterNodesASGF172BD19 --region test-region"
              ]
            ]
          }
        }
      },
      "DependsOn": [
        "ClusterNodesInstanceRoleC3C01328"
      ]
    },
    "ClusterNodesASGF172BD19": {
      "Type": "AWS::AutoScaling::AutoScalingGroup",
      "Properties": {
        "MaxSize": "3",
        "MinSize": "3",
        "LaunchConfigurationName": {
          "Ref": "ClusterNodesLaunchConfig7C420A27"
        },
        "Tags": [
          {
            "Key": {
              "Fn::Join": [
                "",
                [
                  "kubernetes.io/cluster/",
                  {
                    "Ref": "Cluster9EE0221C"
                  }
                ]
              ]
            },
            "PropagateAtLaunch": true,
            "Value": "owned"
          },
          {
            "Key": "Name",
            "PropagateAtLaunch": true,
            "Value": "aws-cdk-eks-cluster-test/Cluster/Nodes"
          }
        ],
        "VPCZoneIdentifier": [
          {
            "Ref": "VpcPrivateSubnet1Subnet536B997A"
          },
          {
            "Ref": "VpcPrivateSubnet2Subnet3788AAA1"
          },
          {
            "Ref": "VpcPrivateSubnet3SubnetF258B56E"
          }
        ]
      },
      "UpdatePolicy": {
        "AutoScalingScheduledAction": {
          "IgnoreUnmodifiedGroupSizeProperties": true
        }
      }
    },
    "ClusterNodesArmInstanceSecurityGroup599F388B": {
      "Type": "AWS::EC2::SecurityGroup",
      "Properties": {
        "GroupDescription": "aws-cdk-eks-cluster-test/Cluster/NodesArm/InstanceSecurityGroup",
        "SecurityGroupEgress": [
          {
            "CidrIp": "0.0.0.0/0",
            "Description": "Allow all outbound traffic by default",
            "IpProtocol": "-1"
          }
        ],
        "Tags": [
          {
            "Key": {
              "Fn::Join": [
                "",
                [
                  "kubernetes.io/cluster/",
                  {
                    "Ref": "Cluster9EE0221C"
                  }
                ]
              ]
            },
            "Value": "owned"
          },
          {
            "Key": "Name",
            "Value": "aws-cdk-eks-cluster-test/Cluster/NodesArm"
          }
        ],
        "VpcId": {
          "Ref": "Vpc8378EB38"
        }
      }
    },
    "ClusterNodesArmInstanceSecurityGroupfromawscdkeksclustertestClusterNodesArmInstanceSecurityGroup52C45858ALLTRAFFIC83BB7106": {
      "Type": "AWS::EC2::SecurityGroupIngress",
      "Properties": {
        "IpProtocol": "-1",
        "Description": "from awscdkeksclustertestClusterNodesArmInstanceSecurityGroup52C45858:ALL TRAFFIC",
        "GroupId": {
          "Fn::GetAtt": [
            "ClusterNodesArmInstanceSecurityGroup599F388B",
            "GroupId"
          ]
        },
        "SourceSecurityGroupId": {
          "Fn::GetAtt": [
            "ClusterNodesArmInstanceSecurityGroup599F388B",
            "GroupId"
          ]
        }
      }
    },
    "ClusterNodesArmInstanceSecurityGroupfromawscdkeksclustertestClusterClusterSecurityGroupF7265A32443AC8AE5BF": {
      "Type": "AWS::EC2::SecurityGroupIngress",
      "Properties": {
        "IpProtocol": "tcp",
        "Description": "from awscdkeksclustertestClusterClusterSecurityGroupF7265A32:443",
        "FromPort": 443,
        "GroupId": {
          "Fn::GetAtt": [
            "ClusterNodesArmInstanceSecurityGroup599F388B",
            "GroupId"
          ]
        },
        "SourceSecurityGroupId": {
          "Fn::GetAtt": [
            "Cluster9EE0221C",
            "ClusterSecurityGroupId"
          ]
        },
        "ToPort": 443
      }
    },
    "ClusterNodesArmInstanceSecurityGroupfromawscdkeksclustertestClusterControlPlaneSecurityGroup2F13013444328ED4211": {
      "Type": "AWS::EC2::SecurityGroupIngress",
      "Properties": {
        "IpProtocol": "tcp",
        "Description": "from awscdkeksclustertestClusterControlPlaneSecurityGroup2F130134:443",
        "FromPort": 443,
        "GroupId": {
          "Fn::GetAtt": [
            "ClusterNodesArmInstanceSecurityGroup599F388B",
            "GroupId"
          ]
        },
        "SourceSecurityGroupId": {
          "Fn::GetAtt": [
            "ClusterControlPlaneSecurityGroupD274242C",
            "GroupId"
          ]
        },
        "ToPort": 443
      }
    },
    "ClusterNodesArmInstanceSecurityGroupfromawscdkeksclustertestClusterClusterSecurityGroupF7265A32102565535F5718241": {
      "Type": "AWS::EC2::SecurityGroupIngress",
      "Properties": {
        "IpProtocol": "tcp",
        "Description": "from awscdkeksclustertestClusterClusterSecurityGroupF7265A32:1025-65535",
        "FromPort": 1025,
        "GroupId": {
          "Fn::GetAtt": [
            "ClusterNodesArmInstanceSecurityGroup599F388B",
            "GroupId"
          ]
        },
        "SourceSecurityGroupId": {
          "Fn::GetAtt": [
            "Cluster9EE0221C",
            "ClusterSecurityGroupId"
          ]
        },
        "ToPort": 65535
      }
    },
    "ClusterNodesArmInstanceSecurityGroupfromawscdkeksclustertestClusterControlPlaneSecurityGroup2F13013410256553586052D07": {
      "Type": "AWS::EC2::SecurityGroupIngress",
      "Properties": {
        "IpProtocol": "tcp",
        "Description": "from awscdkeksclustertestClusterControlPlaneSecurityGroup2F130134:1025-65535",
        "FromPort": 1025,
        "GroupId": {
          "Fn::GetAtt": [
            "ClusterNodesArmInstanceSecurityGroup599F388B",
            "GroupId"
          ]
        },
        "SourceSecurityGroupId": {
          "Fn::GetAtt": [
            "ClusterControlPlaneSecurityGroupD274242C",
            "GroupId"
          ]
        },
        "ToPort": 65535
      }
    },
    "ClusterNodesArmInstanceRoleB93D3298": {
      "Type": "AWS::IAM::Role",
      "Properties": {
        "AssumeRolePolicyDocument": {
          "Statement": [
            {
              "Action": "sts:AssumeRole",
              "Effect": "Allow",
              "Principal": {
                "Service": {
                  "Fn::Join": [
                    "",
                    [
                      "ec2.",
                      {
                        "Ref": "AWS::URLSuffix"
                      }
                    ]
                  ]
                }
              }
            }
          ],
          "Version": "2012-10-17"
        },
        "ManagedPolicyArns": [
          {
            "Fn::Join": [
              "",
              [
                "arn:",
                {
                  "Ref": "AWS::Partition"
                },
                ":iam::aws:policy/AmazonEKSWorkerNodePolicy"
              ]
            ]
          },
          {
            "Fn::Join": [
              "",
              [
                "arn:",
                {
                  "Ref": "AWS::Partition"
                },
                ":iam::aws:policy/AmazonEKS_CNI_Policy"
              ]
            ]
          },
          {
            "Fn::Join": [
              "",
              [
                "arn:",
                {
                  "Ref": "AWS::Partition"
                },
                ":iam::aws:policy/AmazonEC2ContainerRegistryReadOnly"
              ]
            ]
          }
        ],
        "Tags": [
          {
            "Key": {
              "Fn::Join": [
                "",
                [
                  "kubernetes.io/cluster/",
                  {
                    "Ref": "Cluster9EE0221C"
                  }
                ]
              ]
            },
            "Value": "owned"
          },
          {
            "Key": "Name",
            "Value": "aws-cdk-eks-cluster-test/Cluster/NodesArm"
          }
        ]
      }
    },
    "ClusterNodesArmInstanceProfile158C5C9F": {
      "Type": "AWS::IAM::InstanceProfile",
      "Properties": {
        "Roles": [
          {
            "Ref": "ClusterNodesArmInstanceRoleB93D3298"
          }
        ]
      }
    },
    "ClusterNodesArmLaunchConfigAAF61344": {
      "Type": "AWS::AutoScaling::LaunchConfiguration",
      "Properties": {
        "ImageId": {
          "Ref": "SsmParameterValueawsserviceeksoptimizedami118amazonlinux2arm64recommendedimageidC96584B6F00A464EAD1953AFF4B05118Parameter"
        },
        "InstanceType": "m6g.medium",
        "IamInstanceProfile": {
          "Ref": "ClusterNodesArmInstanceProfile158C5C9F"
        },
        "SecurityGroups": [
          {
            "Fn::GetAtt": [
              "ClusterNodesArmInstanceSecurityGroup599F388B",
              "GroupId"
            ]
          }
        ],
        "UserData": {
          "Fn::Base64": {
            "Fn::Join": [
              "",
              [
                "#!/bin/bash\nset -o xtrace\n/etc/eks/bootstrap.sh ",
                {
                  "Ref": "Cluster9EE0221C"
                },
                " --kubelet-extra-args \"--node-labels lifecycle=OnDemand\" --use-max-pods true\n/opt/aws/bin/cfn-signal --exit-code $? --stack aws-cdk-eks-cluster-test --resource ClusterNodesArmASG40A593D0 --region test-region"
              ]
            ]
          }
        }
      },
      "DependsOn": [
        "ClusterNodesArmInstanceRoleB93D3298"
      ]
    },
    "ClusterNodesArmASG40A593D0": {
      "Type": "AWS::AutoScaling::AutoScalingGroup",
      "Properties": {
        "MaxSize": "1",
        "MinSize": "1",
        "LaunchConfigurationName": {
          "Ref": "ClusterNodesArmLaunchConfigAAF61344"
        },
        "Tags": [
          {
            "Key": {
              "Fn::Join": [
                "",
                [
                  "kubernetes.io/cluster/",
                  {
                    "Ref": "Cluster9EE0221C"
                  }
                ]
              ]
            },
            "PropagateAtLaunch": true,
            "Value": "owned"
          },
          {
            "Key": "Name",
            "PropagateAtLaunch": true,
            "Value": "aws-cdk-eks-cluster-test/Cluster/NodesArm"
          }
        ],
        "VPCZoneIdentifier": [
          {
            "Ref": "VpcPrivateSubnet1Subnet536B997A"
          },
          {
            "Ref": "VpcPrivateSubnet2Subnet3788AAA1"
          },
          {
            "Ref": "VpcPrivateSubnet3SubnetF258B56E"
          }
        ]
      },
      "UpdatePolicy": {
        "AutoScalingScheduledAction": {
          "IgnoreUnmodifiedGroupSizeProperties": true
        }
      }
    },
    "ClusterBottlerocketNodesInstanceSecurityGroup3794A94B": {
      "Type": "AWS::EC2::SecurityGroup",
      "Properties": {
        "GroupDescription": "aws-cdk-eks-cluster-test/Cluster/BottlerocketNodes/InstanceSecurityGroup",
        "SecurityGroupEgress": [
          {
            "CidrIp": "0.0.0.0/0",
            "Description": "Allow all outbound traffic by default",
            "IpProtocol": "-1"
          }
        ],
        "Tags": [
          {
            "Key": {
              "Fn::Join": [
                "",
                [
                  "kubernetes.io/cluster/",
                  {
                    "Ref": "Cluster9EE0221C"
                  }
                ]
              ]
            },
            "Value": "owned"
          },
          {
            "Key": "Name",
            "Value": "aws-cdk-eks-cluster-test/Cluster/BottlerocketNodes"
          }
        ],
        "VpcId": {
          "Ref": "Vpc8378EB38"
        }
      }
    },
    "ClusterBottlerocketNodesInstanceSecurityGroupfromawscdkeksclustertestClusterBottlerocketNodesInstanceSecurityGroup83FE7914ALLTRAFFIC7B6353A7": {
      "Type": "AWS::EC2::SecurityGroupIngress",
      "Properties": {
        "IpProtocol": "-1",
        "Description": "from awscdkeksclustertestClusterBottlerocketNodesInstanceSecurityGroup83FE7914:ALL TRAFFIC",
        "GroupId": {
          "Fn::GetAtt": [
            "ClusterBottlerocketNodesInstanceSecurityGroup3794A94B",
            "GroupId"
          ]
        },
        "SourceSecurityGroupId": {
          "Fn::GetAtt": [
            "ClusterBottlerocketNodesInstanceSecurityGroup3794A94B",
            "GroupId"
          ]
        }
      }
    },
    "ClusterBottlerocketNodesInstanceSecurityGroupfromawscdkeksclustertestClusterClusterSecurityGroupF7265A32443D1686B16": {
      "Type": "AWS::EC2::SecurityGroupIngress",
      "Properties": {
        "IpProtocol": "tcp",
        "Description": "from awscdkeksclustertestClusterClusterSecurityGroupF7265A32:443",
        "FromPort": 443,
        "GroupId": {
          "Fn::GetAtt": [
            "ClusterBottlerocketNodesInstanceSecurityGroup3794A94B",
            "GroupId"
          ]
        },
        "SourceSecurityGroupId": {
          "Fn::GetAtt": [
            "Cluster9EE0221C",
            "ClusterSecurityGroupId"
          ]
        },
        "ToPort": 443
      }
    },
    "ClusterBottlerocketNodesInstanceSecurityGroupfromawscdkeksclustertestClusterControlPlaneSecurityGroup2F130134443A6D43789": {
      "Type": "AWS::EC2::SecurityGroupIngress",
      "Properties": {
        "IpProtocol": "tcp",
        "Description": "from awscdkeksclustertestClusterControlPlaneSecurityGroup2F130134:443",
        "FromPort": 443,
        "GroupId": {
          "Fn::GetAtt": [
            "ClusterBottlerocketNodesInstanceSecurityGroup3794A94B",
            "GroupId"
          ]
        },
        "SourceSecurityGroupId": {
          "Fn::GetAtt": [
            "ClusterControlPlaneSecurityGroupD274242C",
            "GroupId"
          ]
        },
        "ToPort": 443
      }
    },
    "ClusterBottlerocketNodesInstanceSecurityGroupfromawscdkeksclustertestClusterClusterSecurityGroupF7265A32102565535674E85A7": {
      "Type": "AWS::EC2::SecurityGroupIngress",
      "Properties": {
        "IpProtocol": "tcp",
        "Description": "from awscdkeksclustertestClusterClusterSecurityGroupF7265A32:1025-65535",
        "FromPort": 1025,
        "GroupId": {
          "Fn::GetAtt": [
            "ClusterBottlerocketNodesInstanceSecurityGroup3794A94B",
            "GroupId"
          ]
        },
        "SourceSecurityGroupId": {
          "Fn::GetAtt": [
            "Cluster9EE0221C",
            "ClusterSecurityGroupId"
          ]
        },
        "ToPort": 65535
      }
    },
    "ClusterBottlerocketNodesInstanceSecurityGroupfromawscdkeksclustertestClusterControlPlaneSecurityGroup2F1301341025655352CE8AD9A": {
      "Type": "AWS::EC2::SecurityGroupIngress",
      "Properties": {
        "IpProtocol": "tcp",
        "Description": "from awscdkeksclustertestClusterControlPlaneSecurityGroup2F130134:1025-65535",
        "FromPort": 1025,
        "GroupId": {
          "Fn::GetAtt": [
            "ClusterBottlerocketNodesInstanceSecurityGroup3794A94B",
            "GroupId"
          ]
        },
        "SourceSecurityGroupId": {
          "Fn::GetAtt": [
            "ClusterControlPlaneSecurityGroupD274242C",
            "GroupId"
          ]
        },
        "ToPort": 65535
      }
    },
    "ClusterBottlerocketNodesInstanceRole68E4BCFB": {
      "Type": "AWS::IAM::Role",
      "Properties": {
        "AssumeRolePolicyDocument": {
          "Statement": [
            {
              "Action": "sts:AssumeRole",
              "Effect": "Allow",
              "Principal": {
                "Service": {
                  "Fn::Join": [
                    "",
                    [
                      "ec2.",
                      {
                        "Ref": "AWS::URLSuffix"
                      }
                    ]
                  ]
                }
              }
            }
          ],
          "Version": "2012-10-17"
        },
        "ManagedPolicyArns": [
          {
            "Fn::Join": [
              "",
              [
                "arn:",
                {
                  "Ref": "AWS::Partition"
                },
                ":iam::aws:policy/AmazonEKSWorkerNodePolicy"
              ]
            ]
          },
          {
            "Fn::Join": [
              "",
              [
                "arn:",
                {
                  "Ref": "AWS::Partition"
                },
                ":iam::aws:policy/AmazonEKS_CNI_Policy"
              ]
            ]
          },
          {
            "Fn::Join": [
              "",
              [
                "arn:",
                {
                  "Ref": "AWS::Partition"
                },
                ":iam::aws:policy/AmazonEC2ContainerRegistryReadOnly"
              ]
            ]
          }
        ],
        "Tags": [
          {
            "Key": {
              "Fn::Join": [
                "",
                [
                  "kubernetes.io/cluster/",
                  {
                    "Ref": "Cluster9EE0221C"
                  }
                ]
              ]
            },
            "Value": "owned"
          },
          {
            "Key": "Name",
            "Value": "aws-cdk-eks-cluster-test/Cluster/BottlerocketNodes"
          }
        ]
      }
    },
    "ClusterBottlerocketNodesInstanceProfileB6E2F25A": {
      "Type": "AWS::IAM::InstanceProfile",
      "Properties": {
        "Roles": [
          {
            "Ref": "ClusterBottlerocketNodesInstanceRole68E4BCFB"
          }
        ]
      }
    },
    "ClusterBottlerocketNodesLaunchConfig76D7BEBE": {
      "Type": "AWS::AutoScaling::LaunchConfiguration",
      "Properties": {
        "ImageId": {
          "Ref": "SsmParameterValueawsservicebottlerocketawsk8s118x8664latestimageidC96584B6F00A464EAD1953AFF4B05118Parameter"
        },
        "InstanceType": "t3.small",
        "IamInstanceProfile": {
          "Ref": "ClusterBottlerocketNodesInstanceProfileB6E2F25A"
        },
        "SecurityGroups": [
          {
            "Fn::GetAtt": [
              "ClusterBottlerocketNodesInstanceSecurityGroup3794A94B",
              "GroupId"
            ]
          }
        ],
        "UserData": {
          "Fn::Base64": {
            "Fn::Join": [
              "",
              [
                "\n[settings.kubernetes]\napi-server=\"",
                {
                  "Fn::GetAtt": [
                    "Cluster9EE0221C",
                    "Endpoint"
                  ]
                },
                "\"\ncluster-certificate=\"",
                {
                  "Fn::GetAtt": [
                    "Cluster9EE0221C",
                    "CertificateAuthorityData"
                  ]
                },
                "\"\ncluster-name=\"",
                {
                  "Ref": "Cluster9EE0221C"
                },
                "\""
              ]
            ]
          }
        }
      },
      "DependsOn": [
        "ClusterBottlerocketNodesInstanceRole68E4BCFB"
      ]
    },
    "ClusterBottlerocketNodesASGA27A9B70": {
      "Type": "AWS::AutoScaling::AutoScalingGroup",
      "Properties": {
        "MaxSize": "2",
        "MinSize": "2",
        "LaunchConfigurationName": {
          "Ref": "ClusterBottlerocketNodesLaunchConfig76D7BEBE"
        },
        "Tags": [
          {
            "Key": {
              "Fn::Join": [
                "",
                [
                  "kubernetes.io/cluster/",
                  {
                    "Ref": "Cluster9EE0221C"
                  }
                ]
              ]
            },
            "PropagateAtLaunch": true,
            "Value": "owned"
          },
          {
            "Key": "Name",
            "PropagateAtLaunch": true,
            "Value": "aws-cdk-eks-cluster-test/Cluster/BottlerocketNodes"
          }
        ],
        "VPCZoneIdentifier": [
          {
            "Ref": "VpcPrivateSubnet1Subnet536B997A"
          },
          {
            "Ref": "VpcPrivateSubnet2Subnet3788AAA1"
          },
          {
            "Ref": "VpcPrivateSubnet3SubnetF258B56E"
          }
        ]
      },
      "UpdatePolicy": {
        "AutoScalingScheduledAction": {
          "IgnoreUnmodifiedGroupSizeProperties": true
        }
      }
    },
    "ClusterspotInstanceSecurityGroup01F7B1CE": {
      "Type": "AWS::EC2::SecurityGroup",
      "Properties": {
        "GroupDescription": "aws-cdk-eks-cluster-test/Cluster/spot/InstanceSecurityGroup",
        "SecurityGroupEgress": [
          {
            "CidrIp": "0.0.0.0/0",
            "Description": "Allow all outbound traffic by default",
            "IpProtocol": "-1"
          }
        ],
        "Tags": [
          {
            "Key": {
              "Fn::Join": [
                "",
                [
                  "kubernetes.io/cluster/",
                  {
                    "Ref": "Cluster9EE0221C"
                  }
                ]
              ]
            },
            "Value": "owned"
          },
          {
            "Key": "Name",
            "Value": "aws-cdk-eks-cluster-test/Cluster/spot"
          }
        ],
        "VpcId": {
          "Ref": "Vpc8378EB38"
        }
      }
    },
    "ClusterspotInstanceSecurityGroupfromawscdkeksclustertestClusterspotInstanceSecurityGroupF50F5D47ALLTRAFFIC2B1A12D9": {
      "Type": "AWS::EC2::SecurityGroupIngress",
      "Properties": {
        "IpProtocol": "-1",
        "Description": "from awscdkeksclustertestClusterspotInstanceSecurityGroupF50F5D47:ALL TRAFFIC",
        "GroupId": {
          "Fn::GetAtt": [
            "ClusterspotInstanceSecurityGroup01F7B1CE",
            "GroupId"
          ]
        },
        "SourceSecurityGroupId": {
          "Fn::GetAtt": [
            "ClusterspotInstanceSecurityGroup01F7B1CE",
            "GroupId"
          ]
        }
      }
    },
    "ClusterspotInstanceSecurityGroupfromawscdkeksclustertestClusterClusterSecurityGroupF7265A324438F751704": {
      "Type": "AWS::EC2::SecurityGroupIngress",
      "Properties": {
        "IpProtocol": "tcp",
        "Description": "from awscdkeksclustertestClusterClusterSecurityGroupF7265A32:443",
        "FromPort": 443,
        "GroupId": {
          "Fn::GetAtt": [
            "ClusterspotInstanceSecurityGroup01F7B1CE",
            "GroupId"
          ]
        },
        "SourceSecurityGroupId": {
          "Fn::GetAtt": [
            "Cluster9EE0221C",
            "ClusterSecurityGroupId"
          ]
        },
        "ToPort": 443
      }
    },
    "ClusterspotInstanceSecurityGroupfromawscdkeksclustertestClusterControlPlaneSecurityGroup2F1301344430650F325": {
      "Type": "AWS::EC2::SecurityGroupIngress",
      "Properties": {
        "IpProtocol": "tcp",
        "Description": "from awscdkeksclustertestClusterControlPlaneSecurityGroup2F130134:443",
        "FromPort": 443,
        "GroupId": {
          "Fn::GetAtt": [
            "ClusterspotInstanceSecurityGroup01F7B1CE",
            "GroupId"
          ]
        },
        "SourceSecurityGroupId": {
          "Fn::GetAtt": [
            "ClusterControlPlaneSecurityGroupD274242C",
            "GroupId"
          ]
        },
        "ToPort": 443
      }
    },
    "ClusterspotInstanceSecurityGroupfromawscdkeksclustertestClusterClusterSecurityGroupF7265A321025655350D837827": {
      "Type": "AWS::EC2::SecurityGroupIngress",
      "Properties": {
        "IpProtocol": "tcp",
        "Description": "from awscdkeksclustertestClusterClusterSecurityGroupF7265A32:1025-65535",
        "FromPort": 1025,
        "GroupId": {
          "Fn::GetAtt": [
            "ClusterspotInstanceSecurityGroup01F7B1CE",
            "GroupId"
          ]
        },
        "SourceSecurityGroupId": {
          "Fn::GetAtt": [
            "Cluster9EE0221C",
            "ClusterSecurityGroupId"
          ]
        },
        "ToPort": 65535
      }
    },
    "ClusterspotInstanceSecurityGroupfromawscdkeksclustertestClusterControlPlaneSecurityGroup2F130134102565535C7203235": {
      "Type": "AWS::EC2::SecurityGroupIngress",
      "Properties": {
        "IpProtocol": "tcp",
        "Description": "from awscdkeksclustertestClusterControlPlaneSecurityGroup2F130134:1025-65535",
        "FromPort": 1025,
        "GroupId": {
          "Fn::GetAtt": [
            "ClusterspotInstanceSecurityGroup01F7B1CE",
            "GroupId"
          ]
        },
        "SourceSecurityGroupId": {
          "Fn::GetAtt": [
            "ClusterControlPlaneSecurityGroupD274242C",
            "GroupId"
          ]
        },
        "ToPort": 65535
      }
    },
    "ClusterspotInstanceRole39043830": {
      "Type": "AWS::IAM::Role",
      "Properties": {
        "AssumeRolePolicyDocument": {
          "Statement": [
            {
              "Action": "sts:AssumeRole",
              "Effect": "Allow",
              "Principal": {
                "Service": {
                  "Fn::Join": [
                    "",
                    [
                      "ec2.",
                      {
                        "Ref": "AWS::URLSuffix"
                      }
                    ]
                  ]
                }
              }
            }
          ],
          "Version": "2012-10-17"
        },
        "ManagedPolicyArns": [
          {
            "Fn::Join": [
              "",
              [
                "arn:",
                {
                  "Ref": "AWS::Partition"
                },
                ":iam::aws:policy/AmazonEKSWorkerNodePolicy"
              ]
            ]
          },
          {
            "Fn::Join": [
              "",
              [
                "arn:",
                {
                  "Ref": "AWS::Partition"
                },
                ":iam::aws:policy/AmazonEKS_CNI_Policy"
              ]
            ]
          },
          {
            "Fn::Join": [
              "",
              [
                "arn:",
                {
                  "Ref": "AWS::Partition"
                },
                ":iam::aws:policy/AmazonEC2ContainerRegistryReadOnly"
              ]
            ]
          }
        ],
        "Tags": [
          {
            "Key": {
              "Fn::Join": [
                "",
                [
                  "kubernetes.io/cluster/",
                  {
                    "Ref": "Cluster9EE0221C"
                  }
                ]
              ]
            },
            "Value": "owned"
          },
          {
            "Key": "Name",
            "Value": "aws-cdk-eks-cluster-test/Cluster/spot"
          }
        ]
      }
    },
    "ClusterspotInstanceProfileAB88D077": {
      "Type": "AWS::IAM::InstanceProfile",
      "Properties": {
        "Roles": [
          {
            "Ref": "ClusterspotInstanceRole39043830"
          }
        ]
      }
    },
    "ClusterspotLaunchConfigCC19F2E6": {
      "Type": "AWS::AutoScaling::LaunchConfiguration",
      "Properties": {
        "ImageId": {
          "Ref": "SsmParameterValueawsserviceeksoptimizedami118amazonlinux2recommendedimageidC96584B6F00A464EAD1953AFF4B05118Parameter"
        },
        "InstanceType": "t3.large",
        "IamInstanceProfile": {
          "Ref": "ClusterspotInstanceProfileAB88D077"
        },
        "SecurityGroups": [
          {
            "Fn::GetAtt": [
              "ClusterspotInstanceSecurityGroup01F7B1CE",
              "GroupId"
            ]
          }
        ],
        "SpotPrice": "0.1094",
        "UserData": {
          "Fn::Base64": {
            "Fn::Join": [
              "",
              [
                "#!/bin/bash\nset -o xtrace\n/etc/eks/bootstrap.sh ",
                {
                  "Ref": "Cluster9EE0221C"
                },
                " --kubelet-extra-args \"--node-labels lifecycle=Ec2Spot --register-with-taints=spotInstance=true:PreferNoSchedule --node-labels foo=bar,goo=far\" --use-max-pods true --aws-api-retry-attempts 5\n/opt/aws/bin/cfn-signal --exit-code $? --stack aws-cdk-eks-cluster-test --resource ClusterspotASG857494B6 --region test-region"
              ]
            ]
          }
        }
      },
      "DependsOn": [
        "ClusterspotInstanceRole39043830"
      ]
    },
    "ClusterspotASG857494B6": {
      "Type": "AWS::AutoScaling::AutoScalingGroup",
      "Properties": {
        "MaxSize": "10",
        "MinSize": "1",
        "LaunchConfigurationName": {
          "Ref": "ClusterspotLaunchConfigCC19F2E6"
        },
        "Tags": [
          {
            "Key": {
              "Fn::Join": [
                "",
                [
                  "kubernetes.io/cluster/",
                  {
                    "Ref": "Cluster9EE0221C"
                  }
                ]
              ]
            },
            "PropagateAtLaunch": true,
            "Value": "owned"
          },
          {
            "Key": "Name",
            "PropagateAtLaunch": true,
            "Value": "aws-cdk-eks-cluster-test/Cluster/spot"
          }
        ],
        "VPCZoneIdentifier": [
          {
            "Ref": "VpcPrivateSubnet1Subnet536B997A"
          },
          {
            "Ref": "VpcPrivateSubnet2Subnet3788AAA1"
          },
          {
            "Ref": "VpcPrivateSubnet3SubnetF258B56E"
          }
        ]
      },
      "UpdatePolicy": {
        "AutoScalingScheduledAction": {
          "IgnoreUnmodifiedGroupSizeProperties": true
        }
      }
    },
    "Clusterchartspotinterrupthandler79E2D768": {
      "Type": "Custom::AWSCDK-EKS-HelmChart",
      "Properties": {
        "ServiceToken": {
          "Fn::GetAtt": [
            "awscdkawseksKubectlProviderNestedStackawscdkawseksKubectlProviderNestedStackResourceA7AEBA6B",
            "Outputs.awscdkeksclustertestawscdkawseksKubectlProviderframeworkonEventC681B49AArn"
          ]
        },
        "ClusterName": {
          "Ref": "Cluster9EE0221C"
        },
        "RoleArn": {
          "Fn::GetAtt": [
            "ClusterCreationRole360249B6",
            "Arn"
          ]
        },
        "Release": "ksclustertestclusterchartspotinterrupthandlerf41ba997",
        "Chart": "aws-node-termination-handler",
        "Version": "0.9.5",
        "Values": "{\"nodeSelector.lifecycle\":\"Ec2Spot\"}",
        "Namespace": "kube-system",
        "Repository": "https://aws.github.io/eks-charts",
        "CreateNamespace": true
      },
      "DependsOn": [
        "ClusterKubectlReadyBarrier200052AF"
      ],
      "UpdateReplacePolicy": "Delete",
      "DeletionPolicy": "Delete"
    },
    "ClusterInferenceInstancesInstanceSecurityGroupECB3FC45": {
      "Type": "AWS::EC2::SecurityGroup",
      "Properties": {
        "GroupDescription": "aws-cdk-eks-cluster-test/Cluster/InferenceInstances/InstanceSecurityGroup",
        "SecurityGroupEgress": [
          {
            "CidrIp": "0.0.0.0/0",
            "Description": "Allow all outbound traffic by default",
            "IpProtocol": "-1"
          }
        ],
        "Tags": [
          {
            "Key": {
              "Fn::Join": [
                "",
                [
                  "kubernetes.io/cluster/",
                  {
                    "Ref": "Cluster9EE0221C"
                  }
                ]
              ]
            },
            "Value": "owned"
          },
          {
            "Key": "Name",
            "Value": "aws-cdk-eks-cluster-test/Cluster/InferenceInstances"
          }
        ],
        "VpcId": {
          "Ref": "Vpc8378EB38"
        }
      }
    },
    "ClusterInferenceInstancesInstanceSecurityGroupfromawscdkeksclustertestClusterInferenceInstancesInstanceSecurityGroup42C57C51ALLTRAFFICB6138869": {
      "Type": "AWS::EC2::SecurityGroupIngress",
      "Properties": {
        "IpProtocol": "-1",
        "Description": "from awscdkeksclustertestClusterInferenceInstancesInstanceSecurityGroup42C57C51:ALL TRAFFIC",
        "GroupId": {
          "Fn::GetAtt": [
            "ClusterInferenceInstancesInstanceSecurityGroupECB3FC45",
            "GroupId"
          ]
        },
        "SourceSecurityGroupId": {
          "Fn::GetAtt": [
            "ClusterInferenceInstancesInstanceSecurityGroupECB3FC45",
            "GroupId"
          ]
        }
      }
    },
    "ClusterInferenceInstancesInstanceSecurityGroupfromawscdkeksclustertestClusterClusterSecurityGroupF7265A32443F6A7B9A5": {
      "Type": "AWS::EC2::SecurityGroupIngress",
      "Properties": {
        "IpProtocol": "tcp",
        "Description": "from awscdkeksclustertestClusterClusterSecurityGroupF7265A32:443",
        "FromPort": 443,
        "GroupId": {
          "Fn::GetAtt": [
            "ClusterInferenceInstancesInstanceSecurityGroupECB3FC45",
            "GroupId"
          ]
        },
        "SourceSecurityGroupId": {
          "Fn::GetAtt": [
            "Cluster9EE0221C",
            "ClusterSecurityGroupId"
          ]
        },
        "ToPort": 443
      }
    },
    "ClusterInferenceInstancesInstanceSecurityGroupfromawscdkeksclustertestClusterControlPlaneSecurityGroup2F1301344437B48FD33": {
      "Type": "AWS::EC2::SecurityGroupIngress",
      "Properties": {
        "IpProtocol": "tcp",
        "Description": "from awscdkeksclustertestClusterControlPlaneSecurityGroup2F130134:443",
        "FromPort": 443,
        "GroupId": {
          "Fn::GetAtt": [
            "ClusterInferenceInstancesInstanceSecurityGroupECB3FC45",
            "GroupId"
          ]
        },
        "SourceSecurityGroupId": {
          "Fn::GetAtt": [
            "ClusterControlPlaneSecurityGroupD274242C",
            "GroupId"
          ]
        },
        "ToPort": 443
      }
    },
    "ClusterInferenceInstancesInstanceSecurityGroupfromawscdkeksclustertestClusterClusterSecurityGroupF7265A321025655351C7B1E72": {
      "Type": "AWS::EC2::SecurityGroupIngress",
      "Properties": {
        "IpProtocol": "tcp",
        "Description": "from awscdkeksclustertestClusterClusterSecurityGroupF7265A32:1025-65535",
        "FromPort": 1025,
        "GroupId": {
          "Fn::GetAtt": [
            "ClusterInferenceInstancesInstanceSecurityGroupECB3FC45",
            "GroupId"
          ]
        },
        "SourceSecurityGroupId": {
          "Fn::GetAtt": [
            "Cluster9EE0221C",
            "ClusterSecurityGroupId"
          ]
        },
        "ToPort": 65535
      }
    },
    "ClusterInferenceInstancesInstanceSecurityGroupfromawscdkeksclustertestClusterControlPlaneSecurityGroup2F130134102565535A460F673": {
      "Type": "AWS::EC2::SecurityGroupIngress",
      "Properties": {
        "IpProtocol": "tcp",
        "Description": "from awscdkeksclustertestClusterControlPlaneSecurityGroup2F130134:1025-65535",
        "FromPort": 1025,
        "GroupId": {
          "Fn::GetAtt": [
            "ClusterInferenceInstancesInstanceSecurityGroupECB3FC45",
            "GroupId"
          ]
        },
        "SourceSecurityGroupId": {
          "Fn::GetAtt": [
            "ClusterControlPlaneSecurityGroupD274242C",
            "GroupId"
          ]
        },
        "ToPort": 65535
      }
    },
    "ClusterInferenceInstancesInstanceRole59AC6F56": {
      "Type": "AWS::IAM::Role",
      "Properties": {
        "AssumeRolePolicyDocument": {
          "Statement": [
            {
              "Action": "sts:AssumeRole",
              "Effect": "Allow",
              "Principal": {
                "Service": {
                  "Fn::Join": [
                    "",
                    [
                      "ec2.",
                      {
                        "Ref": "AWS::URLSuffix"
                      }
                    ]
                  ]
                }
              }
            }
          ],
          "Version": "2012-10-17"
        },
        "ManagedPolicyArns": [
          {
            "Fn::Join": [
              "",
              [
                "arn:",
                {
                  "Ref": "AWS::Partition"
                },
                ":iam::aws:policy/AmazonEKSWorkerNodePolicy"
              ]
            ]
          },
          {
            "Fn::Join": [
              "",
              [
                "arn:",
                {
                  "Ref": "AWS::Partition"
                },
                ":iam::aws:policy/AmazonEKS_CNI_Policy"
              ]
            ]
          },
          {
            "Fn::Join": [
              "",
              [
                "arn:",
                {
                  "Ref": "AWS::Partition"
                },
                ":iam::aws:policy/AmazonEC2ContainerRegistryReadOnly"
              ]
            ]
          }
        ],
        "Tags": [
          {
            "Key": {
              "Fn::Join": [
                "",
                [
                  "kubernetes.io/cluster/",
                  {
                    "Ref": "Cluster9EE0221C"
                  }
                ]
              ]
            },
            "Value": "owned"
          },
          {
            "Key": "Name",
            "Value": "aws-cdk-eks-cluster-test/Cluster/InferenceInstances"
          }
        ]
      }
    },
    "ClusterInferenceInstancesInstanceProfile5A1209B4": {
      "Type": "AWS::IAM::InstanceProfile",
      "Properties": {
        "Roles": [
          {
            "Ref": "ClusterInferenceInstancesInstanceRole59AC6F56"
          }
        ]
      }
    },
    "ClusterInferenceInstancesLaunchConfig03BF48FE": {
      "Type": "AWS::AutoScaling::LaunchConfiguration",
      "Properties": {
        "ImageId": {
          "Ref": "SsmParameterValueawsserviceeksoptimizedami118amazonlinux2gpurecommendedimageidC96584B6F00A464EAD1953AFF4B05118Parameter"
        },
        "InstanceType": "inf1.2xlarge",
        "IamInstanceProfile": {
          "Ref": "ClusterInferenceInstancesInstanceProfile5A1209B4"
        },
        "SecurityGroups": [
          {
            "Fn::GetAtt": [
              "ClusterInferenceInstancesInstanceSecurityGroupECB3FC45",
              "GroupId"
            ]
          }
        ],
        "UserData": {
          "Fn::Base64": {
            "Fn::Join": [
              "",
              [
                "#!/bin/bash\nset -o xtrace\n/etc/eks/bootstrap.sh ",
                {
                  "Ref": "Cluster9EE0221C"
                },
                " --kubelet-extra-args \"--node-labels lifecycle=OnDemand\" --use-max-pods true\n/opt/aws/bin/cfn-signal --exit-code $? --stack aws-cdk-eks-cluster-test --resource ClusterInferenceInstancesASGE90717C7 --region test-region"
              ]
            ]
          }
        }
      },
      "DependsOn": [
        "ClusterInferenceInstancesInstanceRole59AC6F56"
      ]
    },
    "ClusterInferenceInstancesASGE90717C7": {
      "Type": "AWS::AutoScaling::AutoScalingGroup",
      "Properties": {
        "MaxSize": "1",
        "MinSize": "1",
        "LaunchConfigurationName": {
          "Ref": "ClusterInferenceInstancesLaunchConfig03BF48FE"
        },
        "Tags": [
          {
            "Key": {
              "Fn::Join": [
                "",
                [
                  "kubernetes.io/cluster/",
                  {
                    "Ref": "Cluster9EE0221C"
                  }
                ]
              ]
            },
            "PropagateAtLaunch": true,
            "Value": "owned"
          },
          {
            "Key": "Name",
            "PropagateAtLaunch": true,
            "Value": "aws-cdk-eks-cluster-test/Cluster/InferenceInstances"
          }
        ],
        "VPCZoneIdentifier": [
          {
            "Ref": "VpcPrivateSubnet1Subnet536B997A"
          },
          {
            "Ref": "VpcPrivateSubnet2Subnet3788AAA1"
          },
          {
            "Ref": "VpcPrivateSubnet3SubnetF258B56E"
          }
        ]
      },
      "UpdatePolicy": {
        "AutoScalingScheduledAction": {
          "IgnoreUnmodifiedGroupSizeProperties": true
        }
      }
    },
    "ClustermanifestNeuronDevicePlugin0B3E0D17": {
      "Type": "Custom::AWSCDK-EKS-KubernetesResource",
      "Properties": {
        "ServiceToken": {
          "Fn::GetAtt": [
            "awscdkawseksKubectlProviderNestedStackawscdkawseksKubectlProviderNestedStackResourceA7AEBA6B",
            "Outputs.awscdkeksclustertestawscdkawseksKubectlProviderframeworkonEventC681B49AArn"
          ]
        },
        "Manifest": "[{\"apiVersion\":\"apps/v1\",\"kind\":\"DaemonSet\",\"metadata\":{\"name\":\"neuron-device-plugin-daemonset\",\"namespace\":\"kube-system\",\"labels\":{\"aws.cdk.eks/prune-c88223d575036bcf663303b6778373ae4854f1fe3b\":\"\"}},\"spec\":{\"selector\":{\"matchLabels\":{\"name\":\"neuron-device-plugin-ds\"}},\"updateStrategy\":{\"type\":\"RollingUpdate\"},\"template\":{\"metadata\":{\"annotations\":{\"scheduler.alpha.kubernetes.io/critical-pod\":\"\"},\"labels\":{\"name\":\"neuron-device-plugin-ds\"}},\"spec\":{\"tolerations\":[{\"key\":\"CriticalAddonsOnly\",\"operator\":\"Exists\"},{\"key\":\"aws.amazon.com/neuron\",\"operator\":\"Exists\",\"effect\":\"NoSchedule\"}],\"priorityClassName\":\"system-node-critical\",\"affinity\":{\"nodeAffinity\":{\"requiredDuringSchedulingIgnoredDuringExecution\":{\"nodeSelectorTerms\":[{\"matchExpressions\":[{\"key\":\"beta.kubernetes.io/instance-type\",\"operator\":\"In\",\"values\":[\"inf1.xlarge\",\"inf1.2xlarge\",\"inf1.6xlarge\",\"inf1.4xlarge\"]}]},{\"matchExpressions\":[{\"key\":\"node.kubernetes.io/instance-type\",\"operator\":\"In\",\"values\":[\"inf1.xlarge\",\"inf1.2xlarge\",\"inf1.6xlarge\",\"inf1.24xlarge\"]}]}]}}},\"containers\":[{\"image\":\"790709498068.dkr.ecr.us-west-2.amazonaws.com/neuron-device-plugin:1.0.9043.0\",\"imagePullPolicy\":\"Always\",\"name\":\"k8s-neuron-device-plugin-ctr\",\"securityContext\":{\"allowPrivilegeEscalation\":false,\"capabilities\":{\"drop\":[\"ALL\"]}},\"volumeMounts\":[{\"name\":\"device-plugin\",\"mountPath\":\"/var/lib/kubelet/device-plugins\"}]}],\"volumes\":[{\"name\":\"device-plugin\",\"hostPath\":{\"path\":\"/var/lib/kubelet/device-plugins\"}}]}}}}]",
        "ClusterName": {
          "Ref": "Cluster9EE0221C"
        },
        "RoleArn": {
          "Fn::GetAtt": [
            "ClusterCreationRole360249B6",
            "Arn"
          ]
        },
        "PruneLabel": "aws.cdk.eks/prune-c88223d575036bcf663303b6778373ae4854f1fe3b"
      },
      "DependsOn": [
        "ClusterKubectlReadyBarrier200052AF"
      ],
      "UpdateReplacePolicy": "Delete",
      "DeletionPolicy": "Delete"
    },
    "ClusterNodegroupextrangNodeGroupRole23AE23D0": {
      "Type": "AWS::IAM::Role",
      "Properties": {
        "AssumeRolePolicyDocument": {
          "Statement": [
            {
              "Action": "sts:AssumeRole",
              "Effect": "Allow",
              "Principal": {
                "Service": {
                  "Fn::Join": [
                    "",
                    [
                      "ec2.",
                      {
                        "Ref": "AWS::URLSuffix"
                      }
                    ]
                  ]
                }
              }
            }
          ],
          "Version": "2012-10-17"
        },
        "ManagedPolicyArns": [
          {
            "Fn::Join": [
              "",
              [
                "arn:",
                {
                  "Ref": "AWS::Partition"
                },
                ":iam::aws:policy/AmazonEKSWorkerNodePolicy"
              ]
            ]
          },
          {
            "Fn::Join": [
              "",
              [
                "arn:",
                {
                  "Ref": "AWS::Partition"
                },
                ":iam::aws:policy/AmazonEKS_CNI_Policy"
              ]
            ]
          },
          {
            "Fn::Join": [
              "",
              [
                "arn:",
                {
                  "Ref": "AWS::Partition"
                },
                ":iam::aws:policy/AmazonEC2ContainerRegistryReadOnly"
              ]
            ]
          }
        ]
      }
    },
    "ClusterNodegroupextrangF9406A09": {
      "Type": "AWS::EKS::Nodegroup",
      "Properties": {
        "ClusterName": {
          "Ref": "Cluster9EE0221C"
        },
        "NodeRole": {
          "Fn::GetAtt": [
            "ClusterNodegroupextrangNodeGroupRole23AE23D0",
            "Arn"
          ]
        },
        "Subnets": [
          {
            "Ref": "VpcPrivateSubnet1Subnet536B997A"
          },
          {
            "Ref": "VpcPrivateSubnet2Subnet3788AAA1"
          },
          {
            "Ref": "VpcPrivateSubnet3SubnetF258B56E"
          }
        ],
        "ForceUpdateEnabled": true,
        "ScalingConfig": {
          "DesiredSize": 1,
          "MaxSize": 1,
          "MinSize": 1
        }
      }
    },
    "ClusterNodegroupextrangspotNodeGroupRoleB53B4857": {
      "Type": "AWS::IAM::Role",
      "Properties": {
        "AssumeRolePolicyDocument": {
          "Statement": [
            {
              "Action": "sts:AssumeRole",
              "Effect": "Allow",
              "Principal": {
                "Service": {
                  "Fn::Join": [
                    "",
                    [
                      "ec2.",
                      {
                        "Ref": "AWS::URLSuffix"
                      }
                    ]
                  ]
                }
              }
            }
          ],
          "Version": "2012-10-17"
        },
        "ManagedPolicyArns": [
          {
            "Fn::Join": [
              "",
              [
                "arn:",
                {
                  "Ref": "AWS::Partition"
                },
                ":iam::aws:policy/AmazonEKSWorkerNodePolicy"
              ]
            ]
          },
          {
            "Fn::Join": [
              "",
              [
                "arn:",
                {
                  "Ref": "AWS::Partition"
                },
                ":iam::aws:policy/AmazonEKS_CNI_Policy"
              ]
            ]
          },
          {
            "Fn::Join": [
              "",
              [
                "arn:",
                {
                  "Ref": "AWS::Partition"
                },
                ":iam::aws:policy/AmazonEC2ContainerRegistryReadOnly"
              ]
            ]
          }
        ]
      }
    },
    "ClusterNodegroupextrangspotB327AE6B": {
      "Type": "AWS::EKS::Nodegroup",
      "Properties": {
        "ClusterName": {
          "Ref": "Cluster9EE0221C"
        },
        "NodeRole": {
          "Fn::GetAtt": [
            "ClusterNodegroupextrangspotNodeGroupRoleB53B4857",
            "Arn"
          ]
        },
        "Subnets": [
          {
            "Ref": "VpcPrivateSubnet1Subnet536B997A"
          },
          {
            "Ref": "VpcPrivateSubnet2Subnet3788AAA1"
          },
          {
            "Ref": "VpcPrivateSubnet3SubnetF258B56E"
          }
        ],
        "AmiType": "AL2_x86_64",
        "ForceUpdateEnabled": true,
        "InstanceTypes": [
          "c5.large",
          "c5a.large",
          "c5d.large"
        ],
        "ScalingConfig": {
          "DesiredSize": 3,
          "MaxSize": 3,
          "MinSize": 3
        },
        "CapacityType": "SPOT"
      }
    },
    "ClusterNodegroupextrangarmNodeGroupRoleADF5749F": {
      "Type": "AWS::IAM::Role",
      "Properties": {
        "AssumeRolePolicyDocument": {
          "Statement": [
            {
              "Action": "sts:AssumeRole",
              "Effect": "Allow",
              "Principal": {
                "Service": {
                  "Fn::Join": [
                    "",
                    [
                      "ec2.",
                      {
                        "Ref": "AWS::URLSuffix"
                      }
                    ]
                  ]
                }
              }
            }
          ],
          "Version": "2012-10-17"
        },
        "ManagedPolicyArns": [
          {
            "Fn::Join": [
              "",
              [
                "arn:",
                {
                  "Ref": "AWS::Partition"
                },
                ":iam::aws:policy/AmazonEKSWorkerNodePolicy"
              ]
            ]
          },
          {
            "Fn::Join": [
              "",
              [
                "arn:",
                {
                  "Ref": "AWS::Partition"
                },
                ":iam::aws:policy/AmazonEKS_CNI_Policy"
              ]
            ]
          },
          {
            "Fn::Join": [
              "",
              [
                "arn:",
                {
                  "Ref": "AWS::Partition"
                },
                ":iam::aws:policy/AmazonEC2ContainerRegistryReadOnly"
              ]
            ]
          }
        ]
      }
    },
    "ClusterNodegroupextrangarm7773987A": {
      "Type": "AWS::EKS::Nodegroup",
      "Properties": {
        "ClusterName": {
          "Ref": "Cluster9EE0221C"
        },
        "NodeRole": {
          "Fn::GetAtt": [
            "ClusterNodegroupextrangarmNodeGroupRoleADF5749F",
            "Arn"
          ]
        },
        "Subnets": [
          {
            "Ref": "VpcPrivateSubnet1Subnet536B997A"
          },
          {
            "Ref": "VpcPrivateSubnet2Subnet3788AAA1"
          },
          {
            "Ref": "VpcPrivateSubnet3SubnetF258B56E"
          }
        ],
        "AmiType": "AL2_ARM_64",
        "ForceUpdateEnabled": true,
        "InstanceTypes": [
          "m6g.medium"
        ],
        "ScalingConfig": {
          "DesiredSize": 1,
          "MaxSize": 1,
          "MinSize": 1
        }
      }
    },
    "ClusterNodegroupextrang2F1FB0D40": {
      "Type": "AWS::EKS::Nodegroup",
      "Properties": {
        "ClusterName": {
          "Ref": "Cluster9EE0221C"
        },
        "NodeRole": {
          "Fn::GetAtt": [
            "ClusterNodegroupDefaultCapacityNodeGroupRole55953B04",
            "Arn"
          ]
        },
        "Subnets": [
          {
            "Ref": "VpcPrivateSubnet1Subnet536B997A"
          },
          {
            "Ref": "VpcPrivateSubnet2Subnet3788AAA1"
          },
          {
            "Ref": "VpcPrivateSubnet3SubnetF258B56E"
          }
        ],
        "ForceUpdateEnabled": true,
        "LaunchTemplate": {
          "Id": {
            "Ref": "LaunchTemplate"
          },
          "Version": {
            "Fn::GetAtt": [
              "LaunchTemplate",
              "DefaultVersionNumber"
            ]
          }
        },
        "ScalingConfig": {
          "DesiredSize": 1,
          "MaxSize": 1,
          "MinSize": 1
        }
      }
    },
    "ClustermanifestHelloApp078A45D8": {
      "Type": "Custom::AWSCDK-EKS-KubernetesResource",
      "Properties": {
        "ServiceToken": {
          "Fn::GetAtt": [
            "awscdkawseksKubectlProviderNestedStackawscdkawseksKubectlProviderNestedStackResourceA7AEBA6B",
            "Outputs.awscdkeksclustertestawscdkawseksKubectlProviderframeworkonEventC681B49AArn"
          ]
        },
        "Manifest": "[{\"apiVersion\":\"v1\",\"kind\":\"Service\",\"metadata\":{\"name\":\"hello-kubernetes\",\"labels\":{\"aws.cdk.eks/prune-c8f0f7140f7358e29b7f58e81b507dcf744a3908f4\":\"\"}},\"spec\":{\"type\":\"LoadBalancer\",\"ports\":[{\"port\":80,\"targetPort\":8080}],\"selector\":{\"app\":\"hello-kubernetes\"}}},{\"apiVersion\":\"apps/v1\",\"kind\":\"Deployment\",\"metadata\":{\"name\":\"hello-kubernetes\",\"labels\":{\"aws.cdk.eks/prune-c8f0f7140f7358e29b7f58e81b507dcf744a3908f4\":\"\"}},\"spec\":{\"replicas\":1,\"selector\":{\"matchLabels\":{\"app\":\"hello-kubernetes\"}},\"template\":{\"metadata\":{\"labels\":{\"app\":\"hello-kubernetes\"}},\"spec\":{\"containers\":[{\"name\":\"hello-kubernetes\",\"image\":\"paulbouwer/hello-kubernetes:1.5\",\"ports\":[{\"containerPort\":8080}]}]}}}}]",
        "ClusterName": {
          "Ref": "Cluster9EE0221C"
        },
        "RoleArn": {
          "Fn::GetAtt": [
            "ClusterCreationRole360249B6",
            "Arn"
          ]
        },
        "PruneLabel": "aws.cdk.eks/prune-c8f0f7140f7358e29b7f58e81b507dcf744a3908f4"
      },
      "DependsOn": [
        "ClusterKubectlReadyBarrier200052AF"
      ],
      "UpdateReplacePolicy": "Delete",
      "DeletionPolicy": "Delete"
    },
    "Clusterchartdashboard4AA45F3F": {
      "Type": "Custom::AWSCDK-EKS-HelmChart",
      "Properties": {
        "ServiceToken": {
          "Fn::GetAtt": [
            "awscdkawseksKubectlProviderNestedStackawscdkawseksKubectlProviderNestedStackResourceA7AEBA6B",
            "Outputs.awscdkeksclustertestawscdkawseksKubectlProviderframeworkonEventC681B49AArn"
          ]
        },
        "ClusterName": {
          "Ref": "Cluster9EE0221C"
        },
        "RoleArn": {
          "Fn::GetAtt": [
            "ClusterCreationRole360249B6",
            "Arn"
          ]
        },
        "Release": "awscdkeksclustertestclusterchartdashboard1f3d83fe",
        "Chart": "kubernetes-dashboard",
        "Namespace": "default",
        "Repository": "https://kubernetes.github.io/dashboard/",
        "CreateNamespace": true
      },
      "DependsOn": [
        "ClusterKubectlReadyBarrier200052AF"
      ],
      "UpdateReplacePolicy": "Delete",
      "DeletionPolicy": "Delete"
    },
    "Clustermanifestcdk8schart6B444884": {
      "Type": "Custom::AWSCDK-EKS-KubernetesResource",
      "Properties": {
        "ServiceToken": {
          "Fn::GetAtt": [
            "awscdkawseksKubectlProviderNestedStackawscdkawseksKubectlProviderNestedStackResourceA7AEBA6B",
            "Outputs.awscdkeksclustertestawscdkawseksKubectlProviderframeworkonEventC681B49AArn"
          ]
        },
        "Manifest": {
          "Fn::Join": [
            "",
            [
              "[{\"apiVersion\":\"v1\",\"data\":{\"clusterName\":\"",
              {
                "Ref": "Cluster9EE0221C"
              },
              "\"},\"kind\":\"ConfigMap\",\"metadata\":{\"name\":\"chart-config-map-configmap-cccf3117\",\"labels\":{\"aws.cdk.eks/prune-c8cd9cb2e127e0b0375ebc544f18d8513721895a27\":\"\"}}}]"
            ]
          ]
        },
        "ClusterName": {
          "Ref": "Cluster9EE0221C"
        },
        "RoleArn": {
          "Fn::GetAtt": [
            "ClusterCreationRole360249B6",
            "Arn"
          ]
        },
        "PruneLabel": "aws.cdk.eks/prune-c8cd9cb2e127e0b0375ebc544f18d8513721895a27"
      },
      "DependsOn": [
        "ClusterKubectlReadyBarrier200052AF"
      ],
      "UpdateReplacePolicy": "Delete",
      "DeletionPolicy": "Delete"
    },
    "ClustermanifestnginxnamespaceA68B4CE0": {
      "Type": "Custom::AWSCDK-EKS-KubernetesResource",
      "Properties": {
        "ServiceToken": {
          "Fn::GetAtt": [
            "awscdkawseksKubectlProviderNestedStackawscdkawseksKubectlProviderNestedStackResourceA7AEBA6B",
            "Outputs.awscdkeksclustertestawscdkawseksKubectlProviderframeworkonEventC681B49AArn"
          ]
        },
        "Manifest": "[{\"apiVersion\":\"v1\",\"kind\":\"Namespace\",\"metadata\":{\"name\":\"nginx\",\"labels\":{\"aws.cdk.eks/prune-c84fd26f70b01a84daa5d3646e813820af6fde0970\":\"\"}}}]",
        "ClusterName": {
          "Ref": "Cluster9EE0221C"
        },
        "RoleArn": {
          "Fn::GetAtt": [
            "ClusterCreationRole360249B6",
            "Arn"
          ]
        },
        "PruneLabel": "aws.cdk.eks/prune-c84fd26f70b01a84daa5d3646e813820af6fde0970"
      },
      "DependsOn": [
        "ClusterKubectlReadyBarrier200052AF"
      ],
      "UpdateReplacePolicy": "Delete",
      "DeletionPolicy": "Delete"
    },
    "Clusterchartnginxingress1193EC3F": {
      "Type": "Custom::AWSCDK-EKS-HelmChart",
      "Properties": {
        "ServiceToken": {
          "Fn::GetAtt": [
            "awscdkawseksKubectlProviderNestedStackawscdkawseksKubectlProviderNestedStackResourceA7AEBA6B",
            "Outputs.awscdkeksclustertestawscdkawseksKubectlProviderframeworkonEventC681B49AArn"
          ]
        },
        "ClusterName": {
          "Ref": "Cluster9EE0221C"
        },
        "RoleArn": {
          "Fn::GetAtt": [
            "ClusterCreationRole360249B6",
            "Arn"
          ]
        },
        "Release": "awscdkeksclustertestclusterchartnginxingressa7f70129",
        "Chart": "nginx-ingress",
        "Wait": true,
        "Timeout": "900s",
        "Namespace": "nginx",
        "Repository": "https://helm.nginx.com/stable"
      },
      "DependsOn": [
        "ClusterKubectlReadyBarrier200052AF",
        "ClustermanifestnginxnamespaceA68B4CE0"
      ],
      "UpdateReplacePolicy": "Delete",
      "DeletionPolicy": "Delete"
    },
    "ClusterMyServiceAccountConditionJson671C0633": {
      "Type": "Custom::AWSCDKCfnJson",
      "Properties": {
        "ServiceToken": {
          "Fn::GetAtt": [
            "AWSCDKCfnUtilsProviderCustomResourceProviderHandlerCF82AA57",
            "Arn"
          ]
        },
        "Value": {
          "Fn::Join": [
            "",
            [
              "{\"",
              {
                "Fn::Select": [
                  1,
                  {
                    "Fn::Split": [
                      ":oidc-provider/",
                      {
                        "Ref": "ClusterOpenIdConnectProviderE7EB0530"
                      }
                    ]
                  }
                ]
              },
              ":aud\":\"sts.amazonaws.com\",\"",
              {
                "Fn::Select": [
                  1,
                  {
                    "Fn::Split": [
                      ":oidc-provider/",
                      {
                        "Ref": "ClusterOpenIdConnectProviderE7EB0530"
                      }
                    ]
                  }
                ]
              },
              ":sub\":\"system:serviceaccount:default:awscdkeksclustertestclustermyserviceaccount4080bcdd\"}"
            ]
          ]
        }
      },
      "UpdateReplacePolicy": "Delete",
      "DeletionPolicy": "Delete"
    },
    "ClusterMyServiceAccountRole85337B29": {
      "Type": "AWS::IAM::Role",
      "Properties": {
        "AssumeRolePolicyDocument": {
          "Statement": [
            {
              "Action": "sts:AssumeRoleWithWebIdentity",
              "Condition": {
                "StringEquals": {
                  "Fn::GetAtt": [
                    "ClusterMyServiceAccountConditionJson671C0633",
                    "Value"
                  ]
                }
              },
              "Effect": "Allow",
              "Principal": {
                "Federated": {
                  "Ref": "ClusterOpenIdConnectProviderE7EB0530"
                }
              }
            }
          ],
          "Version": "2012-10-17"
        }
      }
    },
    "ClusterMyServiceAccountmanifestMyServiceAccountServiceAccountResource67018F11": {
      "Type": "Custom::AWSCDK-EKS-KubernetesResource",
      "Properties": {
        "ServiceToken": {
          "Fn::GetAtt": [
            "awscdkawseksKubectlProviderNestedStackawscdkawseksKubectlProviderNestedStackResourceA7AEBA6B",
            "Outputs.awscdkeksclustertestawscdkawseksKubectlProviderframeworkonEventC681B49AArn"
          ]
        },
        "Manifest": {
          "Fn::Join": [
            "",
            [
              "[{\"apiVersion\":\"v1\",\"kind\":\"ServiceAccount\",\"metadata\":{\"name\":\"awscdkeksclustertestclustermyserviceaccount4080bcdd\",\"namespace\":\"default\",\"labels\":{\"aws.cdk.eks/prune-c8f8dbf23319159cc2fef46283f7450b814e818252\":\"\",\"app.kubernetes.io/name\":\"awscdkeksclustertestclustermyserviceaccount4080bcdd\"},\"annotations\":{\"eks.amazonaws.com/role-arn\":\"",
              {
                "Fn::GetAtt": [
                  "ClusterMyServiceAccountRole85337B29",
                  "Arn"
                ]
              },
              "\"}}}]"
            ]
          ]
        },
        "ClusterName": {
          "Ref": "Cluster9EE0221C"
        },
        "RoleArn": {
          "Fn::GetAtt": [
            "ClusterCreationRole360249B6",
            "Arn"
          ]
        },
        "PruneLabel": "aws.cdk.eks/prune-c8f8dbf23319159cc2fef46283f7450b814e818252"
      },
      "DependsOn": [
        "ClusterKubectlReadyBarrier200052AF"
      ],
      "UpdateReplacePolicy": "Delete",
      "DeletionPolicy": "Delete"
    },
    "ClusterOpenIdConnectProviderE7EB0530": {
      "Type": "Custom::AWSCDKOpenIdConnectProvider",
      "Properties": {
        "ServiceToken": {
          "Fn::GetAtt": [
            "CustomAWSCDKOpenIdConnectProviderCustomResourceProviderHandlerF2C543E0",
            "Arn"
          ]
        },
        "ClientIDList": [
          "sts.amazonaws.com"
        ],
        "ThumbprintList": [
          "9e99a48a9960b14926bb7f3b02e22da2b0ab7280"
        ],
        "Url": {
          "Fn::GetAtt": [
            "Cluster9EE0221C",
            "OpenIdConnectIssuerUrl"
          ]
        }
      },
      "UpdateReplacePolicy": "Delete",
      "DeletionPolicy": "Delete"
    },
    "ClustermanifestsimplewebpodC2D35484": {
      "Type": "Custom::AWSCDK-EKS-KubernetesResource",
      "Properties": {
        "ServiceToken": {
          "Fn::GetAtt": [
            "awscdkawseksKubectlProviderNestedStackawscdkawseksKubectlProviderNestedStackResourceA7AEBA6B",
            "Outputs.awscdkeksclustertestawscdkawseksKubectlProviderframeworkonEventC681B49AArn"
          ]
        },
        "Manifest": "[{\"kind\":\"Pod\",\"apiVersion\":\"v1\",\"metadata\":{\"name\":\"webpod\",\"labels\":{\"aws.cdk.eks/prune-c8b6a5b3e6f9f4f1aa9dc400a13c96633da4822b2d\":\"\",\"app\":\"simple-web\"}},\"spec\":{\"containers\":[{\"name\":\"simplewebcontainer\",\"image\":\"nginx\",\"ports\":[{\"containerPort\":80}]}]}}]",
        "ClusterName": {
          "Ref": "Cluster9EE0221C"
        },
        "RoleArn": {
          "Fn::GetAtt": [
            "ClusterCreationRole360249B6",
            "Arn"
          ]
        },
        "PruneLabel": "aws.cdk.eks/prune-c8b6a5b3e6f9f4f1aa9dc400a13c96633da4822b2d"
      },
      "DependsOn": [
        "ClusterKubectlReadyBarrier200052AF"
      ],
      "UpdateReplacePolicy": "Delete",
      "DeletionPolicy": "Delete"
    },
    "Clustermanifestsimplewebservice4594DB30": {
      "Type": "Custom::AWSCDK-EKS-KubernetesResource",
      "Properties": {
        "ServiceToken": {
          "Fn::GetAtt": [
            "awscdkawseksKubectlProviderNestedStackawscdkawseksKubectlProviderNestedStackResourceA7AEBA6B",
            "Outputs.awscdkeksclustertestawscdkawseksKubectlProviderframeworkonEventC681B49AArn"
          ]
        },
        "Manifest": {
          "Fn::Join": [
            "",
            [
              "[{\"kind\":\"Service\",\"apiVersion\":\"v1\",\"metadata\":{\"name\":\"webservice\",\"annotations\":{\"service.beta.kubernetes.io/aws-load-balancer-internal\":\"true\",\"service.beta.kubernetes.io/aws-load-balancer-extra-security-groups\":\"",
              {
                "Fn::GetAtt": [
                  "WebServiceSecurityGroupA556AEB5",
                  "GroupId"
                ]
              },
              "\"},\"labels\":{\"aws.cdk.eks/prune-c84c09bc8d75d4cc4d672e0d3872dcdb35f628dc2c\":\"\"}},\"spec\":{\"type\":\"LoadBalancer\",\"ports\":[{\"port\":9000,\"targetPort\":80}],\"selector\":{\"app\":\"simple-web\"}}}]"
            ]
          ]
        },
        "ClusterName": {
          "Ref": "Cluster9EE0221C"
        },
        "RoleArn": {
          "Fn::GetAtt": [
            "ClusterCreationRole360249B6",
            "Arn"
          ]
        },
        "PruneLabel": "aws.cdk.eks/prune-c84c09bc8d75d4cc4d672e0d3872dcdb35f628dc2c"
      },
      "DependsOn": [
        "ClusterKubectlReadyBarrier200052AF"
      ],
      "UpdateReplacePolicy": "Delete",
      "DeletionPolicy": "Delete"
    },
    "ClusterwebserviceLoadBalancerAddress38B566FF": {
      "Type": "Custom::AWSCDK-EKS-KubernetesObjectValue",
      "Properties": {
        "ServiceToken": {
          "Fn::GetAtt": [
            "awscdkawseksKubectlProviderNestedStackawscdkawseksKubectlProviderNestedStackResourceA7AEBA6B",
            "Outputs.awscdkeksclustertestawscdkawseksKubectlProviderframeworkonEventC681B49AArn"
          ]
        },
        "ClusterName": {
          "Ref": "Cluster9EE0221C"
        },
        "RoleArn": {
          "Fn::GetAtt": [
            "ClusterCreationRole360249B6",
            "Arn"
          ]
        },
        "ObjectType": "service",
        "ObjectName": "webservice",
        "ObjectNamespace": "default",
        "JsonPath": ".status.loadBalancer.ingress[0].hostname",
        "TimeoutSeconds": 300
      },
      "DependsOn": [
        "ClusterKubectlReadyBarrier200052AF"
      ],
      "UpdateReplacePolicy": "Delete",
      "DeletionPolicy": "Delete"
    },
    "awscdkawseksClusterResourceProviderNestedStackawscdkawseksClusterResourceProviderNestedStackResource9827C454": {
      "Type": "AWS::CloudFormation::Stack",
      "Properties": {
        "TemplateURL": {
          "Fn::Join": [
            "",
            [
              "https://s3.test-region.",
              {
                "Ref": "AWS::URLSuffix"
              },
              "/",
              {
                "Ref": "AssetParametersa69aadbed84d554dd9f2eb7987ffe5d8f76b53a86f1909059df07050e57bef0cS3Bucket1CB7A187"
              },
              "/",
              {
                "Fn::Select": [
                  0,
                  {
                    "Fn::Split": [
                      "||",
                      {
                        "Ref": "AssetParametersa69aadbed84d554dd9f2eb7987ffe5d8f76b53a86f1909059df07050e57bef0cS3VersionKey7C13F243"
                      }
                    ]
                  }
                ]
              },
              {
                "Fn::Select": [
                  1,
                  {
                    "Fn::Split": [
                      "||",
                      {
                        "Ref": "AssetParametersa69aadbed84d554dd9f2eb7987ffe5d8f76b53a86f1909059df07050e57bef0cS3VersionKey7C13F243"
                      }
                    ]
                  }
                ]
              }
            ]
          ]
        },
        "Parameters": {
          "referencetoawscdkeksclustertestClusterCreationRole95F44854Arn": {
            "Fn::GetAtt": [
              "ClusterCreationRole360249B6",
              "Arn"
            ]
          },
          "referencetoawscdkeksclustertestAssetParameters87b1e2c41f84590d14f7ab8cb0f338c51d6fa3efe78943867af07fa959593dbaS3Bucket1516DB0ARef": {
            "Ref": "AssetParameters87b1e2c41f84590d14f7ab8cb0f338c51d6fa3efe78943867af07fa959593dbaS3Bucket14D204F9"
          },
          "referencetoawscdkeksclustertestAssetParameters87b1e2c41f84590d14f7ab8cb0f338c51d6fa3efe78943867af07fa959593dbaS3VersionKey2B8F3ED3Ref": {
            "Ref": "AssetParameters87b1e2c41f84590d14f7ab8cb0f338c51d6fa3efe78943867af07fa959593dbaS3VersionKeyDE8A2F1F"
          },
          "referencetoawscdkeksclustertestAssetParametersdaeb79e3cee39c9b902dc0d5c780223e227ed573ea60976252947adab5fb2be1S3Bucket0815E7B5Ref": {
            "Ref": "AssetParametersdaeb79e3cee39c9b902dc0d5c780223e227ed573ea60976252947adab5fb2be1S3BucketDC4B98B1"
          },
          "referencetoawscdkeksclustertestAssetParametersdaeb79e3cee39c9b902dc0d5c780223e227ed573ea60976252947adab5fb2be1S3VersionKey657736ADRef": {
            "Ref": "AssetParametersdaeb79e3cee39c9b902dc0d5c780223e227ed573ea60976252947adab5fb2be1S3VersionKeyA495226F"
          }
        }
      }
    },
    "awscdkawseksKubectlProviderNestedStackawscdkawseksKubectlProviderNestedStackResourceA7AEBA6B": {
      "Type": "AWS::CloudFormation::Stack",
      "Properties": {
        "TemplateURL": {
          "Fn::Join": [
            "",
            [
              "https://s3.test-region.",
              {
                "Ref": "AWS::URLSuffix"
              },
              "/",
              {
                "Ref": "AssetParameters25aed688c0803654674984565f9e68dec4fbd4f8427b6e9db1be3c61b4fa2956S3BucketE0699DCA"
              },
              "/",
              {
                "Fn::Select": [
                  0,
                  {
                    "Fn::Split": [
                      "||",
                      {
                        "Ref": "AssetParameters25aed688c0803654674984565f9e68dec4fbd4f8427b6e9db1be3c61b4fa2956S3VersionKey09D9D914"
                      }
                    ]
                  }
                ]
              },
              {
                "Fn::Select": [
                  1,
                  {
                    "Fn::Split": [
                      "||",
                      {
                        "Ref": "AssetParameters25aed688c0803654674984565f9e68dec4fbd4f8427b6e9db1be3c61b4fa2956S3VersionKey09D9D914"
                      }
                    ]
                  }
                ]
              }
            ]
          ]
        },
        "Parameters": {
          "referencetoawscdkeksclustertestClusterD76DFF87Arn": {
            "Fn::GetAtt": [
              "Cluster9EE0221C",
              "Arn"
            ]
          },
          "referencetoawscdkeksclustertestClusterCreationRole95F44854Arn": {
            "Fn::GetAtt": [
              "ClusterCreationRole360249B6",
              "Arn"
            ]
          },
          "referencetoawscdkeksclustertestAssetParameters340a58e595482ebd1921fce6a3eb5df2c7afea6183bb3da2a531bd7f48e776e2S3Bucket43161A4BRef": {
            "Ref": "AssetParameters340a58e595482ebd1921fce6a3eb5df2c7afea6183bb3da2a531bd7f48e776e2S3Bucket7C9DE002"
          },
          "referencetoawscdkeksclustertestAssetParameters340a58e595482ebd1921fce6a3eb5df2c7afea6183bb3da2a531bd7f48e776e2S3VersionKeyDF17FE61Ref": {
            "Ref": "AssetParameters340a58e595482ebd1921fce6a3eb5df2c7afea6183bb3da2a531bd7f48e776e2S3VersionKey45F6B914"
          },
          "referencetoawscdkeksclustertestVpcPrivateSubnet1Subnet32A4EC2ARef": {
            "Ref": "VpcPrivateSubnet1Subnet536B997A"
          },
          "referencetoawscdkeksclustertestVpcPrivateSubnet2Subnet5CC53627Ref": {
            "Ref": "VpcPrivateSubnet2Subnet3788AAA1"
          },
          "referencetoawscdkeksclustertestVpcPrivateSubnet3Subnet7F5D6918Ref": {
            "Ref": "VpcPrivateSubnet3SubnetF258B56E"
          },
          "referencetoawscdkeksclustertestClusterD76DFF87ClusterSecurityGroupId": {
            "Fn::GetAtt": [
              "Cluster9EE0221C",
              "ClusterSecurityGroupId"
            ]
          },
          "referencetoawscdkeksclustertestAssetParametersdaeb79e3cee39c9b902dc0d5c780223e227ed573ea60976252947adab5fb2be1S3Bucket0815E7B5Ref": {
            "Ref": "AssetParametersdaeb79e3cee39c9b902dc0d5c780223e227ed573ea60976252947adab5fb2be1S3BucketDC4B98B1"
          },
          "referencetoawscdkeksclustertestAssetParametersdaeb79e3cee39c9b902dc0d5c780223e227ed573ea60976252947adab5fb2be1S3VersionKey657736ADRef": {
            "Ref": "AssetParametersdaeb79e3cee39c9b902dc0d5c780223e227ed573ea60976252947adab5fb2be1S3VersionKeyA495226F"
          }
        }
      }
    },
    "LaunchTemplate": {
      "Type": "AWS::EC2::LaunchTemplate",
      "Properties": {
        "LaunchTemplateData": {
          "ImageId": {
            "Ref": "SsmParameterValueawsserviceeksoptimizedami114amazonlinux2recommendedimageidC96584B6F00A464EAD1953AFF4B05118Parameter"
          },
          "InstanceType": "t3.small",
          "UserData": {
            "Fn::Base64": {
              "Fn::Join": [
                "",
                [
                  "#!/bin/bash\nset -o xtrace\n/etc/eks/bootstrap.sh ",
                  {
                    "Ref": "Cluster9EE0221C"
                  }
                ]
              ]
            }
          }
        }
      }
    },
    "CustomAWSCDKOpenIdConnectProviderCustomResourceProviderRole517FED65": {
      "Type": "AWS::IAM::Role",
      "Properties": {
        "AssumeRolePolicyDocument": {
          "Version": "2012-10-17",
          "Statement": [
            {
              "Action": "sts:AssumeRole",
              "Effect": "Allow",
              "Principal": {
                "Service": "lambda.amazonaws.com"
              }
            }
          ]
        },
        "ManagedPolicyArns": [
          {
            "Fn::Sub": "arn:${AWS::Partition}:iam::aws:policy/service-role/AWSLambdaBasicExecutionRole"
          }
        ],
        "Policies": [
          {
            "PolicyName": "Inline",
            "PolicyDocument": {
              "Version": "2012-10-17",
              "Statement": [
                {
                  "Effect": "Allow",
                  "Resource": "*",
                  "Action": [
                    "iam:CreateOpenIDConnectProvider",
                    "iam:DeleteOpenIDConnectProvider",
                    "iam:UpdateOpenIDConnectProviderThumbprint",
                    "iam:AddClientIDToOpenIDConnectProvider",
                    "iam:RemoveClientIDFromOpenIDConnectProvider"
                  ]
                }
              ]
            }
          }
        ]
      }
    },
    "CustomAWSCDKOpenIdConnectProviderCustomResourceProviderHandlerF2C543E0": {
      "Type": "AWS::Lambda::Function",
      "Properties": {
        "Code": {
          "S3Bucket": {
            "Ref": "AssetParametersb075459e6bf309093fbd4b9a9e576a5f172b91c14d84eedb0f069566f6abb0deS3Bucket14156880"
          },
          "S3Key": {
            "Fn::Join": [
              "",
              [
                {
                  "Fn::Select": [
                    0,
                    {
                      "Fn::Split": [
                        "||",
                        {
                          "Ref": "AssetParametersb075459e6bf309093fbd4b9a9e576a5f172b91c14d84eedb0f069566f6abb0deS3VersionKey5225BCA4"
                        }
                      ]
                    }
                  ]
                },
                {
                  "Fn::Select": [
                    1,
                    {
                      "Fn::Split": [
                        "||",
                        {
                          "Ref": "AssetParametersb075459e6bf309093fbd4b9a9e576a5f172b91c14d84eedb0f069566f6abb0deS3VersionKey5225BCA4"
                        }
                      ]
                    }
                  ]
                }
              ]
            ]
          }
        },
        "Timeout": 900,
        "MemorySize": 128,
        "Handler": "__entrypoint__.handler",
        "Role": {
          "Fn::GetAtt": [
            "CustomAWSCDKOpenIdConnectProviderCustomResourceProviderRole517FED65",
            "Arn"
          ]
        },
        "Runtime": "nodejs12.x"
      },
      "DependsOn": [
        "CustomAWSCDKOpenIdConnectProviderCustomResourceProviderRole517FED65"
      ]
    },
    "AWSCDKCfnUtilsProviderCustomResourceProviderRoleFE0EE867": {
      "Type": "AWS::IAM::Role",
      "Properties": {
        "AssumeRolePolicyDocument": {
          "Version": "2012-10-17",
          "Statement": [
            {
              "Action": "sts:AssumeRole",
              "Effect": "Allow",
              "Principal": {
                "Service": "lambda.amazonaws.com"
              }
            }
          ]
        },
        "ManagedPolicyArns": [
          {
            "Fn::Sub": "arn:${AWS::Partition}:iam::aws:policy/service-role/AWSLambdaBasicExecutionRole"
          }
        ]
      }
    },
    "AWSCDKCfnUtilsProviderCustomResourceProviderHandlerCF82AA57": {
      "Type": "AWS::Lambda::Function",
      "Properties": {
        "Code": {
          "S3Bucket": {
            "Ref": "AssetParameters952bd1c03e8201c4c1c67d6de0f3fdaaf88fda05f89a1232c3f6364343cd5344S3Bucket055DC235"
          },
          "S3Key": {
            "Fn::Join": [
              "",
              [
                {
                  "Fn::Select": [
                    0,
                    {
                      "Fn::Split": [
                        "||",
                        {
                          "Ref": "AssetParameters952bd1c03e8201c4c1c67d6de0f3fdaaf88fda05f89a1232c3f6364343cd5344S3VersionKey2FFFA299"
                        }
                      ]
                    }
                  ]
                },
                {
                  "Fn::Select": [
                    1,
                    {
                      "Fn::Split": [
                        "||",
                        {
                          "Ref": "AssetParameters952bd1c03e8201c4c1c67d6de0f3fdaaf88fda05f89a1232c3f6364343cd5344S3VersionKey2FFFA299"
                        }
                      ]
                    }
                  ]
                }
              ]
            ]
          }
        },
        "Timeout": 900,
        "MemorySize": 128,
        "Handler": "__entrypoint__.handler",
        "Role": {
          "Fn::GetAtt": [
            "AWSCDKCfnUtilsProviderCustomResourceProviderRoleFE0EE867",
            "Arn"
          ]
        },
        "Runtime": "nodejs12.x"
      },
      "DependsOn": [
        "AWSCDKCfnUtilsProviderCustomResourceProviderRoleFE0EE867"
      ]
    },
    "WebServiceSecurityGroupA556AEB5": {
      "Type": "AWS::EC2::SecurityGroup",
      "Properties": {
        "GroupDescription": "aws-cdk-eks-cluster-test/WebServiceSecurityGroup",
        "SecurityGroupEgress": [
          {
            "CidrIp": "0.0.0.0/0",
            "Description": "Allow all outbound traffic by default",
            "IpProtocol": "-1"
          }
        ],
        "VpcId": {
          "Ref": "Vpc8378EB38"
        }
      }
    },
    "WebServiceSecurityGroupfromawscdkeksclustertestWebServiceSecurityGroup62BA456890005BF0F34B": {
      "Type": "AWS::EC2::SecurityGroupIngress",
      "Properties": {
        "IpProtocol": "tcp",
        "Description": "allow http 9000 access from myself",
        "FromPort": 9000,
        "GroupId": {
          "Fn::GetAtt": [
            "WebServiceSecurityGroupA556AEB5",
            "GroupId"
          ]
        },
        "SourceSecurityGroupId": {
          "Fn::GetAtt": [
            "WebServiceSecurityGroupA556AEB5",
            "GroupId"
          ]
        },
        "ToPort": 9000
      }
    },
    "ServicePingerFunctionServiceRole3120191B": {
      "Type": "AWS::IAM::Role",
      "Properties": {
        "AssumeRolePolicyDocument": {
          "Statement": [
            {
              "Action": "sts:AssumeRole",
              "Effect": "Allow",
              "Principal": {
                "Service": "lambda.amazonaws.com"
              }
            }
          ],
          "Version": "2012-10-17"
        },
        "ManagedPolicyArns": [
          {
            "Fn::Join": [
              "",
              [
                "arn:",
                {
                  "Ref": "AWS::Partition"
                },
                ":iam::aws:policy/service-role/AWSLambdaBasicExecutionRole"
              ]
            ]
          },
          {
            "Fn::Join": [
              "",
              [
                "arn:",
                {
                  "Ref": "AWS::Partition"
                },
                ":iam::aws:policy/service-role/AWSLambdaVPCAccessExecutionRole"
              ]
            ]
          }
        ]
      }
    },
    "ServicePingerFunctionADF51BAF": {
      "Type": "AWS::Lambda::Function",
      "Properties": {
        "Code": {
          "S3Bucket": {
            "Ref": "AssetParameters2acc31b34c05692ab3ea9831a27e5f241cffb21857e633d8256b8f0ebf5f3f43S3BucketB43AFE04"
          },
          "S3Key": {
            "Fn::Join": [
              "",
              [
                {
                  "Fn::Select": [
                    0,
                    {
                      "Fn::Split": [
                        "||",
                        {
                          "Ref": "AssetParameters2acc31b34c05692ab3ea9831a27e5f241cffb21857e633d8256b8f0ebf5f3f43S3VersionKeyD4B858BC"
                        }
                      ]
                    }
                  ]
                },
                {
                  "Fn::Select": [
                    1,
                    {
                      "Fn::Split": [
                        "||",
                        {
                          "Ref": "AssetParameters2acc31b34c05692ab3ea9831a27e5f241cffb21857e633d8256b8f0ebf5f3f43S3VersionKeyD4B858BC"
                        }
                      ]
                    }
                  ]
                }
              ]
            ]
          }
        },
        "Handler": "index.handler",
        "Role": {
          "Fn::GetAtt": [
            "ServicePingerFunctionServiceRole3120191B",
            "Arn"
          ]
        },
        "Runtime": "python3.6",
        "Timeout": 600,
        "VpcConfig": {
          "SecurityGroupIds": [
            {
              "Fn::GetAtt": [
                "WebServiceSecurityGroupA556AEB5",
                "GroupId"
              ]
            }
          ],
          "SubnetIds": [
            {
              "Ref": "VpcPrivateSubnet1Subnet536B997A"
            },
            {
              "Ref": "VpcPrivateSubnet2Subnet3788AAA1"
            },
            {
              "Ref": "VpcPrivateSubnet3SubnetF258B56E"
            }
          ]
        }
      },
      "DependsOn": [
        "ServicePingerFunctionServiceRole3120191B"
      ]
    },
    "ServicePingerProviderframeworkonEventServiceRole3DB083B7": {
      "Type": "AWS::IAM::Role",
      "Properties": {
        "AssumeRolePolicyDocument": {
          "Statement": [
            {
              "Action": "sts:AssumeRole",
              "Effect": "Allow",
              "Principal": {
                "Service": "lambda.amazonaws.com"
              }
            }
          ],
          "Version": "2012-10-17"
        },
        "ManagedPolicyArns": [
          {
            "Fn::Join": [
              "",
              [
                "arn:",
                {
                  "Ref": "AWS::Partition"
                },
                ":iam::aws:policy/service-role/AWSLambdaBasicExecutionRole"
              ]
            ]
          }
        ]
      }
    },
    "ServicePingerProviderframeworkonEventServiceRoleDefaultPolicyD142E8F7": {
      "Type": "AWS::IAM::Policy",
      "Properties": {
        "PolicyDocument": {
          "Statement": [
            {
              "Action": "lambda:InvokeFunction",
              "Effect": "Allow",
              "Resource": {
                "Fn::GetAtt": [
                  "ServicePingerFunctionADF51BAF",
                  "Arn"
                ]
              }
            }
          ],
          "Version": "2012-10-17"
        },
        "PolicyName": "ServicePingerProviderframeworkonEventServiceRoleDefaultPolicyD142E8F7",
        "Roles": [
          {
            "Ref": "ServicePingerProviderframeworkonEventServiceRole3DB083B7"
          }
        ]
      }
    },
    "ServicePingerProviderframeworkonEventEC59DE20": {
      "Type": "AWS::Lambda::Function",
      "Properties": {
        "Code": {
          "S3Bucket": {
            "Ref": "AssetParametersdaeb79e3cee39c9b902dc0d5c780223e227ed573ea60976252947adab5fb2be1S3BucketDC4B98B1"
          },
          "S3Key": {
            "Fn::Join": [
              "",
              [
                {
                  "Fn::Select": [
                    0,
                    {
                      "Fn::Split": [
                        "||",
                        {
                          "Ref": "AssetParametersdaeb79e3cee39c9b902dc0d5c780223e227ed573ea60976252947adab5fb2be1S3VersionKeyA495226F"
                        }
                      ]
                    }
                  ]
                },
                {
                  "Fn::Select": [
                    1,
                    {
                      "Fn::Split": [
                        "||",
                        {
                          "Ref": "AssetParametersdaeb79e3cee39c9b902dc0d5c780223e227ed573ea60976252947adab5fb2be1S3VersionKeyA495226F"
                        }
                      ]
                    }
                  ]
                }
              ]
            ]
          }
        },
        "Handler": "framework.onEvent",
        "Role": {
          "Fn::GetAtt": [
            "ServicePingerProviderframeworkonEventServiceRole3DB083B7",
            "Arn"
          ]
        },
        "Runtime": "nodejs10.x",
        "Description": "AWS CDK resource provider framework - onEvent (aws-cdk-eks-cluster-test/ServicePinger/Provider)",
        "Environment": {
          "Variables": {
            "USER_ON_EVENT_FUNCTION_ARN": {
              "Fn::GetAtt": [
                "ServicePingerFunctionADF51BAF",
                "Arn"
              ]
            }
          }
        },
        "Timeout": 900
      },
      "DependsOn": [
        "ServicePingerProviderframeworkonEventServiceRoleDefaultPolicyD142E8F7",
        "ServicePingerProviderframeworkonEventServiceRole3DB083B7"
      ]
    },
    "ServicePinger01F6DA06": {
      "Type": "AWS::CloudFormation::CustomResource",
      "Properties": {
        "ServiceToken": {
          "Fn::GetAtt": [
            "ServicePingerProviderframeworkonEventEC59DE20",
            "Arn"
          ]
        },
        "Url": {
          "Fn::Join": [
            "",
            [
              "http://",
              {
                "Fn::GetAtt": [
                  "ClusterwebserviceLoadBalancerAddress38B566FF",
                  "Value"
                ]
              },
              ":9000"
            ]
          ]
        }
      },
      "UpdateReplacePolicy": "Delete",
      "DeletionPolicy": "Delete"
    }
  },
  "Outputs": {
    "ClusterConfigCommand43AAE40F": {
      "Value": {
        "Fn::Join": [
          "",
          [
            "aws eks update-kubeconfig --name ",
            {
              "Ref": "Cluster9EE0221C"
            },
            " --region test-region --role-arn ",
            {
              "Fn::GetAtt": [
                "AdminRole38563C57",
                "Arn"
              ]
            }
          ]
        ]
      }
    },
    "ClusterGetTokenCommand06AE992E": {
      "Value": {
        "Fn::Join": [
          "",
          [
            "aws eks get-token --cluster-name ",
            {
              "Ref": "Cluster9EE0221C"
            },
            " --region test-region --role-arn ",
            {
              "Fn::GetAtt": [
                "AdminRole38563C57",
                "Arn"
              ]
            }
          ]
        ]
      }
    },
    "Response": {
      "Value": {
        "Fn::GetAtt": [
          "ServicePinger01F6DA06",
          "Value"
        ]
      }
    },
    "ClusterEndpoint": {
      "Value": {
        "Fn::GetAtt": [
          "Cluster9EE0221C",
          "Endpoint"
        ]
      }
    },
    "ClusterArn": {
      "Value": {
        "Fn::GetAtt": [
          "Cluster9EE0221C",
          "Arn"
        ]
      }
    },
    "ClusterCertificateAuthorityData": {
      "Value": {
        "Fn::GetAtt": [
          "Cluster9EE0221C",
          "CertificateAuthorityData"
        ]
      }
    },
    "ClusterSecurityGroupId": {
      "Value": {
        "Fn::GetAtt": [
          "Cluster9EE0221C",
          "ClusterSecurityGroupId"
        ]
      }
    },
    "ClusterEncryptionConfigKeyArn": {
      "Value": {
        "Fn::GetAtt": [
          "Cluster9EE0221C",
          "EncryptionConfigKeyArn"
        ]
      }
    },
    "ClusterName": {
      "Value": {
        "Ref": "Cluster9EE0221C"
      }
    }
  },
  "Parameters": {
    "AssetParameters87b1e2c41f84590d14f7ab8cb0f338c51d6fa3efe78943867af07fa959593dbaS3Bucket14D204F9": {
      "Type": "String",
      "Description": "S3 bucket for asset \"87b1e2c41f84590d14f7ab8cb0f338c51d6fa3efe78943867af07fa959593dba\""
    },
    "AssetParameters87b1e2c41f84590d14f7ab8cb0f338c51d6fa3efe78943867af07fa959593dbaS3VersionKeyDE8A2F1F": {
      "Type": "String",
      "Description": "S3 key for asset version \"87b1e2c41f84590d14f7ab8cb0f338c51d6fa3efe78943867af07fa959593dba\""
    },
    "AssetParameters87b1e2c41f84590d14f7ab8cb0f338c51d6fa3efe78943867af07fa959593dbaArtifactHash54822A43": {
      "Type": "String",
      "Description": "Artifact hash for asset \"87b1e2c41f84590d14f7ab8cb0f338c51d6fa3efe78943867af07fa959593dba\""
    },
    "AssetParametersdaeb79e3cee39c9b902dc0d5c780223e227ed573ea60976252947adab5fb2be1S3BucketDC4B98B1": {
      "Type": "String",
      "Description": "S3 bucket for asset \"daeb79e3cee39c9b902dc0d5c780223e227ed573ea60976252947adab5fb2be1\""
    },
    "AssetParametersdaeb79e3cee39c9b902dc0d5c780223e227ed573ea60976252947adab5fb2be1S3VersionKeyA495226F": {
      "Type": "String",
      "Description": "S3 key for asset version \"daeb79e3cee39c9b902dc0d5c780223e227ed573ea60976252947adab5fb2be1\""
    },
    "AssetParametersdaeb79e3cee39c9b902dc0d5c780223e227ed573ea60976252947adab5fb2be1ArtifactHashA521A16F": {
      "Type": "String",
      "Description": "Artifact hash for asset \"daeb79e3cee39c9b902dc0d5c780223e227ed573ea60976252947adab5fb2be1\""
    },
    "AssetParameters340a58e595482ebd1921fce6a3eb5df2c7afea6183bb3da2a531bd7f48e776e2S3Bucket7C9DE002": {
      "Type": "String",
      "Description": "S3 bucket for asset \"340a58e595482ebd1921fce6a3eb5df2c7afea6183bb3da2a531bd7f48e776e2\""
    },
    "AssetParameters340a58e595482ebd1921fce6a3eb5df2c7afea6183bb3da2a531bd7f48e776e2S3VersionKey45F6B914": {
      "Type": "String",
      "Description": "S3 key for asset version \"340a58e595482ebd1921fce6a3eb5df2c7afea6183bb3da2a531bd7f48e776e2\""
    },
    "AssetParameters340a58e595482ebd1921fce6a3eb5df2c7afea6183bb3da2a531bd7f48e776e2ArtifactHashEDD75501": {
      "Type": "String",
<<<<<<< HEAD
      "Description": "Artifact hash for asset \"b7d8a9750f8bfded8ac76be100e3bee1c3d4824df006766110d023f42952f5c2\""
=======
      "Description": "Artifact hash for asset \"340a58e595482ebd1921fce6a3eb5df2c7afea6183bb3da2a531bd7f48e776e2\""
>>>>>>> e325b569
    },
    "AssetParametersb075459e6bf309093fbd4b9a9e576a5f172b91c14d84eedb0f069566f6abb0deS3Bucket14156880": {
      "Type": "String",
      "Description": "S3 bucket for asset \"b075459e6bf309093fbd4b9a9e576a5f172b91c14d84eedb0f069566f6abb0de\""
    },
    "AssetParametersb075459e6bf309093fbd4b9a9e576a5f172b91c14d84eedb0f069566f6abb0deS3VersionKey5225BCA4": {
      "Type": "String",
      "Description": "S3 key for asset version \"b075459e6bf309093fbd4b9a9e576a5f172b91c14d84eedb0f069566f6abb0de\""
    },
    "AssetParametersb075459e6bf309093fbd4b9a9e576a5f172b91c14d84eedb0f069566f6abb0deArtifactHashC509349A": {
      "Type": "String",
      "Description": "Artifact hash for asset \"b075459e6bf309093fbd4b9a9e576a5f172b91c14d84eedb0f069566f6abb0de\""
    },
    "AssetParameters952bd1c03e8201c4c1c67d6de0f3fdaaf88fda05f89a1232c3f6364343cd5344S3Bucket055DC235": {
      "Type": "String",
      "Description": "S3 bucket for asset \"952bd1c03e8201c4c1c67d6de0f3fdaaf88fda05f89a1232c3f6364343cd5344\""
    },
    "AssetParameters952bd1c03e8201c4c1c67d6de0f3fdaaf88fda05f89a1232c3f6364343cd5344S3VersionKey2FFFA299": {
      "Type": "String",
      "Description": "S3 key for asset version \"952bd1c03e8201c4c1c67d6de0f3fdaaf88fda05f89a1232c3f6364343cd5344\""
    },
    "AssetParameters952bd1c03e8201c4c1c67d6de0f3fdaaf88fda05f89a1232c3f6364343cd5344ArtifactHash1AB042BC": {
      "Type": "String",
      "Description": "Artifact hash for asset \"952bd1c03e8201c4c1c67d6de0f3fdaaf88fda05f89a1232c3f6364343cd5344\""
    },
    "AssetParameters2acc31b34c05692ab3ea9831a27e5f241cffb21857e633d8256b8f0ebf5f3f43S3BucketB43AFE04": {
      "Type": "String",
      "Description": "S3 bucket for asset \"2acc31b34c05692ab3ea9831a27e5f241cffb21857e633d8256b8f0ebf5f3f43\""
    },
    "AssetParameters2acc31b34c05692ab3ea9831a27e5f241cffb21857e633d8256b8f0ebf5f3f43S3VersionKeyD4B858BC": {
      "Type": "String",
      "Description": "S3 key for asset version \"2acc31b34c05692ab3ea9831a27e5f241cffb21857e633d8256b8f0ebf5f3f43\""
    },
    "AssetParameters2acc31b34c05692ab3ea9831a27e5f241cffb21857e633d8256b8f0ebf5f3f43ArtifactHashC3527E8B": {
      "Type": "String",
      "Description": "Artifact hash for asset \"2acc31b34c05692ab3ea9831a27e5f241cffb21857e633d8256b8f0ebf5f3f43\""
    },
    "AssetParametersa69aadbed84d554dd9f2eb7987ffe5d8f76b53a86f1909059df07050e57bef0cS3Bucket1CB7A187": {
      "Type": "String",
      "Description": "S3 bucket for asset \"a69aadbed84d554dd9f2eb7987ffe5d8f76b53a86f1909059df07050e57bef0c\""
    },
    "AssetParametersa69aadbed84d554dd9f2eb7987ffe5d8f76b53a86f1909059df07050e57bef0cS3VersionKey7C13F243": {
      "Type": "String",
      "Description": "S3 key for asset version \"a69aadbed84d554dd9f2eb7987ffe5d8f76b53a86f1909059df07050e57bef0c\""
    },
    "AssetParametersa69aadbed84d554dd9f2eb7987ffe5d8f76b53a86f1909059df07050e57bef0cArtifactHashBADE945D": {
      "Type": "String",
      "Description": "Artifact hash for asset \"a69aadbed84d554dd9f2eb7987ffe5d8f76b53a86f1909059df07050e57bef0c\""
    },
    "AssetParameters25aed688c0803654674984565f9e68dec4fbd4f8427b6e9db1be3c61b4fa2956S3BucketE0699DCA": {
      "Type": "String",
      "Description": "S3 bucket for asset \"25aed688c0803654674984565f9e68dec4fbd4f8427b6e9db1be3c61b4fa2956\""
    },
    "AssetParameters25aed688c0803654674984565f9e68dec4fbd4f8427b6e9db1be3c61b4fa2956S3VersionKey09D9D914": {
      "Type": "String",
      "Description": "S3 key for asset version \"25aed688c0803654674984565f9e68dec4fbd4f8427b6e9db1be3c61b4fa2956\""
    },
    "AssetParameters25aed688c0803654674984565f9e68dec4fbd4f8427b6e9db1be3c61b4fa2956ArtifactHash2F859D25": {
      "Type": "String",
      "Description": "Artifact hash for asset \"25aed688c0803654674984565f9e68dec4fbd4f8427b6e9db1be3c61b4fa2956\""
    },
    "SsmParameterValueawsserviceeksoptimizedami118amazonlinux2recommendedimageidC96584B6F00A464EAD1953AFF4B05118Parameter": {
      "Type": "AWS::SSM::Parameter::Value<String>",
      "Default": "/aws/service/eks/optimized-ami/1.18/amazon-linux-2/recommended/image_id"
    },
    "SsmParameterValueawsserviceeksoptimizedami118amazonlinux2arm64recommendedimageidC96584B6F00A464EAD1953AFF4B05118Parameter": {
      "Type": "AWS::SSM::Parameter::Value<String>",
      "Default": "/aws/service/eks/optimized-ami/1.18/amazon-linux-2-arm64/recommended/image_id"
    },
    "SsmParameterValueawsservicebottlerocketawsk8s118x8664latestimageidC96584B6F00A464EAD1953AFF4B05118Parameter": {
      "Type": "AWS::SSM::Parameter::Value<String>",
      "Default": "/aws/service/bottlerocket/aws-k8s-1.18/x86_64/latest/image_id"
    },
    "SsmParameterValueawsserviceeksoptimizedami118amazonlinux2gpurecommendedimageidC96584B6F00A464EAD1953AFF4B05118Parameter": {
      "Type": "AWS::SSM::Parameter::Value<String>",
      "Default": "/aws/service/eks/optimized-ami/1.18/amazon-linux-2-gpu/recommended/image_id"
    },
    "SsmParameterValueawsserviceeksoptimizedami114amazonlinux2recommendedimageidC96584B6F00A464EAD1953AFF4B05118Parameter": {
      "Type": "AWS::SSM::Parameter::Value<String>",
      "Default": "/aws/service/eks/optimized-ami/1.14/amazon-linux-2/recommended/image_id"
    }
  }
}<|MERGE_RESOLUTION|>--- conflicted
+++ resolved
@@ -4657,11 +4657,7 @@
     },
     "AssetParameters340a58e595482ebd1921fce6a3eb5df2c7afea6183bb3da2a531bd7f48e776e2ArtifactHashEDD75501": {
       "Type": "String",
-<<<<<<< HEAD
-      "Description": "Artifact hash for asset \"b7d8a9750f8bfded8ac76be100e3bee1c3d4824df006766110d023f42952f5c2\""
-=======
       "Description": "Artifact hash for asset \"340a58e595482ebd1921fce6a3eb5df2c7afea6183bb3da2a531bd7f48e776e2\""
->>>>>>> e325b569
     },
     "AssetParametersb075459e6bf309093fbd4b9a9e576a5f172b91c14d84eedb0f069566f6abb0deS3Bucket14156880": {
       "Type": "String",
