{
  "Resources": {
    "AdminRole38563C57": {
      "Type": "AWS::IAM::Role",
      "Properties": {
        "AssumeRolePolicyDocument": {
          "Statement": [
            {
              "Action": "sts:AssumeRole",
              "Effect": "Allow",
              "Principal": {
                "AWS": {
                  "Fn::Join": [
                    "",
                    [
                      "arn:",
                      {
                        "Ref": "AWS::Partition"
                      },
                      ":iam::12345678:root"
                    ]
                  ]
                }
              }
            }
          ],
          "Version": "2012-10-17"
        }
      }
    },
    "SecretsKey317DCF94": {
      "Type": "AWS::KMS::Key",
      "Properties": {
        "KeyPolicy": {
          "Statement": [
            {
              "Action": [
                "kms:Create*",
                "kms:Describe*",
                "kms:Enable*",
                "kms:List*",
                "kms:Put*",
                "kms:Update*",
                "kms:Revoke*",
                "kms:Disable*",
                "kms:Get*",
                "kms:Delete*",
                "kms:ScheduleKeyDeletion",
                "kms:CancelKeyDeletion",
                "kms:GenerateDataKey",
                "kms:TagResource",
                "kms:UntagResource"
              ],
              "Effect": "Allow",
              "Principal": {
                "AWS": {
                  "Fn::Join": [
                    "",
                    [
                      "arn:",
                      {
                        "Ref": "AWS::Partition"
                      },
                      ":iam::12345678:root"
                    ]
                  ]
                }
              },
              "Resource": "*"
            }
          ],
          "Version": "2012-10-17"
        }
      },
      "UpdateReplacePolicy": "Retain",
      "DeletionPolicy": "Retain"
    },
    "Vpc8378EB38": {
      "Type": "AWS::EC2::VPC",
      "Properties": {
        "CidrBlock": "10.0.0.0/16",
        "EnableDnsHostnames": true,
        "EnableDnsSupport": true,
        "InstanceTenancy": "default",
        "Tags": [
          {
            "Key": "Name",
            "Value": "aws-cdk-eks-cluster-test/Vpc"
          }
        ]
      }
    },
    "VpcPublicSubnet1Subnet5C2D37C4": {
      "Type": "AWS::EC2::Subnet",
      "Properties": {
        "CidrBlock": "10.0.0.0/19",
        "VpcId": {
          "Ref": "Vpc8378EB38"
        },
        "AvailabilityZone": "test-region-1a",
        "MapPublicIpOnLaunch": true,
        "Tags": [
          {
            "Key": "aws-cdk:subnet-name",
            "Value": "Public"
          },
          {
            "Key": "aws-cdk:subnet-type",
            "Value": "Public"
          },
          {
            "Key": "kubernetes.io/role/elb",
            "Value": "1"
          },
          {
            "Key": "Name",
            "Value": "aws-cdk-eks-cluster-test/Vpc/PublicSubnet1"
          }
        ]
      }
    },
    "VpcPublicSubnet1RouteTable6C95E38E": {
      "Type": "AWS::EC2::RouteTable",
      "Properties": {
        "VpcId": {
          "Ref": "Vpc8378EB38"
        },
        "Tags": [
          {
            "Key": "kubernetes.io/role/elb",
            "Value": "1"
          },
          {
            "Key": "Name",
            "Value": "aws-cdk-eks-cluster-test/Vpc/PublicSubnet1"
          }
        ]
      }
    },
    "VpcPublicSubnet1RouteTableAssociation97140677": {
      "Type": "AWS::EC2::SubnetRouteTableAssociation",
      "Properties": {
        "RouteTableId": {
          "Ref": "VpcPublicSubnet1RouteTable6C95E38E"
        },
        "SubnetId": {
          "Ref": "VpcPublicSubnet1Subnet5C2D37C4"
        }
      }
    },
    "VpcPublicSubnet1DefaultRoute3DA9E72A": {
      "Type": "AWS::EC2::Route",
      "Properties": {
        "RouteTableId": {
          "Ref": "VpcPublicSubnet1RouteTable6C95E38E"
        },
        "DestinationCidrBlock": "0.0.0.0/0",
        "GatewayId": {
          "Ref": "VpcIGWD7BA715C"
        }
      },
      "DependsOn": [
        "VpcVPCGWBF912B6E"
      ]
    },
    "VpcPublicSubnet1EIPD7E02669": {
      "Type": "AWS::EC2::EIP",
      "Properties": {
        "Domain": "vpc",
        "Tags": [
          {
            "Key": "kubernetes.io/role/elb",
            "Value": "1"
          },
          {
            "Key": "Name",
            "Value": "aws-cdk-eks-cluster-test/Vpc/PublicSubnet1"
          }
        ]
      }
    },
    "VpcPublicSubnet1NATGateway4D7517AA": {
      "Type": "AWS::EC2::NatGateway",
      "Properties": {
        "AllocationId": {
          "Fn::GetAtt": [
            "VpcPublicSubnet1EIPD7E02669",
            "AllocationId"
          ]
        },
        "SubnetId": {
          "Ref": "VpcPublicSubnet1Subnet5C2D37C4"
        },
        "Tags": [
          {
            "Key": "kubernetes.io/role/elb",
            "Value": "1"
          },
          {
            "Key": "Name",
            "Value": "aws-cdk-eks-cluster-test/Vpc/PublicSubnet1"
          }
        ]
      }
    },
    "VpcPublicSubnet2Subnet691E08A3": {
      "Type": "AWS::EC2::Subnet",
      "Properties": {
        "CidrBlock": "10.0.32.0/19",
        "VpcId": {
          "Ref": "Vpc8378EB38"
        },
        "AvailabilityZone": "test-region-1b",
        "MapPublicIpOnLaunch": true,
        "Tags": [
          {
            "Key": "aws-cdk:subnet-name",
            "Value": "Public"
          },
          {
            "Key": "aws-cdk:subnet-type",
            "Value": "Public"
          },
          {
            "Key": "kubernetes.io/role/elb",
            "Value": "1"
          },
          {
            "Key": "Name",
            "Value": "aws-cdk-eks-cluster-test/Vpc/PublicSubnet2"
          }
        ]
      }
    },
    "VpcPublicSubnet2RouteTable94F7E489": {
      "Type": "AWS::EC2::RouteTable",
      "Properties": {
        "VpcId": {
          "Ref": "Vpc8378EB38"
        },
        "Tags": [
          {
            "Key": "kubernetes.io/role/elb",
            "Value": "1"
          },
          {
            "Key": "Name",
            "Value": "aws-cdk-eks-cluster-test/Vpc/PublicSubnet2"
          }
        ]
      }
    },
    "VpcPublicSubnet2RouteTableAssociationDD5762D8": {
      "Type": "AWS::EC2::SubnetRouteTableAssociation",
      "Properties": {
        "RouteTableId": {
          "Ref": "VpcPublicSubnet2RouteTable94F7E489"
        },
        "SubnetId": {
          "Ref": "VpcPublicSubnet2Subnet691E08A3"
        }
      }
    },
    "VpcPublicSubnet2DefaultRoute97F91067": {
      "Type": "AWS::EC2::Route",
      "Properties": {
        "RouteTableId": {
          "Ref": "VpcPublicSubnet2RouteTable94F7E489"
        },
        "DestinationCidrBlock": "0.0.0.0/0",
        "GatewayId": {
          "Ref": "VpcIGWD7BA715C"
        }
      },
      "DependsOn": [
        "VpcVPCGWBF912B6E"
      ]
    },
    "VpcPublicSubnet3SubnetBE12F0B6": {
      "Type": "AWS::EC2::Subnet",
      "Properties": {
        "CidrBlock": "10.0.64.0/19",
        "VpcId": {
          "Ref": "Vpc8378EB38"
        },
        "AvailabilityZone": "test-region-1c",
        "MapPublicIpOnLaunch": true,
        "Tags": [
          {
            "Key": "aws-cdk:subnet-name",
            "Value": "Public"
          },
          {
            "Key": "aws-cdk:subnet-type",
            "Value": "Public"
          },
          {
            "Key": "kubernetes.io/role/elb",
            "Value": "1"
          },
          {
            "Key": "Name",
            "Value": "aws-cdk-eks-cluster-test/Vpc/PublicSubnet3"
          }
        ]
      }
    },
    "VpcPublicSubnet3RouteTable93458DBB": {
      "Type": "AWS::EC2::RouteTable",
      "Properties": {
        "VpcId": {
          "Ref": "Vpc8378EB38"
        },
        "Tags": [
          {
            "Key": "kubernetes.io/role/elb",
            "Value": "1"
          },
          {
            "Key": "Name",
            "Value": "aws-cdk-eks-cluster-test/Vpc/PublicSubnet3"
          }
        ]
      }
    },
    "VpcPublicSubnet3RouteTableAssociation1F1EDF02": {
      "Type": "AWS::EC2::SubnetRouteTableAssociation",
      "Properties": {
        "RouteTableId": {
          "Ref": "VpcPublicSubnet3RouteTable93458DBB"
        },
        "SubnetId": {
          "Ref": "VpcPublicSubnet3SubnetBE12F0B6"
        }
      }
    },
    "VpcPublicSubnet3DefaultRoute4697774F": {
      "Type": "AWS::EC2::Route",
      "Properties": {
        "RouteTableId": {
          "Ref": "VpcPublicSubnet3RouteTable93458DBB"
        },
        "DestinationCidrBlock": "0.0.0.0/0",
        "GatewayId": {
          "Ref": "VpcIGWD7BA715C"
        }
      },
      "DependsOn": [
        "VpcVPCGWBF912B6E"
      ]
    },
    "VpcPrivateSubnet1Subnet536B997A": {
      "Type": "AWS::EC2::Subnet",
      "Properties": {
        "CidrBlock": "10.0.96.0/19",
        "VpcId": {
          "Ref": "Vpc8378EB38"
        },
        "AvailabilityZone": "test-region-1a",
        "MapPublicIpOnLaunch": false,
        "Tags": [
          {
            "Key": "aws-cdk:subnet-name",
            "Value": "Private"
          },
          {
            "Key": "aws-cdk:subnet-type",
            "Value": "Private"
          },
          {
            "Key": "kubernetes.io/role/internal-elb",
            "Value": "1"
          },
          {
            "Key": "Name",
            "Value": "aws-cdk-eks-cluster-test/Vpc/PrivateSubnet1"
          }
        ]
      }
    },
    "VpcPrivateSubnet1RouteTableB2C5B500": {
      "Type": "AWS::EC2::RouteTable",
      "Properties": {
        "VpcId": {
          "Ref": "Vpc8378EB38"
        },
        "Tags": [
          {
            "Key": "kubernetes.io/role/internal-elb",
            "Value": "1"
          },
          {
            "Key": "Name",
            "Value": "aws-cdk-eks-cluster-test/Vpc/PrivateSubnet1"
          }
        ]
      }
    },
    "VpcPrivateSubnet1RouteTableAssociation70C59FA6": {
      "Type": "AWS::EC2::SubnetRouteTableAssociation",
      "Properties": {
        "RouteTableId": {
          "Ref": "VpcPrivateSubnet1RouteTableB2C5B500"
        },
        "SubnetId": {
          "Ref": "VpcPrivateSubnet1Subnet536B997A"
        }
      }
    },
    "VpcPrivateSubnet1DefaultRouteBE02A9ED": {
      "Type": "AWS::EC2::Route",
      "Properties": {
        "RouteTableId": {
          "Ref": "VpcPrivateSubnet1RouteTableB2C5B500"
        },
        "DestinationCidrBlock": "0.0.0.0/0",
        "NatGatewayId": {
          "Ref": "VpcPublicSubnet1NATGateway4D7517AA"
        }
      }
    },
    "VpcPrivateSubnet2Subnet3788AAA1": {
      "Type": "AWS::EC2::Subnet",
      "Properties": {
        "CidrBlock": "10.0.128.0/19",
        "VpcId": {
          "Ref": "Vpc8378EB38"
        },
        "AvailabilityZone": "test-region-1b",
        "MapPublicIpOnLaunch": false,
        "Tags": [
          {
            "Key": "aws-cdk:subnet-name",
            "Value": "Private"
          },
          {
            "Key": "aws-cdk:subnet-type",
            "Value": "Private"
          },
          {
            "Key": "kubernetes.io/role/internal-elb",
            "Value": "1"
          },
          {
            "Key": "Name",
            "Value": "aws-cdk-eks-cluster-test/Vpc/PrivateSubnet2"
          }
        ]
      }
    },
    "VpcPrivateSubnet2RouteTableA678073B": {
      "Type": "AWS::EC2::RouteTable",
      "Properties": {
        "VpcId": {
          "Ref": "Vpc8378EB38"
        },
        "Tags": [
          {
            "Key": "kubernetes.io/role/internal-elb",
            "Value": "1"
          },
          {
            "Key": "Name",
            "Value": "aws-cdk-eks-cluster-test/Vpc/PrivateSubnet2"
          }
        ]
      }
    },
    "VpcPrivateSubnet2RouteTableAssociationA89CAD56": {
      "Type": "AWS::EC2::SubnetRouteTableAssociation",
      "Properties": {
        "RouteTableId": {
          "Ref": "VpcPrivateSubnet2RouteTableA678073B"
        },
        "SubnetId": {
          "Ref": "VpcPrivateSubnet2Subnet3788AAA1"
        }
      }
    },
    "VpcPrivateSubnet2DefaultRoute060D2087": {
      "Type": "AWS::EC2::Route",
      "Properties": {
        "RouteTableId": {
          "Ref": "VpcPrivateSubnet2RouteTableA678073B"
        },
        "DestinationCidrBlock": "0.0.0.0/0",
        "NatGatewayId": {
          "Ref": "VpcPublicSubnet1NATGateway4D7517AA"
        }
      }
    },
    "VpcPrivateSubnet3SubnetF258B56E": {
      "Type": "AWS::EC2::Subnet",
      "Properties": {
        "CidrBlock": "10.0.160.0/19",
        "VpcId": {
          "Ref": "Vpc8378EB38"
        },
        "AvailabilityZone": "test-region-1c",
        "MapPublicIpOnLaunch": false,
        "Tags": [
          {
            "Key": "aws-cdk:subnet-name",
            "Value": "Private"
          },
          {
            "Key": "aws-cdk:subnet-type",
            "Value": "Private"
          },
          {
            "Key": "kubernetes.io/role/internal-elb",
            "Value": "1"
          },
          {
            "Key": "Name",
            "Value": "aws-cdk-eks-cluster-test/Vpc/PrivateSubnet3"
          }
        ]
      }
    },
    "VpcPrivateSubnet3RouteTableD98824C7": {
      "Type": "AWS::EC2::RouteTable",
      "Properties": {
        "VpcId": {
          "Ref": "Vpc8378EB38"
        },
        "Tags": [
          {
            "Key": "kubernetes.io/role/internal-elb",
            "Value": "1"
          },
          {
            "Key": "Name",
            "Value": "aws-cdk-eks-cluster-test/Vpc/PrivateSubnet3"
          }
        ]
      }
    },
    "VpcPrivateSubnet3RouteTableAssociation16BDDC43": {
      "Type": "AWS::EC2::SubnetRouteTableAssociation",
      "Properties": {
        "RouteTableId": {
          "Ref": "VpcPrivateSubnet3RouteTableD98824C7"
        },
        "SubnetId": {
          "Ref": "VpcPrivateSubnet3SubnetF258B56E"
        }
      }
    },
    "VpcPrivateSubnet3DefaultRoute94B74F0D": {
      "Type": "AWS::EC2::Route",
      "Properties": {
        "RouteTableId": {
          "Ref": "VpcPrivateSubnet3RouteTableD98824C7"
        },
        "DestinationCidrBlock": "0.0.0.0/0",
        "NatGatewayId": {
          "Ref": "VpcPublicSubnet1NATGateway4D7517AA"
        }
      }
    },
    "VpcIGWD7BA715C": {
      "Type": "AWS::EC2::InternetGateway",
      "Properties": {
        "Tags": [
          {
            "Key": "Name",
            "Value": "aws-cdk-eks-cluster-test/Vpc"
          }
        ]
      }
    },
    "VpcVPCGWBF912B6E": {
      "Type": "AWS::EC2::VPCGatewayAttachment",
      "Properties": {
        "VpcId": {
          "Ref": "Vpc8378EB38"
        },
        "InternetGatewayId": {
          "Ref": "VpcIGWD7BA715C"
        }
      }
    },
    "ClusterRoleFA261979": {
      "Type": "AWS::IAM::Role",
      "Properties": {
        "AssumeRolePolicyDocument": {
          "Statement": [
            {
              "Action": "sts:AssumeRole",
              "Effect": "Allow",
              "Principal": {
                "Service": "eks.amazonaws.com"
              }
            }
          ],
          "Version": "2012-10-17"
        },
        "ManagedPolicyArns": [
          {
            "Fn::Join": [
              "",
              [
                "arn:",
                {
                  "Ref": "AWS::Partition"
                },
                ":iam::aws:policy/AmazonEKSClusterPolicy"
              ]
            ]
          }
        ]
      }
    },
    "ClusterControlPlaneSecurityGroupD274242C": {
      "Type": "AWS::EC2::SecurityGroup",
      "Properties": {
        "GroupDescription": "EKS Control Plane Security Group",
        "SecurityGroupEgress": [
          {
            "CidrIp": "0.0.0.0/0",
            "Description": "Allow all outbound traffic by default",
            "IpProtocol": "-1"
          }
        ],
        "VpcId": {
          "Ref": "Vpc8378EB38"
        }
      }
    },
    "ClusterControlPlaneSecurityGroupfromawscdkeksclustertestClusterKubectlProviderSecurityGroup0285626644359187EDA": {
      "Type": "AWS::EC2::SecurityGroupIngress",
      "Properties": {
        "IpProtocol": "tcp",
        "Description": "from awscdkeksclustertestClusterKubectlProviderSecurityGroup02856266:443",
        "FromPort": 443,
        "GroupId": {
          "Fn::GetAtt": [
            "ClusterControlPlaneSecurityGroupD274242C",
            "GroupId"
          ]
        },
        "SourceSecurityGroupId": {
          "Fn::GetAtt": [
            "ClusterKubectlProviderSecurityGroup2D90691C",
            "GroupId"
          ]
        },
        "ToPort": 443
      }
    },
    "ClusterControlPlaneSecurityGroupfromawscdkeksclustertestClusterNodesInstanceSecurityGroupD0B64C54443795AF111": {
      "Type": "AWS::EC2::SecurityGroupIngress",
      "Properties": {
        "IpProtocol": "tcp",
        "Description": "from awscdkeksclustertestClusterNodesInstanceSecurityGroupD0B64C54:443",
        "FromPort": 443,
        "GroupId": {
          "Fn::GetAtt": [
            "ClusterControlPlaneSecurityGroupD274242C",
            "GroupId"
          ]
        },
        "SourceSecurityGroupId": {
          "Fn::GetAtt": [
            "ClusterNodesInstanceSecurityGroup899246BD",
            "GroupId"
          ]
        },
        "ToPort": 443
      }
    },
    "ClusterControlPlaneSecurityGroupfromawscdkeksclustertestClusterNodesArmInstanceSecurityGroup52C45858443B84847DA": {
      "Type": "AWS::EC2::SecurityGroupIngress",
      "Properties": {
        "IpProtocol": "tcp",
        "Description": "from awscdkeksclustertestClusterNodesArmInstanceSecurityGroup52C45858:443",
        "FromPort": 443,
        "GroupId": {
          "Fn::GetAtt": [
            "ClusterControlPlaneSecurityGroupD274242C",
            "GroupId"
          ]
        },
        "SourceSecurityGroupId": {
          "Fn::GetAtt": [
            "ClusterNodesArmInstanceSecurityGroup599F388B",
            "GroupId"
          ]
        },
        "ToPort": 443
      }
    },
    "ClusterControlPlaneSecurityGroupfromawscdkeksclustertestClusterBottlerocketNodesInstanceSecurityGroup83FE7914443ECEF3F30": {
      "Type": "AWS::EC2::SecurityGroupIngress",
      "Properties": {
        "IpProtocol": "tcp",
        "Description": "from awscdkeksclustertestClusterBottlerocketNodesInstanceSecurityGroup83FE7914:443",
        "FromPort": 443,
        "GroupId": {
          "Fn::GetAtt": [
            "ClusterControlPlaneSecurityGroupD274242C",
            "GroupId"
          ]
        },
        "SourceSecurityGroupId": {
          "Fn::GetAtt": [
            "ClusterBottlerocketNodesInstanceSecurityGroup3794A94B",
            "GroupId"
          ]
        },
        "ToPort": 443
      }
    },
    "ClusterControlPlaneSecurityGroupfromawscdkeksclustertestClusterspotInstanceSecurityGroupF50F5D474431DE5485F": {
      "Type": "AWS::EC2::SecurityGroupIngress",
      "Properties": {
        "IpProtocol": "tcp",
        "Description": "from awscdkeksclustertestClusterspotInstanceSecurityGroupF50F5D47:443",
        "FromPort": 443,
        "GroupId": {
          "Fn::GetAtt": [
            "ClusterControlPlaneSecurityGroupD274242C",
            "GroupId"
          ]
        },
        "SourceSecurityGroupId": {
          "Fn::GetAtt": [
            "ClusterspotInstanceSecurityGroup01F7B1CE",
            "GroupId"
          ]
        },
        "ToPort": 443
      }
    },
    "ClusterControlPlaneSecurityGroupfromawscdkeksclustertestClusterInferenceInstancesInstanceSecurityGroup42C57C51443E3176F85": {
      "Type": "AWS::EC2::SecurityGroupIngress",
      "Properties": {
        "IpProtocol": "tcp",
        "Description": "from awscdkeksclustertestClusterInferenceInstancesInstanceSecurityGroup42C57C51:443",
        "FromPort": 443,
        "GroupId": {
          "Fn::GetAtt": [
            "ClusterControlPlaneSecurityGroupD274242C",
            "GroupId"
          ]
        },
        "SourceSecurityGroupId": {
          "Fn::GetAtt": [
            "ClusterInferenceInstancesInstanceSecurityGroupECB3FC45",
            "GroupId"
          ]
        },
        "ToPort": 443
      }
    },
    "ClusterCreationRole360249B6": {
      "Type": "AWS::IAM::Role",
      "Properties": {
        "AssumeRolePolicyDocument": {
          "Statement": [
            {
              "Action": "sts:AssumeRole",
              "Effect": "Allow",
              "Principal": {
                "AWS": {
                  "Fn::Join": [
                    "",
                    [
                      "arn:",
                      {
                        "Ref": "AWS::Partition"
                      },
                      ":iam::12345678:root"
                    ]
                  ]
                }
              }
            }
          ],
          "Version": "2012-10-17"
        }
      },
      "DependsOn": [
        "ClusterKubectlProviderSecurityGroup2D90691C",
        "VpcIGWD7BA715C",
        "VpcPrivateSubnet1DefaultRouteBE02A9ED",
        "VpcPrivateSubnet1RouteTableB2C5B500",
        "VpcPrivateSubnet1RouteTableAssociation70C59FA6",
        "VpcPrivateSubnet1Subnet536B997A",
        "VpcPrivateSubnet2DefaultRoute060D2087",
        "VpcPrivateSubnet2RouteTableA678073B",
        "VpcPrivateSubnet2RouteTableAssociationA89CAD56",
        "VpcPrivateSubnet2Subnet3788AAA1",
        "VpcPrivateSubnet3DefaultRoute94B74F0D",
        "VpcPrivateSubnet3RouteTableD98824C7",
        "VpcPrivateSubnet3RouteTableAssociation16BDDC43",
        "VpcPrivateSubnet3SubnetF258B56E",
        "VpcPublicSubnet1DefaultRoute3DA9E72A",
        "VpcPublicSubnet1EIPD7E02669",
        "VpcPublicSubnet1NATGateway4D7517AA",
        "VpcPublicSubnet1RouteTable6C95E38E",
        "VpcPublicSubnet1RouteTableAssociation97140677",
        "VpcPublicSubnet1Subnet5C2D37C4",
        "VpcPublicSubnet2DefaultRoute97F91067",
        "VpcPublicSubnet2RouteTable94F7E489",
        "VpcPublicSubnet2RouteTableAssociationDD5762D8",
        "VpcPublicSubnet2Subnet691E08A3",
        "VpcPublicSubnet3DefaultRoute4697774F",
        "VpcPublicSubnet3RouteTable93458DBB",
        "VpcPublicSubnet3RouteTableAssociation1F1EDF02",
        "VpcPublicSubnet3SubnetBE12F0B6",
        "Vpc8378EB38",
        "VpcVPCGWBF912B6E"
      ]
    },
    "ClusterCreationRoleDefaultPolicyE8BDFC7B": {
      "Type": "AWS::IAM::Policy",
      "Properties": {
        "PolicyDocument": {
          "Statement": [
            {
              "Action": "iam:PassRole",
              "Effect": "Allow",
              "Resource": {
                "Fn::GetAtt": [
                  "ClusterRoleFA261979",
                  "Arn"
                ]
              }
            },
            {
              "Action": [
                "ec2:DescribeSubnets",
                "ec2:DescribeRouteTables"
              ],
              "Effect": "Allow",
              "Resource": "*"
            },
            {
              "Action": [
                "eks:CreateCluster",
                "eks:DescribeCluster",
                "eks:DescribeUpdate",
                "eks:DeleteCluster",
                "eks:UpdateClusterVersion",
                "eks:UpdateClusterConfig",
                "eks:CreateFargateProfile",
                "eks:TagResource",
                "eks:UntagResource"
              ],
              "Effect": "Allow",
              "Resource": [
                "*"
              ]
            },
            {
              "Action": [
                "eks:DescribeFargateProfile",
                "eks:DeleteFargateProfile"
              ],
              "Effect": "Allow",
              "Resource": "*"
            },
            {
              "Action": [
                "iam:GetRole",
                "iam:listAttachedRolePolicies"
              ],
              "Effect": "Allow",
              "Resource": "*"
            },
            {
              "Action": "iam:CreateServiceLinkedRole",
              "Effect": "Allow",
              "Resource": "*"
            },
            {
              "Action": "ec2:DescribeVpcs",
              "Effect": "Allow",
              "Resource": {
                "Fn::Join": [
                  "",
                  [
                    "arn:",
                    {
                      "Ref": "AWS::Partition"
                    },
                    ":ec2:test-region:12345678:vpc/",
                    {
                      "Ref": "Vpc8378EB38"
                    }
                  ]
                ]
              }
            },
            {
              "Action": [
                "kms:Encrypt",
                "kms:Decrypt",
                "kms:DescribeKey",
                "kms:CreateGrant"
              ],
              "Effect": "Allow",
              "Resource": {
                "Fn::GetAtt": [
                  "SecretsKey317DCF94",
                  "Arn"
                ]
              }
            },
            {
              "Action": "iam:PassRole",
              "Effect": "Allow",
              "Resource": {
                "Fn::GetAtt": [
                  "ClusterfargateprofiledefaultPodExecutionRole09952CFF",
                  "Arn"
                ]
              }
            }
          ],
          "Version": "2012-10-17"
        },
        "PolicyName": "ClusterCreationRoleDefaultPolicyE8BDFC7B",
        "Roles": [
          {
            "Ref": "ClusterCreationRole360249B6"
          }
        ]
      },
      "DependsOn": [
        "ClusterKubectlProviderSecurityGroup2D90691C",
        "VpcIGWD7BA715C",
        "VpcPrivateSubnet1DefaultRouteBE02A9ED",
        "VpcPrivateSubnet1RouteTableB2C5B500",
        "VpcPrivateSubnet1RouteTableAssociation70C59FA6",
        "VpcPrivateSubnet1Subnet536B997A",
        "VpcPrivateSubnet2DefaultRoute060D2087",
        "VpcPrivateSubnet2RouteTableA678073B",
        "VpcPrivateSubnet2RouteTableAssociationA89CAD56",
        "VpcPrivateSubnet2Subnet3788AAA1",
        "VpcPrivateSubnet3DefaultRoute94B74F0D",
        "VpcPrivateSubnet3RouteTableD98824C7",
        "VpcPrivateSubnet3RouteTableAssociation16BDDC43",
        "VpcPrivateSubnet3SubnetF258B56E",
        "VpcPublicSubnet1DefaultRoute3DA9E72A",
        "VpcPublicSubnet1EIPD7E02669",
        "VpcPublicSubnet1NATGateway4D7517AA",
        "VpcPublicSubnet1RouteTable6C95E38E",
        "VpcPublicSubnet1RouteTableAssociation97140677",
        "VpcPublicSubnet1Subnet5C2D37C4",
        "VpcPublicSubnet2DefaultRoute97F91067",
        "VpcPublicSubnet2RouteTable94F7E489",
        "VpcPublicSubnet2RouteTableAssociationDD5762D8",
        "VpcPublicSubnet2Subnet691E08A3",
        "VpcPublicSubnet3DefaultRoute4697774F",
        "VpcPublicSubnet3RouteTable93458DBB",
        "VpcPublicSubnet3RouteTableAssociation1F1EDF02",
        "VpcPublicSubnet3SubnetBE12F0B6",
        "Vpc8378EB38",
        "VpcVPCGWBF912B6E"
      ]
    },
    "Cluster9EE0221C": {
      "Type": "Custom::AWSCDK-EKS-Cluster",
      "Properties": {
        "ServiceToken": {
          "Fn::GetAtt": [
            "awscdkawseksClusterResourceProviderNestedStackawscdkawseksClusterResourceProviderNestedStackResource9827C454",
            "Outputs.awscdkeksclustertestawscdkawseksClusterResourceProviderframeworkonEvent503C1667Arn"
          ]
        },
        "Config": {
          "version": "1.17",
          "roleArn": {
            "Fn::GetAtt": [
              "ClusterRoleFA261979",
              "Arn"
            ]
          },
          "encryptionConfig": [
            {
              "provider": {
                "keyArn": {
                  "Fn::GetAtt": [
                    "SecretsKey317DCF94",
                    "Arn"
                  ]
                }
              },
              "resources": [
                "secrets"
              ]
            }
          ],
          "resourcesVpcConfig": {
            "subnetIds": [
              {
                "Ref": "VpcPublicSubnet1Subnet5C2D37C4"
              },
              {
                "Ref": "VpcPublicSubnet2Subnet691E08A3"
              },
              {
                "Ref": "VpcPublicSubnet3SubnetBE12F0B6"
              },
              {
                "Ref": "VpcPrivateSubnet1Subnet536B997A"
              },
              {
                "Ref": "VpcPrivateSubnet2Subnet3788AAA1"
              },
              {
                "Ref": "VpcPrivateSubnet3SubnetF258B56E"
              }
            ],
            "securityGroupIds": [
              {
                "Fn::GetAtt": [
                  "ClusterControlPlaneSecurityGroupD274242C",
                  "GroupId"
                ]
              }
            ],
            "endpointPublicAccess": true,
            "endpointPrivateAccess": true
          }
        },
        "AssumeRoleArn": {
          "Fn::GetAtt": [
            "ClusterCreationRole360249B6",
            "Arn"
          ]
        },
        "AttributesRevision": 2
      },
      "DependsOn": [
        "ClusterKubectlProviderSecurityGroup2D90691C",
        "ClusterCreationRoleDefaultPolicyE8BDFC7B",
        "ClusterCreationRole360249B6",
        "VpcIGWD7BA715C",
        "VpcPrivateSubnet1DefaultRouteBE02A9ED",
        "VpcPrivateSubnet1RouteTableB2C5B500",
        "VpcPrivateSubnet1RouteTableAssociation70C59FA6",
        "VpcPrivateSubnet1Subnet536B997A",
        "VpcPrivateSubnet2DefaultRoute060D2087",
        "VpcPrivateSubnet2RouteTableA678073B",
        "VpcPrivateSubnet2RouteTableAssociationA89CAD56",
        "VpcPrivateSubnet2Subnet3788AAA1",
        "VpcPrivateSubnet3DefaultRoute94B74F0D",
        "VpcPrivateSubnet3RouteTableD98824C7",
        "VpcPrivateSubnet3RouteTableAssociation16BDDC43",
        "VpcPrivateSubnet3SubnetF258B56E",
        "VpcPublicSubnet1DefaultRoute3DA9E72A",
        "VpcPublicSubnet1EIPD7E02669",
        "VpcPublicSubnet1NATGateway4D7517AA",
        "VpcPublicSubnet1RouteTable6C95E38E",
        "VpcPublicSubnet1RouteTableAssociation97140677",
        "VpcPublicSubnet1Subnet5C2D37C4",
        "VpcPublicSubnet2DefaultRoute97F91067",
        "VpcPublicSubnet2RouteTable94F7E489",
        "VpcPublicSubnet2RouteTableAssociationDD5762D8",
        "VpcPublicSubnet2Subnet691E08A3",
        "VpcPublicSubnet3DefaultRoute4697774F",
        "VpcPublicSubnet3RouteTable93458DBB",
        "VpcPublicSubnet3RouteTableAssociation1F1EDF02",
        "VpcPublicSubnet3SubnetBE12F0B6",
        "Vpc8378EB38",
        "VpcVPCGWBF912B6E"
      ],
      "UpdateReplacePolicy": "Delete",
      "DeletionPolicy": "Delete"
    },
    "ClusterKubectlProviderSecurityGroup2D90691C": {
      "Type": "AWS::EC2::SecurityGroup",
      "Properties": {
        "GroupDescription": "Comminication between KubectlProvider and EKS Control Plane",
        "SecurityGroupEgress": [
          {
            "CidrIp": "0.0.0.0/0",
            "Description": "Allow all outbound traffic by default",
            "IpProtocol": "-1"
          }
        ],
        "VpcId": {
          "Ref": "Vpc8378EB38"
        }
      }
    },
    "ClusterKubectlReadyBarrier200052AF": {
      "Type": "AWS::SSM::Parameter",
      "Properties": {
        "Type": "String",
        "Value": "aws:cdk:eks:kubectl-ready"
      },
      "DependsOn": [
        "ClusterfargateprofiledefaultPodExecutionRole09952CFF",
        "ClusterfargateprofiledefaultEFC59F14",
        "ClusterCreationRoleDefaultPolicyE8BDFC7B",
        "ClusterCreationRole360249B6",
        "Cluster9EE0221C"
      ]
    },
    "ClusterAwsAuthmanifestFE51F8AE": {
      "Type": "Custom::AWSCDK-EKS-KubernetesResource",
      "Properties": {
        "ServiceToken": {
          "Fn::GetAtt": [
            "awscdkawseksKubectlProviderNestedStackawscdkawseksKubectlProviderNestedStackResourceA7AEBA6B",
            "Outputs.awscdkeksclustertestawscdkawseksKubectlProviderframeworkonEventC681B49AArn"
          ]
        },
        "Manifest": {
          "Fn::Join": [
            "",
            [
              "[{\"apiVersion\":\"v1\",\"kind\":\"ConfigMap\",\"metadata\":{\"name\":\"aws-auth\",\"namespace\":\"kube-system\"},\"data\":{\"mapRoles\":\"[{\\\"rolearn\\\":\\\"",
              {
                "Fn::GetAtt": [
                  "AdminRole38563C57",
                  "Arn"
                ]
              },
              "\\\",\\\"username\\\":\\\"",
              {
                "Fn::GetAtt": [
                  "AdminRole38563C57",
                  "Arn"
                ]
              },
              "\\\",\\\"groups\\\":[\\\"system:masters\\\"]},{\\\"rolearn\\\":\\\"",
              {
                "Fn::GetAtt": [
                  "ClusterNodegroupDefaultCapacityNodeGroupRole55953B04",
                  "Arn"
                ]
              },
              "\\\",\\\"username\\\":\\\"system:node:{{EC2PrivateDNSName}}\\\",\\\"groups\\\":[\\\"system:bootstrappers\\\",\\\"system:nodes\\\"]},{\\\"rolearn\\\":\\\"",
              {
                "Fn::GetAtt": [
                  "ClusterfargateprofiledefaultPodExecutionRole09952CFF",
                  "Arn"
                ]
              },
              "\\\",\\\"username\\\":\\\"system:node:{{SessionName}}\\\",\\\"groups\\\":[\\\"system:bootstrappers\\\",\\\"system:nodes\\\",\\\"system:node-proxier\\\"]},{\\\"rolearn\\\":\\\"",
              {
                "Fn::GetAtt": [
                  "ClusterNodesInstanceRoleC3C01328",
                  "Arn"
                ]
              },
              "\\\",\\\"username\\\":\\\"system:node:{{EC2PrivateDNSName}}\\\",\\\"groups\\\":[\\\"system:bootstrappers\\\",\\\"system:nodes\\\"]},{\\\"rolearn\\\":\\\"",
              {
                "Fn::GetAtt": [
                  "ClusterNodesArmInstanceRoleB93D3298",
                  "Arn"
                ]
              },
              "\\\",\\\"username\\\":\\\"system:node:{{EC2PrivateDNSName}}\\\",\\\"groups\\\":[\\\"system:bootstrappers\\\",\\\"system:nodes\\\"]},{\\\"rolearn\\\":\\\"",
              {
                "Fn::GetAtt": [
                  "ClusterBottlerocketNodesInstanceRole68E4BCFB",
                  "Arn"
                ]
              },
              "\\\",\\\"username\\\":\\\"system:node:{{EC2PrivateDNSName}}\\\",\\\"groups\\\":[\\\"system:bootstrappers\\\",\\\"system:nodes\\\"]},{\\\"rolearn\\\":\\\"",
              {
                "Fn::GetAtt": [
                  "ClusterspotInstanceRole39043830",
                  "Arn"
                ]
              },
              "\\\",\\\"username\\\":\\\"system:node:{{EC2PrivateDNSName}}\\\",\\\"groups\\\":[\\\"system:bootstrappers\\\",\\\"system:nodes\\\"]},{\\\"rolearn\\\":\\\"",
              {
                "Fn::GetAtt": [
                  "ClusterInferenceInstancesInstanceRole59AC6F56",
                  "Arn"
                ]
              },
              "\\\",\\\"username\\\":\\\"system:node:{{EC2PrivateDNSName}}\\\",\\\"groups\\\":[\\\"system:bootstrappers\\\",\\\"system:nodes\\\"]},{\\\"rolearn\\\":\\\"",
              {
                "Fn::GetAtt": [
                  "ClusterNodegroupextrangNodeGroupRole23AE23D0",
                  "Arn"
                ]
              },
              "\\\",\\\"username\\\":\\\"system:node:{{EC2PrivateDNSName}}\\\",\\\"groups\\\":[\\\"system:bootstrappers\\\",\\\"system:nodes\\\"]},{\\\"rolearn\\\":\\\"",
              {
                "Fn::GetAtt": [
<<<<<<< HEAD
                  "ClusterNodegroupDefaultCapacityNodeGroupRole55953B04",
=======
                  "ClusterNodegroupextrangarmNodeGroupRoleADF5749F",
>>>>>>> 8791f887
                  "Arn"
                ]
              },
              "\\\",\\\"username\\\":\\\"system:node:{{EC2PrivateDNSName}}\\\",\\\"groups\\\":[\\\"system:bootstrappers\\\",\\\"system:nodes\\\"]}]\",\"mapUsers\":\"[]\",\"mapAccounts\":\"[]\"}}]"
            ]
          ]
        },
        "ClusterName": {
          "Ref": "Cluster9EE0221C"
        },
        "RoleArn": {
          "Fn::GetAtt": [
            "ClusterCreationRole360249B6",
            "Arn"
          ]
        }
      },
      "DependsOn": [
        "ClusterKubectlReadyBarrier200052AF"
      ],
      "UpdateReplacePolicy": "Delete",
      "DeletionPolicy": "Delete"
    },
    "ClusterNodegroupDefaultCapacityNodeGroupRole55953B04": {
      "Type": "AWS::IAM::Role",
      "Properties": {
        "AssumeRolePolicyDocument": {
          "Statement": [
            {
              "Action": "sts:AssumeRole",
              "Effect": "Allow",
              "Principal": {
                "Service": {
                  "Fn::Join": [
                    "",
                    [
                      "ec2.",
                      {
                        "Ref": "AWS::URLSuffix"
                      }
                    ]
                  ]
                }
              }
            }
          ],
          "Version": "2012-10-17"
        },
        "ManagedPolicyArns": [
          {
            "Fn::Join": [
              "",
              [
                "arn:",
                {
                  "Ref": "AWS::Partition"
                },
                ":iam::aws:policy/AmazonEKSWorkerNodePolicy"
              ]
            ]
          },
          {
            "Fn::Join": [
              "",
              [
                "arn:",
                {
                  "Ref": "AWS::Partition"
                },
                ":iam::aws:policy/AmazonEKS_CNI_Policy"
              ]
            ]
          },
          {
            "Fn::Join": [
              "",
              [
                "arn:",
                {
                  "Ref": "AWS::Partition"
                },
                ":iam::aws:policy/AmazonEC2ContainerRegistryReadOnly"
              ]
            ]
          }
        ]
      }
    },
    "ClusterNodegroupDefaultCapacityDA0920A3": {
      "Type": "AWS::EKS::Nodegroup",
      "Properties": {
        "ClusterName": {
          "Ref": "Cluster9EE0221C"
        },
        "NodeRole": {
          "Fn::GetAtt": [
            "ClusterNodegroupDefaultCapacityNodeGroupRole55953B04",
            "Arn"
          ]
        },
        "Subnets": [
          {
            "Ref": "VpcPrivateSubnet1Subnet536B997A"
          },
          {
            "Ref": "VpcPrivateSubnet2Subnet3788AAA1"
          },
          {
            "Ref": "VpcPrivateSubnet3SubnetF258B56E"
          }
        ],
        "AmiType": "AL2_x86_64",
        "ForceUpdateEnabled": true,
        "InstanceTypes": [
          "m5.large"
        ],
        "ScalingConfig": {
          "DesiredSize": 2,
          "MaxSize": 2,
          "MinSize": 2
        }
      }
    },
    "ClusterfargateprofiledefaultPodExecutionRole09952CFF": {
      "Type": "AWS::IAM::Role",
      "Properties": {
        "AssumeRolePolicyDocument": {
          "Statement": [
            {
              "Action": "sts:AssumeRole",
              "Effect": "Allow",
              "Principal": {
                "Service": "eks-fargate-pods.amazonaws.com"
              }
            }
          ],
          "Version": "2012-10-17"
        },
        "ManagedPolicyArns": [
          {
            "Fn::Join": [
              "",
              [
                "arn:",
                {
                  "Ref": "AWS::Partition"
                },
                ":iam::aws:policy/AmazonEKSFargatePodExecutionRolePolicy"
              ]
            ]
          }
        ]
      }
    },
    "ClusterfargateprofiledefaultEFC59F14": {
      "Type": "Custom::AWSCDK-EKS-FargateProfile",
      "Properties": {
        "ServiceToken": {
          "Fn::GetAtt": [
            "awscdkawseksClusterResourceProviderNestedStackawscdkawseksClusterResourceProviderNestedStackResource9827C454",
            "Outputs.awscdkeksclustertestawscdkawseksClusterResourceProviderframeworkonEvent503C1667Arn"
          ]
        },
        "AssumeRoleArn": {
          "Fn::GetAtt": [
            "ClusterCreationRole360249B6",
            "Arn"
          ]
        },
        "Config": {
          "clusterName": {
            "Ref": "Cluster9EE0221C"
          },
          "podExecutionRoleArn": {
            "Fn::GetAtt": [
              "ClusterfargateprofiledefaultPodExecutionRole09952CFF",
              "Arn"
            ]
          },
          "selectors": [
            {
              "namespace": "default"
            }
          ]
        }
      },
      "UpdateReplacePolicy": "Delete",
      "DeletionPolicy": "Delete"
    },
    "ClusterNodesInstanceSecurityGroup899246BD": {
      "Type": "AWS::EC2::SecurityGroup",
      "Properties": {
        "GroupDescription": "aws-cdk-eks-cluster-test/Cluster/Nodes/InstanceSecurityGroup",
        "SecurityGroupEgress": [
          {
            "CidrIp": "0.0.0.0/0",
            "Description": "Allow all outbound traffic by default",
            "IpProtocol": "-1"
          }
        ],
        "Tags": [
          {
            "Key": {
              "Fn::Join": [
                "",
                [
                  "kubernetes.io/cluster/",
                  {
                    "Ref": "Cluster9EE0221C"
                  }
                ]
              ]
            },
            "Value": "owned"
          },
          {
            "Key": "Name",
            "Value": "aws-cdk-eks-cluster-test/Cluster/Nodes"
          }
        ],
        "VpcId": {
          "Ref": "Vpc8378EB38"
        }
      }
    },
    "ClusterNodesInstanceSecurityGroupfromawscdkeksclustertestClusterNodesInstanceSecurityGroupD0B64C54ALLTRAFFICBC5FBE2E": {
      "Type": "AWS::EC2::SecurityGroupIngress",
      "Properties": {
        "IpProtocol": "-1",
        "Description": "from awscdkeksclustertestClusterNodesInstanceSecurityGroupD0B64C54:ALL TRAFFIC",
        "GroupId": {
          "Fn::GetAtt": [
            "ClusterNodesInstanceSecurityGroup899246BD",
            "GroupId"
          ]
        },
        "SourceSecurityGroupId": {
          "Fn::GetAtt": [
            "ClusterNodesInstanceSecurityGroup899246BD",
            "GroupId"
          ]
        }
      }
    },
    "ClusterNodesInstanceSecurityGroupfromawscdkeksclustertestClusterControlPlaneSecurityGroup2F130134443AE10EB12": {
      "Type": "AWS::EC2::SecurityGroupIngress",
      "Properties": {
        "IpProtocol": "tcp",
        "Description": "from awscdkeksclustertestClusterControlPlaneSecurityGroup2F130134:443",
        "FromPort": 443,
        "GroupId": {
          "Fn::GetAtt": [
            "ClusterNodesInstanceSecurityGroup899246BD",
            "GroupId"
          ]
        },
        "SourceSecurityGroupId": {
          "Fn::GetAtt": [
            "ClusterControlPlaneSecurityGroupD274242C",
            "GroupId"
          ]
        },
        "ToPort": 443
      }
    },
    "ClusterNodesInstanceSecurityGroupfromawscdkeksclustertestClusterControlPlaneSecurityGroup2F1301341025655359F401D0D": {
      "Type": "AWS::EC2::SecurityGroupIngress",
      "Properties": {
        "IpProtocol": "tcp",
        "Description": "from awscdkeksclustertestClusterControlPlaneSecurityGroup2F130134:1025-65535",
        "FromPort": 1025,
        "GroupId": {
          "Fn::GetAtt": [
            "ClusterNodesInstanceSecurityGroup899246BD",
            "GroupId"
          ]
        },
        "SourceSecurityGroupId": {
          "Fn::GetAtt": [
            "ClusterControlPlaneSecurityGroupD274242C",
            "GroupId"
          ]
        },
        "ToPort": 65535
      }
    },
    "ClusterNodesInstanceRoleC3C01328": {
      "Type": "AWS::IAM::Role",
      "Properties": {
        "AssumeRolePolicyDocument": {
          "Statement": [
            {
              "Action": "sts:AssumeRole",
              "Effect": "Allow",
              "Principal": {
                "Service": {
                  "Fn::Join": [
                    "",
                    [
                      "ec2.",
                      {
                        "Ref": "AWS::URLSuffix"
                      }
                    ]
                  ]
                }
              }
            }
          ],
          "Version": "2012-10-17"
        },
        "ManagedPolicyArns": [
          {
            "Fn::Join": [
              "",
              [
                "arn:",
                {
                  "Ref": "AWS::Partition"
                },
                ":iam::aws:policy/AmazonEKSWorkerNodePolicy"
              ]
            ]
          },
          {
            "Fn::Join": [
              "",
              [
                "arn:",
                {
                  "Ref": "AWS::Partition"
                },
                ":iam::aws:policy/AmazonEKS_CNI_Policy"
              ]
            ]
          },
          {
            "Fn::Join": [
              "",
              [
                "arn:",
                {
                  "Ref": "AWS::Partition"
                },
                ":iam::aws:policy/AmazonEC2ContainerRegistryReadOnly"
              ]
            ]
          }
        ],
        "Tags": [
          {
            "Key": {
              "Fn::Join": [
                "",
                [
                  "kubernetes.io/cluster/",
                  {
                    "Ref": "Cluster9EE0221C"
                  }
                ]
              ]
            },
            "Value": "owned"
          },
          {
            "Key": "Name",
            "Value": "aws-cdk-eks-cluster-test/Cluster/Nodes"
          }
        ]
      }
    },
    "ClusterNodesInstanceProfileF2DD0E21": {
      "Type": "AWS::IAM::InstanceProfile",
      "Properties": {
        "Roles": [
          {
            "Ref": "ClusterNodesInstanceRoleC3C01328"
          }
        ]
      }
    },
    "ClusterNodesLaunchConfig7C420A27": {
      "Type": "AWS::AutoScaling::LaunchConfiguration",
      "Properties": {
        "ImageId": {
          "Ref": "SsmParameterValueawsserviceeksoptimizedami117amazonlinux2recommendedimageidC96584B6F00A464EAD1953AFF4B05118Parameter"
        },
        "InstanceType": "t2.medium",
        "IamInstanceProfile": {
          "Ref": "ClusterNodesInstanceProfileF2DD0E21"
        },
        "SecurityGroups": [
          {
            "Fn::GetAtt": [
              "ClusterNodesInstanceSecurityGroup899246BD",
              "GroupId"
            ]
          }
        ],
        "UserData": {
          "Fn::Base64": {
            "Fn::Join": [
              "",
              [
                "#!/bin/bash\nset -o xtrace\n/etc/eks/bootstrap.sh ",
                {
                  "Ref": "Cluster9EE0221C"
                },
                " --kubelet-extra-args \"--node-labels lifecycle=OnDemand\" --use-max-pods true\n/opt/aws/bin/cfn-signal --exit-code $? --stack aws-cdk-eks-cluster-test --resource ClusterNodesASGF172BD19 --region test-region"
              ]
            ]
          }
        }
      },
      "DependsOn": [
        "ClusterNodesInstanceRoleC3C01328"
      ]
    },
    "ClusterNodesASGF172BD19": {
      "Type": "AWS::AutoScaling::AutoScalingGroup",
      "Properties": {
        "MaxSize": "3",
        "MinSize": "3",
        "LaunchConfigurationName": {
          "Ref": "ClusterNodesLaunchConfig7C420A27"
        },
        "Tags": [
          {
            "Key": {
              "Fn::Join": [
                "",
                [
                  "kubernetes.io/cluster/",
                  {
                    "Ref": "Cluster9EE0221C"
                  }
                ]
              ]
            },
            "PropagateAtLaunch": true,
            "Value": "owned"
          },
          {
            "Key": "Name",
            "PropagateAtLaunch": true,
            "Value": "aws-cdk-eks-cluster-test/Cluster/Nodes"
          }
        ],
        "VPCZoneIdentifier": [
          {
            "Ref": "VpcPrivateSubnet1Subnet536B997A"
          },
          {
            "Ref": "VpcPrivateSubnet2Subnet3788AAA1"
          },
          {
            "Ref": "VpcPrivateSubnet3SubnetF258B56E"
          }
        ]
      },
      "UpdatePolicy": {
        "AutoScalingScheduledAction": {
          "IgnoreUnmodifiedGroupSizeProperties": true
        }
      }
    },
    "ClusterNodesArmInstanceSecurityGroup599F388B": {
      "Type": "AWS::EC2::SecurityGroup",
      "Properties": {
        "GroupDescription": "aws-cdk-eks-cluster-test/Cluster/NodesArm/InstanceSecurityGroup",
        "SecurityGroupEgress": [
          {
            "CidrIp": "0.0.0.0/0",
            "Description": "Allow all outbound traffic by default",
            "IpProtocol": "-1"
          }
        ],
        "Tags": [
          {
            "Key": {
              "Fn::Join": [
                "",
                [
                  "kubernetes.io/cluster/",
                  {
                    "Ref": "Cluster9EE0221C"
                  }
                ]
              ]
            },
            "Value": "owned"
          },
          {
            "Key": "Name",
            "Value": "aws-cdk-eks-cluster-test/Cluster/NodesArm"
          }
        ],
        "VpcId": {
          "Ref": "Vpc8378EB38"
        }
      }
    },
    "ClusterNodesArmInstanceSecurityGroupfromawscdkeksclustertestClusterNodesArmInstanceSecurityGroup52C45858ALLTRAFFIC83BB7106": {
      "Type": "AWS::EC2::SecurityGroupIngress",
      "Properties": {
        "IpProtocol": "-1",
        "Description": "from awscdkeksclustertestClusterNodesArmInstanceSecurityGroup52C45858:ALL TRAFFIC",
        "GroupId": {
          "Fn::GetAtt": [
            "ClusterNodesArmInstanceSecurityGroup599F388B",
            "GroupId"
          ]
        },
        "SourceSecurityGroupId": {
          "Fn::GetAtt": [
            "ClusterNodesArmInstanceSecurityGroup599F388B",
            "GroupId"
          ]
        }
      }
    },
    "ClusterNodesArmInstanceSecurityGroupfromawscdkeksclustertestClusterControlPlaneSecurityGroup2F13013444328ED4211": {
      "Type": "AWS::EC2::SecurityGroupIngress",
      "Properties": {
        "IpProtocol": "tcp",
        "Description": "from awscdkeksclustertestClusterControlPlaneSecurityGroup2F130134:443",
        "FromPort": 443,
        "GroupId": {
          "Fn::GetAtt": [
            "ClusterNodesArmInstanceSecurityGroup599F388B",
            "GroupId"
          ]
        },
        "SourceSecurityGroupId": {
          "Fn::GetAtt": [
            "ClusterControlPlaneSecurityGroupD274242C",
            "GroupId"
          ]
        },
        "ToPort": 443
      }
    },
    "ClusterNodesArmInstanceSecurityGroupfromawscdkeksclustertestClusterControlPlaneSecurityGroup2F13013410256553586052D07": {
      "Type": "AWS::EC2::SecurityGroupIngress",
      "Properties": {
        "IpProtocol": "tcp",
        "Description": "from awscdkeksclustertestClusterControlPlaneSecurityGroup2F130134:1025-65535",
        "FromPort": 1025,
        "GroupId": {
          "Fn::GetAtt": [
            "ClusterNodesArmInstanceSecurityGroup599F388B",
            "GroupId"
          ]
        },
        "SourceSecurityGroupId": {
          "Fn::GetAtt": [
            "ClusterControlPlaneSecurityGroupD274242C",
            "GroupId"
          ]
        },
        "ToPort": 65535
      }
    },
    "ClusterNodesArmInstanceRoleB93D3298": {
      "Type": "AWS::IAM::Role",
      "Properties": {
        "AssumeRolePolicyDocument": {
          "Statement": [
            {
              "Action": "sts:AssumeRole",
              "Effect": "Allow",
              "Principal": {
                "Service": {
                  "Fn::Join": [
                    "",
                    [
                      "ec2.",
                      {
                        "Ref": "AWS::URLSuffix"
                      }
                    ]
                  ]
                }
              }
            }
          ],
          "Version": "2012-10-17"
        },
        "ManagedPolicyArns": [
          {
            "Fn::Join": [
              "",
              [
                "arn:",
                {
                  "Ref": "AWS::Partition"
                },
                ":iam::aws:policy/AmazonEKSWorkerNodePolicy"
              ]
            ]
          },
          {
            "Fn::Join": [
              "",
              [
                "arn:",
                {
                  "Ref": "AWS::Partition"
                },
                ":iam::aws:policy/AmazonEKS_CNI_Policy"
              ]
            ]
          },
          {
            "Fn::Join": [
              "",
              [
                "arn:",
                {
                  "Ref": "AWS::Partition"
                },
                ":iam::aws:policy/AmazonEC2ContainerRegistryReadOnly"
              ]
            ]
          }
        ],
        "Tags": [
          {
            "Key": {
              "Fn::Join": [
                "",
                [
                  "kubernetes.io/cluster/",
                  {
                    "Ref": "Cluster9EE0221C"
                  }
                ]
              ]
            },
            "Value": "owned"
          },
          {
            "Key": "Name",
            "Value": "aws-cdk-eks-cluster-test/Cluster/NodesArm"
          }
        ]
      }
    },
    "ClusterNodesArmInstanceProfile158C5C9F": {
      "Type": "AWS::IAM::InstanceProfile",
      "Properties": {
        "Roles": [
          {
            "Ref": "ClusterNodesArmInstanceRoleB93D3298"
          }
        ]
      }
    },
    "ClusterNodesArmLaunchConfigAAF61344": {
      "Type": "AWS::AutoScaling::LaunchConfiguration",
      "Properties": {
        "ImageId": {
          "Ref": "SsmParameterValueawsserviceeksoptimizedami116amazonlinux2arm64recommendedimageidC96584B6F00A464EAD1953AFF4B05118Parameter"
        },
        "InstanceType": "m6g.medium",
        "IamInstanceProfile": {
          "Ref": "ClusterNodesArmInstanceProfile158C5C9F"
        },
        "SecurityGroups": [
          {
            "Fn::GetAtt": [
              "ClusterNodesArmInstanceSecurityGroup599F388B",
              "GroupId"
            ]
          }
        ],
        "UserData": {
          "Fn::Base64": {
            "Fn::Join": [
              "",
              [
                "#!/bin/bash\nset -o xtrace\n/etc/eks/bootstrap.sh ",
                {
                  "Ref": "Cluster9EE0221C"
                },
                " --kubelet-extra-args \"--node-labels lifecycle=OnDemand\" --use-max-pods true\n/opt/aws/bin/cfn-signal --exit-code $? --stack aws-cdk-eks-cluster-test --resource ClusterNodesArmASG40A593D0 --region test-region"
              ]
            ]
          }
        }
      },
      "DependsOn": [
        "ClusterNodesArmInstanceRoleB93D3298"
      ]
    },
    "ClusterNodesArmASG40A593D0": {
      "Type": "AWS::AutoScaling::AutoScalingGroup",
      "Properties": {
        "MaxSize": "1",
        "MinSize": "1",
        "LaunchConfigurationName": {
          "Ref": "ClusterNodesArmLaunchConfigAAF61344"
        },
        "Tags": [
          {
            "Key": {
              "Fn::Join": [
                "",
                [
                  "kubernetes.io/cluster/",
                  {
                    "Ref": "Cluster9EE0221C"
                  }
                ]
              ]
            },
            "PropagateAtLaunch": true,
            "Value": "owned"
          },
          {
            "Key": "Name",
            "PropagateAtLaunch": true,
            "Value": "aws-cdk-eks-cluster-test/Cluster/NodesArm"
          }
        ],
        "VPCZoneIdentifier": [
          {
            "Ref": "VpcPrivateSubnet1Subnet536B997A"
          },
          {
            "Ref": "VpcPrivateSubnet2Subnet3788AAA1"
          },
          {
            "Ref": "VpcPrivateSubnet3SubnetF258B56E"
          }
        ]
      },
      "UpdatePolicy": {
        "AutoScalingScheduledAction": {
          "IgnoreUnmodifiedGroupSizeProperties": true
        }
      }
    },
    "ClusterBottlerocketNodesInstanceSecurityGroup3794A94B": {
      "Type": "AWS::EC2::SecurityGroup",
      "Properties": {
        "GroupDescription": "aws-cdk-eks-cluster-test/Cluster/BottlerocketNodes/InstanceSecurityGroup",
        "SecurityGroupEgress": [
          {
            "CidrIp": "0.0.0.0/0",
            "Description": "Allow all outbound traffic by default",
            "IpProtocol": "-1"
          }
        ],
        "Tags": [
          {
            "Key": {
              "Fn::Join": [
                "",
                [
                  "kubernetes.io/cluster/",
                  {
                    "Ref": "Cluster9EE0221C"
                  }
                ]
              ]
            },
            "Value": "owned"
          },
          {
            "Key": "Name",
            "Value": "aws-cdk-eks-cluster-test/Cluster/BottlerocketNodes"
          }
        ],
        "VpcId": {
          "Ref": "Vpc8378EB38"
        }
      }
    },
    "ClusterBottlerocketNodesInstanceSecurityGroupfromawscdkeksclustertestClusterBottlerocketNodesInstanceSecurityGroup83FE7914ALLTRAFFIC7B6353A7": {
      "Type": "AWS::EC2::SecurityGroupIngress",
      "Properties": {
        "IpProtocol": "-1",
        "Description": "from awscdkeksclustertestClusterBottlerocketNodesInstanceSecurityGroup83FE7914:ALL TRAFFIC",
        "GroupId": {
          "Fn::GetAtt": [
            "ClusterBottlerocketNodesInstanceSecurityGroup3794A94B",
            "GroupId"
          ]
        },
        "SourceSecurityGroupId": {
          "Fn::GetAtt": [
            "ClusterBottlerocketNodesInstanceSecurityGroup3794A94B",
            "GroupId"
          ]
        }
      }
    },
    "ClusterBottlerocketNodesInstanceSecurityGroupfromawscdkeksclustertestClusterControlPlaneSecurityGroup2F130134443A6D43789": {
      "Type": "AWS::EC2::SecurityGroupIngress",
      "Properties": {
        "IpProtocol": "tcp",
        "Description": "from awscdkeksclustertestClusterControlPlaneSecurityGroup2F130134:443",
        "FromPort": 443,
        "GroupId": {
          "Fn::GetAtt": [
            "ClusterBottlerocketNodesInstanceSecurityGroup3794A94B",
            "GroupId"
          ]
        },
        "SourceSecurityGroupId": {
          "Fn::GetAtt": [
            "ClusterControlPlaneSecurityGroupD274242C",
            "GroupId"
          ]
        },
        "ToPort": 443
      }
    },
    "ClusterBottlerocketNodesInstanceSecurityGroupfromawscdkeksclustertestClusterControlPlaneSecurityGroup2F1301341025655352CE8AD9A": {
      "Type": "AWS::EC2::SecurityGroupIngress",
      "Properties": {
        "IpProtocol": "tcp",
        "Description": "from awscdkeksclustertestClusterControlPlaneSecurityGroup2F130134:1025-65535",
        "FromPort": 1025,
        "GroupId": {
          "Fn::GetAtt": [
            "ClusterBottlerocketNodesInstanceSecurityGroup3794A94B",
            "GroupId"
          ]
        },
        "SourceSecurityGroupId": {
          "Fn::GetAtt": [
            "ClusterControlPlaneSecurityGroupD274242C",
            "GroupId"
          ]
        },
        "ToPort": 65535
      }
    },
    "ClusterBottlerocketNodesInstanceRole68E4BCFB": {
      "Type": "AWS::IAM::Role",
      "Properties": {
        "AssumeRolePolicyDocument": {
          "Statement": [
            {
              "Action": "sts:AssumeRole",
              "Effect": "Allow",
              "Principal": {
                "Service": {
                  "Fn::Join": [
                    "",
                    [
                      "ec2.",
                      {
                        "Ref": "AWS::URLSuffix"
                      }
                    ]
                  ]
                }
              }
            }
          ],
          "Version": "2012-10-17"
        },
        "ManagedPolicyArns": [
          {
            "Fn::Join": [
              "",
              [
                "arn:",
                {
                  "Ref": "AWS::Partition"
                },
                ":iam::aws:policy/AmazonEKSWorkerNodePolicy"
              ]
            ]
          },
          {
            "Fn::Join": [
              "",
              [
                "arn:",
                {
                  "Ref": "AWS::Partition"
                },
                ":iam::aws:policy/AmazonEKS_CNI_Policy"
              ]
            ]
          },
          {
            "Fn::Join": [
              "",
              [
                "arn:",
                {
                  "Ref": "AWS::Partition"
                },
                ":iam::aws:policy/AmazonEC2ContainerRegistryReadOnly"
              ]
            ]
          }
        ],
        "Tags": [
          {
            "Key": {
              "Fn::Join": [
                "",
                [
                  "kubernetes.io/cluster/",
                  {
                    "Ref": "Cluster9EE0221C"
                  }
                ]
              ]
            },
            "Value": "owned"
          },
          {
            "Key": "Name",
            "Value": "aws-cdk-eks-cluster-test/Cluster/BottlerocketNodes"
          }
        ]
      }
    },
    "ClusterBottlerocketNodesInstanceProfileB6E2F25A": {
      "Type": "AWS::IAM::InstanceProfile",
      "Properties": {
        "Roles": [
          {
            "Ref": "ClusterBottlerocketNodesInstanceRole68E4BCFB"
          }
        ]
      }
    },
    "ClusterBottlerocketNodesLaunchConfig76D7BEBE": {
      "Type": "AWS::AutoScaling::LaunchConfiguration",
      "Properties": {
        "ImageId": {
          "Ref": "SsmParameterValueawsservicebottlerocketawsk8s115x8664latestimageidC96584B6F00A464EAD1953AFF4B05118Parameter"
        },
        "InstanceType": "t3.small",
        "IamInstanceProfile": {
          "Ref": "ClusterBottlerocketNodesInstanceProfileB6E2F25A"
        },
        "SecurityGroups": [
          {
            "Fn::GetAtt": [
              "ClusterBottlerocketNodesInstanceSecurityGroup3794A94B",
              "GroupId"
            ]
          }
        ],
        "UserData": {
          "Fn::Base64": {
            "Fn::Join": [
              "",
              [
                "\n[settings.kubernetes]\napi-server=\"",
                {
                  "Fn::GetAtt": [
                    "Cluster9EE0221C",
                    "Endpoint"
                  ]
                },
                "\"\ncluster-certificate=\"",
                {
                  "Fn::GetAtt": [
                    "Cluster9EE0221C",
                    "CertificateAuthorityData"
                  ]
                },
                "\"\ncluster-name=\"",
                {
                  "Ref": "Cluster9EE0221C"
                },
                "\""
              ]
            ]
          }
        }
      },
      "DependsOn": [
        "ClusterBottlerocketNodesInstanceRole68E4BCFB"
      ]
    },
    "ClusterBottlerocketNodesASGA27A9B70": {
      "Type": "AWS::AutoScaling::AutoScalingGroup",
      "Properties": {
        "MaxSize": "2",
        "MinSize": "2",
        "LaunchConfigurationName": {
          "Ref": "ClusterBottlerocketNodesLaunchConfig76D7BEBE"
        },
        "Tags": [
          {
            "Key": {
              "Fn::Join": [
                "",
                [
                  "kubernetes.io/cluster/",
                  {
                    "Ref": "Cluster9EE0221C"
                  }
                ]
              ]
            },
            "PropagateAtLaunch": true,
            "Value": "owned"
          },
          {
            "Key": "Name",
            "PropagateAtLaunch": true,
            "Value": "aws-cdk-eks-cluster-test/Cluster/BottlerocketNodes"
          }
        ],
        "VPCZoneIdentifier": [
          {
            "Ref": "VpcPrivateSubnet1Subnet536B997A"
          },
          {
            "Ref": "VpcPrivateSubnet2Subnet3788AAA1"
          },
          {
            "Ref": "VpcPrivateSubnet3SubnetF258B56E"
          }
        ]
      },
      "UpdatePolicy": {
        "AutoScalingScheduledAction": {
          "IgnoreUnmodifiedGroupSizeProperties": true
        }
      }
    },
    "ClusterspotInstanceSecurityGroup01F7B1CE": {
      "Type": "AWS::EC2::SecurityGroup",
      "Properties": {
        "GroupDescription": "aws-cdk-eks-cluster-test/Cluster/spot/InstanceSecurityGroup",
        "SecurityGroupEgress": [
          {
            "CidrIp": "0.0.0.0/0",
            "Description": "Allow all outbound traffic by default",
            "IpProtocol": "-1"
          }
        ],
        "Tags": [
          {
            "Key": {
              "Fn::Join": [
                "",
                [
                  "kubernetes.io/cluster/",
                  {
                    "Ref": "Cluster9EE0221C"
                  }
                ]
              ]
            },
            "Value": "owned"
          },
          {
            "Key": "Name",
            "Value": "aws-cdk-eks-cluster-test/Cluster/spot"
          }
        ],
        "VpcId": {
          "Ref": "Vpc8378EB38"
        }
      }
    },
    "ClusterspotInstanceSecurityGroupfromawscdkeksclustertestClusterspotInstanceSecurityGroupF50F5D47ALLTRAFFIC2B1A12D9": {
      "Type": "AWS::EC2::SecurityGroupIngress",
      "Properties": {
        "IpProtocol": "-1",
        "Description": "from awscdkeksclustertestClusterspotInstanceSecurityGroupF50F5D47:ALL TRAFFIC",
        "GroupId": {
          "Fn::GetAtt": [
            "ClusterspotInstanceSecurityGroup01F7B1CE",
            "GroupId"
          ]
        },
        "SourceSecurityGroupId": {
          "Fn::GetAtt": [
            "ClusterspotInstanceSecurityGroup01F7B1CE",
            "GroupId"
          ]
        }
      }
    },
    "ClusterspotInstanceSecurityGroupfromawscdkeksclustertestClusterControlPlaneSecurityGroup2F1301344430650F325": {
      "Type": "AWS::EC2::SecurityGroupIngress",
      "Properties": {
        "IpProtocol": "tcp",
        "Description": "from awscdkeksclustertestClusterControlPlaneSecurityGroup2F130134:443",
        "FromPort": 443,
        "GroupId": {
          "Fn::GetAtt": [
            "ClusterspotInstanceSecurityGroup01F7B1CE",
            "GroupId"
          ]
        },
        "SourceSecurityGroupId": {
          "Fn::GetAtt": [
            "ClusterControlPlaneSecurityGroupD274242C",
            "GroupId"
          ]
        },
        "ToPort": 443
      }
    },
    "ClusterspotInstanceSecurityGroupfromawscdkeksclustertestClusterControlPlaneSecurityGroup2F130134102565535C7203235": {
      "Type": "AWS::EC2::SecurityGroupIngress",
      "Properties": {
        "IpProtocol": "tcp",
        "Description": "from awscdkeksclustertestClusterControlPlaneSecurityGroup2F130134:1025-65535",
        "FromPort": 1025,
        "GroupId": {
          "Fn::GetAtt": [
            "ClusterspotInstanceSecurityGroup01F7B1CE",
            "GroupId"
          ]
        },
        "SourceSecurityGroupId": {
          "Fn::GetAtt": [
            "ClusterControlPlaneSecurityGroupD274242C",
            "GroupId"
          ]
        },
        "ToPort": 65535
      }
    },
    "ClusterspotInstanceRole39043830": {
      "Type": "AWS::IAM::Role",
      "Properties": {
        "AssumeRolePolicyDocument": {
          "Statement": [
            {
              "Action": "sts:AssumeRole",
              "Effect": "Allow",
              "Principal": {
                "Service": {
                  "Fn::Join": [
                    "",
                    [
                      "ec2.",
                      {
                        "Ref": "AWS::URLSuffix"
                      }
                    ]
                  ]
                }
              }
            }
          ],
          "Version": "2012-10-17"
        },
        "ManagedPolicyArns": [
          {
            "Fn::Join": [
              "",
              [
                "arn:",
                {
                  "Ref": "AWS::Partition"
                },
                ":iam::aws:policy/AmazonEKSWorkerNodePolicy"
              ]
            ]
          },
          {
            "Fn::Join": [
              "",
              [
                "arn:",
                {
                  "Ref": "AWS::Partition"
                },
                ":iam::aws:policy/AmazonEKS_CNI_Policy"
              ]
            ]
          },
          {
            "Fn::Join": [
              "",
              [
                "arn:",
                {
                  "Ref": "AWS::Partition"
                },
                ":iam::aws:policy/AmazonEC2ContainerRegistryReadOnly"
              ]
            ]
          }
        ],
        "Tags": [
          {
            "Key": {
              "Fn::Join": [
                "",
                [
                  "kubernetes.io/cluster/",
                  {
                    "Ref": "Cluster9EE0221C"
                  }
                ]
              ]
            },
            "Value": "owned"
          },
          {
            "Key": "Name",
            "Value": "aws-cdk-eks-cluster-test/Cluster/spot"
          }
        ]
      }
    },
    "ClusterspotInstanceProfileAB88D077": {
      "Type": "AWS::IAM::InstanceProfile",
      "Properties": {
        "Roles": [
          {
            "Ref": "ClusterspotInstanceRole39043830"
          }
        ]
      }
    },
    "ClusterspotLaunchConfigCC19F2E6": {
      "Type": "AWS::AutoScaling::LaunchConfiguration",
      "Properties": {
        "ImageId": {
          "Ref": "SsmParameterValueawsserviceeksoptimizedami117amazonlinux2recommendedimageidC96584B6F00A464EAD1953AFF4B05118Parameter"
        },
        "InstanceType": "t3.large",
        "IamInstanceProfile": {
          "Ref": "ClusterspotInstanceProfileAB88D077"
        },
        "SecurityGroups": [
          {
            "Fn::GetAtt": [
              "ClusterspotInstanceSecurityGroup01F7B1CE",
              "GroupId"
            ]
          }
        ],
        "SpotPrice": "0.1094",
        "UserData": {
          "Fn::Base64": {
            "Fn::Join": [
              "",
              [
                "#!/bin/bash\nset -o xtrace\n/etc/eks/bootstrap.sh ",
                {
                  "Ref": "Cluster9EE0221C"
                },
                " --kubelet-extra-args \"--node-labels lifecycle=Ec2Spot --register-with-taints=spotInstance=true:PreferNoSchedule --node-labels foo=bar,goo=far\" --use-max-pods true --aws-api-retry-attempts 5\n/opt/aws/bin/cfn-signal --exit-code $? --stack aws-cdk-eks-cluster-test --resource ClusterspotASG857494B6 --region test-region"
              ]
            ]
          }
        }
      },
      "DependsOn": [
        "ClusterspotInstanceRole39043830"
      ]
    },
    "ClusterspotASG857494B6": {
      "Type": "AWS::AutoScaling::AutoScalingGroup",
      "Properties": {
        "MaxSize": "10",
        "MinSize": "1",
        "LaunchConfigurationName": {
          "Ref": "ClusterspotLaunchConfigCC19F2E6"
        },
        "Tags": [
          {
            "Key": {
              "Fn::Join": [
                "",
                [
                  "kubernetes.io/cluster/",
                  {
                    "Ref": "Cluster9EE0221C"
                  }
                ]
              ]
            },
            "PropagateAtLaunch": true,
            "Value": "owned"
          },
          {
            "Key": "Name",
            "PropagateAtLaunch": true,
            "Value": "aws-cdk-eks-cluster-test/Cluster/spot"
          }
        ],
        "VPCZoneIdentifier": [
          {
            "Ref": "VpcPrivateSubnet1Subnet536B997A"
          },
          {
            "Ref": "VpcPrivateSubnet2Subnet3788AAA1"
          },
          {
            "Ref": "VpcPrivateSubnet3SubnetF258B56E"
          }
        ]
      },
      "UpdatePolicy": {
        "AutoScalingScheduledAction": {
          "IgnoreUnmodifiedGroupSizeProperties": true
        }
      }
    },
    "Clusterchartspotinterrupthandler79E2D768": {
      "Type": "Custom::AWSCDK-EKS-HelmChart",
      "Properties": {
        "ServiceToken": {
          "Fn::GetAtt": [
            "awscdkawseksKubectlProviderNestedStackawscdkawseksKubectlProviderNestedStackResourceA7AEBA6B",
            "Outputs.awscdkeksclustertestawscdkawseksKubectlProviderframeworkonEventC681B49AArn"
          ]
        },
        "ClusterName": {
          "Ref": "Cluster9EE0221C"
        },
        "RoleArn": {
          "Fn::GetAtt": [
            "ClusterCreationRole360249B6",
            "Arn"
          ]
        },
        "Release": "ksclustertestclusterchartspotinterrupthandlerf41ba997",
        "Chart": "aws-node-termination-handler",
        "Version": "0.7.3",
        "Values": "{\"nodeSelector.lifecycle\":\"Ec2Spot\"}",
        "Namespace": "kube-system",
        "Repository": "https://aws.github.io/eks-charts",
        "CreateNamespace": true
      },
      "DependsOn": [
        "ClusterKubectlReadyBarrier200052AF"
      ],
      "UpdateReplacePolicy": "Delete",
      "DeletionPolicy": "Delete"
    },
    "ClusterInferenceInstancesInstanceSecurityGroupECB3FC45": {
      "Type": "AWS::EC2::SecurityGroup",
      "Properties": {
        "GroupDescription": "aws-cdk-eks-cluster-test/Cluster/InferenceInstances/InstanceSecurityGroup",
        "SecurityGroupEgress": [
          {
            "CidrIp": "0.0.0.0/0",
            "Description": "Allow all outbound traffic by default",
            "IpProtocol": "-1"
          }
        ],
        "Tags": [
          {
            "Key": {
              "Fn::Join": [
                "",
                [
                  "kubernetes.io/cluster/",
                  {
                    "Ref": "Cluster9EE0221C"
                  }
                ]
              ]
            },
            "Value": "owned"
          },
          {
            "Key": "Name",
            "Value": "aws-cdk-eks-cluster-test/Cluster/InferenceInstances"
          }
        ],
        "VpcId": {
          "Ref": "Vpc8378EB38"
        }
      }
    },
    "ClusterInferenceInstancesInstanceSecurityGroupfromawscdkeksclustertestClusterInferenceInstancesInstanceSecurityGroup42C57C51ALLTRAFFICB6138869": {
      "Type": "AWS::EC2::SecurityGroupIngress",
      "Properties": {
        "IpProtocol": "-1",
        "Description": "from awscdkeksclustertestClusterInferenceInstancesInstanceSecurityGroup42C57C51:ALL TRAFFIC",
        "GroupId": {
          "Fn::GetAtt": [
            "ClusterInferenceInstancesInstanceSecurityGroupECB3FC45",
            "GroupId"
          ]
        },
        "SourceSecurityGroupId": {
          "Fn::GetAtt": [
            "ClusterInferenceInstancesInstanceSecurityGroupECB3FC45",
            "GroupId"
          ]
        }
      }
    },
    "ClusterInferenceInstancesInstanceSecurityGroupfromawscdkeksclustertestClusterControlPlaneSecurityGroup2F1301344437B48FD33": {
      "Type": "AWS::EC2::SecurityGroupIngress",
      "Properties": {
        "IpProtocol": "tcp",
        "Description": "from awscdkeksclustertestClusterControlPlaneSecurityGroup2F130134:443",
        "FromPort": 443,
        "GroupId": {
          "Fn::GetAtt": [
            "ClusterInferenceInstancesInstanceSecurityGroupECB3FC45",
            "GroupId"
          ]
        },
        "SourceSecurityGroupId": {
          "Fn::GetAtt": [
            "ClusterControlPlaneSecurityGroupD274242C",
            "GroupId"
          ]
        },
        "ToPort": 443
      }
    },
    "ClusterInferenceInstancesInstanceSecurityGroupfromawscdkeksclustertestClusterControlPlaneSecurityGroup2F130134102565535A460F673": {
      "Type": "AWS::EC2::SecurityGroupIngress",
      "Properties": {
        "IpProtocol": "tcp",
        "Description": "from awscdkeksclustertestClusterControlPlaneSecurityGroup2F130134:1025-65535",
        "FromPort": 1025,
        "GroupId": {
          "Fn::GetAtt": [
            "ClusterInferenceInstancesInstanceSecurityGroupECB3FC45",
            "GroupId"
          ]
        },
        "SourceSecurityGroupId": {
          "Fn::GetAtt": [
            "ClusterControlPlaneSecurityGroupD274242C",
            "GroupId"
          ]
        },
        "ToPort": 65535
      }
    },
    "ClusterInferenceInstancesInstanceRole59AC6F56": {
      "Type": "AWS::IAM::Role",
      "Properties": {
        "AssumeRolePolicyDocument": {
          "Statement": [
            {
              "Action": "sts:AssumeRole",
              "Effect": "Allow",
              "Principal": {
                "Service": {
                  "Fn::Join": [
                    "",
                    [
                      "ec2.",
                      {
                        "Ref": "AWS::URLSuffix"
                      }
                    ]
                  ]
                }
              }
            }
          ],
          "Version": "2012-10-17"
        },
        "ManagedPolicyArns": [
          {
            "Fn::Join": [
              "",
              [
                "arn:",
                {
                  "Ref": "AWS::Partition"
                },
                ":iam::aws:policy/AmazonEKSWorkerNodePolicy"
              ]
            ]
          },
          {
            "Fn::Join": [
              "",
              [
                "arn:",
                {
                  "Ref": "AWS::Partition"
                },
                ":iam::aws:policy/AmazonEKS_CNI_Policy"
              ]
            ]
          },
          {
            "Fn::Join": [
              "",
              [
                "arn:",
                {
                  "Ref": "AWS::Partition"
                },
                ":iam::aws:policy/AmazonEC2ContainerRegistryReadOnly"
              ]
            ]
          }
        ],
        "Tags": [
          {
            "Key": {
              "Fn::Join": [
                "",
                [
                  "kubernetes.io/cluster/",
                  {
                    "Ref": "Cluster9EE0221C"
                  }
                ]
              ]
            },
            "Value": "owned"
          },
          {
            "Key": "Name",
            "Value": "aws-cdk-eks-cluster-test/Cluster/InferenceInstances"
          }
        ]
      }
    },
    "ClusterInferenceInstancesInstanceProfile5A1209B4": {
      "Type": "AWS::IAM::InstanceProfile",
      "Properties": {
        "Roles": [
          {
            "Ref": "ClusterInferenceInstancesInstanceRole59AC6F56"
          }
        ]
      }
    },
    "ClusterInferenceInstancesLaunchConfig03BF48FE": {
      "Type": "AWS::AutoScaling::LaunchConfiguration",
      "Properties": {
        "ImageId": {
          "Ref": "SsmParameterValueawsserviceeksoptimizedami117amazonlinux2gpurecommendedimageidC96584B6F00A464EAD1953AFF4B05118Parameter"
        },
        "InstanceType": "inf1.2xlarge",
        "IamInstanceProfile": {
          "Ref": "ClusterInferenceInstancesInstanceProfile5A1209B4"
        },
        "SecurityGroups": [
          {
            "Fn::GetAtt": [
              "ClusterInferenceInstancesInstanceSecurityGroupECB3FC45",
              "GroupId"
            ]
          }
        ],
        "UserData": {
          "Fn::Base64": {
            "Fn::Join": [
              "",
              [
                "#!/bin/bash\nset -o xtrace\n/etc/eks/bootstrap.sh ",
                {
                  "Ref": "Cluster9EE0221C"
                },
                " --kubelet-extra-args \"--node-labels lifecycle=OnDemand\" --use-max-pods true\n/opt/aws/bin/cfn-signal --exit-code $? --stack aws-cdk-eks-cluster-test --resource ClusterInferenceInstancesASGE90717C7 --region test-region"
              ]
            ]
          }
        }
      },
      "DependsOn": [
        "ClusterInferenceInstancesInstanceRole59AC6F56"
      ]
    },
    "ClusterInferenceInstancesASGE90717C7": {
      "Type": "AWS::AutoScaling::AutoScalingGroup",
      "Properties": {
        "MaxSize": "1",
        "MinSize": "1",
        "LaunchConfigurationName": {
          "Ref": "ClusterInferenceInstancesLaunchConfig03BF48FE"
        },
        "Tags": [
          {
            "Key": {
              "Fn::Join": [
                "",
                [
                  "kubernetes.io/cluster/",
                  {
                    "Ref": "Cluster9EE0221C"
                  }
                ]
              ]
            },
            "PropagateAtLaunch": true,
            "Value": "owned"
          },
          {
            "Key": "Name",
            "PropagateAtLaunch": true,
            "Value": "aws-cdk-eks-cluster-test/Cluster/InferenceInstances"
          }
        ],
        "VPCZoneIdentifier": [
          {
            "Ref": "VpcPrivateSubnet1Subnet536B997A"
          },
          {
            "Ref": "VpcPrivateSubnet2Subnet3788AAA1"
          },
          {
            "Ref": "VpcPrivateSubnet3SubnetF258B56E"
          }
        ]
      },
      "UpdatePolicy": {
        "AutoScalingScheduledAction": {
          "IgnoreUnmodifiedGroupSizeProperties": true
        }
      }
    },
    "ClustermanifestNeuronDevicePlugin0B3E0D17": {
      "Type": "Custom::AWSCDK-EKS-KubernetesResource",
      "Properties": {
        "ServiceToken": {
          "Fn::GetAtt": [
            "awscdkawseksKubectlProviderNestedStackawscdkawseksKubectlProviderNestedStackResourceA7AEBA6B",
            "Outputs.awscdkeksclustertestawscdkawseksKubectlProviderframeworkonEventC681B49AArn"
          ]
        },
        "Manifest": "[{\"apiVersion\":\"apps/v1\",\"kind\":\"DaemonSet\",\"metadata\":{\"name\":\"neuron-device-plugin-daemonset\",\"namespace\":\"kube-system\"},\"spec\":{\"selector\":{\"matchLabels\":{\"name\":\"neuron-device-plugin-ds\"}},\"updateStrategy\":{\"type\":\"RollingUpdate\"},\"template\":{\"metadata\":{\"annotations\":{\"scheduler.alpha.kubernetes.io/critical-pod\":\"\"},\"labels\":{\"name\":\"neuron-device-plugin-ds\"}},\"spec\":{\"tolerations\":[{\"key\":\"CriticalAddonsOnly\",\"operator\":\"Exists\"},{\"key\":\"aws.amazon.com/neuron\",\"operator\":\"Exists\",\"effect\":\"NoSchedule\"}],\"priorityClassName\":\"system-node-critical\",\"affinity\":{\"nodeAffinity\":{\"requiredDuringSchedulingIgnoredDuringExecution\":{\"nodeSelectorTerms\":[{\"matchExpressions\":[{\"key\":\"beta.kubernetes.io/instance-type\",\"operator\":\"In\",\"values\":[\"inf1.xlarge\",\"inf1.2xlarge\",\"inf1.6xlarge\",\"inf1.4xlarge\"]}]},{\"matchExpressions\":[{\"key\":\"node.kubernetes.io/instance-type\",\"operator\":\"In\",\"values\":[\"inf1.xlarge\",\"inf1.2xlarge\",\"inf1.6xlarge\",\"inf1.24xlarge\"]}]}]}}},\"containers\":[{\"image\":\"790709498068.dkr.ecr.us-west-2.amazonaws.com/neuron-device-plugin:1.0.9043.0\",\"imagePullPolicy\":\"Always\",\"name\":\"k8s-neuron-device-plugin-ctr\",\"securityContext\":{\"allowPrivilegeEscalation\":false,\"capabilities\":{\"drop\":[\"ALL\"]}},\"volumeMounts\":[{\"name\":\"device-plugin\",\"mountPath\":\"/var/lib/kubelet/device-plugins\"}]}],\"volumes\":[{\"name\":\"device-plugin\",\"hostPath\":{\"path\":\"/var/lib/kubelet/device-plugins\"}}]}}}}]",
        "ClusterName": {
          "Ref": "Cluster9EE0221C"
        },
        "RoleArn": {
          "Fn::GetAtt": [
            "ClusterCreationRole360249B6",
            "Arn"
          ]
        }
      },
      "DependsOn": [
        "ClusterKubectlReadyBarrier200052AF"
      ],
      "UpdateReplacePolicy": "Delete",
      "DeletionPolicy": "Delete"
    },
    "ClusterNodegroupextrangNodeGroupRole23AE23D0": {
      "Type": "AWS::IAM::Role",
      "Properties": {
        "AssumeRolePolicyDocument": {
          "Statement": [
            {
              "Action": "sts:AssumeRole",
              "Effect": "Allow",
              "Principal": {
                "Service": {
                  "Fn::Join": [
                    "",
                    [
                      "ec2.",
                      {
                        "Ref": "AWS::URLSuffix"
                      }
                    ]
                  ]
                }
              }
            }
          ],
          "Version": "2012-10-17"
        },
        "ManagedPolicyArns": [
          {
            "Fn::Join": [
              "",
              [
                "arn:",
                {
                  "Ref": "AWS::Partition"
                },
                ":iam::aws:policy/AmazonEKSWorkerNodePolicy"
              ]
            ]
          },
          {
            "Fn::Join": [
              "",
              [
                "arn:",
                {
                  "Ref": "AWS::Partition"
                },
                ":iam::aws:policy/AmazonEKS_CNI_Policy"
              ]
            ]
          },
          {
            "Fn::Join": [
              "",
              [
                "arn:",
                {
                  "Ref": "AWS::Partition"
                },
                ":iam::aws:policy/AmazonEC2ContainerRegistryReadOnly"
              ]
            ]
          }
        ]
      }
    },
    "ClusterNodegroupextrangF9406A09": {
      "Type": "AWS::EKS::Nodegroup",
      "Properties": {
        "ClusterName": {
          "Ref": "Cluster9EE0221C"
        },
        "NodeRole": {
          "Fn::GetAtt": [
            "ClusterNodegroupextrangNodeGroupRole23AE23D0",
            "Arn"
          ]
        },
        "Subnets": [
          {
            "Ref": "VpcPrivateSubnet1Subnet536B997A"
          },
          {
            "Ref": "VpcPrivateSubnet2Subnet3788AAA1"
          },
          {
            "Ref": "VpcPrivateSubnet3SubnetF258B56E"
          }
        ],
        "AmiType": "AL2_x86_64",
        "ForceUpdateEnabled": true,
        "InstanceTypes": [
          "t3.small"
        ],
        "ScalingConfig": {
          "DesiredSize": 1,
          "MaxSize": 1,
          "MinSize": 1
        }
      }
    },
<<<<<<< HEAD
    "ClusterNodegroupextrang2F1FB0D40": {
=======
    "ClusterNodegroupextrangarmNodeGroupRoleADF5749F": {
      "Type": "AWS::IAM::Role",
      "Properties": {
        "AssumeRolePolicyDocument": {
          "Statement": [
            {
              "Action": "sts:AssumeRole",
              "Effect": "Allow",
              "Principal": {
                "Service": {
                  "Fn::Join": [
                    "",
                    [
                      "ec2.",
                      {
                        "Ref": "AWS::URLSuffix"
                      }
                    ]
                  ]
                }
              }
            }
          ],
          "Version": "2012-10-17"
        },
        "ManagedPolicyArns": [
          {
            "Fn::Join": [
              "",
              [
                "arn:",
                {
                  "Ref": "AWS::Partition"
                },
                ":iam::aws:policy/AmazonEKSWorkerNodePolicy"
              ]
            ]
          },
          {
            "Fn::Join": [
              "",
              [
                "arn:",
                {
                  "Ref": "AWS::Partition"
                },
                ":iam::aws:policy/AmazonEKS_CNI_Policy"
              ]
            ]
          },
          {
            "Fn::Join": [
              "",
              [
                "arn:",
                {
                  "Ref": "AWS::Partition"
                },
                ":iam::aws:policy/AmazonEC2ContainerRegistryReadOnly"
              ]
            ]
          }
        ]
      }
    },
    "ClusterNodegroupextrangarm7773987A": {
>>>>>>> 8791f887
      "Type": "AWS::EKS::Nodegroup",
      "Properties": {
        "ClusterName": {
          "Ref": "Cluster9EE0221C"
        },
        "NodeRole": {
          "Fn::GetAtt": [
<<<<<<< HEAD
            "ClusterNodegroupDefaultCapacityNodeGroupRole55953B04",
=======
            "ClusterNodegroupextrangarmNodeGroupRoleADF5749F",
>>>>>>> 8791f887
            "Arn"
          ]
        },
        "Subnets": [
          {
            "Ref": "VpcPrivateSubnet1Subnet536B997A"
          },
          {
            "Ref": "VpcPrivateSubnet2Subnet3788AAA1"
          },
          {
            "Ref": "VpcPrivateSubnet3SubnetF258B56E"
          }
        ],
<<<<<<< HEAD
        "ForceUpdateEnabled": true,
=======
        "AmiType": "AL2_ARM_64",
        "ForceUpdateEnabled": true,
        "InstanceTypes": [
          "m6g.medium"
        ],
>>>>>>> 8791f887
        "ScalingConfig": {
          "DesiredSize": 1,
          "MaxSize": 1,
          "MinSize": 1
<<<<<<< HEAD
        },
        "LaunchTemplate": {
          "Id": {
            "Ref": "LaunchTemplate"
          },
          "Version": {
            "Fn::GetAtt": [
              "LaunchTemplate",
              "DefaultVersionNumber"
            ]
          }
=======
>>>>>>> 8791f887
        }
      }
    },
    "ClustermanifestHelloApp078A45D8": {
      "Type": "Custom::AWSCDK-EKS-KubernetesResource",
      "Properties": {
        "ServiceToken": {
          "Fn::GetAtt": [
            "awscdkawseksKubectlProviderNestedStackawscdkawseksKubectlProviderNestedStackResourceA7AEBA6B",
            "Outputs.awscdkeksclustertestawscdkawseksKubectlProviderframeworkonEventC681B49AArn"
          ]
        },
        "Manifest": "[{\"apiVersion\":\"v1\",\"kind\":\"Service\",\"metadata\":{\"name\":\"hello-kubernetes\"},\"spec\":{\"type\":\"LoadBalancer\",\"ports\":[{\"port\":80,\"targetPort\":8080}],\"selector\":{\"app\":\"hello-kubernetes\"}}},{\"apiVersion\":\"apps/v1\",\"kind\":\"Deployment\",\"metadata\":{\"name\":\"hello-kubernetes\"},\"spec\":{\"replicas\":1,\"selector\":{\"matchLabels\":{\"app\":\"hello-kubernetes\"}},\"template\":{\"metadata\":{\"labels\":{\"app\":\"hello-kubernetes\"}},\"spec\":{\"containers\":[{\"name\":\"hello-kubernetes\",\"image\":\"paulbouwer/hello-kubernetes:1.5\",\"ports\":[{\"containerPort\":8080}]}]}}}}]",
        "ClusterName": {
          "Ref": "Cluster9EE0221C"
        },
        "RoleArn": {
          "Fn::GetAtt": [
            "ClusterCreationRole360249B6",
            "Arn"
          ]
        }
      },
      "DependsOn": [
        "ClusterKubectlReadyBarrier200052AF"
      ],
      "UpdateReplacePolicy": "Delete",
      "DeletionPolicy": "Delete"
    },
    "Clusterchartdashboard4AA45F3F": {
      "Type": "Custom::AWSCDK-EKS-HelmChart",
      "Properties": {
        "ServiceToken": {
          "Fn::GetAtt": [
            "awscdkawseksKubectlProviderNestedStackawscdkawseksKubectlProviderNestedStackResourceA7AEBA6B",
            "Outputs.awscdkeksclustertestawscdkawseksKubectlProviderframeworkonEventC681B49AArn"
          ]
        },
        "ClusterName": {
          "Ref": "Cluster9EE0221C"
        },
        "RoleArn": {
          "Fn::GetAtt": [
            "ClusterCreationRole360249B6",
            "Arn"
          ]
        },
        "Release": "awscdkeksclustertestclusterchartdashboard1f3d83fe",
        "Chart": "kubernetes-dashboard",
        "Namespace": "default",
        "Repository": "https://kubernetes.github.io/dashboard/",
        "CreateNamespace": true
      },
      "DependsOn": [
        "ClusterKubectlReadyBarrier200052AF"
      ],
      "UpdateReplacePolicy": "Delete",
      "DeletionPolicy": "Delete"
    },
    "ClustermanifestnginxnamespaceA68B4CE0": {
      "Type": "Custom::AWSCDK-EKS-KubernetesResource",
      "Properties": {
        "ServiceToken": {
          "Fn::GetAtt": [
            "awscdkawseksKubectlProviderNestedStackawscdkawseksKubectlProviderNestedStackResourceA7AEBA6B",
            "Outputs.awscdkeksclustertestawscdkawseksKubectlProviderframeworkonEventC681B49AArn"
          ]
        },
        "Manifest": "[{\"apiVersion\":\"v1\",\"kind\":\"Namespace\",\"metadata\":{\"name\":\"nginx\"}}]",
        "ClusterName": {
          "Ref": "Cluster9EE0221C"
        },
        "RoleArn": {
          "Fn::GetAtt": [
            "ClusterCreationRole360249B6",
            "Arn"
          ]
        }
      },
      "DependsOn": [
        "ClusterKubectlReadyBarrier200052AF"
      ],
      "UpdateReplacePolicy": "Delete",
      "DeletionPolicy": "Delete"
    },
    "Clusterchartnginxingress1193EC3F": {
      "Type": "Custom::AWSCDK-EKS-HelmChart",
      "Properties": {
        "ServiceToken": {
          "Fn::GetAtt": [
            "awscdkawseksKubectlProviderNestedStackawscdkawseksKubectlProviderNestedStackResourceA7AEBA6B",
            "Outputs.awscdkeksclustertestawscdkawseksKubectlProviderframeworkonEventC681B49AArn"
          ]
        },
        "ClusterName": {
          "Ref": "Cluster9EE0221C"
        },
        "RoleArn": {
          "Fn::GetAtt": [
            "ClusterCreationRole360249B6",
            "Arn"
          ]
        },
        "Release": "awscdkeksclustertestclusterchartnginxingressa7f70129",
        "Chart": "nginx-ingress",
        "Wait": true,
        "Timeout": "900s",
        "Namespace": "nginx",
        "Repository": "https://helm.nginx.com/stable"
      },
      "DependsOn": [
        "ClusterKubectlReadyBarrier200052AF",
        "ClustermanifestnginxnamespaceA68B4CE0"
      ],
      "UpdateReplacePolicy": "Delete",
      "DeletionPolicy": "Delete"
    },
    "ClusterMyServiceAccountConditionJson671C0633": {
      "Type": "Custom::AWSCDKCfnJson",
      "Properties": {
        "ServiceToken": {
          "Fn::GetAtt": [
            "AWSCDKCfnUtilsProviderCustomResourceProviderHandlerCF82AA57",
            "Arn"
          ]
        },
        "Value": {
          "Fn::Join": [
            "",
            [
              "{\"",
              {
                "Fn::GetAtt": [
                  "Cluster9EE0221C",
                  "OpenIdConnectIssuer"
                ]
              },
              ":aud\":\"sts.amazonaws.com\",\"",
              {
                "Fn::GetAtt": [
                  "Cluster9EE0221C",
                  "OpenIdConnectIssuer"
                ]
              },
              ":sub\":\"system:serviceaccount:default:awscdkeksclustertestclustermyserviceaccount4080bcdd\"}"
            ]
          ]
        }
      },
      "UpdateReplacePolicy": "Delete",
      "DeletionPolicy": "Delete"
    },
    "ClusterMyServiceAccountRole85337B29": {
      "Type": "AWS::IAM::Role",
      "Properties": {
        "AssumeRolePolicyDocument": {
          "Statement": [
            {
              "Action": "sts:AssumeRoleWithWebIdentity",
              "Condition": {
                "StringEquals": {
                  "Fn::GetAtt": [
                    "ClusterMyServiceAccountConditionJson671C0633",
                    "Value"
                  ]
                }
              },
              "Effect": "Allow",
              "Principal": {
                "Federated": {
                  "Ref": "ClusterOpenIdConnectProviderE7EB0530"
                }
              }
            }
          ],
          "Version": "2012-10-17"
        }
      }
    },
    "ClusterMyServiceAccountmanifestMyServiceAccountServiceAccountResource67018F11": {
      "Type": "Custom::AWSCDK-EKS-KubernetesResource",
      "Properties": {
        "ServiceToken": {
          "Fn::GetAtt": [
            "awscdkawseksKubectlProviderNestedStackawscdkawseksKubectlProviderNestedStackResourceA7AEBA6B",
            "Outputs.awscdkeksclustertestawscdkawseksKubectlProviderframeworkonEventC681B49AArn"
          ]
        },
        "Manifest": {
          "Fn::Join": [
            "",
            [
              "[{\"apiVersion\":\"v1\",\"kind\":\"ServiceAccount\",\"metadata\":{\"name\":\"awscdkeksclustertestclustermyserviceaccount4080bcdd\",\"namespace\":\"default\",\"labels\":{\"app.kubernetes.io/name\":\"awscdkeksclustertestclustermyserviceaccount4080bcdd\"},\"annotations\":{\"eks.amazonaws.com/role-arn\":\"",
              {
                "Fn::GetAtt": [
                  "ClusterMyServiceAccountRole85337B29",
                  "Arn"
                ]
              },
              "\"}}}]"
            ]
          ]
        },
        "ClusterName": {
          "Ref": "Cluster9EE0221C"
        },
        "RoleArn": {
          "Fn::GetAtt": [
            "ClusterCreationRole360249B6",
            "Arn"
          ]
        }
      },
      "DependsOn": [
        "ClusterKubectlReadyBarrier200052AF"
      ],
      "UpdateReplacePolicy": "Delete",
      "DeletionPolicy": "Delete"
    },
    "ClusterOpenIdConnectProviderE7EB0530": {
      "Type": "Custom::AWSCDKOpenIdConnectProvider",
      "Properties": {
        "ServiceToken": {
          "Fn::GetAtt": [
            "CustomAWSCDKOpenIdConnectProviderCustomResourceProviderHandlerF2C543E0",
            "Arn"
          ]
        },
        "ClientIDList": [
          "sts.amazonaws.com"
        ],
        "ThumbprintList": [
          "9e99a48a9960b14926bb7f3b02e22da2b0ab7280"
        ],
        "Url": {
          "Fn::GetAtt": [
            "Cluster9EE0221C",
            "OpenIdConnectIssuerUrl"
          ]
        }
      },
      "UpdateReplacePolicy": "Delete",
      "DeletionPolicy": "Delete"
    },
    "ClustermanifestsimplewebpodC2D35484": {
      "Type": "Custom::AWSCDK-EKS-KubernetesResource",
      "Properties": {
        "ServiceToken": {
          "Fn::GetAtt": [
            "awscdkawseksKubectlProviderNestedStackawscdkawseksKubectlProviderNestedStackResourceA7AEBA6B",
            "Outputs.awscdkeksclustertestawscdkawseksKubectlProviderframeworkonEventC681B49AArn"
          ]
        },
        "Manifest": "[{\"kind\":\"Pod\",\"apiVersion\":\"v1\",\"metadata\":{\"name\":\"webpod\",\"labels\":{\"app\":\"simple-web\"}},\"spec\":{\"containers\":[{\"name\":\"simplewebcontainer\",\"image\":\"nginx\",\"ports\":[{\"containerPort\":80}]}]}}]",
        "ClusterName": {
          "Ref": "Cluster9EE0221C"
        },
        "RoleArn": {
          "Fn::GetAtt": [
            "ClusterCreationRole360249B6",
            "Arn"
          ]
        }
      },
      "DependsOn": [
        "ClusterKubectlReadyBarrier200052AF"
      ],
      "UpdateReplacePolicy": "Delete",
      "DeletionPolicy": "Delete"
    },
    "Clustermanifestsimplewebservice4594DB30": {
      "Type": "Custom::AWSCDK-EKS-KubernetesResource",
      "Properties": {
        "ServiceToken": {
          "Fn::GetAtt": [
            "awscdkawseksKubectlProviderNestedStackawscdkawseksKubectlProviderNestedStackResourceA7AEBA6B",
            "Outputs.awscdkeksclustertestawscdkawseksKubectlProviderframeworkonEventC681B49AArn"
          ]
        },
        "Manifest": {
          "Fn::Join": [
            "",
            [
              "[{\"kind\":\"Service\",\"apiVersion\":\"v1\",\"metadata\":{\"name\":\"webservice\",\"annotations\":{\"service.beta.kubernetes.io/aws-load-balancer-internal\":\"true\",\"service.beta.kubernetes.io/aws-load-balancer-extra-security-groups\":\"",
              {
                "Fn::GetAtt": [
                  "WebServiceSecurityGroupA556AEB5",
                  "GroupId"
                ]
              },
              "\"}},\"spec\":{\"type\":\"LoadBalancer\",\"ports\":[{\"port\":9000,\"targetPort\":80}],\"selector\":{\"app\":\"simple-web\"}}}]"
            ]
          ]
        },
        "ClusterName": {
          "Ref": "Cluster9EE0221C"
        },
        "RoleArn": {
          "Fn::GetAtt": [
            "ClusterCreationRole360249B6",
            "Arn"
          ]
        }
      },
      "DependsOn": [
        "ClusterKubectlReadyBarrier200052AF"
      ],
      "UpdateReplacePolicy": "Delete",
      "DeletionPolicy": "Delete"
    },
    "ClusterwebserviceLoadBalancerAddress38B566FF": {
      "Type": "Custom::AWSCDK-EKS-KubernetesObjectValue",
      "Properties": {
        "ServiceToken": {
          "Fn::GetAtt": [
            "awscdkawseksKubectlProviderNestedStackawscdkawseksKubectlProviderNestedStackResourceA7AEBA6B",
            "Outputs.awscdkeksclustertestawscdkawseksKubectlProviderframeworkonEventC681B49AArn"
          ]
        },
        "ClusterName": {
          "Ref": "Cluster9EE0221C"
        },
        "RoleArn": {
          "Fn::GetAtt": [
            "ClusterCreationRole360249B6",
            "Arn"
          ]
        },
        "ObjectType": "service",
        "ObjectName": "webservice",
        "ObjectNamespace": "default",
        "JsonPath": ".status.loadBalancer.ingress[0].hostname",
        "TimeoutSeconds": 300
      },
      "DependsOn": [
        "ClusterKubectlReadyBarrier200052AF"
      ],
      "UpdateReplacePolicy": "Delete",
      "DeletionPolicy": "Delete"
    },
    "awscdkawseksClusterResourceProviderNestedStackawscdkawseksClusterResourceProviderNestedStackResource9827C454": {
      "Type": "AWS::CloudFormation::Stack",
      "Properties": {
        "TemplateURL": {
          "Fn::Join": [
            "",
            [
              "https://s3.test-region.",
              {
                "Ref": "AWS::URLSuffix"
              },
              "/",
              {
                "Ref": "AssetParameters04fa2d485a51abd8261468eb6fa053d3a72242fc068fa75683232a52960b30cfS3Bucket0E3AAAB9"
              },
              "/",
              {
                "Fn::Select": [
                  0,
                  {
                    "Fn::Split": [
                      "||",
                      {
                        "Ref": "AssetParameters04fa2d485a51abd8261468eb6fa053d3a72242fc068fa75683232a52960b30cfS3VersionKey8C90C4EF"
                      }
                    ]
                  }
                ]
              },
              {
                "Fn::Select": [
                  1,
                  {
                    "Fn::Split": [
                      "||",
                      {
                        "Ref": "AssetParameters04fa2d485a51abd8261468eb6fa053d3a72242fc068fa75683232a52960b30cfS3VersionKey8C90C4EF"
                      }
                    ]
                  }
                ]
              }
            ]
          ]
        },
        "Parameters": {
          "referencetoawscdkeksclustertestClusterCreationRole95F44854Arn": {
            "Fn::GetAtt": [
              "ClusterCreationRole360249B6",
              "Arn"
            ]
          },
          "referencetoawscdkeksclustertestAssetParameters7997347617940455774a736af2df2e6238c13b755ad25353a3d081446cfc80a4S3BucketAAB1A713Ref": {
            "Ref": "AssetParameters7997347617940455774a736af2df2e6238c13b755ad25353a3d081446cfc80a4S3Bucket086F94BB"
          },
          "referencetoawscdkeksclustertestAssetParameters7997347617940455774a736af2df2e6238c13b755ad25353a3d081446cfc80a4S3VersionKey481F0807Ref": {
            "Ref": "AssetParameters7997347617940455774a736af2df2e6238c13b755ad25353a3d081446cfc80a4S3VersionKeyA4B5C598"
          },
          "referencetoawscdkeksclustertestAssetParameters34131c2e554ab57ad3a47fc0a13173a5c2a4b65a7582fe9622277b3d04c8e1e1S3Bucket85526CA7Ref": {
            "Ref": "AssetParameters34131c2e554ab57ad3a47fc0a13173a5c2a4b65a7582fe9622277b3d04c8e1e1S3BucketD25BCC90"
          },
          "referencetoawscdkeksclustertestAssetParameters34131c2e554ab57ad3a47fc0a13173a5c2a4b65a7582fe9622277b3d04c8e1e1S3VersionKey46BA60C1Ref": {
            "Ref": "AssetParameters34131c2e554ab57ad3a47fc0a13173a5c2a4b65a7582fe9622277b3d04c8e1e1S3VersionKey72DFE7A5"
          }
        }
      }
    },
    "awscdkawseksKubectlProviderNestedStackawscdkawseksKubectlProviderNestedStackResourceA7AEBA6B": {
      "Type": "AWS::CloudFormation::Stack",
      "Properties": {
        "TemplateURL": {
          "Fn::Join": [
            "",
            [
              "https://s3.test-region.",
              {
                "Ref": "AWS::URLSuffix"
              },
              "/",
              {
                "Ref": "AssetParametersa298dd278c9ef814ebac4c9d8b2dc8e1b8374a14c5b7d0e79f041a296668f5dcS3BucketCA7ADF01"
              },
              "/",
              {
                "Fn::Select": [
                  0,
                  {
                    "Fn::Split": [
                      "||",
                      {
                        "Ref": "AssetParametersa298dd278c9ef814ebac4c9d8b2dc8e1b8374a14c5b7d0e79f041a296668f5dcS3VersionKey822F0346"
                      }
                    ]
                  }
                ]
              },
              {
                "Fn::Select": [
                  1,
                  {
                    "Fn::Split": [
                      "||",
                      {
                        "Ref": "AssetParametersa298dd278c9ef814ebac4c9d8b2dc8e1b8374a14c5b7d0e79f041a296668f5dcS3VersionKey822F0346"
                      }
                    ]
                  }
                ]
              }
            ]
          ]
        },
        "Parameters": {
          "referencetoawscdkeksclustertestClusterD76DFF87Arn": {
            "Fn::GetAtt": [
              "Cluster9EE0221C",
              "Arn"
            ]
          },
          "referencetoawscdkeksclustertestClusterCreationRole95F44854Arn": {
            "Fn::GetAtt": [
              "ClusterCreationRole360249B6",
              "Arn"
            ]
          },
          "referencetoawscdkeksclustertestAssetParametersb7d8a9750f8bfded8ac76be100e3bee1c3d4824df006766110d023f42952f5c2S3BucketC2E03523Ref": {
            "Ref": "AssetParametersb7d8a9750f8bfded8ac76be100e3bee1c3d4824df006766110d023f42952f5c2S3Bucket9ABBD5A2"
          },
          "referencetoawscdkeksclustertestAssetParametersb7d8a9750f8bfded8ac76be100e3bee1c3d4824df006766110d023f42952f5c2S3VersionKey901D947ARef": {
            "Ref": "AssetParametersb7d8a9750f8bfded8ac76be100e3bee1c3d4824df006766110d023f42952f5c2S3VersionKey40FF2C4A"
          },
          "referencetoawscdkeksclustertestVpcPrivateSubnet1Subnet32A4EC2ARef": {
            "Ref": "VpcPrivateSubnet1Subnet536B997A"
          },
          "referencetoawscdkeksclustertestVpcPrivateSubnet2Subnet5CC53627Ref": {
            "Ref": "VpcPrivateSubnet2Subnet3788AAA1"
          },
          "referencetoawscdkeksclustertestVpcPrivateSubnet3Subnet7F5D6918Ref": {
            "Ref": "VpcPrivateSubnet3SubnetF258B56E"
          },
          "referencetoawscdkeksclustertestClusterKubectlProviderSecurityGroupD167EE6BGroupId": {
            "Fn::GetAtt": [
              "ClusterKubectlProviderSecurityGroup2D90691C",
              "GroupId"
            ]
          },
          "referencetoawscdkeksclustertestAssetParameters34131c2e554ab57ad3a47fc0a13173a5c2a4b65a7582fe9622277b3d04c8e1e1S3Bucket85526CA7Ref": {
            "Ref": "AssetParameters34131c2e554ab57ad3a47fc0a13173a5c2a4b65a7582fe9622277b3d04c8e1e1S3BucketD25BCC90"
          },
          "referencetoawscdkeksclustertestAssetParameters34131c2e554ab57ad3a47fc0a13173a5c2a4b65a7582fe9622277b3d04c8e1e1S3VersionKey46BA60C1Ref": {
            "Ref": "AssetParameters34131c2e554ab57ad3a47fc0a13173a5c2a4b65a7582fe9622277b3d04c8e1e1S3VersionKey72DFE7A5"
          }
        }
      }
    },
    "LaunchTemplate": {
      "Type": "AWS::EC2::LaunchTemplate",
      "Properties": {
        "LaunchTemplateData": {
          "ImageId": {
            "Ref": "SsmParameterValueawsserviceeksoptimizedami114amazonlinux2recommendedimageidC96584B6F00A464EAD1953AFF4B05118Parameter"
          },
          "InstanceType": "t3.small",
          "UserData": {
            "Fn::Base64": {
              "Fn::Join": [
                "",
                [
                  "#!/bin/bash\nset -o xtrace\n/etc/eks/bootstrap.sh ",
                  {
                    "Ref": "Cluster9EE0221C"
                  }
                ]
              ]
            }
          }
        }
      }
    },
    "AWSCDKCfnUtilsProviderCustomResourceProviderRoleFE0EE867": {
      "Type": "AWS::IAM::Role",
      "Properties": {
        "AssumeRolePolicyDocument": {
          "Version": "2012-10-17",
          "Statement": [
            {
              "Action": "sts:AssumeRole",
              "Effect": "Allow",
              "Principal": {
                "Service": "lambda.amazonaws.com"
              }
            }
          ]
        },
        "ManagedPolicyArns": [
          {
            "Fn::Sub": "arn:${AWS::Partition}:iam::aws:policy/service-role/AWSLambdaBasicExecutionRole"
          }
        ]
      }
    },
    "AWSCDKCfnUtilsProviderCustomResourceProviderHandlerCF82AA57": {
      "Type": "AWS::Lambda::Function",
      "Properties": {
        "Code": {
          "S3Bucket": {
            "Ref": "AssetParameters952bd1c03e8201c4c1c67d6de0f3fdaaf88fda05f89a1232c3f6364343cd5344S3Bucket055DC235"
          },
          "S3Key": {
            "Fn::Join": [
              "",
              [
                {
                  "Fn::Select": [
                    0,
                    {
                      "Fn::Split": [
                        "||",
                        {
                          "Ref": "AssetParameters952bd1c03e8201c4c1c67d6de0f3fdaaf88fda05f89a1232c3f6364343cd5344S3VersionKey2FFFA299"
                        }
                      ]
                    }
                  ]
                },
                {
                  "Fn::Select": [
                    1,
                    {
                      "Fn::Split": [
                        "||",
                        {
                          "Ref": "AssetParameters952bd1c03e8201c4c1c67d6de0f3fdaaf88fda05f89a1232c3f6364343cd5344S3VersionKey2FFFA299"
                        }
                      ]
                    }
                  ]
                }
              ]
            ]
          }
        },
        "Timeout": 900,
        "MemorySize": 128,
        "Handler": "__entrypoint__.handler",
        "Role": {
          "Fn::GetAtt": [
            "AWSCDKCfnUtilsProviderCustomResourceProviderRoleFE0EE867",
            "Arn"
          ]
        },
        "Runtime": "nodejs12.x"
      },
      "DependsOn": [
        "AWSCDKCfnUtilsProviderCustomResourceProviderRoleFE0EE867"
      ]
    },
    "CustomAWSCDKOpenIdConnectProviderCustomResourceProviderRole517FED65": {
      "Type": "AWS::IAM::Role",
      "Properties": {
        "AssumeRolePolicyDocument": {
          "Version": "2012-10-17",
          "Statement": [
            {
              "Action": "sts:AssumeRole",
              "Effect": "Allow",
              "Principal": {
                "Service": "lambda.amazonaws.com"
              }
            }
          ]
        },
        "ManagedPolicyArns": [
          {
            "Fn::Sub": "arn:${AWS::Partition}:iam::aws:policy/service-role/AWSLambdaBasicExecutionRole"
          }
        ],
        "Policies": [
          {
            "PolicyName": "Inline",
            "PolicyDocument": {
              "Version": "2012-10-17",
              "Statement": [
                {
                  "Effect": "Allow",
                  "Resource": "*",
                  "Action": [
                    "iam:CreateOpenIDConnectProvider",
                    "iam:DeleteOpenIDConnectProvider",
                    "iam:UpdateOpenIDConnectProviderThumbprint",
                    "iam:AddClientIDToOpenIDConnectProvider",
                    "iam:RemoveClientIDFromOpenIDConnectProvider"
                  ]
                }
              ]
            }
          }
        ]
      }
    },
    "CustomAWSCDKOpenIdConnectProviderCustomResourceProviderHandlerF2C543E0": {
      "Type": "AWS::Lambda::Function",
      "Properties": {
        "Code": {
          "S3Bucket": {
            "Ref": "AssetParametersb075459e6bf309093fbd4b9a9e576a5f172b91c14d84eedb0f069566f6abb0deS3Bucket14156880"
          },
          "S3Key": {
            "Fn::Join": [
              "",
              [
                {
                  "Fn::Select": [
                    0,
                    {
                      "Fn::Split": [
                        "||",
                        {
                          "Ref": "AssetParametersb075459e6bf309093fbd4b9a9e576a5f172b91c14d84eedb0f069566f6abb0deS3VersionKey5225BCA4"
                        }
                      ]
                    }
                  ]
                },
                {
                  "Fn::Select": [
                    1,
                    {
                      "Fn::Split": [
                        "||",
                        {
                          "Ref": "AssetParametersb075459e6bf309093fbd4b9a9e576a5f172b91c14d84eedb0f069566f6abb0deS3VersionKey5225BCA4"
                        }
                      ]
                    }
                  ]
                }
              ]
            ]
          }
        },
        "Timeout": 900,
        "MemorySize": 128,
        "Handler": "__entrypoint__.handler",
        "Role": {
          "Fn::GetAtt": [
            "CustomAWSCDKOpenIdConnectProviderCustomResourceProviderRole517FED65",
            "Arn"
          ]
        },
        "Runtime": "nodejs12.x"
      },
      "DependsOn": [
        "CustomAWSCDKOpenIdConnectProviderCustomResourceProviderRole517FED65"
      ]
    },
    "WebServiceSecurityGroupA556AEB5": {
      "Type": "AWS::EC2::SecurityGroup",
      "Properties": {
        "GroupDescription": "aws-cdk-eks-cluster-test/WebServiceSecurityGroup",
        "SecurityGroupEgress": [
          {
            "CidrIp": "0.0.0.0/0",
            "Description": "Allow all outbound traffic by default",
            "IpProtocol": "-1"
          }
        ],
        "VpcId": {
          "Ref": "Vpc8378EB38"
        }
      }
    },
    "WebServiceSecurityGroupfromawscdkeksclustertestWebServiceSecurityGroup62BA456890005BF0F34B": {
      "Type": "AWS::EC2::SecurityGroupIngress",
      "Properties": {
        "IpProtocol": "tcp",
        "Description": "allow http 9000 access from myself",
        "FromPort": 9000,
        "GroupId": {
          "Fn::GetAtt": [
            "WebServiceSecurityGroupA556AEB5",
            "GroupId"
          ]
        },
        "SourceSecurityGroupId": {
          "Fn::GetAtt": [
            "WebServiceSecurityGroupA556AEB5",
            "GroupId"
          ]
        },
        "ToPort": 9000
      }
    },
    "ServicePingerFunctionServiceRole3120191B": {
      "Type": "AWS::IAM::Role",
      "Properties": {
        "AssumeRolePolicyDocument": {
          "Statement": [
            {
              "Action": "sts:AssumeRole",
              "Effect": "Allow",
              "Principal": {
                "Service": "lambda.amazonaws.com"
              }
            }
          ],
          "Version": "2012-10-17"
        },
        "ManagedPolicyArns": [
          {
            "Fn::Join": [
              "",
              [
                "arn:",
                {
                  "Ref": "AWS::Partition"
                },
                ":iam::aws:policy/service-role/AWSLambdaBasicExecutionRole"
              ]
            ]
          },
          {
            "Fn::Join": [
              "",
              [
                "arn:",
                {
                  "Ref": "AWS::Partition"
                },
                ":iam::aws:policy/service-role/AWSLambdaVPCAccessExecutionRole"
              ]
            ]
          }
        ]
      }
    },
    "ServicePingerFunctionADF51BAF": {
      "Type": "AWS::Lambda::Function",
      "Properties": {
        "Code": {
          "S3Bucket": {
            "Ref": "AssetParameters2acc31b34c05692ab3ea9831a27e5f241cffb21857e633d8256b8f0ebf5f3f43S3BucketB43AFE04"
          },
          "S3Key": {
            "Fn::Join": [
              "",
              [
                {
                  "Fn::Select": [
                    0,
                    {
                      "Fn::Split": [
                        "||",
                        {
                          "Ref": "AssetParameters2acc31b34c05692ab3ea9831a27e5f241cffb21857e633d8256b8f0ebf5f3f43S3VersionKeyD4B858BC"
                        }
                      ]
                    }
                  ]
                },
                {
                  "Fn::Select": [
                    1,
                    {
                      "Fn::Split": [
                        "||",
                        {
                          "Ref": "AssetParameters2acc31b34c05692ab3ea9831a27e5f241cffb21857e633d8256b8f0ebf5f3f43S3VersionKeyD4B858BC"
                        }
                      ]
                    }
                  ]
                }
              ]
            ]
          }
        },
        "Handler": "index.handler",
        "Role": {
          "Fn::GetAtt": [
            "ServicePingerFunctionServiceRole3120191B",
            "Arn"
          ]
        },
        "Runtime": "python3.6",
        "Timeout": 600,
        "VpcConfig": {
          "SecurityGroupIds": [
            {
              "Fn::GetAtt": [
                "WebServiceSecurityGroupA556AEB5",
                "GroupId"
              ]
            }
          ],
          "SubnetIds": [
            {
              "Ref": "VpcPrivateSubnet1Subnet536B997A"
            },
            {
              "Ref": "VpcPrivateSubnet2Subnet3788AAA1"
            },
            {
              "Ref": "VpcPrivateSubnet3SubnetF258B56E"
            }
          ]
        }
      },
      "DependsOn": [
        "ServicePingerFunctionServiceRole3120191B"
      ]
    },
    "ServicePingerProviderframeworkonEventServiceRole3DB083B7": {
      "Type": "AWS::IAM::Role",
      "Properties": {
        "AssumeRolePolicyDocument": {
          "Statement": [
            {
              "Action": "sts:AssumeRole",
              "Effect": "Allow",
              "Principal": {
                "Service": "lambda.amazonaws.com"
              }
            }
          ],
          "Version": "2012-10-17"
        },
        "ManagedPolicyArns": [
          {
            "Fn::Join": [
              "",
              [
                "arn:",
                {
                  "Ref": "AWS::Partition"
                },
                ":iam::aws:policy/service-role/AWSLambdaBasicExecutionRole"
              ]
            ]
          }
        ]
      }
    },
    "ServicePingerProviderframeworkonEventServiceRoleDefaultPolicyD142E8F7": {
      "Type": "AWS::IAM::Policy",
      "Properties": {
        "PolicyDocument": {
          "Statement": [
            {
              "Action": "lambda:InvokeFunction",
              "Effect": "Allow",
              "Resource": {
                "Fn::GetAtt": [
                  "ServicePingerFunctionADF51BAF",
                  "Arn"
                ]
              }
            }
          ],
          "Version": "2012-10-17"
        },
        "PolicyName": "ServicePingerProviderframeworkonEventServiceRoleDefaultPolicyD142E8F7",
        "Roles": [
          {
            "Ref": "ServicePingerProviderframeworkonEventServiceRole3DB083B7"
          }
        ]
      }
    },
    "ServicePingerProviderframeworkonEventEC59DE20": {
      "Type": "AWS::Lambda::Function",
      "Properties": {
        "Code": {
          "S3Bucket": {
            "Ref": "AssetParameters34131c2e554ab57ad3a47fc0a13173a5c2a4b65a7582fe9622277b3d04c8e1e1S3BucketD25BCC90"
          },
          "S3Key": {
            "Fn::Join": [
              "",
              [
                {
                  "Fn::Select": [
                    0,
                    {
                      "Fn::Split": [
                        "||",
                        {
                          "Ref": "AssetParameters34131c2e554ab57ad3a47fc0a13173a5c2a4b65a7582fe9622277b3d04c8e1e1S3VersionKey72DFE7A5"
                        }
                      ]
                    }
                  ]
                },
                {
                  "Fn::Select": [
                    1,
                    {
                      "Fn::Split": [
                        "||",
                        {
                          "Ref": "AssetParameters34131c2e554ab57ad3a47fc0a13173a5c2a4b65a7582fe9622277b3d04c8e1e1S3VersionKey72DFE7A5"
                        }
                      ]
                    }
                  ]
                }
              ]
            ]
          }
        },
        "Handler": "framework.onEvent",
        "Role": {
          "Fn::GetAtt": [
            "ServicePingerProviderframeworkonEventServiceRole3DB083B7",
            "Arn"
          ]
        },
        "Runtime": "nodejs10.x",
        "Description": "AWS CDK resource provider framework - onEvent (aws-cdk-eks-cluster-test/ServicePinger/Provider)",
        "Environment": {
          "Variables": {
            "USER_ON_EVENT_FUNCTION_ARN": {
              "Fn::GetAtt": [
                "ServicePingerFunctionADF51BAF",
                "Arn"
              ]
            }
          }
        },
        "Timeout": 900
      },
      "DependsOn": [
        "ServicePingerProviderframeworkonEventServiceRoleDefaultPolicyD142E8F7",
        "ServicePingerProviderframeworkonEventServiceRole3DB083B7"
      ]
    },
    "ServicePinger01F6DA06": {
      "Type": "AWS::CloudFormation::CustomResource",
      "Properties": {
        "ServiceToken": {
          "Fn::GetAtt": [
            "ServicePingerProviderframeworkonEventEC59DE20",
            "Arn"
          ]
        },
        "Url": {
          "Fn::Join": [
            "",
            [
              "http://",
              {
                "Fn::GetAtt": [
                  "ClusterwebserviceLoadBalancerAddress38B566FF",
                  "Value"
                ]
              },
              ":9000"
            ]
          ]
        }
      },
      "UpdateReplacePolicy": "Delete",
      "DeletionPolicy": "Delete"
    }
  },
  "Outputs": {
    "ClusterConfigCommand43AAE40F": {
      "Value": {
        "Fn::Join": [
          "",
          [
            "aws eks update-kubeconfig --name ",
            {
              "Ref": "Cluster9EE0221C"
            },
            " --region test-region --role-arn ",
            {
              "Fn::GetAtt": [
                "AdminRole38563C57",
                "Arn"
              ]
            }
          ]
        ]
      }
    },
    "ClusterGetTokenCommand06AE992E": {
      "Value": {
        "Fn::Join": [
          "",
          [
            "aws eks get-token --cluster-name ",
            {
              "Ref": "Cluster9EE0221C"
            },
            " --region test-region --role-arn ",
            {
              "Fn::GetAtt": [
                "AdminRole38563C57",
                "Arn"
              ]
            }
          ]
        ]
      }
    },
    "Response": {
      "Value": {
        "Fn::GetAtt": [
          "ServicePinger01F6DA06",
          "Value"
        ]
      }
    },
    "ClusterEndpoint": {
      "Value": {
        "Fn::GetAtt": [
          "Cluster9EE0221C",
          "Endpoint"
        ]
      }
    },
    "ClusterArn": {
      "Value": {
        "Fn::GetAtt": [
          "Cluster9EE0221C",
          "Arn"
        ]
      }
    },
    "ClusterCertificateAuthorityData": {
      "Value": {
        "Fn::GetAtt": [
          "Cluster9EE0221C",
          "CertificateAuthorityData"
        ]
      }
    },
    "ClusterSecurityGroupId": {
      "Value": {
        "Fn::GetAtt": [
          "Cluster9EE0221C",
          "ClusterSecurityGroupId"
        ]
      }
    },
    "ClusterEncryptionConfigKeyArn": {
      "Value": {
        "Fn::GetAtt": [
          "Cluster9EE0221C",
          "EncryptionConfigKeyArn"
        ]
      }
    },
    "ClusterName": {
      "Value": {
        "Ref": "Cluster9EE0221C"
      }
    }
  },
  "Parameters": {
    "AssetParameters7997347617940455774a736af2df2e6238c13b755ad25353a3d081446cfc80a4S3Bucket086F94BB": {
      "Type": "String",
      "Description": "S3 bucket for asset \"7997347617940455774a736af2df2e6238c13b755ad25353a3d081446cfc80a4\""
    },
    "AssetParameters7997347617940455774a736af2df2e6238c13b755ad25353a3d081446cfc80a4S3VersionKeyA4B5C598": {
      "Type": "String",
      "Description": "S3 key for asset version \"7997347617940455774a736af2df2e6238c13b755ad25353a3d081446cfc80a4\""
    },
    "AssetParameters7997347617940455774a736af2df2e6238c13b755ad25353a3d081446cfc80a4ArtifactHash9B26D532": {
      "Type": "String",
      "Description": "Artifact hash for asset \"7997347617940455774a736af2df2e6238c13b755ad25353a3d081446cfc80a4\""
    },
    "AssetParameters34131c2e554ab57ad3a47fc0a13173a5c2a4b65a7582fe9622277b3d04c8e1e1S3BucketD25BCC90": {
      "Type": "String",
      "Description": "S3 bucket for asset \"34131c2e554ab57ad3a47fc0a13173a5c2a4b65a7582fe9622277b3d04c8e1e1\""
    },
    "AssetParameters34131c2e554ab57ad3a47fc0a13173a5c2a4b65a7582fe9622277b3d04c8e1e1S3VersionKey72DFE7A5": {
      "Type": "String",
      "Description": "S3 key for asset version \"34131c2e554ab57ad3a47fc0a13173a5c2a4b65a7582fe9622277b3d04c8e1e1\""
    },
    "AssetParameters34131c2e554ab57ad3a47fc0a13173a5c2a4b65a7582fe9622277b3d04c8e1e1ArtifactHashAA0236EE": {
      "Type": "String",
      "Description": "Artifact hash for asset \"34131c2e554ab57ad3a47fc0a13173a5c2a4b65a7582fe9622277b3d04c8e1e1\""
    },
    "AssetParametersb7d8a9750f8bfded8ac76be100e3bee1c3d4824df006766110d023f42952f5c2S3Bucket9ABBD5A2": {
      "Type": "String",
      "Description": "S3 bucket for asset \"b7d8a9750f8bfded8ac76be100e3bee1c3d4824df006766110d023f42952f5c2\""
    },
    "AssetParametersb7d8a9750f8bfded8ac76be100e3bee1c3d4824df006766110d023f42952f5c2S3VersionKey40FF2C4A": {
      "Type": "String",
      "Description": "S3 key for asset version \"b7d8a9750f8bfded8ac76be100e3bee1c3d4824df006766110d023f42952f5c2\""
    },
    "AssetParametersb7d8a9750f8bfded8ac76be100e3bee1c3d4824df006766110d023f42952f5c2ArtifactHashE86B38C7": {
      "Type": "String",
      "Description": "Artifact hash for asset \"b7d8a9750f8bfded8ac76be100e3bee1c3d4824df006766110d023f42952f5c2\""
    },
    "AssetParameters952bd1c03e8201c4c1c67d6de0f3fdaaf88fda05f89a1232c3f6364343cd5344S3Bucket055DC235": {
      "Type": "String",
      "Description": "S3 bucket for asset \"952bd1c03e8201c4c1c67d6de0f3fdaaf88fda05f89a1232c3f6364343cd5344\""
    },
    "AssetParameters952bd1c03e8201c4c1c67d6de0f3fdaaf88fda05f89a1232c3f6364343cd5344S3VersionKey2FFFA299": {
      "Type": "String",
      "Description": "S3 key for asset version \"952bd1c03e8201c4c1c67d6de0f3fdaaf88fda05f89a1232c3f6364343cd5344\""
    },
    "AssetParameters952bd1c03e8201c4c1c67d6de0f3fdaaf88fda05f89a1232c3f6364343cd5344ArtifactHash1AB042BC": {
      "Type": "String",
      "Description": "Artifact hash for asset \"952bd1c03e8201c4c1c67d6de0f3fdaaf88fda05f89a1232c3f6364343cd5344\""
    },
    "AssetParametersb075459e6bf309093fbd4b9a9e576a5f172b91c14d84eedb0f069566f6abb0deS3Bucket14156880": {
      "Type": "String",
      "Description": "S3 bucket for asset \"b075459e6bf309093fbd4b9a9e576a5f172b91c14d84eedb0f069566f6abb0de\""
    },
    "AssetParametersb075459e6bf309093fbd4b9a9e576a5f172b91c14d84eedb0f069566f6abb0deS3VersionKey5225BCA4": {
      "Type": "String",
      "Description": "S3 key for asset version \"b075459e6bf309093fbd4b9a9e576a5f172b91c14d84eedb0f069566f6abb0de\""
    },
    "AssetParametersb075459e6bf309093fbd4b9a9e576a5f172b91c14d84eedb0f069566f6abb0deArtifactHashC509349A": {
      "Type": "String",
      "Description": "Artifact hash for asset \"b075459e6bf309093fbd4b9a9e576a5f172b91c14d84eedb0f069566f6abb0de\""
    },
    "AssetParameters2acc31b34c05692ab3ea9831a27e5f241cffb21857e633d8256b8f0ebf5f3f43S3BucketB43AFE04": {
      "Type": "String",
      "Description": "S3 bucket for asset \"2acc31b34c05692ab3ea9831a27e5f241cffb21857e633d8256b8f0ebf5f3f43\""
    },
    "AssetParameters2acc31b34c05692ab3ea9831a27e5f241cffb21857e633d8256b8f0ebf5f3f43S3VersionKeyD4B858BC": {
      "Type": "String",
      "Description": "S3 key for asset version \"2acc31b34c05692ab3ea9831a27e5f241cffb21857e633d8256b8f0ebf5f3f43\""
    },
    "AssetParameters2acc31b34c05692ab3ea9831a27e5f241cffb21857e633d8256b8f0ebf5f3f43ArtifactHashC3527E8B": {
      "Type": "String",
      "Description": "Artifact hash for asset \"2acc31b34c05692ab3ea9831a27e5f241cffb21857e633d8256b8f0ebf5f3f43\""
    },
    "AssetParameters04fa2d485a51abd8261468eb6fa053d3a72242fc068fa75683232a52960b30cfS3Bucket0E3AAAB9": {
      "Type": "String",
      "Description": "S3 bucket for asset \"04fa2d485a51abd8261468eb6fa053d3a72242fc068fa75683232a52960b30cf\""
    },
    "AssetParameters04fa2d485a51abd8261468eb6fa053d3a72242fc068fa75683232a52960b30cfS3VersionKey8C90C4EF": {
      "Type": "String",
      "Description": "S3 key for asset version \"04fa2d485a51abd8261468eb6fa053d3a72242fc068fa75683232a52960b30cf\""
    },
    "AssetParameters04fa2d485a51abd8261468eb6fa053d3a72242fc068fa75683232a52960b30cfArtifactHash1CDB946A": {
      "Type": "String",
      "Description": "Artifact hash for asset \"04fa2d485a51abd8261468eb6fa053d3a72242fc068fa75683232a52960b30cf\""
    },
    "AssetParametersa298dd278c9ef814ebac4c9d8b2dc8e1b8374a14c5b7d0e79f041a296668f5dcS3BucketCA7ADF01": {
      "Type": "String",
      "Description": "S3 bucket for asset \"a298dd278c9ef814ebac4c9d8b2dc8e1b8374a14c5b7d0e79f041a296668f5dc\""
    },
    "AssetParametersa298dd278c9ef814ebac4c9d8b2dc8e1b8374a14c5b7d0e79f041a296668f5dcS3VersionKey822F0346": {
      "Type": "String",
      "Description": "S3 key for asset version \"a298dd278c9ef814ebac4c9d8b2dc8e1b8374a14c5b7d0e79f041a296668f5dc\""
    },
    "AssetParametersa298dd278c9ef814ebac4c9d8b2dc8e1b8374a14c5b7d0e79f041a296668f5dcArtifactHashA688F4F0": {
      "Type": "String",
      "Description": "Artifact hash for asset \"a298dd278c9ef814ebac4c9d8b2dc8e1b8374a14c5b7d0e79f041a296668f5dc\""
    },
    "SsmParameterValueawsserviceeksoptimizedami117amazonlinux2recommendedimageidC96584B6F00A464EAD1953AFF4B05118Parameter": {
      "Type": "AWS::SSM::Parameter::Value<String>",
      "Default": "/aws/service/eks/optimized-ami/1.17/amazon-linux-2/recommended/image_id"
    },
    "SsmParameterValueawsserviceeksoptimizedami116amazonlinux2arm64recommendedimageidC96584B6F00A464EAD1953AFF4B05118Parameter": {
      "Type": "AWS::SSM::Parameter::Value<String>",
      "Default": "/aws/service/eks/optimized-ami/1.16/amazon-linux-2-arm64/recommended/image_id"
    },
    "SsmParameterValueawsservicebottlerocketawsk8s115x8664latestimageidC96584B6F00A464EAD1953AFF4B05118Parameter": {
      "Type": "AWS::SSM::Parameter::Value<String>",
      "Default": "/aws/service/bottlerocket/aws-k8s-1.15/x86_64/latest/image_id"
    },
    "SsmParameterValueawsserviceeksoptimizedami117amazonlinux2gpurecommendedimageidC96584B6F00A464EAD1953AFF4B05118Parameter": {
      "Type": "AWS::SSM::Parameter::Value<String>",
      "Default": "/aws/service/eks/optimized-ami/1.17/amazon-linux-2-gpu/recommended/image_id"
    },
    "SsmParameterValueawsserviceeksoptimizedami114amazonlinux2recommendedimageidC96584B6F00A464EAD1953AFF4B05118Parameter": {
      "Type": "AWS::SSM::Parameter::Value<String>",
      "Default": "/aws/service/eks/optimized-ami/1.14/amazon-linux-2/recommended/image_id"
    }
  }
}<|MERGE_RESOLUTION|>--- conflicted
+++ resolved
@@ -1188,11 +1188,7 @@
               "\\\",\\\"username\\\":\\\"system:node:{{EC2PrivateDNSName}}\\\",\\\"groups\\\":[\\\"system:bootstrappers\\\",\\\"system:nodes\\\"]},{\\\"rolearn\\\":\\\"",
               {
                 "Fn::GetAtt": [
-<<<<<<< HEAD
-                  "ClusterNodegroupDefaultCapacityNodeGroupRole55953B04",
-=======
                   "ClusterNodegroupextrangarmNodeGroupRoleADF5749F",
->>>>>>> 8791f887
                   "Arn"
                 ]
               },
@@ -2940,9 +2936,6 @@
         }
       }
     },
-<<<<<<< HEAD
-    "ClusterNodegroupextrang2F1FB0D40": {
-=======
     "ClusterNodegroupextrangarmNodeGroupRoleADF5749F": {
       "Type": "AWS::IAM::Role",
       "Properties": {
@@ -3009,7 +3002,6 @@
       }
     },
     "ClusterNodegroupextrangarm7773987A": {
->>>>>>> 8791f887
       "Type": "AWS::EKS::Nodegroup",
       "Properties": {
         "ClusterName": {
@@ -3017,11 +3009,7 @@
         },
         "NodeRole": {
           "Fn::GetAtt": [
-<<<<<<< HEAD
-            "ClusterNodegroupDefaultCapacityNodeGroupRole55953B04",
-=======
             "ClusterNodegroupextrangarmNodeGroupRoleADF5749F",
->>>>>>> 8791f887
             "Arn"
           ]
         },
@@ -3036,33 +3024,15 @@
             "Ref": "VpcPrivateSubnet3SubnetF258B56E"
           }
         ],
-<<<<<<< HEAD
-        "ForceUpdateEnabled": true,
-=======
         "AmiType": "AL2_ARM_64",
         "ForceUpdateEnabled": true,
         "InstanceTypes": [
           "m6g.medium"
         ],
->>>>>>> 8791f887
         "ScalingConfig": {
           "DesiredSize": 1,
           "MaxSize": 1,
           "MinSize": 1
-<<<<<<< HEAD
-        },
-        "LaunchTemplate": {
-          "Id": {
-            "Ref": "LaunchTemplate"
-          },
-          "Version": {
-            "Fn::GetAtt": [
-              "LaunchTemplate",
-              "DefaultVersionNumber"
-            ]
-          }
-=======
->>>>>>> 8791f887
         }
       }
     },
