--- conflicted
+++ resolved
@@ -1786,18 +1786,6 @@
       test.done();
     },
 
-<<<<<<< HEAD
-=======
-    'can configure cidr blocks in public endpoint access'(test: Test) {
-      // GIVEN
-      const { stack } = testFixture();
-      new eks.Cluster(stack, 'Cluster1', { version: CLUSTER_VERSION, endpointAccess: eks.EndpointAccess.PUBLIC.onlyFrom('1.2.3.4/5') });
-
-      test.deepEqual(expect(stack).value.Resources.Cluster1B02DD5A2.Properties.Config.resourcesVpcConfig.publicAccessCidrs, ['1.2.3.4/5']);
-      test.done();
-    },
-
->>>>>>> 1e96ebc2
     'kubectl provider chooses only private subnets'(test: Test) {
 
       const { stack } = testFixture();
