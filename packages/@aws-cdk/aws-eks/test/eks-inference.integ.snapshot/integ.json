{
  "version": "18.0.0",
  "testCases": {
<<<<<<< HEAD
    "test/integ.eks-inference": {
=======
    "integ.eks-inference": {
>>>>>>> 50521911
      "stacks": [
        "aws-cdk-eks-cluster-inference-test"
      ],
      "diffAssets": false,
      "stackUpdateWorkflow": false
    }
  },
  "synthContext": {},
  "enableLookups": false
}<|MERGE_RESOLUTION|>--- conflicted
+++ resolved
@@ -1,11 +1,7 @@
 {
   "version": "18.0.0",
   "testCases": {
-<<<<<<< HEAD
     "test/integ.eks-inference": {
-=======
-    "integ.eks-inference": {
->>>>>>> 50521911
       "stacks": [
         "aws-cdk-eks-cluster-inference-test"
       ],
