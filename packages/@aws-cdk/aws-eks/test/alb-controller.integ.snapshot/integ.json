{
  "version": "18.0.0",
  "testCases": {
<<<<<<< HEAD
    "integ.alb-controller": {
=======
    "test/integ.alb-controller": {
>>>>>>> 9ea8c0c8
      "stacks": [
        "aws-cdk-eks-cluster-alb-controller-test"
      ],
      "diffAssets": false,
      "stackUpdateWorkflow": false
    }
  },
  "synthContext": {},
  "enableLookups": false
}<|MERGE_RESOLUTION|>--- conflicted
+++ resolved
@@ -1,11 +1,7 @@
 {
   "version": "18.0.0",
   "testCases": {
-<<<<<<< HEAD
     "integ.alb-controller": {
-=======
-    "test/integ.alb-controller": {
->>>>>>> 9ea8c0c8
       "stacks": [
         "aws-cdk-eks-cluster-alb-controller-test"
       ],
