{
  "version": "tree-0.1",
  "tree": {
    "id": "App",
    "path": "",
    "children": {
      "aws-cdk-eks-helm-test": {
        "id": "aws-cdk-eks-helm-test",
        "path": "aws-cdk-eks-helm-test",
        "children": {
          "AdminRole": {
            "id": "AdminRole",
            "path": "aws-cdk-eks-helm-test/AdminRole",
            "children": {
              "ImportAdminRole": {
                "id": "ImportAdminRole",
                "path": "aws-cdk-eks-helm-test/AdminRole/ImportAdminRole",
                "constructInfo": {
                  "fqn": "@aws-cdk/core.Resource",
                  "version": "0.0.0"
                }
              },
              "Resource": {
                "id": "Resource",
                "path": "aws-cdk-eks-helm-test/AdminRole/Resource",
                "attributes": {
                  "aws:cdk:cloudformation:type": "AWS::IAM::Role",
                  "aws:cdk:cloudformation:props": {
                    "assumeRolePolicyDocument": {
                      "Statement": [
                        {
                          "Action": "sts:AssumeRole",
                          "Effect": "Allow",
                          "Principal": {
                            "AWS": {
                              "Fn::Join": [
                                "",
                                [
                                  "arn:",
                                  {
                                    "Ref": "AWS::Partition"
                                  },
                                  ":iam::",
                                  {
                                    "Ref": "AWS::AccountId"
                                  },
                                  ":root"
                                ]
                              ]
                            }
                          }
                        }
                      ],
                      "Version": "2012-10-17"
                    }
                  }
                },
                "constructInfo": {
                  "fqn": "@aws-cdk/aws-iam.CfnRole",
                  "version": "0.0.0"
                }
              }
            },
            "constructInfo": {
              "fqn": "@aws-cdk/aws-iam.Role",
              "version": "0.0.0"
            }
          },
          "Vpc": {
            "id": "Vpc",
            "path": "aws-cdk-eks-helm-test/Vpc",
            "children": {
              "Resource": {
                "id": "Resource",
                "path": "aws-cdk-eks-helm-test/Vpc/Resource",
                "attributes": {
                  "aws:cdk:cloudformation:type": "AWS::EC2::VPC",
                  "aws:cdk:cloudformation:props": {
                    "cidrBlock": "10.0.0.0/16",
                    "enableDnsHostnames": true,
                    "enableDnsSupport": true,
                    "instanceTenancy": "default",
                    "tags": [
                      {
                        "key": "Name",
                        "value": "aws-cdk-eks-helm-test/Vpc"
                      }
                    ]
                  }
                },
                "constructInfo": {
                  "fqn": "@aws-cdk/aws-ec2.CfnVPC",
                  "version": "0.0.0"
                }
              },
              "PublicSubnet1": {
                "id": "PublicSubnet1",
                "path": "aws-cdk-eks-helm-test/Vpc/PublicSubnet1",
                "children": {
                  "Subnet": {
                    "id": "Subnet",
                    "path": "aws-cdk-eks-helm-test/Vpc/PublicSubnet1/Subnet",
                    "attributes": {
                      "aws:cdk:cloudformation:type": "AWS::EC2::Subnet",
                      "aws:cdk:cloudformation:props": {
                        "vpcId": {
                          "Ref": "Vpc8378EB38"
                        },
                        "availabilityZone": {
                          "Fn::Select": [
                            0,
                            {
                              "Fn::GetAZs": ""
                            }
                          ]
                        },
                        "cidrBlock": "10.0.0.0/18",
                        "mapPublicIpOnLaunch": true,
                        "tags": [
                          {
                            "key": "aws-cdk:subnet-name",
                            "value": "Public"
                          },
                          {
                            "key": "aws-cdk:subnet-type",
                            "value": "Public"
                          },
                          {
                            "key": "kubernetes.io/role/elb",
                            "value": "1"
                          },
                          {
                            "key": "Name",
                            "value": "aws-cdk-eks-helm-test/Vpc/PublicSubnet1"
                          }
                        ]
                      }
                    },
                    "constructInfo": {
                      "fqn": "@aws-cdk/aws-ec2.CfnSubnet",
                      "version": "0.0.0"
                    }
                  },
                  "Acl": {
                    "id": "Acl",
                    "path": "aws-cdk-eks-helm-test/Vpc/PublicSubnet1/Acl",
                    "constructInfo": {
                      "fqn": "@aws-cdk/core.Resource",
                      "version": "0.0.0"
                    }
                  },
                  "RouteTable": {
                    "id": "RouteTable",
                    "path": "aws-cdk-eks-helm-test/Vpc/PublicSubnet1/RouteTable",
                    "attributes": {
                      "aws:cdk:cloudformation:type": "AWS::EC2::RouteTable",
                      "aws:cdk:cloudformation:props": {
                        "vpcId": {
                          "Ref": "Vpc8378EB38"
                        },
                        "tags": [
                          {
                            "key": "kubernetes.io/role/elb",
                            "value": "1"
                          },
                          {
                            "key": "Name",
                            "value": "aws-cdk-eks-helm-test/Vpc/PublicSubnet1"
                          }
                        ]
                      }
                    },
                    "constructInfo": {
                      "fqn": "@aws-cdk/aws-ec2.CfnRouteTable",
                      "version": "0.0.0"
                    }
                  },
                  "RouteTableAssociation": {
                    "id": "RouteTableAssociation",
                    "path": "aws-cdk-eks-helm-test/Vpc/PublicSubnet1/RouteTableAssociation",
                    "attributes": {
                      "aws:cdk:cloudformation:type": "AWS::EC2::SubnetRouteTableAssociation",
                      "aws:cdk:cloudformation:props": {
                        "routeTableId": {
                          "Ref": "VpcPublicSubnet1RouteTable6C95E38E"
                        },
                        "subnetId": {
                          "Ref": "VpcPublicSubnet1Subnet5C2D37C4"
                        }
                      }
                    },
                    "constructInfo": {
                      "fqn": "@aws-cdk/aws-ec2.CfnSubnetRouteTableAssociation",
                      "version": "0.0.0"
                    }
                  },
                  "DefaultRoute": {
                    "id": "DefaultRoute",
                    "path": "aws-cdk-eks-helm-test/Vpc/PublicSubnet1/DefaultRoute",
                    "attributes": {
                      "aws:cdk:cloudformation:type": "AWS::EC2::Route",
                      "aws:cdk:cloudformation:props": {
                        "routeTableId": {
                          "Ref": "VpcPublicSubnet1RouteTable6C95E38E"
                        },
                        "destinationCidrBlock": "0.0.0.0/0",
                        "gatewayId": {
                          "Ref": "VpcIGWD7BA715C"
                        }
                      }
                    },
                    "constructInfo": {
                      "fqn": "@aws-cdk/aws-ec2.CfnRoute",
                      "version": "0.0.0"
                    }
                  },
                  "EIP": {
                    "id": "EIP",
                    "path": "aws-cdk-eks-helm-test/Vpc/PublicSubnet1/EIP",
                    "attributes": {
                      "aws:cdk:cloudformation:type": "AWS::EC2::EIP",
                      "aws:cdk:cloudformation:props": {
                        "domain": "vpc",
                        "tags": [
                          {
                            "key": "kubernetes.io/role/elb",
                            "value": "1"
                          },
                          {
                            "key": "Name",
                            "value": "aws-cdk-eks-helm-test/Vpc/PublicSubnet1"
                          }
                        ]
                      }
                    },
                    "constructInfo": {
                      "fqn": "@aws-cdk/aws-ec2.CfnEIP",
                      "version": "0.0.0"
                    }
                  },
                  "NATGateway": {
                    "id": "NATGateway",
                    "path": "aws-cdk-eks-helm-test/Vpc/PublicSubnet1/NATGateway",
                    "attributes": {
                      "aws:cdk:cloudformation:type": "AWS::EC2::NatGateway",
                      "aws:cdk:cloudformation:props": {
                        "subnetId": {
                          "Ref": "VpcPublicSubnet1Subnet5C2D37C4"
                        },
                        "allocationId": {
                          "Fn::GetAtt": [
                            "VpcPublicSubnet1EIPD7E02669",
                            "AllocationId"
                          ]
                        },
                        "tags": [
                          {
                            "key": "kubernetes.io/role/elb",
                            "value": "1"
                          },
                          {
                            "key": "Name",
                            "value": "aws-cdk-eks-helm-test/Vpc/PublicSubnet1"
                          }
                        ]
                      }
                    },
                    "constructInfo": {
                      "fqn": "@aws-cdk/aws-ec2.CfnNatGateway",
                      "version": "0.0.0"
                    }
                  }
                },
                "constructInfo": {
                  "fqn": "@aws-cdk/aws-ec2.PublicSubnet",
                  "version": "0.0.0"
                }
              },
              "PublicSubnet2": {
                "id": "PublicSubnet2",
                "path": "aws-cdk-eks-helm-test/Vpc/PublicSubnet2",
                "children": {
                  "Subnet": {
                    "id": "Subnet",
                    "path": "aws-cdk-eks-helm-test/Vpc/PublicSubnet2/Subnet",
                    "attributes": {
                      "aws:cdk:cloudformation:type": "AWS::EC2::Subnet",
                      "aws:cdk:cloudformation:props": {
                        "vpcId": {
                          "Ref": "Vpc8378EB38"
                        },
                        "availabilityZone": {
                          "Fn::Select": [
                            1,
                            {
                              "Fn::GetAZs": ""
                            }
                          ]
                        },
                        "cidrBlock": "10.0.64.0/18",
                        "mapPublicIpOnLaunch": true,
                        "tags": [
                          {
                            "key": "aws-cdk:subnet-name",
                            "value": "Public"
                          },
                          {
                            "key": "aws-cdk:subnet-type",
                            "value": "Public"
                          },
                          {
                            "key": "kubernetes.io/role/elb",
                            "value": "1"
                          },
                          {
                            "key": "Name",
                            "value": "aws-cdk-eks-helm-test/Vpc/PublicSubnet2"
                          }
                        ]
                      }
                    },
                    "constructInfo": {
                      "fqn": "@aws-cdk/aws-ec2.CfnSubnet",
                      "version": "0.0.0"
                    }
                  },
                  "Acl": {
                    "id": "Acl",
                    "path": "aws-cdk-eks-helm-test/Vpc/PublicSubnet2/Acl",
                    "constructInfo": {
                      "fqn": "@aws-cdk/core.Resource",
                      "version": "0.0.0"
                    }
                  },
                  "RouteTable": {
                    "id": "RouteTable",
                    "path": "aws-cdk-eks-helm-test/Vpc/PublicSubnet2/RouteTable",
                    "attributes": {
                      "aws:cdk:cloudformation:type": "AWS::EC2::RouteTable",
                      "aws:cdk:cloudformation:props": {
                        "vpcId": {
                          "Ref": "Vpc8378EB38"
                        },
                        "tags": [
                          {
                            "key": "kubernetes.io/role/elb",
                            "value": "1"
                          },
                          {
                            "key": "Name",
                            "value": "aws-cdk-eks-helm-test/Vpc/PublicSubnet2"
                          }
                        ]
                      }
                    },
                    "constructInfo": {
                      "fqn": "@aws-cdk/aws-ec2.CfnRouteTable",
                      "version": "0.0.0"
                    }
                  },
                  "RouteTableAssociation": {
                    "id": "RouteTableAssociation",
                    "path": "aws-cdk-eks-helm-test/Vpc/PublicSubnet2/RouteTableAssociation",
                    "attributes": {
                      "aws:cdk:cloudformation:type": "AWS::EC2::SubnetRouteTableAssociation",
                      "aws:cdk:cloudformation:props": {
                        "routeTableId": {
                          "Ref": "VpcPublicSubnet2RouteTable94F7E489"
                        },
                        "subnetId": {
                          "Ref": "VpcPublicSubnet2Subnet691E08A3"
                        }
                      }
                    },
                    "constructInfo": {
                      "fqn": "@aws-cdk/aws-ec2.CfnSubnetRouteTableAssociation",
                      "version": "0.0.0"
                    }
                  },
                  "DefaultRoute": {
                    "id": "DefaultRoute",
                    "path": "aws-cdk-eks-helm-test/Vpc/PublicSubnet2/DefaultRoute",
                    "attributes": {
                      "aws:cdk:cloudformation:type": "AWS::EC2::Route",
                      "aws:cdk:cloudformation:props": {
                        "routeTableId": {
                          "Ref": "VpcPublicSubnet2RouteTable94F7E489"
                        },
                        "destinationCidrBlock": "0.0.0.0/0",
                        "gatewayId": {
                          "Ref": "VpcIGWD7BA715C"
                        }
                      }
                    },
                    "constructInfo": {
                      "fqn": "@aws-cdk/aws-ec2.CfnRoute",
                      "version": "0.0.0"
                    }
                  }
                },
                "constructInfo": {
                  "fqn": "@aws-cdk/aws-ec2.PublicSubnet",
                  "version": "0.0.0"
                }
              },
              "PrivateSubnet1": {
                "id": "PrivateSubnet1",
                "path": "aws-cdk-eks-helm-test/Vpc/PrivateSubnet1",
                "children": {
                  "Subnet": {
                    "id": "Subnet",
                    "path": "aws-cdk-eks-helm-test/Vpc/PrivateSubnet1/Subnet",
                    "attributes": {
                      "aws:cdk:cloudformation:type": "AWS::EC2::Subnet",
                      "aws:cdk:cloudformation:props": {
                        "vpcId": {
                          "Ref": "Vpc8378EB38"
                        },
                        "availabilityZone": {
                          "Fn::Select": [
                            0,
                            {
                              "Fn::GetAZs": ""
                            }
                          ]
                        },
                        "cidrBlock": "10.0.128.0/18",
                        "mapPublicIpOnLaunch": false,
                        "tags": [
                          {
                            "key": "aws-cdk:subnet-name",
                            "value": "Private"
                          },
                          {
                            "key": "aws-cdk:subnet-type",
                            "value": "Private"
                          },
                          {
                            "key": "kubernetes.io/role/internal-elb",
                            "value": "1"
                          },
                          {
                            "key": "Name",
                            "value": "aws-cdk-eks-helm-test/Vpc/PrivateSubnet1"
                          }
                        ]
                      }
                    },
                    "constructInfo": {
                      "fqn": "@aws-cdk/aws-ec2.CfnSubnet",
                      "version": "0.0.0"
                    }
                  },
                  "Acl": {
                    "id": "Acl",
                    "path": "aws-cdk-eks-helm-test/Vpc/PrivateSubnet1/Acl",
                    "constructInfo": {
                      "fqn": "@aws-cdk/core.Resource",
                      "version": "0.0.0"
                    }
                  },
                  "RouteTable": {
                    "id": "RouteTable",
                    "path": "aws-cdk-eks-helm-test/Vpc/PrivateSubnet1/RouteTable",
                    "attributes": {
                      "aws:cdk:cloudformation:type": "AWS::EC2::RouteTable",
                      "aws:cdk:cloudformation:props": {
                        "vpcId": {
                          "Ref": "Vpc8378EB38"
                        },
                        "tags": [
                          {
                            "key": "kubernetes.io/role/internal-elb",
                            "value": "1"
                          },
                          {
                            "key": "Name",
                            "value": "aws-cdk-eks-helm-test/Vpc/PrivateSubnet1"
                          }
                        ]
                      }
                    },
                    "constructInfo": {
                      "fqn": "@aws-cdk/aws-ec2.CfnRouteTable",
                      "version": "0.0.0"
                    }
                  },
                  "RouteTableAssociation": {
                    "id": "RouteTableAssociation",
                    "path": "aws-cdk-eks-helm-test/Vpc/PrivateSubnet1/RouteTableAssociation",
                    "attributes": {
                      "aws:cdk:cloudformation:type": "AWS::EC2::SubnetRouteTableAssociation",
                      "aws:cdk:cloudformation:props": {
                        "routeTableId": {
                          "Ref": "VpcPrivateSubnet1RouteTableB2C5B500"
                        },
                        "subnetId": {
                          "Ref": "VpcPrivateSubnet1Subnet536B997A"
                        }
                      }
                    },
                    "constructInfo": {
                      "fqn": "@aws-cdk/aws-ec2.CfnSubnetRouteTableAssociation",
                      "version": "0.0.0"
                    }
                  },
                  "DefaultRoute": {
                    "id": "DefaultRoute",
                    "path": "aws-cdk-eks-helm-test/Vpc/PrivateSubnet1/DefaultRoute",
                    "attributes": {
                      "aws:cdk:cloudformation:type": "AWS::EC2::Route",
                      "aws:cdk:cloudformation:props": {
                        "routeTableId": {
                          "Ref": "VpcPrivateSubnet1RouteTableB2C5B500"
                        },
                        "destinationCidrBlock": "0.0.0.0/0",
                        "natGatewayId": {
                          "Ref": "VpcPublicSubnet1NATGateway4D7517AA"
                        }
                      }
                    },
                    "constructInfo": {
                      "fqn": "@aws-cdk/aws-ec2.CfnRoute",
                      "version": "0.0.0"
                    }
                  }
                },
                "constructInfo": {
                  "fqn": "@aws-cdk/aws-ec2.PrivateSubnet",
                  "version": "0.0.0"
                }
              },
              "PrivateSubnet2": {
                "id": "PrivateSubnet2",
                "path": "aws-cdk-eks-helm-test/Vpc/PrivateSubnet2",
                "children": {
                  "Subnet": {
                    "id": "Subnet",
                    "path": "aws-cdk-eks-helm-test/Vpc/PrivateSubnet2/Subnet",
                    "attributes": {
                      "aws:cdk:cloudformation:type": "AWS::EC2::Subnet",
                      "aws:cdk:cloudformation:props": {
                        "vpcId": {
                          "Ref": "Vpc8378EB38"
                        },
                        "availabilityZone": {
                          "Fn::Select": [
                            1,
                            {
                              "Fn::GetAZs": ""
                            }
                          ]
                        },
                        "cidrBlock": "10.0.192.0/18",
                        "mapPublicIpOnLaunch": false,
                        "tags": [
                          {
                            "key": "aws-cdk:subnet-name",
                            "value": "Private"
                          },
                          {
                            "key": "aws-cdk:subnet-type",
                            "value": "Private"
                          },
                          {
                            "key": "kubernetes.io/role/internal-elb",
                            "value": "1"
                          },
                          {
                            "key": "Name",
                            "value": "aws-cdk-eks-helm-test/Vpc/PrivateSubnet2"
                          }
                        ]
                      }
                    },
                    "constructInfo": {
                      "fqn": "@aws-cdk/aws-ec2.CfnSubnet",
                      "version": "0.0.0"
                    }
                  },
                  "Acl": {
                    "id": "Acl",
                    "path": "aws-cdk-eks-helm-test/Vpc/PrivateSubnet2/Acl",
                    "constructInfo": {
                      "fqn": "@aws-cdk/core.Resource",
                      "version": "0.0.0"
                    }
                  },
                  "RouteTable": {
                    "id": "RouteTable",
                    "path": "aws-cdk-eks-helm-test/Vpc/PrivateSubnet2/RouteTable",
                    "attributes": {
                      "aws:cdk:cloudformation:type": "AWS::EC2::RouteTable",
                      "aws:cdk:cloudformation:props": {
                        "vpcId": {
                          "Ref": "Vpc8378EB38"
                        },
                        "tags": [
                          {
                            "key": "kubernetes.io/role/internal-elb",
                            "value": "1"
                          },
                          {
                            "key": "Name",
                            "value": "aws-cdk-eks-helm-test/Vpc/PrivateSubnet2"
                          }
                        ]
                      }
                    },
                    "constructInfo": {
                      "fqn": "@aws-cdk/aws-ec2.CfnRouteTable",
                      "version": "0.0.0"
                    }
                  },
                  "RouteTableAssociation": {
                    "id": "RouteTableAssociation",
                    "path": "aws-cdk-eks-helm-test/Vpc/PrivateSubnet2/RouteTableAssociation",
                    "attributes": {
                      "aws:cdk:cloudformation:type": "AWS::EC2::SubnetRouteTableAssociation",
                      "aws:cdk:cloudformation:props": {
                        "routeTableId": {
                          "Ref": "VpcPrivateSubnet2RouteTableA678073B"
                        },
                        "subnetId": {
                          "Ref": "VpcPrivateSubnet2Subnet3788AAA1"
                        }
                      }
                    },
                    "constructInfo": {
                      "fqn": "@aws-cdk/aws-ec2.CfnSubnetRouteTableAssociation",
                      "version": "0.0.0"
                    }
                  },
                  "DefaultRoute": {
                    "id": "DefaultRoute",
                    "path": "aws-cdk-eks-helm-test/Vpc/PrivateSubnet2/DefaultRoute",
                    "attributes": {
                      "aws:cdk:cloudformation:type": "AWS::EC2::Route",
                      "aws:cdk:cloudformation:props": {
                        "routeTableId": {
                          "Ref": "VpcPrivateSubnet2RouteTableA678073B"
                        },
                        "destinationCidrBlock": "0.0.0.0/0",
                        "natGatewayId": {
                          "Ref": "VpcPublicSubnet1NATGateway4D7517AA"
                        }
                      }
                    },
                    "constructInfo": {
                      "fqn": "@aws-cdk/aws-ec2.CfnRoute",
                      "version": "0.0.0"
                    }
                  }
                },
                "constructInfo": {
                  "fqn": "@aws-cdk/aws-ec2.PrivateSubnet",
                  "version": "0.0.0"
                }
              },
              "IGW": {
                "id": "IGW",
                "path": "aws-cdk-eks-helm-test/Vpc/IGW",
                "attributes": {
                  "aws:cdk:cloudformation:type": "AWS::EC2::InternetGateway",
                  "aws:cdk:cloudformation:props": {
                    "tags": [
                      {
                        "key": "Name",
                        "value": "aws-cdk-eks-helm-test/Vpc"
                      }
                    ]
                  }
                },
                "constructInfo": {
                  "fqn": "@aws-cdk/aws-ec2.CfnInternetGateway",
                  "version": "0.0.0"
                }
              },
              "VPCGW": {
                "id": "VPCGW",
                "path": "aws-cdk-eks-helm-test/Vpc/VPCGW",
                "attributes": {
                  "aws:cdk:cloudformation:type": "AWS::EC2::VPCGatewayAttachment",
                  "aws:cdk:cloudformation:props": {
                    "vpcId": {
                      "Ref": "Vpc8378EB38"
                    },
                    "internetGatewayId": {
                      "Ref": "VpcIGWD7BA715C"
                    }
                  }
                },
                "constructInfo": {
                  "fqn": "@aws-cdk/aws-ec2.CfnVPCGatewayAttachment",
                  "version": "0.0.0"
                }
              }
            },
            "constructInfo": {
              "fqn": "@aws-cdk/aws-ec2.Vpc",
              "version": "0.0.0"
            }
          },
          "KubectlLayer": {
            "id": "KubectlLayer",
            "path": "aws-cdk-eks-helm-test/KubectlLayer",
            "children": {
              "Code": {
                "id": "Code",
                "path": "aws-cdk-eks-helm-test/KubectlLayer/Code",
                "children": {
                  "Stage": {
                    "id": "Stage",
                    "path": "aws-cdk-eks-helm-test/KubectlLayer/Code/Stage",
                    "constructInfo": {
                      "fqn": "aws-cdk-lib.AssetStaging",
                      "version": "2.47.0"
                    }
                  },
                  "AssetBucket": {
                    "id": "AssetBucket",
                    "path": "aws-cdk-eks-helm-test/KubectlLayer/Code/AssetBucket",
                    "constructInfo": {
                      "fqn": "aws-cdk-lib.aws_s3.BucketBase",
                      "version": "2.47.0"
                    }
                  }
                },
                "constructInfo": {
                  "fqn": "aws-cdk-lib.aws_s3_assets.Asset",
                  "version": "2.47.0"
                }
              },
              "Resource": {
                "id": "Resource",
                "path": "aws-cdk-eks-helm-test/KubectlLayer/Resource",
                "attributes": {
                  "aws:cdk:cloudformation:type": "AWS::Lambda::LayerVersion",
                  "aws:cdk:cloudformation:props": {
                    "content": {
                      "s3Bucket": {
                        "Fn::Sub": "cdk-hnb659fds-assets-${AWS::AccountId}-${AWS::Region}"
                      },
                      "s3Key": "c475180f5b1bbabac165414da13a9b843b111cd3b6d5fae9c954c006640c4064.zip"
                    },
                    "description": "/opt/kubectl/kubectl 1.24; /opt/helm/helm 3.9",
                    "licenseInfo": "Apache-2.0"
                  }
                },
                "constructInfo": {
                  "fqn": "aws-cdk-lib.aws_lambda.CfnLayerVersion",
                  "version": "2.47.0"
                }
              }
            },
            "constructInfo": {
              "fqn": "@aws-cdk/lambda-layer-kubectl-v24.KubectlV24Layer",
              "version": "2.0.100"
            }
          },
          "Cluster": {
            "id": "Cluster",
            "path": "aws-cdk-eks-helm-test/Cluster",
            "children": {
              "Role": {
                "id": "Role",
                "path": "aws-cdk-eks-helm-test/Cluster/Role",
                "children": {
                  "ImportRole": {
                    "id": "ImportRole",
                    "path": "aws-cdk-eks-helm-test/Cluster/Role/ImportRole",
                    "constructInfo": {
                      "fqn": "@aws-cdk/core.Resource",
                      "version": "0.0.0"
                    }
                  },
                  "Resource": {
                    "id": "Resource",
                    "path": "aws-cdk-eks-helm-test/Cluster/Role/Resource",
                    "attributes": {
                      "aws:cdk:cloudformation:type": "AWS::IAM::Role",
                      "aws:cdk:cloudformation:props": {
                        "assumeRolePolicyDocument": {
                          "Statement": [
                            {
                              "Action": "sts:AssumeRole",
                              "Effect": "Allow",
                              "Principal": {
                                "Service": "eks.amazonaws.com"
                              }
                            }
                          ],
                          "Version": "2012-10-17"
                        },
                        "managedPolicyArns": [
                          {
                            "Fn::Join": [
                              "",
                              [
                                "arn:",
                                {
                                  "Ref": "AWS::Partition"
                                },
                                ":iam::aws:policy/AmazonEKSClusterPolicy"
                              ]
                            ]
                          }
                        ]
                      }
                    },
                    "constructInfo": {
                      "fqn": "@aws-cdk/aws-iam.CfnRole",
                      "version": "0.0.0"
                    }
                  }
                },
                "constructInfo": {
                  "fqn": "@aws-cdk/aws-iam.Role",
                  "version": "0.0.0"
                }
              },
              "ControlPlaneSecurityGroup": {
                "id": "ControlPlaneSecurityGroup",
                "path": "aws-cdk-eks-helm-test/Cluster/ControlPlaneSecurityGroup",
                "children": {
                  "Resource": {
                    "id": "Resource",
                    "path": "aws-cdk-eks-helm-test/Cluster/ControlPlaneSecurityGroup/Resource",
                    "attributes": {
                      "aws:cdk:cloudformation:type": "AWS::EC2::SecurityGroup",
                      "aws:cdk:cloudformation:props": {
                        "groupDescription": "EKS Control Plane Security Group",
                        "securityGroupEgress": [
                          {
                            "cidrIp": "0.0.0.0/0",
                            "description": "Allow all outbound traffic by default",
                            "ipProtocol": "-1"
                          }
                        ],
                        "vpcId": {
                          "Ref": "Vpc8378EB38"
                        }
                      }
                    },
                    "constructInfo": {
                      "fqn": "@aws-cdk/aws-ec2.CfnSecurityGroup",
                      "version": "0.0.0"
                    }
                  }
                },
                "constructInfo": {
                  "fqn": "@aws-cdk/aws-ec2.SecurityGroup",
                  "version": "0.0.0"
                }
              },
              "Resource": {
                "id": "Resource",
                "path": "aws-cdk-eks-helm-test/Cluster/Resource",
                "children": {
                  "CreationRole": {
                    "id": "CreationRole",
                    "path": "aws-cdk-eks-helm-test/Cluster/Resource/CreationRole",
                    "children": {
                      "ImportCreationRole": {
                        "id": "ImportCreationRole",
                        "path": "aws-cdk-eks-helm-test/Cluster/Resource/CreationRole/ImportCreationRole",
                        "constructInfo": {
                          "fqn": "@aws-cdk/core.Resource",
                          "version": "0.0.0"
                        }
                      },
                      "Resource": {
                        "id": "Resource",
                        "path": "aws-cdk-eks-helm-test/Cluster/Resource/CreationRole/Resource",
                        "attributes": {
                          "aws:cdk:cloudformation:type": "AWS::IAM::Role",
                          "aws:cdk:cloudformation:props": {
                            "assumeRolePolicyDocument": {
                              "Statement": [
                                {
                                  "Action": "sts:AssumeRole",
                                  "Effect": "Allow",
                                  "Principal": {
                                    "AWS": {
                                      "Fn::Join": [
                                        "",
                                        [
                                          "arn:",
                                          {
                                            "Ref": "AWS::Partition"
                                          },
                                          ":iam::",
                                          {
                                            "Ref": "AWS::AccountId"
                                          },
                                          ":root"
                                        ]
                                      ]
                                    }
                                  }
                                }
                              ],
                              "Version": "2012-10-17"
                            }
                          }
                        },
                        "constructInfo": {
                          "fqn": "@aws-cdk/aws-iam.CfnRole",
                          "version": "0.0.0"
                        }
                      },
                      "DefaultPolicy": {
                        "id": "DefaultPolicy",
                        "path": "aws-cdk-eks-helm-test/Cluster/Resource/CreationRole/DefaultPolicy",
                        "children": {
                          "Resource": {
                            "id": "Resource",
                            "path": "aws-cdk-eks-helm-test/Cluster/Resource/CreationRole/DefaultPolicy/Resource",
                            "attributes": {
                              "aws:cdk:cloudformation:type": "AWS::IAM::Policy",
                              "aws:cdk:cloudformation:props": {
                                "policyDocument": {
                                  "Statement": [
                                    {
                                      "Action": "iam:PassRole",
                                      "Effect": "Allow",
                                      "Resource": {
                                        "Fn::GetAtt": [
                                          "ClusterRoleFA261979",
                                          "Arn"
                                        ]
                                      }
                                    },
                                    {
                                      "Action": [
                                        "eks:CreateCluster",
                                        "eks:CreateFargateProfile",
                                        "eks:DeleteCluster",
                                        "eks:DescribeCluster",
                                        "eks:DescribeUpdate",
                                        "eks:TagResource",
                                        "eks:UntagResource",
                                        "eks:UpdateClusterConfig",
                                        "eks:UpdateClusterVersion"
                                      ],
                                      "Effect": "Allow",
                                      "Resource": "*"
                                    },
                                    {
                                      "Action": [
                                        "eks:DeleteFargateProfile",
                                        "eks:DescribeFargateProfile"
                                      ],
                                      "Effect": "Allow",
                                      "Resource": "*"
                                    },
                                    {
                                      "Action": [
                                        "ec2:DescribeDhcpOptions",
                                        "ec2:DescribeInstances",
                                        "ec2:DescribeNetworkInterfaces",
                                        "ec2:DescribeRouteTables",
                                        "ec2:DescribeSecurityGroups",
                                        "ec2:DescribeSubnets",
                                        "ec2:DescribeVpcs",
                                        "iam:CreateServiceLinkedRole",
                                        "iam:GetRole",
                                        "iam:listAttachedRolePolicies"
                                      ],
                                      "Effect": "Allow",
                                      "Resource": "*"
                                    }
                                  ],
                                  "Version": "2012-10-17"
                                },
                                "policyName": "ClusterCreationRoleDefaultPolicyE8BDFC7B",
                                "roles": [
                                  {
                                    "Ref": "ClusterCreationRole360249B6"
                                  }
                                ]
                              }
                            },
                            "constructInfo": {
                              "fqn": "@aws-cdk/aws-iam.CfnPolicy",
                              "version": "0.0.0"
                            }
                          }
                        },
                        "constructInfo": {
                          "fqn": "@aws-cdk/aws-iam.Policy",
                          "version": "0.0.0"
                        }
                      }
                    },
                    "constructInfo": {
                      "fqn": "@aws-cdk/aws-iam.Role",
                      "version": "0.0.0"
                    }
                  },
                  "Resource": {
                    "id": "Resource",
                    "path": "aws-cdk-eks-helm-test/Cluster/Resource/Resource",
                    "children": {
                      "Default": {
                        "id": "Default",
                        "path": "aws-cdk-eks-helm-test/Cluster/Resource/Resource/Default",
                        "constructInfo": {
                          "fqn": "@aws-cdk/core.CfnResource",
                          "version": "0.0.0"
                        }
                      }
                    },
                    "constructInfo": {
                      "fqn": "@aws-cdk/core.CustomResource",
                      "version": "0.0.0"
                    }
                  }
                },
                "constructInfo": {
                  "fqn": "constructs.Construct",
                  "version": "10.1.252"
                }
              },
              "KubectlReadyBarrier": {
                "id": "KubectlReadyBarrier",
                "path": "aws-cdk-eks-helm-test/Cluster/KubectlReadyBarrier",
                "constructInfo": {
                  "fqn": "@aws-cdk/core.CfnResource",
                  "version": "0.0.0"
                }
              },
              "ClusterSecurityGroup": {
                "id": "ClusterSecurityGroup",
                "path": "aws-cdk-eks-helm-test/Cluster/ClusterSecurityGroup",
                "constructInfo": {
                  "fqn": "@aws-cdk/core.Resource",
                  "version": "0.0.0"
                }
              },
              "AwsAuth": {
                "id": "AwsAuth",
                "path": "aws-cdk-eks-helm-test/Cluster/AwsAuth",
                "children": {
                  "manifest": {
                    "id": "manifest",
                    "path": "aws-cdk-eks-helm-test/Cluster/AwsAuth/manifest",
                    "children": {
                      "Resource": {
                        "id": "Resource",
                        "path": "aws-cdk-eks-helm-test/Cluster/AwsAuth/manifest/Resource",
                        "children": {
                          "Default": {
                            "id": "Default",
                            "path": "aws-cdk-eks-helm-test/Cluster/AwsAuth/manifest/Resource/Default",
                            "constructInfo": {
                              "fqn": "@aws-cdk/core.CfnResource",
                              "version": "0.0.0"
                            }
                          }
                        },
                        "constructInfo": {
                          "fqn": "@aws-cdk/core.CustomResource",
                          "version": "0.0.0"
                        }
                      }
                    },
                    "constructInfo": {
                      "fqn": "@aws-cdk/aws-eks.KubernetesManifest",
                      "version": "0.0.0"
                    }
                  }
                },
                "constructInfo": {
                  "fqn": "@aws-cdk/aws-eks.AwsAuth",
                  "version": "0.0.0"
                }
              },
              "NodegroupDefaultCapacity": {
                "id": "NodegroupDefaultCapacity",
                "path": "aws-cdk-eks-helm-test/Cluster/NodegroupDefaultCapacity",
                "children": {
                  "NodeGroupRole": {
                    "id": "NodeGroupRole",
                    "path": "aws-cdk-eks-helm-test/Cluster/NodegroupDefaultCapacity/NodeGroupRole",
                    "children": {
                      "ImportNodeGroupRole": {
                        "id": "ImportNodeGroupRole",
                        "path": "aws-cdk-eks-helm-test/Cluster/NodegroupDefaultCapacity/NodeGroupRole/ImportNodeGroupRole",
                        "constructInfo": {
                          "fqn": "@aws-cdk/core.Resource",
                          "version": "0.0.0"
                        }
                      },
                      "Resource": {
                        "id": "Resource",
                        "path": "aws-cdk-eks-helm-test/Cluster/NodegroupDefaultCapacity/NodeGroupRole/Resource",
                        "attributes": {
                          "aws:cdk:cloudformation:type": "AWS::IAM::Role",
                          "aws:cdk:cloudformation:props": {
                            "assumeRolePolicyDocument": {
                              "Statement": [
                                {
                                  "Action": "sts:AssumeRole",
                                  "Effect": "Allow",
                                  "Principal": {
                                    "Service": "ec2.amazonaws.com"
                                  }
                                }
                              ],
                              "Version": "2012-10-17"
                            },
                            "managedPolicyArns": [
                              {
                                "Fn::Join": [
                                  "",
                                  [
                                    "arn:",
                                    {
                                      "Ref": "AWS::Partition"
                                    },
                                    ":iam::aws:policy/AmazonEKSWorkerNodePolicy"
                                  ]
                                ]
                              },
                              {
                                "Fn::Join": [
                                  "",
                                  [
                                    "arn:",
                                    {
                                      "Ref": "AWS::Partition"
                                    },
                                    ":iam::aws:policy/AmazonEKS_CNI_Policy"
                                  ]
                                ]
                              },
                              {
                                "Fn::Join": [
                                  "",
                                  [
                                    "arn:",
                                    {
                                      "Ref": "AWS::Partition"
                                    },
                                    ":iam::aws:policy/AmazonEC2ContainerRegistryReadOnly"
                                  ]
                                ]
                              }
                            ]
                          }
                        },
                        "constructInfo": {
                          "fqn": "@aws-cdk/aws-iam.CfnRole",
                          "version": "0.0.0"
                        }
                      }
                    },
                    "constructInfo": {
                      "fqn": "@aws-cdk/aws-iam.Role",
                      "version": "0.0.0"
                    }
                  },
                  "Resource": {
                    "id": "Resource",
                    "path": "aws-cdk-eks-helm-test/Cluster/NodegroupDefaultCapacity/Resource",
                    "attributes": {
                      "aws:cdk:cloudformation:type": "AWS::EKS::Nodegroup",
                      "aws:cdk:cloudformation:props": {
                        "clusterName": {
                          "Ref": "Cluster9EE0221C"
                        },
                        "nodeRole": {
                          "Fn::GetAtt": [
                            "ClusterNodegroupDefaultCapacityNodeGroupRole55953B04",
                            "Arn"
                          ]
                        },
                        "subnets": [
                          {
                            "Ref": "VpcPrivateSubnet1Subnet536B997A"
                          },
                          {
                            "Ref": "VpcPrivateSubnet2Subnet3788AAA1"
                          }
                        ],
                        "amiType": "AL2_x86_64",
                        "forceUpdateEnabled": true,
                        "instanceTypes": [
                          "m5.large"
                        ],
                        "scalingConfig": {
                          "desiredSize": 2,
                          "maxSize": 2,
                          "minSize": 2
                        }
                      }
                    },
                    "constructInfo": {
                      "fqn": "@aws-cdk/aws-eks.CfnNodegroup",
                      "version": "0.0.0"
                    }
                  }
                },
                "constructInfo": {
                  "fqn": "@aws-cdk/aws-eks.Nodegroup",
                  "version": "0.0.0"
                }
              },
              "ConfigCommand": {
                "id": "ConfigCommand",
                "path": "aws-cdk-eks-helm-test/Cluster/ConfigCommand",
                "constructInfo": {
                  "fqn": "@aws-cdk/core.CfnOutput",
                  "version": "0.0.0"
                }
              },
              "GetTokenCommand": {
                "id": "GetTokenCommand",
                "path": "aws-cdk-eks-helm-test/Cluster/GetTokenCommand",
                "constructInfo": {
                  "fqn": "@aws-cdk/core.CfnOutput",
                  "version": "0.0.0"
                }
              },
              "chart-test-chart": {
                "id": "chart-test-chart",
                "path": "aws-cdk-eks-helm-test/Cluster/chart-test-chart",
                "children": {
                  "Resource": {
                    "id": "Resource",
                    "path": "aws-cdk-eks-helm-test/Cluster/chart-test-chart/Resource",
                    "children": {
                      "Default": {
                        "id": "Default",
                        "path": "aws-cdk-eks-helm-test/Cluster/chart-test-chart/Resource/Default",
                        "constructInfo": {
                          "fqn": "@aws-cdk/core.CfnResource",
                          "version": "0.0.0"
                        }
                      }
                    },
                    "constructInfo": {
                      "fqn": "@aws-cdk/core.CustomResource",
                      "version": "0.0.0"
                    }
                  }
                },
                "constructInfo": {
                  "fqn": "@aws-cdk/aws-eks.HelmChart",
                  "version": "0.0.0"
                }
              },
              "chart-test-oci-chart": {
                "id": "chart-test-oci-chart",
                "path": "aws-cdk-eks-helm-test/Cluster/chart-test-oci-chart",
                "children": {
                  "Resource": {
                    "id": "Resource",
                    "path": "aws-cdk-eks-helm-test/Cluster/chart-test-oci-chart/Resource",
                    "children": {
                      "Default": {
                        "id": "Default",
                        "path": "aws-cdk-eks-helm-test/Cluster/chart-test-oci-chart/Resource/Default",
                        "constructInfo": {
                          "fqn": "@aws-cdk/core.CfnResource",
                          "version": "0.0.0"
                        }
                      }
                    },
                    "constructInfo": {
                      "fqn": "@aws-cdk/core.CustomResource",
                      "version": "0.0.0"
                    }
                  }
                },
                "constructInfo": {
                  "fqn": "@aws-cdk/aws-eks.HelmChart",
                  "version": "0.0.0"
                }
              },
              "chart-test-oci-chart-different-release-name": {
                "id": "chart-test-oci-chart-different-release-name",
                "path": "aws-cdk-eks-helm-test/Cluster/chart-test-oci-chart-different-release-name",
                "children": {
                  "Resource": {
                    "id": "Resource",
                    "path": "aws-cdk-eks-helm-test/Cluster/chart-test-oci-chart-different-release-name/Resource",
                    "children": {
                      "Default": {
                        "id": "Default",
                        "path": "aws-cdk-eks-helm-test/Cluster/chart-test-oci-chart-different-release-name/Resource/Default",
                        "constructInfo": {
                          "fqn": "@aws-cdk/core.CfnResource",
                          "version": "0.0.0"
                        }
                      }
                    },
                    "constructInfo": {
                      "fqn": "@aws-cdk/core.CustomResource",
                      "version": "0.0.0"
                    }
                  }
                },
                "constructInfo": {
                  "fqn": "@aws-cdk/aws-eks.HelmChart",
                  "version": "0.0.0"
                }
              },
              "chart-test-skip-crd-installation": {
                "id": "chart-test-skip-crd-installation",
                "path": "aws-cdk-eks-helm-test/Cluster/chart-test-skip-crd-installation",
                "children": {
                  "Resource": {
                    "id": "Resource",
                    "path": "aws-cdk-eks-helm-test/Cluster/chart-test-skip-crd-installation/Resource",
                    "children": {
                      "Default": {
                        "id": "Default",
                        "path": "aws-cdk-eks-helm-test/Cluster/chart-test-skip-crd-installation/Resource/Default",
                        "constructInfo": {
                          "fqn": "@aws-cdk/core.CfnResource",
                          "version": "0.0.0"
                        }
                      }
                    },
                    "constructInfo": {
                      "fqn": "@aws-cdk/core.CustomResource",
                      "version": "0.0.0"
                    }
                  }
                },
                "constructInfo": {
                  "fqn": "@aws-cdk/aws-eks.HelmChart",
                  "version": "0.0.0"
                }
              }
            },
            "constructInfo": {
              "fqn": "@aws-cdk/aws-eks.Cluster",
              "version": "0.0.0"
            }
          },
          "@aws-cdk--aws-eks.ClusterResourceProvider": {
            "id": "@aws-cdk--aws-eks.ClusterResourceProvider",
            "path": "aws-cdk-eks-helm-test/@aws-cdk--aws-eks.ClusterResourceProvider",
            "children": {
              "NodeProxyAgentLayer": {
                "id": "NodeProxyAgentLayer",
                "path": "aws-cdk-eks-helm-test/@aws-cdk--aws-eks.ClusterResourceProvider/NodeProxyAgentLayer",
                "children": {
                  "Code": {
                    "id": "Code",
                    "path": "aws-cdk-eks-helm-test/@aws-cdk--aws-eks.ClusterResourceProvider/NodeProxyAgentLayer/Code",
                    "children": {
                      "Stage": {
                        "id": "Stage",
                        "path": "aws-cdk-eks-helm-test/@aws-cdk--aws-eks.ClusterResourceProvider/NodeProxyAgentLayer/Code/Stage",
                        "constructInfo": {
                          "fqn": "@aws-cdk/core.AssetStaging",
                          "version": "0.0.0"
                        }
                      },
                      "AssetBucket": {
                        "id": "AssetBucket",
                        "path": "aws-cdk-eks-helm-test/@aws-cdk--aws-eks.ClusterResourceProvider/NodeProxyAgentLayer/Code/AssetBucket",
                        "constructInfo": {
                          "fqn": "@aws-cdk/aws-s3.BucketBase",
                          "version": "0.0.0"
                        }
                      }
                    },
                    "constructInfo": {
                      "fqn": "@aws-cdk/aws-s3-assets.Asset",
                      "version": "0.0.0"
                    }
                  },
                  "Resource": {
                    "id": "Resource",
                    "path": "aws-cdk-eks-helm-test/@aws-cdk--aws-eks.ClusterResourceProvider/NodeProxyAgentLayer/Resource",
                    "attributes": {
                      "aws:cdk:cloudformation:type": "AWS::Lambda::LayerVersion",
                      "aws:cdk:cloudformation:props": {
                        "content": {
                          "s3Bucket": {
                            "Fn::Sub": "cdk-hnb659fds-assets-${AWS::AccountId}-${AWS::Region}"
                          },
                          "s3Key": "ad44c2b0638f04871c889d78e71dea90ffae67b9cc4aa4366d5102db42435ee1.zip"
                        },
                        "description": "/opt/nodejs/node_modules/proxy-agent"
                      }
                    },
                    "constructInfo": {
                      "fqn": "@aws-cdk/aws-lambda.CfnLayerVersion",
                      "version": "0.0.0"
                    }
                  }
                },
                "constructInfo": {
                  "fqn": "@aws-cdk/lambda-layer-node-proxy-agent.NodeProxyAgentLayer",
                  "version": "0.0.0"
                }
              },
              "OnEventHandler": {
                "id": "OnEventHandler",
                "path": "aws-cdk-eks-helm-test/@aws-cdk--aws-eks.ClusterResourceProvider/OnEventHandler",
                "children": {
                  "ServiceRole": {
                    "id": "ServiceRole",
                    "path": "aws-cdk-eks-helm-test/@aws-cdk--aws-eks.ClusterResourceProvider/OnEventHandler/ServiceRole",
                    "children": {
                      "ImportServiceRole": {
                        "id": "ImportServiceRole",
                        "path": "aws-cdk-eks-helm-test/@aws-cdk--aws-eks.ClusterResourceProvider/OnEventHandler/ServiceRole/ImportServiceRole",
                        "constructInfo": {
                          "fqn": "@aws-cdk/core.Resource",
                          "version": "0.0.0"
                        }
                      },
                      "Resource": {
                        "id": "Resource",
                        "path": "aws-cdk-eks-helm-test/@aws-cdk--aws-eks.ClusterResourceProvider/OnEventHandler/ServiceRole/Resource",
                        "attributes": {
                          "aws:cdk:cloudformation:type": "AWS::IAM::Role",
                          "aws:cdk:cloudformation:props": {
                            "assumeRolePolicyDocument": {
                              "Statement": [
                                {
                                  "Action": "sts:AssumeRole",
                                  "Effect": "Allow",
                                  "Principal": {
                                    "Service": "lambda.amazonaws.com"
                                  }
                                }
                              ],
                              "Version": "2012-10-17"
                            },
                            "managedPolicyArns": [
                              {
                                "Fn::Join": [
                                  "",
                                  [
                                    "arn:",
                                    {
                                      "Ref": "AWS::Partition"
                                    },
                                    ":iam::aws:policy/service-role/AWSLambdaBasicExecutionRole"
                                  ]
                                ]
                              }
                            ]
                          }
                        },
                        "constructInfo": {
                          "fqn": "@aws-cdk/aws-iam.CfnRole",
                          "version": "0.0.0"
                        }
                      },
                      "DefaultPolicy": {
                        "id": "DefaultPolicy",
                        "path": "aws-cdk-eks-helm-test/@aws-cdk--aws-eks.ClusterResourceProvider/OnEventHandler/ServiceRole/DefaultPolicy",
                        "children": {
                          "Resource": {
                            "id": "Resource",
                            "path": "aws-cdk-eks-helm-test/@aws-cdk--aws-eks.ClusterResourceProvider/OnEventHandler/ServiceRole/DefaultPolicy/Resource",
                            "attributes": {
                              "aws:cdk:cloudformation:type": "AWS::IAM::Policy",
                              "aws:cdk:cloudformation:props": {
                                "policyDocument": {
                                  "Statement": [
                                    {
                                      "Action": "sts:AssumeRole",
                                      "Effect": "Allow",
                                      "Resource": {
                                        "Ref": "referencetoawscdkekshelmtestClusterCreationRole906A8995Arn"
                                      }
                                    }
                                  ],
                                  "Version": "2012-10-17"
                                },
                                "policyName": "OnEventHandlerServiceRoleDefaultPolicyC57085D4",
                                "roles": [
                                  {
                                    "Ref": "OnEventHandlerServiceRole15A26729"
                                  }
                                ]
                              }
                            },
                            "constructInfo": {
                              "fqn": "@aws-cdk/aws-iam.CfnPolicy",
                              "version": "0.0.0"
                            }
                          }
                        },
                        "constructInfo": {
                          "fqn": "@aws-cdk/aws-iam.Policy",
                          "version": "0.0.0"
                        }
                      }
                    },
                    "constructInfo": {
                      "fqn": "@aws-cdk/aws-iam.Role",
                      "version": "0.0.0"
                    }
                  },
                  "Code": {
                    "id": "Code",
                    "path": "aws-cdk-eks-helm-test/@aws-cdk--aws-eks.ClusterResourceProvider/OnEventHandler/Code",
                    "children": {
                      "Stage": {
                        "id": "Stage",
                        "path": "aws-cdk-eks-helm-test/@aws-cdk--aws-eks.ClusterResourceProvider/OnEventHandler/Code/Stage",
                        "constructInfo": {
                          "fqn": "@aws-cdk/core.AssetStaging",
                          "version": "0.0.0"
                        }
                      },
                      "AssetBucket": {
                        "id": "AssetBucket",
                        "path": "aws-cdk-eks-helm-test/@aws-cdk--aws-eks.ClusterResourceProvider/OnEventHandler/Code/AssetBucket",
                        "constructInfo": {
                          "fqn": "@aws-cdk/aws-s3.BucketBase",
                          "version": "0.0.0"
                        }
                      }
                    },
                    "constructInfo": {
                      "fqn": "@aws-cdk/aws-s3-assets.Asset",
                      "version": "0.0.0"
                    }
                  },
                  "Resource": {
                    "id": "Resource",
                    "path": "aws-cdk-eks-helm-test/@aws-cdk--aws-eks.ClusterResourceProvider/OnEventHandler/Resource",
                    "attributes": {
                      "aws:cdk:cloudformation:type": "AWS::Lambda::Function",
                      "aws:cdk:cloudformation:props": {
                        "code": {
                          "s3Bucket": {
                            "Fn::Sub": "cdk-hnb659fds-assets-${AWS::AccountId}-${AWS::Region}"
                          },
                          "s3Key": "42ee7a787eab7842c3d815365d104cacb9168fb9beb8a1bc019b0a6d7e969bee.zip"
                        },
                        "role": {
                          "Fn::GetAtt": [
                            "OnEventHandlerServiceRole15A26729",
                            "Arn"
                          ]
                        },
                        "description": "onEvent handler for EKS cluster resource provider",
                        "environment": {
                          "variables": {
                            "AWS_STS_REGIONAL_ENDPOINTS": "regional"
                          }
                        },
                        "handler": "index.onEvent",
                        "layers": [
                          {
                            "Ref": "NodeProxyAgentLayer924C1971"
                          }
                        ],
                        "runtime": "nodejs14.x",
                        "timeout": 60
                      }
                    },
                    "constructInfo": {
                      "fqn": "@aws-cdk/aws-lambda.CfnFunction",
                      "version": "0.0.0"
                    }
                  }
                },
                "constructInfo": {
                  "fqn": "@aws-cdk/aws-lambda.Function",
                  "version": "0.0.0"
                }
              },
              "IsCompleteHandler": {
                "id": "IsCompleteHandler",
                "path": "aws-cdk-eks-helm-test/@aws-cdk--aws-eks.ClusterResourceProvider/IsCompleteHandler",
                "children": {
                  "ServiceRole": {
                    "id": "ServiceRole",
                    "path": "aws-cdk-eks-helm-test/@aws-cdk--aws-eks.ClusterResourceProvider/IsCompleteHandler/ServiceRole",
                    "children": {
                      "ImportServiceRole": {
                        "id": "ImportServiceRole",
                        "path": "aws-cdk-eks-helm-test/@aws-cdk--aws-eks.ClusterResourceProvider/IsCompleteHandler/ServiceRole/ImportServiceRole",
                        "constructInfo": {
                          "fqn": "@aws-cdk/core.Resource",
                          "version": "0.0.0"
                        }
                      },
                      "Resource": {
                        "id": "Resource",
                        "path": "aws-cdk-eks-helm-test/@aws-cdk--aws-eks.ClusterResourceProvider/IsCompleteHandler/ServiceRole/Resource",
                        "attributes": {
                          "aws:cdk:cloudformation:type": "AWS::IAM::Role",
                          "aws:cdk:cloudformation:props": {
                            "assumeRolePolicyDocument": {
                              "Statement": [
                                {
                                  "Action": "sts:AssumeRole",
                                  "Effect": "Allow",
                                  "Principal": {
                                    "Service": "lambda.amazonaws.com"
                                  }
                                }
                              ],
                              "Version": "2012-10-17"
                            },
                            "managedPolicyArns": [
                              {
                                "Fn::Join": [
                                  "",
                                  [
                                    "arn:",
                                    {
                                      "Ref": "AWS::Partition"
                                    },
                                    ":iam::aws:policy/service-role/AWSLambdaBasicExecutionRole"
                                  ]
                                ]
                              }
                            ]
                          }
                        },
                        "constructInfo": {
                          "fqn": "@aws-cdk/aws-iam.CfnRole",
                          "version": "0.0.0"
                        }
                      },
                      "DefaultPolicy": {
                        "id": "DefaultPolicy",
                        "path": "aws-cdk-eks-helm-test/@aws-cdk--aws-eks.ClusterResourceProvider/IsCompleteHandler/ServiceRole/DefaultPolicy",
                        "children": {
                          "Resource": {
                            "id": "Resource",
                            "path": "aws-cdk-eks-helm-test/@aws-cdk--aws-eks.ClusterResourceProvider/IsCompleteHandler/ServiceRole/DefaultPolicy/Resource",
                            "attributes": {
                              "aws:cdk:cloudformation:type": "AWS::IAM::Policy",
                              "aws:cdk:cloudformation:props": {
                                "policyDocument": {
                                  "Statement": [
                                    {
                                      "Action": "sts:AssumeRole",
                                      "Effect": "Allow",
                                      "Resource": {
                                        "Ref": "referencetoawscdkekshelmtestClusterCreationRole906A8995Arn"
                                      }
                                    }
                                  ],
                                  "Version": "2012-10-17"
                                },
                                "policyName": "IsCompleteHandlerServiceRoleDefaultPolicy8F64197B",
                                "roles": [
                                  {
                                    "Ref": "IsCompleteHandlerServiceRole5810CC58"
                                  }
                                ]
                              }
                            },
                            "constructInfo": {
                              "fqn": "@aws-cdk/aws-iam.CfnPolicy",
                              "version": "0.0.0"
                            }
                          }
                        },
                        "constructInfo": {
                          "fqn": "@aws-cdk/aws-iam.Policy",
                          "version": "0.0.0"
                        }
                      }
                    },
                    "constructInfo": {
                      "fqn": "@aws-cdk/aws-iam.Role",
                      "version": "0.0.0"
                    }
                  },
                  "Code": {
                    "id": "Code",
                    "path": "aws-cdk-eks-helm-test/@aws-cdk--aws-eks.ClusterResourceProvider/IsCompleteHandler/Code",
                    "children": {
                      "Stage": {
                        "id": "Stage",
                        "path": "aws-cdk-eks-helm-test/@aws-cdk--aws-eks.ClusterResourceProvider/IsCompleteHandler/Code/Stage",
                        "constructInfo": {
                          "fqn": "@aws-cdk/core.AssetStaging",
                          "version": "0.0.0"
                        }
                      },
                      "AssetBucket": {
                        "id": "AssetBucket",
                        "path": "aws-cdk-eks-helm-test/@aws-cdk--aws-eks.ClusterResourceProvider/IsCompleteHandler/Code/AssetBucket",
                        "constructInfo": {
                          "fqn": "@aws-cdk/aws-s3.BucketBase",
                          "version": "0.0.0"
                        }
                      }
                    },
                    "constructInfo": {
                      "fqn": "@aws-cdk/aws-s3-assets.Asset",
                      "version": "0.0.0"
                    }
                  },
                  "Resource": {
                    "id": "Resource",
                    "path": "aws-cdk-eks-helm-test/@aws-cdk--aws-eks.ClusterResourceProvider/IsCompleteHandler/Resource",
                    "attributes": {
                      "aws:cdk:cloudformation:type": "AWS::Lambda::Function",
                      "aws:cdk:cloudformation:props": {
                        "code": {
                          "s3Bucket": {
                            "Fn::Sub": "cdk-hnb659fds-assets-${AWS::AccountId}-${AWS::Region}"
                          },
                          "s3Key": "42ee7a787eab7842c3d815365d104cacb9168fb9beb8a1bc019b0a6d7e969bee.zip"
                        },
                        "role": {
                          "Fn::GetAtt": [
                            "IsCompleteHandlerServiceRole5810CC58",
                            "Arn"
                          ]
                        },
                        "description": "isComplete handler for EKS cluster resource provider",
                        "environment": {
                          "variables": {
                            "AWS_STS_REGIONAL_ENDPOINTS": "regional"
                          }
                        },
                        "handler": "index.isComplete",
                        "layers": [
                          {
                            "Ref": "NodeProxyAgentLayer924C1971"
                          }
                        ],
                        "runtime": "nodejs14.x",
                        "timeout": 60
                      }
                    },
                    "constructInfo": {
                      "fqn": "@aws-cdk/aws-lambda.CfnFunction",
                      "version": "0.0.0"
                    }
                  }
                },
                "constructInfo": {
                  "fqn": "@aws-cdk/aws-lambda.Function",
                  "version": "0.0.0"
                }
              },
              "Provider": {
                "id": "Provider",
                "path": "aws-cdk-eks-helm-test/@aws-cdk--aws-eks.ClusterResourceProvider/Provider",
                "children": {
                  "framework-onEvent": {
                    "id": "framework-onEvent",
                    "path": "aws-cdk-eks-helm-test/@aws-cdk--aws-eks.ClusterResourceProvider/Provider/framework-onEvent",
                    "children": {
                      "ServiceRole": {
                        "id": "ServiceRole",
                        "path": "aws-cdk-eks-helm-test/@aws-cdk--aws-eks.ClusterResourceProvider/Provider/framework-onEvent/ServiceRole",
                        "children": {
                          "ImportServiceRole": {
                            "id": "ImportServiceRole",
                            "path": "aws-cdk-eks-helm-test/@aws-cdk--aws-eks.ClusterResourceProvider/Provider/framework-onEvent/ServiceRole/ImportServiceRole",
                            "constructInfo": {
                              "fqn": "@aws-cdk/core.Resource",
                              "version": "0.0.0"
                            }
                          },
                          "Resource": {
                            "id": "Resource",
                            "path": "aws-cdk-eks-helm-test/@aws-cdk--aws-eks.ClusterResourceProvider/Provider/framework-onEvent/ServiceRole/Resource",
                            "attributes": {
                              "aws:cdk:cloudformation:type": "AWS::IAM::Role",
                              "aws:cdk:cloudformation:props": {
                                "assumeRolePolicyDocument": {
                                  "Statement": [
                                    {
                                      "Action": "sts:AssumeRole",
                                      "Effect": "Allow",
                                      "Principal": {
                                        "Service": "lambda.amazonaws.com"
                                      }
                                    }
                                  ],
                                  "Version": "2012-10-17"
                                },
                                "managedPolicyArns": [
                                  {
                                    "Fn::Join": [
                                      "",
                                      [
                                        "arn:",
                                        {
                                          "Ref": "AWS::Partition"
                                        },
                                        ":iam::aws:policy/service-role/AWSLambdaBasicExecutionRole"
                                      ]
                                    ]
                                  }
                                ]
                              }
                            },
                            "constructInfo": {
                              "fqn": "@aws-cdk/aws-iam.CfnRole",
                              "version": "0.0.0"
                            }
                          },
                          "DefaultPolicy": {
                            "id": "DefaultPolicy",
                            "path": "aws-cdk-eks-helm-test/@aws-cdk--aws-eks.ClusterResourceProvider/Provider/framework-onEvent/ServiceRole/DefaultPolicy",
                            "children": {
                              "Resource": {
                                "id": "Resource",
                                "path": "aws-cdk-eks-helm-test/@aws-cdk--aws-eks.ClusterResourceProvider/Provider/framework-onEvent/ServiceRole/DefaultPolicy/Resource",
                                "attributes": {
                                  "aws:cdk:cloudformation:type": "AWS::IAM::Policy",
                                  "aws:cdk:cloudformation:props": {
                                    "policyDocument": {
                                      "Statement": [
                                        {
                                          "Action": "lambda:InvokeFunction",
                                          "Effect": "Allow",
                                          "Resource": [
                                            {
                                              "Fn::GetAtt": [
                                                "IsCompleteHandler7073F4DA",
                                                "Arn"
                                              ]
                                            },
                                            {
                                              "Fn::GetAtt": [
                                                "OnEventHandler42BEBAE0",
                                                "Arn"
                                              ]
                                            },
                                            {
                                              "Fn::Join": [
                                                "",
                                                [
                                                  {
                                                    "Fn::GetAtt": [
                                                      "IsCompleteHandler7073F4DA",
                                                      "Arn"
                                                    ]
                                                  },
                                                  ":*"
                                                ]
                                              ]
                                            },
                                            {
                                              "Fn::Join": [
                                                "",
                                                [
                                                  {
                                                    "Fn::GetAtt": [
                                                      "OnEventHandler42BEBAE0",
                                                      "Arn"
                                                    ]
                                                  },
                                                  ":*"
                                                ]
                                              ]
                                            }
                                          ]
                                        },
                                        {
                                          "Action": "states:StartExecution",
                                          "Effect": "Allow",
                                          "Resource": {
                                            "Ref": "Providerwaiterstatemachine5D4A9DF0"
                                          }
                                        }
                                      ],
                                      "Version": "2012-10-17"
                                    },
                                    "policyName": "ProviderframeworkonEventServiceRoleDefaultPolicy48CD2133",
                                    "roles": [
                                      {
                                        "Ref": "ProviderframeworkonEventServiceRole9FF04296"
                                      }
                                    ]
                                  }
                                },
                                "constructInfo": {
                                  "fqn": "@aws-cdk/aws-iam.CfnPolicy",
                                  "version": "0.0.0"
                                }
                              }
                            },
                            "constructInfo": {
                              "fqn": "@aws-cdk/aws-iam.Policy",
                              "version": "0.0.0"
                            }
                          }
                        },
                        "constructInfo": {
                          "fqn": "@aws-cdk/aws-iam.Role",
                          "version": "0.0.0"
                        }
                      },
                      "Code": {
                        "id": "Code",
                        "path": "aws-cdk-eks-helm-test/@aws-cdk--aws-eks.ClusterResourceProvider/Provider/framework-onEvent/Code",
                        "children": {
                          "Stage": {
                            "id": "Stage",
                            "path": "aws-cdk-eks-helm-test/@aws-cdk--aws-eks.ClusterResourceProvider/Provider/framework-onEvent/Code/Stage",
                            "constructInfo": {
                              "fqn": "@aws-cdk/core.AssetStaging",
                              "version": "0.0.0"
                            }
                          },
                          "AssetBucket": {
                            "id": "AssetBucket",
                            "path": "aws-cdk-eks-helm-test/@aws-cdk--aws-eks.ClusterResourceProvider/Provider/framework-onEvent/Code/AssetBucket",
                            "constructInfo": {
                              "fqn": "@aws-cdk/aws-s3.BucketBase",
                              "version": "0.0.0"
                            }
                          }
                        },
                        "constructInfo": {
                          "fqn": "@aws-cdk/aws-s3-assets.Asset",
                          "version": "0.0.0"
                        }
                      },
                      "Resource": {
                        "id": "Resource",
                        "path": "aws-cdk-eks-helm-test/@aws-cdk--aws-eks.ClusterResourceProvider/Provider/framework-onEvent/Resource",
                        "attributes": {
                          "aws:cdk:cloudformation:type": "AWS::Lambda::Function",
                          "aws:cdk:cloudformation:props": {
                            "code": {
                              "s3Bucket": {
                                "Fn::Sub": "cdk-hnb659fds-assets-${AWS::AccountId}-${AWS::Region}"
                              },
                              "s3Key": "a8a62b989c7866e3ad5b24f3eb6228f8ca91ebff5f5c76f1da466f6c805c0585.zip"
                            },
                            "role": {
                              "Fn::GetAtt": [
                                "ProviderframeworkonEventServiceRole9FF04296",
                                "Arn"
                              ]
                            },
                            "description": "AWS CDK resource provider framework - onEvent (aws-cdk-eks-helm-test/@aws-cdk--aws-eks.ClusterResourceProvider/Provider)",
                            "environment": {
                              "variables": {
                                "USER_ON_EVENT_FUNCTION_ARN": {
                                  "Fn::GetAtt": [
                                    "OnEventHandler42BEBAE0",
                                    "Arn"
                                  ]
                                },
                                "USER_IS_COMPLETE_FUNCTION_ARN": {
                                  "Fn::GetAtt": [
                                    "IsCompleteHandler7073F4DA",
                                    "Arn"
                                  ]
                                },
                                "WAITER_STATE_MACHINE_ARN": {
                                  "Ref": "Providerwaiterstatemachine5D4A9DF0"
                                }
                              }
                            },
                            "handler": "framework.onEvent",
                            "runtime": "nodejs14.x",
                            "timeout": 900
                          }
                        },
                        "constructInfo": {
                          "fqn": "@aws-cdk/aws-lambda.CfnFunction",
                          "version": "0.0.0"
                        }
                      }
                    },
                    "constructInfo": {
                      "fqn": "@aws-cdk/aws-lambda.Function",
                      "version": "0.0.0"
                    }
                  },
                  "framework-isComplete": {
                    "id": "framework-isComplete",
                    "path": "aws-cdk-eks-helm-test/@aws-cdk--aws-eks.ClusterResourceProvider/Provider/framework-isComplete",
                    "children": {
                      "ServiceRole": {
                        "id": "ServiceRole",
                        "path": "aws-cdk-eks-helm-test/@aws-cdk--aws-eks.ClusterResourceProvider/Provider/framework-isComplete/ServiceRole",
                        "children": {
                          "ImportServiceRole": {
                            "id": "ImportServiceRole",
                            "path": "aws-cdk-eks-helm-test/@aws-cdk--aws-eks.ClusterResourceProvider/Provider/framework-isComplete/ServiceRole/ImportServiceRole",
                            "constructInfo": {
                              "fqn": "@aws-cdk/core.Resource",
                              "version": "0.0.0"
                            }
                          },
                          "Resource": {
                            "id": "Resource",
                            "path": "aws-cdk-eks-helm-test/@aws-cdk--aws-eks.ClusterResourceProvider/Provider/framework-isComplete/ServiceRole/Resource",
                            "attributes": {
                              "aws:cdk:cloudformation:type": "AWS::IAM::Role",
                              "aws:cdk:cloudformation:props": {
                                "assumeRolePolicyDocument": {
                                  "Statement": [
                                    {
                                      "Action": "sts:AssumeRole",
                                      "Effect": "Allow",
                                      "Principal": {
                                        "Service": "lambda.amazonaws.com"
                                      }
                                    }
                                  ],
                                  "Version": "2012-10-17"
                                },
                                "managedPolicyArns": [
                                  {
                                    "Fn::Join": [
                                      "",
                                      [
                                        "arn:",
                                        {
                                          "Ref": "AWS::Partition"
                                        },
                                        ":iam::aws:policy/service-role/AWSLambdaBasicExecutionRole"
                                      ]
                                    ]
                                  }
                                ]
                              }
                            },
                            "constructInfo": {
                              "fqn": "@aws-cdk/aws-iam.CfnRole",
                              "version": "0.0.0"
                            }
                          },
                          "DefaultPolicy": {
                            "id": "DefaultPolicy",
                            "path": "aws-cdk-eks-helm-test/@aws-cdk--aws-eks.ClusterResourceProvider/Provider/framework-isComplete/ServiceRole/DefaultPolicy",
                            "children": {
                              "Resource": {
                                "id": "Resource",
                                "path": "aws-cdk-eks-helm-test/@aws-cdk--aws-eks.ClusterResourceProvider/Provider/framework-isComplete/ServiceRole/DefaultPolicy/Resource",
                                "attributes": {
                                  "aws:cdk:cloudformation:type": "AWS::IAM::Policy",
                                  "aws:cdk:cloudformation:props": {
                                    "policyDocument": {
                                      "Statement": [
                                        {
                                          "Action": "lambda:InvokeFunction",
                                          "Effect": "Allow",
                                          "Resource": [
                                            {
                                              "Fn::GetAtt": [
                                                "IsCompleteHandler7073F4DA",
                                                "Arn"
                                              ]
                                            },
                                            {
                                              "Fn::GetAtt": [
                                                "OnEventHandler42BEBAE0",
                                                "Arn"
                                              ]
                                            },
                                            {
                                              "Fn::Join": [
                                                "",
                                                [
                                                  {
                                                    "Fn::GetAtt": [
                                                      "IsCompleteHandler7073F4DA",
                                                      "Arn"
                                                    ]
                                                  },
                                                  ":*"
                                                ]
                                              ]
                                            },
                                            {
                                              "Fn::Join": [
                                                "",
                                                [
                                                  {
                                                    "Fn::GetAtt": [
                                                      "OnEventHandler42BEBAE0",
                                                      "Arn"
                                                    ]
                                                  },
                                                  ":*"
                                                ]
                                              ]
                                            }
                                          ]
                                        }
                                      ],
                                      "Version": "2012-10-17"
                                    },
                                    "policyName": "ProviderframeworkisCompleteServiceRoleDefaultPolicy2E7140AC",
                                    "roles": [
                                      {
                                        "Ref": "ProviderframeworkisCompleteServiceRoleB1087139"
                                      }
                                    ]
                                  }
                                },
                                "constructInfo": {
                                  "fqn": "@aws-cdk/aws-iam.CfnPolicy",
                                  "version": "0.0.0"
                                }
                              }
                            },
                            "constructInfo": {
                              "fqn": "@aws-cdk/aws-iam.Policy",
                              "version": "0.0.0"
                            }
                          }
                        },
                        "constructInfo": {
                          "fqn": "@aws-cdk/aws-iam.Role",
                          "version": "0.0.0"
                        }
                      },
                      "Code": {
                        "id": "Code",
                        "path": "aws-cdk-eks-helm-test/@aws-cdk--aws-eks.ClusterResourceProvider/Provider/framework-isComplete/Code",
                        "children": {
                          "Stage": {
                            "id": "Stage",
                            "path": "aws-cdk-eks-helm-test/@aws-cdk--aws-eks.ClusterResourceProvider/Provider/framework-isComplete/Code/Stage",
                            "constructInfo": {
                              "fqn": "@aws-cdk/core.AssetStaging",
                              "version": "0.0.0"
                            }
                          },
                          "AssetBucket": {
                            "id": "AssetBucket",
                            "path": "aws-cdk-eks-helm-test/@aws-cdk--aws-eks.ClusterResourceProvider/Provider/framework-isComplete/Code/AssetBucket",
                            "constructInfo": {
                              "fqn": "@aws-cdk/aws-s3.BucketBase",
                              "version": "0.0.0"
                            }
                          }
                        },
                        "constructInfo": {
                          "fqn": "@aws-cdk/aws-s3-assets.Asset",
                          "version": "0.0.0"
                        }
                      },
                      "Resource": {
                        "id": "Resource",
                        "path": "aws-cdk-eks-helm-test/@aws-cdk--aws-eks.ClusterResourceProvider/Provider/framework-isComplete/Resource",
                        "attributes": {
                          "aws:cdk:cloudformation:type": "AWS::Lambda::Function",
                          "aws:cdk:cloudformation:props": {
                            "code": {
                              "s3Bucket": {
                                "Fn::Sub": "cdk-hnb659fds-assets-${AWS::AccountId}-${AWS::Region}"
                              },
                              "s3Key": "a8a62b989c7866e3ad5b24f3eb6228f8ca91ebff5f5c76f1da466f6c805c0585.zip"
                            },
                            "role": {
                              "Fn::GetAtt": [
                                "ProviderframeworkisCompleteServiceRoleB1087139",
                                "Arn"
                              ]
                            },
                            "description": "AWS CDK resource provider framework - isComplete (aws-cdk-eks-helm-test/@aws-cdk--aws-eks.ClusterResourceProvider/Provider)",
                            "environment": {
                              "variables": {
                                "USER_ON_EVENT_FUNCTION_ARN": {
                                  "Fn::GetAtt": [
                                    "OnEventHandler42BEBAE0",
                                    "Arn"
                                  ]
                                },
                                "USER_IS_COMPLETE_FUNCTION_ARN": {
                                  "Fn::GetAtt": [
                                    "IsCompleteHandler7073F4DA",
                                    "Arn"
                                  ]
                                }
                              }
                            },
                            "handler": "framework.isComplete",
                            "runtime": "nodejs14.x",
                            "timeout": 900
                          }
                        },
                        "constructInfo": {
                          "fqn": "@aws-cdk/aws-lambda.CfnFunction",
                          "version": "0.0.0"
                        }
                      }
                    },
                    "constructInfo": {
                      "fqn": "@aws-cdk/aws-lambda.Function",
                      "version": "0.0.0"
                    }
                  },
                  "framework-onTimeout": {
                    "id": "framework-onTimeout",
                    "path": "aws-cdk-eks-helm-test/@aws-cdk--aws-eks.ClusterResourceProvider/Provider/framework-onTimeout",
                    "children": {
                      "ServiceRole": {
                        "id": "ServiceRole",
                        "path": "aws-cdk-eks-helm-test/@aws-cdk--aws-eks.ClusterResourceProvider/Provider/framework-onTimeout/ServiceRole",
                        "children": {
                          "ImportServiceRole": {
                            "id": "ImportServiceRole",
                            "path": "aws-cdk-eks-helm-test/@aws-cdk--aws-eks.ClusterResourceProvider/Provider/framework-onTimeout/ServiceRole/ImportServiceRole",
                            "constructInfo": {
                              "fqn": "@aws-cdk/core.Resource",
                              "version": "0.0.0"
                            }
                          },
                          "Resource": {
                            "id": "Resource",
                            "path": "aws-cdk-eks-helm-test/@aws-cdk--aws-eks.ClusterResourceProvider/Provider/framework-onTimeout/ServiceRole/Resource",
                            "attributes": {
                              "aws:cdk:cloudformation:type": "AWS::IAM::Role",
                              "aws:cdk:cloudformation:props": {
                                "assumeRolePolicyDocument": {
                                  "Statement": [
                                    {
                                      "Action": "sts:AssumeRole",
                                      "Effect": "Allow",
                                      "Principal": {
                                        "Service": "lambda.amazonaws.com"
                                      }
                                    }
                                  ],
                                  "Version": "2012-10-17"
                                },
                                "managedPolicyArns": [
                                  {
                                    "Fn::Join": [
                                      "",
                                      [
                                        "arn:",
                                        {
                                          "Ref": "AWS::Partition"
                                        },
                                        ":iam::aws:policy/service-role/AWSLambdaBasicExecutionRole"
                                      ]
                                    ]
                                  }
                                ]
                              }
                            },
                            "constructInfo": {
                              "fqn": "@aws-cdk/aws-iam.CfnRole",
                              "version": "0.0.0"
                            }
                          },
                          "DefaultPolicy": {
                            "id": "DefaultPolicy",
                            "path": "aws-cdk-eks-helm-test/@aws-cdk--aws-eks.ClusterResourceProvider/Provider/framework-onTimeout/ServiceRole/DefaultPolicy",
                            "children": {
                              "Resource": {
                                "id": "Resource",
                                "path": "aws-cdk-eks-helm-test/@aws-cdk--aws-eks.ClusterResourceProvider/Provider/framework-onTimeout/ServiceRole/DefaultPolicy/Resource",
                                "attributes": {
                                  "aws:cdk:cloudformation:type": "AWS::IAM::Policy",
                                  "aws:cdk:cloudformation:props": {
                                    "policyDocument": {
                                      "Statement": [
                                        {
                                          "Action": "lambda:InvokeFunction",
                                          "Effect": "Allow",
                                          "Resource": [
                                            {
                                              "Fn::GetAtt": [
                                                "IsCompleteHandler7073F4DA",
                                                "Arn"
                                              ]
                                            },
                                            {
                                              "Fn::GetAtt": [
                                                "OnEventHandler42BEBAE0",
                                                "Arn"
                                              ]
                                            },
                                            {
                                              "Fn::Join": [
                                                "",
                                                [
                                                  {
                                                    "Fn::GetAtt": [
                                                      "IsCompleteHandler7073F4DA",
                                                      "Arn"
                                                    ]
                                                  },
                                                  ":*"
                                                ]
                                              ]
                                            },
                                            {
                                              "Fn::Join": [
                                                "",
                                                [
                                                  {
                                                    "Fn::GetAtt": [
                                                      "OnEventHandler42BEBAE0",
                                                      "Arn"
                                                    ]
                                                  },
                                                  ":*"
                                                ]
                                              ]
                                            }
                                          ]
                                        }
                                      ],
                                      "Version": "2012-10-17"
                                    },
                                    "policyName": "ProviderframeworkonTimeoutServiceRoleDefaultPolicy2688969F",
                                    "roles": [
                                      {
                                        "Ref": "ProviderframeworkonTimeoutServiceRole28643D26"
                                      }
                                    ]
                                  }
                                },
                                "constructInfo": {
                                  "fqn": "@aws-cdk/aws-iam.CfnPolicy",
                                  "version": "0.0.0"
                                }
                              }
                            },
                            "constructInfo": {
                              "fqn": "@aws-cdk/aws-iam.Policy",
                              "version": "0.0.0"
                            }
                          }
                        },
                        "constructInfo": {
                          "fqn": "@aws-cdk/aws-iam.Role",
                          "version": "0.0.0"
                        }
                      },
                      "Code": {
                        "id": "Code",
                        "path": "aws-cdk-eks-helm-test/@aws-cdk--aws-eks.ClusterResourceProvider/Provider/framework-onTimeout/Code",
                        "children": {
                          "Stage": {
                            "id": "Stage",
                            "path": "aws-cdk-eks-helm-test/@aws-cdk--aws-eks.ClusterResourceProvider/Provider/framework-onTimeout/Code/Stage",
                            "constructInfo": {
                              "fqn": "@aws-cdk/core.AssetStaging",
                              "version": "0.0.0"
                            }
                          },
                          "AssetBucket": {
                            "id": "AssetBucket",
                            "path": "aws-cdk-eks-helm-test/@aws-cdk--aws-eks.ClusterResourceProvider/Provider/framework-onTimeout/Code/AssetBucket",
                            "constructInfo": {
                              "fqn": "@aws-cdk/aws-s3.BucketBase",
                              "version": "0.0.0"
                            }
                          }
                        },
                        "constructInfo": {
                          "fqn": "@aws-cdk/aws-s3-assets.Asset",
                          "version": "0.0.0"
                        }
                      },
                      "Resource": {
                        "id": "Resource",
                        "path": "aws-cdk-eks-helm-test/@aws-cdk--aws-eks.ClusterResourceProvider/Provider/framework-onTimeout/Resource",
                        "attributes": {
                          "aws:cdk:cloudformation:type": "AWS::Lambda::Function",
                          "aws:cdk:cloudformation:props": {
                            "code": {
                              "s3Bucket": {
                                "Fn::Sub": "cdk-hnb659fds-assets-${AWS::AccountId}-${AWS::Region}"
                              },
                              "s3Key": "a8a62b989c7866e3ad5b24f3eb6228f8ca91ebff5f5c76f1da466f6c805c0585.zip"
                            },
                            "role": {
                              "Fn::GetAtt": [
                                "ProviderframeworkonTimeoutServiceRole28643D26",
                                "Arn"
                              ]
                            },
                            "description": "AWS CDK resource provider framework - onTimeout (aws-cdk-eks-helm-test/@aws-cdk--aws-eks.ClusterResourceProvider/Provider)",
                            "environment": {
                              "variables": {
                                "USER_ON_EVENT_FUNCTION_ARN": {
                                  "Fn::GetAtt": [
                                    "OnEventHandler42BEBAE0",
                                    "Arn"
                                  ]
                                },
                                "USER_IS_COMPLETE_FUNCTION_ARN": {
                                  "Fn::GetAtt": [
                                    "IsCompleteHandler7073F4DA",
                                    "Arn"
                                  ]
                                }
                              }
                            },
                            "handler": "framework.onTimeout",
                            "runtime": "nodejs14.x",
                            "timeout": 900
                          }
                        },
                        "constructInfo": {
                          "fqn": "@aws-cdk/aws-lambda.CfnFunction",
                          "version": "0.0.0"
                        }
                      }
                    },
                    "constructInfo": {
                      "fqn": "@aws-cdk/aws-lambda.Function",
                      "version": "0.0.0"
                    }
                  },
                  "waiter-state-machine": {
                    "id": "waiter-state-machine",
                    "path": "aws-cdk-eks-helm-test/@aws-cdk--aws-eks.ClusterResourceProvider/Provider/waiter-state-machine",
                    "children": {
                      "Role": {
                        "id": "Role",
                        "path": "aws-cdk-eks-helm-test/@aws-cdk--aws-eks.ClusterResourceProvider/Provider/waiter-state-machine/Role",
                        "children": {
                          "ImportRole": {
                            "id": "ImportRole",
                            "path": "aws-cdk-eks-helm-test/@aws-cdk--aws-eks.ClusterResourceProvider/Provider/waiter-state-machine/Role/ImportRole",
                            "constructInfo": {
                              "fqn": "@aws-cdk/core.Resource",
                              "version": "0.0.0"
                            }
                          },
                          "Resource": {
                            "id": "Resource",
                            "path": "aws-cdk-eks-helm-test/@aws-cdk--aws-eks.ClusterResourceProvider/Provider/waiter-state-machine/Role/Resource",
                            "attributes": {
                              "aws:cdk:cloudformation:type": "AWS::IAM::Role",
                              "aws:cdk:cloudformation:props": {
                                "assumeRolePolicyDocument": {
                                  "Statement": [
                                    {
                                      "Action": "sts:AssumeRole",
                                      "Effect": "Allow",
                                      "Principal": {
                                        "Service": "states.amazonaws.com"
                                      }
                                    }
                                  ],
                                  "Version": "2012-10-17"
                                }
                              }
                            },
                            "constructInfo": {
                              "fqn": "@aws-cdk/aws-iam.CfnRole",
                              "version": "0.0.0"
                            }
                          },
                          "DefaultPolicy": {
                            "id": "DefaultPolicy",
                            "path": "aws-cdk-eks-helm-test/@aws-cdk--aws-eks.ClusterResourceProvider/Provider/waiter-state-machine/Role/DefaultPolicy",
                            "children": {
                              "Resource": {
                                "id": "Resource",
                                "path": "aws-cdk-eks-helm-test/@aws-cdk--aws-eks.ClusterResourceProvider/Provider/waiter-state-machine/Role/DefaultPolicy/Resource",
                                "attributes": {
                                  "aws:cdk:cloudformation:type": "AWS::IAM::Policy",
                                  "aws:cdk:cloudformation:props": {
                                    "policyDocument": {
                                      "Statement": [
                                        {
                                          "Action": "lambda:InvokeFunction",
                                          "Effect": "Allow",
                                          "Resource": [
                                            {
                                              "Fn::GetAtt": [
                                                "ProviderframeworkisComplete26D7B0CB",
                                                "Arn"
                                              ]
                                            },
                                            {
                                              "Fn::GetAtt": [
                                                "ProviderframeworkonTimeout0B47CA38",
                                                "Arn"
                                              ]
                                            },
                                            {
                                              "Fn::Join": [
                                                "",
                                                [
                                                  {
                                                    "Fn::GetAtt": [
                                                      "ProviderframeworkisComplete26D7B0CB",
                                                      "Arn"
                                                    ]
                                                  },
                                                  ":*"
                                                ]
                                              ]
                                            },
                                            {
                                              "Fn::Join": [
                                                "",
                                                [
                                                  {
                                                    "Fn::GetAtt": [
                                                      "ProviderframeworkonTimeout0B47CA38",
                                                      "Arn"
                                                    ]
                                                  },
                                                  ":*"
                                                ]
                                              ]
                                            }
                                          ]
                                        }
                                      ],
                                      "Version": "2012-10-17"
                                    },
                                    "policyName": "ProviderwaiterstatemachineRoleDefaultPolicyD3C3DA1A",
                                    "roles": [
                                      {
                                        "Ref": "ProviderwaiterstatemachineRole0C7159F9"
                                      }
                                    ]
                                  }
                                },
                                "constructInfo": {
                                  "fqn": "@aws-cdk/aws-iam.CfnPolicy",
                                  "version": "0.0.0"
                                }
                              }
                            },
                            "constructInfo": {
                              "fqn": "@aws-cdk/aws-iam.Policy",
                              "version": "0.0.0"
                            }
                          }
                        },
                        "constructInfo": {
                          "fqn": "@aws-cdk/aws-iam.Role",
                          "version": "0.0.0"
                        }
                      },
                      "Resource": {
                        "id": "Resource",
                        "path": "aws-cdk-eks-helm-test/@aws-cdk--aws-eks.ClusterResourceProvider/Provider/waiter-state-machine/Resource",
                        "constructInfo": {
                          "fqn": "@aws-cdk/core.CfnResource",
                          "version": "0.0.0"
                        }
                      }
                    },
                    "constructInfo": {
                      "fqn": "constructs.Construct",
                      "version": "10.1.252"
                    }
                  }
                },
                "constructInfo": {
                  "fqn": "@aws-cdk/custom-resources.Provider",
                  "version": "0.0.0"
                }
              },
              "awscdkekshelmtestawscdkawseksClusterResourceProviderframeworkonEventFCDC8710Arn": {
                "id": "awscdkekshelmtestawscdkawseksClusterResourceProviderframeworkonEventFCDC8710Arn",
                "path": "aws-cdk-eks-helm-test/@aws-cdk--aws-eks.ClusterResourceProvider/awscdkekshelmtestawscdkawseksClusterResourceProviderframeworkonEventFCDC8710Arn",
                "constructInfo": {
                  "fqn": "@aws-cdk/core.CfnOutput",
                  "version": "0.0.0"
                }
              },
              "reference-to-awscdkekshelmtestClusterCreationRole906A8995Arn": {
                "id": "reference-to-awscdkekshelmtestClusterCreationRole906A8995Arn",
                "path": "aws-cdk-eks-helm-test/@aws-cdk--aws-eks.ClusterResourceProvider/reference-to-awscdkekshelmtestClusterCreationRole906A8995Arn",
                "constructInfo": {
                  "fqn": "@aws-cdk/core.CfnParameter",
                  "version": "0.0.0"
                }
              }
            },
            "constructInfo": {
              "fqn": "@aws-cdk/core.NestedStack",
              "version": "0.0.0"
            }
          },
          "@aws-cdk--aws-eks.ClusterResourceProvider.NestedStack": {
            "id": "@aws-cdk--aws-eks.ClusterResourceProvider.NestedStack",
            "path": "aws-cdk-eks-helm-test/@aws-cdk--aws-eks.ClusterResourceProvider.NestedStack",
            "children": {
              "@aws-cdk--aws-eks.ClusterResourceProvider.NestedStackResource": {
                "id": "@aws-cdk--aws-eks.ClusterResourceProvider.NestedStackResource",
                "path": "aws-cdk-eks-helm-test/@aws-cdk--aws-eks.ClusterResourceProvider.NestedStack/@aws-cdk--aws-eks.ClusterResourceProvider.NestedStackResource",
                "attributes": {
                  "aws:cdk:cloudformation:type": "AWS::CloudFormation::Stack",
                  "aws:cdk:cloudformation:props": {
                    "templateUrl": {
                      "Fn::Join": [
                        "",
                        [
                          "https://s3.",
                          {
                            "Ref": "AWS::Region"
                          },
                          ".",
                          {
                            "Ref": "AWS::URLSuffix"
                          },
                          "/",
                          {
                            "Fn::Sub": "cdk-hnb659fds-assets-${AWS::AccountId}-${AWS::Region}"
                          },
                          "/013c608e5aa3f9b7c08666064fdbc7d257f19866887e2ea155c5b189fdfd6f0f.json"
                        ]
                      ]
                    },
                    "parameters": {
                      "referencetoawscdkekshelmtestClusterCreationRole906A8995Arn": {
                        "Fn::GetAtt": [
                          "ClusterCreationRole360249B6",
                          "Arn"
                        ]
                      }
                    }
                  }
                },
                "constructInfo": {
                  "fqn": "@aws-cdk/core.CfnStack",
                  "version": "0.0.0"
                }
              }
            },
            "constructInfo": {
              "fqn": "constructs.Construct",
              "version": "10.1.252"
            }
          },
          "@aws-cdk--aws-eks.KubectlProvider": {
            "id": "@aws-cdk--aws-eks.KubectlProvider",
            "path": "aws-cdk-eks-helm-test/@aws-cdk--aws-eks.KubectlProvider",
            "children": {
              "Handler": {
                "id": "Handler",
                "path": "aws-cdk-eks-helm-test/@aws-cdk--aws-eks.KubectlProvider/Handler",
                "children": {
                  "ServiceRole": {
                    "id": "ServiceRole",
                    "path": "aws-cdk-eks-helm-test/@aws-cdk--aws-eks.KubectlProvider/Handler/ServiceRole",
                    "children": {
                      "ImportServiceRole": {
                        "id": "ImportServiceRole",
                        "path": "aws-cdk-eks-helm-test/@aws-cdk--aws-eks.KubectlProvider/Handler/ServiceRole/ImportServiceRole",
                        "constructInfo": {
                          "fqn": "@aws-cdk/core.Resource",
                          "version": "0.0.0"
                        }
                      },
                      "Resource": {
                        "id": "Resource",
                        "path": "aws-cdk-eks-helm-test/@aws-cdk--aws-eks.KubectlProvider/Handler/ServiceRole/Resource",
                        "attributes": {
                          "aws:cdk:cloudformation:type": "AWS::IAM::Role",
                          "aws:cdk:cloudformation:props": {
                            "assumeRolePolicyDocument": {
                              "Statement": [
                                {
                                  "Action": "sts:AssumeRole",
                                  "Effect": "Allow",
                                  "Principal": {
                                    "Service": "lambda.amazonaws.com"
                                  }
                                }
                              ],
                              "Version": "2012-10-17"
                            },
                            "managedPolicyArns": [
                              {
                                "Fn::Join": [
                                  "",
                                  [
                                    "arn:",
                                    {
                                      "Ref": "AWS::Partition"
                                    },
                                    ":iam::aws:policy/service-role/AWSLambdaBasicExecutionRole"
                                  ]
                                ]
                              },
                              {
                                "Fn::Join": [
                                  "",
                                  [
                                    "arn:",
                                    {
                                      "Ref": "AWS::Partition"
                                    },
                                    ":iam::aws:policy/service-role/AWSLambdaVPCAccessExecutionRole"
                                  ]
                                ]
                              },
                              {
                                "Fn::Join": [
                                  "",
                                  [
                                    "arn:",
                                    {
                                      "Ref": "AWS::Partition"
                                    },
                                    ":iam::aws:policy/AmazonEC2ContainerRegistryReadOnly"
                                  ]
                                ]
                              },
                              {
                                "Fn::Join": [
                                  "",
                                  [
                                    "arn:",
                                    {
                                      "Ref": "AWS::Partition"
                                    },
                                    ":iam::aws:policy/AmazonElasticContainerRegistryPublicReadOnly"
                                  ]
                                ]
                              }
                            ]
                          }
                        },
                        "constructInfo": {
                          "fqn": "@aws-cdk/aws-iam.CfnRole",
                          "version": "0.0.0"
                        }
                      },
                      "DefaultPolicy": {
                        "id": "DefaultPolicy",
                        "path": "aws-cdk-eks-helm-test/@aws-cdk--aws-eks.KubectlProvider/Handler/ServiceRole/DefaultPolicy",
                        "children": {
                          "Resource": {
                            "id": "Resource",
                            "path": "aws-cdk-eks-helm-test/@aws-cdk--aws-eks.KubectlProvider/Handler/ServiceRole/DefaultPolicy/Resource",
                            "attributes": {
                              "aws:cdk:cloudformation:type": "AWS::IAM::Policy",
                              "aws:cdk:cloudformation:props": {
                                "policyDocument": {
                                  "Statement": [
                                    {
                                      "Action": "eks:DescribeCluster",
                                      "Effect": "Allow",
                                      "Resource": {
                                        "Ref": "referencetoawscdkekshelmtestCluster35BA672BArn"
                                      }
                                    },
                                    {
                                      "Action": "sts:AssumeRole",
                                      "Effect": "Allow",
                                      "Resource": {
                                        "Ref": "referencetoawscdkekshelmtestClusterCreationRole906A8995Arn"
                                      }
                                    },
                                    {
                                      "Action": [
                                        "s3:GetBucket*",
                                        "s3:GetObject*",
                                        "s3:List*"
                                      ],
                                      "Effect": "Allow",
                                      "Resource": [
                                        {
                                          "Fn::Join": [
                                            "",
                                            [
                                              "arn:",
                                              {
                                                "Ref": "AWS::Partition"
                                              },
                                              ":s3:::",
                                              {
                                                "Fn::Sub": "cdk-hnb659fds-assets-${AWS::AccountId}-${AWS::Region}"
                                              },
                                              "/*"
                                            ]
                                          ]
                                        },
                                        {
                                          "Fn::Join": [
                                            "",
                                            [
                                              "arn:",
                                              {
                                                "Ref": "AWS::Partition"
                                              },
                                              ":s3:::",
                                              {
                                                "Fn::Sub": "cdk-hnb659fds-assets-${AWS::AccountId}-${AWS::Region}"
                                              }
                                            ]
                                          ]
                                        }
                                      ]
                                    }
                                  ],
                                  "Version": "2012-10-17"
                                },
                                "policyName": "HandlerServiceRoleDefaultPolicyCBD0CC91",
                                "roles": [
                                  {
                                    "Ref": "HandlerServiceRoleFCDC14AE"
                                  }
                                ]
                              }
                            },
                            "constructInfo": {
                              "fqn": "@aws-cdk/aws-iam.CfnPolicy",
                              "version": "0.0.0"
                            }
                          }
                        },
                        "constructInfo": {
                          "fqn": "@aws-cdk/aws-iam.Policy",
                          "version": "0.0.0"
                        }
                      }
                    },
                    "constructInfo": {
                      "fqn": "@aws-cdk/aws-iam.Role",
                      "version": "0.0.0"
                    }
                  },
                  "Code": {
                    "id": "Code",
                    "path": "aws-cdk-eks-helm-test/@aws-cdk--aws-eks.KubectlProvider/Handler/Code",
                    "children": {
                      "Stage": {
                        "id": "Stage",
                        "path": "aws-cdk-eks-helm-test/@aws-cdk--aws-eks.KubectlProvider/Handler/Code/Stage",
                        "constructInfo": {
                          "fqn": "@aws-cdk/core.AssetStaging",
                          "version": "0.0.0"
                        }
                      },
                      "AssetBucket": {
                        "id": "AssetBucket",
                        "path": "aws-cdk-eks-helm-test/@aws-cdk--aws-eks.KubectlProvider/Handler/Code/AssetBucket",
                        "constructInfo": {
                          "fqn": "@aws-cdk/aws-s3.BucketBase",
                          "version": "0.0.0"
                        }
                      }
                    },
                    "constructInfo": {
                      "fqn": "@aws-cdk/aws-s3-assets.Asset",
                      "version": "0.0.0"
                    }
                  },
                  "Resource": {
                    "id": "Resource",
                    "path": "aws-cdk-eks-helm-test/@aws-cdk--aws-eks.KubectlProvider/Handler/Resource",
                    "attributes": {
                      "aws:cdk:cloudformation:type": "AWS::Lambda::Function",
                      "aws:cdk:cloudformation:props": {
                        "code": {
                          "s3Bucket": {
                            "Fn::Sub": "cdk-hnb659fds-assets-${AWS::AccountId}-${AWS::Region}"
                          },
<<<<<<< HEAD
                          "s3Key": "c17e6c5822dd39738b3ba669bef4bb7c8fceaea76b51477bf94d6745d0c201c8.zip"
=======
                          "s3Key": "92ea03f8b2e779503519f7781d06c03f95b46863db85f5c50a4e7debfd04be02.zip"
>>>>>>> 294adb0a
                        },
                        "role": {
                          "Fn::GetAtt": [
                            "HandlerServiceRoleFCDC14AE",
                            "Arn"
                          ]
                        },
                        "description": "onEvent handler for EKS kubectl resource provider",
                        "handler": "index.handler",
                        "layers": [
                          {
                            "Ref": "AwsCliLayerF44AAF94"
                          },
                          {
                            "Ref": "referencetoawscdkekshelmtestKubectlLayer2638D675Ref"
                          }
                        ],
                        "memorySize": 1024,
                        "runtime": "python3.7",
                        "timeout": 900,
                        "vpcConfig": {
                          "subnetIds": [
                            {
                              "Ref": "referencetoawscdkekshelmtestVpcPrivateSubnet1Subnet3D2B5C0BRef"
                            },
                            {
                              "Ref": "referencetoawscdkekshelmtestVpcPrivateSubnet2SubnetF5E4AFE9Ref"
                            }
                          ],
                          "securityGroupIds": [
                            {
                              "Ref": "referencetoawscdkekshelmtestCluster35BA672BClusterSecurityGroupId"
                            }
                          ]
                        }
                      }
                    },
                    "constructInfo": {
                      "fqn": "@aws-cdk/aws-lambda.CfnFunction",
                      "version": "0.0.0"
                    }
                  }
                },
                "constructInfo": {
                  "fqn": "@aws-cdk/aws-lambda.Function",
                  "version": "0.0.0"
                }
              },
              "AwsCliLayer": {
                "id": "AwsCliLayer",
                "path": "aws-cdk-eks-helm-test/@aws-cdk--aws-eks.KubectlProvider/AwsCliLayer",
                "children": {
                  "Code": {
                    "id": "Code",
                    "path": "aws-cdk-eks-helm-test/@aws-cdk--aws-eks.KubectlProvider/AwsCliLayer/Code",
                    "children": {
                      "Stage": {
                        "id": "Stage",
                        "path": "aws-cdk-eks-helm-test/@aws-cdk--aws-eks.KubectlProvider/AwsCliLayer/Code/Stage",
                        "constructInfo": {
                          "fqn": "@aws-cdk/core.AssetStaging",
                          "version": "0.0.0"
                        }
                      },
                      "AssetBucket": {
                        "id": "AssetBucket",
                        "path": "aws-cdk-eks-helm-test/@aws-cdk--aws-eks.KubectlProvider/AwsCliLayer/Code/AssetBucket",
                        "constructInfo": {
                          "fqn": "@aws-cdk/aws-s3.BucketBase",
                          "version": "0.0.0"
                        }
                      }
                    },
                    "constructInfo": {
                      "fqn": "@aws-cdk/aws-s3-assets.Asset",
                      "version": "0.0.0"
                    }
                  },
                  "Resource": {
                    "id": "Resource",
                    "path": "aws-cdk-eks-helm-test/@aws-cdk--aws-eks.KubectlProvider/AwsCliLayer/Resource",
                    "attributes": {
                      "aws:cdk:cloudformation:type": "AWS::Lambda::LayerVersion",
                      "aws:cdk:cloudformation:props": {
                        "content": {
                          "s3Bucket": {
                            "Fn::Sub": "cdk-hnb659fds-assets-${AWS::AccountId}-${AWS::Region}"
                          },
                          "s3Key": "5d8d1d0aacea23824c62f362e1e3c14b7dd14a31c71b53bfae4d14a6373c5510.zip"
                        },
                        "description": "/opt/awscli/aws"
                      }
                    },
                    "constructInfo": {
                      "fqn": "@aws-cdk/aws-lambda.CfnLayerVersion",
                      "version": "0.0.0"
                    }
                  }
                },
                "constructInfo": {
                  "fqn": "@aws-cdk/lambda-layer-awscli.AwsCliLayer",
                  "version": "0.0.0"
                }
              },
              "Provider": {
                "id": "Provider",
                "path": "aws-cdk-eks-helm-test/@aws-cdk--aws-eks.KubectlProvider/Provider",
                "children": {
                  "framework-onEvent": {
                    "id": "framework-onEvent",
                    "path": "aws-cdk-eks-helm-test/@aws-cdk--aws-eks.KubectlProvider/Provider/framework-onEvent",
                    "children": {
                      "ServiceRole": {
                        "id": "ServiceRole",
                        "path": "aws-cdk-eks-helm-test/@aws-cdk--aws-eks.KubectlProvider/Provider/framework-onEvent/ServiceRole",
                        "children": {
                          "ImportServiceRole": {
                            "id": "ImportServiceRole",
                            "path": "aws-cdk-eks-helm-test/@aws-cdk--aws-eks.KubectlProvider/Provider/framework-onEvent/ServiceRole/ImportServiceRole",
                            "constructInfo": {
                              "fqn": "@aws-cdk/core.Resource",
                              "version": "0.0.0"
                            }
                          },
                          "Resource": {
                            "id": "Resource",
                            "path": "aws-cdk-eks-helm-test/@aws-cdk--aws-eks.KubectlProvider/Provider/framework-onEvent/ServiceRole/Resource",
                            "attributes": {
                              "aws:cdk:cloudformation:type": "AWS::IAM::Role",
                              "aws:cdk:cloudformation:props": {
                                "assumeRolePolicyDocument": {
                                  "Statement": [
                                    {
                                      "Action": "sts:AssumeRole",
                                      "Effect": "Allow",
                                      "Principal": {
                                        "Service": "lambda.amazonaws.com"
                                      }
                                    }
                                  ],
                                  "Version": "2012-10-17"
                                },
                                "managedPolicyArns": [
                                  {
                                    "Fn::Join": [
                                      "",
                                      [
                                        "arn:",
                                        {
                                          "Ref": "AWS::Partition"
                                        },
                                        ":iam::aws:policy/service-role/AWSLambdaBasicExecutionRole"
                                      ]
                                    ]
                                  },
                                  {
                                    "Fn::Join": [
                                      "",
                                      [
                                        "arn:",
                                        {
                                          "Ref": "AWS::Partition"
                                        },
                                        ":iam::aws:policy/service-role/AWSLambdaVPCAccessExecutionRole"
                                      ]
                                    ]
                                  }
                                ]
                              }
                            },
                            "constructInfo": {
                              "fqn": "@aws-cdk/aws-iam.CfnRole",
                              "version": "0.0.0"
                            }
                          },
                          "DefaultPolicy": {
                            "id": "DefaultPolicy",
                            "path": "aws-cdk-eks-helm-test/@aws-cdk--aws-eks.KubectlProvider/Provider/framework-onEvent/ServiceRole/DefaultPolicy",
                            "children": {
                              "Resource": {
                                "id": "Resource",
                                "path": "aws-cdk-eks-helm-test/@aws-cdk--aws-eks.KubectlProvider/Provider/framework-onEvent/ServiceRole/DefaultPolicy/Resource",
                                "attributes": {
                                  "aws:cdk:cloudformation:type": "AWS::IAM::Policy",
                                  "aws:cdk:cloudformation:props": {
                                    "policyDocument": {
                                      "Statement": [
                                        {
                                          "Action": "lambda:InvokeFunction",
                                          "Effect": "Allow",
                                          "Resource": [
                                            {
                                              "Fn::GetAtt": [
                                                "Handler886CB40B",
                                                "Arn"
                                              ]
                                            },
                                            {
                                              "Fn::Join": [
                                                "",
                                                [
                                                  {
                                                    "Fn::GetAtt": [
                                                      "Handler886CB40B",
                                                      "Arn"
                                                    ]
                                                  },
                                                  ":*"
                                                ]
                                              ]
                                            }
                                          ]
                                        }
                                      ],
                                      "Version": "2012-10-17"
                                    },
                                    "policyName": "ProviderframeworkonEventServiceRoleDefaultPolicy48CD2133",
                                    "roles": [
                                      {
                                        "Ref": "ProviderframeworkonEventServiceRole9FF04296"
                                      }
                                    ]
                                  }
                                },
                                "constructInfo": {
                                  "fqn": "@aws-cdk/aws-iam.CfnPolicy",
                                  "version": "0.0.0"
                                }
                              }
                            },
                            "constructInfo": {
                              "fqn": "@aws-cdk/aws-iam.Policy",
                              "version": "0.0.0"
                            }
                          }
                        },
                        "constructInfo": {
                          "fqn": "@aws-cdk/aws-iam.Role",
                          "version": "0.0.0"
                        }
                      },
                      "Code": {
                        "id": "Code",
                        "path": "aws-cdk-eks-helm-test/@aws-cdk--aws-eks.KubectlProvider/Provider/framework-onEvent/Code",
                        "children": {
                          "Stage": {
                            "id": "Stage",
                            "path": "aws-cdk-eks-helm-test/@aws-cdk--aws-eks.KubectlProvider/Provider/framework-onEvent/Code/Stage",
                            "constructInfo": {
                              "fqn": "@aws-cdk/core.AssetStaging",
                              "version": "0.0.0"
                            }
                          },
                          "AssetBucket": {
                            "id": "AssetBucket",
                            "path": "aws-cdk-eks-helm-test/@aws-cdk--aws-eks.KubectlProvider/Provider/framework-onEvent/Code/AssetBucket",
                            "constructInfo": {
                              "fqn": "@aws-cdk/aws-s3.BucketBase",
                              "version": "0.0.0"
                            }
                          }
                        },
                        "constructInfo": {
                          "fqn": "@aws-cdk/aws-s3-assets.Asset",
                          "version": "0.0.0"
                        }
                      },
                      "Resource": {
                        "id": "Resource",
                        "path": "aws-cdk-eks-helm-test/@aws-cdk--aws-eks.KubectlProvider/Provider/framework-onEvent/Resource",
                        "attributes": {
                          "aws:cdk:cloudformation:type": "AWS::Lambda::Function",
                          "aws:cdk:cloudformation:props": {
                            "code": {
                              "s3Bucket": {
                                "Fn::Sub": "cdk-hnb659fds-assets-${AWS::AccountId}-${AWS::Region}"
                              },
                              "s3Key": "a8a62b989c7866e3ad5b24f3eb6228f8ca91ebff5f5c76f1da466f6c805c0585.zip"
                            },
                            "role": {
                              "Fn::GetAtt": [
                                "ProviderframeworkonEventServiceRole9FF04296",
                                "Arn"
                              ]
                            },
                            "description": "AWS CDK resource provider framework - onEvent (aws-cdk-eks-helm-test/@aws-cdk--aws-eks.KubectlProvider/Provider)",
                            "environment": {
                              "variables": {
                                "USER_ON_EVENT_FUNCTION_ARN": {
                                  "Fn::GetAtt": [
                                    "Handler886CB40B",
                                    "Arn"
                                  ]
                                }
                              }
                            },
                            "handler": "framework.onEvent",
                            "runtime": "nodejs14.x",
                            "timeout": 900,
                            "vpcConfig": {
                              "subnetIds": [
                                {
                                  "Ref": "referencetoawscdkekshelmtestVpcPrivateSubnet1Subnet3D2B5C0BRef"
                                },
                                {
                                  "Ref": "referencetoawscdkekshelmtestVpcPrivateSubnet2SubnetF5E4AFE9Ref"
                                }
                              ],
                              "securityGroupIds": [
                                {
                                  "Ref": "referencetoawscdkekshelmtestCluster35BA672BClusterSecurityGroupId"
                                }
                              ]
                            }
                          }
                        },
                        "constructInfo": {
                          "fqn": "@aws-cdk/aws-lambda.CfnFunction",
                          "version": "0.0.0"
                        }
                      }
                    },
                    "constructInfo": {
                      "fqn": "@aws-cdk/aws-lambda.Function",
                      "version": "0.0.0"
                    }
                  }
                },
                "constructInfo": {
                  "fqn": "@aws-cdk/custom-resources.Provider",
                  "version": "0.0.0"
                }
              },
              "awscdkekshelmtestawscdkawseksKubectlProviderframeworkonEvent9D93C644Arn": {
                "id": "awscdkekshelmtestawscdkawseksKubectlProviderframeworkonEvent9D93C644Arn",
                "path": "aws-cdk-eks-helm-test/@aws-cdk--aws-eks.KubectlProvider/awscdkekshelmtestawscdkawseksKubectlProviderframeworkonEvent9D93C644Arn",
                "constructInfo": {
                  "fqn": "@aws-cdk/core.CfnOutput",
                  "version": "0.0.0"
                }
              },
              "reference-to-awscdkekshelmtestCluster35BA672BArn": {
                "id": "reference-to-awscdkekshelmtestCluster35BA672BArn",
                "path": "aws-cdk-eks-helm-test/@aws-cdk--aws-eks.KubectlProvider/reference-to-awscdkekshelmtestCluster35BA672BArn",
                "constructInfo": {
                  "fqn": "@aws-cdk/core.CfnParameter",
                  "version": "0.0.0"
                }
              },
              "reference-to-awscdkekshelmtestClusterCreationRole906A8995Arn": {
                "id": "reference-to-awscdkekshelmtestClusterCreationRole906A8995Arn",
                "path": "aws-cdk-eks-helm-test/@aws-cdk--aws-eks.KubectlProvider/reference-to-awscdkekshelmtestClusterCreationRole906A8995Arn",
                "constructInfo": {
                  "fqn": "@aws-cdk/core.CfnParameter",
                  "version": "0.0.0"
                }
              },
              "reference-to-awscdkekshelmtestKubectlLayer2638D675Ref": {
                "id": "reference-to-awscdkekshelmtestKubectlLayer2638D675Ref",
                "path": "aws-cdk-eks-helm-test/@aws-cdk--aws-eks.KubectlProvider/reference-to-awscdkekshelmtestKubectlLayer2638D675Ref",
                "constructInfo": {
                  "fqn": "@aws-cdk/core.CfnParameter",
                  "version": "0.0.0"
                }
              },
              "reference-to-awscdkekshelmtestVpcPrivateSubnet1Subnet3D2B5C0BRef": {
                "id": "reference-to-awscdkekshelmtestVpcPrivateSubnet1Subnet3D2B5C0BRef",
                "path": "aws-cdk-eks-helm-test/@aws-cdk--aws-eks.KubectlProvider/reference-to-awscdkekshelmtestVpcPrivateSubnet1Subnet3D2B5C0BRef",
                "constructInfo": {
                  "fqn": "@aws-cdk/core.CfnParameter",
                  "version": "0.0.0"
                }
              },
              "reference-to-awscdkekshelmtestVpcPrivateSubnet2SubnetF5E4AFE9Ref": {
                "id": "reference-to-awscdkekshelmtestVpcPrivateSubnet2SubnetF5E4AFE9Ref",
                "path": "aws-cdk-eks-helm-test/@aws-cdk--aws-eks.KubectlProvider/reference-to-awscdkekshelmtestVpcPrivateSubnet2SubnetF5E4AFE9Ref",
                "constructInfo": {
                  "fqn": "@aws-cdk/core.CfnParameter",
                  "version": "0.0.0"
                }
              },
              "reference-to-awscdkekshelmtestCluster35BA672BClusterSecurityGroupId": {
                "id": "reference-to-awscdkekshelmtestCluster35BA672BClusterSecurityGroupId",
                "path": "aws-cdk-eks-helm-test/@aws-cdk--aws-eks.KubectlProvider/reference-to-awscdkekshelmtestCluster35BA672BClusterSecurityGroupId",
                "constructInfo": {
                  "fqn": "@aws-cdk/core.CfnParameter",
                  "version": "0.0.0"
                }
              }
            },
            "constructInfo": {
              "fqn": "@aws-cdk/aws-eks.KubectlProvider",
              "version": "0.0.0"
            }
          },
          "@aws-cdk--aws-eks.KubectlProvider.NestedStack": {
            "id": "@aws-cdk--aws-eks.KubectlProvider.NestedStack",
            "path": "aws-cdk-eks-helm-test/@aws-cdk--aws-eks.KubectlProvider.NestedStack",
            "children": {
              "@aws-cdk--aws-eks.KubectlProvider.NestedStackResource": {
                "id": "@aws-cdk--aws-eks.KubectlProvider.NestedStackResource",
                "path": "aws-cdk-eks-helm-test/@aws-cdk--aws-eks.KubectlProvider.NestedStack/@aws-cdk--aws-eks.KubectlProvider.NestedStackResource",
                "attributes": {
                  "aws:cdk:cloudformation:type": "AWS::CloudFormation::Stack",
                  "aws:cdk:cloudformation:props": {
                    "templateUrl": {
                      "Fn::Join": [
                        "",
                        [
                          "https://s3.",
                          {
                            "Ref": "AWS::Region"
                          },
                          ".",
                          {
                            "Ref": "AWS::URLSuffix"
                          },
                          "/",
                          {
                            "Fn::Sub": "cdk-hnb659fds-assets-${AWS::AccountId}-${AWS::Region}"
                          },
<<<<<<< HEAD
                          "/75cb3907a84a56903beb94d07a13f98c8f205e4c2592eca626920d0e31119d45.json"
=======
                          "/228d4002689856d23e839fb690137b828253b51ab0ba4bd84b6ff0d65e1c23ca.json"
>>>>>>> 294adb0a
                        ]
                      ]
                    },
                    "parameters": {
                      "referencetoawscdkekshelmtestCluster35BA672BArn": {
                        "Fn::GetAtt": [
                          "Cluster9EE0221C",
                          "Arn"
                        ]
                      },
                      "referencetoawscdkekshelmtestClusterCreationRole906A8995Arn": {
                        "Fn::GetAtt": [
                          "ClusterCreationRole360249B6",
                          "Arn"
                        ]
                      },
                      "referencetoawscdkekshelmtestKubectlLayer2638D675Ref": {
                        "Ref": "KubectlLayer600207B5"
                      },
                      "referencetoawscdkekshelmtestVpcPrivateSubnet1Subnet3D2B5C0BRef": {
                        "Ref": "VpcPrivateSubnet1Subnet536B997A"
                      },
                      "referencetoawscdkekshelmtestVpcPrivateSubnet2SubnetF5E4AFE9Ref": {
                        "Ref": "VpcPrivateSubnet2Subnet3788AAA1"
                      },
                      "referencetoawscdkekshelmtestCluster35BA672BClusterSecurityGroupId": {
                        "Fn::GetAtt": [
                          "Cluster9EE0221C",
                          "ClusterSecurityGroupId"
                        ]
                      }
                    }
                  }
                },
                "constructInfo": {
                  "fqn": "@aws-cdk/core.CfnStack",
                  "version": "0.0.0"
                }
              }
            },
            "constructInfo": {
              "fqn": "constructs.Construct",
              "version": "10.1.252"
            }
          },
          "ChartAsset": {
            "id": "ChartAsset",
            "path": "aws-cdk-eks-helm-test/ChartAsset",
            "children": {
              "Stage": {
                "id": "Stage",
                "path": "aws-cdk-eks-helm-test/ChartAsset/Stage",
                "constructInfo": {
                  "fqn": "@aws-cdk/core.AssetStaging",
                  "version": "0.0.0"
                }
              },
              "AssetBucket": {
                "id": "AssetBucket",
                "path": "aws-cdk-eks-helm-test/ChartAsset/AssetBucket",
                "constructInfo": {
                  "fqn": "@aws-cdk/aws-s3.BucketBase",
                  "version": "0.0.0"
                }
              }
            },
            "constructInfo": {
              "fqn": "@aws-cdk/aws-s3-assets.Asset",
              "version": "0.0.0"
            }
          },
          "BootstrapVersion": {
            "id": "BootstrapVersion",
            "path": "aws-cdk-eks-helm-test/BootstrapVersion",
            "constructInfo": {
              "fqn": "@aws-cdk/core.CfnParameter",
              "version": "0.0.0"
            }
          },
          "CheckBootstrapVersion": {
            "id": "CheckBootstrapVersion",
            "path": "aws-cdk-eks-helm-test/CheckBootstrapVersion",
            "constructInfo": {
              "fqn": "@aws-cdk/core.CfnRule",
              "version": "0.0.0"
            }
          }
        },
        "constructInfo": {
          "fqn": "@aws-cdk/core.Stack",
          "version": "0.0.0"
        }
      },
      "aws-cdk-eks-helm": {
        "id": "aws-cdk-eks-helm",
        "path": "aws-cdk-eks-helm",
        "children": {
          "DefaultTest": {
            "id": "DefaultTest",
            "path": "aws-cdk-eks-helm/DefaultTest",
            "children": {
              "Default": {
                "id": "Default",
                "path": "aws-cdk-eks-helm/DefaultTest/Default",
                "constructInfo": {
                  "fqn": "constructs.Construct",
                  "version": "10.1.252"
                }
              },
              "DeployAssert": {
                "id": "DeployAssert",
                "path": "aws-cdk-eks-helm/DefaultTest/DeployAssert",
                "children": {
                  "BootstrapVersion": {
                    "id": "BootstrapVersion",
                    "path": "aws-cdk-eks-helm/DefaultTest/DeployAssert/BootstrapVersion",
                    "constructInfo": {
                      "fqn": "@aws-cdk/core.CfnParameter",
                      "version": "0.0.0"
                    }
                  },
                  "CheckBootstrapVersion": {
                    "id": "CheckBootstrapVersion",
                    "path": "aws-cdk-eks-helm/DefaultTest/DeployAssert/CheckBootstrapVersion",
                    "constructInfo": {
                      "fqn": "@aws-cdk/core.CfnRule",
                      "version": "0.0.0"
                    }
                  }
                },
                "constructInfo": {
                  "fqn": "@aws-cdk/core.Stack",
                  "version": "0.0.0"
                }
              }
            },
            "constructInfo": {
              "fqn": "@aws-cdk/integ-tests.IntegTestCase",
              "version": "0.0.0"
            }
          }
        },
        "constructInfo": {
          "fqn": "@aws-cdk/integ-tests.IntegTest",
          "version": "0.0.0"
        }
      },
      "Tree": {
        "id": "Tree",
        "path": "Tree",
        "constructInfo": {
          "fqn": "constructs.Construct",
          "version": "10.1.252"
        }
      }
    },
    "constructInfo": {
      "fqn": "@aws-cdk/core.App",
      "version": "0.0.0"
    }
  }
}<|MERGE_RESOLUTION|>--- conflicted
+++ resolved
@@ -2861,11 +2861,7 @@
                           "s3Bucket": {
                             "Fn::Sub": "cdk-hnb659fds-assets-${AWS::AccountId}-${AWS::Region}"
                           },
-<<<<<<< HEAD
-                          "s3Key": "c17e6c5822dd39738b3ba669bef4bb7c8fceaea76b51477bf94d6745d0c201c8.zip"
-=======
                           "s3Key": "92ea03f8b2e779503519f7781d06c03f95b46863db85f5c50a4e7debfd04be02.zip"
->>>>>>> 294adb0a
                         },
                         "role": {
                           "Fn::GetAtt": [
@@ -3287,11 +3283,7 @@
                           {
                             "Fn::Sub": "cdk-hnb659fds-assets-${AWS::AccountId}-${AWS::Region}"
                           },
-<<<<<<< HEAD
-                          "/75cb3907a84a56903beb94d07a13f98c8f205e4c2592eca626920d0e31119d45.json"
-=======
                           "/228d4002689856d23e839fb690137b828253b51ab0ba4bd84b6ff0d65e1c23ca.json"
->>>>>>> 294adb0a
                         ]
                       ]
                     },
