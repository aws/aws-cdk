--- conflicted
+++ resolved
@@ -4,7 +4,7 @@
 import { CfnUsagePlan, CfnUsagePlanKey } from './apigateway.generated';
 import { Method } from './method';
 import { IRestApi } from './restapi';
-import { IStage } from './stage';
+import { Stage } from './stage';
 import { validateInteger } from './util';
 
 /**
@@ -78,13 +78,8 @@
 /**
  * Type of Usage Plan Key. Currently the only supported type is 'ApiKey'
  */
-<<<<<<< HEAD
 const enum UsagePlanKeyType {
-  ApiKey = 'API_KEY'
-=======
-export enum UsagePlanKeyType {
   API_KEY = 'API_KEY'
->>>>>>> 46b32927
 }
 
 /**
@@ -102,11 +97,7 @@
    * [disable-awslint:ref-via-interface]
    * @default none
    */
-<<<<<<< HEAD
-  readonly stage?: IStage,
-=======
   readonly stage?: Stage;
->>>>>>> 46b32927
 
   /**
    * @default none
