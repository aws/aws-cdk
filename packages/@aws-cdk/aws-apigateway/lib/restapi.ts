import { IVpcEndpoint } from '@aws-cdk/aws-ec2';
import * as iam from '@aws-cdk/aws-iam';
import { CfnOutput, Construct, IResource as IResourceBase, Resource, Stack } from '@aws-cdk/core';
import { ApiDefinition } from './api-definition';
import { ApiKey, IApiKey } from './api-key';
import { CfnAccount, CfnRestApi } from './apigateway.generated';
import { CorsOptions } from './cors';
import { Deployment } from './deployment';
import { DomainName, DomainNameOptions } from './domain-name';
import { GatewayResponse, GatewayResponseOptions } from './gateway-response';
import { Integration } from './integration';
import { Method, MethodOptions } from './method';
import { Model, ModelOptions } from './model';
import { RequestValidator, RequestValidatorOptions } from './requestvalidator';
import { IResource, ResourceBase, ResourceOptions } from './resource';
import { Stage, StageOptions } from './stage';
import { UsagePlan, UsagePlanProps } from './usage-plan';

export interface IRestApi extends IResourceBase {
  /**
   * The ID of this API Gateway RestApi.
   * @attribute
   */
  readonly restApiId: string;
}

/**
 * Represents the props that all Rest APIs share
 */
export interface BaseRestApiProps extends ResourceOptions {
  /**
   * Indicates if a Deployment should be automatically created for this API,
   * and recreated when the API model (resources, methods) changes.
   *
   * Since API Gateway deployments are immutable, When this option is enabled
   * (by default), an AWS::ApiGateway::Deployment resource will automatically
   * created with a logical ID that hashes the API model (methods, resources
   * and options). This means that when the model changes, the logical ID of
   * this CloudFormation resource will change, and a new deployment will be
   * created.
   *
   * If this is set, `latestDeployment` will refer to the `Deployment` object
   * and `deploymentStage` will refer to a `Stage` that points to this
   * deployment. To customize the stage options, use the `deployOptions`
   * property.
   *
   * A CloudFormation Output will also be defined with the root URL endpoint
   * of this REST API.
   *
   * @default true
   */
  readonly deploy?: boolean;

  /**
   * Options for the API Gateway stage that will always point to the latest
   * deployment when `deploy` is enabled. If `deploy` is disabled,
   * this value cannot be set.
   *
   * @default - Based on defaults of `StageOptions`.
   */
  readonly deployOptions?: StageOptions;

  /**
   * Retains old deployment resources when the API changes. This allows
   * manually reverting stages to point to old deployments via the AWS
   * Console.
   *
   * @default false
   */
  readonly retainDeployments?: boolean;

  /**
   * A name for the API Gateway RestApi resource.
   *
   * @default - ID of the RestApi construct.
   */
  readonly restApiName?: string;

  /**
   * Custom header parameters for the request.
   * @see https://docs.aws.amazon.com/cli/latest/reference/apigateway/import-rest-api.html
   *
   * @default - No parameters.
   */
  readonly parameters?: { [key: string]: string };

  /**
   * A policy document that contains the permissions for this RestApi
   *
   * @default - No policy.
   */
  readonly policy?: iam.PolicyDocument;

  /**
   * Indicates whether to roll back the resource if a warning occurs while API
   * Gateway is creating the RestApi resource.
   *
   * @default false
   */
  readonly failOnWarnings?: boolean;

  /**
   * Configure a custom domain name and map it to this API.
   *
   * @default - no domain name is defined, use `addDomainName` or directly define a `DomainName`.
   */
  readonly domainName?: DomainNameOptions;

  /**
   * Automatically configure an AWS CloudWatch role for API Gateway.
   *
   * @default true
   */
  readonly cloudWatchRole?: boolean;

  /**
   * Export name for the CfnOutput containing the API endpoint
   *
   * @default - when no export name is given, output will be created without export
   */
  readonly endpointExportName?: string;
}

/**
 * Represents props unique to creating a new Rest API (without a Swagger/OpenAPI
 * specification)
 */
export interface RestApiProps extends BaseRestApiProps {
  /**
   * A description of the purpose of this API Gateway RestApi resource.
   *
   * @default - No description.
   */
  readonly description?: string;

  /**
   * The list of binary media mime-types that are supported by the RestApi
   * resource, such as "image/png" or "application/octet-stream"
   *
   * @default - RestApi supports only UTF-8-encoded text payloads.
   */
  readonly binaryMediaTypes?: string[];

  /**
   * A nullable integer that is used to enable compression (with non-negative
   * between 0 and 10485760 (10M) bytes, inclusive) or disable compression
   * (when undefined) on an API. When compression is enabled, compression or
   * decompression is not applied on the payload if the payload size is
   * smaller than this value. Setting it to zero allows compression for any
   * payload size.
   *
   * @default - Compression is disabled.
   */
  readonly minimumCompressionSize?: number;

  /**
   * The ID of the API Gateway RestApi resource that you want to clone.
   *
   * @default - None.
   */
  readonly cloneFrom?: IRestApi;

  /**
   * The source of the API key for metering requests according to a usage
   * plan.
   *
   * @default - Metering is disabled.
   */
  readonly apiKeySourceType?: ApiKeySourceType;

  /**
   * The EndpointConfiguration property type specifies the endpoint types of a REST API
   * @see https://docs.aws.amazon.com/AWSCloudFormation/latest/UserGuide/aws-properties-apigateway-restapi-endpointconfiguration.html
   *
   * @default - No endpoint configuration
   */
  readonly endpointConfiguration?: EndpointConfiguration;

  /**
   * A list of the endpoint types of the API. Use this property when creating
   * an API.
   *
   * @default - No endpoint types.
   * @deprecated this property is deprecated, use endpointConfiguration instead
   */
  readonly endpointTypes?: EndpointType[];
}

/**
 * Props to instantiate a new SpecRestApi
 */
export interface SpecRestApiProps extends BaseRestApiProps {
  /**
   * A Swagger/OpenAPI definition compatible with API Gateway.
   */
  readonly apiDefinition: ApiDefinition;
}

abstract class BaseRestApi extends Resource implements IRestApi {
  /**
   * The ID of this API Gateway RestApi.
   */
  public abstract readonly restApiId: string;

  /**
   * The resource ID of the root resource.
   *
   * @attribute
   */
  public abstract readonly restApiRootResourceId: string;

  /**
   * API Gateway stage that points to the latest deployment (if defined).
   *
   * If `deploy` is disabled, you will need to explicitly assign this value in order to
   * set up integrations.
   */
  public deploymentStage!: Stage;

  private _latestDeployment?: Deployment;
  private _domainName?: DomainName;

  constructor(scope: Construct, id: string, props: BaseRestApiProps = { }) {
    super(scope, id, {
      physicalName: props.restApiName || id,
    });
  }

  /**
   * Returns the URL for an HTTP path.
   *
   * Fails if `deploymentStage` is not set either by `deploy` or explicitly.
   */
  public urlForPath(path: string = '/'): string {
    if (!this.deploymentStage) {
      throw new Error('Cannot determine deployment stage for API from "deploymentStage". Use "deploy" or explicitly set "deploymentStage"');
    }

    return this.deploymentStage.urlForPath(path);
  }

  /**
   * API Gateway deployment that represents the latest changes of the API.
   * This resource will be automatically updated every time the REST API model changes.
   * This will be undefined if `deploy` is false.
   */
  public get latestDeployment() {
    return this._latestDeployment;
  }

  /**
   * Defines an API Gateway domain name and maps it to this API.
   * @param id The construct id
   * @param options custom domain options
   */
  public addDomainName(id: string, options: DomainNameOptions): DomainName {
    const domainName = new DomainName(this, id, {
      ...options,
      mapping: this,
    });
    if (!this._domainName) {
      this._domainName = domainName;
    }
    return domainName;
  }

  /**
   * Adds a usage plan.
   */
  public addUsagePlan(id: string, props: UsagePlanProps = {}): UsagePlan {
    return new UsagePlan(this, id, props);
  }

  /**
   * The first domain name mapped to this API, if defined through the `domainName`
   * configuration prop, or added via `addDomainName`
   */
  public get domainName() {
    return this._domainName;
  }

  /**
   * Gets the "execute-api" ARN
   * @returns The "execute-api" ARN.
   * @default "*" returns the execute API ARN for all methods/resources in
   * this API.
   * @param method The method (default `*`)
   * @param path The resource path. Must start with '/' (default `*`)
   * @param stage The stage (default `*`)
   */
  public arnForExecuteApi(method: string = '*', path: string = '/*', stage: string = '*') {
    if (!path.startsWith('/')) {
      throw new Error(`"path" must begin with a "/": '${path}'`);
    }

    if (method.toUpperCase() === 'ANY') {
      method = '*';
    }

    return Stack.of(this).formatArn({
      service: 'execute-api',
      resource: this.restApiId,
      sep: '/',
      resourceName: `${stage}/${method}${path}`,
    });
  }

  protected configureCloudWatchRole(apiResource: CfnRestApi) {
    const role = new iam.Role(this, 'CloudWatchRole', {
      assumedBy: new iam.ServicePrincipal('apigateway.amazonaws.com'),
      managedPolicies: [iam.ManagedPolicy.fromAwsManagedPolicyName('service-role/AmazonAPIGatewayPushToCloudWatchLogs')],
    });

<<<<<<< HEAD
    const resource = new CfnAccount(this, 'Account', {
      cloudWatchRoleArn: role.roleArn,
    });
=======
  /**
   * Adds a new gateway response.
   */
  public addGatewayResponse(id: string, options: GatewayResponseOptions): GatewayResponse {
    return new GatewayResponse(this, id, {
      restApi: this,
      ...options,
    });
  }

  /**
   * Performs validation of the REST API.
   */
  protected validate() {
    if (this.methods.length === 0) {
      return [ 'The REST API doesn\'t contain any methods' ];
    }
>>>>>>> 87860cac

    resource.node.addDependency(apiResource);
  }

  protected configureDeployment(props: RestApiProps) {
    const deploy = props.deploy === undefined ? true : props.deploy;
    if (deploy) {

      this._latestDeployment = new Deployment(this, 'Deployment', {
        description: 'Automatically created by the RestApi construct',
        api: this,
        retainDeployments: props.retainDeployments,
      });

      // encode the stage name into the construct id, so if we change the stage name, it will recreate a new stage.
      // stage name is part of the endpoint, so that makes sense.
      const stageName = (props.deployOptions && props.deployOptions.stageName) || 'prod';

      this.deploymentStage = new Stage(this, `DeploymentStage.${stageName}`, {
        deployment: this._latestDeployment,
        ...props.deployOptions,
      });

      new CfnOutput(this, 'Endpoint', { exportName: props.endpointExportName, value: this.urlForPath() });
    } else {
      if (props.deployOptions) {
        throw new Error('Cannot set \'deployOptions\' if \'deploy\' is disabled');
      }
    }
  }
}

/**
 * Represents a REST API in Amazon API Gateway, created with an OpenAPI specification.
 *
 * Some properties normally accessible on @see {@link RestApi} - such as the description -
 * must be declared in the specification.
 *
 * By default, the API will automatically be deployed and accessible from a
 * public endpoint.
 *
 * @resource AWS::ApiGateway::RestApi
 */
export class SpecRestApi extends BaseRestApi {
  /**
   * The ID of this API Gateway RestApi.
   */
  public readonly restApiId: string;

  /**
   * The resource ID of the root resource.
   *
   * @attribute
   */
  public readonly restApiRootResourceId: string;

  constructor(scope: Construct, id: string, props: SpecRestApiProps) {
    super(scope, id, props);
    const apiDefConfig = props.apiDefinition.bind(this);
    const resource = new CfnRestApi(this, 'Resource', {
      name: this.physicalName,
      policy: props.policy,
      failOnWarnings: props.failOnWarnings,
      body: apiDefConfig.inlineDefinition ? apiDefConfig.inlineDefinition : undefined,
      bodyS3Location: apiDefConfig.inlineDefinition ? undefined : apiDefConfig.s3Location,
      parameters: props.parameters,
    });
    this.node.defaultChild = resource;
    this.restApiId = resource.ref;
    this.restApiRootResourceId = resource.attrRootResourceId;

    this.configureDeployment(props);
    if (props.domainName) {
      this.addDomainName('CustomDomain', props.domainName);
    }

    const cloudWatchRole = props.cloudWatchRole !== undefined ? props.cloudWatchRole : true;
    if (cloudWatchRole) {
      this.configureCloudWatchRole(resource);
    }
  }
}

/**
 * Represents a REST API in Amazon API Gateway.
 *
 * Use `addResource` and `addMethod` to configure the API model.
 *
 * By default, the API will automatically be deployed and accessible from a
 * public endpoint.
 */
export class RestApi extends BaseRestApi implements IRestApi {
  public static fromRestApiId(scope: Construct, id: string, restApiId: string): IRestApi {
    class Import extends Resource implements IRestApi {
      public readonly restApiId = restApiId;
    }

    return new Import(scope, id);
  }

  /**
   * The ID of this API Gateway RestApi.
   */
  public readonly restApiId: string;

  /**
   * Represents the root resource ("/") of this API. Use it to define the API model:
   *
   *    api.root.addMethod('ANY', redirectToHomePage); // "ANY /"
   *    api.root.addResource('friends').addMethod('GET', getFriendsHandler); // "GET /friends"
   *
   */
  public readonly root: IResource;

  /**
   * The resource ID of the root resource.
   *
   * @attribute
   */
  public readonly restApiRootResourceId: string;

  /**
   * The list of methods bound to this RestApi
   */
  public readonly methods = new Array<Method>();

  constructor(scope: Construct, id: string, props: RestApiProps = { }) {
    super(scope, id, props);

    const resource = new CfnRestApi(this, 'Resource', {
      name: this.physicalName,
      description: props.description,
      policy: props.policy,
      failOnWarnings: props.failOnWarnings,
      minimumCompressionSize: props.minimumCompressionSize,
      binaryMediaTypes: props.binaryMediaTypes,
      endpointConfiguration: this.configureEndpoints(props),
      apiKeySourceType: props.apiKeySourceType,
      cloneFrom: props.cloneFrom ? props.cloneFrom.restApiId : undefined,
      parameters: props.parameters,
    });
    this.node.defaultChild = resource;
    this.restApiId = resource.ref;

    const cloudWatchRole = props.cloudWatchRole !== undefined ? props.cloudWatchRole : true;
    if (cloudWatchRole) {
      this.configureCloudWatchRole(resource);
    }

    this.configureDeployment(props);
    if (props.domainName) {
      this.addDomainName('CustomDomain', props.domainName);
    }

    this.root = new RootResource(this, props, resource.attrRootResourceId);
    this.restApiRootResourceId = resource.attrRootResourceId;
  }

  /**
   * The deployed root URL of this REST API.
   */
  public get url() {
    return this.urlForPath();
  }

  /**
   * Add an ApiKey
   */
  public addApiKey(id: string): IApiKey {
    return new ApiKey(this, id, {
      resources: [this],
    });
  }

  /**
   * Adds a new model.
   */
  public addModel(id: string, props: ModelOptions): Model {
    return new Model(this, id, {
      ...props,
      restApi: this,
    });
  }

  /**
   * Adds a new request validator.
   */
  public addRequestValidator(id: string, props: RequestValidatorOptions): RequestValidator {
    return new RequestValidator(this, id, {
      ...props,
      restApi: this,
    });
  }

  /**
   * Internal API used by `Method` to keep an inventory of methods at the API
   * level for validation purposes.
   *
   * @internal
   */
  public _attachMethod(method: Method) {
    this.methods.push(method);
  }

  /**
   * Performs validation of the REST API.
   */
  protected validate() {
    if (this.methods.length === 0) {
      return [ 'The REST API doesn\'t contain any methods' ];
    }

    return [];
  }

  private configureEndpoints(props: RestApiProps): CfnRestApi.EndpointConfigurationProperty | undefined {
    if (props.endpointTypes && props.endpointConfiguration) {
      throw new Error('Only one of the RestApi props, endpointTypes or endpointConfiguration, is allowed');
    }
    if (props.endpointConfiguration) {
      return {
        types: props.endpointConfiguration.types,
        vpcEndpointIds: props.endpointConfiguration?.vpcEndpoints?.map(vpcEndpoint => vpcEndpoint.vpcEndpointId),
      };
    }
    if (props.endpointTypes) {
      return { types: props.endpointTypes };
    }
    return undefined;
  }
}

/**
 * The endpoint configuration of a REST API, including VPCs and endpoint types.
 *
 * EndpointConfiguration is a property of the AWS::ApiGateway::RestApi resource.
 */
export interface EndpointConfiguration {
  /**
   * A list of endpoint types of an API or its custom domain name.
   *
   * @default - no endpoint types.
   */
  readonly types: EndpointType[];

  /**
   * A list of VPC Endpoints against which to create Route53 ALIASes
   *
   * @default - no ALIASes are created for the endpoint.
   */
  readonly vpcEndpoints?: IVpcEndpoint[];
}

export enum ApiKeySourceType {
  /**
   * To read the API key from the `X-API-Key` header of a request.
   */
  HEADER = 'HEADER',

  /**
   * To read the API key from the `UsageIdentifierKey` from a custom authorizer.
   */
  AUTHORIZER = 'AUTHORIZER',
}

export enum EndpointType {
  /**
   * For an edge-optimized API and its custom domain name.
   */
  EDGE = 'EDGE',

  /**
   * For a regional API and its custom domain name.
   */
  REGIONAL = 'REGIONAL',

  /**
   * For a private API and its custom domain name.
   */
  PRIVATE = 'PRIVATE'
}

class RootResource extends ResourceBase {
  public readonly parentResource?: IResource;
  public readonly restApi: RestApi;
  public readonly resourceId: string;
  public readonly path: string;
  public readonly defaultIntegration?: Integration | undefined;
  public readonly defaultMethodOptions?: MethodOptions | undefined;
  public readonly defaultCorsPreflightOptions?: CorsOptions | undefined;

  constructor(api: RestApi, props: RestApiProps, resourceId: string) {
    super(api, 'Default');

    this.parentResource = undefined;
    this.defaultIntegration = props.defaultIntegration;
    this.defaultMethodOptions = props.defaultMethodOptions;
    this.defaultCorsPreflightOptions = props.defaultCorsPreflightOptions;
    this.restApi = api;
    this.resourceId = resourceId;
    this.path = '/';

    if (this.defaultCorsPreflightOptions) {
      this.addCorsPreflight(this.defaultCorsPreflightOptions);
    }
  }
}<|MERGE_RESOLUTION|>--- conflicted
+++ resolved
@@ -305,36 +305,37 @@
     });
   }
 
+  /**
+   * Adds a new gateway response.
+   */
+  public addGatewayResponse(id: string, options: GatewayResponseOptions): GatewayResponse {
+    return new GatewayResponse(this, id, {
+      restApi: this,
+      ...options,
+    });
+  }
+
+  /**
+   * Performs validation of the REST API.
+   */
+  protected validate() {
+    if (this.methods.length === 0) {
+      return [ 'The REST API doesn\'t contain any methods' ];
+    }
+
+    return [];
+  }
+
   protected configureCloudWatchRole(apiResource: CfnRestApi) {
     const role = new iam.Role(this, 'CloudWatchRole', {
       assumedBy: new iam.ServicePrincipal('apigateway.amazonaws.com'),
       managedPolicies: [iam.ManagedPolicy.fromAwsManagedPolicyName('service-role/AmazonAPIGatewayPushToCloudWatchLogs')],
     });
 
-<<<<<<< HEAD
     const resource = new CfnAccount(this, 'Account', {
       cloudWatchRoleArn: role.roleArn,
     });
-=======
-  /**
-   * Adds a new gateway response.
-   */
-  public addGatewayResponse(id: string, options: GatewayResponseOptions): GatewayResponse {
-    return new GatewayResponse(this, id, {
-      restApi: this,
-      ...options,
-    });
-  }
-
-  /**
-   * Performs validation of the REST API.
-   */
-  protected validate() {
-    if (this.methods.length === 0) {
-      return [ 'The REST API doesn\'t contain any methods' ];
-    }
->>>>>>> 87860cac
-
+    
     resource.node.addDependency(apiResource);
   }
 
