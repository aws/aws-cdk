--- conflicted
+++ resolved
@@ -135,8 +135,7 @@
 }
 
 /**
-<<<<<<< HEAD
- * Result of binding an Integration to the Method.
+ * Result of binding an Integration to a Method.
  */
 export interface IntegrationConfig {
   /**
@@ -162,10 +161,7 @@
    * @default - no integration method specified.
    */
   readonly integrationHttpMethod?: string;
-=======
- * Result of binding an Integration to the Method
- */
-export interface IntegrationConfig {
+
   /**
    * This value is included in computing the Deployment's fingerprint. When the fingerprint
    * changes, a new deployment is triggered.
@@ -174,7 +170,6 @@
    * @default undefined deployments are not triggered for any change to this integration.
    */
   readonly deploymentToken?: string;
->>>>>>> 4fad9bcb
 }
 
 /**
@@ -203,7 +198,6 @@
    * Can be overridden by subclasses to allow the integration to interact with the method
    * being integrated, access the REST API object, method ARNs, etc.
    */
-<<<<<<< HEAD
   public bind(_method: Method): IntegrationConfig {
     return {
       options: this.props.options,
@@ -211,10 +205,6 @@
       uri: this.props.uri,
       integrationHttpMethod: this.props.integrationHttpMethod,
     };
-=======
-  public bind(_method: Method): IntegrationConfig | undefined {
-    return;
->>>>>>> 4fad9bcb
   }
 }
 
