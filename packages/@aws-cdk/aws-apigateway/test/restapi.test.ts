--- conflicted
+++ resolved
@@ -1083,37 +1083,100 @@
     });
   });
 
-  test('"disableExecuteApiEndpoint" can disable the default execute-api endpoint', () => {
-    // GIVEN
-    const stack = new Stack();
-
-    // WHEN
-    const api = new apigw.RestApi(stack, 'my-api', { disableExecuteApiEndpoint: true });
-    api.root.addMethod('GET');
-
-    // THEN
-    Template.fromStack(stack).hasResourceProperties('AWS::ApiGateway::RestApi', {
-      DisableExecuteApiEndpoint: true,
-    });
-  });
-
-<<<<<<< HEAD
-  test('"disableExecuteApiEndpoint" can disable the default execute-api endpoint for SpecRestApi', () => {
-    // GIVEN
-    const stack = new Stack();
-
-    // WHEN
-    const api = new apigw.SpecRestApi(stack, 'my-api', {
-      apiDefinition: apigw.ApiDefinition.fromInline({ foo: 'bar' }),
-      disableExecuteApiEndpoint: true,
-    });
-    api.root.addMethod('GET');
-
-    // THEN
-    Template.fromStack(stack).hasResourceProperties('AWS::ApiGateway::RestApi', {
-      DisableExecuteApiEndpoint: true,
-=======
-
+  describe('DisableExecuteApiEndpoint', () => {
+    test('disableExecuteApiEndpoint is false when not set in RestApi', () => {
+      // GIVEN
+      const stack = new Stack();
+
+      // WHEN
+      const api = new apigw.RestApi(stack, 'my-api', { });
+      api.root.addMethod('GET');
+
+      // THEN
+      Template.fromStack(stack).hasResourceProperties('AWS::ApiGateway::RestApi', {
+        DisableExecuteApiEndpoint: false,
+      });
+    });
+    
+    test('disableExecuteApiEndpoint is false when set to false in RestApi', () => {
+      // GIVEN
+      const stack = new Stack();
+
+      // WHEN
+      const api = new apigw.RestApi(stack, 'my-api', { disableExecuteApiEndpoint: false });
+      api.root.addMethod('GET');
+
+      // THEN
+      Template.fromStack(stack).hasResourceProperties('AWS::ApiGateway::RestApi', {
+        DisableExecuteApiEndpoint: false,
+      });
+    });
+    
+    test('disableExecuteApiEndpoint is true when set to true in RestApi', () => {
+      // GIVEN
+      const stack = new Stack();
+
+      // WHEN
+      const api = new apigw.RestApi(stack, 'my-api', { disableExecuteApiEndpoint: true });
+      api.root.addMethod('GET');
+
+      // THEN
+      Template.fromStack(stack).hasResourceProperties('AWS::ApiGateway::RestApi', {
+        DisableExecuteApiEndpoint: true,
+      });
+    });
+
+    test('disableExecuteApiEndpoint is false when not set in SpecRestApi', () => {
+      // GIVEN
+      const stack = new Stack();
+
+      // WHEN
+      const api = new apigw.SpecRestApi(stack, 'my-api', {
+        apiDefinition: apigw.ApiDefinition.fromInline({ foo: 'bar' }),
+      });
+      api.root.addMethod('GET');
+
+      // THEN
+      Template.fromStack(stack).hasResourceProperties('AWS::ApiGateway::RestApi', {
+        DisableExecuteApiEndpoint: false,
+      });
+    });
+
+    test('disableExecuteApiEndpoint is false when set to false in SpecRestApi', () => {
+      // GIVEN
+      const stack = new Stack();
+
+      // WHEN
+      const api = new apigw.SpecRestApi(stack, 'my-api', {
+        apiDefinition: apigw.ApiDefinition.fromInline({ foo: 'bar' }),
+        disableExecuteApiEndpoint: false,
+      });
+      api.root.addMethod('GET');
+
+      // THEN
+      Template.fromStack(stack).hasResourceProperties('AWS::ApiGateway::RestApi', {
+        DisableExecuteApiEndpoint: false,
+      });
+    });
+
+    test('disableExecuteApiEndpoint is true when set to true in SpecRestApi', () => {
+      // GIVEN
+      const stack = new Stack();
+
+      // WHEN
+      const api = new apigw.SpecRestApi(stack, 'my-api', {
+        apiDefinition: apigw.ApiDefinition.fromInline({ foo: 'bar' }),
+        disableExecuteApiEndpoint: true,
+      });
+      api.root.addMethod('GET');
+
+      // THEN
+      Template.fromStack(stack).hasResourceProperties('AWS::ApiGateway::RestApi', {
+        DisableExecuteApiEndpoint: true,
+      });
+    });
+  });
+    
   describe('Description', () => {
     test('description can be set', () => {
       // GIVEN
@@ -1142,7 +1205,7 @@
       // THEN
       Template.fromStack(stack).hasResourceProperties(
         'AWS::ApiGateway::RestApi', {});
->>>>>>> aa557153
+      });
     });
   });
 });