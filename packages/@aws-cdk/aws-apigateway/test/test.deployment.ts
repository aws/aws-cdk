import { expect, haveResource, ResourcePart, SynthUtils } from '@aws-cdk/assert';
import * as lambda from '@aws-cdk/aws-lambda';
import { CfnResource, Lazy, Stack } from '@aws-cdk/core';
import { Test } from 'nodeunit';
import * as path from 'path';
import * as apigateway from '../lib';

export = {
  'minimal setup'(test: Test) {
    // GIVEN
    const stack = new Stack();
    const api = new apigateway.RestApi(stack, 'api', { deploy: false, cloudWatchRole: false });
    api.root.addMethod('GET');

    // WHEN
    new apigateway.Deployment(stack, 'deployment', { api });

    // THEN
    expect(stack).toMatch({
      Resources: {
        apiGETECF0BD67: {
          Type: 'AWS::ApiGateway::Method',
          Properties: {
            HttpMethod: 'GET',
            ResourceId: {
              'Fn::GetAtt': [
                'apiC8550315',
                'RootResourceId'
              ]
            },
            RestApiId: {
              Ref: 'apiC8550315'
            },
            AuthorizationType: 'NONE',
            Integration: {
              Type: 'MOCK'
            }
          }
        },
        apiC8550315: {
          Type: 'AWS::ApiGateway::RestApi',
          Properties: {
            Name: 'api'
          }
        },
<<<<<<< HEAD
        deployment33381975bba46c5132329b81e7befcbbba5a0e75: {
          Type: "AWS::ApiGateway::Deployment",
=======
        deployment33381975: {
          Type: 'AWS::ApiGateway::Deployment',
>>>>>>> 8f20ff77
          Properties: {
            RestApiId: {
              Ref: 'apiC8550315'
            }
          },
          DependsOn: [
            'apiGETECF0BD67'
          ]
        }
      }
    });

    test.done();
  },

  '"retainDeployments" can be used to control the deletion policy of the resource'(test: Test) {
    // GIVEN
    const stack = new Stack();
    const api = new apigateway.RestApi(stack, 'api', { deploy: false, cloudWatchRole: false });
    api.root.addMethod('GET');

    // WHEN
    new apigateway.Deployment(stack, 'deployment', { api, retainDeployments: true });

    // THEN
    expect(stack).toMatch({
      Resources: {
        apiGETECF0BD67: {
          Type: 'AWS::ApiGateway::Method',
          Properties: {
            HttpMethod: 'GET',
            ResourceId: {
              'Fn::GetAtt': [
                'apiC8550315',
                'RootResourceId'
              ]
            },
            RestApiId: {
              Ref: 'apiC8550315'
            },
            AuthorizationType: 'NONE',
            Integration: {
              Type: 'MOCK'
            }
          }
        },
        apiC8550315: {
          Type: 'AWS::ApiGateway::RestApi',
          Properties: {
            Name: 'api'
          }
        },
<<<<<<< HEAD
        deployment33381975bba46c5132329b81e7befcbbba5a0e75: {
          Type: "AWS::ApiGateway::Deployment",
=======
        deployment33381975: {
          Type: 'AWS::ApiGateway::Deployment',
>>>>>>> 8f20ff77
          Properties: {
            RestApiId: {
              Ref: 'apiC8550315'
            }
          },
          DeletionPolicy: 'Retain',
          UpdateReplacePolicy: 'Retain',
          DependsOn: [
            'apiGETECF0BD67'
          ]
        }
      }
    });

    test.done();
  },

  '"description" can be set on the deployment'(test: Test) {
    // GIVEN
    const stack = new Stack();
    const api = new apigateway.RestApi(stack, 'api', { deploy: false, cloudWatchRole: false });
    api.root.addMethod('GET');

    // WHEN
    new apigateway.Deployment(stack, 'deployment', { api, description: 'this is my deployment' });

    // THEN
    expect(stack).to(haveResource('AWS::ApiGateway::Deployment', {
      Description: 'this is my deployment'
    }));

    test.done();
  },

  'logical ID of the deployment resource is salted'(test: Test) {
    // GIVEN
    const stack = new Stack();
    const api = new apigateway.RestApi(stack, 'api', { deploy: false, cloudWatchRole: false });
    const deployment = new apigateway.Deployment(stack, 'deployment', { api });
    api.root.addMethod('GET');

    const resources = synthesize().Resources;
    test.ok(resources.deployment33381975bba46c5132329b81e7befcbbba5a0e75,
      `resource deployment33381975bba46c5132329b81e7befcbbba5a0e75 not found, instead found ${Object.keys(resources)}`);

    // adding some salt
    deployment.addToLogicalId({ foo: 123 }); // add some data to the logical ID

    // the logical ID changed
    const template = synthesize();
    test.ok(!template.Resources.deployment33381975bba46c5132329b81e7befcbbba5a0e75, 'old resource id is not deleted');
    test.ok(template.Resources.deployment33381975075f46a4503208d69fcffed2f263c48c,
      `new resource deployment33381975075f46a4503208d69fcffed2f263c48c is not created, instead found ${Object.keys(template.Resources)}`);

    // tokens supported, and are resolved upon synthesis
    const value = 'hello hello';
    deployment.addToLogicalId({ foo: Lazy.stringValue({ produce: () => value }) });

    const template2 = synthesize();
    test.ok(template2.Resources.deployment33381975b6d7672e4c9afd0b741e41d07739786b,
      `resource deployment33381975b6d7672e4c9afd0b741e41d07739786b not found, instead found ${Object.keys(template2.Resources)}`);

    test.done();

    function synthesize() {
      return SynthUtils.synthesize(stack).template;
    }
  },

  '"addDependency" can be used to add a resource as a dependency'(test: Test) {
    // GIVEN
    const stack = new Stack();
    const api = new apigateway.RestApi(stack, 'api', { deploy: false, cloudWatchRole: false });
    const deployment = new apigateway.Deployment(stack, 'deployment', { api });
    api.root.addMethod('GET');

    const dep = new CfnResource(stack, 'MyResource', { type: 'foo' });

    // WHEN
    deployment.node.addDependency(dep);

    expect(stack).to(haveResource('AWS::ApiGateway::Deployment', {
      DependsOn: [
        'apiGETECF0BD67',
        'MyResource'
      ],
    }, ResourcePart.CompleteDefinition));

    test.done();
  },

  'integration change invalidates deployment'(test: Test) {
    // GIVEN
    const stack1 = new Stack();
    const stack2 = new Stack();
    const handler1 = new lambda.Function(stack1, 'handler1', {
      code: lambda.Code.fromAsset(path.join(__dirname, 'lambda')),
      runtime: lambda.Runtime.NODEJS_10_X,
      handler: 'index.handler'
    });
    const handler2 = new lambda.Function(stack2, 'handler2', {
      code: lambda.Code.fromAsset(path.join(__dirname, 'lambda')),
      runtime: lambda.Runtime.NODEJS_10_X,
      handler: 'index.handler'
    });

    // WHEN
    const api1 = new apigateway.RestApi(stack1, 'myapi', {
      defaultIntegration: new apigateway.LambdaIntegration(handler1)
    });
    const api2 = new apigateway.RestApi(stack2, 'myapi', {
      defaultIntegration: new apigateway.LambdaIntegration(handler2)
    });
    api1.root.addMethod('GET');
    api2.root.addMethod('GET');

    // THEN
    expect(stack1).to(haveResource('AWS::ApiGateway::Stage', {
      DeploymentId: { Ref: 'myapiDeploymentB7EF8EB74c5295c27fa87ff13f4d04e13f67662d' }
    }));
    expect(stack2).to(haveResource('AWS::ApiGateway::Stage', {
      DeploymentId: { Ref: 'myapiDeploymentB7EF8EB7b50d305057ba109c118e4aafd4509355' }
    }));
    test.done();
  },

  'deployment resource depends on all restapi methods defined'(test: Test) {
    const stack = new Stack();
    const restapi = new apigateway.RestApi(stack, 'myapi', {
      deploy: false
    });
    restapi.root.addMethod('GET');

    const deployment = new apigateway.Deployment(stack, 'mydeployment', {
      api: restapi
    });
    const stage = new apigateway.Stage(stack, 'mystage', {
      deployment
    });
    restapi.deploymentStage = stage;

    restapi.root.addMethod('POST');
    const resource = restapi.root.addResource('myresource');
    resource.addMethod('GET');

    expect(stack).to(haveResource('AWS::ApiGateway::Deployment', {
      DependsOn: [
        'myapiGET9B7CD29E',
        'myapimyresourceGET732851A5',
        'myapiPOST23417BD2'
      ]
    }, ResourcePart.CompleteDefinition));

    test.done();
  }
};<|MERGE_RESOLUTION|>--- conflicted
+++ resolved
@@ -43,13 +43,8 @@
             Name: 'api'
           }
         },
-<<<<<<< HEAD
         deployment33381975bba46c5132329b81e7befcbbba5a0e75: {
-          Type: "AWS::ApiGateway::Deployment",
-=======
-        deployment33381975: {
           Type: 'AWS::ApiGateway::Deployment',
->>>>>>> 8f20ff77
           Properties: {
             RestApiId: {
               Ref: 'apiC8550315'
@@ -102,13 +97,8 @@
             Name: 'api'
           }
         },
-<<<<<<< HEAD
         deployment33381975bba46c5132329b81e7befcbbba5a0e75: {
-          Type: "AWS::ApiGateway::Deployment",
-=======
-        deployment33381975: {
           Type: 'AWS::ApiGateway::Deployment',
->>>>>>> 8f20ff77
           Properties: {
             RestApiId: {
               Ref: 'apiC8550315'
