import { expect, haveResource, haveResourceLike, ResourcePart, SynthUtils } from '@aws-cdk/assert';
import { GatewayVpcEndpoint } from '@aws-cdk/aws-ec2';
import { App, CfnElement, CfnResource, Stack } from '@aws-cdk/core';
import { Test } from 'nodeunit';
import * as apigw from '../lib';

// tslint:disable:max-line-length

export = {
  'minimal setup'(test: Test) {
    // GIVEN
    const stack = new Stack();

    // WHEN
    const api = new apigw.RestApi(stack, 'my-api');
    api.root.addMethod('GET'); // must have at least one method

    // THEN
    expect(stack).toMatch({
      Resources: {
        myapi4C7BF186: {
          Type: 'AWS::ApiGateway::RestApi',
          Properties: {
            Name: 'my-api'
          }
        },
        myapiGETF990CE3C: {
          Type: 'AWS::ApiGateway::Method',
          Properties: {
            HttpMethod: 'GET',
            ResourceId: { 'Fn::GetAtt': [ 'myapi4C7BF186', 'RootResourceId' ] },
            RestApiId: { Ref: 'myapi4C7BF186' },
            AuthorizationType: 'NONE',
            Integration: {
              Type: 'MOCK'
            }
          }
        },
<<<<<<< HEAD
        myapiDeployment92F2CB4972a890db5063ec679071ba7eefc76f2a: {
          Type: "AWS::ApiGateway::Deployment",
=======
        myapiDeployment92F2CB49916eaecf87f818f1e175215b8d086029: {
          Type: 'AWS::ApiGateway::Deployment',
>>>>>>> 8f20ff77
          Properties: {
            RestApiId: { Ref: 'myapi4C7BF186' },
            Description: 'Automatically created by the RestApi construct'
          },
          DependsOn: ['myapiGETF990CE3C']
        },
        myapiDeploymentStageprod298F01AF: {
          Type: 'AWS::ApiGateway::Stage',
          Properties: {
<<<<<<< HEAD
            RestApiId: { Ref: "myapi4C7BF186" },
            DeploymentId: { Ref: "myapiDeployment92F2CB4972a890db5063ec679071ba7eefc76f2a" },
            StageName: "prod"
=======
            RestApiId: { Ref: 'myapi4C7BF186' },
            DeploymentId: { Ref: 'myapiDeployment92F2CB49916eaecf87f818f1e175215b8d086029' },
            StageName: 'prod'
>>>>>>> 8f20ff77
          }
        },
        myapiCloudWatchRole095452E5: {
          Type: 'AWS::IAM::Role',
          Properties: {
            AssumeRolePolicyDocument: {
              Statement: [
                {
                  Action: 'sts:AssumeRole',
                  Effect: 'Allow',
                  Principal: { Service: 'apigateway.amazonaws.com' }
                }
              ],
              Version: '2012-10-17'
            },
            ManagedPolicyArns: [
              { 'Fn::Join': [ '', [ 'arn:', { Ref: 'AWS::Partition' }, ':iam::aws:policy/service-role/AmazonAPIGatewayPushToCloudWatchLogs' ] ] }
            ]
          }
        },
        myapiAccountEC421A0A: {
          Type: 'AWS::ApiGateway::Account',
          Properties: {
            CloudWatchRoleArn: { 'Fn::GetAtt': [ 'myapiCloudWatchRole095452E5', 'Arn' ] }
          },
          DependsOn: [ 'myapi4C7BF186' ]
        }
      },
      Outputs: {
        myapiEndpoint3628AFE3: {
          Value: {
            'Fn::Join': [ '', [
              'https://',
              { Ref: 'myapi4C7BF186' },
              '.execute-api.',
              { Ref: 'AWS::Region' },
              '.',
              { Ref: 'AWS::URLSuffix' },
              '/',
              { Ref: 'myapiDeploymentStageprod298F01AF' },
              '/'
            ]]
          }
        }
      }
    });

    test.done();
  },

  'defaultChild is set correctly'(test: Test) {
    const stack = new Stack();
    const api = new apigw.RestApi(stack, 'my-api');
    test.ok(api.node.defaultChild instanceof apigw.CfnRestApi);
    test.done();
  },

  '"name" is defaulted to resource physical name'(test: Test) {
    // GIVEN
    const stack = new Stack();

    // WHEN
    const api = new apigw.RestApi(stack, 'restapi', {
      deploy: false,
      cloudWatchRole: false,
    });

    api.root.addMethod('GET');

    // THEN
    expect(stack).to(haveResource('AWS::ApiGateway::RestApi', {
      Name: 'restapi'
    }));

    test.done();
  },

  'fails in synthesis if there are no methods'(test: Test) {
    // GIVEN
    const app = new App();
    const stack = new Stack(app, 'my-stack');
    const api = new apigw.RestApi(stack, 'API');

    // WHEN
    api.root.addResource('foo');
    api.root.addResource('bar').addResource('goo');

    // THEN
    test.throws(() => app.synth(), /The REST API doesn't contain any methods/);
    test.done();
  },

  '"addResource" can be used on "IRestApiResource" to form a tree'(test: Test) {
    // GIVEN
    const stack = new Stack();
    const api = new apigw.RestApi(stack, 'restapi', {
      deploy: false,
      cloudWatchRole: false,
      restApiName: 'my-rest-api',
    });

    api.root.addMethod('GET');

    // WHEN
    const foo = api.root.addResource('foo');
    api.root.addResource('bar');
    foo.addResource('{hello}');

    // THEN
    expect(stack).to(haveResource('AWS::ApiGateway::Resource', {
      PathPart: 'foo',
      ParentId: { 'Fn::GetAtt': [ 'restapiC5611D27', 'RootResourceId'] }
    }));

    expect(stack).to(haveResource('AWS::ApiGateway::Resource', {
      PathPart: 'bar',
      ParentId: { 'Fn::GetAtt': [ 'restapiC5611D27', 'RootResourceId'] }
    }));

    expect(stack).to(haveResource('AWS::ApiGateway::Resource', {
      PathPart: '{hello}',
      ParentId: { Ref: 'restapifooF697E056' }
    }));

    test.done();
  },

  '"addResource" allows configuration of proxy paths'(test: Test) {
    // GIVEN
    const stack = new Stack();
    const api = new apigw.RestApi(stack, 'restapi', {
      deploy: false,
      cloudWatchRole: false,
      restApiName: 'my-rest-api',
    });

    // WHEN
    const proxy = api.root.addResource('{proxy+}');
    proxy.addMethod('ANY');

    // THEN
    expect(stack).to(haveResource('AWS::ApiGateway::Resource', {
      PathPart: '{proxy+}',
      ParentId: { 'Fn::GetAtt': ['restapiC5611D27', 'RootResourceId'] }
    }));
    test.done();
  },

  '"addMethod" can be used to add methods to resources'(test: Test) {
    // GIVEN
    const stack = new Stack();

    const api = new apigw.RestApi(stack, 'restapi', { deploy: false, cloudWatchRole: false });
    const r1 = api.root.addResource('r1');

    // WHEN
    api.root.addMethod('GET');
    r1.addMethod('POST');

    // THEN
    expect(stack).toMatch({
      Resources: {
        restapiC5611D27: {
          Type: 'AWS::ApiGateway::RestApi',
          Properties: {
            Name: 'restapi'
          }
        },
        restapir1CF2997EA: {
          Type: 'AWS::ApiGateway::Resource',
          Properties: {
            ParentId: {
              'Fn::GetAtt': [
                'restapiC5611D27',
                'RootResourceId'
              ]
            },
            PathPart: 'r1',
            RestApiId: {
              Ref: 'restapiC5611D27'
            }
          }
        },
        restapir1POST766920C4: {
          Type: 'AWS::ApiGateway::Method',
          Properties: {
            HttpMethod: 'POST',
            ResourceId: {
              Ref: 'restapir1CF2997EA'
            },
            RestApiId: {
              Ref: 'restapiC5611D27'
            },
            AuthorizationType: 'NONE',
            Integration: {
              Type: 'MOCK'
            }
          }
        },
        restapiGET6FC1785A: {
          Type: 'AWS::ApiGateway::Method',
          Properties: {
            HttpMethod: 'GET',
            ResourceId: {
              'Fn::GetAtt': [
                'restapiC5611D27',
                'RootResourceId'
              ]
            },
            RestApiId: {
              Ref: 'restapiC5611D27'
            },
            AuthorizationType: 'NONE',
            Integration: {
              Type: 'MOCK'
            }
          }
        }
      }
    });

    test.done();
  },

  'resourcePath returns the full path of the resource within the API'(test: Test) {
    // GIVEN
    const stack = new Stack();
    const api = new apigw.RestApi(stack, 'restapi');

    // WHEN
    const r1 = api.root.addResource('r1');
    const r11 = r1.addResource('r1_1');
    const r12 = r1.addResource('r1_2');
    const r121 = r12.addResource('r1_2_1');
    const r2 = api.root.addResource('r2');

    // THEN
    test.deepEqual(api.root.path, '/');
    test.deepEqual(r1.path, '/r1');
    test.deepEqual(r11.path, '/r1/r1_1');
    test.deepEqual(r12.path, '/r1/r1_2');
    test.deepEqual(r121.path, '/r1/r1_2/r1_2_1');
    test.deepEqual(r2.path, '/r2');
    test.done();
  },

  'resource path part validation'(test: Test) {
    // GIVEN
    const stack = new Stack();
    const api = new apigw.RestApi(stack, 'restapi');

    // THEN
    test.throws(() => api.root.addResource('foo/'));
    api.root.addResource('boom-bam');
    test.throws(() => api.root.addResource('illegal()'));
    api.root.addResource('{foo}');
    test.throws(() => api.root.addResource('foo{bar}'));
    test.done();
  },

  'fails if "deployOptions" is set with "deploy" disabled'(test: Test) {
    // GIVEN
    const stack = new Stack();

    // THEN
    test.throws(() => new apigw.RestApi(stack, 'myapi', {
      deploy: false,
      deployOptions: { cachingEnabled: true }
    }), /Cannot set 'deployOptions' if 'deploy' is disabled/);

    test.done();
  },

  'CloudWatch role is created for API Gateway'(test: Test) {
    // GIVEN
    const stack = new Stack();
    const api = new apigw.RestApi(stack, 'myapi');
    api.root.addMethod('GET');

    // THEN
    expect(stack).to(haveResource('AWS::IAM::Role'));
    expect(stack).to(haveResource('AWS::ApiGateway::Account'));
    test.done();
  },

  'fromRestApiId'(test: Test) {
    // GIVEN
    const stack = new Stack();

    // WHEN
    const imported = apigw.RestApi.fromRestApiId(stack, 'imported-api', 'api-rxt4498f');

    // THEN
    test.deepEqual(stack.resolve(imported.restApiId), 'api-rxt4498f');
    test.done();
  },

  '"url" and "urlForPath" return the URL endpoints of the deployed API'(test: Test) {
    // GIVEN
    const stack = new Stack();
    const api = new apigw.RestApi(stack, 'api');
    api.root.addMethod('GET');

    // THEN
    test.deepEqual(stack.resolve(api.url), { 'Fn::Join':
    [ '',
      [ 'https://',
        { Ref: 'apiC8550315' },
        '.execute-api.',
        { Ref: 'AWS::Region' },
        '.',
        { Ref: 'AWS::URLSuffix' },
        '/',
        { Ref: 'apiDeploymentStageprod896C8101' },
        '/' ] ] });
    test.deepEqual(stack.resolve(api.urlForPath('/foo/bar')), { 'Fn::Join':
    [ '',
      [ 'https://',
        { Ref: 'apiC8550315' },
        '.execute-api.',
        { Ref: 'AWS::Region' },
        '.',
        { Ref: 'AWS::URLSuffix' },
        '/',
        { Ref: 'apiDeploymentStageprod896C8101' },
        '/foo/bar' ] ] });
    test.done();
  },

  '"urlForPath" would not work if there is no deployment'(test: Test) {
    // GIVEN
    const stack = new Stack();
    const api = new apigw.RestApi(stack, 'api', { deploy: false });
    api.root.addMethod('GET');

    // THEN
    test.throws(() => api.url, /Cannot determine deployment stage for API from "deploymentStage". Use "deploy" or explicitly set "deploymentStage"/);
    test.throws(() => api.urlForPath('/foo'), /Cannot determine deployment stage for API from "deploymentStage". Use "deploy" or explicitly set "deploymentStage"/);
    test.done();
  },

  '"urlForPath" requires that path will begin with "/"'(test: Test) {
    // GIVEN
    const stack = new Stack();
    const api = new apigw.RestApi(stack, 'api');
    api.root.addMethod('GET');

    // THEN
    test.throws(() => api.urlForPath('foo'), /Path must begin with \"\/\": foo/);
    test.done();
  },

  '"executeApiArn" returns the execute-api ARN for a resource/method'(test: Test) {
    // GIVEN
    const stack = new Stack();
    const api = new apigw.RestApi(stack, 'api');
    api.root.addMethod('GET');

    // WHEN
    const arn = api.arnForExecuteApi('method', '/path', 'stage');

    // THEN
    test.deepEqual(stack.resolve(arn), { 'Fn::Join':
    [ '',
      [ 'arn:',
        { Ref: 'AWS::Partition' },
        ':execute-api:',
        { Ref: 'AWS::Region' },
        ':',
        { Ref: 'AWS::AccountId' },
        ':',
        { Ref: 'apiC8550315' },
        '/stage/method/path' ] ] });
    test.done();
  },

  '"executeApiArn" path must begin with "/"'(test: Test) {
    // GIVEN
    const stack = new Stack();
    const api = new apigw.RestApi(stack, 'api');
    api.root.addMethod('GET');

    // THEN
    test.throws(() => api.arnForExecuteApi('method', 'hey-path', 'stage'), /"path" must begin with a "\/": 'hey-path'/);
    test.done();
  },

  '"executeApiArn" will convert ANY to "*"'(test: Test) {
    // GIVEN
    const stack = new Stack();

    const api = new apigw.RestApi(stack, 'api');
    const method = api.root.addMethod('ANY');

    // THEN
    test.deepEqual(stack.resolve(method.methodArn), { 'Fn::Join':
    [ '',
      [ 'arn:',
        { Ref: 'AWS::Partition' },
        ':execute-api:',
        { Ref: 'AWS::Region' },
        ':',
        { Ref: 'AWS::AccountId' },
        ':',
        { Ref: 'apiC8550315' },
        '/',
        { Ref: 'apiDeploymentStageprod896C8101' },
        '/*/'] ] });
    test.done();
  },

  '"endpointTypes" can be used to specify endpoint configuration for the api'(test: Test) {
    // GIVEN
    const stack = new Stack();

    // WHEN
    const api = new apigw.RestApi(stack, 'api', {
      endpointTypes: [ apigw.EndpointType.EDGE, apigw.EndpointType.PRIVATE ]
    });

    api.root.addMethod('GET');

    // THEN
    expect(stack).to(haveResource('AWS::ApiGateway::RestApi', {
      EndpointConfiguration: {
        Types: [
          'EDGE',
          'PRIVATE'
        ]
      }
    }));
    test.done();
  },

  '"endpointConfiguration" can be used to specify endpoint types for the api'(test: Test) {
    // GIVEN
    const stack = new Stack();

    // WHEN
    const api = new apigw.RestApi(stack, 'api', {
      endpointConfiguration: {
        types: [ apigw.EndpointType.EDGE, apigw.EndpointType.PRIVATE ]
      }
    });

    api.root.addMethod('GET');

    // THEN
    expect(stack).to(haveResource('AWS::ApiGateway::RestApi', {
      EndpointConfiguration: {
        Types: [ 'EDGE', 'PRIVATE' ]
      }
    }));
    test.done();
  },

  '"endpointConfiguration" can be used to specify vpc endpoints on the API'(test: Test) {
    // GIVEN
    const stack = new Stack();

    // WHEN
    const api = new apigw.RestApi(stack, 'api', {
      endpointConfiguration: {
        types: [ apigw.EndpointType.EDGE, apigw.EndpointType.PRIVATE ],
        vpcEndpoints: [
          GatewayVpcEndpoint.fromGatewayVpcEndpointId(stack, 'ImportedEndpoint', 'vpcEndpoint'),
          GatewayVpcEndpoint.fromGatewayVpcEndpointId(stack, 'ImportedEndpoint2', 'vpcEndpoint2'),
        ]
      }
    });

    api.root.addMethod('GET');

    // THEN
    expect(stack).to(haveResource('AWS::ApiGateway::RestApi', {
      EndpointConfiguration: {
        Types: [
          'EDGE',
          'PRIVATE'
        ],
        VpcEndpointIds: [
          'vpcEndpoint',
          'vpcEndpoint2'
        ]
      }
    }));
    test.done();
  },

  '"endpointTypes" and "endpointConfiguration" can NOT both be used to specify endpoint configuration for the api'(test: Test) {
    // GIVEN
    const stack = new Stack();

    // THEN
    test.throws(() => new apigw.RestApi(stack, 'api', {
      endpointConfiguration: {
        types: [ apigw.EndpointType.PRIVATE ],
        vpcEndpoints: [ GatewayVpcEndpoint.fromGatewayVpcEndpointId(stack, 'ImportedEndpoint', 'vpcEndpoint')]
      },
      endpointTypes: [ apigw.EndpointType.PRIVATE ]
    }), /Only one of the RestApi props, endpointTypes or endpointConfiguration, is allowed/);
    test.done();
  },

  '"cloneFrom" can be used to clone an existing API'(test: Test) {
    // GIVEN
    const stack = new Stack();
    const cloneFrom = apigw.RestApi.fromRestApiId(stack, 'RestApi', 'foobar');

    // WHEN
    const api = new apigw.RestApi(stack, 'api', {
      cloneFrom
    });

    api.root.addMethod('GET');

    expect(stack).to(haveResource('AWS::ApiGateway::RestApi', {
      CloneFrom: 'foobar',
      Name: 'api'
    }));

    test.done();
  },

  'allow taking a dependency on the rest api (includes deployment and stage)'(test: Test) {
    // GIVEN
    const stack = new Stack();
    const api = new apigw.RestApi(stack, 'myapi');
    api.root.addMethod('GET');
    const resource = new CfnResource(stack, 'DependsOnRestApi', { type: 'My::Resource' });

    // WHEN
    resource.node.addDependency(api);

    // THEN
    expect(stack).to(haveResource('My::Resource', {
      DependsOn: [
<<<<<<< HEAD
        "myapiAccountC3A4750C",
        "myapiCloudWatchRoleEB425128",
        "myapiGET9B7CD29E",
        "myapiDeploymentB7EF8EB7b8edc043bcd33e0d85a3c85151f47e98",
        "myapiDeploymentStageprod329F21FF",
        "myapi162F20B8"
=======
        'myapiAccountC3A4750C',
        'myapiCloudWatchRoleEB425128',
        'myapiGET9B7CD29E',
        'myapiDeploymentB7EF8EB75c091a668064a3f3a1f6d68a3fb22cf9',
        'myapiDeploymentStageprod329F21FF',
        'myapi162F20B8'
>>>>>>> 8f20ff77
      ]
    }, ResourcePart.CompleteDefinition));

    test.done();
  },

  'defaultIntegration and defaultMethodOptions can be used at any level'(test: Test) {
    // GIVEN
    const stack = new Stack();
    const rootInteg = new apigw.AwsIntegration({
      service: 's3',
      action: 'GetObject'
    });

    // WHEN
    const api = new apigw.RestApi(stack, 'myapi', {
      defaultIntegration: rootInteg,
      defaultMethodOptions: {
        authorizer: { authorizerId: 'AUTHID' },
        authorizationType: apigw.AuthorizationType.IAM,
      }
    });

    // CASE #1: should inherit integration and options from root resource
    api.root.addMethod('GET');

    const child = api.root.addResource('child');

    // CASE #2: should inherit integration from root and method options, but
    // "authorizationType" will be overridden to "None" instead of "IAM"
    child.addMethod('POST', undefined, {
      authorizationType: apigw.AuthorizationType.COGNITO
    });

    const child2 = api.root.addResource('child2', {
      defaultIntegration: new apigw.MockIntegration(),
      defaultMethodOptions: {
        authorizer: { authorizerId: 'AUTHID2' },
      }
    });

    // CASE #3: integartion and authorizer ID are inherited from child2
    child2.addMethod('DELETE');

    // CASE #4: same as case #3, but integration is customized
    child2.addMethod('PUT', new apigw.AwsIntegration({ action: 'foo', service: 'bar' }));

    // THEN

    // CASE #1
    expect(stack).to(haveResourceLike('AWS::ApiGateway::Method', {
      HttpMethod: 'GET',
      ResourceId: { 'Fn::GetAtt': [ 'myapi162F20B8', 'RootResourceId' ] },
      Integration: { Type: 'AWS' },
      AuthorizerId: 'AUTHID',
      AuthorizationType: 'AWS_IAM',
    }));

    // CASE #2
    expect(stack).to(haveResourceLike('AWS::ApiGateway::Method', {
      HttpMethod: 'POST',
      ResourceId: { Ref: 'myapichildA0A65412' },
      Integration: { Type: 'AWS' },
      AuthorizerId: 'AUTHID',
      AuthorizationType: 'COGNITO_USER_POOLS',
    }));

    // CASE #3
    expect(stack).to(haveResourceLike('AWS::ApiGateway::Method', {
      HttpMethod: 'DELETE',
      Integration: { Type: 'MOCK' },
      AuthorizerId: 'AUTHID2',
      AuthorizationType: 'AWS_IAM'
    }));

    // CASE #4
    expect(stack).to(haveResourceLike('AWS::ApiGateway::Method', {
      HttpMethod: 'PUT',
      Integration: { Type: 'AWS' },
      AuthorizerId: 'AUTHID2',
      AuthorizationType: 'AWS_IAM'
    }));

    test.done();
  },

  'addModel is supported'(test: Test) {
    // GIVEN
    const stack = new Stack();
    const api = new apigw.RestApi(stack, 'myapi');
    api.root.addMethod('OPTIONS');

    // WHEN
    api.addModel('model', {
      schema: {
        schema: apigw.JsonSchemaVersion.DRAFT4,
        title: 'test',
        type: apigw.JsonSchemaType.OBJECT,
        properties: { message: { type: apigw.JsonSchemaType.STRING } }
      }
    });

    // THEN
    expect(stack).to(haveResource('AWS::ApiGateway::Model', {
      RestApiId: { Ref: stack.getLogicalId(api.node.findChild('Resource') as CfnElement) },
      Schema: {
        $schema: 'http://json-schema.org/draft-04/schema#',
        title: 'test',
        type: 'object',
        properties: { message: { type: 'string' } }
      }
    }));

    test.done();
  },

  'addRequestValidator is supported'(test: Test) {
    // GIVEN
    const stack = new Stack();
    const api = new apigw.RestApi(stack, 'myapi');
    api.root.addMethod('OPTIONS');

    // WHEN
    api.addRequestValidator('params-validator', {
      requestValidatorName: 'Parameters',
      validateRequestBody: false,
      validateRequestParameters: true
    });
    api.addRequestValidator('body-validator', {
      requestValidatorName: 'Body',
      validateRequestBody: true,
      validateRequestParameters: false
    });

    // THEN
    expect(stack).to(haveResource('AWS::ApiGateway::RequestValidator', {
      RestApiId: { Ref: stack.getLogicalId(api.node.findChild('Resource') as CfnElement) },
      Name: 'Parameters',
      ValidateRequestBody: false,
      ValidateRequestParameters: true
    }));

    expect(stack).to(haveResource('AWS::ApiGateway::RequestValidator', {
      RestApiId: { Ref: stack.getLogicalId(api.node.findChild('Resource') as CfnElement) },
      Name: 'Body',
      ValidateRequestBody: true,
      ValidateRequestParameters: false
    }));

    test.done();
  },
  'creates output with given "exportName"'(test: Test) {
    // GIVEN
    const stack = new Stack();

    // WHEN
    const api = new apigw.RestApi(stack, 'myapi', { endpointExportName: 'my-given-export-name' });
    api.root.addMethod('GET');

    // THEN
    test.deepEqual(SynthUtils.toCloudFormation(stack).Outputs, {
      myapiEndpoint8EB17201: {
        Value: {
          'Fn::Join': [
            '',
            [
              'https://',
              {Ref: 'myapi162F20B8'},
              '.execute-api.',
              {Ref: 'AWS::Region'},
              '.',
              {Ref: 'AWS::URLSuffix'},
              '/',
              {Ref: 'myapiDeploymentStageprod329F21FF'},
              '/'
            ]
          ]
        },
        Export: {Name: 'my-given-export-name'}
      }
    });

    test.done();
  },

  'creates output when "exportName" is not specified'(test: Test) {
    // GIVEN
    const stack = new Stack();

    // WHEN
    const api = new apigw.RestApi(stack, 'myapi');
    api.root.addMethod('GET');

    // THEN
    test.deepEqual(SynthUtils.toCloudFormation(stack).Outputs, {
      myapiEndpoint8EB17201: {
        Value: {
          'Fn::Join': [
            '',
            [
              'https://',
              {Ref: 'myapi162F20B8'},
              '.execute-api.',
              {Ref: 'AWS::Region'},
              '.',
              {Ref: 'AWS::URLSuffix'},
              '/',
              {Ref: 'myapiDeploymentStageprod329F21FF'},
              '/'
            ]
          ]
        }
      }
    });

    test.done();
  },
};<|MERGE_RESOLUTION|>--- conflicted
+++ resolved
@@ -36,13 +36,8 @@
             }
           }
         },
-<<<<<<< HEAD
         myapiDeployment92F2CB4972a890db5063ec679071ba7eefc76f2a: {
-          Type: "AWS::ApiGateway::Deployment",
-=======
-        myapiDeployment92F2CB49916eaecf87f818f1e175215b8d086029: {
           Type: 'AWS::ApiGateway::Deployment',
->>>>>>> 8f20ff77
           Properties: {
             RestApiId: { Ref: 'myapi4C7BF186' },
             Description: 'Automatically created by the RestApi construct'
@@ -52,15 +47,9 @@
         myapiDeploymentStageprod298F01AF: {
           Type: 'AWS::ApiGateway::Stage',
           Properties: {
-<<<<<<< HEAD
-            RestApiId: { Ref: "myapi4C7BF186" },
-            DeploymentId: { Ref: "myapiDeployment92F2CB4972a890db5063ec679071ba7eefc76f2a" },
-            StageName: "prod"
-=======
             RestApiId: { Ref: 'myapi4C7BF186' },
-            DeploymentId: { Ref: 'myapiDeployment92F2CB49916eaecf87f818f1e175215b8d086029' },
+            DeploymentId: { Ref: 'myapiDeployment92F2CB4972a890db5063ec679071ba7eefc76f2a' },
             StageName: 'prod'
->>>>>>> 8f20ff77
           }
         },
         myapiCloudWatchRole095452E5: {
@@ -598,21 +587,12 @@
     // THEN
     expect(stack).to(haveResource('My::Resource', {
       DependsOn: [
-<<<<<<< HEAD
-        "myapiAccountC3A4750C",
-        "myapiCloudWatchRoleEB425128",
-        "myapiGET9B7CD29E",
-        "myapiDeploymentB7EF8EB7b8edc043bcd33e0d85a3c85151f47e98",
-        "myapiDeploymentStageprod329F21FF",
-        "myapi162F20B8"
-=======
         'myapiAccountC3A4750C',
         'myapiCloudWatchRoleEB425128',
         'myapiGET9B7CD29E',
-        'myapiDeploymentB7EF8EB75c091a668064a3f3a1f6d68a3fb22cf9',
+        'myapiDeploymentB7EF8EB7b8edc043bcd33e0d85a3c85151f47e98',
         'myapiDeploymentStageprod329F21FF',
         'myapi162F20B8'
->>>>>>> 8f20ff77
       ]
     }, ResourcePart.CompleteDefinition));
 
