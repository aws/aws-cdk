import { expect, haveResource, haveResourceLike, ResourcePart } from '@aws-cdk/assert';
import cdk = require('@aws-cdk/cdk');
import { App, Stack } from '@aws-cdk/cdk';
import { Test } from 'nodeunit';
import apigateway = require('../lib');

// tslint:disable:max-line-length

export = {
  'minimal setup'(test: Test) {
    // GIVEN
    const stack = new cdk.Stack();

    // WHEN
    const api = new apigateway.RestApi(stack, 'my-api');
    api.root.addMethod('GET'); // must have at least one method

    // THEN
    expect(stack).toMatch({
      Resources: {
        myapi4C7BF186: {
          Type: "AWS::ApiGateway::RestApi",
          Properties: {
            Name: "my-api"
          }
        },
        myapiGETF990CE3C: {
          Type: "AWS::ApiGateway::Method",
          Properties: {
            HttpMethod: "GET",
            ResourceId: { "Fn::GetAtt": [ "myapi4C7BF186", "RootResourceId" ] },
            RestApiId: { Ref: "myapi4C7BF186" },
            AuthorizationType: "NONE",
            Integration: {
              Type: "MOCK"
            }
          }
        },
        myapiDeployment92F2CB49916eaecf87f818f1e175215b8d086029: {
          Type: "AWS::ApiGateway::Deployment",
          Properties: {
            RestApiId: { Ref: "myapi4C7BF186" },
            Description: "Automatically created by the RestApi construct"
          },
          DependsOn: ["myapiGETF990CE3C"]
        },
        myapiDeploymentStageprod298F01AF: {
          Type: "AWS::ApiGateway::Stage",
          Properties: {
            RestApiId: { Ref: "myapi4C7BF186" },
            DeploymentId: { Ref: "myapiDeployment92F2CB49916eaecf87f818f1e175215b8d086029" },
            StageName: "prod"
          }
        },
        myapiCloudWatchRole095452E5: {
          Type: "AWS::IAM::Role",
          Properties: {
            AssumeRolePolicyDocument: {
              Statement: [
                {
                  Action: "sts:AssumeRole",
                  Effect: "Allow",
                  Principal: { Service: "apigateway.amazonaws.com" }
                }
              ],
              Version: "2012-10-17"
            },
            ManagedPolicyArns: [
              { "Fn::Join": [ "", [ "arn:", { Ref: "AWS::Partition" }, ":iam::aws:policy/service-role/AmazonAPIGatewayPushToCloudWatchLogs" ] ] }
            ]
          }
        },
        myapiAccountEC421A0A: {
          Type: "AWS::ApiGateway::Account",
          Properties: {
            CloudWatchRoleArn: { "Fn::GetAtt": [ "myapiCloudWatchRole095452E5", "Arn" ] }
          },
          DependsOn: [ "myapi4C7BF186" ]
        }
      },
      Outputs: {
        myapiEndpoint3628AFE3: {
<<<<<<< HEAD
        Value: {
          "Fn::Join": [
          "",
          [
            "https://",
            {
            Ref: "myapi4C7BF186"
            },
            ".execute-api.",
            {
            Ref: "AWS::Region"
            },
            ".",
            { Ref: "AWS::URLSuffix" },
            "/",
            {
            Ref: "myapiDeploymentStageprod298F01AF"
            },
            "/"
          ]
          ]
        }
=======
          Value: {
            "Fn::Join": [ "", [
              "https://",
              { Ref: "myapi4C7BF186" },
              ".execute-api.",
              { Ref: "AWS::Region" },
              ".",
              { Ref: "AWS::URLSuffix" },
              "/",
              { Ref: "myapiDeploymentStageprod298F01AF" },
              "/"
            ]]
          },
          Export: { Name: "myapiEndpoint3628AFE3" }
>>>>>>> 8e03ed67
        }
      }
    });

    test.done();
  },

  '"name" is defaulted to construct id'(test: Test) {
    // GIVEN
    const stack = new cdk.Stack();

    // WHEN
    const api = new apigateway.RestApi(stack, 'my-first-api', {
      deploy: false,
      cloudWatchRole: false,
    });

    api.root.addMethod('GET');

    // THEN
    expect(stack).to(haveResource('AWS::ApiGateway::RestApi', {
      Name: "my-first-api"
    }));

    test.done();
  },

  'fails in synthesis if there are no methods'(test: Test) {
    // GIVEN
    const app = new App();
    const stack = new Stack(app, 'my-stack');
    const api = new apigateway.RestApi(stack, 'API');

    // WHEN
    api.root.addResource('foo');
    api.root.addResource('bar').addResource('goo');

    // THEN
    test.throws(() => app.synthesizeStack(stack.name), /The REST API doesn't contain any methods/);
    test.done();
  },

  '"addResource" can be used on "IRestApiResource" to form a tree'(test: Test) {
    // GIVEN
    const stack = new cdk.Stack();
    const api = new apigateway.RestApi(stack, 'restapi', {
      deploy: false,
      cloudWatchRole: false,
      restApiName: 'my-rest-api'
    });

    api.root.addMethod('GET');

    // WHEN
    const foo = api.root.addResource('foo');
    api.root.addResource('bar');
    foo.addResource('{hello}');

    // THEN
    expect(stack).to(haveResource('AWS::ApiGateway::Resource', {
      PathPart: "foo",
      ParentId: { "Fn::GetAtt": [ "restapiC5611D27", "RootResourceId"] }
    }));

    expect(stack).to(haveResource('AWS::ApiGateway::Resource', {
      PathPart: "bar",
      ParentId: { "Fn::GetAtt": [ "restapiC5611D27", "RootResourceId"] }
    }));

    expect(stack).to(haveResource('AWS::ApiGateway::Resource', {
      PathPart: "{hello}",
      ParentId: { Ref: "restapifooF697E056" }
    }));

    test.done();
  },

  '"addResource" allows configuration of proxy paths'(test: Test) {
    // GIVEN
    const stack = new cdk.Stack();
    const api = new apigateway.RestApi(stack, 'restapi', {
      deploy: false,
      cloudWatchRole: false,
      restApiName: 'my-rest-api'
    });

    // WHEN
    const proxy = api.root.addResource('{proxy+}');
    proxy.addMethod('ANY');

    // THEN
    expect(stack).to(haveResource('AWS::ApiGateway::Resource', {
      PathPart: "{proxy+}",
      ParentId: { "Fn::GetAtt": ["restapiC5611D27", "RootResourceId"] }
    }));
    test.done();
  },

  '"addMethod" can be used to add methods to resources'(test: Test) {
    // GIVEN
    const stack = new cdk.Stack();

    const api = new apigateway.RestApi(stack, 'restapi', { deploy: false, cloudWatchRole: false });
    const r1 = api.root.addResource('r1');

    // WHEN
    api.root.addMethod('GET');
    r1.addMethod('POST');

    // THEN
    expect(stack).toMatch({
      Resources: {
      restapiC5611D27: {
        Type: "AWS::ApiGateway::RestApi",
        Properties: {
        Name: "restapi"
        }
      },
      restapir1CF2997EA: {
        Type: "AWS::ApiGateway::Resource",
        Properties: {
        ParentId: {
          "Fn::GetAtt": [
          "restapiC5611D27",
          "RootResourceId"
          ]
        },
        PathPart: "r1",
        RestApiId: {
          Ref: "restapiC5611D27"
        }
        }
      },
      restapir1POST766920C4: {
        Type: "AWS::ApiGateway::Method",
        Properties: {
        HttpMethod: "POST",
        ResourceId: {
          Ref: "restapir1CF2997EA"
        },
        RestApiId: {
          Ref: "restapiC5611D27"
        },
        AuthorizationType: "NONE",
        Integration: {
          Type: "MOCK"
        }
        }
      },
      restapiGET6FC1785A: {
        Type: "AWS::ApiGateway::Method",
        Properties: {
        HttpMethod: "GET",
        ResourceId: {
          "Fn::GetAtt": [
          "restapiC5611D27",
          "RootResourceId"
          ]
        },
        RestApiId: {
          Ref: "restapiC5611D27"
        },
        AuthorizationType: "NONE",
        Integration: {
          Type: "MOCK"
        }
        }
      }
      }
    });

    test.done();
  },

  'resourcePath returns the full path of the resource within the API'(test: Test) {
    // GIVEN
    const stack = new cdk.Stack();
    const api = new apigateway.RestApi(stack, 'restapi');

    // WHEN
    const r1 = api.root.addResource('r1');
    const r11 = r1.addResource('r1_1');
    const r12 = r1.addResource('r1_2');
    const r121 = r12.addResource('r1_2_1');
    const r2 = api.root.addResource('r2');

    // THEN
    test.deepEqual(api.root.resourcePath, '/');
    test.deepEqual(r1.resourcePath, '/r1');
    test.deepEqual(r11.resourcePath, '/r1/r1_1');
    test.deepEqual(r12.resourcePath, '/r1/r1_2');
    test.deepEqual(r121.resourcePath, '/r1/r1_2/r1_2_1');
    test.deepEqual(r2.resourcePath, '/r2');
    test.done();
  },

  'resource path part validation'(test: Test) {
    // GIVEN
    const stack = new cdk.Stack();
    const api = new apigateway.RestApi(stack, 'restapi');

    // THEN
    test.throws(() => api.root.addResource('foo/'));
    api.root.addResource('boom-bam');
    test.throws(() => api.root.addResource('illegal()'));
    api.root.addResource('{foo}');
    test.throws(() => api.root.addResource('foo{bar}'));
    test.done();
  },

  'fails if "deployOptions" is set with "deploy" disabled'(test: Test) {
    // GIVEN
    const stack = new cdk.Stack();

    // THEN
    test.throws(() => new apigateway.RestApi(stack, 'myapi', {
      deploy: false,
      deployOptions: { cachingEnabled: true }
    }), /Cannot set 'deployOptions' if 'deploy' is disabled/);

    test.done();
  },

  'CloudWatch role is created for API Gateway'(test: Test) {
    // GIVEN
    const stack = new cdk.Stack();
    const api = new apigateway.RestApi(stack, 'myapi');
    api.root.addMethod('GET');

    // THEN
    expect(stack).to(haveResource('AWS::IAM::Role'));
    expect(stack).to(haveResource('AWS::ApiGateway::Account'));
    test.done();
  },

  'import/export'(test: Test) {
    // GIVEN
    const stack = new cdk.Stack();

    // WHEN
    const imported = apigateway.RestApi.import(stack, 'imported-api', {
      restApiId: 'api-rxt4498f'
    });

    const api = new apigateway.RestApi(stack, 'MyRestApi');
    api.root.addMethod('GET');

    const exported = api.export();

    // THEN
    stack.node.prepareTree();
    test.deepEqual(stack.toCloudFormation().Outputs.MyRestApiRestApiIdB93C5C2D, {
      Value: { Ref: 'MyRestApi2D1F47A9' },
      Export: { Name: 'MyRestApiRestApiIdB93C5C2D' }
    });
    test.deepEqual(imported.node.resolve(imported.restApiId), 'api-rxt4498f');
    test.deepEqual(imported.node.resolve(exported), { restApiId: { 'Fn::ImportValue': 'MyRestApiRestApiIdB93C5C2D' } });
    test.done();
  },

  '"url" and "urlForPath" return the URL endpoints of the deployed API'(test: Test) {
    // GIVEN
    const stack = new cdk.Stack();
    const api = new apigateway.RestApi(stack, 'api');
    api.root.addMethod('GET');

    // THEN
    test.deepEqual(api.node.resolve(api.url), { 'Fn::Join':
    [ '',
      [ 'https://',
      { Ref: 'apiC8550315' },
      '.execute-api.',
      { Ref: 'AWS::Region' },
      ".",
      { Ref: "AWS::URLSuffix" },
      "/",
      { Ref: 'apiDeploymentStageprod896C8101' },
      '/' ] ] });
    test.deepEqual(api.node.resolve(api.urlForPath('/foo/bar')), { 'Fn::Join':
    [ '',
      [ 'https://',
      { Ref: 'apiC8550315' },
      '.execute-api.',
      { Ref: 'AWS::Region' },
      ".",
      { Ref: "AWS::URLSuffix" },
      "/",
      { Ref: 'apiDeploymentStageprod896C8101' },
      '/foo/bar' ] ] });
    test.done();
  },

  '"urlForPath" would not work if there is no deployment'(test: Test) {
    // GIVEN
    const stack = new cdk.Stack();
    const api = new apigateway.RestApi(stack, 'api', { deploy: false });
    api.root.addMethod('GET');

    // THEN
    test.throws(() => api.url, /Cannot determine deployment stage for API from "deploymentStage". Use "deploy" or explicitly set "deploymentStage"/);
    test.throws(() => api.urlForPath('/foo'), /Cannot determine deployment stage for API from "deploymentStage". Use "deploy" or explicitly set "deploymentStage"/);
    test.done();
  },

  '"urlForPath" requires that path will begin with "/"'(test: Test) {
    // GIVEN
    const stack = new cdk.Stack();
    const api = new apigateway.RestApi(stack, 'api');
    api.root.addMethod('GET');

    // THEN
    test.throws(() => api.urlForPath('foo'), /Path must begin with \"\/\": foo/);
    test.done();
  },

  '"executeApiArn" returns the execute-api ARN for a resource/method'(test: Test) {
    // GIVEN
    const stack = new cdk.Stack();
    const api = new apigateway.RestApi(stack, 'api');
    api.root.addMethod('GET');

    // WHEN
    const arn = api.executeApiArn('method', '/path', 'stage');

    // THEN
    test.deepEqual(api.node.resolve(arn), { 'Fn::Join':
    [ '',
      [ 'arn:',
      { Ref: 'AWS::Partition' },
      ':execute-api:',
      { Ref: 'AWS::Region' },
      ':',
      { Ref: 'AWS::AccountId' },
      ':',
      { Ref: 'apiC8550315' },
      '/stage/method/path' ] ] });
    test.done();
  },

  '"executeApiArn" path must begin with "/"'(test: Test) {
    // GIVEN
    const stack = new cdk.Stack();
    const api = new apigateway.RestApi(stack, 'api');
    api.root.addMethod('GET');

    // THEN
    test.throws(() => api.executeApiArn('method', 'hey-path', 'stage'), /"path" must begin with a "\/": 'hey-path'/);
    test.done();
  },

  '"executeApiArn" will convert ANY to "*"'(test: Test) {
    // GIVEN
    const stack = new cdk.Stack();

    const api = new apigateway.RestApi(stack, 'api');
    const method = api.root.addMethod('ANY');

    // THEN
    test.deepEqual(api.node.resolve(method.methodArn), { 'Fn::Join':
    [ '',
      [ 'arn:',
      { Ref: 'AWS::Partition' },
      ':execute-api:',
      { Ref: 'AWS::Region' },
      ':',
      { Ref: 'AWS::AccountId' },
      ':',
      { Ref: 'apiC8550315' },
      '/',
      { Ref: 'apiDeploymentStageprod896C8101' },
      '/*/'] ] });
    test.done();
  },

  '"endpointTypes" can be used to specify endpoint configuration for the api'(test: Test) {
    // GIVEN
    const stack = new cdk.Stack();

    // WHEN
    const api = new apigateway.RestApi(stack, 'api', {
      endpointTypes: [ apigateway.EndpointType.Edge, apigateway.EndpointType.Private ]
    });

    api.root.addMethod('GET');

    // THEN
    expect(stack).to(haveResource('AWS::ApiGateway::RestApi', {
      EndpointConfiguration: {
      Types: [
        "EDGE",
        "PRIVATE"
      ]
      }
    }));
    test.done();
  },

  '"cloneFrom" can be used to clone an existing API'(test: Test) {
    // GIVEN
    const stack = new cdk.Stack();
    const cloneFrom = apigateway.RestApi.import(stack, 'RestApi', {
      restApiId: 'foobar'
    });

    // WHEN
    const api = new apigateway.RestApi(stack, 'api', {
      cloneFrom
    });

    api.root.addMethod('GET');

    expect(stack).to(haveResource('AWS::ApiGateway::RestApi', {
      CloneFrom: "foobar",
      Name: "api"
    }));

    test.done();
  },

  'allow taking a dependency on the rest api (includes deployment and stage)'(test: Test) {
    // GIVEN
    const stack = new cdk.Stack();
    const api = new apigateway.RestApi(stack, 'myapi');
    api.root.addMethod('GET');
    const resource = new cdk.Resource(stack, 'DependsOnRestApi', { type: 'My::Resource' });

    // WHEN
    resource.node.addDependency(api);

    // THEN
    expect(stack).to(haveResource('My::Resource', {
      DependsOn: [
        "myapiDeploymentB7EF8EB75c091a668064a3f3a1f6d68a3fb22cf9",
        "myapi162F20B8",
        "myapiAccountC3A4750C",
        "myapiCloudWatchRoleEB425128",
        "myapiDeploymentStageprod329F21FF",
        "myapiGET9B7CD29E"
      ]
    }, ResourcePart.CompleteDefinition));

    test.done();
  },

  'defaultIntegration and defaultMethodOptions can be used at any level'(test: Test) {
    // GIVEN
    const stack = new cdk.Stack();
    const rootInteg = new apigateway.AwsIntegration({
      service: 's3',
      action: 'GetObject'
    });

    // WHEN
    const api = new apigateway.RestApi(stack, 'myapi', {
      defaultIntegration: rootInteg,
      defaultMethodOptions: {
        authorizerId: 'AUTHID',
        authorizationType: apigateway.AuthorizationType.IAM,
      }
    });

    // CASE #1: should inherit integration and options from root resource
    api.root.addMethod('GET');

    const child = api.root.addResource('child');

    // CASE #2: should inherit integration from root and method options, but
    // "authorizationType" will be overridden to "None" instead of "IAM"
    child.addMethod('POST', undefined, {
      authorizationType: apigateway.AuthorizationType.Cognito
    });

    const child2 = api.root.addResource('child2', {
      defaultIntegration: new apigateway.MockIntegration(),
      defaultMethodOptions: {
        authorizerId: 'AUTHID2',
      }
    });

    // CASE #3: integartion and authorizer ID are inherited from child2
    child2.addMethod('DELETE');

    // CASE #4: same as case #3, but integration is customized
    child2.addMethod('PUT', new apigateway.AwsIntegration({ action: 'foo', service: 'bar' }));

    // THEN

    // CASE #1
    expect(stack).to(haveResourceLike('AWS::ApiGateway::Method', {
      HttpMethod: 'GET',
      ResourceId: { "Fn::GetAtt": [ "myapi162F20B8", "RootResourceId" ] },
      Integration: { Type: 'AWS' },
      AuthorizerId: 'AUTHID',
      AuthorizationType: 'AWS_IAM',
    }));

    // CASE #2
    expect(stack).to(haveResourceLike('AWS::ApiGateway::Method', {
      HttpMethod: 'POST',
      ResourceId: { Ref: "myapichildA0A65412" },
      Integration: { Type: 'AWS' },
      AuthorizerId: 'AUTHID',
      AuthorizationType: 'COGNITO_USER_POOLS',
    }));

    // CASE #3
    expect(stack).to(haveResourceLike('AWS::ApiGateway::Method', {
      HttpMethod: 'DELETE',
      Integration: { Type: 'MOCK' },
      AuthorizerId: 'AUTHID2',
      AuthorizationType: 'AWS_IAM'
    }));

    // CASE #4
    expect(stack).to(haveResourceLike('AWS::ApiGateway::Method', {
      HttpMethod: 'PUT',
      Integration: { Type: 'AWS' },
      AuthorizerId: 'AUTHID2',
      AuthorizationType: 'AWS_IAM'
    }));

    test.done();
  },
};<|MERGE_RESOLUTION|>--- conflicted
+++ resolved
@@ -80,30 +80,6 @@
       },
       Outputs: {
         myapiEndpoint3628AFE3: {
-<<<<<<< HEAD
-        Value: {
-          "Fn::Join": [
-          "",
-          [
-            "https://",
-            {
-            Ref: "myapi4C7BF186"
-            },
-            ".execute-api.",
-            {
-            Ref: "AWS::Region"
-            },
-            ".",
-            { Ref: "AWS::URLSuffix" },
-            "/",
-            {
-            Ref: "myapiDeploymentStageprod298F01AF"
-            },
-            "/"
-          ]
-          ]
-        }
-=======
           Value: {
             "Fn::Join": [ "", [
               "https://",
@@ -116,9 +92,7 @@
               { Ref: "myapiDeploymentStageprod298F01AF" },
               "/"
             ]]
-          },
-          Export: { Name: "myapiEndpoint3628AFE3" }
->>>>>>> 8e03ed67
+          }
         }
       }
     });
