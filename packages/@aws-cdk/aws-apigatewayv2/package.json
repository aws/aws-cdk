--- conflicted
+++ resolved
@@ -87,23 +87,15 @@
   },
   "dependencies": {
     "@aws-cdk/core": "0.0.0",
-<<<<<<< HEAD
     "@aws-cdk/aws-iam": "0.0.0",
     "@aws-cdk/aws-lambda": "0.0.0",
-    "constructs": "^3.0.0"
+    "constructs": "^3.0.2"
   },
   "peerDependencies": {
     "@aws-cdk/core": "0.0.0",
     "@aws-cdk/aws-iam": "0.0.0",
     "@aws-cdk/aws-lambda": "0.0.0",
-    "constructs": "^3.0.0"
-=======
     "constructs": "^3.0.2"
-  },
-  "peerDependencies": {
-    "@aws-cdk/core": "0.0.0",
-    "constructs": "^3.0.2"
->>>>>>> 1423c53f
   },
   "engines": {
     "node": ">= 10.12.0"
