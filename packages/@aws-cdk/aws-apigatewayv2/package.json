--- conflicted
+++ resolved
@@ -76,26 +76,14 @@
     "@aws-cdk/aws-iam": "0.0.0",
     "@aws-cdk/aws-lambda": "0.0.0",
     "@aws-cdk/core": "0.0.0",
-<<<<<<< HEAD
-    "@aws-cdk/aws-iam": "0.0.0",
-    "@aws-cdk/aws-lambda": "0.0.0",
-    "constructs": "^3.0.2"
-=======
     "constructs": "^3.0.4"
->>>>>>> 0fc58993
   },
   "peerDependencies": {
     "@aws-cdk/aws-iam": "0.0.0",
     "@aws-cdk/aws-lambda": "0.0.0",
     "@aws-cdk/aws-certificatemanager": "0.0.0",
     "@aws-cdk/core": "0.0.0",
-<<<<<<< HEAD
-    "@aws-cdk/aws-iam": "0.0.0",
-    "@aws-cdk/aws-lambda": "0.0.0",
-    "constructs": "^3.0.2"
-=======
     "constructs": "^3.0.4"
->>>>>>> 0fc58993
   },
   "engines": {
     "node": ">= 10.13.0 <13 || >=13.7.0"
@@ -105,13 +93,10 @@
       "from-method:@aws-cdk/aws-apigatewayv2.DomainName",
       "from-method:@aws-cdk/aws-apigatewayv2.HttpIntegration",
       "from-method:@aws-cdk/aws-apigatewayv2.HttpRoute",
-<<<<<<< HEAD
       "from-method:@aws-cdk/aws-apigatewayv2.WebSocketDeployment",
       "from-method:@aws-cdk/aws-apigatewayv2.WebSocketModel",
       "from-method:@aws-cdk/aws-apigatewayv2.WebSocketRouteResponse",
-=======
       "from-method:@aws-cdk/aws-apigatewayv2.HttpStage",
->>>>>>> 0fc58993
       "props-physical-name-type:@aws-cdk/aws-apigatewayv2.HttpStageProps.stageName",
       "props-physical-name:@aws-cdk/aws-apigatewayv2.HttpApiMappingProps",
       "props-physical-name:@aws-cdk/aws-apigatewayv2.HttpIntegrationProps",
