--- conflicted
+++ resolved
@@ -8,14 +8,14 @@
     "outdir": "dist",
     "targets": {
       "java": {
-        "package": "software.amazon.awscdk.services.kinesisanalytics.flink",
+        "package": "software.amazon.awscdk.services.kinesis.analytics.flink",
         "maven": {
           "groupId": "software.amazon.awscdk",
           "artifactId": "kinesisanalytics-flink"
         }
       },
       "dotnet": {
-        "namespace": "Amazon.CDK.AWS.Kinesisanalytics.Flink",
+        "namespace": "Amazon.CDK.AWS.KinesisAnalyticsFlink",
         "packageId": "Amazon.CDK.AWS.KinesisAnalyticsFlink",
         "iconUrl": "https://raw.githubusercontent.com/aws/aws-cdk/master/logo/default-256-dark.png"
       },
@@ -75,44 +75,26 @@
   },
   "dependencies": {
     "@aws-cdk/assets": "0.0.0",
-<<<<<<< HEAD
-=======
-    "@aws-cdk/core": "0.0.0",
-    "@aws-cdk/cx-api": "0.0.0",
->>>>>>> de5bf5d5
     "@aws-cdk/aws-iam": "0.0.0",
     "@aws-cdk/aws-kinesisanalytics": "0.0.0",
     "@aws-cdk/aws-kms": "0.0.0",
     "@aws-cdk/aws-logs": "0.0.0",
     "@aws-cdk/aws-s3": "0.0.0",
     "@aws-cdk/aws-s3-assets": "0.0.0",
-<<<<<<< HEAD
     "@aws-cdk/core": "0.0.0",
-    "constructs": "^3.3.69"
-=======
     "constructs": "^10.0.0"
->>>>>>> de5bf5d5
   },
   "homepage": "https://github.com/aws/aws-cdk",
   "peerDependencies": {
     "@aws-cdk/assets": "0.0.0",
-<<<<<<< HEAD
-=======
-    "@aws-cdk/core": "0.0.0",
-    "@aws-cdk/cx-api": "0.0.0",
->>>>>>> de5bf5d5
     "@aws-cdk/aws-iam": "0.0.0",
     "@aws-cdk/aws-kinesisanalytics": "0.0.0",
     "@aws-cdk/aws-kms": "0.0.0",
     "@aws-cdk/aws-logs": "0.0.0",
     "@aws-cdk/aws-s3": "0.0.0",
     "@aws-cdk/aws-s3-assets": "0.0.0",
-<<<<<<< HEAD
     "@aws-cdk/core": "0.0.0",
-    "constructs": "^3.3.69"
-=======
     "constructs": "^10.0.0"
->>>>>>> de5bf5d5
   },
   "engines": {
     "node": ">= 10.13.0 <13 || >=13.7.0"
@@ -133,7 +115,7 @@
     }
   },
   "publishConfig": {
-    "tag": "latest"
+    "tag": "next"
   },
   "private": true
 }