--- conflicted
+++ resolved
@@ -2261,7 +2261,6 @@
   }),
 );
 
-<<<<<<< HEAD
 integTest(
   'test cdk rollback',
   withSpecificFixture('rollback-test-app', async (fixture) => {
@@ -2305,7 +2304,7 @@
     }
   }),
 );
-=======
+
 integTest('cdk notices are displayed correctly', withDefaultFixture(async (fixture) => {
 
   const cache = {
@@ -2381,5 +2380,4 @@
   // assert dynamic environments are resolved
   expect(output).toContain(`AffectedEnvironments:<aws://${await fixture.aws.account()}/${fixture.aws.region}>`);
 
-}));
->>>>>>> 6d412503
+}));