--- conflicted
+++ resolved
@@ -24,7 +24,6 @@
   const show = options.show ?? 'always';
   const verbose = Boolean(process.env.VERBOSE);
 
-<<<<<<< HEAD
   if (verbose) {
     outputs.add(process.stdout);
   }
@@ -32,8 +31,6 @@
   // Always output the command
   writeToOutputs(`💻 ${command.join(' ')} (show: ${show}, verbose: ${verbose})\n`);
 
-=======
->>>>>>> c8de5bef
   const env = options.env ?? (options.modEnv ? { ...process.env, ...options.modEnv } : process.env);
 
   const child = child_process.spawn(command[0], command.slice(1), {
