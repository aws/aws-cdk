/* eslint-disable no-console */
import * as assert from 'assert';
import * as fs from 'fs';
import * as os from 'os';
import * as path from 'path';
import { DescribeStacksCommand, Stack } from '@aws-sdk/client-cloudformation';
import { outputFromStack, AwsClients } from './aws';
import { TestContext } from './integ-test';
import { findYarnPackages } from './package-sources/repo-source';
import { IPackageSource } from './package-sources/source';
import { packageSourceInSubprocess } from './package-sources/subprocess';
import { RESOURCES_DIR } from './resources';
import { shell, ShellOptions, ShellHelper, rimraf } from './shell';
import { AwsContext, atmosphereEnabled, withAws } from './with-aws';
import { withTimeout } from './with-timeout';

export const DEFAULT_TEST_TIMEOUT_S = 20 * 60;
export const EXTENDED_TEST_TIMEOUT_S = 30 * 60;

/**
 * Higher order function to execute a block with a CDK app fixture
 *
 * Requires an AWS client to be passed in.
 *
 * For backwards compatibility with existing tests (so we don't have to change
 * too much) the inner block is expected to take a `TestFixture` object.
 */
export function withSpecificCdkApp(
  appName: string,
  block: (context: TestFixture) => Promise<void>,
): (context: TestContext & AwsContext & DisableBootstrapContext) => Promise<void> {
  return async (context: TestContext & AwsContext & DisableBootstrapContext) => {
    const randy = context.randomString;
    const stackNamePrefix = `cdktest-${randy}`;
    const integTestDir = path.join(os.tmpdir(), `cdk-integ-${randy}`);

    context.output.write(` Stack prefix:   ${stackNamePrefix}\n`);
    context.output.write(` Test directory: ${integTestDir}\n`);
    context.output.write(` Region:         ${context.aws.region}\n`);

    await cloneDirectory(path.join(RESOURCES_DIR, 'cdk-apps', appName), integTestDir, context.output);
    const fixture = new TestFixture(
      integTestDir,
      stackNamePrefix,
      context.output,
      context.aws,
      context.randomString);

    let success = true;
    try {
      const installationVersion = fixture.packages.requestedFrameworkVersion();

      if (fixture.packages.majorVersion() === '1') {
        await installNpmPackages(fixture, {
          '@aws-cdk/core': installationVersion,
          '@aws-cdk/aws-sns': installationVersion,
          '@aws-cdk/aws-sqs': installationVersion,
          '@aws-cdk/aws-iam': installationVersion,
          '@aws-cdk/aws-lambda': installationVersion,
          '@aws-cdk/aws-ssm': installationVersion,
          '@aws-cdk/aws-ecr-assets': installationVersion,
          '@aws-cdk/aws-cloudformation': installationVersion,
          '@aws-cdk/aws-ec2': installationVersion,
          '@aws-cdk/aws-s3': installationVersion,
          'constructs': '^3',
        });
      } else {
        await installNpmPackages(fixture, {
          'aws-cdk-lib': installationVersion,
          'constructs': '^10',
        });
      }

      if (!context.disableBootstrap) {
        await ensureBootstrapped(fixture);
      }

      await block(fixture);
    } catch (e) {
      success = false;
      throw e;
    } finally {
      if (process.env.INTEG_NO_CLEAN) {
        context.log(`Left test directory in '${integTestDir}' ($INTEG_NO_CLEAN)\n`);
      } else {
        await fixture.dispose(success);
      }
    }
  };
}

/**
 * Like `withSpecificCdkApp`, but uses the default integration testing app with a million stacks in it
 */
export function withCdkApp(
  block: (context: TestFixture) => Promise<void>,
): (context: TestContext & AwsContext & DisableBootstrapContext) => Promise<void> {
  // 'app' is the name of the default integration app in the `cdk-apps` directory
  return withSpecificCdkApp('app', block);
}

export function withCdkMigrateApp(
  language: string,
  block: (context: TestFixture) => Promise<void>,
): (context: TestContext & AwsContext & DisableBootstrapContext) => Promise<void> {
  return async (context: TestContext & AwsContext & DisableBootstrapContext) => {
    const stackName = `cdk-migrate-${language}-integ-${context.randomString}`;
    const integTestDir = path.join(os.tmpdir(), `cdk-migrate-${language}-integ-${context.randomString}`);

    context.output.write(` Stack name:   ${stackName}\n`);
    context.output.write(` Test directory: ${integTestDir}\n`);

    fs.mkdirSync(integTestDir);
    const fixture = new TestFixture(
      integTestDir,
      stackName,
      context.output,
      context.aws,
      context.randomString,
    );

    await ensureBootstrapped(fixture);

    await fixture.cdkMigrate(language, stackName);

    const testFixture = new TestFixture(
      path.join(integTestDir, stackName),
      stackName,
      context.output,
      context.aws,
      context.randomString,
    );

    let success = true;
    try {
      await block(testFixture);
    } catch (e) {
      success = false;
      throw e;
    } finally {
      if (process.env.INTEG_NO_CLEAN) {
        context.log(`Left test directory in '${integTestDir}' ($INTEG_NO_CLEAN)`);
      } else {
        await fixture.dispose(success);
      }
    }
  };
}

/**
 * Default test fixture for most (all?) integ tests
 *
 * It's a composition of withAws/withCdkApp, expecting the test block to take a `TestFixture`
 * object.
 *
 * We could have put `withAws(withCdkApp(fixture => { /... actual test here.../ }))` in every
 * test declaration but centralizing it is going to make it convenient to modify in the future.
 */
export function withDefaultFixture(block: (context: TestFixture) => Promise<void>) {
  return withAws(withTimeout(DEFAULT_TEST_TIMEOUT_S, withCdkApp(block)));
}

export function withSpecificFixture(appName: string, block: (context: TestFixture) => Promise<void>) {
  return withAws(withTimeout(DEFAULT_TEST_TIMEOUT_S, withSpecificCdkApp(appName, block)));
}

export function withExtendedTimeoutFixture(block: (context: TestFixture) => Promise<void>) {
  return withAws(withTimeout(EXTENDED_TEST_TIMEOUT_S, withCdkApp(block)));
}

export function withCDKMigrateFixture(language: string, block: (content: TestFixture) => Promise<void>) {
  return withAws(withTimeout(DEFAULT_TEST_TIMEOUT_S, withCdkMigrateApp(language, block)));
}

export interface DisableBootstrapContext {
  /**
   * Whether to disable creating the default bootstrap
   * stack prior to running the test
   *
   * This should be set to true when running tests that
   * explicitly create a bootstrap stack
   *
   * @default false
   */
  readonly disableBootstrap?: boolean;
}

/**
 * To be used in place of `withDefaultFixture` when the test
 * should not create the default bootstrap stack
 */
export function withoutBootstrap(block: (context: TestFixture) => Promise<void>) {
  return withAws(withCdkApp(block), true);
}

export interface CdkCliOptions extends ShellOptions {
  options?: string[];
  neverRequireApproval?: boolean;
  verbose?: boolean;
}

/**
 * Prepare a target dir byreplicating a source directory
 */
export async function cloneDirectory(source: string, target: string, output?: NodeJS.WritableStream) {
  await shell(['rm', '-rf', target], { outputs: output ? [output] : [] });
  await shell(['mkdir', '-p', target], { outputs: output ? [output] : [] });
  await shell(['cp', '-R', source + '/*', target], { outputs: output ? [output] : [] });
}

interface CommonCdkBootstrapCommandOptions {
  /**
   * Path to a custom bootstrap template.
   *
   * @default - the default CDK bootstrap template.
   */
  readonly bootstrapTemplate?: string;

  readonly toolkitStackName: string;

  /**
   * @default false
   */
  readonly verbose?: boolean;

  /**
   * @default - auto-generated CloudFormation name
   */
  readonly bootstrapBucketName?: string;

  readonly cliOptions?: CdkCliOptions;

  /**
   * @default - none
   */
  readonly tags?: string;

  /**
   * @default - the default CDK qualifier
   */
  readonly qualifier?: string;
}

export interface CdkLegacyBootstrapCommandOptions extends CommonCdkBootstrapCommandOptions {
  /**
   * @default false
   */
  readonly noExecute?: boolean;

  /**
   * @default true
   */
  readonly publicAccessBlockConfiguration?: boolean;
}

export interface CdkModernBootstrapCommandOptions extends CommonCdkBootstrapCommandOptions {
  /**
   * @default false
   */
  readonly force?: boolean;

  /**
   * @default - none
   */
  readonly cfnExecutionPolicy?: string;

  /**
   * @default false
   */
  readonly showTemplate?: boolean;

  readonly template?: string;

  /**
   * @default false
   */
  readonly terminationProtection?: boolean;

  /**
   * @default undefined
   */
  readonly examplePermissionsBoundary?: boolean;

  /**
   * @default undefined
   */
  readonly customPermissionsBoundary?: string;

  /**
   * @default undefined
   */
  readonly usePreviousParameters?: boolean;

  readonly trust?: string[];

  readonly untrust?: string[];
}

export interface CdkGarbageCollectionCommandOptions {
  /**
   * The amount of days an asset should stay isolated before deletion, to
   * guard against some pipeline rollback scenarios
   *
   * @default 0
   */
  readonly rollbackBufferDays?: number;

  /**
   * The type of asset that is getting garbage collected.
   *
   * @default 'all'
   */
  readonly type?: 'ecr' | 's3' | 'all';

  /**
   * The name of the bootstrap stack
   *
   * @default 'CdkToolkit'
   */
  readonly bootstrapStackName?: string;
}

export class TestFixture extends ShellHelper {
  public readonly qualifier: string;
  private readonly bucketsToDelete = new Array<string>();
  public readonly packages: IPackageSource;

  constructor(
    public readonly integTestDir: string,
    public readonly stackNamePrefix: string,
    public readonly output: NodeJS.WritableStream,
    public readonly aws: AwsClients,
    public readonly randomString: string) {

    super(integTestDir, output);

    this.qualifier = this.randomString.slice(0, 10);
    this.packages = packageSourceInSubprocess();
  }

  public log(s: string) {
    this.output.write(`${s}\n`);
  }

  public async cdkDeploy(stackNames: string | string[], options: CdkCliOptions = {}, skipStackRename?: boolean) {
    return this.cdk(this.cdkDeployCommandLine(stackNames, options, skipStackRename), options);
  }

  public cdkDeployCommandLine(stackNames: string | string[], options: CdkCliOptions = {}, skipStackRename?: boolean) {
    stackNames = typeof stackNames === 'string' ? [stackNames] : stackNames;
    const neverRequireApproval = options.neverRequireApproval ?? true;

    return [
      'deploy',
      ...(neverRequireApproval ? ['--require-approval=never'] : []), // Default to no approval in an unattended test
      ...(options.options ?? []),
      // use events because bar renders bad in tests
      '--progress', 'events',
      ...(skipStackRename ? stackNames : this.fullStackName(stackNames)),
    ];
  }

  public async cdkSynth(options: CdkCliOptions = {}) {
    return this.cdk([
      'synth',
      ...(options.options ?? []),
    ], options);
  }

  public async cdkDestroy(stackNames: string | string[], options: CdkCliOptions = {}) {
    stackNames = typeof stackNames === 'string' ? [stackNames] : stackNames;

    return this.cdk(['destroy',
      '-f', // We never want a prompt in an unattended test
      ...(options.options ?? []),
      ...this.fullStackName(stackNames)], options);
  }

  public async cdkBootstrapLegacy(options: CdkLegacyBootstrapCommandOptions): Promise<string> {
    const args = ['bootstrap'];

    if (options.verbose) {
      args.push('-v');
    }
    args.push('--toolkit-stack-name', options.toolkitStackName);
    if (options.bootstrapBucketName) {
      args.push('--bootstrap-bucket-name', options.bootstrapBucketName);
    }
    if (options.noExecute) {
      args.push('--no-execute');
    }
    if (options.publicAccessBlockConfiguration !== undefined) {
      args.push('--public-access-block-configuration', options.publicAccessBlockConfiguration.toString());
    }
    if (options.tags) {
      args.push('--tags', options.tags);
    }

    return this.cdk(args, {
      ...options.cliOptions,
      modEnv: {
        ...options.cliOptions?.modEnv,
        // so that this works for V2,
        // where the "new" bootstrap is the default
        CDK_LEGACY_BOOTSTRAP: '1',
      },
    });
  }

  public async cdkBootstrapModern(options: CdkModernBootstrapCommandOptions): Promise<string> {
    const args = ['bootstrap'];

    if (options.verbose) {
      args.push('-v');
    }
    if (options.showTemplate) {
      args.push('--show-template');
    }
    if (options.template) {
      args.push('--template', options.template);
    }
    args.push('--toolkit-stack-name', options.toolkitStackName);
    if (options.bootstrapBucketName) {
      args.push('--bootstrap-bucket-name', options.bootstrapBucketName);
    }
    args.push('--qualifier', options.qualifier ?? this.qualifier);
    if (options.cfnExecutionPolicy) {
      args.push('--cloudformation-execution-policies', options.cfnExecutionPolicy);
    }
    if (options.terminationProtection !== undefined) {
      args.push('--termination-protection', options.terminationProtection.toString());
    }
    if (options.force) {
      args.push('--force');
    }
    if (options.tags) {
      args.push('--tags', options.tags);
    }
    if (options.customPermissionsBoundary !== undefined) {
      args.push('--custom-permissions-boundary', options.customPermissionsBoundary);
    } else if (options.examplePermissionsBoundary !== undefined) {
      args.push('--example-permissions-boundary');
    }
    if (options.usePreviousParameters === false) {
      args.push('--no-previous-parameters');
    }
    if (options.bootstrapTemplate) {
      args.push('--template', options.bootstrapTemplate);
    }

    if (options.trust != null) {
      args.push('--trust', options.trust.join(','));
    }
    if (options.untrust != null) {
      args.push('--untrust', options.untrust.join(','));
    }

    return this.cdk(args, {
      ...options.cliOptions,
      modEnv: {
        ...options.cliOptions?.modEnv,
        // so that this works for V1,
        // where the "old" bootstrap is the default
        CDK_NEW_BOOTSTRAP: '1',
      },
    });
  }

  public async cdkGarbageCollect(options: CdkGarbageCollectionCommandOptions): Promise<string> {
    const args = [
      'gc',
      '--unstable=gc', // TODO: remove when stabilizing
      '--confirm=false',
      '--created-buffer-days=0', // Otherwise all assets created during integ tests are too young
    ];
    if (options.rollbackBufferDays) {
      args.push('--rollback-buffer-days', String(options.rollbackBufferDays));
    }
    if (options.type) {
      args.push('--type', options.type);
    }
    if (options.bootstrapStackName) {
      args.push('--bootstrapStackName', options.bootstrapStackName);
    }

    return this.cdk(args);
  }

  public async cdkMigrate(language: string, stackName: string, inputPath?: string, options?: CdkCliOptions) {
    return this.cdk([
      'migrate',
      '--language',
      language,
      '--stack-name',
      stackName,
      '--from-path',
      inputPath ?? path.join(__dirname, '..', 'resources', 'templates', 'sqs-template.json').toString(),
      ...(options?.options ?? []),
    ], options);
  }

  public async cdk(args: string[], options: CdkCliOptions = {}) {
    const verbose = options.verbose ?? true;

    await this.packages.makeCliAvailable();

    return this.shell(['cdk', ...(verbose ? ['-v'] : []), ...args], {
      ...options,
      modEnv: {
        ...this.cdkShellEnv(),
        ...options.modEnv,
      },
    });
  }

  /**
   * Return the environment variables with which to execute CDK
   */
  public cdkShellEnv() {
    // if tests are using an explicit aws identity already (i.e creds)
    // force every cdk command to use the same identity.
    const awsCreds: Record<string, string> = this.aws.identity ? {
      AWS_ACCESS_KEY_ID: this.aws.identity.accessKeyId,
      AWS_SECRET_ACCESS_KEY: this.aws.identity.secretAccessKey,
      AWS_SESSION_TOKEN: this.aws.identity.sessionToken!,
    } : {};

<<<<<<< HEAD
    return {
      AWS_REGION: this.aws.region,
      AWS_DEFAULT_REGION: this.aws.region,
      STACK_NAME_PREFIX: this.stackNamePrefix,
      PACKAGE_LAYOUT_VERSION: this.packages.majorVersion(),
      // In these tests we want to make a distinction between stdout and sterr
      CI: 'false',
      ...awsCreds,
    };
=======
    return this.shell(['cdk', ...(verbose ? ['-v'] : []), ...args], {
      ...options,
      modEnv: {
        AWS_REGION: this.aws.region,
        AWS_DEFAULT_REGION: this.aws.region,
        STACK_NAME_PREFIX: this.stackNamePrefix,
        PACKAGE_LAYOUT_VERSION: this.packages.majorVersion(),
        // CI must be unset, because we're trying to capture stdout in a bunch of tests
        CI: 'false',
        ...awsCreds,
        ...options.modEnv,
      },
    });
>>>>>>> c8de5bef
  }

  public template(stackName: string): any {
    const fullStackName = this.fullStackName(stackName);
    const templatePath = path.join(this.integTestDir, 'cdk.out', `${fullStackName}.template.json`);
    return JSON.parse(fs.readFileSync(templatePath, { encoding: 'utf-8' }).toString());
  }

  public async bootstrapRepoName(): Promise<string> {
    await ensureBootstrapped(this);

    const response = await this.aws.cloudFormation.send(new DescribeStacksCommand({}));

    const stack = (response.Stacks ?? [])
      .filter((s) => s.StackName && s.StackName == this.bootstrapStackName);
    assert(stack.length == 1);
    return outputFromStack('ImageRepositoryName', stack[0]) ?? '';
  }

  public get bootstrapStackName() {
    return this.fullStackName('bootstrap-stack');
  }

  public fullStackName(stackName: string): string;
  public fullStackName(stackNames: string[]): string[];
  public fullStackName(stackNames: string | string[]): string | string[] {
    if (typeof stackNames === 'string') {
      return `${this.stackNamePrefix}-${stackNames}`;
    } else {
      return stackNames.map(s => `${this.stackNamePrefix}-${s}`);
    }
  }

  /**
   * Append this to the list of buckets to potentially delete
   *
   * At the end of a test, we clean up buckets that may not have gotten destroyed
   * (for whatever reason).
   */
  public rememberToDeleteBucket(bucketName: string) {
    this.bucketsToDelete.push(bucketName);
  }

  /**
   * Cleanup leftover stacks and bootstrapped resources
   */
  public async dispose(success: boolean) {

    // when using the atmosphere service, it does resource cleanup on our behalf
    // so we don't have to wait for it.
    if (!atmosphereEnabled()) {

      const stacksToDelete = await this.deleteableStacks(this.stackNamePrefix);

      this.sortBootstrapStacksToTheEnd(stacksToDelete);

      // Bootstrap stacks have buckets that need to be cleaned
      const bucketNames = stacksToDelete.map(stack => outputFromStack('BucketName', stack)).filter(defined);
      // Parallelism will be reasonable
      // eslint-disable-next-line @cdklabs/promiseall-no-unbounded-parallelism
      await Promise.all(bucketNames.map(b => this.aws.emptyBucket(b)));
      // The bootstrap bucket has a removal policy of RETAIN by default, so add it to the buckets to be cleaned up.
      this.bucketsToDelete.push(...bucketNames);

      // Bootstrap stacks have ECR repositories with images which should be deleted
      const imageRepositoryNames = stacksToDelete.map(stack => outputFromStack('ImageRepositoryName', stack)).filter(defined);
      // Parallelism will be reasonable
      // eslint-disable-next-line @cdklabs/promiseall-no-unbounded-parallelism
      await Promise.all(imageRepositoryNames.map(r => this.aws.deleteImageRepository(r)));

      await this.aws.deleteStacks(
        ...stacksToDelete.map((s) => {
          if (!s.StackName) {
            throw new Error('Stack name is required to delete a stack.');
          }
          return s.StackName;
        }),
      );

      // We might have leaked some buckets by upgrading the bootstrap stack. Be
      // sure to clean everything.
      for (const bucket of this.bucketsToDelete) {
        await this.aws.deleteBucket(bucket);
      }

    }

    // If the tests completed successfully, happily delete the fixture
    // (otherwise leave it for humans to inspect)
    if (success) {
      const cleaned = rimraf(this.integTestDir);
      if (!cleaned) {
        console.error(`Failed to clean up ${this.integTestDir} due to permissions issues (Docker running as root?)`);
      }
    }
  }

  /**
   * Return the stacks starting with our testing prefix that should be deleted
   */
  private async deleteableStacks(prefix: string): Promise<Stack[]> {
    const statusFilter = [
      'CREATE_IN_PROGRESS', 'CREATE_FAILED', 'CREATE_COMPLETE',
      'ROLLBACK_IN_PROGRESS', 'ROLLBACK_FAILED', 'ROLLBACK_COMPLETE',
      'DELETE_FAILED',
      'UPDATE_IN_PROGRESS', 'UPDATE_COMPLETE_CLEANUP_IN_PROGRESS',
      'UPDATE_COMPLETE', 'UPDATE_ROLLBACK_IN_PROGRESS',
      'UPDATE_ROLLBACK_FAILED',
      'UPDATE_ROLLBACK_COMPLETE_CLEANUP_IN_PROGRESS',
      'UPDATE_ROLLBACK_COMPLETE', 'REVIEW_IN_PROGRESS',
      'IMPORT_IN_PROGRESS', 'IMPORT_COMPLETE',
      'IMPORT_ROLLBACK_IN_PROGRESS', 'IMPORT_ROLLBACK_FAILED',
      'IMPORT_ROLLBACK_COMPLETE',
    ];

    const response = await this.aws.cloudFormation.send(new DescribeStacksCommand({}));

    return (response.Stacks ?? [])
      .filter((s) => s.StackName && s.StackName.startsWith(prefix))
      .filter((s) => s.StackStatus && statusFilter.includes(s.StackStatus))
      .filter((s) => s.RootId === undefined); // Only delete parent stacks. Nested stacks are deleted in the process
  }

  private sortBootstrapStacksToTheEnd(stacks: Stack[]) {
    stacks.sort((a, b) => {

      if (!a.StackName || !b.StackName) {
        throw new Error('Stack names do not exists. These are required for sorting the bootstrap stacks.');
      }

      const aBs = a.StackName.startsWith(this.bootstrapStackName);
      const bBs = b.StackName.startsWith(this.bootstrapStackName);

      return aBs != bBs
        // '+' converts a boolean to 0 or 1
        ? (+aBs) - (+bBs)
        : a.StackName.localeCompare(b.StackName);
    });
  }
}

/**
 * Make sure that the given environment is bootstrapped
 *
 * Since we go striping across regions, it's going to suck doing this
 * by hand so let's just mass-automate it.
 */
export async function ensureBootstrapped(fixture: TestFixture) {
  // Always use the modern bootstrap stack, otherwise we may get the error
  // "refusing to downgrade from version 7 to version 0" when bootstrapping with default
  // settings using a v1 CLI.
  //
  // It doesn't matter for tests: when they want to test something about an actual legacy
  // bootstrap stack, they'll create a bootstrap stack with a non-default name to test that exact property.
  const envSpecifier = `aws://${await fixture.aws.account()}/${fixture.aws.region}`;
  if (ALREADY_BOOTSTRAPPED_IN_THIS_RUN.has(envSpecifier)) { return; }

  await fixture.cdk(['bootstrap', envSpecifier], {
    modEnv: {
      // Even for v1, use new bootstrap
      CDK_NEW_BOOTSTRAP: '1',
    },
  });

  // when using the atmosphere service, every test needs to bootstrap
  // its own environment.
  if (!atmosphereEnabled()) {
    ALREADY_BOOTSTRAPPED_IN_THIS_RUN.add(envSpecifier);
  }
}

function defined<A>(x: A): x is NonNullable<A> {
  return x !== undefined;
}

/**
 * Install the given NPM packages, identified by their names and versions
 *
 * Works by writing the packages to a `package.json` file, and
 * then running NPM7's "install" on it. The use of NPM7 will automatically
 * install required peerDependencies.
 *
 * If we're running in REPO mode and we find the package in the set of local
 * packages in the repository, we'll write the directory name to `package.json`
 * so that NPM will create a symlink (this allows running tests against
 * built-but-unpackaged modules, and saves dev cycle time).
 *
 * Be aware you MUST install all the packages you directly depend upon! In the case
 * of a repo/symlinking install, transitive dependencies WILL NOT be installed in the
 * current directory's `node_modules` directory, because they will already have been
 * symlinked from the TARGET directory's `node_modules` directory (which is sufficient
 * for Node's dependency lookup mechanism).
 */
export async function installNpmPackages(fixture: TestFixture, packages: Record<string, string>) {
  if (process.env.REPO_ROOT) {
    const monoRepo = await findYarnPackages(process.env.REPO_ROOT);

    // Replace the install target with the physical location of this package
    for (const key of Object.keys(packages)) {
      if (key in monoRepo) {
        packages[key] = monoRepo[key];
      }
    }
  }

  fs.writeFileSync(path.join(fixture.integTestDir, 'package.json'), JSON.stringify({
    name: 'cdk-integ-tests',
    private: true,
    version: '0.0.1',
    devDependencies: packages,
  }, undefined, 2), { encoding: 'utf-8' });

  // Now install that `package.json` using NPM7
  await fixture.shell(['node', require.resolve('npm'), 'install']);
}

const ALREADY_BOOTSTRAPPED_IN_THIS_RUN = new Set();<|MERGE_RESOLUTION|>--- conflicted
+++ resolved
@@ -525,7 +525,6 @@
       AWS_SESSION_TOKEN: this.aws.identity.sessionToken!,
     } : {};
 
-<<<<<<< HEAD
     return {
       AWS_REGION: this.aws.region,
       AWS_DEFAULT_REGION: this.aws.region,
@@ -535,21 +534,6 @@
       CI: 'false',
       ...awsCreds,
     };
-=======
-    return this.shell(['cdk', ...(verbose ? ['-v'] : []), ...args], {
-      ...options,
-      modEnv: {
-        AWS_REGION: this.aws.region,
-        AWS_DEFAULT_REGION: this.aws.region,
-        STACK_NAME_PREFIX: this.stackNamePrefix,
-        PACKAGE_LAYOUT_VERSION: this.packages.majorVersion(),
-        // CI must be unset, because we're trying to capture stdout in a bunch of tests
-        CI: 'false',
-        ...awsCreds,
-        ...options.modEnv,
-      },
-    });
->>>>>>> c8de5bef
   }
 
   public template(stackName: string): any {
