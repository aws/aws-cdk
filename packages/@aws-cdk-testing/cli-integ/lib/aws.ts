--- conflicted
+++ resolved
@@ -29,14 +29,13 @@
 }
 
 export class AwsClients {
-<<<<<<< HEAD
   public static async default(output: NodeJS.WritableStream) {
     const region = process.env.AWS_REGION ?? process.env.AWS_DEFAULT_REGION ?? 'us-east-1';
     return AwsClients.forRegion(region, output);
-=======
+  }
+
   public static async forIdentity(region: string, identity: AwsCredentialIdentity, output: NodeJS.WritableStream) {
     return new AwsClients(region, output, identity);
->>>>>>> fb7e5575
   }
 
   public static async forRegion(region: string, output: NodeJS.WritableStream) {
