--- conflicted
+++ resolved
@@ -286,14 +286,6 @@
    * Check if the sub process is running in container, so child_process.spawn will
    * create multiple processes, and to kill all of them we need to run different logic
    */
-<<<<<<< HEAD
-  if (fs.existsSync('/.dockerenv')) {
-    child_process.exec(`for pid in $(ps -ef | grep "${command}" | awk '{print $2}'); do kill -2 $pid; done`);
-  } else {
-    child.kill('SIGINT');
-  }
-=======
   child.kill('SIGINT');
   child_process.exec(`for pid in $(ps -ef | grep "${command}" | awk '{print $2}'); do kill -2 $pid; done`);
->>>>>>> 6189ad21
 }