const path = require('path');

var constructs = require('constructs');
if (process.env.PACKAGE_LAYOUT_VERSION === '1') {
  var cdk = require('@aws-cdk/core');
  var ec2 = require('@aws-cdk/aws-ec2');
  var ecs = require('@aws-cdk/aws-ecs');
  var s3 = require('@aws-cdk/aws-s3');
  var ssm = require('@aws-cdk/aws-ssm');
  var iam = require('@aws-cdk/aws-iam');
  var sns = require('@aws-cdk/aws-sns');
  var sqs = require('@aws-cdk/aws-sqs');
  var lambda = require('@aws-cdk/aws-lambda');
  var sso = require('@aws-cdk/aws-sso');
  var docker = require('@aws-cdk/aws-ecr-assets');
  var appsync = require('@aws-cdk/aws-appsync');
} else {
  var cdk = require('aws-cdk-lib');
  var {
    DefaultStackSynthesizer,
    LegacyStackSynthesizer,
    aws_ec2: ec2,
    aws_ecs: ecs,
    aws_sso: sso,
    aws_s3: s3,
    aws_ssm: ssm,
    aws_iam: iam,
    aws_sns: sns,
    aws_sqs: sqs,
    aws_lambda: lambda,
    aws_ecr_assets: docker,
    aws_appsync: appsync,
    Stack
  } = require('aws-cdk-lib');
}

const { Annotations } = cdk;
const { StackWithNestedStack, StackWithNestedStackUsingParameters } = require('./nested-stack');

const stackPrefix = process.env.STACK_NAME_PREFIX;
if (!stackPrefix) {
  throw new Error(`the STACK_NAME_PREFIX environment variable is required`);
}

class MyStack extends cdk.Stack {
  constructor(parent, id, props) {
    super(parent, id, props);
    new sns.Topic(this, 'topic');

    if (cdk.AvailabilityZoneProvider) { // <= 0.34.0
      new cdk.AvailabilityZoneProvider(this).availabilityZones;
    } else if (cdk.Context) { // <= 0.35.0
      cdk.Context.getAvailabilityZones(this);
    } else {
      this.availabilityZones;
    }

    const parameterName = '/aws/service/ami-amazon-linux-latest/amzn2-ami-hvm-x86_64-gp2';
    getSsmParameterValue(this, parameterName);
  }
}

function getSsmParameterValue(scope, parameterName) {
  return ssm.StringParameter.valueFromLookup(scope, parameterName);
}

class YourStack extends cdk.Stack {
  constructor(parent, id, props) {
    super(parent, id, props);
    new sns.Topic(this, 'topic1');
    new sns.Topic(this, 'topic2');
  }
}

class NoticesStack extends cdk.Stack {
  constructor(parent, id, props) {
    super(parent, id, props);
    new sqs.Queue(this, 'queue');
  }
}

class SsoPermissionSetNoPolicy extends Stack {
  constructor(scope, id) {
    super(scope, id);

    new sso.CfnPermissionSet(this, "permission-set-without-managed-policy", {
      instanceArn: 'arn:aws:sso:::instance/testvalue',
      name: 'testName',
      permissionsBoundary: { customerManagedPolicyReference: { name: 'why', path: '/how/' }},
     })
  }
}

class SsoPermissionSetManagedPolicy extends Stack {
  constructor(scope, id) {
    super(scope, id);
    new sso.CfnPermissionSet(this, "permission-set-with-managed-policy", {
      managedPolicies: ['arn:aws:iam::aws:policy/administratoraccess'],
      customerManagedPolicyReferences: [{ name: 'forSSO' }],
      permissionsBoundary: { managedPolicyArn: 'arn:aws:iam::aws:policy/AdministratorAccess' },
      instanceArn: 'arn:aws:sso:::instance/testvalue',
      name: 'niceWork',
     })
  }
}

class SsoAssignment extends Stack {
  constructor(scope, id) {
    super(scope, id);
     new sso.CfnAssignment(this, "assignment", {
       instanceArn: 'arn:aws:sso:::instance/testvalue',
       permissionSetArn: 'arn:aws:sso:::testvalue',
       principalId: '11111111-2222-3333-4444-test',
       principalType: 'USER',
       targetId: '111111111111',
       targetType: 'AWS_ACCOUNT'
     });
  }
}

class SsoInstanceAccessControlConfig extends Stack {
  constructor(scope, id) {
    super(scope, id);
     new sso.CfnInstanceAccessControlAttributeConfiguration(this, 'instanceAccessControlConfig', {
       instanceArn: 'arn:aws:sso:::instance/testvalue',
       accessControlAttributes: [
         { key: 'first', value: { source: ['a'] } },
         { key: 'second', value: { source: ['b'] } },
         { key: 'third', value: { source: ['c'] } },
         { key: 'fourth', value: { source: ['d'] } },
         { key: 'fifth', value: { source: ['e'] } },
         { key: 'sixth', value: { source: ['f'] } },
       ]
     })
  }
}

class ListMultipleDependentStack extends Stack {
  constructor(scope, id) {
    super(scope, id);

    const dependentStack1 = new DependentStack1(this, 'DependentStack1');
    const dependentStack2 = new DependentStack2(this, 'DependentStack2');

    this.addDependency(dependentStack1);
    this.addDependency(dependentStack2);
  }
}

class DependentStack1 extends Stack {
  constructor(scope, id) {
    super(scope, id);

  }
}

class DependentStack2 extends Stack {
  constructor(scope, id) {
    super(scope, id);

  }
}

class ListStack extends Stack {
  constructor(scope, id) {
    super(scope, id);

    const dependentStack = new DependentStack(this, 'DependentStack');

    this.addDependency(dependentStack);
  }
}

class DependentStack extends Stack {
  constructor(scope, id) {
    super(scope, id);

    const innerDependentStack = new InnerDependentStack(this, 'InnerDependentStack');
    
    this.addDependency(innerDependentStack);
  }
}

class InnerDependentStack extends Stack {
  constructor(scope, id) {
    super(scope, id);

  }
}

class MigrateStack extends cdk.Stack {
  constructor(parent, id, props) {
    super(parent, id, props);

    if (!process.env.OMIT_TOPIC) {
      const queue = new sqs.Queue(this, 'Queue', {
        removalPolicy: process.env.ORPHAN_TOPIC ? cdk.RemovalPolicy.RETAIN : cdk.RemovalPolicy.DESTROY,
      });

      new cdk.CfnOutput(this, 'QueueName', {
        value: queue.queueName,
      });

      new cdk.CfnOutput(this, 'QueueUrl', {
        value: queue.queueUrl,
      });
      
      new cdk.CfnOutput(this, 'QueueLogicalId', {
        value: queue.node.defaultChild.logicalId,
      });
    }
    if (process.env.SAMPLE_RESOURCES) {
      const myTopic = new sns.Topic(this, 'migratetopic1', {
        removalPolicy: cdk.RemovalPolicy.DESTROY,
      });
      cdk.Tags.of(myTopic).add('tag1', 'value1');
      const myTopic2 = new sns.Topic(this, 'migratetopic2', {
        removalPolicy: cdk.RemovalPolicy.DESTROY,
      });
      cdk.Tags.of(myTopic2).add('tag2', 'value2');
      const myQueue = new sqs.Queue(this, 'migratequeue1', {
        removalPolicy: cdk.RemovalPolicy.DESTROY,
      });
      cdk.Tags.of(myQueue).add('tag3', 'value3');
    }
    if (process.env.LAMBDA_RESOURCES) {
      const myFunction = new lambda.Function(this, 'migratefunction1', {
        code: lambda.Code.fromInline('console.log("hello world")'),
        handler: 'index.handler',
        runtime: lambda.Runtime.NODEJS_18_X,
      });
      cdk.Tags.of(myFunction).add('lambda-tag', 'lambda-value');

      const myFunction2 = new lambda.Function(this, 'migratefunction2', {
        code: lambda.Code.fromInline('console.log("hello world2")'),
        handler: 'index.handler',
        runtime: lambda.Runtime.NODEJS_18_X,
      });
      cdk.Tags.of(myFunction2).add('lambda-tag', 'lambda-value');
    }
  }
}

class ImportableStack extends cdk.Stack {
  constructor(parent, id, props) {
    super(parent, id, props);
    new cdk.CfnWaitConditionHandle(this, 'Handle');

    if (process.env.INCLUDE_SINGLE_QUEUE === '1') {
      const queue = new sqs.Queue(this, 'Queue', {
        removalPolicy: (process.env.RETAIN_SINGLE_QUEUE === '1') ? cdk.RemovalPolicy.RETAIN : cdk.RemovalPolicy.DESTROY,
      });

      new cdk.CfnOutput(this, 'QueueName', {
        value: queue.queueName,
      });

      new cdk.CfnOutput(this, 'QueueUrl', {
        value: queue.queueUrl,
      });
      
      new cdk.CfnOutput(this, 'QueueLogicalId', {
        value: queue.node.defaultChild.logicalId,
      });
    }

    if (process.env.LARGE_TEMPLATE === '1') {
      for (let i = 1; i <= 70; i++) {
        new sqs.Queue(this, `cdk-import-queue-test${i}`, {
          enforceSSL: true,
          removalPolicy: cdk.RemovalPolicy.DESTROY,
        });
      }
    }
  }
}

class StackUsingContext extends cdk.Stack {
  constructor(parent, id, props) {
    super(parent, id, props);
    new cdk.CfnResource(this, 'Handle', {
      type: 'AWS::CloudFormation::WaitConditionHandle'
    });

    new cdk.CfnOutput(this, 'Output', {
      value: this.availabilityZones[0],
    });
  }
}

class ParameterStack extends cdk.Stack {
  constructor(parent, id, props) {
    super(parent, id, props);

    new sns.Topic(this, 'TopicParameter', {
      topicName: new cdk.CfnParameter(this, 'TopicNameParam').valueAsString
    });
  }
}

class OtherParameterStack extends cdk.Stack {
  constructor(parent, id, props) {
    super(parent, id, props);

    new sns.Topic(this, 'TopicParameter', {
      topicName: new cdk.CfnParameter(this, 'OtherTopicNameParam').valueAsString
    });
  }
}

class MultiParameterStack extends cdk.Stack {
  constructor(parent, id, props) {
    super(parent, id, props);

    new sns.Topic(this, 'TopicParameter', {
      displayName: new cdk.CfnParameter(this, 'DisplayNameParam').valueAsString
    });
    new sns.Topic(this, 'OtherTopicParameter', {
      displayName: new cdk.CfnParameter(this, 'OtherDisplayNameParam').valueAsString
    });
  }
}

class OutputsStack extends cdk.Stack {
  constructor(parent, id, props) {
    super(parent, id, props);

    const topic = new sns.Topic(this, 'MyOutput', {
      topicName: `${cdk.Stack.of(this).stackName}MyTopic`
    });

    new cdk.CfnOutput(this, 'TopicName', {
      value: topic.topicName
    })
  }
}

class AnotherOutputsStack extends cdk.Stack {
  constructor(parent, id, props) {
    super(parent, id, props);

    const topic = new sns.Topic(this, 'MyOtherOutput', {
      topicName: `${cdk.Stack.of(this).stackName}MyOtherTopic`
    });

    new cdk.CfnOutput(this, 'TopicName', {
      value: topic.topicName
    });
  }
}

class IamStack extends cdk.Stack {
  constructor(parent, id, props) {
    super(parent, id, props);

    new iam.Role(this, 'SomeRole', {
      assumedBy: new iam.ServicePrincipal('ec2.amazonaws.com')
    });
  }
}

class ProvidingStack extends cdk.Stack {
  constructor(parent, id, props) {
    super(parent, id, props);

    this.topic = new sns.Topic(this, 'BogusTopic'); // Some filler
  }
}

class StackWithError extends cdk.Stack {
  constructor(parent, id, props) {
    super(parent, id, props);

    this.topic = new sns.Topic(this, 'BogusTopic'); // Some filler
    Annotations.of(this).addError('This is an error');
  }
}

class StageWithError extends cdk.Stage {
  constructor(parent, id, props) {
    super(parent, id, props);

    new StackWithError(this, 'Stack');
  }
}

class ConsumingStack extends cdk.Stack {
  constructor(parent, id, props) {
    super(parent, id, props);

    new sns.Topic(this, 'BogusTopic');  // Some filler
    new cdk.CfnOutput(this, 'IConsumedSomething', { value: props.providingStack.topic.topicArn });
  }
}

class MissingSSMParameterStack extends cdk.Stack {
  constructor(parent, id, props) {
    super(parent, id, props);

    const parameterName = constructs.Node.of(this).tryGetContext('test:ssm-parameter-name');
    if (parameterName) {
      const param = getSsmParameterValue(this, parameterName);
      new iam.Role(this, 'PhonyRole', { assumedBy: new iam.AccountPrincipal(param) });
    }
  }
}

class LambdaStack extends cdk.Stack {
  constructor(parent, id, props) {
    // sometimes we need to specify the custom bootstrap bucket to use
    // see the 'upgrade legacy bootstrap stack' test
    const synthesizer = parent.node.tryGetContext('legacySynth') === 'true' ?
      new LegacyStackSynthesizer({
        fileAssetsBucketName: parent.node.tryGetContext('bootstrapBucket'),
      })
      : new DefaultStackSynthesizer({
        fileAssetsBucketName: parent.node.tryGetContext('bootstrapBucket'),
      })
    super(parent, id, {
      ...props,
      synthesizer: synthesizer,
    });

    const fn = new lambda.Function(this, 'my-function', {
      code: lambda.Code.asset(path.join(__dirname, 'lambda')),
      runtime: lambda.Runtime.NODEJS_LATEST,
      handler: 'index.handler'
    });

    new cdk.CfnOutput(this, 'FunctionArn', { value: fn.functionArn });
  }
}

class IamRolesStack extends cdk.Stack {
  constructor(parent, id, props) {
    super(parent, id, props);

    // Environment variabile is used to create a bunch of roles to test
    // that large diff templates are uploaded to S3 to create the changeset.
    for(let i = 1; i <= Number(process.env.NUMBER_OF_ROLES) ; i++) {
      new iam.Role(this, `Role${i}`, {
        assumedBy: new iam.ServicePrincipal('lambda.amazonaws.com'),
      });
    }
  }
}

class SessionTagsStack extends cdk.Stack {
  constructor(parent, id, props) {
    super(parent, id, {
      ...props,
      synthesizer: new DefaultStackSynthesizer({
        deployRoleAdditionalOptions: {
          Tags: [{ Key: 'Department', Value: 'Engineering' }]
        },
        fileAssetPublishingRoleAdditionalOptions: {
          Tags: [{ Key: 'Department', Value: 'Engineering' }]
        },
        imageAssetPublishingRoleAdditionalOptions: {
          Tags: [{ Key: 'Department', Value: 'Engineering' }]
        },
        lookupRoleAdditionalOptions: {
          Tags: [{ Key: 'Department', Value: 'Engineering' }]
        }
      })
    });

    // VPC lookup to test LookupRole
    ec2.Vpc.fromLookup(this, 'DefaultVPC', { isDefault: true });

    // Lambda Function to test AssetPublishingRole
    const fn = new lambda.Function(this, 'my-function', {
      code: lambda.Code.asset(path.join(__dirname, 'lambda')),
      runtime: lambda.Runtime.NODEJS_LATEST,
      handler: 'index.handler'
    });

    // DockerImageAsset to test ImageAssetPublishingRole
    new docker.DockerImageAsset(this, 'image', {
      directory: path.join(__dirname, 'docker')
    });
  }
}

class NoExecutionRoleCustomSynthesizer extends cdk.DefaultStackSynthesizer {

  emitArtifact(session, options) {
    super.emitArtifact(session, {
      ...options,
      cloudFormationExecutionRoleArn: undefined,
    })
  }
}

class SessionTagsWithNoExecutionRoleCustomSynthesizerStack extends cdk.Stack {
  constructor(parent, id, props) {
    super(parent, id, {
      ...props,
      synthesizer: new NoExecutionRoleCustomSynthesizer({
        deployRoleAdditionalOptions: {
          Tags: [{ Key: 'Department', Value: 'Engineering' }]
        },
      })
    });

    new sqs.Queue(this, 'sessionTagsQueue');
  }
}
class LambdaHotswapStack extends cdk.Stack {
  constructor(parent, id, props) {
    super(parent, id, props);

    const fn = new lambda.Function(this, 'my-function', {
      code: lambda.Code.asset(path.join(__dirname, 'lambda')),
      runtime: lambda.Runtime.NODEJS_LATEST,
      handler: 'index.handler',
      description: process.env.DYNAMIC_LAMBDA_PROPERTY_VALUE ?? "description",
      environment: {
        SomeVariable:
          process.env.DYNAMIC_LAMBDA_PROPERTY_VALUE ?? "environment",
        ImportValueVariable: process.env.USE_IMPORT_VALUE_LAMBDA_PROPERTY
          ? cdk.Fn.importValue(TEST_EXPORT_OUTPUT_NAME)
          : "no-import",
      },
    });

    new cdk.CfnOutput(this, 'FunctionName', { value: fn.functionName });
  }
}

class EcsHotswapStack extends cdk.Stack {
  constructor(parent, id, props) {
    super(parent, id, props);

    // define a simple vpc and cluster
    const vpc = new ec2.Vpc(this, 'vpc', {
      natGateways: 0,
      subnetConfiguration: [
        {
          cidrMask: 24,
          name: 'Public',
          subnetType: ec2.SubnetType.PUBLIC,
        },
      ],
      maxAzs: 1,
    });
    const cluster = new ecs.Cluster(this, 'cluster', {
      vpc,
    });

    // allow stack to be used to test failed deployments
    const image =
      process.env.USE_INVALID_ECS_HOTSWAP_IMAGE == 'true'
        ? 'nginx:invalidtag'
        : 'nginx:alpine';

    // deploy basic service
    const taskDefinition = new ecs.FargateTaskDefinition(
      this,
      'task-definition'
    );
    taskDefinition.addContainer('nginx', {
      image: ecs.ContainerImage.fromRegistry(image),
      environment: {
        SOME_VARIABLE: process.env.DYNAMIC_ECS_PROPERTY_VALUE ?? 'environment',
      },
      healthCheck: {
        command: ['CMD-SHELL', 'exit 0'], // fake health check to speed up deployment
        interval: cdk.Duration.seconds(5),
      },
    });
    const service = new ecs.FargateService(this, 'service', {
      cluster,
      taskDefinition,
      assignPublicIp: true, // required without NAT to pull image
      circuitBreaker: { rollback: false },
      desiredCount: 1,
    });

    new cdk.CfnOutput(this, 'ClusterName', { value: cluster.clusterName });
    new cdk.CfnOutput(this, 'ServiceName', { value: service.serviceName });
  }
}

class DockerStack extends cdk.Stack {
  constructor(parent, id, props) {
    super(parent, id, props);

    new docker.DockerImageAsset(this, 'image', {
      directory: path.join(__dirname, 'docker')
    });

    // Add at least a single resource (WaitConditionHandle), otherwise this stack will never
    // be deployed (and its assets never built)
    new cdk.CfnResource(this, 'Handle', {
      type: 'AWS::CloudFormation::WaitConditionHandle'
    });
  }
}

class DockerStackWithCustomFile extends cdk.Stack {
  constructor(parent, id, props) {
    super(parent, id, props);

    new docker.DockerImageAsset(this, 'image', {
      directory: path.join(__dirname, 'docker'),
      file: 'Dockerfile.Custom'
    });

    // Add at least a single resource (WaitConditionHandle), otherwise this stack will never
    // be deployed (and its assets never built)
    new cdk.CfnResource(this, 'Handle', {
      type: 'AWS::CloudFormation::WaitConditionHandle'
    });
  }
}

/**
 * A stack that will never succeed deploying (done in a way that CDK cannot detect but CFN will complain about)
 */
class FailedStack extends cdk.Stack {

  constructor(parent, id, props) {
    super(parent, id, props);

    // fails on 'Property PolicyDocument cannot be empty'.
    new cdk.CfnResource(this, 'EmptyPolicy', {
      type: 'AWS::IAM::Policy'
    })

  }

}

const VPC_TAG_NAME = 'custom-tag';
const VPC_TAG_VALUE = `${stackPrefix}-bazinga!`;

class DefineVpcStack extends cdk.Stack {
  constructor(parent, id, props) {
    super(parent, id, props);

    const vpc = new ec2.Vpc(this, 'VPC', {
      maxAzs: 1,
    })
    cdk.Aspects.of(vpc).add(new cdk.Tag(VPC_TAG_NAME, VPC_TAG_VALUE));
  }
}

class ImportVpcStack extends cdk.Stack {
  constructor(parent, id, props) {
    super(parent, id, props);

    ec2.Vpc.fromLookup(this, 'DefaultVPC', { isDefault: true });
    ec2.Vpc.fromLookup(this, 'ByTag', { tags: { [VPC_TAG_NAME]: VPC_TAG_VALUE } });
  }
}

class ConditionalResourceStack extends cdk.Stack {
  constructor(parent, id, props) {
    super(parent, id, props);

    if (!process.env.NO_RESOURCE) {
      new iam.User(this, 'User');
    }
  }
}

const TEST_EXPORT_OUTPUT_NAME = 'test-export-output';

class ExportValueStack extends cdk.Stack {
  constructor(parent, id, props) {
    super(parent, id, props);

    // just need any resource to exist within the stack
    const topic = new sns.Topic(this, 'Topic');

    new cdk.CfnOutput(this, 'ExportValueOutput', {
      exportName: TEST_EXPORT_OUTPUT_NAME,
      value: topic.topicArn,
    });
  }
}

class BundlingStage extends cdk.Stage {
  constructor(parent, id, props) {
    super(parent, id, props);
    const stack = new cdk.Stack(this, 'BundlingStack');

    new lambda.Function(stack, 'Handler', {
      code: lambda.Code.fromAsset(path.join(__dirname, 'lambda')),
      handler: 'index.handler',
      runtime: lambda.Runtime.NODEJS_LATEST,
    });
  }
}

class SomeStage extends cdk.Stage {
  constructor(parent, id, props) {
    super(parent, id, props);

    new YourStack(this, 'StackInStage');
  }
}

class StageUsingContext extends cdk.Stage {
  constructor(parent, id, props) {
    super(parent, id, props);

    new StackUsingContext(this, 'StackInStage');
  }
}

class BuiltinLambdaStack extends cdk.Stack {
  constructor(parent, id, props) {
    super(parent, id, props);

    new s3.Bucket(this, 'Bucket', {
      removalPolicy: cdk.RemovalPolicy.DESTROY,
      autoDeleteObjects: true, // will deploy a Nodejs lambda backed custom resource
    });
  }
}

<<<<<<< HEAD
class IamRolesStack extends cdk.Stack {
  constructor(parent, id, props) {
    super(parent, id, props);

    for(let i = 1; i <= Number(process.env.NUMBER_OF_ROLES) ; i++) {
      new iam.Role(this, `Role${i}`, {
        assumedBy: new iam.ServicePrincipal('lambda.amazonaws.com'),
=======
class NotificationArnPropStack extends cdk.Stack {
  constructor(parent, id, props) {
    super(parent, id, props);
    new sns.Topic(this, 'topic');
  }
}
class AppSyncHotswapStack extends cdk.Stack {
  constructor(parent, id, props) {
    super(parent, id, props);

    const api = new appsync.GraphqlApi(this, "Api", {
      name: "appsync-hotswap",
      definition: appsync.Definition.fromFile(path.join(__dirname, 'appsync.hotswap.graphql')),
      authorizationConfig: {
        defaultAuthorization: {
          authorizationType: appsync.AuthorizationType.IAM,
        },
      },
    });

    const noneDataSource = api.addNoneDataSource("none");
    // create 50 appsync functions to hotswap
    for (const i of Array(50).keys()) {
      const appsyncFunction = new appsync.AppsyncFunction(this, `Function${i}`, {
        name: `appsync_function${i}`,
        api,
        dataSource: noneDataSource,
        requestMappingTemplate: appsync.MappingTemplate.fromString(process.env.DYNAMIC_APPSYNC_PROPERTY_VALUE ?? "$util.toJson({})"),
        responseMappingTemplate: appsync.MappingTemplate.fromString('$util.toJson({})'),
>>>>>>> 6e962349
      });
    }
  }
}

const app = new cdk.App({
  context: {
    '@aws-cdk/core:assetHashSalt': process.env.CODEBUILD_BUILD_ID, // Force all assets to be unique, but consistent in one build
  },
});

const defaultEnv = {
  account: process.env.CDK_DEFAULT_ACCOUNT,
  region: process.env.CDK_DEFAULT_REGION
};

// Sometimes we don't want to synthesize all stacks because it will impact the results
const stackSet = process.env.INTEG_STACK_SET || 'default';

switch (stackSet) {
  case 'default':
    // Deploy all does a wildcard ${stackPrefix}-test-*
    new MyStack(app, `${stackPrefix}-test-1`, { env: defaultEnv });
    new YourStack(app, `${stackPrefix}-test-2`);
    new NoticesStack(app, `${stackPrefix}-notices`);
    // Deploy wildcard with parameters does ${stackPrefix}-param-test-*
    new ParameterStack(app, `${stackPrefix}-param-test-1`);
    new OtherParameterStack(app, `${stackPrefix}-param-test-2`);
    // Deploy stack with multiple parameters
    new MultiParameterStack(app, `${stackPrefix}-param-test-3`);
    // Deploy stack with outputs does ${stackPrefix}-outputs-test-*
    new OutputsStack(app, `${stackPrefix}-outputs-test-1`);
    new AnotherOutputsStack(app, `${stackPrefix}-outputs-test-2`);
    // Not included in wildcard
    new IamStack(app, `${stackPrefix}-iam-test`, { env: defaultEnv });
    const providing = new ProvidingStack(app, `${stackPrefix}-order-providing`);
    new ConsumingStack(app, `${stackPrefix}-order-consuming`, { providingStack: providing });

    new MissingSSMParameterStack(app, `${stackPrefix}-missing-ssm-parameter`, { env: defaultEnv });

    new LambdaStack(app, `${stackPrefix}-lambda`);

    new IamRolesStack(app, `${stackPrefix}-iam-roles`);

    if (process.env.ENABLE_VPC_TESTING == 'IMPORT') {
      // this stack performs a VPC lookup so we gate synth
      const env = { account: process.env.CDK_DEFAULT_ACCOUNT, region: process.env.CDK_DEFAULT_REGION };
      new SessionTagsStack(app, `${stackPrefix}-session-tags`, { env });
    }

    new SessionTagsWithNoExecutionRoleCustomSynthesizerStack(app, `${stackPrefix}-session-tags-with-custom-synthesizer`);
    new LambdaHotswapStack(app, `${stackPrefix}-lambda-hotswap`);
    new EcsHotswapStack(app, `${stackPrefix}-ecs-hotswap`);
    new AppSyncHotswapStack(app, `${stackPrefix}-appsync-hotswap`);
    new DockerStack(app, `${stackPrefix}-docker`);
    new DockerStackWithCustomFile(app, `${stackPrefix}-docker-with-custom-file`);

<<<<<<< HEAD
    new IamRolesStack(app, `${stackPrefix}-iam-roles`);
=======
    new NotificationArnPropStack(app, `${stackPrefix}-notification-arn-prop`, {
      notificationArns: [`arn:aws:sns:${defaultEnv.region}:${defaultEnv.account}:${stackPrefix}-test-topic-prop`],
    });
>>>>>>> 6e962349

    // SSO stacks
    new SsoInstanceAccessControlConfig(app, `${stackPrefix}-sso-access-control`);
    new SsoAssignment(app, `${stackPrefix}-sso-assignment`);
    new SsoPermissionSetManagedPolicy(app, `${stackPrefix}-sso-perm-set-with-managed-policy`);
    new SsoPermissionSetNoPolicy(app, `${stackPrefix}-sso-perm-set-without-managed-policy`);

    const failed = new FailedStack(app, `${stackPrefix}-failed`)

    // A stack that depends on the failed stack -- used to test that '-e' does not deploy the failing stack
    const dependsOnFailed = new OutputsStack(app, `${stackPrefix}-depends-on-failed`);
    dependsOnFailed.addDependency(failed);

    if (process.env.ENABLE_VPC_TESTING) { // Gating so we don't do context fetching unless that's what we are here for
      const env = { account: process.env.CDK_DEFAULT_ACCOUNT, region: process.env.CDK_DEFAULT_REGION };
      if (process.env.ENABLE_VPC_TESTING === 'DEFINE')
        new DefineVpcStack(app, `${stackPrefix}-define-vpc`, { env });
      if (process.env.ENABLE_VPC_TESTING === 'IMPORT')
        new ImportVpcStack(app, `${stackPrefix}-import-vpc`, { env });
    }

    new ConditionalResourceStack(app, `${stackPrefix}-conditional-resource`)

    new StackWithNestedStack(app, `${stackPrefix}-with-nested-stack`);
    new StackWithNestedStackUsingParameters(app, `${stackPrefix}-with-nested-stack-using-parameters`);
    new ListStack(app, `${stackPrefix}-list-stacks`)
    new ListMultipleDependentStack(app, `${stackPrefix}-list-multiple-dependent-stacks`);

    new YourStack(app, `${stackPrefix}-termination-protection`, {
      terminationProtection: process.env.TERMINATION_PROTECTION !== 'FALSE' ? true : false,
    });

    new SomeStage(app, `${stackPrefix}-stage`);

    new BuiltinLambdaStack(app, `${stackPrefix}-builtin-lambda-function`);

    new ImportableStack(app, `${stackPrefix}-importable-stack`);

    new MigrateStack(app, `${stackPrefix}-migrate-stack`);

    new ExportValueStack(app, `${stackPrefix}-export-value-stack`);

    new BundlingStage(app, `${stackPrefix}-bundling-stage`);
    break;

  case 'stage-using-context':
    // Cannot be combined with other test stacks, because we use this to test
    // that stage context is propagated up and causes synth to fail when combined
    // with '--no-lookups'.

    // Needs a dummy stack at the top level because the CLI will fail otherwise
    new YourStack(app, `${stackPrefix}-toplevel`, { env: defaultEnv });
    new StageUsingContext(app, `${stackPrefix}-stage-using-context`, {
      env: defaultEnv,
    });
    break;

  case 'stage-with-errors':
    const stage = new StageWithError(app, `${stackPrefix}-stage-with-errors`);
    stage.synth({ validateOnSynthesis: true });
    break;

  case 'stage-with-no-stacks':
    break;

  default:
    throw new Error(`Unrecognized INTEG_STACK_SET: '${stackSet}'`);
}

app.synth();<|MERGE_RESOLUTION|>--- conflicted
+++ resolved
@@ -721,7 +721,6 @@
   }
 }
 
-<<<<<<< HEAD
 class IamRolesStack extends cdk.Stack {
   constructor(parent, id, props) {
     super(parent, id, props);
@@ -729,7 +728,11 @@
     for(let i = 1; i <= Number(process.env.NUMBER_OF_ROLES) ; i++) {
       new iam.Role(this, `Role${i}`, {
         assumedBy: new iam.ServicePrincipal('lambda.amazonaws.com'),
-=======
+      });
+    }
+  }
+}
+
 class NotificationArnPropStack extends cdk.Stack {
   constructor(parent, id, props) {
     super(parent, id, props);
@@ -759,7 +762,6 @@
         dataSource: noneDataSource,
         requestMappingTemplate: appsync.MappingTemplate.fromString(process.env.DYNAMIC_APPSYNC_PROPERTY_VALUE ?? "$util.toJson({})"),
         responseMappingTemplate: appsync.MappingTemplate.fromString('$util.toJson({})'),
->>>>>>> 6e962349
       });
     }
   }
@@ -817,13 +819,11 @@
     new DockerStack(app, `${stackPrefix}-docker`);
     new DockerStackWithCustomFile(app, `${stackPrefix}-docker-with-custom-file`);
 
-<<<<<<< HEAD
     new IamRolesStack(app, `${stackPrefix}-iam-roles`);
-=======
+
     new NotificationArnPropStack(app, `${stackPrefix}-notification-arn-prop`, {
       notificationArns: [`arn:aws:sns:${defaultEnv.region}:${defaultEnv.account}:${stackPrefix}-test-topic-prop`],
     });
->>>>>>> 6e962349
 
     // SSO stacks
     new SsoInstanceAccessControlConfig(app, `${stackPrefix}-sso-access-control`);
