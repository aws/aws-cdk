{
  "version": "32.0.0",
  "artifacts": {
    "test-efs-integ.assets": {
      "type": "cdk:asset-manifest",
      "properties": {
        "file": "test-efs-integ.assets.json",
        "requiresBootstrapStackVersion": 6,
        "bootstrapStackVersionSsmParameter": "/cdk-bootstrap/hnb659fds/version"
      }
    },
    "test-efs-integ": {
      "type": "aws:cloudformation:stack",
      "environment": "aws://unknown-account/unknown-region",
      "properties": {
        "templateFile": "test-efs-integ.template.json",
        "validateOnSynth": false,
        "assumeRoleArn": "arn:${AWS::Partition}:iam::${AWS::AccountId}:role/cdk-hnb659fds-deploy-role-${AWS::AccountId}-${AWS::Region}",
        "cloudFormationExecutionRoleArn": "arn:${AWS::Partition}:iam::${AWS::AccountId}:role/cdk-hnb659fds-cfn-exec-role-${AWS::AccountId}-${AWS::Region}",
<<<<<<< HEAD
        "stackTemplateAssetObjectUrl": "s3://cdk-hnb659fds-assets-${AWS::AccountId}-${AWS::Region}/a4a452955ae54205c42ff8d97bce2ee0a2f96d6311bfd4058d58339da0704578.json",
=======
        "stackTemplateAssetObjectUrl": "s3://cdk-hnb659fds-assets-${AWS::AccountId}-${AWS::Region}/2b01828614577b4978d293ae1c1de22689fc121a96226f7b3803bf826c003239.json",
>>>>>>> 6f9fcd62
        "requiresBootstrapStackVersion": 6,
        "bootstrapStackVersionSsmParameter": "/cdk-bootstrap/hnb659fds/version",
        "additionalDependencies": [
          "test-efs-integ.assets"
        ],
        "lookupRole": {
          "arn": "arn:${AWS::Partition}:iam::${AWS::AccountId}:role/cdk-hnb659fds-lookup-role-${AWS::AccountId}-${AWS::Region}",
          "requiresBootstrapStackVersion": 8,
          "bootstrapStackVersionSsmParameter": "/cdk-bootstrap/hnb659fds/version"
        }
      },
      "dependencies": [
        "test-efs-integ.assets"
      ],
      "metadata": {
        "/test-efs-integ/Vpc/Resource": [
          {
            "type": "aws:cdk:logicalId",
            "data": "Vpc8378EB38"
          }
        ],
        "/test-efs-integ/Vpc/PublicSubnet1/Subnet": [
          {
            "type": "aws:cdk:logicalId",
            "data": "VpcPublicSubnet1Subnet5C2D37C4"
          }
        ],
        "/test-efs-integ/Vpc/PublicSubnet1/RouteTable": [
          {
            "type": "aws:cdk:logicalId",
            "data": "VpcPublicSubnet1RouteTable6C95E38E"
          }
        ],
        "/test-efs-integ/Vpc/PublicSubnet1/RouteTableAssociation": [
          {
            "type": "aws:cdk:logicalId",
            "data": "VpcPublicSubnet1RouteTableAssociation97140677"
          }
        ],
        "/test-efs-integ/Vpc/PublicSubnet1/DefaultRoute": [
          {
            "type": "aws:cdk:logicalId",
            "data": "VpcPublicSubnet1DefaultRoute3DA9E72A"
          }
        ],
        "/test-efs-integ/Vpc/PublicSubnet1/EIP": [
          {
            "type": "aws:cdk:logicalId",
            "data": "VpcPublicSubnet1EIPD7E02669"
          }
        ],
        "/test-efs-integ/Vpc/PublicSubnet1/NATGateway": [
          {
            "type": "aws:cdk:logicalId",
            "data": "VpcPublicSubnet1NATGateway4D7517AA"
          }
        ],
        "/test-efs-integ/Vpc/PublicSubnet2/Subnet": [
          {
            "type": "aws:cdk:logicalId",
            "data": "VpcPublicSubnet2Subnet691E08A3"
          }
        ],
        "/test-efs-integ/Vpc/PublicSubnet2/RouteTable": [
          {
            "type": "aws:cdk:logicalId",
            "data": "VpcPublicSubnet2RouteTable94F7E489"
          }
        ],
        "/test-efs-integ/Vpc/PublicSubnet2/RouteTableAssociation": [
          {
            "type": "aws:cdk:logicalId",
            "data": "VpcPublicSubnet2RouteTableAssociationDD5762D8"
          }
        ],
        "/test-efs-integ/Vpc/PublicSubnet2/DefaultRoute": [
          {
            "type": "aws:cdk:logicalId",
            "data": "VpcPublicSubnet2DefaultRoute97F91067"
          }
        ],
        "/test-efs-integ/Vpc/PrivateSubnet1/Subnet": [
          {
            "type": "aws:cdk:logicalId",
            "data": "VpcPrivateSubnet1Subnet536B997A"
          }
        ],
        "/test-efs-integ/Vpc/PrivateSubnet1/RouteTable": [
          {
            "type": "aws:cdk:logicalId",
            "data": "VpcPrivateSubnet1RouteTableB2C5B500"
          }
        ],
        "/test-efs-integ/Vpc/PrivateSubnet1/RouteTableAssociation": [
          {
            "type": "aws:cdk:logicalId",
            "data": "VpcPrivateSubnet1RouteTableAssociation70C59FA6"
          }
        ],
        "/test-efs-integ/Vpc/PrivateSubnet1/DefaultRoute": [
          {
            "type": "aws:cdk:logicalId",
            "data": "VpcPrivateSubnet1DefaultRouteBE02A9ED"
          }
        ],
        "/test-efs-integ/Vpc/PrivateSubnet2/Subnet": [
          {
            "type": "aws:cdk:logicalId",
            "data": "VpcPrivateSubnet2Subnet3788AAA1"
          }
        ],
        "/test-efs-integ/Vpc/PrivateSubnet2/RouteTable": [
          {
            "type": "aws:cdk:logicalId",
            "data": "VpcPrivateSubnet2RouteTableA678073B"
          }
        ],
        "/test-efs-integ/Vpc/PrivateSubnet2/RouteTableAssociation": [
          {
            "type": "aws:cdk:logicalId",
            "data": "VpcPrivateSubnet2RouteTableAssociationA89CAD56"
          }
        ],
        "/test-efs-integ/Vpc/PrivateSubnet2/DefaultRoute": [
          {
            "type": "aws:cdk:logicalId",
            "data": "VpcPrivateSubnet2DefaultRoute060D2087"
          }
        ],
        "/test-efs-integ/Vpc/IGW": [
          {
            "type": "aws:cdk:logicalId",
            "data": "VpcIGWD7BA715C"
          }
        ],
        "/test-efs-integ/Vpc/VPCGW": [
          {
            "type": "aws:cdk:logicalId",
            "data": "VpcVPCGWBF912B6E"
          }
        ],
        "/test-efs-integ/FileSystem/Resource": [
          {
            "type": "aws:cdk:logicalId",
            "data": "FileSystem8A8E25C0"
          }
        ],
        "/test-efs-integ/FileSystem/EfsSecurityGroup/Resource": [
          {
            "type": "aws:cdk:logicalId",
            "data": "FileSystemEfsSecurityGroup212D3ACB"
          }
        ],
        "/test-efs-integ/FileSystem/EfsMountTarget-PrivateSubnet1": [
          {
            "type": "aws:cdk:logicalId",
            "data": "FileSystemEfsMountTargetPrivateSubnet1BB305AF3"
          }
        ],
        "/test-efs-integ/FileSystem/EfsMountTarget-PrivateSubnet2": [
          {
            "type": "aws:cdk:logicalId",
            "data": "FileSystemEfsMountTargetPrivateSubnet265F3ED67"
          }
        ],
        "/test-efs-integ/AccessPoint/Resource": [
          {
            "type": "aws:cdk:logicalId",
            "data": "AccessPointE936DE82"
          }
        ],
        "/test-efs-integ/BootstrapVersion": [
          {
            "type": "aws:cdk:logicalId",
            "data": "BootstrapVersion"
          }
        ],
        "/test-efs-integ/CheckBootstrapVersion": [
          {
            "type": "aws:cdk:logicalId",
            "data": "CheckBootstrapVersion"
          }
        ]
      },
      "displayName": "test-efs-integ"
    },
    "FileSystemPolicyTestDefaultTestDeployAssertD0596FC1.assets": {
      "type": "cdk:asset-manifest",
      "properties": {
        "file": "FileSystemPolicyTestDefaultTestDeployAssertD0596FC1.assets.json",
        "requiresBootstrapStackVersion": 6,
        "bootstrapStackVersionSsmParameter": "/cdk-bootstrap/hnb659fds/version"
      }
    },
    "FileSystemPolicyTestDefaultTestDeployAssertD0596FC1": {
      "type": "aws:cloudformation:stack",
      "environment": "aws://unknown-account/unknown-region",
      "properties": {
        "templateFile": "FileSystemPolicyTestDefaultTestDeployAssertD0596FC1.template.json",
        "validateOnSynth": false,
        "assumeRoleArn": "arn:${AWS::Partition}:iam::${AWS::AccountId}:role/cdk-hnb659fds-deploy-role-${AWS::AccountId}-${AWS::Region}",
        "cloudFormationExecutionRoleArn": "arn:${AWS::Partition}:iam::${AWS::AccountId}:role/cdk-hnb659fds-cfn-exec-role-${AWS::AccountId}-${AWS::Region}",
        "stackTemplateAssetObjectUrl": "s3://cdk-hnb659fds-assets-${AWS::AccountId}-${AWS::Region}/21fbb51d7b23f6a6c262b46a9caee79d744a3ac019fd45422d988b96d44b2a22.json",
        "requiresBootstrapStackVersion": 6,
        "bootstrapStackVersionSsmParameter": "/cdk-bootstrap/hnb659fds/version",
        "additionalDependencies": [
          "FileSystemPolicyTestDefaultTestDeployAssertD0596FC1.assets"
        ],
        "lookupRole": {
          "arn": "arn:${AWS::Partition}:iam::${AWS::AccountId}:role/cdk-hnb659fds-lookup-role-${AWS::AccountId}-${AWS::Region}",
          "requiresBootstrapStackVersion": 8,
          "bootstrapStackVersionSsmParameter": "/cdk-bootstrap/hnb659fds/version"
        }
      },
      "dependencies": [
        "FileSystemPolicyTestDefaultTestDeployAssertD0596FC1.assets"
      ],
      "metadata": {
        "/FileSystemPolicyTest/DefaultTest/DeployAssert/BootstrapVersion": [
          {
            "type": "aws:cdk:logicalId",
            "data": "BootstrapVersion"
          }
        ],
        "/FileSystemPolicyTest/DefaultTest/DeployAssert/CheckBootstrapVersion": [
          {
            "type": "aws:cdk:logicalId",
            "data": "CheckBootstrapVersion"
          }
        ]
      },
      "displayName": "FileSystemPolicyTest/DefaultTest/DeployAssert"
    },
    "Tree": {
      "type": "cdk:tree",
      "properties": {
        "file": "tree.json"
      }
    }
  }
}<|MERGE_RESOLUTION|>--- conflicted
+++ resolved
@@ -1,5 +1,5 @@
 {
-  "version": "32.0.0",
+  "version": "33.0.0",
   "artifacts": {
     "test-efs-integ.assets": {
       "type": "cdk:asset-manifest",
@@ -17,11 +17,7 @@
         "validateOnSynth": false,
         "assumeRoleArn": "arn:${AWS::Partition}:iam::${AWS::AccountId}:role/cdk-hnb659fds-deploy-role-${AWS::AccountId}-${AWS::Region}",
         "cloudFormationExecutionRoleArn": "arn:${AWS::Partition}:iam::${AWS::AccountId}:role/cdk-hnb659fds-cfn-exec-role-${AWS::AccountId}-${AWS::Region}",
-<<<<<<< HEAD
-        "stackTemplateAssetObjectUrl": "s3://cdk-hnb659fds-assets-${AWS::AccountId}-${AWS::Region}/a4a452955ae54205c42ff8d97bce2ee0a2f96d6311bfd4058d58339da0704578.json",
-=======
-        "stackTemplateAssetObjectUrl": "s3://cdk-hnb659fds-assets-${AWS::AccountId}-${AWS::Region}/2b01828614577b4978d293ae1c1de22689fc121a96226f7b3803bf826c003239.json",
->>>>>>> 6f9fcd62
+        "stackTemplateAssetObjectUrl": "s3://cdk-hnb659fds-assets-${AWS::AccountId}-${AWS::Region}/7ae1d2527c3779ce32e98c5ca2ec2521998e4d2632aa17a5c6836a79a655f0a6.json",
         "requiresBootstrapStackVersion": 6,
         "bootstrapStackVersionSsmParameter": "/cdk-bootstrap/hnb659fds/version",
         "additionalDependencies": [
