{
  "version": "32.0.0",
  "files": {
<<<<<<< HEAD
    "16e860fd16a1ff16613ad9106dadb41ef001f476531f9c39096179316e33add0": {
=======
    "f0005ba3f885b2e085e45d2110ce17992deb7b8183dce240f7bd22cdd093307f": {
>>>>>>> 6f9fcd62
      "source": {
        "path": "test-efs-integ.template.json",
        "packaging": "file"
      },
      "destinations": {
        "current_account-current_region": {
          "bucketName": "cdk-hnb659fds-assets-${AWS::AccountId}-${AWS::Region}",
<<<<<<< HEAD
          "objectKey": "16e860fd16a1ff16613ad9106dadb41ef001f476531f9c39096179316e33add0.json",
=======
          "objectKey": "f0005ba3f885b2e085e45d2110ce17992deb7b8183dce240f7bd22cdd093307f.json",
>>>>>>> 6f9fcd62
          "assumeRoleArn": "arn:${AWS::Partition}:iam::${AWS::AccountId}:role/cdk-hnb659fds-file-publishing-role-${AWS::AccountId}-${AWS::Region}"
        }
      }
    }
  },
  "dockerImages": {}
}<|MERGE_RESOLUTION|>--- conflicted
+++ resolved
@@ -1,11 +1,7 @@
 {
-  "version": "32.0.0",
+  "version": "33.0.0",
   "files": {
-<<<<<<< HEAD
-    "16e860fd16a1ff16613ad9106dadb41ef001f476531f9c39096179316e33add0": {
-=======
-    "f0005ba3f885b2e085e45d2110ce17992deb7b8183dce240f7bd22cdd093307f": {
->>>>>>> 6f9fcd62
+    "a5b1ebc6006a2ce28112fae5df0ca689544d5dbbbbdd004fc794310ce2d08695": {
       "source": {
         "path": "test-efs-integ.template.json",
         "packaging": "file"
@@ -13,11 +9,7 @@
       "destinations": {
         "current_account-current_region": {
           "bucketName": "cdk-hnb659fds-assets-${AWS::AccountId}-${AWS::Region}",
-<<<<<<< HEAD
-          "objectKey": "16e860fd16a1ff16613ad9106dadb41ef001f476531f9c39096179316e33add0.json",
-=======
-          "objectKey": "f0005ba3f885b2e085e45d2110ce17992deb7b8183dce240f7bd22cdd093307f.json",
->>>>>>> 6f9fcd62
+          "objectKey": "a5b1ebc6006a2ce28112fae5df0ca689544d5dbbbbdd004fc794310ce2d08695.json",
           "assumeRoleArn": "arn:${AWS::Partition}:iam::${AWS::AccountId}:role/cdk-hnb659fds-file-publishing-role-${AWS::AccountId}-${AWS::Region}"
         }
       }
