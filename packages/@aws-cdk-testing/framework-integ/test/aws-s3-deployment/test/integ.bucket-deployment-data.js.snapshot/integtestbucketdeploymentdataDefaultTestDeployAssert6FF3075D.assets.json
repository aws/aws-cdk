--- conflicted
+++ resolved
@@ -14,26 +14,16 @@
         }
       }
     },
-<<<<<<< HEAD
     "b0bce625c3063f881d37d955254c670d42160b76eaf549e6397fa55e277a6947": {
-=======
-    "3bfb5b7b4b1d0098f4df28c31f1f4798bfd9b50603ca8cdd68ccaa711e3421b9": {
->>>>>>> 2bde1a02
       "displayName": "integtestbucketdeploymentdataDefaultTestDeployAssert6FF3075D Template",
       "source": {
         "path": "integtestbucketdeploymentdataDefaultTestDeployAssert6FF3075D.template.json",
         "packaging": "file"
       },
       "destinations": {
-<<<<<<< HEAD
         "current_account-current_region-fce30465": {
           "bucketName": "cdk-hnb659fds-assets-${AWS::AccountId}-${AWS::Region}",
           "objectKey": "b0bce625c3063f881d37d955254c670d42160b76eaf549e6397fa55e277a6947.json",
-=======
-        "current_account-current_region-6b7984cd": {
-          "bucketName": "cdk-hnb659fds-assets-${AWS::AccountId}-${AWS::Region}",
-          "objectKey": "3bfb5b7b4b1d0098f4df28c31f1f4798bfd9b50603ca8cdd68ccaa711e3421b9.json",
->>>>>>> 2bde1a02
           "assumeRoleArn": "arn:${AWS::Partition}:iam::${AWS::AccountId}:role/cdk-hnb659fds-file-publishing-role-${AWS::AccountId}-${AWS::Region}"
         }
       }
