--- conflicted
+++ resolved
@@ -53,11 +53,7 @@
         }
       }
     },
-<<<<<<< HEAD
-    "906bc3e36a816fbbf546225c21bcfd8907bf4d7c7ff3f5ddf0a87dff7705b0a2": {
-=======
     "0c41206f343680e6722f8cdc2907d407dcaa13d6dde45367493feb5842577a5f": {
->>>>>>> 1726abdd
       "source": {
         "path": "test-bucket-deployment-signobject.template.json",
         "packaging": "file"
@@ -65,11 +61,7 @@
       "destinations": {
         "current_account-current_region": {
           "bucketName": "cdk-hnb659fds-assets-${AWS::AccountId}-${AWS::Region}",
-<<<<<<< HEAD
-          "objectKey": "906bc3e36a816fbbf546225c21bcfd8907bf4d7c7ff3f5ddf0a87dff7705b0a2.json",
-=======
           "objectKey": "0c41206f343680e6722f8cdc2907d407dcaa13d6dde45367493feb5842577a5f.json",
->>>>>>> 1726abdd
           "assumeRoleArn": "arn:${AWS::Partition}:iam::${AWS::AccountId}:role/cdk-hnb659fds-file-publishing-role-${AWS::AccountId}-${AWS::Region}"
         }
       }
