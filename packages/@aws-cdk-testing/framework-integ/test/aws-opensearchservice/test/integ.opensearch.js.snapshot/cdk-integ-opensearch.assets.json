--- conflicted
+++ resolved
@@ -15,11 +15,7 @@
         }
       }
     },
-<<<<<<< HEAD
-    "90d61838928be94cf90d35ab35e9f1db484bca49f0e2bb4704d8c31e7f2cf93d": {
-=======
     "4bec27bac5dca62b124e1886f3c8cb66b0b7332bed59e7df5f57aa57c8b7dd17": {
->>>>>>> 4ba0230a
       "displayName": "cdk-integ-opensearch Template",
       "source": {
         "path": "cdk-integ-opensearch.template.json",
@@ -28,11 +24,7 @@
       "destinations": {
         "current_account-current_region": {
           "bucketName": "cdk-hnb659fds-assets-${AWS::AccountId}-${AWS::Region}",
-<<<<<<< HEAD
-          "objectKey": "90d61838928be94cf90d35ab35e9f1db484bca49f0e2bb4704d8c31e7f2cf93d.json",
-=======
           "objectKey": "4bec27bac5dca62b124e1886f3c8cb66b0b7332bed59e7df5f57aa57c8b7dd17.json",
->>>>>>> 4ba0230a
           "assumeRoleArn": "arn:${AWS::Partition}:iam::${AWS::AccountId}:role/cdk-hnb659fds-file-publishing-role-${AWS::AccountId}-${AWS::Region}"
         }
       }
