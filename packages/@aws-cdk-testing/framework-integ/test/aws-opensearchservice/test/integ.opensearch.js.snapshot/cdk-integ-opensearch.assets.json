--- conflicted
+++ resolved
@@ -15,11 +15,7 @@
         }
       }
     },
-<<<<<<< HEAD
     "1184b43ea99cd8b6d6518a46ede66412de68521823f9d3d2a3f61bd2d62ba72d": {
-=======
-    "90d61838928be94cf90d35ab35e9f1db484bca49f0e2bb4704d8c31e7f2cf93d": {
->>>>>>> dca8663c
       "displayName": "cdk-integ-opensearch Template",
       "source": {
         "path": "cdk-integ-opensearch.template.json",
@@ -28,11 +24,7 @@
       "destinations": {
         "current_account-current_region": {
           "bucketName": "cdk-hnb659fds-assets-${AWS::AccountId}-${AWS::Region}",
-<<<<<<< HEAD
           "objectKey": "1184b43ea99cd8b6d6518a46ede66412de68521823f9d3d2a3f61bd2d62ba72d.json",
-=======
-          "objectKey": "90d61838928be94cf90d35ab35e9f1db484bca49f0e2bb4704d8c31e7f2cf93d.json",
->>>>>>> dca8663c
           "assumeRoleArn": "arn:${AWS::Partition}:iam::${AWS::AccountId}:role/cdk-hnb659fds-file-publishing-role-${AWS::AccountId}-${AWS::Region}"
         }
       }
