--- conflicted
+++ resolved
@@ -15,11 +15,7 @@
         }
       }
     },
-<<<<<<< HEAD
     "4d484114f1599585a4c87eff22462d8e26a22f3ca7ef3b440b3dbb10c1868a9f": {
-=======
-    "4bec27bac5dca62b124e1886f3c8cb66b0b7332bed59e7df5f57aa57c8b7dd17": {
->>>>>>> 03884835
       "displayName": "cdk-integ-opensearch Template",
       "source": {
         "path": "cdk-integ-opensearch.template.json",
@@ -28,11 +24,7 @@
       "destinations": {
         "current_account-current_region": {
           "bucketName": "cdk-hnb659fds-assets-${AWS::AccountId}-${AWS::Region}",
-<<<<<<< HEAD
           "objectKey": "4d484114f1599585a4c87eff22462d8e26a22f3ca7ef3b440b3dbb10c1868a9f.json",
-=======
-          "objectKey": "4bec27bac5dca62b124e1886f3c8cb66b0b7332bed59e7df5f57aa57c8b7dd17.json",
->>>>>>> 03884835
           "assumeRoleArn": "arn:${AWS::Partition}:iam::${AWS::AccountId}:role/cdk-hnb659fds-file-publishing-role-${AWS::AccountId}-${AWS::Region}"
         }
       }
