{
  "version": "45.0.0",
  "testCases": {
    "OpenSearchInteg/DefaultTest": {
      "stacks": [
        "cdk-integ-opensearch"
      ],
      "diffAssets": true,
      "assertionStack": "OpenSearchInteg/DefaultTest/DeployAssert",
      "assertionStackName": "OpenSearchIntegDefaultTestDeployAssertFAE78D8A"
    }
  },
<<<<<<< HEAD
  "minimumCliVersion": "2.1019.1"
=======
  "minimumCliVersion": "2.1020.1"
>>>>>>> 8a77828a
}<|MERGE_RESOLUTION|>--- conflicted
+++ resolved
@@ -10,9 +10,5 @@
       "assertionStackName": "OpenSearchIntegDefaultTestDeployAssertFAE78D8A"
     }
   },
-<<<<<<< HEAD
   "minimumCliVersion": "2.1019.1"
-=======
-  "minimumCliVersion": "2.1020.1"
->>>>>>> 8a77828a
 }