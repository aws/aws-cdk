--- conflicted
+++ resolved
@@ -18,11 +18,7 @@
         "validateOnSynth": false,
         "assumeRoleArn": "arn:${AWS::Partition}:iam::${AWS::AccountId}:role/cdk-hnb659fds-deploy-role-${AWS::AccountId}-${AWS::Region}",
         "cloudFormationExecutionRoleArn": "arn:${AWS::Partition}:iam::${AWS::AccountId}:role/cdk-hnb659fds-cfn-exec-role-${AWS::AccountId}-${AWS::Region}",
-<<<<<<< HEAD
-        "stackTemplateAssetObjectUrl": "s3://cdk-hnb659fds-assets-${AWS::AccountId}-${AWS::Region}/b75f33ba10d202de4aa9fac2c56311c260295ded1fb3e6141014fe27994b3d81.json",
-=======
         "stackTemplateAssetObjectUrl": "s3://cdk-hnb659fds-assets-${AWS::AccountId}-${AWS::Region}/0c55e61cc734d605e5cead0570bbe62fcbc47a1f33b85cafd68eb65c85035e1a.json",
->>>>>>> be216256
         "requiresBootstrapStackVersion": 6,
         "bootstrapStackVersionSsmParameter": "/cdk-bootstrap/hnb659fds/version",
         "additionalDependencies": [
@@ -49,8 +45,6 @@
                 "volumeType": "gp3",
                 "throughput": "*",
                 "iops": "*"
-<<<<<<< HEAD
-=======
               },
               "zoneAwareness": {
                 "enabled": true,
@@ -66,7 +60,6 @@
                 "dataNodes": "*",
                 "masterNodeInstanceType": "*",
                 "masterNodes": "*"
->>>>>>> be216256
               }
             }
           }
