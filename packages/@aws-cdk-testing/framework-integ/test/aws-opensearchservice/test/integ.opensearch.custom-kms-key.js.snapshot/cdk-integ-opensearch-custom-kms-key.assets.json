{
  "version": "32.0.0",
  "files": {
    "f5703cf7b56c39c576b7f8c03378239080baf3b390d0afe381f81bde5688e6eb": {
      "source": {
        "path": "asset.f5703cf7b56c39c576b7f8c03378239080baf3b390d0afe381f81bde5688e6eb",
        "packaging": "zip"
      },
      "destinations": {
        "current_account-current_region": {
          "bucketName": "cdk-hnb659fds-assets-${AWS::AccountId}-${AWS::Region}",
          "objectKey": "f5703cf7b56c39c576b7f8c03378239080baf3b390d0afe381f81bde5688e6eb.zip",
          "assumeRoleArn": "arn:${AWS::Partition}:iam::${AWS::AccountId}:role/cdk-hnb659fds-file-publishing-role-${AWS::AccountId}-${AWS::Region}"
        }
      }
    },
<<<<<<< HEAD
    "4f5e1637ee5f60799152fc576cb5935bd365915fbe14f968a42624375dfc7d82": {
=======
    "b2daeda7fce0722ceb742a09469c49f7fcd4fbdf39f8ac166e3346fda987c55a": {
>>>>>>> 0e808d81
      "source": {
        "path": "cdk-integ-opensearch-custom-kms-key.template.json",
        "packaging": "file"
      },
      "destinations": {
        "current_account-current_region": {
          "bucketName": "cdk-hnb659fds-assets-${AWS::AccountId}-${AWS::Region}",
<<<<<<< HEAD
          "objectKey": "4f5e1637ee5f60799152fc576cb5935bd365915fbe14f968a42624375dfc7d82.json",
=======
          "objectKey": "b2daeda7fce0722ceb742a09469c49f7fcd4fbdf39f8ac166e3346fda987c55a.json",
>>>>>>> 0e808d81
          "assumeRoleArn": "arn:${AWS::Partition}:iam::${AWS::AccountId}:role/cdk-hnb659fds-file-publishing-role-${AWS::AccountId}-${AWS::Region}"
        }
      }
    }
  },
  "dockerImages": {}
}<|MERGE_RESOLUTION|>--- conflicted
+++ resolved
@@ -14,11 +14,7 @@
         }
       }
     },
-<<<<<<< HEAD
-    "4f5e1637ee5f60799152fc576cb5935bd365915fbe14f968a42624375dfc7d82": {
-=======
     "b2daeda7fce0722ceb742a09469c49f7fcd4fbdf39f8ac166e3346fda987c55a": {
->>>>>>> 0e808d81
       "source": {
         "path": "cdk-integ-opensearch-custom-kms-key.template.json",
         "packaging": "file"
@@ -26,11 +22,7 @@
       "destinations": {
         "current_account-current_region": {
           "bucketName": "cdk-hnb659fds-assets-${AWS::AccountId}-${AWS::Region}",
-<<<<<<< HEAD
-          "objectKey": "4f5e1637ee5f60799152fc576cb5935bd365915fbe14f968a42624375dfc7d82.json",
-=======
           "objectKey": "b2daeda7fce0722ceb742a09469c49f7fcd4fbdf39f8ac166e3346fda987c55a.json",
->>>>>>> 0e808d81
           "assumeRoleArn": "arn:${AWS::Partition}:iam::${AWS::AccountId}:role/cdk-hnb659fds-file-publishing-role-${AWS::AccountId}-${AWS::Region}"
         }
       }
