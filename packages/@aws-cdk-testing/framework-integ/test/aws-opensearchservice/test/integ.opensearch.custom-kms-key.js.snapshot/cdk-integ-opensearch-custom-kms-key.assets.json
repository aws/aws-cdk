{
  "version": "44.0.0",
  "files": {
    "2b2f6e7d96d216685951807694b6e6fca88b8fd0f6ac90be6d3c75201710dd6a": {
      "displayName": "AWS679f53fac002430cb0da5b7982bd2287/Code",
      "source": {
        "path": "asset.2b2f6e7d96d216685951807694b6e6fca88b8fd0f6ac90be6d3c75201710dd6a",
        "packaging": "zip"
      },
      "destinations": {
        "current_account-current_region": {
          "bucketName": "cdk-hnb659fds-assets-${AWS::AccountId}-${AWS::Region}",
          "objectKey": "2b2f6e7d96d216685951807694b6e6fca88b8fd0f6ac90be6d3c75201710dd6a.zip",
          "assumeRoleArn": "arn:${AWS::Partition}:iam::${AWS::AccountId}:role/cdk-hnb659fds-file-publishing-role-${AWS::AccountId}-${AWS::Region}"
        }
      }
    },
<<<<<<< HEAD
    "c38139b69dd2d775f231facf1e86b73b42e1f05b595d4d70b2e108b1b53ed5a6": {
=======
    "3bfa3cc54e6cd66b5ddd05525cd2817b44fa30c2cfd438c5c8c2114f7ebbaeec": {
>>>>>>> 4ba0230a
      "displayName": "cdk-integ-opensearch-custom-kms-key Template",
      "source": {
        "path": "cdk-integ-opensearch-custom-kms-key.template.json",
        "packaging": "file"
      },
      "destinations": {
        "current_account-current_region": {
          "bucketName": "cdk-hnb659fds-assets-${AWS::AccountId}-${AWS::Region}",
<<<<<<< HEAD
          "objectKey": "c38139b69dd2d775f231facf1e86b73b42e1f05b595d4d70b2e108b1b53ed5a6.json",
=======
          "objectKey": "3bfa3cc54e6cd66b5ddd05525cd2817b44fa30c2cfd438c5c8c2114f7ebbaeec.json",
>>>>>>> 4ba0230a
          "assumeRoleArn": "arn:${AWS::Partition}:iam::${AWS::AccountId}:role/cdk-hnb659fds-file-publishing-role-${AWS::AccountId}-${AWS::Region}"
        }
      }
    }
  },
  "dockerImages": {}
}<|MERGE_RESOLUTION|>--- conflicted
+++ resolved
@@ -15,11 +15,7 @@
         }
       }
     },
-<<<<<<< HEAD
-    "c38139b69dd2d775f231facf1e86b73b42e1f05b595d4d70b2e108b1b53ed5a6": {
-=======
-    "3bfa3cc54e6cd66b5ddd05525cd2817b44fa30c2cfd438c5c8c2114f7ebbaeec": {
->>>>>>> 4ba0230a
+    "06b33642229ca8aeaa2a0bf187b6bdc492899194ea3282255610eb718a872c66": {
       "displayName": "cdk-integ-opensearch-custom-kms-key Template",
       "source": {
         "path": "cdk-integ-opensearch-custom-kms-key.template.json",
@@ -28,11 +24,7 @@
       "destinations": {
         "current_account-current_region": {
           "bucketName": "cdk-hnb659fds-assets-${AWS::AccountId}-${AWS::Region}",
-<<<<<<< HEAD
-          "objectKey": "c38139b69dd2d775f231facf1e86b73b42e1f05b595d4d70b2e108b1b53ed5a6.json",
-=======
-          "objectKey": "3bfa3cc54e6cd66b5ddd05525cd2817b44fa30c2cfd438c5c8c2114f7ebbaeec.json",
->>>>>>> 4ba0230a
+          "objectKey": "06b33642229ca8aeaa2a0bf187b6bdc492899194ea3282255610eb718a872c66.json",
           "assumeRoleArn": "arn:${AWS::Partition}:iam::${AWS::AccountId}:role/cdk-hnb659fds-file-publishing-role-${AWS::AccountId}-${AWS::Region}"
         }
       }
