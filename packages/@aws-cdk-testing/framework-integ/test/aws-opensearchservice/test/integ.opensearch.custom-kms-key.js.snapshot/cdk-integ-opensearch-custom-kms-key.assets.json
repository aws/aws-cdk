--- conflicted
+++ resolved
@@ -15,11 +15,7 @@
         }
       }
     },
-<<<<<<< HEAD
     "e938add9938ca4d30ec3511b7b51fd0f8a5fcf084c952ed3b289ce32237fe929": {
-=======
-    "c38139b69dd2d775f231facf1e86b73b42e1f05b595d4d70b2e108b1b53ed5a6": {
->>>>>>> dca8663c
       "displayName": "cdk-integ-opensearch-custom-kms-key Template",
       "source": {
         "path": "cdk-integ-opensearch-custom-kms-key.template.json",
@@ -28,11 +24,7 @@
       "destinations": {
         "current_account-current_region": {
           "bucketName": "cdk-hnb659fds-assets-${AWS::AccountId}-${AWS::Region}",
-<<<<<<< HEAD
           "objectKey": "e938add9938ca4d30ec3511b7b51fd0f8a5fcf084c952ed3b289ce32237fe929.json",
-=======
-          "objectKey": "c38139b69dd2d775f231facf1e86b73b42e1f05b595d4d70b2e108b1b53ed5a6.json",
->>>>>>> dca8663c
           "assumeRoleArn": "arn:${AWS::Partition}:iam::${AWS::AccountId}:role/cdk-hnb659fds-file-publishing-role-${AWS::AccountId}-${AWS::Region}"
         }
       }
