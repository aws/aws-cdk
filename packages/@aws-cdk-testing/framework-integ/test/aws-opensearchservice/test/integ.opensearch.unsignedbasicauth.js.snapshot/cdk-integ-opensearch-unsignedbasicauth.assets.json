{
  "version": "44.0.0",
  "files": {
    "2b2f6e7d96d216685951807694b6e6fca88b8fd0f6ac90be6d3c75201710dd6a": {
      "displayName": "AWS679f53fac002430cb0da5b7982bd2287/Code",
      "source": {
        "path": "asset.2b2f6e7d96d216685951807694b6e6fca88b8fd0f6ac90be6d3c75201710dd6a",
        "packaging": "zip"
      },
      "destinations": {
        "current_account-current_region": {
          "bucketName": "cdk-hnb659fds-assets-${AWS::AccountId}-${AWS::Region}",
          "objectKey": "2b2f6e7d96d216685951807694b6e6fca88b8fd0f6ac90be6d3c75201710dd6a.zip",
          "assumeRoleArn": "arn:${AWS::Partition}:iam::${AWS::AccountId}:role/cdk-hnb659fds-file-publishing-role-${AWS::AccountId}-${AWS::Region}"
        }
      }
    },
<<<<<<< HEAD
    "337fa73be0642ae509f84b7cb240cad009bd2421387abad38465a6e38de59540": {
=======
    "7ccea902591bccd4780aaeb445aeb5123e5a19da44bd1ffdac8be15bf1e6ef5c": {
>>>>>>> dca8663c
      "displayName": "cdk-integ-opensearch-unsignedbasicauth Template",
      "source": {
        "path": "cdk-integ-opensearch-unsignedbasicauth.template.json",
        "packaging": "file"
      },
      "destinations": {
        "current_account-current_region": {
          "bucketName": "cdk-hnb659fds-assets-${AWS::AccountId}-${AWS::Region}",
<<<<<<< HEAD
          "objectKey": "337fa73be0642ae509f84b7cb240cad009bd2421387abad38465a6e38de59540.json",
=======
          "objectKey": "7ccea902591bccd4780aaeb445aeb5123e5a19da44bd1ffdac8be15bf1e6ef5c.json",
>>>>>>> dca8663c
          "assumeRoleArn": "arn:${AWS::Partition}:iam::${AWS::AccountId}:role/cdk-hnb659fds-file-publishing-role-${AWS::AccountId}-${AWS::Region}"
        }
      }
    }
  },
  "dockerImages": {}
}<|MERGE_RESOLUTION|>--- conflicted
+++ resolved
@@ -15,11 +15,7 @@
         }
       }
     },
-<<<<<<< HEAD
     "337fa73be0642ae509f84b7cb240cad009bd2421387abad38465a6e38de59540": {
-=======
-    "7ccea902591bccd4780aaeb445aeb5123e5a19da44bd1ffdac8be15bf1e6ef5c": {
->>>>>>> dca8663c
       "displayName": "cdk-integ-opensearch-unsignedbasicauth Template",
       "source": {
         "path": "cdk-integ-opensearch-unsignedbasicauth.template.json",
@@ -28,11 +24,7 @@
       "destinations": {
         "current_account-current_region": {
           "bucketName": "cdk-hnb659fds-assets-${AWS::AccountId}-${AWS::Region}",
-<<<<<<< HEAD
           "objectKey": "337fa73be0642ae509f84b7cb240cad009bd2421387abad38465a6e38de59540.json",
-=======
-          "objectKey": "7ccea902591bccd4780aaeb445aeb5123e5a19da44bd1ffdac8be15bf1e6ef5c.json",
->>>>>>> dca8663c
           "assumeRoleArn": "arn:${AWS::Partition}:iam::${AWS::AccountId}:role/cdk-hnb659fds-file-publishing-role-${AWS::AccountId}-${AWS::Region}"
         }
       }
