--- conflicted
+++ resolved
@@ -18,11 +18,7 @@
         "validateOnSynth": false,
         "assumeRoleArn": "arn:${AWS::Partition}:iam::${AWS::AccountId}:role/cdk-hnb659fds-deploy-role-${AWS::AccountId}-${AWS::Region}",
         "cloudFormationExecutionRoleArn": "arn:${AWS::Partition}:iam::${AWS::AccountId}:role/cdk-hnb659fds-cfn-exec-role-${AWS::AccountId}-${AWS::Region}",
-<<<<<<< HEAD
-        "stackTemplateAssetObjectUrl": "s3://cdk-hnb659fds-assets-${AWS::AccountId}-${AWS::Region}/7ccea902591bccd4780aaeb445aeb5123e5a19da44bd1ffdac8be15bf1e6ef5c.json",
-=======
         "stackTemplateAssetObjectUrl": "s3://cdk-hnb659fds-assets-${AWS::AccountId}-${AWS::Region}/fa1f75c1717173d75aeb4fc061f4d52133b2cf09c9161d75408ebee39f5c6eaf.json",
->>>>>>> 4ba0230a
         "requiresBootstrapStackVersion": 6,
         "bootstrapStackVersionSsmParameter": "/cdk-bootstrap/hnb659fds/version",
         "additionalDependencies": [
@@ -313,9 +309,5 @@
       }
     }
   },
-<<<<<<< HEAD
-  "minimumCliVersion": "2.1016.1"
-=======
   "minimumCliVersion": "2.1018.0"
->>>>>>> 4ba0230a
 }