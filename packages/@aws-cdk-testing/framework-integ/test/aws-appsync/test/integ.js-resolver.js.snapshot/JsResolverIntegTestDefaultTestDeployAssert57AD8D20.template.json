--- conflicted
+++ resolved
@@ -49,11 +49,7 @@
      "Payload.data.addTest.id",
      "Payload.data.addTest.id"
     ],
-<<<<<<< HEAD
-    "salt": "1693924790471"
-=======
     "salt": "1720085583127"
->>>>>>> aca90272
    },
    "UpdateReplacePolicy": "Delete",
    "DeletionPolicy": "Delete"
@@ -162,11 +158,7 @@
      "S3Bucket": {
       "Fn::Sub": "cdk-hnb659fds-assets-${AWS::AccountId}-${AWS::Region}"
      },
-<<<<<<< HEAD
-     "S3Key": "c7f4a8ca56d10961cf5e40d181faddf14f2ea8b39c5d65c7b61a366b17c7a2ce.zip"
-=======
      "S3Key": "eafc02f6925151c95ac6a6ae81a3e36d4cf4e77db52eec8e467ce2a69454a41a.zip"
->>>>>>> aca90272
     },
     "Timeout": 120,
     "Handler": "index.handler",
@@ -234,11 +226,7 @@
      }
     },
     "flattenResponse": "false",
-<<<<<<< HEAD
-    "salt": "1693924790503"
-=======
     "salt": "1720085583128"
->>>>>>> aca90272
    },
    "UpdateReplacePolicy": "Delete",
    "DeletionPolicy": "Delete"
@@ -262,8 +250,6 @@
    }
   }
  },
-<<<<<<< HEAD
-=======
  "Mappings": {
   "LatestNodeRuntimeMap": {
    "af-south-1": {
@@ -388,7 +374,6 @@
    }
   }
  },
->>>>>>> aca90272
  "Parameters": {
   "BootstrapVersion": {
    "Type": "AWS::SSM::Parameter::Value<String>",
