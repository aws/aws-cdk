--- conflicted
+++ resolved
@@ -28,11 +28,7 @@
      "Payload": "\"{\\\"action\\\":\\\"publish\\\",\\\"channel\\\":\\\"default\\\",\\\"authMode\\\":\\\"USER_POOL\\\",\\\"customEndpoint\\\":true}\""
     },
     "flattenResponse": "false",
-<<<<<<< HEAD
     "salt": "1743734237100"
-=======
-    "salt": "1745526175155"
->>>>>>> bc3e5aa1
    },
    "UpdateReplacePolicy": "Delete",
    "DeletionPolicy": "Delete"
@@ -300,11 +296,7 @@
      "Payload": "\"{\\\"action\\\":\\\"publish\\\",\\\"channel\\\":\\\"ChannelNamespace\\\",\\\"authMode\\\":\\\"API_KEY\\\"}\""
     },
     "flattenResponse": "false",
-<<<<<<< HEAD
     "salt": "1743734237101"
-=======
-    "salt": "1745526175156"
->>>>>>> bc3e5aa1
    },
    "UpdateReplacePolicy": "Delete",
    "DeletionPolicy": "Delete"
@@ -352,11 +344,7 @@
      "Payload": "\"{\\\"action\\\":\\\"subscribe\\\",\\\"channel\\\":\\\"default\\\",\\\"authMode\\\":\\\"IAM\\\"}\""
     },
     "flattenResponse": "false",
-<<<<<<< HEAD
     "salt": "1743734237101"
-=======
-    "salt": "1745526175156"
->>>>>>> bc3e5aa1
    },
    "UpdateReplacePolicy": "Delete",
    "DeletionPolicy": "Delete"
@@ -404,11 +392,7 @@
      "Payload": "\"{\\\"action\\\":\\\"subscribe\\\",\\\"channel\\\":\\\"ChannelNamespace\\\",\\\"authMode\\\":\\\"API_KEY\\\"}\""
     },
     "flattenResponse": "false",
-<<<<<<< HEAD
     "salt": "1743734237102"
-=======
-    "salt": "1745526175157"
->>>>>>> bc3e5aa1
    },
    "UpdateReplacePolicy": "Delete",
    "DeletionPolicy": "Delete"
