--- conflicted
+++ resolved
@@ -14,11 +14,7 @@
         }
       }
     },
-<<<<<<< HEAD
-    "0d9bce11ca078cfd675091fff1bd9ba396eaa201e762a9137f83bc2002d57176": {
-=======
     "9258880de22d5616abe0007e22e152f70df5d40e955d25d52fd42a19cb939800": {
->>>>>>> aca90272
       "source": {
         "path": "IntegDefaultTestDeployAssert4E6713E1.template.json",
         "packaging": "file"
@@ -26,11 +22,7 @@
       "destinations": {
         "current_account-current_region": {
           "bucketName": "cdk-hnb659fds-assets-${AWS::AccountId}-${AWS::Region}",
-<<<<<<< HEAD
-          "objectKey": "0d9bce11ca078cfd675091fff1bd9ba396eaa201e762a9137f83bc2002d57176.json",
-=======
           "objectKey": "9258880de22d5616abe0007e22e152f70df5d40e955d25d52fd42a19cb939800.json",
->>>>>>> aca90272
           "assumeRoleArn": "arn:${AWS::Partition}:iam::${AWS::AccountId}:role/cdk-hnb659fds-file-publishing-role-${AWS::AccountId}-${AWS::Region}"
         }
       }
