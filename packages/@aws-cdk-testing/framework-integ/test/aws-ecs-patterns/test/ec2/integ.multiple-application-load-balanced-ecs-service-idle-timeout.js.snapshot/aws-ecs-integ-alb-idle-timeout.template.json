--- conflicted
+++ resolved
@@ -957,8 +957,6 @@
   "myServicelb1SecurityGrouptoawsecsintegalbidletimeoutClusterDefaultAutoScalingGroupInstanceSecurityGroup9C8FC9DE327686553594C8842C": {
    "Type": "AWS::EC2::SecurityGroupEgress",
    "Properties": {
-<<<<<<< HEAD
-=======
     "GroupId": {
      "Fn::GetAtt": [
       "myServicelb1SecurityGroup342C51EA",
@@ -966,7 +964,6 @@
      ]
     },
     "IpProtocol": "tcp",
->>>>>>> ffe46b54
     "Description": "Load balancer to target",
     "DestinationSecurityGroupId": {
      "Fn::GetAtt": [
@@ -1065,14 +1062,8 @@
      }
     ],
     "ListenerArn": {
-<<<<<<< HEAD
-     "Ref": "myServicelblistener1D7944F2"
-    },
-    "Priority": 10
-=======
      "Ref": "myServicelb1listener94ADDDDF"
     }
->>>>>>> ffe46b54
    }
   },
   "myServiceDNSlb1447CEC86": {
