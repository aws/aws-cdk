--- conflicted
+++ resolved
@@ -715,34 +715,15 @@
                         "description": "Allow all outbound traffic by default",
                         "ipProtocol": "-1"
                       }
-<<<<<<< HEAD
-                    ],
-                    "securityGroupIngress": [
-                      {
-                        "cidrIp": "0.0.0.0/0",
-                        "ipProtocol": "tcp",
-                        "fromPort": 32768,
-                        "toPort": 65535,
-                        "description": "from 0.0.0.0/0:32768-65535"
-                      }
-                    ],
-                    "vpcId": {
-                      "Ref": "Vpc8378EB38"
-=======
                     },
                     "constructInfo": {
                       "fqn": "aws-cdk-lib.aws_ec2.CfnSecurityGroup",
                       "version": "0.0.0"
->>>>>>> 1520d775
-                    }
-                  }
-                },
-                "constructInfo": {
-<<<<<<< HEAD
-                  "fqn": "aws-cdk-lib.aws_ec2.CfnSecurityGroup",
-=======
+                    }
+                  }
+                },
+                "constructInfo": {
                   "fqn": "aws-cdk-lib.aws_ec2.SecurityGroup",
->>>>>>> 1520d775
                   "version": "0.0.0"
                 }
               }
@@ -988,11 +969,7 @@
                   }
                 },
                 "constructInfo": {
-<<<<<<< HEAD
-                  "fqn": "aws-cdk-lib.aws_ec2.LaunchTemplate",
-=======
                   "fqn": "aws-cdk-lib.aws_autoscaling.CfnLaunchConfiguration",
->>>>>>> 1520d775
                   "version": "0.0.0"
                 }
               },
@@ -1098,8 +1075,6 @@
             "id": "SecondAutoScalingGroup",
             "path": "aws-ecs-integ-alb/SecondAutoScalingGroup",
             "children": {
-<<<<<<< HEAD
-=======
               "InstanceSecurityGroup": {
                 "id": "InstanceSecurityGroup",
                 "path": "aws-ecs-integ-alb/SecondAutoScalingGroup/InstanceSecurityGroup",
@@ -1140,7 +1115,6 @@
                   "version": "0.0.0"
                 }
               },
->>>>>>> 1520d775
               "InstanceRole": {
                 "id": "InstanceRole",
                 "path": "aws-ecs-integ-alb/SecondAutoScalingGroup/InstanceRole",
@@ -1373,11 +1347,7 @@
                   }
                 },
                 "constructInfo": {
-<<<<<<< HEAD
-                  "fqn": "aws-cdk-lib.aws_ec2.LaunchTemplate",
-=======
                   "fqn": "aws-cdk-lib.aws_autoscaling.CfnLaunchConfiguration",
->>>>>>> 1520d775
                   "version": "0.0.0"
                 }
               },
