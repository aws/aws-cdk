--- conflicted
+++ resolved
@@ -1,9 +1,5 @@
 {
-<<<<<<< HEAD
   "version": "39.0.0",
-=======
-  "version": "38.0.1",
->>>>>>> 873233b6
   "artifacts": {
     "aws-ecs-integ-multiple-alb.assets": {
       "type": "cdk:asset-manifest",
@@ -22,11 +18,7 @@
         "validateOnSynth": false,
         "assumeRoleArn": "arn:${AWS::Partition}:iam::${AWS::AccountId}:role/cdk-hnb659fds-deploy-role-${AWS::AccountId}-${AWS::Region}",
         "cloudFormationExecutionRoleArn": "arn:${AWS::Partition}:iam::${AWS::AccountId}:role/cdk-hnb659fds-cfn-exec-role-${AWS::AccountId}-${AWS::Region}",
-<<<<<<< HEAD
         "stackTemplateAssetObjectUrl": "s3://cdk-hnb659fds-assets-${AWS::AccountId}-${AWS::Region}/c3c4d7b2a6bc7be9d6b6b28dc1f55eac4feaa8e5950199743a94de6b43021b38.json",
-=======
-        "stackTemplateAssetObjectUrl": "s3://cdk-hnb659fds-assets-${AWS::AccountId}-${AWS::Region}/4206140067eea68731cbdc100e86cd6361e9d373c36720f4a999e7f7e6a50efe.json",
->>>>>>> 873233b6
         "requiresBootstrapStackVersion": 6,
         "bootstrapStackVersionSsmParameter": "/cdk-bootstrap/hnb659fds/version",
         "additionalDependencies": [
@@ -405,7 +397,6 @@
             "data": "myServiceServiceURL1258C56B"
           }
         ],
-<<<<<<< HEAD
         "/aws-ecs-integ-multiple-alb/myService/TaskDef/TaskRole/Resource": [
           {
             "type": "aws:cdk:logicalId",
@@ -463,8 +454,6 @@
             ]
           }
         ],
-=======
->>>>>>> 873233b6
         "/aws-ecs-integ-multiple-alb/myService/Service/Service": [
           {
             "type": "aws:cdk:logicalId",
