--- conflicted
+++ resolved
@@ -84,12 +84,8 @@
                     "path": "aws-ecs-integ-multiple-alb/Vpc/PublicSubnet1/Acl",
                     "constructInfo": {
                       "fqn": "aws-cdk-lib.Resource",
-<<<<<<< HEAD
                       "version": "0.0.0",
                       "metadata": []
-=======
-                      "version": "0.0.0"
->>>>>>> 873233b6
                     }
                   },
                   "RouteTable": {
@@ -204,12 +200,8 @@
                 },
                 "constructInfo": {
                   "fqn": "aws-cdk-lib.aws_ec2.PublicSubnet",
-<<<<<<< HEAD
                   "version": "0.0.0",
                   "metadata": []
-=======
-                  "version": "0.0.0"
->>>>>>> 873233b6
                 }
               },
               "PublicSubnet2": {
@@ -261,12 +253,8 @@
                     "path": "aws-ecs-integ-multiple-alb/Vpc/PublicSubnet2/Acl",
                     "constructInfo": {
                       "fqn": "aws-cdk-lib.Resource",
-<<<<<<< HEAD
                       "version": "0.0.0",
                       "metadata": []
-=======
-                      "version": "0.0.0"
->>>>>>> 873233b6
                     }
                   },
                   "RouteTable": {
@@ -381,12 +369,8 @@
                 },
                 "constructInfo": {
                   "fqn": "aws-cdk-lib.aws_ec2.PublicSubnet",
-<<<<<<< HEAD
                   "version": "0.0.0",
                   "metadata": []
-=======
-                  "version": "0.0.0"
->>>>>>> 873233b6
                 }
               },
               "PrivateSubnet1": {
@@ -438,12 +422,8 @@
                     "path": "aws-ecs-integ-multiple-alb/Vpc/PrivateSubnet1/Acl",
                     "constructInfo": {
                       "fqn": "aws-cdk-lib.Resource",
-<<<<<<< HEAD
                       "version": "0.0.0",
                       "metadata": []
-=======
-                      "version": "0.0.0"
->>>>>>> 873233b6
                     }
                   },
                   "RouteTable": {
@@ -510,12 +490,8 @@
                 },
                 "constructInfo": {
                   "fqn": "aws-cdk-lib.aws_ec2.PrivateSubnet",
-<<<<<<< HEAD
                   "version": "0.0.0",
                   "metadata": []
-=======
-                  "version": "0.0.0"
->>>>>>> 873233b6
                 }
               },
               "PrivateSubnet2": {
@@ -567,12 +543,8 @@
                     "path": "aws-ecs-integ-multiple-alb/Vpc/PrivateSubnet2/Acl",
                     "constructInfo": {
                       "fqn": "aws-cdk-lib.Resource",
-<<<<<<< HEAD
                       "version": "0.0.0",
                       "metadata": []
-=======
-                      "version": "0.0.0"
->>>>>>> 873233b6
                     }
                   },
                   "RouteTable": {
@@ -639,12 +611,8 @@
                 },
                 "constructInfo": {
                   "fqn": "aws-cdk-lib.aws_ec2.PrivateSubnet",
-<<<<<<< HEAD
                   "version": "0.0.0",
                   "metadata": []
-=======
-                  "version": "0.0.0"
->>>>>>> 873233b6
                 }
               },
               "IGW": {
@@ -688,12 +656,8 @@
             },
             "constructInfo": {
               "fqn": "aws-cdk-lib.aws_ec2.Vpc",
-<<<<<<< HEAD
               "version": "0.0.0",
               "metadata": []
-=======
-              "version": "0.0.0"
->>>>>>> 873233b6
             }
           },
           "Cluster": {
@@ -782,12 +746,8 @@
                     },
                     "constructInfo": {
                       "fqn": "aws-cdk-lib.aws_ec2.SecurityGroup",
-<<<<<<< HEAD
                       "version": "0.0.0",
                       "metadata": []
-=======
-                      "version": "0.0.0"
->>>>>>> 873233b6
                     }
                   },
                   "InstanceRole": {
@@ -799,12 +759,8 @@
                         "path": "aws-ecs-integ-multiple-alb/Cluster/DefaultAutoScalingGroup/InstanceRole/ImportInstanceRole",
                         "constructInfo": {
                           "fqn": "aws-cdk-lib.Resource",
-<<<<<<< HEAD
                           "version": "0.0.0",
                           "metadata": []
-=======
-                          "version": "0.0.0"
->>>>>>> 873233b6
                         }
                       },
                       "Resource": {
@@ -911,23 +867,15 @@
                         },
                         "constructInfo": {
                           "fqn": "aws-cdk-lib.aws_iam.Policy",
-<<<<<<< HEAD
                           "version": "0.0.0",
                           "metadata": []
-=======
-                          "version": "0.0.0"
->>>>>>> 873233b6
                         }
                       }
                     },
                     "constructInfo": {
                       "fqn": "aws-cdk-lib.aws_iam.Role",
-<<<<<<< HEAD
                       "version": "0.0.0",
                       "metadata": []
-=======
-                      "version": "0.0.0"
->>>>>>> 873233b6
                     }
                   },
                   "InstanceProfile": {
@@ -1045,11 +993,7 @@
                       }
                     },
                     "constructInfo": {
-<<<<<<< HEAD
                       "fqn": "aws-cdk-lib.aws_autoscaling.CfnLaunchConfiguration",
-=======
-                      "fqn": "aws-cdk-lib.aws_ec2.LaunchTemplate",
->>>>>>> 873233b6
                       "version": "0.0.0"
                     }
                   },
@@ -1111,12 +1055,8 @@
                                 "path": "aws-ecs-integ-multiple-alb/Cluster/DefaultAutoScalingGroup/DrainECSHook/Function/ServiceRole/ImportServiceRole",
                                 "constructInfo": {
                                   "fqn": "aws-cdk-lib.Resource",
-<<<<<<< HEAD
                                   "version": "0.0.0",
                                   "metadata": []
-=======
-                                  "version": "0.0.0"
->>>>>>> 873233b6
                                 }
                               },
                               "Resource": {
@@ -1162,125 +1102,13 @@
                                 "constructInfo": {
                                   "fqn": "aws-cdk-lib.aws_iam.CfnRole",
                                   "version": "0.0.0"
-<<<<<<< HEAD
-=======
-                                }
-                              },
-                              "DefaultPolicy": {
-                                "id": "DefaultPolicy",
-                                "path": "aws-ecs-integ-multiple-alb/Cluster/DefaultAutoScalingGroup/DrainECSHook/Function/ServiceRole/DefaultPolicy",
-                                "children": {
-                                  "Resource": {
-                                    "id": "Resource",
-                                    "path": "aws-ecs-integ-multiple-alb/Cluster/DefaultAutoScalingGroup/DrainECSHook/Function/ServiceRole/DefaultPolicy/Resource",
-                                    "attributes": {
-                                      "aws:cdk:cloudformation:type": "AWS::IAM::Policy",
-                                      "aws:cdk:cloudformation:props": {
-                                        "policyDocument": {
-                                          "Statement": [
-                                            {
-                                              "Action": [
-                                                "ec2:DescribeHosts",
-                                                "ec2:DescribeInstanceAttribute",
-                                                "ec2:DescribeInstanceStatus",
-                                                "ec2:DescribeInstances"
-                                              ],
-                                              "Effect": "Allow",
-                                              "Resource": "*"
-                                            },
-                                            {
-                                              "Action": "autoscaling:CompleteLifecycleAction",
-                                              "Effect": "Allow",
-                                              "Resource": {
-                                                "Fn::Join": [
-                                                  "",
-                                                  [
-                                                    "arn:",
-                                                    {
-                                                      "Ref": "AWS::Partition"
-                                                    },
-                                                    ":autoscaling:",
-                                                    {
-                                                      "Ref": "AWS::Region"
-                                                    },
-                                                    ":",
-                                                    {
-                                                      "Ref": "AWS::AccountId"
-                                                    },
-                                                    ":autoScalingGroup:*:autoScalingGroupName/",
-                                                    {
-                                                      "Ref": "ClusterDefaultAutoScalingGroupASG0F98E147"
-                                                    }
-                                                  ]
-                                                ]
-                                              }
-                                            },
-                                            {
-                                              "Action": [
-                                                "ecs:DescribeContainerInstances",
-                                                "ecs:DescribeTasks",
-                                                "ecs:ListTasks",
-                                                "ecs:UpdateContainerInstancesState"
-                                              ],
-                                              "Condition": {
-                                                "ArnEquals": {
-                                                  "ecs:cluster": {
-                                                    "Fn::GetAtt": [
-                                                      "ClusterEB0386A7",
-                                                      "Arn"
-                                                    ]
-                                                  }
-                                                }
-                                              },
-                                              "Effect": "Allow",
-                                              "Resource": "*"
-                                            },
-                                            {
-                                              "Action": [
-                                                "ecs:ListContainerInstances",
-                                                "ecs:SubmitContainerStateChange",
-                                                "ecs:SubmitTaskStateChange"
-                                              ],
-                                              "Effect": "Allow",
-                                              "Resource": {
-                                                "Fn::GetAtt": [
-                                                  "ClusterEB0386A7",
-                                                  "Arn"
-                                                ]
-                                              }
-                                            }
-                                          ],
-                                          "Version": "2012-10-17"
-                                        },
-                                        "policyName": "ClusterDefaultAutoScalingGroupDrainECSHookFunctionServiceRoleDefaultPolicy221F6E5E",
-                                        "roles": [
-                                          {
-                                            "Ref": "ClusterDefaultAutoScalingGroupDrainECSHookFunctionServiceRole2AC250B1"
-                                          }
-                                        ]
-                                      }
-                                    },
-                                    "constructInfo": {
-                                      "fqn": "aws-cdk-lib.aws_iam.CfnPolicy",
-                                      "version": "0.0.0"
-                                    }
-                                  }
-                                },
-                                "constructInfo": {
-                                  "fqn": "aws-cdk-lib.aws_iam.Policy",
-                                  "version": "0.0.0"
->>>>>>> 873233b6
                                 }
                               }
                             },
                             "constructInfo": {
                               "fqn": "aws-cdk-lib.aws_iam.Role",
-<<<<<<< HEAD
                               "version": "0.0.0",
                               "metadata": []
-=======
-                              "version": "0.0.0"
->>>>>>> 873233b6
                             }
                           },
                           "Resource": {
@@ -1370,7 +1198,6 @@
                                 "constructInfo": {
                                   "fqn": "aws-cdk-lib.aws_sns.CfnSubscription",
                                   "version": "0.0.0"
-<<<<<<< HEAD
                                 }
                               }
                             },
@@ -1478,13 +1305,10 @@
                                 "constructInfo": {
                                   "fqn": "aws-cdk-lib.aws_iam.CfnPolicy",
                                   "version": "0.0.0"
-=======
->>>>>>> 873233b6
                                 }
                               }
                             },
                             "constructInfo": {
-<<<<<<< HEAD
                               "fqn": "aws-cdk-lib.aws_iam.Policy",
                               "version": "0.0.0",
                               "metadata": []
@@ -1643,21 +1467,13 @@
                               "fqn": "aws-cdk-lib.aws_iam.Policy",
                               "version": "0.0.0",
                               "metadata": []
-=======
-                              "fqn": "aws-cdk-lib.aws_sns.Subscription",
-                              "version": "0.0.0"
->>>>>>> 873233b6
                             }
                           }
                         },
                         "constructInfo": {
                           "fqn": "aws-cdk-lib.aws_lambda.Function",
-<<<<<<< HEAD
                           "version": "0.0.0",
                           "metadata": []
-=======
-                          "version": "0.0.0"
->>>>>>> 873233b6
                         }
                       }
                     },
@@ -1696,12 +1512,8 @@
                         },
                         "constructInfo": {
                           "fqn": "aws-cdk-lib.aws_sns.Topic",
-<<<<<<< HEAD
                           "version": "0.0.0",
                           "metadata": []
-=======
-                          "version": "0.0.0"
->>>>>>> 873233b6
                         }
                       },
                       "Role": {
@@ -1713,12 +1525,8 @@
                             "path": "aws-ecs-integ-multiple-alb/Cluster/DefaultAutoScalingGroup/LifecycleHookDrainHook/Role/ImportRole",
                             "constructInfo": {
                               "fqn": "aws-cdk-lib.Resource",
-<<<<<<< HEAD
                               "version": "0.0.0",
                               "metadata": []
-=======
-                              "version": "0.0.0"
->>>>>>> 873233b6
                             }
                           },
                           "Resource": {
@@ -1790,23 +1598,15 @@
                             },
                             "constructInfo": {
                               "fqn": "aws-cdk-lib.aws_iam.Policy",
-<<<<<<< HEAD
                               "version": "0.0.0",
                               "metadata": []
-=======
-                              "version": "0.0.0"
->>>>>>> 873233b6
                             }
                           }
                         },
                         "constructInfo": {
                           "fqn": "aws-cdk-lib.aws_iam.Role",
-<<<<<<< HEAD
                           "version": "0.0.0",
                           "metadata": []
-=======
-                          "version": "0.0.0"
->>>>>>> 873233b6
                         }
                       },
                       "Resource": {
@@ -1840,34 +1640,22 @@
                     },
                     "constructInfo": {
                       "fqn": "aws-cdk-lib.aws_autoscaling.LifecycleHook",
-<<<<<<< HEAD
                       "version": "0.0.0",
                       "metadata": []
-=======
-                      "version": "0.0.0"
->>>>>>> 873233b6
                     }
                   }
                 },
                 "constructInfo": {
                   "fqn": "aws-cdk-lib.aws_autoscaling.AutoScalingGroup",
-<<<<<<< HEAD
                   "version": "0.0.0",
                   "metadata": []
-=======
-                  "version": "0.0.0"
->>>>>>> 873233b6
                 }
               }
             },
             "constructInfo": {
               "fqn": "aws-cdk-lib.aws_ecs.Cluster",
-<<<<<<< HEAD
               "version": "0.0.0",
               "metadata": []
-=======
-              "version": "0.0.0"
->>>>>>> 873233b6
             }
           },
           "SsmParameterValue:--aws--service--ecs--optimized-ami--amazon-linux-2--recommended--image_id:C96584B6-F00A-464E-AD19-53AFF4B05118.Parameter": {
@@ -1883,170 +1671,8 @@
             "path": "aws-ecs-integ-multiple-alb/SsmParameterValue:--aws--service--ecs--optimized-ami--amazon-linux-2--recommended--image_id:C96584B6-F00A-464E-AD19-53AFF4B05118",
             "constructInfo": {
               "fqn": "aws-cdk-lib.Resource",
-<<<<<<< HEAD
               "version": "0.0.0",
               "metadata": []
-=======
-              "version": "0.0.0"
-            }
-          },
-          "TaskDef": {
-            "id": "TaskDef",
-            "path": "aws-ecs-integ-multiple-alb/TaskDef",
-            "children": {
-              "TaskRole": {
-                "id": "TaskRole",
-                "path": "aws-ecs-integ-multiple-alb/TaskDef/TaskRole",
-                "children": {
-                  "ImportTaskRole": {
-                    "id": "ImportTaskRole",
-                    "path": "aws-ecs-integ-multiple-alb/TaskDef/TaskRole/ImportTaskRole",
-                    "constructInfo": {
-                      "fqn": "aws-cdk-lib.Resource",
-                      "version": "0.0.0"
-                    }
-                  },
-                  "Resource": {
-                    "id": "Resource",
-                    "path": "aws-ecs-integ-multiple-alb/TaskDef/TaskRole/Resource",
-                    "attributes": {
-                      "aws:cdk:cloudformation:type": "AWS::IAM::Role",
-                      "aws:cdk:cloudformation:props": {
-                        "assumeRolePolicyDocument": {
-                          "Statement": [
-                            {
-                              "Action": "sts:AssumeRole",
-                              "Effect": "Allow",
-                              "Principal": {
-                                "Service": "ecs-tasks.amazonaws.com"
-                              }
-                            }
-                          ],
-                          "Version": "2012-10-17"
-                        }
-                      }
-                    },
-                    "constructInfo": {
-                      "fqn": "aws-cdk-lib.aws_iam.CfnRole",
-                      "version": "0.0.0"
-                    }
-                  },
-                  "DefaultPolicy": {
-                    "id": "DefaultPolicy",
-                    "path": "aws-ecs-integ-multiple-alb/TaskDef/TaskRole/DefaultPolicy",
-                    "children": {
-                      "Resource": {
-                        "id": "Resource",
-                        "path": "aws-ecs-integ-multiple-alb/TaskDef/TaskRole/DefaultPolicy/Resource",
-                        "attributes": {
-                          "aws:cdk:cloudformation:type": "AWS::IAM::Policy",
-                          "aws:cdk:cloudformation:props": {
-                            "policyDocument": {
-                              "Statement": [
-                                {
-                                  "Action": [
-                                    "logs:CreateLogStream",
-                                    "logs:DescribeLogGroups",
-                                    "logs:DescribeLogStreams",
-                                    "logs:PutLogEvents",
-                                    "ssmmessages:CreateControlChannel",
-                                    "ssmmessages:CreateDataChannel",
-                                    "ssmmessages:OpenControlChannel",
-                                    "ssmmessages:OpenDataChannel"
-                                  ],
-                                  "Effect": "Allow",
-                                  "Resource": "*"
-                                }
-                              ],
-                              "Version": "2012-10-17"
-                            },
-                            "policyName": "TaskDefTaskRoleDefaultPolicyA592CB18",
-                            "roles": [
-                              {
-                                "Ref": "TaskDefTaskRole1EDB4A67"
-                              }
-                            ]
-                          }
-                        },
-                        "constructInfo": {
-                          "fqn": "aws-cdk-lib.aws_iam.CfnPolicy",
-                          "version": "0.0.0"
-                        }
-                      }
-                    },
-                    "constructInfo": {
-                      "fqn": "aws-cdk-lib.aws_iam.Policy",
-                      "version": "0.0.0"
-                    }
-                  }
-                },
-                "constructInfo": {
-                  "fqn": "aws-cdk-lib.aws_iam.Role",
-                  "version": "0.0.0"
-                }
-              },
-              "Resource": {
-                "id": "Resource",
-                "path": "aws-ecs-integ-multiple-alb/TaskDef/Resource",
-                "attributes": {
-                  "aws:cdk:cloudformation:type": "AWS::ECS::TaskDefinition",
-                  "aws:cdk:cloudformation:props": {
-                    "containerDefinitions": [
-                      {
-                        "command": [
-                          "sh",
-                          "-c",
-                          "printf 'Listen 90\n <VirtualHost *:90>\n DocumentRoot /var/www/html\n ServerName localhost\n</VirtualHost>' > /etc/httpd/conf.d/default-90.conf && /usr/sbin/apache2 -D FOREGROUND"
-                        ],
-                        "essential": true,
-                        "image": "amazon/amazon-ecs-sample",
-                        "memory": 256,
-                        "name": "web",
-                        "portMappings": [
-                          {
-                            "containerPort": 80,
-                            "hostPort": 0,
-                            "protocol": "tcp"
-                          },
-                          {
-                            "containerPort": 90,
-                            "hostPort": 0,
-                            "protocol": "tcp"
-                          }
-                        ]
-                      }
-                    ],
-                    "family": "awsecsintegmultiplealbTaskDef053E81DE",
-                    "networkMode": "bridge",
-                    "requiresCompatibilities": [
-                      "EC2"
-                    ],
-                    "taskRoleArn": {
-                      "Fn::GetAtt": [
-                        "TaskDefTaskRole1EDB4A67",
-                        "Arn"
-                      ]
-                    }
-                  }
-                },
-                "constructInfo": {
-                  "fqn": "aws-cdk-lib.aws_ecs.CfnTaskDefinition",
-                  "version": "0.0.0"
-                }
-              },
-              "web": {
-                "id": "web",
-                "path": "aws-ecs-integ-multiple-alb/TaskDef/web",
-                "constructInfo": {
-                  "fqn": "aws-cdk-lib.aws_ecs.ContainerDefinition",
-                  "version": "0.0.0"
-                }
-              }
-            },
-            "constructInfo": {
-              "fqn": "aws-cdk-lib.aws_ecs.Ec2TaskDefinition",
-              "version": "0.0.0"
->>>>>>> 873233b6
             }
           },
           "myService": {
@@ -2157,12 +1783,8 @@
                     },
                     "constructInfo": {
                       "fqn": "aws-cdk-lib.aws_ec2.SecurityGroup",
-<<<<<<< HEAD
                       "version": "0.0.0",
                       "metadata": []
-=======
-                      "version": "0.0.0"
->>>>>>> 873233b6
                     }
                   },
                   "PublicListener": {
@@ -2313,23 +1935,15 @@
                     },
                     "constructInfo": {
                       "fqn": "aws-cdk-lib.aws_elasticloadbalancingv2.ApplicationListener",
-<<<<<<< HEAD
                       "version": "0.0.0",
                       "metadata": []
-=======
-                      "version": "0.0.0"
->>>>>>> 873233b6
                     }
                   }
                 },
                 "constructInfo": {
                   "fqn": "aws-cdk-lib.aws_elasticloadbalancingv2.ApplicationLoadBalancer",
-<<<<<<< HEAD
                   "version": "0.0.0",
                   "metadata": []
-=======
-                  "version": "0.0.0"
->>>>>>> 873233b6
                 }
               },
               "LoadBalancerDNS": {
@@ -2346,7 +1960,6 @@
                 "constructInfo": {
                   "fqn": "aws-cdk-lib.CfnOutput",
                   "version": "0.0.0"
-<<<<<<< HEAD
                 }
               },
               "TaskDef": {
@@ -2640,8 +2253,6 @@
                   "fqn": "aws-cdk-lib.aws_ecs.Ec2TaskDefinition",
                   "version": "0.0.0",
                   "metadata": []
-=======
->>>>>>> 873233b6
                 }
               },
               "Service": {
@@ -2695,12 +2306,8 @@
                 },
                 "constructInfo": {
                   "fqn": "aws-cdk-lib.aws_ecs.Ec2Service",
-<<<<<<< HEAD
                   "version": "0.0.0",
                   "metadata": []
-=======
-                  "version": "0.0.0"
->>>>>>> 873233b6
                 }
               }
             },
