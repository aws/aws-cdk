--- conflicted
+++ resolved
@@ -1,11 +1,7 @@
 {
   "version": "32.0.0",
   "files": {
-<<<<<<< HEAD
-    "e99a6f8e62137cf08fddb41365bc14fa859168f87256c4c5237ff685d9e6815b": {
-=======
     "6928ac7af7869a462331318be88dc89bd588ce299381753f1a98af9d3829a4a1": {
->>>>>>> 1520d775
       "source": {
         "path": "aws-ecs-integ-multiple-alb-healthchecks.template.json",
         "packaging": "file"
@@ -13,11 +9,7 @@
       "destinations": {
         "current_account-current_region": {
           "bucketName": "cdk-hnb659fds-assets-${AWS::AccountId}-${AWS::Region}",
-<<<<<<< HEAD
-          "objectKey": "e99a6f8e62137cf08fddb41365bc14fa859168f87256c4c5237ff685d9e6815b.json",
-=======
           "objectKey": "6928ac7af7869a462331318be88dc89bd588ce299381753f1a98af9d3829a4a1.json",
->>>>>>> 1520d775
           "assumeRoleArn": "arn:${AWS::Partition}:iam::${AWS::AccountId}:role/cdk-hnb659fds-file-publishing-role-${AWS::AccountId}-${AWS::Region}"
         }
       }
