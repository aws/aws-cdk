{
  "version": "45.0.0",
  "files": {
    "a1acfc2b5f4f6b183fd2bb9863f486bc5edef6a357b355a070d9a0e502df418c": {
      "displayName": "tls-network-load-balanced-ecs-service/Custom::VpcRestrictDefaultSGCustomResourceProvider Code",
      "source": {
        "path": "asset.a1acfc2b5f4f6b183fd2bb9863f486bc5edef6a357b355a070d9a0e502df418c",
        "packaging": "zip"
      },
      "destinations": {
        "current_account-current_region-4416417b": {
          "bucketName": "cdk-hnb659fds-assets-${AWS::AccountId}-${AWS::Region}",
          "objectKey": "a1acfc2b5f4f6b183fd2bb9863f486bc5edef6a357b355a070d9a0e502df418c.zip",
          "assumeRoleArn": "arn:${AWS::Partition}:iam::${AWS::AccountId}:role/cdk-hnb659fds-file-publishing-role-${AWS::AccountId}-${AWS::Region}"
        }
      }
    },
<<<<<<< HEAD
    "d6a75638064bcaef0a9ae479003579a6f009cbf8f65cf97280d57ccb045ac636": {
=======
    "16de6b9d8933bc3c72b7c98c56f1ce9201af800e7af59e3a40e91e11fc65d1e3": {
>>>>>>> b1791f7b
      "displayName": "tls-network-load-balanced-ecs-service Template",
      "source": {
        "path": "tls-network-load-balanced-ecs-service.template.json",
        "packaging": "file"
      },
      "destinations": {
<<<<<<< HEAD
        "current_account-current_region-b236818e": {
          "bucketName": "cdk-hnb659fds-assets-${AWS::AccountId}-${AWS::Region}",
          "objectKey": "d6a75638064bcaef0a9ae479003579a6f009cbf8f65cf97280d57ccb045ac636.json",
=======
        "current_account-current_region-cca6254a": {
          "bucketName": "cdk-hnb659fds-assets-${AWS::AccountId}-${AWS::Region}",
          "objectKey": "16de6b9d8933bc3c72b7c98c56f1ce9201af800e7af59e3a40e91e11fc65d1e3.json",
>>>>>>> b1791f7b
          "assumeRoleArn": "arn:${AWS::Partition}:iam::${AWS::AccountId}:role/cdk-hnb659fds-file-publishing-role-${AWS::AccountId}-${AWS::Region}"
        }
      }
    }
  },
  "dockerImages": {}
}<|MERGE_RESOLUTION|>--- conflicted
+++ resolved
@@ -1,5 +1,5 @@
 {
-  "version": "45.0.0",
+  "version": "48.0.0",
   "files": {
     "a1acfc2b5f4f6b183fd2bb9863f486bc5edef6a357b355a070d9a0e502df418c": {
       "displayName": "tls-network-load-balanced-ecs-service/Custom::VpcRestrictDefaultSGCustomResourceProvider Code",
@@ -15,26 +15,16 @@
         }
       }
     },
-<<<<<<< HEAD
-    "d6a75638064bcaef0a9ae479003579a6f009cbf8f65cf97280d57ccb045ac636": {
-=======
-    "16de6b9d8933bc3c72b7c98c56f1ce9201af800e7af59e3a40e91e11fc65d1e3": {
->>>>>>> b1791f7b
+    "670861cabe340bc2ae38cc50ea635a38edb22952790da0e6711f6115acb390f6": {
       "displayName": "tls-network-load-balanced-ecs-service Template",
       "source": {
         "path": "tls-network-load-balanced-ecs-service.template.json",
         "packaging": "file"
       },
       "destinations": {
-<<<<<<< HEAD
-        "current_account-current_region-b236818e": {
+        "current_account-current_region-be8bfe26": {
           "bucketName": "cdk-hnb659fds-assets-${AWS::AccountId}-${AWS::Region}",
-          "objectKey": "d6a75638064bcaef0a9ae479003579a6f009cbf8f65cf97280d57ccb045ac636.json",
-=======
-        "current_account-current_region-cca6254a": {
-          "bucketName": "cdk-hnb659fds-assets-${AWS::AccountId}-${AWS::Region}",
-          "objectKey": "16de6b9d8933bc3c72b7c98c56f1ce9201af800e7af59e3a40e91e11fc65d1e3.json",
->>>>>>> b1791f7b
+          "objectKey": "670861cabe340bc2ae38cc50ea635a38edb22952790da0e6711f6115acb390f6.json",
           "assumeRoleArn": "arn:${AWS::Partition}:iam::${AWS::AccountId}:role/cdk-hnb659fds-file-publishing-role-${AWS::AccountId}-${AWS::Region}"
         }
       }
