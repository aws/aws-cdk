--- conflicted
+++ resolved
@@ -1,9 +1,5 @@
 {
-<<<<<<< HEAD
-  "version": "35.0.0",
-=======
   "version": "36.0.0",
->>>>>>> 8a67f399
   "artifacts": {
     "cdk-integ-elasticsearch-unsignedbasicauth.assets": {
       "type": "cdk:asset-manifest",
@@ -22,11 +18,7 @@
         "validateOnSynth": false,
         "assumeRoleArn": "arn:${AWS::Partition}:iam::${AWS::AccountId}:role/cdk-hnb659fds-deploy-role-${AWS::AccountId}-${AWS::Region}",
         "cloudFormationExecutionRoleArn": "arn:${AWS::Partition}:iam::${AWS::AccountId}:role/cdk-hnb659fds-cfn-exec-role-${AWS::AccountId}-${AWS::Region}",
-<<<<<<< HEAD
-        "stackTemplateAssetObjectUrl": "s3://cdk-hnb659fds-assets-${AWS::AccountId}-${AWS::Region}/d939271374be7d75286e6f4c2f13018dcb4f363558eb5b8d72376de60f4e647c.json",
-=======
         "stackTemplateAssetObjectUrl": "s3://cdk-hnb659fds-assets-${AWS::AccountId}-${AWS::Region}/d5e34ecbea11ae87fdd9e66b8b5e64e114a51880ecc33c1bd492b4cd90a8cd97.json",
->>>>>>> 8a67f399
         "requiresBootstrapStackVersion": 6,
         "bootstrapStackVersionSsmParameter": "/cdk-bootstrap/hnb659fds/version",
         "additionalDependencies": [
