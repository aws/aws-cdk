{
  "version": "32.0.0",
  "files": {
    "f5703cf7b56c39c576b7f8c03378239080baf3b390d0afe381f81bde5688e6eb": {
      "source": {
        "path": "asset.f5703cf7b56c39c576b7f8c03378239080baf3b390d0afe381f81bde5688e6eb",
        "packaging": "zip"
      },
      "destinations": {
        "current_account-current_region": {
          "bucketName": "cdk-hnb659fds-assets-${AWS::AccountId}-${AWS::Region}",
          "objectKey": "f5703cf7b56c39c576b7f8c03378239080baf3b390d0afe381f81bde5688e6eb.zip",
          "assumeRoleArn": "arn:${AWS::Partition}:iam::${AWS::AccountId}:role/cdk-hnb659fds-file-publishing-role-${AWS::AccountId}-${AWS::Region}"
        }
      }
    },
<<<<<<< HEAD
    "1a6c93092245da8a025151cf8266ce0369115a1ce381f8ef16f765fa9412c020": {
=======
    "d56a470cd28aed979cecf599683c67a88a50396ab3d0738d6c781cef205c8b4e": {
>>>>>>> 0e808d81
      "source": {
        "path": "cdk-integ-elasticsearch-custom-kms-key.template.json",
        "packaging": "file"
      },
      "destinations": {
        "current_account-current_region": {
          "bucketName": "cdk-hnb659fds-assets-${AWS::AccountId}-${AWS::Region}",
<<<<<<< HEAD
          "objectKey": "1a6c93092245da8a025151cf8266ce0369115a1ce381f8ef16f765fa9412c020.json",
=======
          "objectKey": "d56a470cd28aed979cecf599683c67a88a50396ab3d0738d6c781cef205c8b4e.json",
>>>>>>> 0e808d81
          "assumeRoleArn": "arn:${AWS::Partition}:iam::${AWS::AccountId}:role/cdk-hnb659fds-file-publishing-role-${AWS::AccountId}-${AWS::Region}"
        }
      }
    }
  },
  "dockerImages": {}
}<|MERGE_RESOLUTION|>--- conflicted
+++ resolved
@@ -14,11 +14,7 @@
         }
       }
     },
-<<<<<<< HEAD
-    "1a6c93092245da8a025151cf8266ce0369115a1ce381f8ef16f765fa9412c020": {
-=======
     "d56a470cd28aed979cecf599683c67a88a50396ab3d0738d6c781cef205c8b4e": {
->>>>>>> 0e808d81
       "source": {
         "path": "cdk-integ-elasticsearch-custom-kms-key.template.json",
         "packaging": "file"
@@ -26,11 +22,7 @@
       "destinations": {
         "current_account-current_region": {
           "bucketName": "cdk-hnb659fds-assets-${AWS::AccountId}-${AWS::Region}",
-<<<<<<< HEAD
-          "objectKey": "1a6c93092245da8a025151cf8266ce0369115a1ce381f8ef16f765fa9412c020.json",
-=======
           "objectKey": "d56a470cd28aed979cecf599683c67a88a50396ab3d0738d6c781cef205c8b4e.json",
->>>>>>> 0e808d81
           "assumeRoleArn": "arn:${AWS::Partition}:iam::${AWS::AccountId}:role/cdk-hnb659fds-file-publishing-role-${AWS::AccountId}-${AWS::Region}"
         }
       }
