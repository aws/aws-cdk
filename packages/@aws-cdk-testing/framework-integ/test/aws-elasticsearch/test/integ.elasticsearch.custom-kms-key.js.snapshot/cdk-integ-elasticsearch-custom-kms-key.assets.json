--- conflicted
+++ resolved
@@ -1,34 +1,20 @@
 {
   "version": "34.0.0",
   "files": {
-<<<<<<< HEAD
-    "954f8550a0b4eb0aebc04d060309cb255f6b8b6c2edb27ea1bd9f803dff0a3c4": {
-      "source": {
-        "path": "asset.954f8550a0b4eb0aebc04d060309cb255f6b8b6c2edb27ea1bd9f803dff0a3c4",
-=======
     "e2b4766aeeab2b067017ba499fbd35f6183ad52d2f71bc62e0b7c6fe29219c01": {
       "source": {
         "path": "asset.e2b4766aeeab2b067017ba499fbd35f6183ad52d2f71bc62e0b7c6fe29219c01",
->>>>>>> d730f7f1
         "packaging": "zip"
       },
       "destinations": {
         "current_account-current_region": {
           "bucketName": "cdk-hnb659fds-assets-${AWS::AccountId}-${AWS::Region}",
-<<<<<<< HEAD
-          "objectKey": "954f8550a0b4eb0aebc04d060309cb255f6b8b6c2edb27ea1bd9f803dff0a3c4.zip",
-=======
           "objectKey": "e2b4766aeeab2b067017ba499fbd35f6183ad52d2f71bc62e0b7c6fe29219c01.zip",
->>>>>>> d730f7f1
           "assumeRoleArn": "arn:${AWS::Partition}:iam::${AWS::AccountId}:role/cdk-hnb659fds-file-publishing-role-${AWS::AccountId}-${AWS::Region}"
         }
       }
     },
-<<<<<<< HEAD
-    "266f70bd0a40e02ae3060fd0bfe01d3549797ff1695550228025a5b4f9874e5a": {
-=======
     "8d9fa817e4aa4463eb17ae2621b0d23d3343a823b5631c0b13fe7226726ca738": {
->>>>>>> d730f7f1
       "source": {
         "path": "cdk-integ-elasticsearch-custom-kms-key.template.json",
         "packaging": "file"
@@ -36,11 +22,7 @@
       "destinations": {
         "current_account-current_region": {
           "bucketName": "cdk-hnb659fds-assets-${AWS::AccountId}-${AWS::Region}",
-<<<<<<< HEAD
-          "objectKey": "266f70bd0a40e02ae3060fd0bfe01d3549797ff1695550228025a5b4f9874e5a.json",
-=======
           "objectKey": "8d9fa817e4aa4463eb17ae2621b0d23d3343a823b5631c0b13fe7226726ca738.json",
->>>>>>> d730f7f1
           "assumeRoleArn": "arn:${AWS::Partition}:iam::${AWS::AccountId}:role/cdk-hnb659fds-file-publishing-role-${AWS::AccountId}-${AWS::Region}"
         }
       }
