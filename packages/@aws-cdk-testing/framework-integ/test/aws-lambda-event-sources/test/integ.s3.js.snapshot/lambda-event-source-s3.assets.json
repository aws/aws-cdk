--- conflicted
+++ resolved
@@ -15,26 +15,16 @@
         }
       }
     },
-<<<<<<< HEAD
-    "c19c52a11c253bb21722eb38ce714d0039c5a234a6162846c618c9d0de4adf4a": {
-=======
     "6d393b097fbd12a5c445979310c31c42a842fb8b3ad538a0688ac6da6111d3a0": {
->>>>>>> c0300d26
       "displayName": "lambda-event-source-s3 Template",
       "source": {
         "path": "lambda-event-source-s3.template.json",
         "packaging": "file"
       },
       "destinations": {
-<<<<<<< HEAD
-        "current_account-current_region-472225a8": {
-          "bucketName": "cdk-hnb659fds-assets-${AWS::AccountId}-${AWS::Region}",
-          "objectKey": "c19c52a11c253bb21722eb38ce714d0039c5a234a6162846c618c9d0de4adf4a.json",
-=======
         "current_account-current_region-630c4986": {
           "bucketName": "cdk-hnb659fds-assets-${AWS::AccountId}-${AWS::Region}",
           "objectKey": "6d393b097fbd12a5c445979310c31c42a842fb8b3ad538a0688ac6da6111d3a0.json",
->>>>>>> c0300d26
           "assumeRoleArn": "arn:${AWS::Partition}:iam::${AWS::AccountId}:role/cdk-hnb659fds-file-publishing-role-${AWS::AccountId}-${AWS::Region}"
         }
       }
