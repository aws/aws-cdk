{
  "version": "48.0.0",
  "files": {
<<<<<<< HEAD
    "e8ac9a3e9b3610878b9913010003ac1c2ff9086e27e76d68309d45f43a1dbeef": {
=======
    "4a9e1960385dad0f20125119e4bc6d3220cb479687199b4f8b209919369245ac": {
>>>>>>> c0300d26
      "displayName": "TestStack2 Template",
      "source": {
        "path": "TestStack2.template.json",
        "packaging": "file"
      },
      "destinations": {
<<<<<<< HEAD
        "current_account-current_region-d02b60a9": {
          "bucketName": "cdk-hnb659fds-assets-${AWS::AccountId}-${AWS::Region}",
          "objectKey": "e8ac9a3e9b3610878b9913010003ac1c2ff9086e27e76d68309d45f43a1dbeef.json",
=======
        "current_account-current_region-37e0ea3c": {
          "bucketName": "cdk-hnb659fds-assets-${AWS::AccountId}-${AWS::Region}",
          "objectKey": "4a9e1960385dad0f20125119e4bc6d3220cb479687199b4f8b209919369245ac.json",
>>>>>>> c0300d26
          "assumeRoleArn": "arn:${AWS::Partition}:iam::${AWS::AccountId}:role/cdk-hnb659fds-file-publishing-role-${AWS::AccountId}-${AWS::Region}"
        }
      }
    }
  },
  "dockerImages": {}
}<|MERGE_RESOLUTION|>--- conflicted
+++ resolved
@@ -1,26 +1,16 @@
 {
   "version": "48.0.0",
   "files": {
-<<<<<<< HEAD
-    "e8ac9a3e9b3610878b9913010003ac1c2ff9086e27e76d68309d45f43a1dbeef": {
-=======
     "4a9e1960385dad0f20125119e4bc6d3220cb479687199b4f8b209919369245ac": {
->>>>>>> c0300d26
       "displayName": "TestStack2 Template",
       "source": {
         "path": "TestStack2.template.json",
         "packaging": "file"
       },
       "destinations": {
-<<<<<<< HEAD
-        "current_account-current_region-d02b60a9": {
-          "bucketName": "cdk-hnb659fds-assets-${AWS::AccountId}-${AWS::Region}",
-          "objectKey": "e8ac9a3e9b3610878b9913010003ac1c2ff9086e27e76d68309d45f43a1dbeef.json",
-=======
         "current_account-current_region-37e0ea3c": {
           "bucketName": "cdk-hnb659fds-assets-${AWS::AccountId}-${AWS::Region}",
           "objectKey": "4a9e1960385dad0f20125119e4bc6d3220cb479687199b4f8b209919369245ac.json",
->>>>>>> c0300d26
           "assumeRoleArn": "arn:${AWS::Partition}:iam::${AWS::AccountId}:role/cdk-hnb659fds-file-publishing-role-${AWS::AccountId}-${AWS::Region}"
         }
       }
