import * as integ from '@aws-cdk/integ-tests-alpha';
import * as cdk from 'aws-cdk-lib';
import * as dynamodb from 'aws-cdk-lib/aws-dynamodb';
import * as lambda from 'aws-cdk-lib/aws-lambda';
import { CustomResourceConfig } from 'aws-cdk-lib/custom-resources';

const app = new cdk.App({
  postCliContext: {
<<<<<<< HEAD
    '@aws-cdk/aws-lambda:createNewPoliciesWithAddToRolePolicy': true,
=======
    '@aws-cdk/aws-dynamodb:retainTableReplica': true,
>>>>>>> 89d2d5c5
  },
});
const stack = new cdk.Stack(app, 'MyStack');

new dynamodb.Table(stack, 'Table', {
  partitionKey: {
    name: 'id',
    type: dynamodb.AttributeType.STRING,
  },
  removalPolicy: cdk.RemovalPolicy.DESTROY,
  replicationRegions: [
    'us-east-2',
  ],
});

new lambda.Function(stack, 'nonCrLambda', {
  code: lambda.Code.fromInline('helloWorld'),
  handler: 'index.handler',
  runtime: lambda.Runtime.NODEJS_20_X,
});

CustomResourceConfig.of(app).addLambdaRuntime(lambda.Runtime.NODEJS_18_X);

new integ.IntegTest(app, 'integ-test-custom-resource-config-lambda-node-runtime', {
  testCases: [stack],
  diffAssets: false,
});<|MERGE_RESOLUTION|>--- conflicted
+++ resolved
@@ -6,11 +6,8 @@
 
 const app = new cdk.App({
   postCliContext: {
-<<<<<<< HEAD
     '@aws-cdk/aws-lambda:createNewPoliciesWithAddToRolePolicy': true,
-=======
     '@aws-cdk/aws-dynamodb:retainTableReplica': true,
->>>>>>> 89d2d5c5
   },
 });
 const stack = new cdk.Stack(app, 'MyStack');
