--- conflicted
+++ resolved
@@ -27,11 +27,7 @@
         }
       }
     },
-<<<<<<< HEAD
-    "f8a07258c2df758a3ab7911eab5af52712b9fe08f5ca9474936bd58e8ac9c1ef": {
-=======
     "a24bb728bf328d48b025c4720ed140725e8f6d17d00d702ff010cf2ac60cb4aa": {
->>>>>>> 80217f1d
       "source": {
         "path": "MyStackawscdkawsdynamodbReplicaProvider4F7C92F8.nested.template.json",
         "packaging": "file"
@@ -39,20 +35,12 @@
       "destinations": {
         "current_account-current_region": {
           "bucketName": "cdk-hnb659fds-assets-${AWS::AccountId}-${AWS::Region}",
-<<<<<<< HEAD
-          "objectKey": "f8a07258c2df758a3ab7911eab5af52712b9fe08f5ca9474936bd58e8ac9c1ef.json",
-=======
           "objectKey": "a24bb728bf328d48b025c4720ed140725e8f6d17d00d702ff010cf2ac60cb4aa.json",
->>>>>>> 80217f1d
           "assumeRoleArn": "arn:${AWS::Partition}:iam::${AWS::AccountId}:role/cdk-hnb659fds-file-publishing-role-${AWS::AccountId}-${AWS::Region}"
         }
       }
     },
-<<<<<<< HEAD
-    "31f9dcef69a720948cc2f2c28572bdaec57caafeb81043681f852d89ac879eae": {
-=======
     "e0e91607975f0f150f6f83cb405cc9a4ff124f7d44f9c7f122517abb2fd8705e": {
->>>>>>> 80217f1d
       "source": {
         "path": "MyStack.template.json",
         "packaging": "file"
@@ -60,11 +48,7 @@
       "destinations": {
         "current_account-current_region": {
           "bucketName": "cdk-hnb659fds-assets-${AWS::AccountId}-${AWS::Region}",
-<<<<<<< HEAD
-          "objectKey": "31f9dcef69a720948cc2f2c28572bdaec57caafeb81043681f852d89ac879eae.json",
-=======
           "objectKey": "e0e91607975f0f150f6f83cb405cc9a4ff124f7d44f9c7f122517abb2fd8705e.json",
->>>>>>> 80217f1d
           "assumeRoleArn": "arn:${AWS::Partition}:iam::${AWS::AccountId}:role/cdk-hnb659fds-file-publishing-role-${AWS::AccountId}-${AWS::Region}"
         }
       }
