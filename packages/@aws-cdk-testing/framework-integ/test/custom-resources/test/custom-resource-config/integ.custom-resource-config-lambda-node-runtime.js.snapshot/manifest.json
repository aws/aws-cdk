--- conflicted
+++ resolved
@@ -18,11 +18,7 @@
         "validateOnSynth": false,
         "assumeRoleArn": "arn:${AWS::Partition}:iam::${AWS::AccountId}:role/cdk-hnb659fds-deploy-role-${AWS::AccountId}-${AWS::Region}",
         "cloudFormationExecutionRoleArn": "arn:${AWS::Partition}:iam::${AWS::AccountId}:role/cdk-hnb659fds-cfn-exec-role-${AWS::AccountId}-${AWS::Region}",
-<<<<<<< HEAD
-        "stackTemplateAssetObjectUrl": "s3://cdk-hnb659fds-assets-${AWS::AccountId}-${AWS::Region}/31f9dcef69a720948cc2f2c28572bdaec57caafeb81043681f852d89ac879eae.json",
-=======
         "stackTemplateAssetObjectUrl": "s3://cdk-hnb659fds-assets-${AWS::AccountId}-${AWS::Region}/e0e91607975f0f150f6f83cb405cc9a4ff124f7d44f9c7f122517abb2fd8705e.json",
->>>>>>> 80217f1d
         "requiresBootstrapStackVersion": 6,
         "bootstrapStackVersionSsmParameter": "/cdk-bootstrap/hnb659fds/version",
         "additionalDependencies": [
@@ -243,57 +239,59 @@
             "data": "OnEventHandlerServiceRole15A26729"
           }
         ],
-<<<<<<< HEAD
+        "/MyStack/@aws-cdk--aws-dynamodb.ReplicaProvider/OnEventHandler/ServiceRole/DefaultPolicy": [
+          {
+            "type": "aws:cdk:analytics:construct",
+            "data": "*"
+          },
+          {
+            "type": "aws:cdk:analytics:method",
+            "data": {
+              "attachToRole": [
+                "*"
+              ]
+            }
+          },
+          {
+            "type": "aws:cdk:analytics:method",
+            "data": {
+              "attachToRole": [
+                "*"
+              ]
+            }
+          },
+          {
+            "type": "aws:cdk:analytics:method",
+            "data": {
+              "addStatements": [
+                {}
+              ]
+            }
+          },
+          {
+            "type": "aws:cdk:analytics:method",
+            "data": {
+              "addStatements": [
+                {}
+              ]
+            }
+          },
+          {
+            "type": "aws:cdk:analytics:method",
+            "data": {
+              "addStatements": [
+                {}
+              ]
+            }
+          }
+        ],
+        "/MyStack/@aws-cdk--aws-dynamodb.ReplicaProvider/OnEventHandler/ServiceRole/DefaultPolicy/Resource": [
+          {
+            "type": "aws:cdk:logicalId",
+            "data": "OnEventHandlerServiceRoleDefaultPolicyC57085D4"
+          }
+        ],
         "/MyStack/@aws-cdk--aws-dynamodb.ReplicaProvider/OnEventHandler/Resource": [
-=======
-        "/MyStack/@aws-cdk--aws-dynamodb.ReplicaProvider/OnEventHandler/ServiceRole/DefaultPolicy": [
-          {
-            "type": "aws:cdk:analytics:construct",
-            "data": "*"
-          },
-          {
-            "type": "aws:cdk:analytics:method",
-            "data": {
-              "attachToRole": [
-                "*"
-              ]
-            }
-          },
-          {
-            "type": "aws:cdk:analytics:method",
-            "data": {
-              "attachToRole": [
-                "*"
-              ]
-            }
-          },
-          {
-            "type": "aws:cdk:analytics:method",
-            "data": {
-              "addStatements": [
-                {}
-              ]
-            }
-          },
-          {
-            "type": "aws:cdk:analytics:method",
-            "data": {
-              "addStatements": [
-                {}
-              ]
-            }
-          },
-          {
-            "type": "aws:cdk:analytics:method",
-            "data": {
-              "addStatements": [
-                {}
-              ]
-            }
-          }
-        ],
-        "/MyStack/@aws-cdk--aws-dynamodb.ReplicaProvider/OnEventHandler/ServiceRole/DefaultPolicy/Resource": [
->>>>>>> 80217f1d
           {
             "type": "aws:cdk:logicalId",
             "data": "OnEventHandler42BEBAE0"
