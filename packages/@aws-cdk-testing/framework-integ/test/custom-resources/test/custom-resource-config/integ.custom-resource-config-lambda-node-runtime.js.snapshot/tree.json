{
  "version": "tree-0.1",
  "tree": {
    "id": "App",
    "path": "",
    "children": {
      "MyStack": {
        "id": "MyStack",
        "path": "MyStack",
        "children": {
          "Table": {
            "id": "Table",
            "path": "MyStack/Table",
            "children": {
              "Resource": {
                "id": "Resource",
                "path": "MyStack/Table/Resource",
                "attributes": {
                  "aws:cdk:cloudformation:type": "AWS::DynamoDB::Table",
                  "aws:cdk:cloudformation:props": {
                    "attributeDefinitions": [
                      {
                        "attributeName": "id",
                        "attributeType": "S"
                      }
                    ],
                    "billingMode": "PAY_PER_REQUEST",
                    "keySchema": [
                      {
                        "attributeName": "id",
                        "keyType": "HASH"
                      }
                    ],
                    "streamSpecification": {
                      "streamViewType": "NEW_AND_OLD_IMAGES"
                    }
                  }
                },
                "constructInfo": {
                  "fqn": "aws-cdk-lib.aws_dynamodb.CfnTable",
                  "version": "0.0.0"
                }
              },
              "ScalingRole": {
                "id": "ScalingRole",
                "path": "MyStack/Table/ScalingRole",
                "constructInfo": {
                  "fqn": "aws-cdk-lib.Resource",
                  "version": "0.0.0",
<<<<<<< HEAD
                  "metadata": []
=======
                  "metadata": [
                    "*"
                  ]
>>>>>>> 80217f1d
                }
              },
              "SourceTableAttachedManagedPolicy-MyStackawscdkawsdynamodbReplicaProviderOnEventHandlerServiceRoleD5938648": {
                "id": "SourceTableAttachedManagedPolicy-MyStackawscdkawsdynamodbReplicaProviderOnEventHandlerServiceRoleD5938648",
                "path": "MyStack/Table/SourceTableAttachedManagedPolicy-MyStackawscdkawsdynamodbReplicaProviderOnEventHandlerServiceRoleD5938648",
                "children": {
                  "Resource": {
                    "id": "Resource",
                    "path": "MyStack/Table/SourceTableAttachedManagedPolicy-MyStackawscdkawsdynamodbReplicaProviderOnEventHandlerServiceRoleD5938648/Resource",
                    "children": {
                      "ImportedResource": {
                        "id": "ImportedResource",
                        "path": "MyStack/Table/SourceTableAttachedManagedPolicy-MyStackawscdkawsdynamodbReplicaProviderOnEventHandlerServiceRoleD5938648/Resource/ImportedResource",
                        "constructInfo": {
                          "fqn": "aws-cdk-lib.Resource",
                          "version": "0.0.0",
                          "metadata": []
                        }
                      },
                      "Resource": {
                        "id": "Resource",
                        "path": "MyStack/Table/SourceTableAttachedManagedPolicy-MyStackawscdkawsdynamodbReplicaProviderOnEventHandlerServiceRoleD5938648/Resource/Resource",
                        "attributes": {
                          "aws:cdk:cloudformation:type": "AWS::IAM::ManagedPolicy",
                          "aws:cdk:cloudformation:props": {
                            "description": {
                              "Fn::Join": [
                                "",
                                [
                                  "DynamoDB replication managed policy for table ",
                                  {
                                    "Ref": "TableCD117FA1"
                                  }
                                ]
                              ]
                            },
                            "path": "/",
                            "policyDocument": {
                              "Statement": [
                                {
                                  "Action": "dynamodb:*",
                                  "Effect": "Allow",
                                  "Resource": [
                                    {
                                      "Fn::GetAtt": [
                                        "TableCD117FA1",
                                        "Arn"
                                      ]
                                    },
                                    {
                                      "Fn::Join": [
                                        "",
                                        [
                                          "arn:",
                                          {
                                            "Ref": "AWS::Partition"
                                          },
                                          ":dynamodb:us-east-2:",
                                          {
                                            "Ref": "AWS::AccountId"
                                          },
                                          ":table/",
                                          {
                                            "Ref": "TableCD117FA1"
                                          }
                                        ]
                                      ]
                                    },
                                    {
                                      "Ref": "AWS::NoValue"
                                    }
                                  ]
                                }
                              ],
                              "Version": "2012-10-17"
                            },
                            "roles": [
                              {
                                "Fn::GetAtt": [
                                  "awscdkawsdynamodbReplicaProviderNestedStackawscdkawsdynamodbReplicaProviderNestedStackResource18E3F12D",
                                  "Outputs.MyStackawscdkawsdynamodbReplicaProviderOnEventHandlerServiceRole4467C87ARef"
                                ]
                              }
                            ]
                          }
                        },
                        "constructInfo": {
                          "fqn": "aws-cdk-lib.aws_iam.CfnManagedPolicy",
                          "version": "0.0.0"
                        }
                      }
                    },
                    "constructInfo": {
                      "fqn": "aws-cdk-lib.aws_iam.ManagedPolicy",
                      "version": "0.0.0",
<<<<<<< HEAD
                      "metadata": []
=======
                      "metadata": [
                        {
                          "description": "*",
                          "roles": [
                            "*"
                          ]
                        },
                        {
                          "attachToRole": [
                            "*"
                          ]
                        },
                        {
                          "addStatements": [
                            {}
                          ]
                        },
                        {
                          "addStatements": [
                            {}
                          ]
                        }
                      ]
>>>>>>> 80217f1d
                    }
                  }
                },
                "constructInfo": {
                  "fqn": "constructs.Construct",
                  "version": "10.4.2"
                }
              },
              "SourceTableAttachedManagedPolicy-MyStackawscdkawsdynamodbReplicaProviderIsCompleteHandlerServiceRole16B7E1B4": {
                "id": "SourceTableAttachedManagedPolicy-MyStackawscdkawsdynamodbReplicaProviderIsCompleteHandlerServiceRole16B7E1B4",
                "path": "MyStack/Table/SourceTableAttachedManagedPolicy-MyStackawscdkawsdynamodbReplicaProviderIsCompleteHandlerServiceRole16B7E1B4",
                "children": {
                  "Resource": {
                    "id": "Resource",
                    "path": "MyStack/Table/SourceTableAttachedManagedPolicy-MyStackawscdkawsdynamodbReplicaProviderIsCompleteHandlerServiceRole16B7E1B4/Resource",
                    "children": {
                      "ImportedResource": {
                        "id": "ImportedResource",
                        "path": "MyStack/Table/SourceTableAttachedManagedPolicy-MyStackawscdkawsdynamodbReplicaProviderIsCompleteHandlerServiceRole16B7E1B4/Resource/ImportedResource",
                        "constructInfo": {
                          "fqn": "aws-cdk-lib.Resource",
                          "version": "0.0.0",
                          "metadata": []
                        }
                      },
                      "Resource": {
                        "id": "Resource",
                        "path": "MyStack/Table/SourceTableAttachedManagedPolicy-MyStackawscdkawsdynamodbReplicaProviderIsCompleteHandlerServiceRole16B7E1B4/Resource/Resource",
                        "attributes": {
                          "aws:cdk:cloudformation:type": "AWS::IAM::ManagedPolicy",
                          "aws:cdk:cloudformation:props": {
                            "description": {
                              "Fn::Join": [
                                "",
                                [
                                  "DynamoDB replication managed policy for table ",
                                  {
                                    "Ref": "TableCD117FA1"
                                  }
                                ]
                              ]
                            },
                            "path": "/",
                            "policyDocument": {
                              "Statement": [
                                {
                                  "Action": "dynamodb:DescribeTable",
                                  "Effect": "Allow",
                                  "Resource": [
                                    {
                                      "Fn::GetAtt": [
                                        "TableCD117FA1",
                                        "Arn"
                                      ]
                                    },
                                    {
                                      "Ref": "AWS::NoValue"
                                    }
                                  ]
                                }
                              ],
                              "Version": "2012-10-17"
                            },
                            "roles": [
                              {
                                "Fn::GetAtt": [
                                  "awscdkawsdynamodbReplicaProviderNestedStackawscdkawsdynamodbReplicaProviderNestedStackResource18E3F12D",
                                  "Outputs.MyStackawscdkawsdynamodbReplicaProviderIsCompleteHandlerServiceRoleE7639AB2Ref"
                                ]
                              }
                            ]
                          }
                        },
                        "constructInfo": {
                          "fqn": "aws-cdk-lib.aws_iam.CfnManagedPolicy",
                          "version": "0.0.0"
                        }
                      }
                    },
                    "constructInfo": {
                      "fqn": "aws-cdk-lib.aws_iam.ManagedPolicy",
                      "version": "0.0.0",
<<<<<<< HEAD
                      "metadata": []
=======
                      "metadata": [
                        {
                          "description": "*",
                          "roles": [
                            "*"
                          ]
                        },
                        {
                          "attachToRole": [
                            "*"
                          ]
                        },
                        {
                          "addStatements": [
                            {}
                          ]
                        }
                      ]
>>>>>>> 80217f1d
                    }
                  }
                },
                "constructInfo": {
                  "fqn": "constructs.Construct",
                  "version": "10.4.2"
                }
              },
              "Replicaus-east-2": {
                "id": "Replicaus-east-2",
                "path": "MyStack/Table/Replicaus-east-2",
                "children": {
                  "Default": {
                    "id": "Default",
                    "path": "MyStack/Table/Replicaus-east-2/Default",
                    "constructInfo": {
                      "fqn": "aws-cdk-lib.CfnResource",
                      "version": "0.0.0"
                    }
                  }
                },
                "constructInfo": {
                  "fqn": "aws-cdk-lib.CustomResource",
                  "version": "0.0.0",
<<<<<<< HEAD
                  "metadata": []
=======
                  "metadata": [
                    "*"
                  ]
>>>>>>> 80217f1d
                }
              },
              "StackRegionNotEqualsus-east-2": {
                "id": "StackRegionNotEqualsus-east-2",
                "path": "MyStack/Table/StackRegionNotEqualsus-east-2",
                "constructInfo": {
                  "fqn": "aws-cdk-lib.CfnCondition",
                  "version": "0.0.0"
                }
              }
            },
            "constructInfo": {
              "fqn": "aws-cdk-lib.aws_dynamodb.Table",
              "version": "0.0.0",
<<<<<<< HEAD
              "metadata": []
=======
              "metadata": [
                {
                  "partitionKey": {
                    "name": "*",
                    "type": "S"
                  },
                  "replicationRegions": "*"
                }
              ]
>>>>>>> 80217f1d
            }
          },
          "@aws-cdk--aws-dynamodb.ReplicaProvider": {
            "id": "@aws-cdk--aws-dynamodb.ReplicaProvider",
            "path": "MyStack/@aws-cdk--aws-dynamodb.ReplicaProvider",
            "children": {
              "LatestNodeRuntimeMap": {
                "id": "LatestNodeRuntimeMap",
                "path": "MyStack/@aws-cdk--aws-dynamodb.ReplicaProvider/LatestNodeRuntimeMap",
                "constructInfo": {
                  "fqn": "aws-cdk-lib.CfnMapping",
                  "version": "0.0.0"
                }
              },
              "OnEventHandler": {
                "id": "OnEventHandler",
                "path": "MyStack/@aws-cdk--aws-dynamodb.ReplicaProvider/OnEventHandler",
                "children": {
                  "ServiceRole": {
                    "id": "ServiceRole",
                    "path": "MyStack/@aws-cdk--aws-dynamodb.ReplicaProvider/OnEventHandler/ServiceRole",
                    "children": {
                      "ImportServiceRole": {
                        "id": "ImportServiceRole",
                        "path": "MyStack/@aws-cdk--aws-dynamodb.ReplicaProvider/OnEventHandler/ServiceRole/ImportServiceRole",
                        "constructInfo": {
                          "fqn": "aws-cdk-lib.Resource",
                          "version": "0.0.0",
<<<<<<< HEAD
                          "metadata": []
=======
                          "metadata": [
                            "*"
                          ]
>>>>>>> 80217f1d
                        }
                      },
                      "Resource": {
                        "id": "Resource",
                        "path": "MyStack/@aws-cdk--aws-dynamodb.ReplicaProvider/OnEventHandler/ServiceRole/Resource",
                        "attributes": {
                          "aws:cdk:cloudformation:type": "AWS::IAM::Role",
                          "aws:cdk:cloudformation:props": {
                            "assumeRolePolicyDocument": {
                              "Statement": [
                                {
                                  "Action": "sts:AssumeRole",
                                  "Effect": "Allow",
                                  "Principal": {
                                    "Service": "lambda.amazonaws.com"
                                  }
                                }
                              ],
                              "Version": "2012-10-17"
                            },
                            "managedPolicyArns": [
                              {
                                "Fn::Join": [
                                  "",
                                  [
                                    "arn:",
                                    {
                                      "Ref": "AWS::Partition"
                                    },
                                    ":iam::aws:policy/service-role/AWSLambdaBasicExecutionRole"
                                  ]
                                ]
                              }
                            ]
                          }
                        },
                        "constructInfo": {
                          "fqn": "aws-cdk-lib.aws_iam.CfnRole",
                          "version": "0.0.0"
                        }
<<<<<<< HEAD
=======
                      },
                      "DefaultPolicy": {
                        "id": "DefaultPolicy",
                        "path": "MyStack/@aws-cdk--aws-dynamodb.ReplicaProvider/OnEventHandler/ServiceRole/DefaultPolicy",
                        "children": {
                          "Resource": {
                            "id": "Resource",
                            "path": "MyStack/@aws-cdk--aws-dynamodb.ReplicaProvider/OnEventHandler/ServiceRole/DefaultPolicy/Resource",
                            "attributes": {
                              "aws:cdk:cloudformation:type": "AWS::IAM::Policy",
                              "aws:cdk:cloudformation:props": {
                                "policyDocument": {
                                  "Statement": [
                                    {
                                      "Action": "iam:CreateServiceLinkedRole",
                                      "Effect": "Allow",
                                      "Resource": {
                                        "Fn::Join": [
                                          "",
                                          [
                                            "arn:",
                                            {
                                              "Ref": "AWS::Partition"
                                            },
                                            ":iam::",
                                            {
                                              "Ref": "AWS::AccountId"
                                            },
                                            ":role/aws-service-role/replication.dynamodb.amazonaws.com/AWSServiceRoleForDynamoDBReplication"
                                          ]
                                        ]
                                      }
                                    },
                                    {
                                      "Action": "dynamodb:DescribeLimits",
                                      "Effect": "Allow",
                                      "Resource": "*"
                                    },
                                    {
                                      "Action": [
                                        "dynamodb:DeleteTable",
                                        "dynamodb:DeleteTableReplica"
                                      ],
                                      "Effect": "Allow",
                                      "Resource": {
                                        "Fn::Join": [
                                          "",
                                          [
                                            "arn:",
                                            {
                                              "Ref": "AWS::Partition"
                                            },
                                            ":dynamodb:us-east-2:",
                                            {
                                              "Ref": "AWS::AccountId"
                                            },
                                            ":table/",
                                            {
                                              "Ref": "referencetoMyStackTableA7B7AF97Ref"
                                            }
                                          ]
                                        ]
                                      }
                                    }
                                  ],
                                  "Version": "2012-10-17"
                                },
                                "policyName": "OnEventHandlerServiceRoleDefaultPolicyC57085D4",
                                "roles": [
                                  {
                                    "Ref": "OnEventHandlerServiceRole15A26729"
                                  }
                                ]
                              }
                            },
                            "constructInfo": {
                              "fqn": "aws-cdk-lib.aws_iam.CfnPolicy",
                              "version": "0.0.0"
                            }
                          }
                        },
                        "constructInfo": {
                          "fqn": "aws-cdk-lib.aws_iam.Policy",
                          "version": "0.0.0",
                          "metadata": [
                            "*",
                            {
                              "attachToRole": [
                                "*"
                              ]
                            },
                            {
                              "attachToRole": [
                                "*"
                              ]
                            },
                            {
                              "addStatements": [
                                {}
                              ]
                            },
                            {
                              "addStatements": [
                                {}
                              ]
                            },
                            {
                              "addStatements": [
                                {}
                              ]
                            }
                          ]
                        }
>>>>>>> 80217f1d
                      }
                    },
                    "constructInfo": {
                      "fqn": "aws-cdk-lib.aws_iam.Role",
                      "version": "0.0.0",
<<<<<<< HEAD
                      "metadata": []
=======
                      "metadata": [
                        {
                          "assumedBy": {
                            "principalAccount": "*",
                            "assumeRoleAction": "*"
                          },
                          "managedPolicies": [
                            {
                              "managedPolicyArn": "*"
                            }
                          ]
                        },
                        {
                          "addToPrincipalPolicy": [
                            {}
                          ]
                        },
                        {
                          "attachInlinePolicy": [
                            "*"
                          ]
                        },
                        {
                          "attachInlinePolicy": [
                            "*"
                          ]
                        },
                        {
                          "addToPrincipalPolicy": [
                            {}
                          ]
                        },
                        {
                          "addToPrincipalPolicy": [
                            {}
                          ]
                        }
                      ]
>>>>>>> 80217f1d
                    }
                  },
                  "Code": {
                    "id": "Code",
                    "path": "MyStack/@aws-cdk--aws-dynamodb.ReplicaProvider/OnEventHandler/Code",
                    "children": {
                      "Stage": {
                        "id": "Stage",
                        "path": "MyStack/@aws-cdk--aws-dynamodb.ReplicaProvider/OnEventHandler/Code/Stage",
                        "constructInfo": {
                          "fqn": "aws-cdk-lib.AssetStaging",
                          "version": "0.0.0"
                        }
                      },
                      "AssetBucket": {
                        "id": "AssetBucket",
                        "path": "MyStack/@aws-cdk--aws-dynamodb.ReplicaProvider/OnEventHandler/Code/AssetBucket",
                        "constructInfo": {
                          "fqn": "aws-cdk-lib.aws_s3.BucketBase",
                          "version": "0.0.0",
                          "metadata": []
                        }
                      }
                    },
                    "constructInfo": {
                      "fqn": "aws-cdk-lib.aws_s3_assets.Asset",
                      "version": "0.0.0"
                    }
                  },
                  "Resource": {
                    "id": "Resource",
                    "path": "MyStack/@aws-cdk--aws-dynamodb.ReplicaProvider/OnEventHandler/Resource",
                    "attributes": {
                      "aws:cdk:cloudformation:type": "AWS::Lambda::Function",
                      "aws:cdk:cloudformation:props": {
                        "code": {
                          "s3Bucket": {
                            "Fn::Sub": "cdk-hnb659fds-assets-${AWS::AccountId}-${AWS::Region}"
                          },
                          "s3Key": "654051b03fb3684cba885b9015a42237db092a98a4fd2ffc75f07919dde1aca4.zip"
                        },
                        "handler": "index.onEventHandler",
                        "role": {
                          "Fn::GetAtt": [
                            "OnEventHandlerServiceRole15A26729",
                            "Arn"
                          ]
                        },
                        "runtime": {
                          "Fn::FindInMap": [
                            "LatestNodeRuntimeMap",
                            {
                              "Ref": "AWS::Region"
                            },
                            "value"
                          ]
                        },
                        "timeout": 300
                      }
                    },
                    "constructInfo": {
                      "fqn": "aws-cdk-lib.aws_lambda.CfnFunction",
                      "version": "0.0.0"
                    }
                  },
                  "inlinePolicyAddedToExecutionRole-0": {
                    "id": "inlinePolicyAddedToExecutionRole-0",
                    "path": "MyStack/@aws-cdk--aws-dynamodb.ReplicaProvider/OnEventHandler/inlinePolicyAddedToExecutionRole-0",
                    "children": {
                      "Resource": {
                        "id": "Resource",
                        "path": "MyStack/@aws-cdk--aws-dynamodb.ReplicaProvider/OnEventHandler/inlinePolicyAddedToExecutionRole-0/Resource",
                        "attributes": {
                          "aws:cdk:cloudformation:type": "AWS::IAM::Policy",
                          "aws:cdk:cloudformation:props": {
                            "policyDocument": {
                              "Statement": [
                                {
                                  "Action": "iam:CreateServiceLinkedRole",
                                  "Effect": "Allow",
                                  "Resource": {
                                    "Fn::Join": [
                                      "",
                                      [
                                        "arn:",
                                        {
                                          "Ref": "AWS::Partition"
                                        },
                                        ":iam::",
                                        {
                                          "Ref": "AWS::AccountId"
                                        },
                                        ":role/aws-service-role/replication.dynamodb.amazonaws.com/AWSServiceRoleForDynamoDBReplication"
                                      ]
                                    ]
                                  }
                                }
                              ],
                              "Version": "2012-10-17"
                            },
                            "policyName": "OnEventHandlerinlinePolicyAddedToExecutionRole05B1C3796",
                            "roles": [
                              {
                                "Ref": "OnEventHandlerServiceRole15A26729"
                              }
                            ]
                          }
                        },
                        "constructInfo": {
                          "fqn": "aws-cdk-lib.aws_iam.CfnPolicy",
                          "version": "0.0.0"
                        }
                      }
                    },
                    "constructInfo": {
                      "fqn": "aws-cdk-lib.aws_iam.Policy",
                      "version": "0.0.0",
                      "metadata": []
                    }
                  },
                  "inlinePolicyAddedToExecutionRole-1": {
                    "id": "inlinePolicyAddedToExecutionRole-1",
                    "path": "MyStack/@aws-cdk--aws-dynamodb.ReplicaProvider/OnEventHandler/inlinePolicyAddedToExecutionRole-1",
                    "children": {
                      "Resource": {
                        "id": "Resource",
                        "path": "MyStack/@aws-cdk--aws-dynamodb.ReplicaProvider/OnEventHandler/inlinePolicyAddedToExecutionRole-1/Resource",
                        "attributes": {
                          "aws:cdk:cloudformation:type": "AWS::IAM::Policy",
                          "aws:cdk:cloudformation:props": {
                            "policyDocument": {
                              "Statement": [
                                {
                                  "Action": "dynamodb:DescribeLimits",
                                  "Effect": "Allow",
                                  "Resource": "*"
                                }
                              ],
                              "Version": "2012-10-17"
                            },
                            "policyName": "OnEventHandlerinlinePolicyAddedToExecutionRole187629D5C",
                            "roles": [
                              {
                                "Ref": "OnEventHandlerServiceRole15A26729"
                              }
                            ]
                          }
                        },
                        "constructInfo": {
                          "fqn": "aws-cdk-lib.aws_iam.CfnPolicy",
                          "version": "0.0.0"
                        }
                      }
                    },
                    "constructInfo": {
                      "fqn": "aws-cdk-lib.aws_iam.Policy",
                      "version": "0.0.0",
                      "metadata": []
                    }
                  },
                  "inlinePolicyAddedToExecutionRole-2": {
                    "id": "inlinePolicyAddedToExecutionRole-2",
                    "path": "MyStack/@aws-cdk--aws-dynamodb.ReplicaProvider/OnEventHandler/inlinePolicyAddedToExecutionRole-2",
                    "children": {
                      "Resource": {
                        "id": "Resource",
                        "path": "MyStack/@aws-cdk--aws-dynamodb.ReplicaProvider/OnEventHandler/inlinePolicyAddedToExecutionRole-2/Resource",
                        "attributes": {
                          "aws:cdk:cloudformation:type": "AWS::IAM::Policy",
                          "aws:cdk:cloudformation:props": {
                            "policyDocument": {
                              "Statement": [
                                {
                                  "Action": [
                                    "dynamodb:DeleteTable",
                                    "dynamodb:DeleteTableReplica"
                                  ],
                                  "Effect": "Allow",
                                  "Resource": {
                                    "Fn::Join": [
                                      "",
                                      [
                                        "arn:",
                                        {
                                          "Ref": "AWS::Partition"
                                        },
                                        ":dynamodb:us-east-2:",
                                        {
                                          "Ref": "AWS::AccountId"
                                        },
                                        ":table/",
                                        {
                                          "Ref": "referencetoMyStackTableA7B7AF97Ref"
                                        }
                                      ]
                                    ]
                                  }
                                }
                              ],
                              "Version": "2012-10-17"
                            },
                            "policyName": "OnEventHandlerinlinePolicyAddedToExecutionRole28650F749",
                            "roles": [
                              {
                                "Ref": "OnEventHandlerServiceRole15A26729"
                              }
                            ]
                          }
                        },
                        "constructInfo": {
                          "fqn": "aws-cdk-lib.aws_iam.CfnPolicy",
                          "version": "0.0.0"
                        }
                      }
                    },
                    "constructInfo": {
                      "fqn": "aws-cdk-lib.aws_iam.Policy",
                      "version": "0.0.0",
                      "metadata": []
                    }
                  }
                },
                "constructInfo": {
                  "fqn": "aws-cdk-lib.aws_lambda.Function",
                  "version": "0.0.0",
<<<<<<< HEAD
                  "metadata": []
=======
                  "metadata": [
                    {
                      "timeout": "*",
                      "code": "*",
                      "handler": "*",
                      "runtime": "*"
                    }
                  ]
>>>>>>> 80217f1d
                }
              },
              "IsCompleteHandler": {
                "id": "IsCompleteHandler",
                "path": "MyStack/@aws-cdk--aws-dynamodb.ReplicaProvider/IsCompleteHandler",
                "children": {
                  "ServiceRole": {
                    "id": "ServiceRole",
                    "path": "MyStack/@aws-cdk--aws-dynamodb.ReplicaProvider/IsCompleteHandler/ServiceRole",
                    "children": {
                      "ImportServiceRole": {
                        "id": "ImportServiceRole",
                        "path": "MyStack/@aws-cdk--aws-dynamodb.ReplicaProvider/IsCompleteHandler/ServiceRole/ImportServiceRole",
                        "constructInfo": {
                          "fqn": "aws-cdk-lib.Resource",
                          "version": "0.0.0",
<<<<<<< HEAD
                          "metadata": []
=======
                          "metadata": [
                            "*"
                          ]
>>>>>>> 80217f1d
                        }
                      },
                      "Resource": {
                        "id": "Resource",
                        "path": "MyStack/@aws-cdk--aws-dynamodb.ReplicaProvider/IsCompleteHandler/ServiceRole/Resource",
                        "attributes": {
                          "aws:cdk:cloudformation:type": "AWS::IAM::Role",
                          "aws:cdk:cloudformation:props": {
                            "assumeRolePolicyDocument": {
                              "Statement": [
                                {
                                  "Action": "sts:AssumeRole",
                                  "Effect": "Allow",
                                  "Principal": {
                                    "Service": "lambda.amazonaws.com"
                                  }
                                }
                              ],
                              "Version": "2012-10-17"
                            },
                            "managedPolicyArns": [
                              {
                                "Fn::Join": [
                                  "",
                                  [
                                    "arn:",
                                    {
                                      "Ref": "AWS::Partition"
                                    },
                                    ":iam::aws:policy/service-role/AWSLambdaBasicExecutionRole"
                                  ]
                                ]
                              }
                            ]
                          }
                        },
                        "constructInfo": {
                          "fqn": "aws-cdk-lib.aws_iam.CfnRole",
                          "version": "0.0.0"
                        }
                      }
                    },
                    "constructInfo": {
                      "fqn": "aws-cdk-lib.aws_iam.Role",
                      "version": "0.0.0",
<<<<<<< HEAD
                      "metadata": []
=======
                      "metadata": [
                        {
                          "assumedBy": {
                            "principalAccount": "*",
                            "assumeRoleAction": "*"
                          },
                          "managedPolicies": [
                            {
                              "managedPolicyArn": "*"
                            }
                          ]
                        }
                      ]
>>>>>>> 80217f1d
                    }
                  },
                  "Code": {
                    "id": "Code",
                    "path": "MyStack/@aws-cdk--aws-dynamodb.ReplicaProvider/IsCompleteHandler/Code",
                    "children": {
                      "Stage": {
                        "id": "Stage",
                        "path": "MyStack/@aws-cdk--aws-dynamodb.ReplicaProvider/IsCompleteHandler/Code/Stage",
                        "constructInfo": {
                          "fqn": "aws-cdk-lib.AssetStaging",
                          "version": "0.0.0"
                        }
                      },
                      "AssetBucket": {
                        "id": "AssetBucket",
                        "path": "MyStack/@aws-cdk--aws-dynamodb.ReplicaProvider/IsCompleteHandler/Code/AssetBucket",
                        "constructInfo": {
                          "fqn": "aws-cdk-lib.aws_s3.BucketBase",
                          "version": "0.0.0",
                          "metadata": []
                        }
                      }
                    },
                    "constructInfo": {
                      "fqn": "aws-cdk-lib.aws_s3_assets.Asset",
                      "version": "0.0.0"
                    }
                  },
                  "Resource": {
                    "id": "Resource",
                    "path": "MyStack/@aws-cdk--aws-dynamodb.ReplicaProvider/IsCompleteHandler/Resource",
                    "attributes": {
                      "aws:cdk:cloudformation:type": "AWS::Lambda::Function",
                      "aws:cdk:cloudformation:props": {
                        "code": {
                          "s3Bucket": {
                            "Fn::Sub": "cdk-hnb659fds-assets-${AWS::AccountId}-${AWS::Region}"
                          },
                          "s3Key": "654051b03fb3684cba885b9015a42237db092a98a4fd2ffc75f07919dde1aca4.zip"
                        },
                        "handler": "index.isCompleteHandler",
                        "role": {
                          "Fn::GetAtt": [
                            "IsCompleteHandlerServiceRole5810CC58",
                            "Arn"
                          ]
                        },
                        "runtime": {
                          "Fn::FindInMap": [
                            "LatestNodeRuntimeMap",
                            {
                              "Ref": "AWS::Region"
                            },
                            "value"
                          ]
                        },
                        "timeout": 30
                      }
                    },
                    "constructInfo": {
                      "fqn": "aws-cdk-lib.aws_lambda.CfnFunction",
                      "version": "0.0.0"
                    }
                  }
                },
                "constructInfo": {
                  "fqn": "aws-cdk-lib.aws_lambda.Function",
                  "version": "0.0.0",
<<<<<<< HEAD
                  "metadata": []
=======
                  "metadata": [
                    {
                      "timeout": "*",
                      "code": "*",
                      "handler": "*",
                      "runtime": "*"
                    }
                  ]
>>>>>>> 80217f1d
                }
              },
              "Provider": {
                "id": "Provider",
                "path": "MyStack/@aws-cdk--aws-dynamodb.ReplicaProvider/Provider",
                "children": {
                  "framework-onEvent": {
                    "id": "framework-onEvent",
                    "path": "MyStack/@aws-cdk--aws-dynamodb.ReplicaProvider/Provider/framework-onEvent",
                    "children": {
                      "ServiceRole": {
                        "id": "ServiceRole",
                        "path": "MyStack/@aws-cdk--aws-dynamodb.ReplicaProvider/Provider/framework-onEvent/ServiceRole",
                        "children": {
                          "ImportServiceRole": {
                            "id": "ImportServiceRole",
                            "path": "MyStack/@aws-cdk--aws-dynamodb.ReplicaProvider/Provider/framework-onEvent/ServiceRole/ImportServiceRole",
                            "constructInfo": {
                              "fqn": "aws-cdk-lib.Resource",
                              "version": "0.0.0",
<<<<<<< HEAD
                              "metadata": []
=======
                              "metadata": [
                                "*"
                              ]
>>>>>>> 80217f1d
                            }
                          },
                          "Resource": {
                            "id": "Resource",
                            "path": "MyStack/@aws-cdk--aws-dynamodb.ReplicaProvider/Provider/framework-onEvent/ServiceRole/Resource",
                            "attributes": {
                              "aws:cdk:cloudformation:type": "AWS::IAM::Role",
                              "aws:cdk:cloudformation:props": {
                                "assumeRolePolicyDocument": {
                                  "Statement": [
                                    {
                                      "Action": "sts:AssumeRole",
                                      "Effect": "Allow",
                                      "Principal": {
                                        "Service": "lambda.amazonaws.com"
                                      }
                                    }
                                  ],
                                  "Version": "2012-10-17"
                                },
                                "managedPolicyArns": [
                                  {
                                    "Fn::Join": [
                                      "",
                                      [
                                        "arn:",
                                        {
                                          "Ref": "AWS::Partition"
                                        },
                                        ":iam::aws:policy/service-role/AWSLambdaBasicExecutionRole"
                                      ]
                                    ]
                                  }
                                ]
                              }
                            },
                            "constructInfo": {
                              "fqn": "aws-cdk-lib.aws_iam.CfnRole",
                              "version": "0.0.0"
                            }
                          },
                          "DefaultPolicy": {
                            "id": "DefaultPolicy",
                            "path": "MyStack/@aws-cdk--aws-dynamodb.ReplicaProvider/Provider/framework-onEvent/ServiceRole/DefaultPolicy",
                            "children": {
                              "Resource": {
                                "id": "Resource",
                                "path": "MyStack/@aws-cdk--aws-dynamodb.ReplicaProvider/Provider/framework-onEvent/ServiceRole/DefaultPolicy/Resource",
                                "attributes": {
                                  "aws:cdk:cloudformation:type": "AWS::IAM::Policy",
                                  "aws:cdk:cloudformation:props": {
                                    "policyDocument": {
                                      "Statement": [
                                        {
                                          "Action": "lambda:InvokeFunction",
                                          "Effect": "Allow",
                                          "Resource": [
                                            {
                                              "Fn::GetAtt": [
                                                "IsCompleteHandler7073F4DA",
                                                "Arn"
                                              ]
                                            },
                                            {
                                              "Fn::GetAtt": [
                                                "OnEventHandler42BEBAE0",
                                                "Arn"
                                              ]
                                            },
                                            {
                                              "Fn::Join": [
                                                "",
                                                [
                                                  {
                                                    "Fn::GetAtt": [
                                                      "IsCompleteHandler7073F4DA",
                                                      "Arn"
                                                    ]
                                                  },
                                                  ":*"
                                                ]
                                              ]
                                            },
                                            {
                                              "Fn::Join": [
                                                "",
                                                [
                                                  {
                                                    "Fn::GetAtt": [
                                                      "OnEventHandler42BEBAE0",
                                                      "Arn"
                                                    ]
                                                  },
                                                  ":*"
                                                ]
                                              ]
                                            }
                                          ]
                                        },
                                        {
                                          "Action": "lambda:GetFunction",
                                          "Effect": "Allow",
                                          "Resource": [
                                            {
                                              "Fn::GetAtt": [
                                                "IsCompleteHandler7073F4DA",
                                                "Arn"
                                              ]
                                            },
                                            {
                                              "Fn::GetAtt": [
                                                "OnEventHandler42BEBAE0",
                                                "Arn"
                                              ]
                                            }
                                          ]
                                        },
                                        {
                                          "Action": "states:StartExecution",
                                          "Effect": "Allow",
                                          "Resource": {
                                            "Ref": "Providerwaiterstatemachine5D4A9DF0"
                                          }
                                        }
                                      ],
                                      "Version": "2012-10-17"
                                    },
                                    "policyName": "ProviderframeworkonEventServiceRoleDefaultPolicy48CD2133",
                                    "roles": [
                                      {
                                        "Ref": "ProviderframeworkonEventServiceRole9FF04296"
                                      }
                                    ]
                                  }
                                },
                                "constructInfo": {
                                  "fqn": "aws-cdk-lib.aws_iam.CfnPolicy",
                                  "version": "0.0.0"
                                }
                              }
                            },
                            "constructInfo": {
                              "fqn": "aws-cdk-lib.aws_iam.Policy",
                              "version": "0.0.0",
<<<<<<< HEAD
                              "metadata": []
=======
                              "metadata": [
                                "*",
                                {
                                  "attachToRole": [
                                    "*"
                                  ]
                                },
                                {
                                  "attachToRole": [
                                    "*"
                                  ]
                                },
                                {
                                  "addStatements": [
                                    {}
                                  ]
                                },
                                {
                                  "addStatements": [
                                    {}
                                  ]
                                },
                                {
                                  "addStatements": [
                                    {}
                                  ]
                                },
                                {
                                  "addStatements": [
                                    {}
                                  ]
                                },
                                {
                                  "addStatements": [
                                    {}
                                  ]
                                }
                              ]
>>>>>>> 80217f1d
                            }
                          }
                        },
                        "constructInfo": {
                          "fqn": "aws-cdk-lib.aws_iam.Role",
                          "version": "0.0.0",
<<<<<<< HEAD
                          "metadata": []
=======
                          "metadata": [
                            {
                              "assumedBy": {
                                "principalAccount": "*",
                                "assumeRoleAction": "*"
                              },
                              "managedPolicies": [
                                {
                                  "managedPolicyArn": "*"
                                }
                              ]
                            },
                            {
                              "addToPrincipalPolicy": [
                                {}
                              ]
                            },
                            {
                              "attachInlinePolicy": [
                                "*"
                              ]
                            },
                            {
                              "attachInlinePolicy": [
                                "*"
                              ]
                            },
                            {
                              "addToPrincipalPolicy": [
                                {}
                              ]
                            },
                            {
                              "addToPrincipalPolicy": [
                                {}
                              ]
                            },
                            {
                              "addToPrincipalPolicy": [
                                {}
                              ]
                            },
                            {
                              "addToPrincipalPolicy": [
                                {}
                              ]
                            }
                          ]
>>>>>>> 80217f1d
                        }
                      },
                      "Code": {
                        "id": "Code",
                        "path": "MyStack/@aws-cdk--aws-dynamodb.ReplicaProvider/Provider/framework-onEvent/Code",
                        "children": {
                          "Stage": {
                            "id": "Stage",
                            "path": "MyStack/@aws-cdk--aws-dynamodb.ReplicaProvider/Provider/framework-onEvent/Code/Stage",
                            "constructInfo": {
                              "fqn": "aws-cdk-lib.AssetStaging",
                              "version": "0.0.0"
                            }
                          },
                          "AssetBucket": {
                            "id": "AssetBucket",
                            "path": "MyStack/@aws-cdk--aws-dynamodb.ReplicaProvider/Provider/framework-onEvent/Code/AssetBucket",
                            "constructInfo": {
                              "fqn": "aws-cdk-lib.aws_s3.BucketBase",
                              "version": "0.0.0",
                              "metadata": []
                            }
                          }
                        },
                        "constructInfo": {
                          "fqn": "aws-cdk-lib.aws_s3_assets.Asset",
                          "version": "0.0.0"
                        }
                      },
                      "Resource": {
                        "id": "Resource",
                        "path": "MyStack/@aws-cdk--aws-dynamodb.ReplicaProvider/Provider/framework-onEvent/Resource",
                        "attributes": {
                          "aws:cdk:cloudformation:type": "AWS::Lambda::Function",
                          "aws:cdk:cloudformation:props": {
                            "code": {
                              "s3Bucket": {
                                "Fn::Sub": "cdk-hnb659fds-assets-${AWS::AccountId}-${AWS::Region}"
                              },
                              "s3Key": "39472b1c2875cf306d4ba429aeccdd34cb49bcf59dbde81f7e6b6cb9deac23a6.zip"
                            },
                            "description": "AWS CDK resource provider framework - onEvent (MyStack/@aws-cdk--aws-dynamodb.ReplicaProvider/Provider)",
                            "environment": {
                              "variables": {
                                "USER_ON_EVENT_FUNCTION_ARN": {
                                  "Fn::GetAtt": [
                                    "OnEventHandler42BEBAE0",
                                    "Arn"
                                  ]
                                },
                                "USER_IS_COMPLETE_FUNCTION_ARN": {
                                  "Fn::GetAtt": [
                                    "IsCompleteHandler7073F4DA",
                                    "Arn"
                                  ]
                                },
                                "WAITER_STATE_MACHINE_ARN": {
                                  "Ref": "Providerwaiterstatemachine5D4A9DF0"
                                }
                              }
                            },
                            "handler": "framework.onEvent",
                            "role": {
                              "Fn::GetAtt": [
                                "ProviderframeworkonEventServiceRole9FF04296",
                                "Arn"
                              ]
                            },
                            "runtime": {
                              "Fn::FindInMap": [
                                "LatestNodeRuntimeMap",
                                {
                                  "Ref": "AWS::Region"
                                },
                                "value"
                              ]
                            },
                            "timeout": 900
                          }
                        },
                        "constructInfo": {
                          "fqn": "aws-cdk-lib.aws_lambda.CfnFunction",
                          "version": "0.0.0"
                        }
                      }
                    },
                    "constructInfo": {
                      "fqn": "aws-cdk-lib.aws_lambda.Function",
                      "version": "0.0.0",
<<<<<<< HEAD
                      "metadata": []
=======
                      "metadata": [
                        {
                          "code": "*",
                          "description": "*",
                          "runtime": "*",
                          "handler": "*",
                          "timeout": "*",
                          "logGroup": "*",
                          "vpc": "*",
                          "vpcSubnets": "*",
                          "securityGroups": "*",
                          "role": "*",
                          "functionName": "*",
                          "environmentEncryption": "*"
                        },
                        {
                          "addEnvironment": [
                            "*",
                            "*"
                          ]
                        },
                        {
                          "addEnvironment": [
                            "*",
                            "*"
                          ]
                        },
                        {
                          "addEnvironment": [
                            "*",
                            "*"
                          ]
                        }
                      ]
>>>>>>> 80217f1d
                    }
                  },
                  "framework-isComplete": {
                    "id": "framework-isComplete",
                    "path": "MyStack/@aws-cdk--aws-dynamodb.ReplicaProvider/Provider/framework-isComplete",
                    "children": {
                      "ServiceRole": {
                        "id": "ServiceRole",
                        "path": "MyStack/@aws-cdk--aws-dynamodb.ReplicaProvider/Provider/framework-isComplete/ServiceRole",
                        "children": {
                          "ImportServiceRole": {
                            "id": "ImportServiceRole",
                            "path": "MyStack/@aws-cdk--aws-dynamodb.ReplicaProvider/Provider/framework-isComplete/ServiceRole/ImportServiceRole",
                            "constructInfo": {
                              "fqn": "aws-cdk-lib.Resource",
                              "version": "0.0.0",
<<<<<<< HEAD
                              "metadata": []
=======
                              "metadata": [
                                "*"
                              ]
>>>>>>> 80217f1d
                            }
                          },
                          "Resource": {
                            "id": "Resource",
                            "path": "MyStack/@aws-cdk--aws-dynamodb.ReplicaProvider/Provider/framework-isComplete/ServiceRole/Resource",
                            "attributes": {
                              "aws:cdk:cloudformation:type": "AWS::IAM::Role",
                              "aws:cdk:cloudformation:props": {
                                "assumeRolePolicyDocument": {
                                  "Statement": [
                                    {
                                      "Action": "sts:AssumeRole",
                                      "Effect": "Allow",
                                      "Principal": {
                                        "Service": "lambda.amazonaws.com"
                                      }
                                    }
                                  ],
                                  "Version": "2012-10-17"
                                },
                                "managedPolicyArns": [
                                  {
                                    "Fn::Join": [
                                      "",
                                      [
                                        "arn:",
                                        {
                                          "Ref": "AWS::Partition"
                                        },
                                        ":iam::aws:policy/service-role/AWSLambdaBasicExecutionRole"
                                      ]
                                    ]
                                  }
                                ]
                              }
                            },
                            "constructInfo": {
                              "fqn": "aws-cdk-lib.aws_iam.CfnRole",
                              "version": "0.0.0"
                            }
                          },
                          "DefaultPolicy": {
                            "id": "DefaultPolicy",
                            "path": "MyStack/@aws-cdk--aws-dynamodb.ReplicaProvider/Provider/framework-isComplete/ServiceRole/DefaultPolicy",
                            "children": {
                              "Resource": {
                                "id": "Resource",
                                "path": "MyStack/@aws-cdk--aws-dynamodb.ReplicaProvider/Provider/framework-isComplete/ServiceRole/DefaultPolicy/Resource",
                                "attributes": {
                                  "aws:cdk:cloudformation:type": "AWS::IAM::Policy",
                                  "aws:cdk:cloudformation:props": {
                                    "policyDocument": {
                                      "Statement": [
                                        {
                                          "Action": "lambda:InvokeFunction",
                                          "Effect": "Allow",
                                          "Resource": [
                                            {
                                              "Fn::GetAtt": [
                                                "IsCompleteHandler7073F4DA",
                                                "Arn"
                                              ]
                                            },
                                            {
                                              "Fn::GetAtt": [
                                                "OnEventHandler42BEBAE0",
                                                "Arn"
                                              ]
                                            },
                                            {
                                              "Fn::Join": [
                                                "",
                                                [
                                                  {
                                                    "Fn::GetAtt": [
                                                      "IsCompleteHandler7073F4DA",
                                                      "Arn"
                                                    ]
                                                  },
                                                  ":*"
                                                ]
                                              ]
                                            },
                                            {
                                              "Fn::Join": [
                                                "",
                                                [
                                                  {
                                                    "Fn::GetAtt": [
                                                      "OnEventHandler42BEBAE0",
                                                      "Arn"
                                                    ]
                                                  },
                                                  ":*"
                                                ]
                                              ]
                                            }
                                          ]
                                        },
                                        {
                                          "Action": "lambda:GetFunction",
                                          "Effect": "Allow",
                                          "Resource": [
                                            {
                                              "Fn::GetAtt": [
                                                "IsCompleteHandler7073F4DA",
                                                "Arn"
                                              ]
                                            },
                                            {
                                              "Fn::GetAtt": [
                                                "OnEventHandler42BEBAE0",
                                                "Arn"
                                              ]
                                            }
                                          ]
                                        }
                                      ],
                                      "Version": "2012-10-17"
                                    },
                                    "policyName": "ProviderframeworkisCompleteServiceRoleDefaultPolicy2E7140AC",
                                    "roles": [
                                      {
                                        "Ref": "ProviderframeworkisCompleteServiceRoleB1087139"
                                      }
                                    ]
                                  }
                                },
                                "constructInfo": {
                                  "fqn": "aws-cdk-lib.aws_iam.CfnPolicy",
                                  "version": "0.0.0"
                                }
                              }
                            },
                            "constructInfo": {
                              "fqn": "aws-cdk-lib.aws_iam.Policy",
                              "version": "0.0.0",
<<<<<<< HEAD
                              "metadata": []
=======
                              "metadata": [
                                "*",
                                {
                                  "attachToRole": [
                                    "*"
                                  ]
                                },
                                {
                                  "attachToRole": [
                                    "*"
                                  ]
                                },
                                {
                                  "addStatements": [
                                    {}
                                  ]
                                },
                                {
                                  "addStatements": [
                                    {}
                                  ]
                                },
                                {
                                  "addStatements": [
                                    {}
                                  ]
                                },
                                {
                                  "addStatements": [
                                    {}
                                  ]
                                }
                              ]
>>>>>>> 80217f1d
                            }
                          }
                        },
                        "constructInfo": {
                          "fqn": "aws-cdk-lib.aws_iam.Role",
                          "version": "0.0.0",
<<<<<<< HEAD
                          "metadata": []
=======
                          "metadata": [
                            {
                              "assumedBy": {
                                "principalAccount": "*",
                                "assumeRoleAction": "*"
                              },
                              "managedPolicies": [
                                {
                                  "managedPolicyArn": "*"
                                }
                              ]
                            },
                            {
                              "addToPrincipalPolicy": [
                                {}
                              ]
                            },
                            {
                              "attachInlinePolicy": [
                                "*"
                              ]
                            },
                            {
                              "attachInlinePolicy": [
                                "*"
                              ]
                            },
                            {
                              "addToPrincipalPolicy": [
                                {}
                              ]
                            },
                            {
                              "addToPrincipalPolicy": [
                                {}
                              ]
                            },
                            {
                              "addToPrincipalPolicy": [
                                {}
                              ]
                            }
                          ]
>>>>>>> 80217f1d
                        }
                      },
                      "Code": {
                        "id": "Code",
                        "path": "MyStack/@aws-cdk--aws-dynamodb.ReplicaProvider/Provider/framework-isComplete/Code",
                        "children": {
                          "Stage": {
                            "id": "Stage",
                            "path": "MyStack/@aws-cdk--aws-dynamodb.ReplicaProvider/Provider/framework-isComplete/Code/Stage",
                            "constructInfo": {
                              "fqn": "aws-cdk-lib.AssetStaging",
                              "version": "0.0.0"
                            }
                          },
                          "AssetBucket": {
                            "id": "AssetBucket",
                            "path": "MyStack/@aws-cdk--aws-dynamodb.ReplicaProvider/Provider/framework-isComplete/Code/AssetBucket",
                            "constructInfo": {
                              "fqn": "aws-cdk-lib.aws_s3.BucketBase",
                              "version": "0.0.0",
                              "metadata": []
                            }
                          }
                        },
                        "constructInfo": {
                          "fqn": "aws-cdk-lib.aws_s3_assets.Asset",
                          "version": "0.0.0"
                        }
                      },
                      "Resource": {
                        "id": "Resource",
                        "path": "MyStack/@aws-cdk--aws-dynamodb.ReplicaProvider/Provider/framework-isComplete/Resource",
                        "attributes": {
                          "aws:cdk:cloudformation:type": "AWS::Lambda::Function",
                          "aws:cdk:cloudformation:props": {
                            "code": {
                              "s3Bucket": {
                                "Fn::Sub": "cdk-hnb659fds-assets-${AWS::AccountId}-${AWS::Region}"
                              },
                              "s3Key": "39472b1c2875cf306d4ba429aeccdd34cb49bcf59dbde81f7e6b6cb9deac23a6.zip"
                            },
                            "description": "AWS CDK resource provider framework - isComplete (MyStack/@aws-cdk--aws-dynamodb.ReplicaProvider/Provider)",
                            "environment": {
                              "variables": {
                                "USER_ON_EVENT_FUNCTION_ARN": {
                                  "Fn::GetAtt": [
                                    "OnEventHandler42BEBAE0",
                                    "Arn"
                                  ]
                                },
                                "USER_IS_COMPLETE_FUNCTION_ARN": {
                                  "Fn::GetAtt": [
                                    "IsCompleteHandler7073F4DA",
                                    "Arn"
                                  ]
                                }
                              }
                            },
                            "handler": "framework.isComplete",
                            "role": {
                              "Fn::GetAtt": [
                                "ProviderframeworkisCompleteServiceRoleB1087139",
                                "Arn"
                              ]
                            },
                            "runtime": {
                              "Fn::FindInMap": [
                                "LatestNodeRuntimeMap",
                                {
                                  "Ref": "AWS::Region"
                                },
                                "value"
                              ]
                            },
                            "timeout": 900
                          }
                        },
                        "constructInfo": {
                          "fqn": "aws-cdk-lib.aws_lambda.CfnFunction",
                          "version": "0.0.0"
                        }
                      }
                    },
                    "constructInfo": {
                      "fqn": "aws-cdk-lib.aws_lambda.Function",
                      "version": "0.0.0",
<<<<<<< HEAD
                      "metadata": []
=======
                      "metadata": [
                        {
                          "code": "*",
                          "description": "*",
                          "runtime": "*",
                          "handler": "*",
                          "timeout": "*",
                          "logGroup": "*",
                          "vpc": "*",
                          "vpcSubnets": "*",
                          "securityGroups": "*",
                          "role": "*",
                          "functionName": "*",
                          "environmentEncryption": "*"
                        },
                        {
                          "addEnvironment": [
                            "*",
                            "*"
                          ]
                        },
                        {
                          "addEnvironment": [
                            "*",
                            "*"
                          ]
                        }
                      ]
>>>>>>> 80217f1d
                    }
                  },
                  "framework-onTimeout": {
                    "id": "framework-onTimeout",
                    "path": "MyStack/@aws-cdk--aws-dynamodb.ReplicaProvider/Provider/framework-onTimeout",
                    "children": {
                      "ServiceRole": {
                        "id": "ServiceRole",
                        "path": "MyStack/@aws-cdk--aws-dynamodb.ReplicaProvider/Provider/framework-onTimeout/ServiceRole",
                        "children": {
                          "ImportServiceRole": {
                            "id": "ImportServiceRole",
                            "path": "MyStack/@aws-cdk--aws-dynamodb.ReplicaProvider/Provider/framework-onTimeout/ServiceRole/ImportServiceRole",
                            "constructInfo": {
                              "fqn": "aws-cdk-lib.Resource",
                              "version": "0.0.0",
<<<<<<< HEAD
                              "metadata": []
=======
                              "metadata": [
                                "*"
                              ]
>>>>>>> 80217f1d
                            }
                          },
                          "Resource": {
                            "id": "Resource",
                            "path": "MyStack/@aws-cdk--aws-dynamodb.ReplicaProvider/Provider/framework-onTimeout/ServiceRole/Resource",
                            "attributes": {
                              "aws:cdk:cloudformation:type": "AWS::IAM::Role",
                              "aws:cdk:cloudformation:props": {
                                "assumeRolePolicyDocument": {
                                  "Statement": [
                                    {
                                      "Action": "sts:AssumeRole",
                                      "Effect": "Allow",
                                      "Principal": {
                                        "Service": "lambda.amazonaws.com"
                                      }
                                    }
                                  ],
                                  "Version": "2012-10-17"
                                },
                                "managedPolicyArns": [
                                  {
                                    "Fn::Join": [
                                      "",
                                      [
                                        "arn:",
                                        {
                                          "Ref": "AWS::Partition"
                                        },
                                        ":iam::aws:policy/service-role/AWSLambdaBasicExecutionRole"
                                      ]
                                    ]
                                  }
                                ]
                              }
                            },
                            "constructInfo": {
                              "fqn": "aws-cdk-lib.aws_iam.CfnRole",
                              "version": "0.0.0"
                            }
                          },
                          "DefaultPolicy": {
                            "id": "DefaultPolicy",
                            "path": "MyStack/@aws-cdk--aws-dynamodb.ReplicaProvider/Provider/framework-onTimeout/ServiceRole/DefaultPolicy",
                            "children": {
                              "Resource": {
                                "id": "Resource",
                                "path": "MyStack/@aws-cdk--aws-dynamodb.ReplicaProvider/Provider/framework-onTimeout/ServiceRole/DefaultPolicy/Resource",
                                "attributes": {
                                  "aws:cdk:cloudformation:type": "AWS::IAM::Policy",
                                  "aws:cdk:cloudformation:props": {
                                    "policyDocument": {
                                      "Statement": [
                                        {
                                          "Action": "lambda:InvokeFunction",
                                          "Effect": "Allow",
                                          "Resource": [
                                            {
                                              "Fn::GetAtt": [
                                                "IsCompleteHandler7073F4DA",
                                                "Arn"
                                              ]
                                            },
                                            {
                                              "Fn::GetAtt": [
                                                "OnEventHandler42BEBAE0",
                                                "Arn"
                                              ]
                                            },
                                            {
                                              "Fn::Join": [
                                                "",
                                                [
                                                  {
                                                    "Fn::GetAtt": [
                                                      "IsCompleteHandler7073F4DA",
                                                      "Arn"
                                                    ]
                                                  },
                                                  ":*"
                                                ]
                                              ]
                                            },
                                            {
                                              "Fn::Join": [
                                                "",
                                                [
                                                  {
                                                    "Fn::GetAtt": [
                                                      "OnEventHandler42BEBAE0",
                                                      "Arn"
                                                    ]
                                                  },
                                                  ":*"
                                                ]
                                              ]
                                            }
                                          ]
                                        },
                                        {
                                          "Action": "lambda:GetFunction",
                                          "Effect": "Allow",
                                          "Resource": [
                                            {
                                              "Fn::GetAtt": [
                                                "IsCompleteHandler7073F4DA",
                                                "Arn"
                                              ]
                                            },
                                            {
                                              "Fn::GetAtt": [
                                                "OnEventHandler42BEBAE0",
                                                "Arn"
                                              ]
                                            }
                                          ]
                                        }
                                      ],
                                      "Version": "2012-10-17"
                                    },
                                    "policyName": "ProviderframeworkonTimeoutServiceRoleDefaultPolicy2688969F",
                                    "roles": [
                                      {
                                        "Ref": "ProviderframeworkonTimeoutServiceRole28643D26"
                                      }
                                    ]
                                  }
                                },
                                "constructInfo": {
                                  "fqn": "aws-cdk-lib.aws_iam.CfnPolicy",
                                  "version": "0.0.0"
                                }
                              }
                            },
                            "constructInfo": {
                              "fqn": "aws-cdk-lib.aws_iam.Policy",
                              "version": "0.0.0",
<<<<<<< HEAD
                              "metadata": []
=======
                              "metadata": [
                                "*",
                                {
                                  "attachToRole": [
                                    "*"
                                  ]
                                },
                                {
                                  "attachToRole": [
                                    "*"
                                  ]
                                },
                                {
                                  "addStatements": [
                                    {}
                                  ]
                                },
                                {
                                  "addStatements": [
                                    {}
                                  ]
                                },
                                {
                                  "addStatements": [
                                    {}
                                  ]
                                },
                                {
                                  "addStatements": [
                                    {}
                                  ]
                                }
                              ]
>>>>>>> 80217f1d
                            }
                          }
                        },
                        "constructInfo": {
                          "fqn": "aws-cdk-lib.aws_iam.Role",
                          "version": "0.0.0",
<<<<<<< HEAD
                          "metadata": []
=======
                          "metadata": [
                            {
                              "assumedBy": {
                                "principalAccount": "*",
                                "assumeRoleAction": "*"
                              },
                              "managedPolicies": [
                                {
                                  "managedPolicyArn": "*"
                                }
                              ]
                            },
                            {
                              "addToPrincipalPolicy": [
                                {}
                              ]
                            },
                            {
                              "attachInlinePolicy": [
                                "*"
                              ]
                            },
                            {
                              "attachInlinePolicy": [
                                "*"
                              ]
                            },
                            {
                              "addToPrincipalPolicy": [
                                {}
                              ]
                            },
                            {
                              "addToPrincipalPolicy": [
                                {}
                              ]
                            },
                            {
                              "addToPrincipalPolicy": [
                                {}
                              ]
                            }
                          ]
>>>>>>> 80217f1d
                        }
                      },
                      "Code": {
                        "id": "Code",
                        "path": "MyStack/@aws-cdk--aws-dynamodb.ReplicaProvider/Provider/framework-onTimeout/Code",
                        "children": {
                          "Stage": {
                            "id": "Stage",
                            "path": "MyStack/@aws-cdk--aws-dynamodb.ReplicaProvider/Provider/framework-onTimeout/Code/Stage",
                            "constructInfo": {
                              "fqn": "aws-cdk-lib.AssetStaging",
                              "version": "0.0.0"
                            }
                          },
                          "AssetBucket": {
                            "id": "AssetBucket",
                            "path": "MyStack/@aws-cdk--aws-dynamodb.ReplicaProvider/Provider/framework-onTimeout/Code/AssetBucket",
                            "constructInfo": {
                              "fqn": "aws-cdk-lib.aws_s3.BucketBase",
                              "version": "0.0.0",
                              "metadata": []
                            }
                          }
                        },
                        "constructInfo": {
                          "fqn": "aws-cdk-lib.aws_s3_assets.Asset",
                          "version": "0.0.0"
                        }
                      },
                      "Resource": {
                        "id": "Resource",
                        "path": "MyStack/@aws-cdk--aws-dynamodb.ReplicaProvider/Provider/framework-onTimeout/Resource",
                        "attributes": {
                          "aws:cdk:cloudformation:type": "AWS::Lambda::Function",
                          "aws:cdk:cloudformation:props": {
                            "code": {
                              "s3Bucket": {
                                "Fn::Sub": "cdk-hnb659fds-assets-${AWS::AccountId}-${AWS::Region}"
                              },
                              "s3Key": "39472b1c2875cf306d4ba429aeccdd34cb49bcf59dbde81f7e6b6cb9deac23a6.zip"
                            },
                            "description": "AWS CDK resource provider framework - onTimeout (MyStack/@aws-cdk--aws-dynamodb.ReplicaProvider/Provider)",
                            "environment": {
                              "variables": {
                                "USER_ON_EVENT_FUNCTION_ARN": {
                                  "Fn::GetAtt": [
                                    "OnEventHandler42BEBAE0",
                                    "Arn"
                                  ]
                                },
                                "USER_IS_COMPLETE_FUNCTION_ARN": {
                                  "Fn::GetAtt": [
                                    "IsCompleteHandler7073F4DA",
                                    "Arn"
                                  ]
                                }
                              }
                            },
                            "handler": "framework.onTimeout",
                            "role": {
                              "Fn::GetAtt": [
                                "ProviderframeworkonTimeoutServiceRole28643D26",
                                "Arn"
                              ]
                            },
                            "runtime": {
                              "Fn::FindInMap": [
                                "LatestNodeRuntimeMap",
                                {
                                  "Ref": "AWS::Region"
                                },
                                "value"
                              ]
                            },
                            "timeout": 900
                          }
                        },
                        "constructInfo": {
                          "fqn": "aws-cdk-lib.aws_lambda.CfnFunction",
                          "version": "0.0.0"
                        }
                      }
                    },
                    "constructInfo": {
                      "fqn": "aws-cdk-lib.aws_lambda.Function",
                      "version": "0.0.0",
<<<<<<< HEAD
                      "metadata": []
=======
                      "metadata": [
                        {
                          "code": "*",
                          "description": "*",
                          "runtime": "*",
                          "handler": "*",
                          "timeout": "*",
                          "logGroup": "*",
                          "vpc": "*",
                          "vpcSubnets": "*",
                          "securityGroups": "*",
                          "role": "*",
                          "functionName": "*",
                          "environmentEncryption": "*"
                        },
                        {
                          "addEnvironment": [
                            "*",
                            "*"
                          ]
                        },
                        {
                          "addEnvironment": [
                            "*",
                            "*"
                          ]
                        }
                      ]
>>>>>>> 80217f1d
                    }
                  },
                  "waiter-state-machine": {
                    "id": "waiter-state-machine",
                    "path": "MyStack/@aws-cdk--aws-dynamodb.ReplicaProvider/Provider/waiter-state-machine",
                    "children": {
                      "Role": {
                        "id": "Role",
                        "path": "MyStack/@aws-cdk--aws-dynamodb.ReplicaProvider/Provider/waiter-state-machine/Role",
                        "children": {
                          "ImportRole": {
                            "id": "ImportRole",
                            "path": "MyStack/@aws-cdk--aws-dynamodb.ReplicaProvider/Provider/waiter-state-machine/Role/ImportRole",
                            "constructInfo": {
                              "fqn": "aws-cdk-lib.Resource",
                              "version": "0.0.0",
<<<<<<< HEAD
                              "metadata": []
=======
                              "metadata": [
                                "*"
                              ]
>>>>>>> 80217f1d
                            }
                          },
                          "Resource": {
                            "id": "Resource",
                            "path": "MyStack/@aws-cdk--aws-dynamodb.ReplicaProvider/Provider/waiter-state-machine/Role/Resource",
                            "attributes": {
                              "aws:cdk:cloudformation:type": "AWS::IAM::Role",
                              "aws:cdk:cloudformation:props": {
                                "assumeRolePolicyDocument": {
                                  "Statement": [
                                    {
                                      "Action": "sts:AssumeRole",
                                      "Effect": "Allow",
                                      "Principal": {
                                        "Service": "states.amazonaws.com"
                                      }
                                    }
                                  ],
                                  "Version": "2012-10-17"
                                }
                              }
                            },
                            "constructInfo": {
                              "fqn": "aws-cdk-lib.aws_iam.CfnRole",
                              "version": "0.0.0"
                            }
                          },
                          "DefaultPolicy": {
                            "id": "DefaultPolicy",
                            "path": "MyStack/@aws-cdk--aws-dynamodb.ReplicaProvider/Provider/waiter-state-machine/Role/DefaultPolicy",
                            "children": {
                              "Resource": {
                                "id": "Resource",
                                "path": "MyStack/@aws-cdk--aws-dynamodb.ReplicaProvider/Provider/waiter-state-machine/Role/DefaultPolicy/Resource",
                                "attributes": {
                                  "aws:cdk:cloudformation:type": "AWS::IAM::Policy",
                                  "aws:cdk:cloudformation:props": {
                                    "policyDocument": {
                                      "Statement": [
                                        {
                                          "Action": "lambda:InvokeFunction",
                                          "Effect": "Allow",
                                          "Resource": [
                                            {
                                              "Fn::GetAtt": [
                                                "ProviderframeworkisComplete26D7B0CB",
                                                "Arn"
                                              ]
                                            },
                                            {
                                              "Fn::GetAtt": [
                                                "ProviderframeworkonTimeout0B47CA38",
                                                "Arn"
                                              ]
                                            },
                                            {
                                              "Fn::Join": [
                                                "",
                                                [
                                                  {
                                                    "Fn::GetAtt": [
                                                      "ProviderframeworkisComplete26D7B0CB",
                                                      "Arn"
                                                    ]
                                                  },
                                                  ":*"
                                                ]
                                              ]
                                            },
                                            {
                                              "Fn::Join": [
                                                "",
                                                [
                                                  {
                                                    "Fn::GetAtt": [
                                                      "ProviderframeworkonTimeout0B47CA38",
                                                      "Arn"
                                                    ]
                                                  },
                                                  ":*"
                                                ]
                                              ]
                                            }
                                          ]
                                        },
                                        {
                                          "Action": [
                                            "logs:CreateLogDelivery",
                                            "logs:CreateLogStream",
                                            "logs:DeleteLogDelivery",
                                            "logs:DescribeLogGroups",
                                            "logs:DescribeResourcePolicies",
                                            "logs:GetLogDelivery",
                                            "logs:ListLogDeliveries",
                                            "logs:PutLogEvents",
                                            "logs:PutResourcePolicy",
                                            "logs:UpdateLogDelivery"
                                          ],
                                          "Effect": "Allow",
                                          "Resource": "*"
                                        }
                                      ],
                                      "Version": "2012-10-17"
                                    },
                                    "policyName": "ProviderwaiterstatemachineRoleDefaultPolicyD3C3DA1A",
                                    "roles": [
                                      {
                                        "Ref": "ProviderwaiterstatemachineRole0C7159F9"
                                      }
                                    ]
                                  }
                                },
                                "constructInfo": {
                                  "fqn": "aws-cdk-lib.aws_iam.CfnPolicy",
                                  "version": "0.0.0"
                                }
                              }
                            },
                            "constructInfo": {
                              "fqn": "aws-cdk-lib.aws_iam.Policy",
                              "version": "0.0.0",
<<<<<<< HEAD
                              "metadata": []
=======
                              "metadata": [
                                "*",
                                {
                                  "attachToRole": [
                                    "*"
                                  ]
                                },
                                {
                                  "attachToRole": [
                                    "*"
                                  ]
                                },
                                {
                                  "addStatements": [
                                    {}
                                  ]
                                },
                                {
                                  "addStatements": [
                                    {}
                                  ]
                                },
                                {
                                  "addStatements": [
                                    {}
                                  ]
                                }
                              ]
>>>>>>> 80217f1d
                            }
                          }
                        },
                        "constructInfo": {
                          "fqn": "aws-cdk-lib.aws_iam.Role",
                          "version": "0.0.0",
<<<<<<< HEAD
                          "metadata": []
=======
                          "metadata": [
                            {
                              "assumedBy": {
                                "principalAccount": "*",
                                "assumeRoleAction": "*"
                              }
                            },
                            {
                              "addToPrincipalPolicy": [
                                {}
                              ]
                            },
                            {
                              "attachInlinePolicy": [
                                "*"
                              ]
                            },
                            {
                              "attachInlinePolicy": [
                                "*"
                              ]
                            },
                            {
                              "addToPrincipalPolicy": [
                                {}
                              ]
                            },
                            {
                              "addToPrincipalPolicy": [
                                {}
                              ]
                            }
                          ]
>>>>>>> 80217f1d
                        }
                      },
                      "LogGroup": {
                        "id": "LogGroup",
                        "path": "MyStack/@aws-cdk--aws-dynamodb.ReplicaProvider/Provider/waiter-state-machine/LogGroup",
                        "children": {
                          "Resource": {
                            "id": "Resource",
                            "path": "MyStack/@aws-cdk--aws-dynamodb.ReplicaProvider/Provider/waiter-state-machine/LogGroup/Resource",
                            "attributes": {
                              "aws:cdk:cloudformation:type": "AWS::Logs::LogGroup",
                              "aws:cdk:cloudformation:props": {
                                "logGroupName": {
                                  "Fn::Join": [
                                    "",
                                    [
                                      "/aws/vendedlogs/states/waiter-state-machine-",
                                      {
                                        "Ref": "ProviderframeworkisComplete26D7B0CB"
                                      },
                                      "-c8154310c8956b3f257fc6ceea5ccf6dfbff22f535"
                                    ]
                                  ]
                                },
                                "retentionInDays": 731
                              }
                            },
                            "constructInfo": {
                              "fqn": "aws-cdk-lib.aws_logs.CfnLogGroup",
                              "version": "0.0.0"
                            }
                          }
                        },
                        "constructInfo": {
                          "fqn": "aws-cdk-lib.aws_logs.LogGroup",
                          "version": "0.0.0",
<<<<<<< HEAD
                          "metadata": []
=======
                          "metadata": [
                            {
                              "logGroupName": "*"
                            }
                          ]
>>>>>>> 80217f1d
                        }
                      },
                      "Resource": {
                        "id": "Resource",
                        "path": "MyStack/@aws-cdk--aws-dynamodb.ReplicaProvider/Provider/waiter-state-machine/Resource",
                        "attributes": {
                          "aws:cdk:cloudformation:type": "AWS::StepFunctions::StateMachine",
                          "aws:cdk:cloudformation:props": {
                            "definitionString": {
                              "Fn::Join": [
                                "",
                                [
                                  "{\"StartAt\":\"framework-isComplete-task\",\"States\":{\"framework-isComplete-task\":{\"End\":true,\"Retry\":[{\"ErrorEquals\":[\"States.ALL\"],\"IntervalSeconds\":10,\"MaxAttempts\":180,\"BackoffRate\":1}],\"Catch\":[{\"ErrorEquals\":[\"States.ALL\"],\"Next\":\"framework-onTimeout-task\"}],\"Type\":\"Task\",\"Resource\":\"",
                                  {
                                    "Fn::GetAtt": [
                                      "ProviderframeworkisComplete26D7B0CB",
                                      "Arn"
                                    ]
                                  },
                                  "\"},\"framework-onTimeout-task\":{\"End\":true,\"Type\":\"Task\",\"Resource\":\"",
                                  {
                                    "Fn::GetAtt": [
                                      "ProviderframeworkonTimeout0B47CA38",
                                      "Arn"
                                    ]
                                  },
                                  "\"}}}"
                                ]
                              ]
                            },
                            "loggingConfiguration": {
                              "destinations": [
                                {
                                  "cloudWatchLogsLogGroup": {
                                    "logGroupArn": {
                                      "Fn::GetAtt": [
                                        "ProviderwaiterstatemachineLogGroupDD693A98",
                                        "Arn"
                                      ]
                                    }
                                  }
                                }
                              ],
                              "includeExecutionData": false,
                              "level": "ERROR"
                            },
                            "roleArn": {
                              "Fn::GetAtt": [
                                "ProviderwaiterstatemachineRole0C7159F9",
                                "Arn"
                              ]
                            }
                          }
                        },
                        "constructInfo": {
                          "fqn": "aws-cdk-lib.aws_stepfunctions.CfnStateMachine",
                          "version": "0.0.0"
                        }
                      }
                    },
                    "constructInfo": {
                      "fqn": "aws-cdk-lib.custom_resources.WaiterStateMachine",
                      "version": "0.0.0"
                    }
                  }
                },
                "constructInfo": {
                  "fqn": "aws-cdk-lib.custom_resources.Provider",
                  "version": "0.0.0"
                }
              },
              "MyStackawscdkawsdynamodbReplicaProviderOnEventHandlerServiceRole4467C87ARef": {
                "id": "MyStackawscdkawsdynamodbReplicaProviderOnEventHandlerServiceRole4467C87ARef",
                "path": "MyStack/@aws-cdk--aws-dynamodb.ReplicaProvider/MyStackawscdkawsdynamodbReplicaProviderOnEventHandlerServiceRole4467C87ARef",
                "constructInfo": {
                  "fqn": "aws-cdk-lib.CfnOutput",
                  "version": "0.0.0"
                }
              },
              "MyStackawscdkawsdynamodbReplicaProviderIsCompleteHandlerServiceRoleE7639AB2Ref": {
                "id": "MyStackawscdkawsdynamodbReplicaProviderIsCompleteHandlerServiceRoleE7639AB2Ref",
                "path": "MyStack/@aws-cdk--aws-dynamodb.ReplicaProvider/MyStackawscdkawsdynamodbReplicaProviderIsCompleteHandlerServiceRoleE7639AB2Ref",
                "constructInfo": {
                  "fqn": "aws-cdk-lib.CfnOutput",
                  "version": "0.0.0"
                }
              },
              "MyStackawscdkawsdynamodbReplicaProviderframeworkonEvent53643CD7Arn": {
                "id": "MyStackawscdkawsdynamodbReplicaProviderframeworkonEvent53643CD7Arn",
                "path": "MyStack/@aws-cdk--aws-dynamodb.ReplicaProvider/MyStackawscdkawsdynamodbReplicaProviderframeworkonEvent53643CD7Arn",
                "constructInfo": {
                  "fqn": "aws-cdk-lib.CfnOutput",
                  "version": "0.0.0"
                }
              },
              "reference-to-MyStackTableA7B7AF97Ref": {
                "id": "reference-to-MyStackTableA7B7AF97Ref",
                "path": "MyStack/@aws-cdk--aws-dynamodb.ReplicaProvider/reference-to-MyStackTableA7B7AF97Ref",
                "constructInfo": {
                  "fqn": "aws-cdk-lib.CfnParameter",
                  "version": "0.0.0"
                }
              }
            },
            "constructInfo": {
              "fqn": "aws-cdk-lib.NestedStack",
              "version": "0.0.0"
            }
          },
          "@aws-cdk--aws-dynamodb.ReplicaProvider.NestedStack": {
            "id": "@aws-cdk--aws-dynamodb.ReplicaProvider.NestedStack",
            "path": "MyStack/@aws-cdk--aws-dynamodb.ReplicaProvider.NestedStack",
            "children": {
              "@aws-cdk--aws-dynamodb.ReplicaProvider.NestedStackResource": {
                "id": "@aws-cdk--aws-dynamodb.ReplicaProvider.NestedStackResource",
                "path": "MyStack/@aws-cdk--aws-dynamodb.ReplicaProvider.NestedStack/@aws-cdk--aws-dynamodb.ReplicaProvider.NestedStackResource",
                "attributes": {
                  "aws:cdk:cloudformation:type": "AWS::CloudFormation::Stack",
                  "aws:cdk:cloudformation:props": {
                    "parameters": {
                      "referencetoMyStackTableA7B7AF97Ref": {
                        "Ref": "TableCD117FA1"
                      }
                    },
                    "templateUrl": {
                      "Fn::Join": [
                        "",
                        [
                          "https://s3.",
                          {
                            "Ref": "AWS::Region"
                          },
                          ".",
                          {
                            "Ref": "AWS::URLSuffix"
                          },
                          "/",
                          {
                            "Fn::Sub": "cdk-hnb659fds-assets-${AWS::AccountId}-${AWS::Region}"
                          },
<<<<<<< HEAD
                          "/f8a07258c2df758a3ab7911eab5af52712b9fe08f5ca9474936bd58e8ac9c1ef.json"
=======
                          "/a24bb728bf328d48b025c4720ed140725e8f6d17d00d702ff010cf2ac60cb4aa.json"
>>>>>>> 80217f1d
                        ]
                      ]
                    }
                  }
                },
                "constructInfo": {
                  "fqn": "aws-cdk-lib.CfnStack",
                  "version": "0.0.0"
                }
              }
            },
            "constructInfo": {
              "fqn": "constructs.Construct",
              "version": "10.4.2"
            }
          },
          "nonCrLambda": {
            "id": "nonCrLambda",
            "path": "MyStack/nonCrLambda",
            "children": {
              "ServiceRole": {
                "id": "ServiceRole",
                "path": "MyStack/nonCrLambda/ServiceRole",
                "children": {
                  "ImportServiceRole": {
                    "id": "ImportServiceRole",
                    "path": "MyStack/nonCrLambda/ServiceRole/ImportServiceRole",
                    "constructInfo": {
                      "fqn": "aws-cdk-lib.Resource",
                      "version": "0.0.0",
<<<<<<< HEAD
                      "metadata": []
=======
                      "metadata": [
                        "*"
                      ]
>>>>>>> 80217f1d
                    }
                  },
                  "Resource": {
                    "id": "Resource",
                    "path": "MyStack/nonCrLambda/ServiceRole/Resource",
                    "attributes": {
                      "aws:cdk:cloudformation:type": "AWS::IAM::Role",
                      "aws:cdk:cloudformation:props": {
                        "assumeRolePolicyDocument": {
                          "Statement": [
                            {
                              "Action": "sts:AssumeRole",
                              "Effect": "Allow",
                              "Principal": {
                                "Service": "lambda.amazonaws.com"
                              }
                            }
                          ],
                          "Version": "2012-10-17"
                        },
                        "managedPolicyArns": [
                          {
                            "Fn::Join": [
                              "",
                              [
                                "arn:",
                                {
                                  "Ref": "AWS::Partition"
                                },
                                ":iam::aws:policy/service-role/AWSLambdaBasicExecutionRole"
                              ]
                            ]
                          }
                        ]
                      }
                    },
                    "constructInfo": {
                      "fqn": "aws-cdk-lib.aws_iam.CfnRole",
                      "version": "0.0.0"
                    }
                  }
                },
                "constructInfo": {
                  "fqn": "aws-cdk-lib.aws_iam.Role",
                  "version": "0.0.0",
<<<<<<< HEAD
                  "metadata": []
=======
                  "metadata": [
                    {
                      "assumedBy": {
                        "principalAccount": "*",
                        "assumeRoleAction": "*"
                      },
                      "managedPolicies": [
                        {
                          "managedPolicyArn": "*"
                        }
                      ]
                    }
                  ]
>>>>>>> 80217f1d
                }
              },
              "Resource": {
                "id": "Resource",
                "path": "MyStack/nonCrLambda/Resource",
                "attributes": {
                  "aws:cdk:cloudformation:type": "AWS::Lambda::Function",
                  "aws:cdk:cloudformation:props": {
                    "code": {
                      "zipFile": "helloWorld"
                    },
                    "handler": "index.handler",
                    "role": {
                      "Fn::GetAtt": [
                        "nonCrLambdaServiceRole10AF9D14",
                        "Arn"
                      ]
                    },
                    "runtime": "nodejs20.x"
                  }
                },
                "constructInfo": {
                  "fqn": "aws-cdk-lib.aws_lambda.CfnFunction",
                  "version": "0.0.0"
                }
              }
            },
            "constructInfo": {
              "fqn": "aws-cdk-lib.aws_lambda.Function",
              "version": "0.0.0",
<<<<<<< HEAD
              "metadata": []
=======
              "metadata": [
                {
                  "code": "*",
                  "handler": "*",
                  "runtime": "*"
                }
              ]
>>>>>>> 80217f1d
            }
          },
          "BootstrapVersion": {
            "id": "BootstrapVersion",
            "path": "MyStack/BootstrapVersion",
            "constructInfo": {
              "fqn": "aws-cdk-lib.CfnParameter",
              "version": "0.0.0"
            }
          },
          "CheckBootstrapVersion": {
            "id": "CheckBootstrapVersion",
            "path": "MyStack/CheckBootstrapVersion",
            "constructInfo": {
              "fqn": "aws-cdk-lib.CfnRule",
              "version": "0.0.0"
            }
          }
        },
        "constructInfo": {
          "fqn": "aws-cdk-lib.Stack",
          "version": "0.0.0"
        }
      },
      "integ-test-custom-resource-config-lambda-node-runtime": {
        "id": "integ-test-custom-resource-config-lambda-node-runtime",
        "path": "integ-test-custom-resource-config-lambda-node-runtime",
        "children": {
          "DefaultTest": {
            "id": "DefaultTest",
            "path": "integ-test-custom-resource-config-lambda-node-runtime/DefaultTest",
            "children": {
              "Default": {
                "id": "Default",
                "path": "integ-test-custom-resource-config-lambda-node-runtime/DefaultTest/Default",
                "constructInfo": {
                  "fqn": "constructs.Construct",
                  "version": "10.4.2"
                }
              },
              "DeployAssert": {
                "id": "DeployAssert",
                "path": "integ-test-custom-resource-config-lambda-node-runtime/DefaultTest/DeployAssert",
                "children": {
                  "BootstrapVersion": {
                    "id": "BootstrapVersion",
                    "path": "integ-test-custom-resource-config-lambda-node-runtime/DefaultTest/DeployAssert/BootstrapVersion",
                    "constructInfo": {
                      "fqn": "aws-cdk-lib.CfnParameter",
                      "version": "0.0.0"
                    }
                  },
                  "CheckBootstrapVersion": {
                    "id": "CheckBootstrapVersion",
                    "path": "integ-test-custom-resource-config-lambda-node-runtime/DefaultTest/DeployAssert/CheckBootstrapVersion",
                    "constructInfo": {
                      "fqn": "aws-cdk-lib.CfnRule",
                      "version": "0.0.0"
                    }
                  }
                },
                "constructInfo": {
                  "fqn": "aws-cdk-lib.Stack",
                  "version": "0.0.0"
                }
              }
            },
            "constructInfo": {
              "fqn": "@aws-cdk/integ-tests-alpha.IntegTestCase",
              "version": "0.0.0"
            }
          }
        },
        "constructInfo": {
          "fqn": "@aws-cdk/integ-tests-alpha.IntegTest",
          "version": "0.0.0"
        }
      },
      "Tree": {
        "id": "Tree",
        "path": "Tree",
        "constructInfo": {
          "fqn": "constructs.Construct",
          "version": "10.4.2"
        }
      }
    },
    "constructInfo": {
      "fqn": "aws-cdk-lib.App",
      "version": "0.0.0"
    }
  }
}<|MERGE_RESOLUTION|>--- conflicted
+++ resolved
@@ -47,13 +47,9 @@
                 "constructInfo": {
                   "fqn": "aws-cdk-lib.Resource",
                   "version": "0.0.0",
-<<<<<<< HEAD
-                  "metadata": []
-=======
                   "metadata": [
                     "*"
                   ]
->>>>>>> 80217f1d
                 }
               },
               "SourceTableAttachedManagedPolicy-MyStackawscdkawsdynamodbReplicaProviderOnEventHandlerServiceRoleD5938648": {
@@ -149,9 +145,6 @@
                     "constructInfo": {
                       "fqn": "aws-cdk-lib.aws_iam.ManagedPolicy",
                       "version": "0.0.0",
-<<<<<<< HEAD
-                      "metadata": []
-=======
                       "metadata": [
                         {
                           "description": "*",
@@ -175,7 +168,6 @@
                           ]
                         }
                       ]
->>>>>>> 80217f1d
                     }
                   }
                 },
@@ -258,9 +250,6 @@
                     "constructInfo": {
                       "fqn": "aws-cdk-lib.aws_iam.ManagedPolicy",
                       "version": "0.0.0",
-<<<<<<< HEAD
-                      "metadata": []
-=======
                       "metadata": [
                         {
                           "description": "*",
@@ -279,7 +268,6 @@
                           ]
                         }
                       ]
->>>>>>> 80217f1d
                     }
                   }
                 },
@@ -304,13 +292,9 @@
                 "constructInfo": {
                   "fqn": "aws-cdk-lib.CustomResource",
                   "version": "0.0.0",
-<<<<<<< HEAD
-                  "metadata": []
-=======
                   "metadata": [
                     "*"
                   ]
->>>>>>> 80217f1d
                 }
               },
               "StackRegionNotEqualsus-east-2": {
@@ -325,9 +309,6 @@
             "constructInfo": {
               "fqn": "aws-cdk-lib.aws_dynamodb.Table",
               "version": "0.0.0",
-<<<<<<< HEAD
-              "metadata": []
-=======
               "metadata": [
                 {
                   "partitionKey": {
@@ -337,7 +318,6 @@
                   "replicationRegions": "*"
                 }
               ]
->>>>>>> 80217f1d
             }
           },
           "@aws-cdk--aws-dynamodb.ReplicaProvider": {
@@ -366,13 +346,9 @@
                         "constructInfo": {
                           "fqn": "aws-cdk-lib.Resource",
                           "version": "0.0.0",
-<<<<<<< HEAD
-                          "metadata": []
-=======
                           "metadata": [
                             "*"
                           ]
->>>>>>> 80217f1d
                         }
                       },
                       "Resource": {
@@ -413,8 +389,6 @@
                           "fqn": "aws-cdk-lib.aws_iam.CfnRole",
                           "version": "0.0.0"
                         }
-<<<<<<< HEAD
-=======
                       },
                       "DefaultPolicy": {
                         "id": "DefaultPolicy",
@@ -528,15 +502,11 @@
                             }
                           ]
                         }
->>>>>>> 80217f1d
                       }
                     },
                     "constructInfo": {
                       "fqn": "aws-cdk-lib.aws_iam.Role",
                       "version": "0.0.0",
-<<<<<<< HEAD
-                      "metadata": []
-=======
                       "metadata": [
                         {
                           "assumedBy": {
@@ -575,7 +545,6 @@
                           ]
                         }
                       ]
->>>>>>> 80217f1d
                     }
                   },
                   "Code": {
@@ -640,170 +609,11 @@
                       "fqn": "aws-cdk-lib.aws_lambda.CfnFunction",
                       "version": "0.0.0"
                     }
-                  },
-                  "inlinePolicyAddedToExecutionRole-0": {
-                    "id": "inlinePolicyAddedToExecutionRole-0",
-                    "path": "MyStack/@aws-cdk--aws-dynamodb.ReplicaProvider/OnEventHandler/inlinePolicyAddedToExecutionRole-0",
-                    "children": {
-                      "Resource": {
-                        "id": "Resource",
-                        "path": "MyStack/@aws-cdk--aws-dynamodb.ReplicaProvider/OnEventHandler/inlinePolicyAddedToExecutionRole-0/Resource",
-                        "attributes": {
-                          "aws:cdk:cloudformation:type": "AWS::IAM::Policy",
-                          "aws:cdk:cloudformation:props": {
-                            "policyDocument": {
-                              "Statement": [
-                                {
-                                  "Action": "iam:CreateServiceLinkedRole",
-                                  "Effect": "Allow",
-                                  "Resource": {
-                                    "Fn::Join": [
-                                      "",
-                                      [
-                                        "arn:",
-                                        {
-                                          "Ref": "AWS::Partition"
-                                        },
-                                        ":iam::",
-                                        {
-                                          "Ref": "AWS::AccountId"
-                                        },
-                                        ":role/aws-service-role/replication.dynamodb.amazonaws.com/AWSServiceRoleForDynamoDBReplication"
-                                      ]
-                                    ]
-                                  }
-                                }
-                              ],
-                              "Version": "2012-10-17"
-                            },
-                            "policyName": "OnEventHandlerinlinePolicyAddedToExecutionRole05B1C3796",
-                            "roles": [
-                              {
-                                "Ref": "OnEventHandlerServiceRole15A26729"
-                              }
-                            ]
-                          }
-                        },
-                        "constructInfo": {
-                          "fqn": "aws-cdk-lib.aws_iam.CfnPolicy",
-                          "version": "0.0.0"
-                        }
-                      }
-                    },
-                    "constructInfo": {
-                      "fqn": "aws-cdk-lib.aws_iam.Policy",
-                      "version": "0.0.0",
-                      "metadata": []
-                    }
-                  },
-                  "inlinePolicyAddedToExecutionRole-1": {
-                    "id": "inlinePolicyAddedToExecutionRole-1",
-                    "path": "MyStack/@aws-cdk--aws-dynamodb.ReplicaProvider/OnEventHandler/inlinePolicyAddedToExecutionRole-1",
-                    "children": {
-                      "Resource": {
-                        "id": "Resource",
-                        "path": "MyStack/@aws-cdk--aws-dynamodb.ReplicaProvider/OnEventHandler/inlinePolicyAddedToExecutionRole-1/Resource",
-                        "attributes": {
-                          "aws:cdk:cloudformation:type": "AWS::IAM::Policy",
-                          "aws:cdk:cloudformation:props": {
-                            "policyDocument": {
-                              "Statement": [
-                                {
-                                  "Action": "dynamodb:DescribeLimits",
-                                  "Effect": "Allow",
-                                  "Resource": "*"
-                                }
-                              ],
-                              "Version": "2012-10-17"
-                            },
-                            "policyName": "OnEventHandlerinlinePolicyAddedToExecutionRole187629D5C",
-                            "roles": [
-                              {
-                                "Ref": "OnEventHandlerServiceRole15A26729"
-                              }
-                            ]
-                          }
-                        },
-                        "constructInfo": {
-                          "fqn": "aws-cdk-lib.aws_iam.CfnPolicy",
-                          "version": "0.0.0"
-                        }
-                      }
-                    },
-                    "constructInfo": {
-                      "fqn": "aws-cdk-lib.aws_iam.Policy",
-                      "version": "0.0.0",
-                      "metadata": []
-                    }
-                  },
-                  "inlinePolicyAddedToExecutionRole-2": {
-                    "id": "inlinePolicyAddedToExecutionRole-2",
-                    "path": "MyStack/@aws-cdk--aws-dynamodb.ReplicaProvider/OnEventHandler/inlinePolicyAddedToExecutionRole-2",
-                    "children": {
-                      "Resource": {
-                        "id": "Resource",
-                        "path": "MyStack/@aws-cdk--aws-dynamodb.ReplicaProvider/OnEventHandler/inlinePolicyAddedToExecutionRole-2/Resource",
-                        "attributes": {
-                          "aws:cdk:cloudformation:type": "AWS::IAM::Policy",
-                          "aws:cdk:cloudformation:props": {
-                            "policyDocument": {
-                              "Statement": [
-                                {
-                                  "Action": [
-                                    "dynamodb:DeleteTable",
-                                    "dynamodb:DeleteTableReplica"
-                                  ],
-                                  "Effect": "Allow",
-                                  "Resource": {
-                                    "Fn::Join": [
-                                      "",
-                                      [
-                                        "arn:",
-                                        {
-                                          "Ref": "AWS::Partition"
-                                        },
-                                        ":dynamodb:us-east-2:",
-                                        {
-                                          "Ref": "AWS::AccountId"
-                                        },
-                                        ":table/",
-                                        {
-                                          "Ref": "referencetoMyStackTableA7B7AF97Ref"
-                                        }
-                                      ]
-                                    ]
-                                  }
-                                }
-                              ],
-                              "Version": "2012-10-17"
-                            },
-                            "policyName": "OnEventHandlerinlinePolicyAddedToExecutionRole28650F749",
-                            "roles": [
-                              {
-                                "Ref": "OnEventHandlerServiceRole15A26729"
-                              }
-                            ]
-                          }
-                        },
-                        "constructInfo": {
-                          "fqn": "aws-cdk-lib.aws_iam.CfnPolicy",
-                          "version": "0.0.0"
-                        }
-                      }
-                    },
-                    "constructInfo": {
-                      "fqn": "aws-cdk-lib.aws_iam.Policy",
-                      "version": "0.0.0",
-                      "metadata": []
-                    }
                   }
                 },
                 "constructInfo": {
                   "fqn": "aws-cdk-lib.aws_lambda.Function",
                   "version": "0.0.0",
-<<<<<<< HEAD
-                  "metadata": []
-=======
                   "metadata": [
                     {
                       "timeout": "*",
@@ -812,7 +622,6 @@
                       "runtime": "*"
                     }
                   ]
->>>>>>> 80217f1d
                 }
               },
               "IsCompleteHandler": {
@@ -829,13 +638,9 @@
                         "constructInfo": {
                           "fqn": "aws-cdk-lib.Resource",
                           "version": "0.0.0",
-<<<<<<< HEAD
-                          "metadata": []
-=======
                           "metadata": [
                             "*"
                           ]
->>>>>>> 80217f1d
                         }
                       },
                       "Resource": {
@@ -881,9 +686,6 @@
                     "constructInfo": {
                       "fqn": "aws-cdk-lib.aws_iam.Role",
                       "version": "0.0.0",
-<<<<<<< HEAD
-                      "metadata": []
-=======
                       "metadata": [
                         {
                           "assumedBy": {
@@ -897,7 +699,6 @@
                           ]
                         }
                       ]
->>>>>>> 80217f1d
                     }
                   },
                   "Code": {
@@ -967,9 +768,6 @@
                 "constructInfo": {
                   "fqn": "aws-cdk-lib.aws_lambda.Function",
                   "version": "0.0.0",
-<<<<<<< HEAD
-                  "metadata": []
-=======
                   "metadata": [
                     {
                       "timeout": "*",
@@ -978,7 +776,6 @@
                       "runtime": "*"
                     }
                   ]
->>>>>>> 80217f1d
                 }
               },
               "Provider": {
@@ -999,13 +796,9 @@
                             "constructInfo": {
                               "fqn": "aws-cdk-lib.Resource",
                               "version": "0.0.0",
-<<<<<<< HEAD
-                              "metadata": []
-=======
                               "metadata": [
                                 "*"
                               ]
->>>>>>> 80217f1d
                             }
                           },
                           "Resource": {
@@ -1150,9 +943,6 @@
                             "constructInfo": {
                               "fqn": "aws-cdk-lib.aws_iam.Policy",
                               "version": "0.0.0",
-<<<<<<< HEAD
-                              "metadata": []
-=======
                               "metadata": [
                                 "*",
                                 {
@@ -1191,16 +981,12 @@
                                   ]
                                 }
                               ]
->>>>>>> 80217f1d
                             }
                           }
                         },
                         "constructInfo": {
                           "fqn": "aws-cdk-lib.aws_iam.Role",
                           "version": "0.0.0",
-<<<<<<< HEAD
-                          "metadata": []
-=======
                           "metadata": [
                             {
                               "assumedBy": {
@@ -1249,7 +1035,6 @@
                               ]
                             }
                           ]
->>>>>>> 80217f1d
                         }
                       },
                       "Code": {
@@ -1339,9 +1124,6 @@
                     "constructInfo": {
                       "fqn": "aws-cdk-lib.aws_lambda.Function",
                       "version": "0.0.0",
-<<<<<<< HEAD
-                      "metadata": []
-=======
                       "metadata": [
                         {
                           "code": "*",
@@ -1376,7 +1158,6 @@
                           ]
                         }
                       ]
->>>>>>> 80217f1d
                     }
                   },
                   "framework-isComplete": {
@@ -1393,13 +1174,9 @@
                             "constructInfo": {
                               "fqn": "aws-cdk-lib.Resource",
                               "version": "0.0.0",
-<<<<<<< HEAD
-                              "metadata": []
-=======
                               "metadata": [
                                 "*"
                               ]
->>>>>>> 80217f1d
                             }
                           },
                           "Resource": {
@@ -1537,9 +1314,6 @@
                             "constructInfo": {
                               "fqn": "aws-cdk-lib.aws_iam.Policy",
                               "version": "0.0.0",
-<<<<<<< HEAD
-                              "metadata": []
-=======
                               "metadata": [
                                 "*",
                                 {
@@ -1573,16 +1347,12 @@
                                   ]
                                 }
                               ]
->>>>>>> 80217f1d
                             }
                           }
                         },
                         "constructInfo": {
                           "fqn": "aws-cdk-lib.aws_iam.Role",
                           "version": "0.0.0",
-<<<<<<< HEAD
-                          "metadata": []
-=======
                           "metadata": [
                             {
                               "assumedBy": {
@@ -1626,7 +1396,6 @@
                               ]
                             }
                           ]
->>>>>>> 80217f1d
                         }
                       },
                       "Code": {
@@ -1713,9 +1482,6 @@
                     "constructInfo": {
                       "fqn": "aws-cdk-lib.aws_lambda.Function",
                       "version": "0.0.0",
-<<<<<<< HEAD
-                      "metadata": []
-=======
                       "metadata": [
                         {
                           "code": "*",
@@ -1744,7 +1510,6 @@
                           ]
                         }
                       ]
->>>>>>> 80217f1d
                     }
                   },
                   "framework-onTimeout": {
@@ -1761,13 +1526,9 @@
                             "constructInfo": {
                               "fqn": "aws-cdk-lib.Resource",
                               "version": "0.0.0",
-<<<<<<< HEAD
-                              "metadata": []
-=======
                               "metadata": [
                                 "*"
                               ]
->>>>>>> 80217f1d
                             }
                           },
                           "Resource": {
@@ -1905,9 +1666,6 @@
                             "constructInfo": {
                               "fqn": "aws-cdk-lib.aws_iam.Policy",
                               "version": "0.0.0",
-<<<<<<< HEAD
-                              "metadata": []
-=======
                               "metadata": [
                                 "*",
                                 {
@@ -1941,16 +1699,12 @@
                                   ]
                                 }
                               ]
->>>>>>> 80217f1d
                             }
                           }
                         },
                         "constructInfo": {
                           "fqn": "aws-cdk-lib.aws_iam.Role",
                           "version": "0.0.0",
-<<<<<<< HEAD
-                          "metadata": []
-=======
                           "metadata": [
                             {
                               "assumedBy": {
@@ -1994,7 +1748,6 @@
                               ]
                             }
                           ]
->>>>>>> 80217f1d
                         }
                       },
                       "Code": {
@@ -2081,9 +1834,6 @@
                     "constructInfo": {
                       "fqn": "aws-cdk-lib.aws_lambda.Function",
                       "version": "0.0.0",
-<<<<<<< HEAD
-                      "metadata": []
-=======
                       "metadata": [
                         {
                           "code": "*",
@@ -2112,7 +1862,6 @@
                           ]
                         }
                       ]
->>>>>>> 80217f1d
                     }
                   },
                   "waiter-state-machine": {
@@ -2129,13 +1878,9 @@
                             "constructInfo": {
                               "fqn": "aws-cdk-lib.Resource",
                               "version": "0.0.0",
-<<<<<<< HEAD
-                              "metadata": []
-=======
                               "metadata": [
                                 "*"
                               ]
->>>>>>> 80217f1d
                             }
                           },
                           "Resource": {
@@ -2257,9 +2002,6 @@
                             "constructInfo": {
                               "fqn": "aws-cdk-lib.aws_iam.Policy",
                               "version": "0.0.0",
-<<<<<<< HEAD
-                              "metadata": []
-=======
                               "metadata": [
                                 "*",
                                 {
@@ -2288,16 +2030,12 @@
                                   ]
                                 }
                               ]
->>>>>>> 80217f1d
                             }
                           }
                         },
                         "constructInfo": {
                           "fqn": "aws-cdk-lib.aws_iam.Role",
                           "version": "0.0.0",
-<<<<<<< HEAD
-                          "metadata": []
-=======
                           "metadata": [
                             {
                               "assumedBy": {
@@ -2331,7 +2069,6 @@
                               ]
                             }
                           ]
->>>>>>> 80217f1d
                         }
                       },
                       "LogGroup": {
@@ -2368,15 +2105,11 @@
                         "constructInfo": {
                           "fqn": "aws-cdk-lib.aws_logs.LogGroup",
                           "version": "0.0.0",
-<<<<<<< HEAD
-                          "metadata": []
-=======
                           "metadata": [
                             {
                               "logGroupName": "*"
                             }
                           ]
->>>>>>> 80217f1d
                         }
                       },
                       "Resource": {
@@ -2517,11 +2250,7 @@
                           {
                             "Fn::Sub": "cdk-hnb659fds-assets-${AWS::AccountId}-${AWS::Region}"
                           },
-<<<<<<< HEAD
-                          "/f8a07258c2df758a3ab7911eab5af52712b9fe08f5ca9474936bd58e8ac9c1ef.json"
-=======
                           "/a24bb728bf328d48b025c4720ed140725e8f6d17d00d702ff010cf2ac60cb4aa.json"
->>>>>>> 80217f1d
                         ]
                       ]
                     }
@@ -2552,13 +2281,9 @@
                     "constructInfo": {
                       "fqn": "aws-cdk-lib.Resource",
                       "version": "0.0.0",
-<<<<<<< HEAD
-                      "metadata": []
-=======
                       "metadata": [
                         "*"
                       ]
->>>>>>> 80217f1d
                     }
                   },
                   "Resource": {
@@ -2604,9 +2329,6 @@
                 "constructInfo": {
                   "fqn": "aws-cdk-lib.aws_iam.Role",
                   "version": "0.0.0",
-<<<<<<< HEAD
-                  "metadata": []
-=======
                   "metadata": [
                     {
                       "assumedBy": {
@@ -2620,7 +2342,6 @@
                       ]
                     }
                   ]
->>>>>>> 80217f1d
                 }
               },
               "Resource": {
@@ -2651,9 +2372,6 @@
             "constructInfo": {
               "fqn": "aws-cdk-lib.aws_lambda.Function",
               "version": "0.0.0",
-<<<<<<< HEAD
-              "metadata": []
-=======
               "metadata": [
                 {
                   "code": "*",
@@ -2661,7 +2379,6 @@
                   "runtime": "*"
                 }
               ]
->>>>>>> 80217f1d
             }
           },
           "BootstrapVersion": {
