{
  "version": "tree-0.1",
  "tree": {
    "id": "App",
    "path": "",
    "children": {
      "integ-provider-framework": {
        "id": "integ-provider-framework",
        "path": "integ-provider-framework",
        "children": {
          "MyBucket": {
            "id": "MyBucket",
            "path": "integ-provider-framework/MyBucket",
            "children": {
              "Resource": {
                "id": "Resource",
                "path": "integ-provider-framework/MyBucket/Resource",
                "attributes": {
                  "aws:cdk:cloudformation:type": "AWS::S3::Bucket",
                  "aws:cdk:cloudformation:props": {}
                },
                "constructInfo": {
                  "fqn": "aws-cdk-lib.aws_s3.CfnBucket",
                  "version": "0.0.0"
                }
              }
            },
            "constructInfo": {
              "fqn": "aws-cdk-lib.aws_s3.Bucket",
              "version": "0.0.0"
            }
          },
          "file1": {
            "id": "file1",
            "path": "integ-provider-framework/file1",
            "children": {
              "Resource": {
                "id": "Resource",
                "path": "integ-provider-framework/file1/Resource",
                "children": {
                  "Default": {
                    "id": "Default",
                    "path": "integ-provider-framework/file1/Resource/Default",
                    "constructInfo": {
                      "fqn": "aws-cdk-lib.CfnResource",
                      "version": "0.0.0"
                    }
                  }
                },
                "constructInfo": {
                  "fqn": "aws-cdk-lib.CustomResource",
                  "version": "0.0.0"
                }
              }
            },
            "constructInfo": {
              "fqn": "constructs.Construct",
              "version": "10.3.0"
            }
          },
          "com.amazonaws.cdk.custom-resources.s3file-provider": {
            "id": "com.amazonaws.cdk.custom-resources.s3file-provider",
            "path": "integ-provider-framework/com.amazonaws.cdk.custom-resources.s3file-provider",
            "children": {
              "s3file-on-event": {
                "id": "s3file-on-event",
                "path": "integ-provider-framework/com.amazonaws.cdk.custom-resources.s3file-provider/s3file-on-event",
                "children": {
                  "ServiceRole": {
                    "id": "ServiceRole",
                    "path": "integ-provider-framework/com.amazonaws.cdk.custom-resources.s3file-provider/s3file-on-event/ServiceRole",
                    "children": {
                      "ImportServiceRole": {
                        "id": "ImportServiceRole",
                        "path": "integ-provider-framework/com.amazonaws.cdk.custom-resources.s3file-provider/s3file-on-event/ServiceRole/ImportServiceRole",
                        "constructInfo": {
                          "fqn": "aws-cdk-lib.Resource",
                          "version": "0.0.0"
                        }
                      },
                      "Resource": {
                        "id": "Resource",
                        "path": "integ-provider-framework/com.amazonaws.cdk.custom-resources.s3file-provider/s3file-on-event/ServiceRole/Resource",
                        "attributes": {
                          "aws:cdk:cloudformation:type": "AWS::IAM::Role",
                          "aws:cdk:cloudformation:props": {
                            "assumeRolePolicyDocument": {
                              "Statement": [
                                {
                                  "Action": "sts:AssumeRole",
                                  "Effect": "Allow",
                                  "Principal": {
                                    "Service": "lambda.amazonaws.com"
                                  }
                                }
                              ],
                              "Version": "2012-10-17"
                            },
                            "managedPolicyArns": [
                              {
                                "Fn::Join": [
                                  "",
                                  [
                                    "arn:",
                                    {
                                      "Ref": "AWS::Partition"
                                    },
                                    ":iam::aws:policy/service-role/AWSLambdaBasicExecutionRole"
                                  ]
                                ]
                              }
                            ]
                          }
                        },
                        "constructInfo": {
                          "fqn": "aws-cdk-lib.aws_iam.CfnRole",
                          "version": "0.0.0"
                        }
                      },
                      "DefaultPolicy": {
                        "id": "DefaultPolicy",
                        "path": "integ-provider-framework/com.amazonaws.cdk.custom-resources.s3file-provider/s3file-on-event/ServiceRole/DefaultPolicy",
                        "children": {
                          "Resource": {
                            "id": "Resource",
                            "path": "integ-provider-framework/com.amazonaws.cdk.custom-resources.s3file-provider/s3file-on-event/ServiceRole/DefaultPolicy/Resource",
                            "attributes": {
                              "aws:cdk:cloudformation:type": "AWS::IAM::Policy",
                              "aws:cdk:cloudformation:props": {
                                "policyDocument": {
                                  "Statement": [
                                    {
                                      "Action": [
                                        "s3:Abort*",
                                        "s3:DeleteObject*",
                                        "s3:GetBucket*",
                                        "s3:GetObject*",
                                        "s3:List*",
                                        "s3:PutObject*"
                                      ],
                                      "Effect": "Allow",
                                      "Resource": "*"
                                    }
                                  ],
                                  "Version": "2012-10-17"
                                },
                                "policyName": "comamazonawscdkcustomresourcess3fileproviders3fileoneventServiceRoleDefaultPolicy10D24725",
                                "roles": [
                                  {
                                    "Ref": "comamazonawscdkcustomresourcess3fileproviders3fileoneventServiceRole999CEEB6"
                                  }
                                ]
                              }
                            },
                            "constructInfo": {
                              "fqn": "aws-cdk-lib.aws_iam.CfnPolicy",
                              "version": "0.0.0"
                            }
                          }
                        },
                        "constructInfo": {
                          "fqn": "aws-cdk-lib.aws_iam.Policy",
                          "version": "0.0.0"
                        }
                      }
                    },
                    "constructInfo": {
                      "fqn": "aws-cdk-lib.aws_iam.Role",
                      "version": "0.0.0"
                    }
                  },
                  "Code": {
                    "id": "Code",
                    "path": "integ-provider-framework/com.amazonaws.cdk.custom-resources.s3file-provider/s3file-on-event/Code",
                    "children": {
                      "Stage": {
                        "id": "Stage",
                        "path": "integ-provider-framework/com.amazonaws.cdk.custom-resources.s3file-provider/s3file-on-event/Code/Stage",
                        "constructInfo": {
                          "fqn": "aws-cdk-lib.AssetStaging",
                          "version": "0.0.0"
                        }
                      },
                      "AssetBucket": {
                        "id": "AssetBucket",
                        "path": "integ-provider-framework/com.amazonaws.cdk.custom-resources.s3file-provider/s3file-on-event/Code/AssetBucket",
                        "constructInfo": {
                          "fqn": "aws-cdk-lib.aws_s3.BucketBase",
                          "version": "0.0.0"
                        }
                      }
                    },
                    "constructInfo": {
                      "fqn": "aws-cdk-lib.aws_s3_assets.Asset",
                      "version": "0.0.0"
                    }
                  },
                  "Resource": {
                    "id": "Resource",
                    "path": "integ-provider-framework/com.amazonaws.cdk.custom-resources.s3file-provider/s3file-on-event/Resource",
                    "attributes": {
                      "aws:cdk:cloudformation:type": "AWS::Lambda::Function",
                      "aws:cdk:cloudformation:props": {
                        "code": {
                          "s3Bucket": {
                            "Fn::Sub": "cdk-hnb659fds-assets-${AWS::AccountId}-${AWS::Region}"
                          },
                          "s3Key": "8fa9d83f2bd4f331f203edd87812df96f2179d4be5b245a891f504596b0517b1.zip"
                        },
                        "handler": "index.onEvent",
                        "role": {
                          "Fn::GetAtt": [
                            "comamazonawscdkcustomresourcess3fileproviders3fileoneventServiceRole999CEEB6",
                            "Arn"
                          ]
                        },
                        "runtime": "nodejs18.x"
                      }
                    },
                    "constructInfo": {
                      "fqn": "aws-cdk-lib.aws_lambda.CfnFunction",
                      "version": "0.0.0"
                    }
                  }
                },
                "constructInfo": {
                  "fqn": "aws-cdk-lib.aws_lambda.Function",
                  "version": "0.0.0"
                }
              },
              "s3file-provider": {
                "id": "s3file-provider",
                "path": "integ-provider-framework/com.amazonaws.cdk.custom-resources.s3file-provider/s3file-provider",
                "children": {
                  "framework-onEvent": {
                    "id": "framework-onEvent",
                    "path": "integ-provider-framework/com.amazonaws.cdk.custom-resources.s3file-provider/s3file-provider/framework-onEvent",
                    "children": {
                      "ServiceRole": {
                        "id": "ServiceRole",
                        "path": "integ-provider-framework/com.amazonaws.cdk.custom-resources.s3file-provider/s3file-provider/framework-onEvent/ServiceRole",
                        "children": {
                          "ImportServiceRole": {
                            "id": "ImportServiceRole",
                            "path": "integ-provider-framework/com.amazonaws.cdk.custom-resources.s3file-provider/s3file-provider/framework-onEvent/ServiceRole/ImportServiceRole",
                            "constructInfo": {
                              "fqn": "aws-cdk-lib.Resource",
                              "version": "0.0.0"
                            }
                          },
                          "Resource": {
                            "id": "Resource",
                            "path": "integ-provider-framework/com.amazonaws.cdk.custom-resources.s3file-provider/s3file-provider/framework-onEvent/ServiceRole/Resource",
                            "attributes": {
                              "aws:cdk:cloudformation:type": "AWS::IAM::Role",
                              "aws:cdk:cloudformation:props": {
                                "assumeRolePolicyDocument": {
                                  "Statement": [
                                    {
                                      "Action": "sts:AssumeRole",
                                      "Effect": "Allow",
                                      "Principal": {
                                        "Service": "lambda.amazonaws.com"
                                      }
                                    }
                                  ],
                                  "Version": "2012-10-17"
                                },
                                "managedPolicyArns": [
                                  {
                                    "Fn::Join": [
                                      "",
                                      [
                                        "arn:",
                                        {
                                          "Ref": "AWS::Partition"
                                        },
                                        ":iam::aws:policy/service-role/AWSLambdaBasicExecutionRole"
                                      ]
                                    ]
                                  }
                                ]
                              }
                            },
                            "constructInfo": {
                              "fqn": "aws-cdk-lib.aws_iam.CfnRole",
                              "version": "0.0.0"
                            }
                          },
                          "DefaultPolicy": {
                            "id": "DefaultPolicy",
                            "path": "integ-provider-framework/com.amazonaws.cdk.custom-resources.s3file-provider/s3file-provider/framework-onEvent/ServiceRole/DefaultPolicy",
                            "children": {
                              "Resource": {
                                "id": "Resource",
                                "path": "integ-provider-framework/com.amazonaws.cdk.custom-resources.s3file-provider/s3file-provider/framework-onEvent/ServiceRole/DefaultPolicy/Resource",
                                "attributes": {
                                  "aws:cdk:cloudformation:type": "AWS::IAM::Policy",
                                  "aws:cdk:cloudformation:props": {
                                    "policyDocument": {
                                      "Statement": [
                                        {
                                          "Action": "lambda:InvokeFunction",
                                          "Effect": "Allow",
                                          "Resource": [
                                            {
                                              "Fn::GetAtt": [
                                                "comamazonawscdkcustomresourcess3fileproviders3fileonevent48293DE8",
                                                "Arn"
                                              ]
                                            },
                                            {
                                              "Fn::Join": [
                                                "",
                                                [
                                                  {
                                                    "Fn::GetAtt": [
                                                      "comamazonawscdkcustomresourcess3fileproviders3fileonevent48293DE8",
                                                      "Arn"
                                                    ]
                                                  },
                                                  ":*"
                                                ]
                                              ]
                                            }
                                          ]
                                        }
                                      ],
                                      "Version": "2012-10-17"
                                    },
                                    "policyName": "comamazonawscdkcustomresourcess3fileproviderframeworkonEventServiceRoleDefaultPolicyA61D075B",
                                    "roles": [
                                      {
                                        "Ref": "comamazonawscdkcustomresourcess3fileproviderframeworkonEventServiceRoleABFCDA11"
                                      }
                                    ]
                                  }
                                },
                                "constructInfo": {
                                  "fqn": "aws-cdk-lib.aws_iam.CfnPolicy",
                                  "version": "0.0.0"
                                }
                              }
                            },
                            "constructInfo": {
                              "fqn": "aws-cdk-lib.aws_iam.Policy",
                              "version": "0.0.0"
                            }
                          }
                        },
                        "constructInfo": {
                          "fqn": "aws-cdk-lib.aws_iam.Role",
                          "version": "0.0.0"
                        }
                      },
                      "Code": {
                        "id": "Code",
                        "path": "integ-provider-framework/com.amazonaws.cdk.custom-resources.s3file-provider/s3file-provider/framework-onEvent/Code",
                        "children": {
                          "Stage": {
                            "id": "Stage",
                            "path": "integ-provider-framework/com.amazonaws.cdk.custom-resources.s3file-provider/s3file-provider/framework-onEvent/Code/Stage",
                            "constructInfo": {
                              "fqn": "aws-cdk-lib.AssetStaging",
                              "version": "0.0.0"
                            }
                          },
                          "AssetBucket": {
                            "id": "AssetBucket",
                            "path": "integ-provider-framework/com.amazonaws.cdk.custom-resources.s3file-provider/s3file-provider/framework-onEvent/Code/AssetBucket",
                            "constructInfo": {
                              "fqn": "aws-cdk-lib.aws_s3.BucketBase",
                              "version": "0.0.0"
                            }
                          }
                        },
                        "constructInfo": {
                          "fqn": "aws-cdk-lib.aws_s3_assets.Asset",
                          "version": "0.0.0"
                        }
                      },
                      "Resource": {
                        "id": "Resource",
                        "path": "integ-provider-framework/com.amazonaws.cdk.custom-resources.s3file-provider/s3file-provider/framework-onEvent/Resource",
                        "attributes": {
                          "aws:cdk:cloudformation:type": "AWS::Lambda::Function",
                          "aws:cdk:cloudformation:props": {
                            "code": {
                              "s3Bucket": {
                                "Fn::Sub": "cdk-hnb659fds-assets-${AWS::AccountId}-${AWS::Region}"
                              },
<<<<<<< HEAD
                              "s3Key": "5035df1b33be3620261a3a2afe651125fc153ef22d445bee6da24540974e2938.zip"
=======
                              "s3Key": "f6b251c5210167bd7ded2b4d904eed879427f3c53b8bdda0eb09eaa49c6d1db9.zip"
>>>>>>> f0af5b1b
                            },
                            "description": "AWS CDK resource provider framework - onEvent (integ-provider-framework/com.amazonaws.cdk.custom-resources.s3file-provider/s3file-provider)",
                            "environment": {
                              "variables": {
                                "USER_ON_EVENT_FUNCTION_ARN": {
                                  "Fn::GetAtt": [
                                    "comamazonawscdkcustomresourcess3fileproviders3fileonevent48293DE8",
                                    "Arn"
                                  ]
                                }
                              }
                            },
                            "handler": "framework.onEvent",
                            "role": {
                              "Fn::GetAtt": [
                                "comamazonawscdkcustomresourcess3fileproviderframeworkonEventServiceRoleABFCDA11",
                                "Arn"
                              ]
                            },
                            "runtime": "nodejs18.x",
                            "timeout": 900
                          }
                        },
                        "constructInfo": {
                          "fqn": "aws-cdk-lib.aws_lambda.CfnFunction",
                          "version": "0.0.0"
                        }
                      }
                    },
                    "constructInfo": {
                      "fqn": "aws-cdk-lib.aws_lambda.Function",
                      "version": "0.0.0"
                    }
                  }
                },
                "constructInfo": {
                  "fqn": "aws-cdk-lib.custom_resources.Provider",
                  "version": "0.0.0"
                }
              }
            },
            "constructInfo": {
              "fqn": "constructs.Construct",
              "version": "10.3.0"
            }
          },
          "file2": {
            "id": "file2",
            "path": "integ-provider-framework/file2",
            "children": {
              "Resource": {
                "id": "Resource",
                "path": "integ-provider-framework/file2/Resource",
                "children": {
                  "Default": {
                    "id": "Default",
                    "path": "integ-provider-framework/file2/Resource/Default",
                    "constructInfo": {
                      "fqn": "aws-cdk-lib.CfnResource",
                      "version": "0.0.0"
                    }
                  }
                },
                "constructInfo": {
                  "fqn": "aws-cdk-lib.CustomResource",
                  "version": "0.0.0"
                }
              }
            },
            "constructInfo": {
              "fqn": "constructs.Construct",
              "version": "10.3.0"
            }
          },
          "file3Utf8": {
            "id": "file3Utf8",
            "path": "integ-provider-framework/file3Utf8",
            "children": {
              "Resource": {
                "id": "Resource",
                "path": "integ-provider-framework/file3Utf8/Resource",
                "children": {
                  "Default": {
                    "id": "Default",
                    "path": "integ-provider-framework/file3Utf8/Resource/Default",
                    "constructInfo": {
                      "fqn": "aws-cdk-lib.CfnResource",
                      "version": "0.0.0"
                    }
                  }
                },
                "constructInfo": {
                  "fqn": "aws-cdk-lib.CustomResource",
                  "version": "0.0.0"
                }
              }
            },
            "constructInfo": {
              "fqn": "constructs.Construct",
              "version": "10.3.0"
            }
          },
          "assert-file": {
            "id": "assert-file",
            "path": "integ-provider-framework/assert-file",
            "children": {
              "Resource": {
                "id": "Resource",
                "path": "integ-provider-framework/assert-file/Resource",
                "children": {
                  "Default": {
                    "id": "Default",
                    "path": "integ-provider-framework/assert-file/Resource/Default",
                    "constructInfo": {
                      "fqn": "aws-cdk-lib.CfnResource",
                      "version": "0.0.0"
                    }
                  }
                },
                "constructInfo": {
                  "fqn": "aws-cdk-lib.CustomResource",
                  "version": "0.0.0"
                }
              }
            },
            "constructInfo": {
              "fqn": "constructs.Construct",
              "version": "10.3.0"
            }
          },
          "com.amazonaws.cdk.custom-resources.s3assert-provider": {
            "id": "com.amazonaws.cdk.custom-resources.s3assert-provider",
            "path": "integ-provider-framework/com.amazonaws.cdk.custom-resources.s3assert-provider",
            "children": {
              "s3assert-on-event": {
                "id": "s3assert-on-event",
                "path": "integ-provider-framework/com.amazonaws.cdk.custom-resources.s3assert-provider/s3assert-on-event",
                "children": {
                  "ServiceRole": {
                    "id": "ServiceRole",
                    "path": "integ-provider-framework/com.amazonaws.cdk.custom-resources.s3assert-provider/s3assert-on-event/ServiceRole",
                    "children": {
                      "ImportServiceRole": {
                        "id": "ImportServiceRole",
                        "path": "integ-provider-framework/com.amazonaws.cdk.custom-resources.s3assert-provider/s3assert-on-event/ServiceRole/ImportServiceRole",
                        "constructInfo": {
                          "fqn": "aws-cdk-lib.Resource",
                          "version": "0.0.0"
                        }
                      },
                      "Resource": {
                        "id": "Resource",
                        "path": "integ-provider-framework/com.amazonaws.cdk.custom-resources.s3assert-provider/s3assert-on-event/ServiceRole/Resource",
                        "attributes": {
                          "aws:cdk:cloudformation:type": "AWS::IAM::Role",
                          "aws:cdk:cloudformation:props": {
                            "assumeRolePolicyDocument": {
                              "Statement": [
                                {
                                  "Action": "sts:AssumeRole",
                                  "Effect": "Allow",
                                  "Principal": {
                                    "Service": "lambda.amazonaws.com"
                                  }
                                }
                              ],
                              "Version": "2012-10-17"
                            },
                            "managedPolicyArns": [
                              {
                                "Fn::Join": [
                                  "",
                                  [
                                    "arn:",
                                    {
                                      "Ref": "AWS::Partition"
                                    },
                                    ":iam::aws:policy/service-role/AWSLambdaBasicExecutionRole"
                                  ]
                                ]
                              }
                            ]
                          }
                        },
                        "constructInfo": {
                          "fqn": "aws-cdk-lib.aws_iam.CfnRole",
                          "version": "0.0.0"
                        }
                      }
                    },
                    "constructInfo": {
                      "fqn": "aws-cdk-lib.aws_iam.Role",
                      "version": "0.0.0"
                    }
                  },
                  "Code": {
                    "id": "Code",
                    "path": "integ-provider-framework/com.amazonaws.cdk.custom-resources.s3assert-provider/s3assert-on-event/Code",
                    "children": {
                      "Stage": {
                        "id": "Stage",
                        "path": "integ-provider-framework/com.amazonaws.cdk.custom-resources.s3assert-provider/s3assert-on-event/Code/Stage",
                        "constructInfo": {
                          "fqn": "aws-cdk-lib.AssetStaging",
                          "version": "0.0.0"
                        }
                      },
                      "AssetBucket": {
                        "id": "AssetBucket",
                        "path": "integ-provider-framework/com.amazonaws.cdk.custom-resources.s3assert-provider/s3assert-on-event/Code/AssetBucket",
                        "constructInfo": {
                          "fqn": "aws-cdk-lib.aws_s3.BucketBase",
                          "version": "0.0.0"
                        }
                      }
                    },
                    "constructInfo": {
                      "fqn": "aws-cdk-lib.aws_s3_assets.Asset",
                      "version": "0.0.0"
                    }
                  },
                  "Resource": {
                    "id": "Resource",
                    "path": "integ-provider-framework/com.amazonaws.cdk.custom-resources.s3assert-provider/s3assert-on-event/Resource",
                    "attributes": {
                      "aws:cdk:cloudformation:type": "AWS::Lambda::Function",
                      "aws:cdk:cloudformation:props": {
                        "code": {
                          "s3Bucket": {
                            "Fn::Sub": "cdk-hnb659fds-assets-${AWS::AccountId}-${AWS::Region}"
                          },
                          "s3Key": "4bafad8d010ba693e235b77d2c6decfc2ac79a8208d4477cbb36d31caf7189e8.zip"
                        },
                        "handler": "index.on_event",
                        "role": {
                          "Fn::GetAtt": [
                            "comamazonawscdkcustomresourcess3assertproviders3assertoneventServiceRole012C0033",
                            "Arn"
                          ]
                        },
                        "runtime": "python3.7"
                      }
                    },
                    "constructInfo": {
                      "fqn": "aws-cdk-lib.aws_lambda.CfnFunction",
                      "version": "0.0.0"
                    }
                  }
                },
                "constructInfo": {
                  "fqn": "aws-cdk-lib.aws_lambda.Function",
                  "version": "0.0.0"
                }
              },
              "s3assert-is-complete": {
                "id": "s3assert-is-complete",
                "path": "integ-provider-framework/com.amazonaws.cdk.custom-resources.s3assert-provider/s3assert-is-complete",
                "children": {
                  "ServiceRole": {
                    "id": "ServiceRole",
                    "path": "integ-provider-framework/com.amazonaws.cdk.custom-resources.s3assert-provider/s3assert-is-complete/ServiceRole",
                    "children": {
                      "ImportServiceRole": {
                        "id": "ImportServiceRole",
                        "path": "integ-provider-framework/com.amazonaws.cdk.custom-resources.s3assert-provider/s3assert-is-complete/ServiceRole/ImportServiceRole",
                        "constructInfo": {
                          "fqn": "aws-cdk-lib.Resource",
                          "version": "0.0.0"
                        }
                      },
                      "Resource": {
                        "id": "Resource",
                        "path": "integ-provider-framework/com.amazonaws.cdk.custom-resources.s3assert-provider/s3assert-is-complete/ServiceRole/Resource",
                        "attributes": {
                          "aws:cdk:cloudformation:type": "AWS::IAM::Role",
                          "aws:cdk:cloudformation:props": {
                            "assumeRolePolicyDocument": {
                              "Statement": [
                                {
                                  "Action": "sts:AssumeRole",
                                  "Effect": "Allow",
                                  "Principal": {
                                    "Service": "lambda.amazonaws.com"
                                  }
                                }
                              ],
                              "Version": "2012-10-17"
                            },
                            "managedPolicyArns": [
                              {
                                "Fn::Join": [
                                  "",
                                  [
                                    "arn:",
                                    {
                                      "Ref": "AWS::Partition"
                                    },
                                    ":iam::aws:policy/service-role/AWSLambdaBasicExecutionRole"
                                  ]
                                ]
                              }
                            ]
                          }
                        },
                        "constructInfo": {
                          "fqn": "aws-cdk-lib.aws_iam.CfnRole",
                          "version": "0.0.0"
                        }
                      },
                      "DefaultPolicy": {
                        "id": "DefaultPolicy",
                        "path": "integ-provider-framework/com.amazonaws.cdk.custom-resources.s3assert-provider/s3assert-is-complete/ServiceRole/DefaultPolicy",
                        "children": {
                          "Resource": {
                            "id": "Resource",
                            "path": "integ-provider-framework/com.amazonaws.cdk.custom-resources.s3assert-provider/s3assert-is-complete/ServiceRole/DefaultPolicy/Resource",
                            "attributes": {
                              "aws:cdk:cloudformation:type": "AWS::IAM::Policy",
                              "aws:cdk:cloudformation:props": {
                                "policyDocument": {
                                  "Statement": [
                                    {
                                      "Action": [
                                        "s3:GetBucket*",
                                        "s3:GetObject*",
                                        "s3:List*"
                                      ],
                                      "Effect": "Allow",
                                      "Resource": "*"
                                    }
                                  ],
                                  "Version": "2012-10-17"
                                },
                                "policyName": "comamazonawscdkcustomresourcess3assertproviders3assertiscompleteServiceRoleDefaultPolicyE8D09091",
                                "roles": [
                                  {
                                    "Ref": "comamazonawscdkcustomresourcess3assertproviders3assertiscompleteServiceRoleACAA755A"
                                  }
                                ]
                              }
                            },
                            "constructInfo": {
                              "fqn": "aws-cdk-lib.aws_iam.CfnPolicy",
                              "version": "0.0.0"
                            }
                          }
                        },
                        "constructInfo": {
                          "fqn": "aws-cdk-lib.aws_iam.Policy",
                          "version": "0.0.0"
                        }
                      }
                    },
                    "constructInfo": {
                      "fqn": "aws-cdk-lib.aws_iam.Role",
                      "version": "0.0.0"
                    }
                  },
                  "Code": {
                    "id": "Code",
                    "path": "integ-provider-framework/com.amazonaws.cdk.custom-resources.s3assert-provider/s3assert-is-complete/Code",
                    "children": {
                      "Stage": {
                        "id": "Stage",
                        "path": "integ-provider-framework/com.amazonaws.cdk.custom-resources.s3assert-provider/s3assert-is-complete/Code/Stage",
                        "constructInfo": {
                          "fqn": "aws-cdk-lib.AssetStaging",
                          "version": "0.0.0"
                        }
                      },
                      "AssetBucket": {
                        "id": "AssetBucket",
                        "path": "integ-provider-framework/com.amazonaws.cdk.custom-resources.s3assert-provider/s3assert-is-complete/Code/AssetBucket",
                        "constructInfo": {
                          "fqn": "aws-cdk-lib.aws_s3.BucketBase",
                          "version": "0.0.0"
                        }
                      }
                    },
                    "constructInfo": {
                      "fqn": "aws-cdk-lib.aws_s3_assets.Asset",
                      "version": "0.0.0"
                    }
                  },
                  "Resource": {
                    "id": "Resource",
                    "path": "integ-provider-framework/com.amazonaws.cdk.custom-resources.s3assert-provider/s3assert-is-complete/Resource",
                    "attributes": {
                      "aws:cdk:cloudformation:type": "AWS::Lambda::Function",
                      "aws:cdk:cloudformation:props": {
                        "code": {
                          "s3Bucket": {
                            "Fn::Sub": "cdk-hnb659fds-assets-${AWS::AccountId}-${AWS::Region}"
                          },
                          "s3Key": "4bafad8d010ba693e235b77d2c6decfc2ac79a8208d4477cbb36d31caf7189e8.zip"
                        },
                        "handler": "index.is_complete",
                        "role": {
                          "Fn::GetAtt": [
                            "comamazonawscdkcustomresourcess3assertproviders3assertiscompleteServiceRoleACAA755A",
                            "Arn"
                          ]
                        },
                        "runtime": "python3.7"
                      }
                    },
                    "constructInfo": {
                      "fqn": "aws-cdk-lib.aws_lambda.CfnFunction",
                      "version": "0.0.0"
                    }
                  }
                },
                "constructInfo": {
                  "fqn": "aws-cdk-lib.aws_lambda.Function",
                  "version": "0.0.0"
                }
              },
              "s3assert-provider": {
                "id": "s3assert-provider",
                "path": "integ-provider-framework/com.amazonaws.cdk.custom-resources.s3assert-provider/s3assert-provider",
                "children": {
                  "framework-onEvent": {
                    "id": "framework-onEvent",
                    "path": "integ-provider-framework/com.amazonaws.cdk.custom-resources.s3assert-provider/s3assert-provider/framework-onEvent",
                    "children": {
                      "ServiceRole": {
                        "id": "ServiceRole",
                        "path": "integ-provider-framework/com.amazonaws.cdk.custom-resources.s3assert-provider/s3assert-provider/framework-onEvent/ServiceRole",
                        "children": {
                          "ImportServiceRole": {
                            "id": "ImportServiceRole",
                            "path": "integ-provider-framework/com.amazonaws.cdk.custom-resources.s3assert-provider/s3assert-provider/framework-onEvent/ServiceRole/ImportServiceRole",
                            "constructInfo": {
                              "fqn": "aws-cdk-lib.Resource",
                              "version": "0.0.0"
                            }
                          },
                          "Resource": {
                            "id": "Resource",
                            "path": "integ-provider-framework/com.amazonaws.cdk.custom-resources.s3assert-provider/s3assert-provider/framework-onEvent/ServiceRole/Resource",
                            "attributes": {
                              "aws:cdk:cloudformation:type": "AWS::IAM::Role",
                              "aws:cdk:cloudformation:props": {
                                "assumeRolePolicyDocument": {
                                  "Statement": [
                                    {
                                      "Action": "sts:AssumeRole",
                                      "Effect": "Allow",
                                      "Principal": {
                                        "Service": "lambda.amazonaws.com"
                                      }
                                    }
                                  ],
                                  "Version": "2012-10-17"
                                },
                                "managedPolicyArns": [
                                  {
                                    "Fn::Join": [
                                      "",
                                      [
                                        "arn:",
                                        {
                                          "Ref": "AWS::Partition"
                                        },
                                        ":iam::aws:policy/service-role/AWSLambdaBasicExecutionRole"
                                      ]
                                    ]
                                  }
                                ]
                              }
                            },
                            "constructInfo": {
                              "fqn": "aws-cdk-lib.aws_iam.CfnRole",
                              "version": "0.0.0"
                            }
                          },
                          "DefaultPolicy": {
                            "id": "DefaultPolicy",
                            "path": "integ-provider-framework/com.amazonaws.cdk.custom-resources.s3assert-provider/s3assert-provider/framework-onEvent/ServiceRole/DefaultPolicy",
                            "children": {
                              "Resource": {
                                "id": "Resource",
                                "path": "integ-provider-framework/com.amazonaws.cdk.custom-resources.s3assert-provider/s3assert-provider/framework-onEvent/ServiceRole/DefaultPolicy/Resource",
                                "attributes": {
                                  "aws:cdk:cloudformation:type": "AWS::IAM::Policy",
                                  "aws:cdk:cloudformation:props": {
                                    "policyDocument": {
                                      "Statement": [
                                        {
                                          "Action": "lambda:InvokeFunction",
                                          "Effect": "Allow",
                                          "Resource": [
                                            {
                                              "Fn::GetAtt": [
                                                "comamazonawscdkcustomresourcess3assertproviders3assertiscomplete6AC08EF9",
                                                "Arn"
                                              ]
                                            },
                                            {
                                              "Fn::GetAtt": [
                                                "comamazonawscdkcustomresourcess3assertproviders3assertoneventF1EEF783",
                                                "Arn"
                                              ]
                                            },
                                            {
                                              "Fn::Join": [
                                                "",
                                                [
                                                  {
                                                    "Fn::GetAtt": [
                                                      "comamazonawscdkcustomresourcess3assertproviders3assertiscomplete6AC08EF9",
                                                      "Arn"
                                                    ]
                                                  },
                                                  ":*"
                                                ]
                                              ]
                                            },
                                            {
                                              "Fn::Join": [
                                                "",
                                                [
                                                  {
                                                    "Fn::GetAtt": [
                                                      "comamazonawscdkcustomresourcess3assertproviders3assertoneventF1EEF783",
                                                      "Arn"
                                                    ]
                                                  },
                                                  ":*"
                                                ]
                                              ]
                                            }
                                          ]
                                        },
                                        {
                                          "Action": "states:StartExecution",
                                          "Effect": "Allow",
                                          "Resource": {
                                            "Ref": "comamazonawscdkcustomresourcess3assertproviderwaiterstatemachineAC25148E"
                                          }
                                        }
                                      ],
                                      "Version": "2012-10-17"
                                    },
                                    "policyName": "comamazonawscdkcustomresourcess3assertproviderframeworkonEventServiceRoleDefaultPolicyDD1903FC",
                                    "roles": [
                                      {
                                        "Ref": "comamazonawscdkcustomresourcess3assertproviderframeworkonEventServiceRole34070F2C"
                                      }
                                    ]
                                  }
                                },
                                "constructInfo": {
                                  "fqn": "aws-cdk-lib.aws_iam.CfnPolicy",
                                  "version": "0.0.0"
                                }
                              }
                            },
                            "constructInfo": {
                              "fqn": "aws-cdk-lib.aws_iam.Policy",
                              "version": "0.0.0"
                            }
                          }
                        },
                        "constructInfo": {
                          "fqn": "aws-cdk-lib.aws_iam.Role",
                          "version": "0.0.0"
                        }
                      },
                      "Code": {
                        "id": "Code",
                        "path": "integ-provider-framework/com.amazonaws.cdk.custom-resources.s3assert-provider/s3assert-provider/framework-onEvent/Code",
                        "children": {
                          "Stage": {
                            "id": "Stage",
                            "path": "integ-provider-framework/com.amazonaws.cdk.custom-resources.s3assert-provider/s3assert-provider/framework-onEvent/Code/Stage",
                            "constructInfo": {
                              "fqn": "aws-cdk-lib.AssetStaging",
                              "version": "0.0.0"
                            }
                          },
                          "AssetBucket": {
                            "id": "AssetBucket",
                            "path": "integ-provider-framework/com.amazonaws.cdk.custom-resources.s3assert-provider/s3assert-provider/framework-onEvent/Code/AssetBucket",
                            "constructInfo": {
                              "fqn": "aws-cdk-lib.aws_s3.BucketBase",
                              "version": "0.0.0"
                            }
                          }
                        },
                        "constructInfo": {
                          "fqn": "aws-cdk-lib.aws_s3_assets.Asset",
                          "version": "0.0.0"
                        }
                      },
                      "Resource": {
                        "id": "Resource",
                        "path": "integ-provider-framework/com.amazonaws.cdk.custom-resources.s3assert-provider/s3assert-provider/framework-onEvent/Resource",
                        "attributes": {
                          "aws:cdk:cloudformation:type": "AWS::Lambda::Function",
                          "aws:cdk:cloudformation:props": {
                            "code": {
                              "s3Bucket": {
                                "Fn::Sub": "cdk-hnb659fds-assets-${AWS::AccountId}-${AWS::Region}"
                              },
<<<<<<< HEAD
                              "s3Key": "5035df1b33be3620261a3a2afe651125fc153ef22d445bee6da24540974e2938.zip"
=======
                              "s3Key": "f6b251c5210167bd7ded2b4d904eed879427f3c53b8bdda0eb09eaa49c6d1db9.zip"
>>>>>>> f0af5b1b
                            },
                            "description": "AWS CDK resource provider framework - onEvent (integ-provider-framework/com.amazonaws.cdk.custom-resources.s3assert-provider/s3assert-provider)",
                            "environment": {
                              "variables": {
                                "USER_ON_EVENT_FUNCTION_ARN": {
                                  "Fn::GetAtt": [
                                    "comamazonawscdkcustomresourcess3assertproviders3assertoneventF1EEF783",
                                    "Arn"
                                  ]
                                },
                                "USER_IS_COMPLETE_FUNCTION_ARN": {
                                  "Fn::GetAtt": [
                                    "comamazonawscdkcustomresourcess3assertproviders3assertiscomplete6AC08EF9",
                                    "Arn"
                                  ]
                                },
                                "WAITER_STATE_MACHINE_ARN": {
                                  "Ref": "comamazonawscdkcustomresourcess3assertproviderwaiterstatemachineAC25148E"
                                }
                              }
                            },
                            "handler": "framework.onEvent",
                            "role": {
                              "Fn::GetAtt": [
                                "comamazonawscdkcustomresourcess3assertproviderframeworkonEventServiceRole34070F2C",
                                "Arn"
                              ]
                            },
                            "runtime": "nodejs18.x",
                            "timeout": 900
                          }
                        },
                        "constructInfo": {
                          "fqn": "aws-cdk-lib.aws_lambda.CfnFunction",
                          "version": "0.0.0"
                        }
                      }
                    },
                    "constructInfo": {
                      "fqn": "aws-cdk-lib.aws_lambda.Function",
                      "version": "0.0.0"
                    }
                  },
                  "framework-isComplete": {
                    "id": "framework-isComplete",
                    "path": "integ-provider-framework/com.amazonaws.cdk.custom-resources.s3assert-provider/s3assert-provider/framework-isComplete",
                    "children": {
                      "ServiceRole": {
                        "id": "ServiceRole",
                        "path": "integ-provider-framework/com.amazonaws.cdk.custom-resources.s3assert-provider/s3assert-provider/framework-isComplete/ServiceRole",
                        "children": {
                          "ImportServiceRole": {
                            "id": "ImportServiceRole",
                            "path": "integ-provider-framework/com.amazonaws.cdk.custom-resources.s3assert-provider/s3assert-provider/framework-isComplete/ServiceRole/ImportServiceRole",
                            "constructInfo": {
                              "fqn": "aws-cdk-lib.Resource",
                              "version": "0.0.0"
                            }
                          },
                          "Resource": {
                            "id": "Resource",
                            "path": "integ-provider-framework/com.amazonaws.cdk.custom-resources.s3assert-provider/s3assert-provider/framework-isComplete/ServiceRole/Resource",
                            "attributes": {
                              "aws:cdk:cloudformation:type": "AWS::IAM::Role",
                              "aws:cdk:cloudformation:props": {
                                "assumeRolePolicyDocument": {
                                  "Statement": [
                                    {
                                      "Action": "sts:AssumeRole",
                                      "Effect": "Allow",
                                      "Principal": {
                                        "Service": "lambda.amazonaws.com"
                                      }
                                    }
                                  ],
                                  "Version": "2012-10-17"
                                },
                                "managedPolicyArns": [
                                  {
                                    "Fn::Join": [
                                      "",
                                      [
                                        "arn:",
                                        {
                                          "Ref": "AWS::Partition"
                                        },
                                        ":iam::aws:policy/service-role/AWSLambdaBasicExecutionRole"
                                      ]
                                    ]
                                  }
                                ]
                              }
                            },
                            "constructInfo": {
                              "fqn": "aws-cdk-lib.aws_iam.CfnRole",
                              "version": "0.0.0"
                            }
                          },
                          "DefaultPolicy": {
                            "id": "DefaultPolicy",
                            "path": "integ-provider-framework/com.amazonaws.cdk.custom-resources.s3assert-provider/s3assert-provider/framework-isComplete/ServiceRole/DefaultPolicy",
                            "children": {
                              "Resource": {
                                "id": "Resource",
                                "path": "integ-provider-framework/com.amazonaws.cdk.custom-resources.s3assert-provider/s3assert-provider/framework-isComplete/ServiceRole/DefaultPolicy/Resource",
                                "attributes": {
                                  "aws:cdk:cloudformation:type": "AWS::IAM::Policy",
                                  "aws:cdk:cloudformation:props": {
                                    "policyDocument": {
                                      "Statement": [
                                        {
                                          "Action": "lambda:InvokeFunction",
                                          "Effect": "Allow",
                                          "Resource": [
                                            {
                                              "Fn::GetAtt": [
                                                "comamazonawscdkcustomresourcess3assertproviders3assertiscomplete6AC08EF9",
                                                "Arn"
                                              ]
                                            },
                                            {
                                              "Fn::GetAtt": [
                                                "comamazonawscdkcustomresourcess3assertproviders3assertoneventF1EEF783",
                                                "Arn"
                                              ]
                                            },
                                            {
                                              "Fn::Join": [
                                                "",
                                                [
                                                  {
                                                    "Fn::GetAtt": [
                                                      "comamazonawscdkcustomresourcess3assertproviders3assertiscomplete6AC08EF9",
                                                      "Arn"
                                                    ]
                                                  },
                                                  ":*"
                                                ]
                                              ]
                                            },
                                            {
                                              "Fn::Join": [
                                                "",
                                                [
                                                  {
                                                    "Fn::GetAtt": [
                                                      "comamazonawscdkcustomresourcess3assertproviders3assertoneventF1EEF783",
                                                      "Arn"
                                                    ]
                                                  },
                                                  ":*"
                                                ]
                                              ]
                                            }
                                          ]
                                        }
                                      ],
                                      "Version": "2012-10-17"
                                    },
                                    "policyName": "comamazonawscdkcustomresourcess3assertproviderframeworkisCompleteServiceRoleDefaultPolicy38CF2774",
                                    "roles": [
                                      {
                                        "Ref": "comamazonawscdkcustomresourcess3assertproviderframeworkisCompleteServiceRole2C8C7983"
                                      }
                                    ]
                                  }
                                },
                                "constructInfo": {
                                  "fqn": "aws-cdk-lib.aws_iam.CfnPolicy",
                                  "version": "0.0.0"
                                }
                              }
                            },
                            "constructInfo": {
                              "fqn": "aws-cdk-lib.aws_iam.Policy",
                              "version": "0.0.0"
                            }
                          }
                        },
                        "constructInfo": {
                          "fqn": "aws-cdk-lib.aws_iam.Role",
                          "version": "0.0.0"
                        }
                      },
                      "Code": {
                        "id": "Code",
                        "path": "integ-provider-framework/com.amazonaws.cdk.custom-resources.s3assert-provider/s3assert-provider/framework-isComplete/Code",
                        "children": {
                          "Stage": {
                            "id": "Stage",
                            "path": "integ-provider-framework/com.amazonaws.cdk.custom-resources.s3assert-provider/s3assert-provider/framework-isComplete/Code/Stage",
                            "constructInfo": {
                              "fqn": "aws-cdk-lib.AssetStaging",
                              "version": "0.0.0"
                            }
                          },
                          "AssetBucket": {
                            "id": "AssetBucket",
                            "path": "integ-provider-framework/com.amazonaws.cdk.custom-resources.s3assert-provider/s3assert-provider/framework-isComplete/Code/AssetBucket",
                            "constructInfo": {
                              "fqn": "aws-cdk-lib.aws_s3.BucketBase",
                              "version": "0.0.0"
                            }
                          }
                        },
                        "constructInfo": {
                          "fqn": "aws-cdk-lib.aws_s3_assets.Asset",
                          "version": "0.0.0"
                        }
                      },
                      "Resource": {
                        "id": "Resource",
                        "path": "integ-provider-framework/com.amazonaws.cdk.custom-resources.s3assert-provider/s3assert-provider/framework-isComplete/Resource",
                        "attributes": {
                          "aws:cdk:cloudformation:type": "AWS::Lambda::Function",
                          "aws:cdk:cloudformation:props": {
                            "code": {
                              "s3Bucket": {
                                "Fn::Sub": "cdk-hnb659fds-assets-${AWS::AccountId}-${AWS::Region}"
                              },
<<<<<<< HEAD
                              "s3Key": "5035df1b33be3620261a3a2afe651125fc153ef22d445bee6da24540974e2938.zip"
=======
                              "s3Key": "f6b251c5210167bd7ded2b4d904eed879427f3c53b8bdda0eb09eaa49c6d1db9.zip"
>>>>>>> f0af5b1b
                            },
                            "description": "AWS CDK resource provider framework - isComplete (integ-provider-framework/com.amazonaws.cdk.custom-resources.s3assert-provider/s3assert-provider)",
                            "environment": {
                              "variables": {
                                "USER_ON_EVENT_FUNCTION_ARN": {
                                  "Fn::GetAtt": [
                                    "comamazonawscdkcustomresourcess3assertproviders3assertoneventF1EEF783",
                                    "Arn"
                                  ]
                                },
                                "USER_IS_COMPLETE_FUNCTION_ARN": {
                                  "Fn::GetAtt": [
                                    "comamazonawscdkcustomresourcess3assertproviders3assertiscomplete6AC08EF9",
                                    "Arn"
                                  ]
                                }
                              }
                            },
                            "handler": "framework.isComplete",
                            "role": {
                              "Fn::GetAtt": [
                                "comamazonawscdkcustomresourcess3assertproviderframeworkisCompleteServiceRole2C8C7983",
                                "Arn"
                              ]
                            },
                            "runtime": "nodejs18.x",
                            "timeout": 900
                          }
                        },
                        "constructInfo": {
                          "fqn": "aws-cdk-lib.aws_lambda.CfnFunction",
                          "version": "0.0.0"
                        }
                      }
                    },
                    "constructInfo": {
                      "fqn": "aws-cdk-lib.aws_lambda.Function",
                      "version": "0.0.0"
                    }
                  },
                  "framework-onTimeout": {
                    "id": "framework-onTimeout",
                    "path": "integ-provider-framework/com.amazonaws.cdk.custom-resources.s3assert-provider/s3assert-provider/framework-onTimeout",
                    "children": {
                      "ServiceRole": {
                        "id": "ServiceRole",
                        "path": "integ-provider-framework/com.amazonaws.cdk.custom-resources.s3assert-provider/s3assert-provider/framework-onTimeout/ServiceRole",
                        "children": {
                          "ImportServiceRole": {
                            "id": "ImportServiceRole",
                            "path": "integ-provider-framework/com.amazonaws.cdk.custom-resources.s3assert-provider/s3assert-provider/framework-onTimeout/ServiceRole/ImportServiceRole",
                            "constructInfo": {
                              "fqn": "aws-cdk-lib.Resource",
                              "version": "0.0.0"
                            }
                          },
                          "Resource": {
                            "id": "Resource",
                            "path": "integ-provider-framework/com.amazonaws.cdk.custom-resources.s3assert-provider/s3assert-provider/framework-onTimeout/ServiceRole/Resource",
                            "attributes": {
                              "aws:cdk:cloudformation:type": "AWS::IAM::Role",
                              "aws:cdk:cloudformation:props": {
                                "assumeRolePolicyDocument": {
                                  "Statement": [
                                    {
                                      "Action": "sts:AssumeRole",
                                      "Effect": "Allow",
                                      "Principal": {
                                        "Service": "lambda.amazonaws.com"
                                      }
                                    }
                                  ],
                                  "Version": "2012-10-17"
                                },
                                "managedPolicyArns": [
                                  {
                                    "Fn::Join": [
                                      "",
                                      [
                                        "arn:",
                                        {
                                          "Ref": "AWS::Partition"
                                        },
                                        ":iam::aws:policy/service-role/AWSLambdaBasicExecutionRole"
                                      ]
                                    ]
                                  }
                                ]
                              }
                            },
                            "constructInfo": {
                              "fqn": "aws-cdk-lib.aws_iam.CfnRole",
                              "version": "0.0.0"
                            }
                          },
                          "DefaultPolicy": {
                            "id": "DefaultPolicy",
                            "path": "integ-provider-framework/com.amazonaws.cdk.custom-resources.s3assert-provider/s3assert-provider/framework-onTimeout/ServiceRole/DefaultPolicy",
                            "children": {
                              "Resource": {
                                "id": "Resource",
                                "path": "integ-provider-framework/com.amazonaws.cdk.custom-resources.s3assert-provider/s3assert-provider/framework-onTimeout/ServiceRole/DefaultPolicy/Resource",
                                "attributes": {
                                  "aws:cdk:cloudformation:type": "AWS::IAM::Policy",
                                  "aws:cdk:cloudformation:props": {
                                    "policyDocument": {
                                      "Statement": [
                                        {
                                          "Action": "lambda:InvokeFunction",
                                          "Effect": "Allow",
                                          "Resource": [
                                            {
                                              "Fn::GetAtt": [
                                                "comamazonawscdkcustomresourcess3assertproviders3assertiscomplete6AC08EF9",
                                                "Arn"
                                              ]
                                            },
                                            {
                                              "Fn::GetAtt": [
                                                "comamazonawscdkcustomresourcess3assertproviders3assertoneventF1EEF783",
                                                "Arn"
                                              ]
                                            },
                                            {
                                              "Fn::Join": [
                                                "",
                                                [
                                                  {
                                                    "Fn::GetAtt": [
                                                      "comamazonawscdkcustomresourcess3assertproviders3assertiscomplete6AC08EF9",
                                                      "Arn"
                                                    ]
                                                  },
                                                  ":*"
                                                ]
                                              ]
                                            },
                                            {
                                              "Fn::Join": [
                                                "",
                                                [
                                                  {
                                                    "Fn::GetAtt": [
                                                      "comamazonawscdkcustomresourcess3assertproviders3assertoneventF1EEF783",
                                                      "Arn"
                                                    ]
                                                  },
                                                  ":*"
                                                ]
                                              ]
                                            }
                                          ]
                                        }
                                      ],
                                      "Version": "2012-10-17"
                                    },
                                    "policyName": "comamazonawscdkcustomresourcess3assertproviderframeworkonTimeoutServiceRoleDefaultPolicyC7408011",
                                    "roles": [
                                      {
                                        "Ref": "comamazonawscdkcustomresourcess3assertproviderframeworkonTimeoutServiceRole15F6DFA2"
                                      }
                                    ]
                                  }
                                },
                                "constructInfo": {
                                  "fqn": "aws-cdk-lib.aws_iam.CfnPolicy",
                                  "version": "0.0.0"
                                }
                              }
                            },
                            "constructInfo": {
                              "fqn": "aws-cdk-lib.aws_iam.Policy",
                              "version": "0.0.0"
                            }
                          }
                        },
                        "constructInfo": {
                          "fqn": "aws-cdk-lib.aws_iam.Role",
                          "version": "0.0.0"
                        }
                      },
                      "Code": {
                        "id": "Code",
                        "path": "integ-provider-framework/com.amazonaws.cdk.custom-resources.s3assert-provider/s3assert-provider/framework-onTimeout/Code",
                        "children": {
                          "Stage": {
                            "id": "Stage",
                            "path": "integ-provider-framework/com.amazonaws.cdk.custom-resources.s3assert-provider/s3assert-provider/framework-onTimeout/Code/Stage",
                            "constructInfo": {
                              "fqn": "aws-cdk-lib.AssetStaging",
                              "version": "0.0.0"
                            }
                          },
                          "AssetBucket": {
                            "id": "AssetBucket",
                            "path": "integ-provider-framework/com.amazonaws.cdk.custom-resources.s3assert-provider/s3assert-provider/framework-onTimeout/Code/AssetBucket",
                            "constructInfo": {
                              "fqn": "aws-cdk-lib.aws_s3.BucketBase",
                              "version": "0.0.0"
                            }
                          }
                        },
                        "constructInfo": {
                          "fqn": "aws-cdk-lib.aws_s3_assets.Asset",
                          "version": "0.0.0"
                        }
                      },
                      "Resource": {
                        "id": "Resource",
                        "path": "integ-provider-framework/com.amazonaws.cdk.custom-resources.s3assert-provider/s3assert-provider/framework-onTimeout/Resource",
                        "attributes": {
                          "aws:cdk:cloudformation:type": "AWS::Lambda::Function",
                          "aws:cdk:cloudformation:props": {
                            "code": {
                              "s3Bucket": {
                                "Fn::Sub": "cdk-hnb659fds-assets-${AWS::AccountId}-${AWS::Region}"
                              },
<<<<<<< HEAD
                              "s3Key": "5035df1b33be3620261a3a2afe651125fc153ef22d445bee6da24540974e2938.zip"
=======
                              "s3Key": "f6b251c5210167bd7ded2b4d904eed879427f3c53b8bdda0eb09eaa49c6d1db9.zip"
>>>>>>> f0af5b1b
                            },
                            "description": "AWS CDK resource provider framework - onTimeout (integ-provider-framework/com.amazonaws.cdk.custom-resources.s3assert-provider/s3assert-provider)",
                            "environment": {
                              "variables": {
                                "USER_ON_EVENT_FUNCTION_ARN": {
                                  "Fn::GetAtt": [
                                    "comamazonawscdkcustomresourcess3assertproviders3assertoneventF1EEF783",
                                    "Arn"
                                  ]
                                },
                                "USER_IS_COMPLETE_FUNCTION_ARN": {
                                  "Fn::GetAtt": [
                                    "comamazonawscdkcustomresourcess3assertproviders3assertiscomplete6AC08EF9",
                                    "Arn"
                                  ]
                                }
                              }
                            },
                            "handler": "framework.onTimeout",
                            "role": {
                              "Fn::GetAtt": [
                                "comamazonawscdkcustomresourcess3assertproviderframeworkonTimeoutServiceRole15F6DFA2",
                                "Arn"
                              ]
                            },
                            "runtime": "nodejs18.x",
                            "timeout": 900
                          }
                        },
                        "constructInfo": {
                          "fqn": "aws-cdk-lib.aws_lambda.CfnFunction",
                          "version": "0.0.0"
                        }
                      }
                    },
                    "constructInfo": {
                      "fqn": "aws-cdk-lib.aws_lambda.Function",
                      "version": "0.0.0"
                    }
                  },
                  "waiter-state-machine": {
                    "id": "waiter-state-machine",
                    "path": "integ-provider-framework/com.amazonaws.cdk.custom-resources.s3assert-provider/s3assert-provider/waiter-state-machine",
                    "children": {
                      "Role": {
                        "id": "Role",
                        "path": "integ-provider-framework/com.amazonaws.cdk.custom-resources.s3assert-provider/s3assert-provider/waiter-state-machine/Role",
                        "children": {
                          "ImportRole": {
                            "id": "ImportRole",
                            "path": "integ-provider-framework/com.amazonaws.cdk.custom-resources.s3assert-provider/s3assert-provider/waiter-state-machine/Role/ImportRole",
                            "constructInfo": {
                              "fqn": "aws-cdk-lib.Resource",
                              "version": "0.0.0"
                            }
                          },
                          "Resource": {
                            "id": "Resource",
                            "path": "integ-provider-framework/com.amazonaws.cdk.custom-resources.s3assert-provider/s3assert-provider/waiter-state-machine/Role/Resource",
                            "attributes": {
                              "aws:cdk:cloudformation:type": "AWS::IAM::Role",
                              "aws:cdk:cloudformation:props": {
                                "assumeRolePolicyDocument": {
                                  "Statement": [
                                    {
                                      "Action": "sts:AssumeRole",
                                      "Effect": "Allow",
                                      "Principal": {
                                        "Service": "states.amazonaws.com"
                                      }
                                    }
                                  ],
                                  "Version": "2012-10-17"
                                }
                              }
                            },
                            "constructInfo": {
                              "fqn": "aws-cdk-lib.aws_iam.CfnRole",
                              "version": "0.0.0"
                            }
                          },
                          "DefaultPolicy": {
                            "id": "DefaultPolicy",
                            "path": "integ-provider-framework/com.amazonaws.cdk.custom-resources.s3assert-provider/s3assert-provider/waiter-state-machine/Role/DefaultPolicy",
                            "children": {
                              "Resource": {
                                "id": "Resource",
                                "path": "integ-provider-framework/com.amazonaws.cdk.custom-resources.s3assert-provider/s3assert-provider/waiter-state-machine/Role/DefaultPolicy/Resource",
                                "attributes": {
                                  "aws:cdk:cloudformation:type": "AWS::IAM::Policy",
                                  "aws:cdk:cloudformation:props": {
                                    "policyDocument": {
                                      "Statement": [
                                        {
                                          "Action": "lambda:InvokeFunction",
                                          "Effect": "Allow",
                                          "Resource": [
                                            {
                                              "Fn::GetAtt": [
                                                "comamazonawscdkcustomresourcess3assertproviderframeworkisComplete63829575",
                                                "Arn"
                                              ]
                                            },
                                            {
                                              "Fn::GetAtt": [
                                                "comamazonawscdkcustomresourcess3assertproviderframeworkonTimeoutA1E1E5DC",
                                                "Arn"
                                              ]
                                            },
                                            {
                                              "Fn::Join": [
                                                "",
                                                [
                                                  {
                                                    "Fn::GetAtt": [
                                                      "comamazonawscdkcustomresourcess3assertproviderframeworkisComplete63829575",
                                                      "Arn"
                                                    ]
                                                  },
                                                  ":*"
                                                ]
                                              ]
                                            },
                                            {
                                              "Fn::Join": [
                                                "",
                                                [
                                                  {
                                                    "Fn::GetAtt": [
                                                      "comamazonawscdkcustomresourcess3assertproviderframeworkonTimeoutA1E1E5DC",
                                                      "Arn"
                                                    ]
                                                  },
                                                  ":*"
                                                ]
                                              ]
                                            }
                                          ]
                                        }
                                      ],
                                      "Version": "2012-10-17"
                                    },
                                    "policyName": "comamazonawscdkcustomresourcess3assertproviderwaiterstatemachineRoleDefaultPolicy9882AB39",
                                    "roles": [
                                      {
                                        "Ref": "comamazonawscdkcustomresourcess3assertproviderwaiterstatemachineRole39E8529F"
                                      }
                                    ]
                                  }
                                },
                                "constructInfo": {
                                  "fqn": "aws-cdk-lib.aws_iam.CfnPolicy",
                                  "version": "0.0.0"
                                }
                              }
                            },
                            "constructInfo": {
                              "fqn": "aws-cdk-lib.aws_iam.Policy",
                              "version": "0.0.0"
                            }
                          }
                        },
                        "constructInfo": {
                          "fqn": "aws-cdk-lib.aws_iam.Role",
                          "version": "0.0.0"
                        }
                      },
                      "Resource": {
                        "id": "Resource",
                        "path": "integ-provider-framework/com.amazonaws.cdk.custom-resources.s3assert-provider/s3assert-provider/waiter-state-machine/Resource",
                        "constructInfo": {
                          "fqn": "aws-cdk-lib.CfnResource",
                          "version": "0.0.0"
                        }
                      }
                    },
                    "constructInfo": {
                      "fqn": "constructs.Construct",
                      "version": "10.3.0"
                    }
                  }
                },
                "constructInfo": {
                  "fqn": "aws-cdk-lib.custom_resources.Provider",
                  "version": "0.0.0"
                }
              }
            },
            "constructInfo": {
              "fqn": "constructs.Construct",
              "version": "10.3.0"
            }
          },
          "file1-url": {
            "id": "file1-url",
            "path": "integ-provider-framework/file1-url",
            "constructInfo": {
              "fqn": "aws-cdk-lib.CfnOutput",
              "version": "0.0.0"
            }
          },
          "file2-url": {
            "id": "file2-url",
            "path": "integ-provider-framework/file2-url",
            "constructInfo": {
              "fqn": "aws-cdk-lib.CfnOutput",
              "version": "0.0.0"
            }
          },
          "file3-url": {
            "id": "file3-url",
            "path": "integ-provider-framework/file3-url",
            "constructInfo": {
              "fqn": "aws-cdk-lib.CfnOutput",
              "version": "0.0.0"
            }
          },
          "BootstrapVersion": {
            "id": "BootstrapVersion",
            "path": "integ-provider-framework/BootstrapVersion",
            "constructInfo": {
              "fqn": "aws-cdk-lib.CfnParameter",
              "version": "0.0.0"
            }
          },
          "CheckBootstrapVersion": {
            "id": "CheckBootstrapVersion",
            "path": "integ-provider-framework/CheckBootstrapVersion",
            "constructInfo": {
              "fqn": "aws-cdk-lib.CfnRule",
              "version": "0.0.0"
            }
          }
        },
        "constructInfo": {
          "fqn": "aws-cdk-lib.Stack",
          "version": "0.0.0"
        }
      },
      "IntegProviderFrameworkTest": {
        "id": "IntegProviderFrameworkTest",
        "path": "IntegProviderFrameworkTest",
        "children": {
          "DefaultTest": {
            "id": "DefaultTest",
            "path": "IntegProviderFrameworkTest/DefaultTest",
            "children": {
              "Default": {
                "id": "Default",
                "path": "IntegProviderFrameworkTest/DefaultTest/Default",
                "constructInfo": {
                  "fqn": "constructs.Construct",
                  "version": "10.3.0"
                }
              },
              "DeployAssert": {
                "id": "DeployAssert",
                "path": "IntegProviderFrameworkTest/DefaultTest/DeployAssert",
                "children": {
                  "BootstrapVersion": {
                    "id": "BootstrapVersion",
                    "path": "IntegProviderFrameworkTest/DefaultTest/DeployAssert/BootstrapVersion",
                    "constructInfo": {
                      "fqn": "aws-cdk-lib.CfnParameter",
                      "version": "0.0.0"
                    }
                  },
                  "CheckBootstrapVersion": {
                    "id": "CheckBootstrapVersion",
                    "path": "IntegProviderFrameworkTest/DefaultTest/DeployAssert/CheckBootstrapVersion",
                    "constructInfo": {
                      "fqn": "aws-cdk-lib.CfnRule",
                      "version": "0.0.0"
                    }
                  }
                },
                "constructInfo": {
                  "fqn": "aws-cdk-lib.Stack",
                  "version": "0.0.0"
                }
              }
            },
            "constructInfo": {
              "fqn": "@aws-cdk/integ-tests-alpha.IntegTestCase",
              "version": "0.0.0"
            }
          }
        },
        "constructInfo": {
          "fqn": "@aws-cdk/integ-tests-alpha.IntegTest",
          "version": "0.0.0"
        }
      },
      "Tree": {
        "id": "Tree",
        "path": "Tree",
        "constructInfo": {
          "fqn": "constructs.Construct",
          "version": "10.3.0"
        }
      }
    },
    "constructInfo": {
      "fqn": "aws-cdk-lib.App",
      "version": "0.0.0"
    }
  }
}<|MERGE_RESOLUTION|>--- conflicted
+++ resolved
@@ -389,11 +389,7 @@
                               "s3Bucket": {
                                 "Fn::Sub": "cdk-hnb659fds-assets-${AWS::AccountId}-${AWS::Region}"
                               },
-<<<<<<< HEAD
-                              "s3Key": "5035df1b33be3620261a3a2afe651125fc153ef22d445bee6da24540974e2938.zip"
-=======
                               "s3Key": "f6b251c5210167bd7ded2b4d904eed879427f3c53b8bdda0eb09eaa49c6d1db9.zip"
->>>>>>> f0af5b1b
                             },
                             "description": "AWS CDK resource provider framework - onEvent (integ-provider-framework/com.amazonaws.cdk.custom-resources.s3file-provider/s3file-provider)",
                             "environment": {
@@ -999,11 +995,7 @@
                               "s3Bucket": {
                                 "Fn::Sub": "cdk-hnb659fds-assets-${AWS::AccountId}-${AWS::Region}"
                               },
-<<<<<<< HEAD
-                              "s3Key": "5035df1b33be3620261a3a2afe651125fc153ef22d445bee6da24540974e2938.zip"
-=======
                               "s3Key": "f6b251c5210167bd7ded2b4d904eed879427f3c53b8bdda0eb09eaa49c6d1db9.zip"
->>>>>>> f0af5b1b
                             },
                             "description": "AWS CDK resource provider framework - onEvent (integ-provider-framework/com.amazonaws.cdk.custom-resources.s3assert-provider/s3assert-provider)",
                             "environment": {
@@ -1224,11 +1216,7 @@
                               "s3Bucket": {
                                 "Fn::Sub": "cdk-hnb659fds-assets-${AWS::AccountId}-${AWS::Region}"
                               },
-<<<<<<< HEAD
-                              "s3Key": "5035df1b33be3620261a3a2afe651125fc153ef22d445bee6da24540974e2938.zip"
-=======
                               "s3Key": "f6b251c5210167bd7ded2b4d904eed879427f3c53b8bdda0eb09eaa49c6d1db9.zip"
->>>>>>> f0af5b1b
                             },
                             "description": "AWS CDK resource provider framework - isComplete (integ-provider-framework/com.amazonaws.cdk.custom-resources.s3assert-provider/s3assert-provider)",
                             "environment": {
@@ -1446,11 +1434,7 @@
                               "s3Bucket": {
                                 "Fn::Sub": "cdk-hnb659fds-assets-${AWS::AccountId}-${AWS::Region}"
                               },
-<<<<<<< HEAD
-                              "s3Key": "5035df1b33be3620261a3a2afe651125fc153ef22d445bee6da24540974e2938.zip"
-=======
                               "s3Key": "f6b251c5210167bd7ded2b4d904eed879427f3c53b8bdda0eb09eaa49c6d1db9.zip"
->>>>>>> f0af5b1b
                             },
                             "description": "AWS CDK resource provider framework - onTimeout (integ-provider-framework/com.amazonaws.cdk.custom-resources.s3assert-provider/s3assert-provider)",
                             "environment": {
