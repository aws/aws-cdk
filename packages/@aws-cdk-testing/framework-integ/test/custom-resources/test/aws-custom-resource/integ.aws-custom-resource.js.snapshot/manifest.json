--- conflicted
+++ resolved
@@ -17,11 +17,7 @@
         "validateOnSynth": false,
         "assumeRoleArn": "arn:${AWS::Partition}:iam::${AWS::AccountId}:role/cdk-hnb659fds-deploy-role-${AWS::AccountId}-${AWS::Region}",
         "cloudFormationExecutionRoleArn": "arn:${AWS::Partition}:iam::${AWS::AccountId}:role/cdk-hnb659fds-cfn-exec-role-${AWS::AccountId}-${AWS::Region}",
-<<<<<<< HEAD
-        "stackTemplateAssetObjectUrl": "s3://cdk-hnb659fds-assets-${AWS::AccountId}-${AWS::Region}/eca099dc906e69da6a45c19630557ffd9bce3bcb966523c23c972617b1446718.json",
-=======
-        "stackTemplateAssetObjectUrl": "s3://cdk-hnb659fds-assets-${AWS::AccountId}-${AWS::Region}/7eb99f7c493c2e1d4ea03537cf567e570c5b65583ba11715d30980b515565361.json",
->>>>>>> ffd4b7d7
+        "stackTemplateAssetObjectUrl": "s3://cdk-hnb659fds-assets-${AWS::AccountId}-${AWS::Region}/66d4a9eb1a1bc0a82f792fbb603e07548c5426cef4fc951c5dd23737ed4f2e2b.json",
         "requiresBootstrapStackVersion": 6,
         "bootstrapStackVersionSsmParameter": "/cdk-bootstrap/hnb659fds/version",
         "additionalDependencies": [
@@ -43,12 +39,6 @@
             "data": "TopicBFC7AF6E"
           }
         ],
-        "/aws-cdk-sdk-js/Publish": [
-          {
-            "type": "aws:cdk:warning",
-            "data": "installLatestAwsSdk was not specified, and defaults to true. You probably do not want this. Set the global context flag '@aws-cdk/customresources:installLatestAwsSdkDefault' to false to switch this behavior off project-wide, or set the property explicitly to true if you know you need to call APIs that are not in Lambda's built-in SDK version. [ack: @aws-cdk/custom-resources:installLatestAwsSdkNotSpecified]"
-          }
-        ],
         "/aws-cdk-sdk-js/Publish/Resource/Default": [
           {
             "type": "aws:cdk:logicalId",
@@ -73,12 +63,6 @@
             "data": "AWS679f53fac002430cb0da5b7982bd22872D164C4C"
           }
         ],
-        "/aws-cdk-sdk-js/ListTopics": [
-          {
-            "type": "aws:cdk:warning",
-            "data": "installLatestAwsSdk was not specified, and defaults to true. You probably do not want this. Set the global context flag '@aws-cdk/customresources:installLatestAwsSdkDefault' to false to switch this behavior off project-wide, or set the property explicitly to true if you know you need to call APIs that are not in Lambda's built-in SDK version. [ack: @aws-cdk/custom-resources:installLatestAwsSdkNotSpecified]"
-          }
-        ],
         "/aws-cdk-sdk-js/ListTopics/Resource/Default": [
           {
             "type": "aws:cdk:logicalId",
@@ -97,12 +81,6 @@
             "data": "Utf8Parameter6C885A19"
           }
         ],
-        "/aws-cdk-sdk-js/GetParameter": [
-          {
-            "type": "aws:cdk:warning",
-            "data": "installLatestAwsSdk was not specified, and defaults to true. You probably do not want this. Set the global context flag '@aws-cdk/customresources:installLatestAwsSdkDefault' to false to switch this behavior off project-wide, or set the property explicitly to true if you know you need to call APIs that are not in Lambda's built-in SDK version. [ack: @aws-cdk/custom-resources:installLatestAwsSdkNotSpecified]"
-          }
-        ],
         "/aws-cdk-sdk-js/GetParameter/Resource/Default": [
           {
             "type": "aws:cdk:logicalId",
@@ -127,22 +105,10 @@
             "data": "CustomRoleDefaultPolicyC5C189DF"
           }
         ],
-        "/aws-cdk-sdk-js/GetParameterNoPolicy": [
-          {
-            "type": "aws:cdk:warning",
-            "data": "installLatestAwsSdk was not specified, and defaults to true. You probably do not want this. Set the global context flag '@aws-cdk/customresources:installLatestAwsSdkDefault' to false to switch this behavior off project-wide, or set the property explicitly to true if you know you need to call APIs that are not in Lambda's built-in SDK version. [ack: @aws-cdk/custom-resources:installLatestAwsSdkNotSpecified]"
-          }
-        ],
         "/aws-cdk-sdk-js/GetParameterNoPolicy/Resource/Default": [
           {
             "type": "aws:cdk:logicalId",
             "data": "GetParameterNoPolicyFCF7AA3B"
-          }
-        ],
-        "/aws-cdk-sdk-js/DescribeCluster": [
-          {
-            "type": "aws:cdk:warning",
-            "data": "installLatestAwsSdk was not specified, and defaults to true. You probably do not want this. Set the global context flag '@aws-cdk/customresources:installLatestAwsSdkDefault' to false to switch this behavior off project-wide, or set the property explicitly to true if you know you need to call APIs that are not in Lambda's built-in SDK version. [ack: @aws-cdk/custom-resources:installLatestAwsSdkNotSpecified]"
           }
         ],
         "/aws-cdk-sdk-js/DescribeCluster/Resource/Default": [
@@ -212,11 +178,7 @@
         "validateOnSynth": false,
         "assumeRoleArn": "arn:${AWS::Partition}:iam::${AWS::AccountId}:role/cdk-hnb659fds-deploy-role-${AWS::AccountId}-${AWS::Region}",
         "cloudFormationExecutionRoleArn": "arn:${AWS::Partition}:iam::${AWS::AccountId}:role/cdk-hnb659fds-cfn-exec-role-${AWS::AccountId}-${AWS::Region}",
-<<<<<<< HEAD
-        "stackTemplateAssetObjectUrl": "s3://cdk-hnb659fds-assets-${AWS::AccountId}-${AWS::Region}/eca099dc906e69da6a45c19630557ffd9bce3bcb966523c23c972617b1446718.json",
-=======
-        "stackTemplateAssetObjectUrl": "s3://cdk-hnb659fds-assets-${AWS::AccountId}-${AWS::Region}/7eb99f7c493c2e1d4ea03537cf567e570c5b65583ba11715d30980b515565361.json",
->>>>>>> ffd4b7d7
+        "stackTemplateAssetObjectUrl": "s3://cdk-hnb659fds-assets-${AWS::AccountId}-${AWS::Region}/66d4a9eb1a1bc0a82f792fbb603e07548c5426cef4fc951c5dd23737ed4f2e2b.json",
         "requiresBootstrapStackVersion": 6,
         "bootstrapStackVersionSsmParameter": "/cdk-bootstrap/hnb659fds/version",
         "additionalDependencies": [
@@ -238,12 +200,6 @@
             "data": "TopicBFC7AF6E"
           }
         ],
-        "/aws-cdk-sdk-js-v3/Publish": [
-          {
-            "type": "aws:cdk:warning",
-            "data": "installLatestAwsSdk was not specified, and defaults to true. You probably do not want this. Set the global context flag '@aws-cdk/customresources:installLatestAwsSdkDefault' to false to switch this behavior off project-wide, or set the property explicitly to true if you know you need to call APIs that are not in Lambda's built-in SDK version. [ack: @aws-cdk/custom-resources:installLatestAwsSdkNotSpecified]"
-          }
-        ],
         "/aws-cdk-sdk-js-v3/Publish/Resource/Default": [
           {
             "type": "aws:cdk:logicalId",
@@ -268,12 +224,6 @@
             "data": "AWS679f53fac002430cb0da5b7982bd22872D164C4C"
           }
         ],
-        "/aws-cdk-sdk-js-v3/ListTopics": [
-          {
-            "type": "aws:cdk:warning",
-            "data": "installLatestAwsSdk was not specified, and defaults to true. You probably do not want this. Set the global context flag '@aws-cdk/customresources:installLatestAwsSdkDefault' to false to switch this behavior off project-wide, or set the property explicitly to true if you know you need to call APIs that are not in Lambda's built-in SDK version. [ack: @aws-cdk/custom-resources:installLatestAwsSdkNotSpecified]"
-          }
-        ],
         "/aws-cdk-sdk-js-v3/ListTopics/Resource/Default": [
           {
             "type": "aws:cdk:logicalId",
@@ -292,12 +242,6 @@
             "data": "Utf8Parameter6C885A19"
           }
         ],
-        "/aws-cdk-sdk-js-v3/GetParameter": [
-          {
-            "type": "aws:cdk:warning",
-            "data": "installLatestAwsSdk was not specified, and defaults to true. You probably do not want this. Set the global context flag '@aws-cdk/customresources:installLatestAwsSdkDefault' to false to switch this behavior off project-wide, or set the property explicitly to true if you know you need to call APIs that are not in Lambda's built-in SDK version. [ack: @aws-cdk/custom-resources:installLatestAwsSdkNotSpecified]"
-          }
-        ],
         "/aws-cdk-sdk-js-v3/GetParameter/Resource/Default": [
           {
             "type": "aws:cdk:logicalId",
@@ -322,22 +266,10 @@
             "data": "CustomRoleDefaultPolicyC5C189DF"
           }
         ],
-        "/aws-cdk-sdk-js-v3/GetParameterNoPolicy": [
-          {
-            "type": "aws:cdk:warning",
-            "data": "installLatestAwsSdk was not specified, and defaults to true. You probably do not want this. Set the global context flag '@aws-cdk/customresources:installLatestAwsSdkDefault' to false to switch this behavior off project-wide, or set the property explicitly to true if you know you need to call APIs that are not in Lambda's built-in SDK version. [ack: @aws-cdk/custom-resources:installLatestAwsSdkNotSpecified]"
-          }
-        ],
         "/aws-cdk-sdk-js-v3/GetParameterNoPolicy/Resource/Default": [
           {
             "type": "aws:cdk:logicalId",
             "data": "GetParameterNoPolicyFCF7AA3B"
-          }
-        ],
-        "/aws-cdk-sdk-js-v3/DescribeCluster": [
-          {
-            "type": "aws:cdk:warning",
-            "data": "installLatestAwsSdk was not specified, and defaults to true. You probably do not want this. Set the global context flag '@aws-cdk/customresources:installLatestAwsSdkDefault' to false to switch this behavior off project-wide, or set the property explicitly to true if you know you need to call APIs that are not in Lambda's built-in SDK version. [ack: @aws-cdk/custom-resources:installLatestAwsSdkNotSpecified]"
           }
         ],
         "/aws-cdk-sdk-js-v3/DescribeCluster/Resource/Default": [
