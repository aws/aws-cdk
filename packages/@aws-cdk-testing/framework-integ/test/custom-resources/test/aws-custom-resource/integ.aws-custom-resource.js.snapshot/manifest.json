{
  "version": "36.0.0",
  "artifacts": {
<<<<<<< HEAD
    "aws-cdk-sdk-js.assets": {
      "type": "cdk:asset-manifest",
      "properties": {
        "file": "aws-cdk-sdk-js.assets.json",
        "requiresBootstrapStackVersion": 6,
        "bootstrapStackVersionSsmParameter": "/cdk-bootstrap/hnb659fds/version"
      }
    },
    "aws-cdk-sdk-js": {
      "type": "aws:cloudformation:stack",
      "environment": "aws://unknown-account/unknown-region",
      "properties": {
        "templateFile": "aws-cdk-sdk-js.template.json",
        "terminationProtection": false,
        "validateOnSynth": false,
        "assumeRoleArn": "arn:${AWS::Partition}:iam::${AWS::AccountId}:role/cdk-hnb659fds-deploy-role-${AWS::AccountId}-${AWS::Region}",
        "cloudFormationExecutionRoleArn": "arn:${AWS::Partition}:iam::${AWS::AccountId}:role/cdk-hnb659fds-cfn-exec-role-${AWS::AccountId}-${AWS::Region}",
        "stackTemplateAssetObjectUrl": "s3://cdk-hnb659fds-assets-${AWS::AccountId}-${AWS::Region}/631ac3a6623845f40acfa5a27f97a9d189c85e5978ec124e8c0fa716ca68f3cd.json",
        "requiresBootstrapStackVersion": 6,
        "bootstrapStackVersionSsmParameter": "/cdk-bootstrap/hnb659fds/version",
        "additionalDependencies": [
          "aws-cdk-sdk-js.assets"
        ],
        "lookupRole": {
          "arn": "arn:${AWS::Partition}:iam::${AWS::AccountId}:role/cdk-hnb659fds-lookup-role-${AWS::AccountId}-${AWS::Region}",
          "requiresBootstrapStackVersion": 8,
          "bootstrapStackVersionSsmParameter": "/cdk-bootstrap/hnb659fds/version"
        }
      },
      "dependencies": [
        "aws-cdk-sdk-js.assets"
      ],
      "metadata": {
        "/aws-cdk-sdk-js/Topic/Resource": [
          {
            "type": "aws:cdk:logicalId",
            "data": "TopicBFC7AF6E"
          }
        ],
        "/aws-cdk-sdk-js/Publish": [
          {
            "type": "aws:cdk:warning",
            "data": "installLatestAwsSdk was not specified, and defaults to true. You probably do not want this. Set the global context flag '@aws-cdk/customresources:installLatestAwsSdkDefault' to false to switch this behavior off project-wide, or set the property explicitly to true if you know you need to call APIs that are not in Lambda's built-in SDK version. [ack: @aws-cdk/custom-resources:installLatestAwsSdkNotSpecified]"
          }
        ],
        "/aws-cdk-sdk-js/Publish/Resource/Default": [
          {
            "type": "aws:cdk:logicalId",
            "data": "Publish2E9BDF73"
          }
        ],
        "/aws-cdk-sdk-js/Publish/CustomResourcePolicy/Resource": [
          {
            "type": "aws:cdk:logicalId",
            "data": "PublishCustomResourcePolicyDF696FCA"
          }
        ],
        "/aws-cdk-sdk-js/AWS679f53fac002430cb0da5b7982bd2287/ServiceRole/Resource": [
          {
            "type": "aws:cdk:logicalId",
            "data": "AWS679f53fac002430cb0da5b7982bd2287ServiceRoleC1EA0FF2"
          }
        ],
        "/aws-cdk-sdk-js/AWS679f53fac002430cb0da5b7982bd2287/Resource": [
          {
            "type": "aws:cdk:logicalId",
            "data": "AWS679f53fac002430cb0da5b7982bd22872D164C4C"
          }
        ],
        "/aws-cdk-sdk-js/ListTopics": [
          {
            "type": "aws:cdk:warning",
            "data": "installLatestAwsSdk was not specified, and defaults to true. You probably do not want this. Set the global context flag '@aws-cdk/customresources:installLatestAwsSdkDefault' to false to switch this behavior off project-wide, or set the property explicitly to true if you know you need to call APIs that are not in Lambda's built-in SDK version. [ack: @aws-cdk/custom-resources:installLatestAwsSdkNotSpecified]"
          }
        ],
        "/aws-cdk-sdk-js/ListTopics/Resource/Default": [
          {
            "type": "aws:cdk:logicalId",
            "data": "ListTopicsCE1E0341"
          }
        ],
        "/aws-cdk-sdk-js/ListTopics/CustomResourcePolicy/Resource": [
          {
            "type": "aws:cdk:logicalId",
            "data": "ListTopicsCustomResourcePolicy31A8396A"
          }
        ],
        "/aws-cdk-sdk-js/Utf8Parameter/Resource": [
          {
            "type": "aws:cdk:logicalId",
            "data": "Utf8Parameter6C885A19"
          }
        ],
        "/aws-cdk-sdk-js/GetParameter": [
          {
            "type": "aws:cdk:warning",
            "data": "installLatestAwsSdk was not specified, and defaults to true. You probably do not want this. Set the global context flag '@aws-cdk/customresources:installLatestAwsSdkDefault' to false to switch this behavior off project-wide, or set the property explicitly to true if you know you need to call APIs that are not in Lambda's built-in SDK version. [ack: @aws-cdk/custom-resources:installLatestAwsSdkNotSpecified]"
          }
        ],
        "/aws-cdk-sdk-js/GetParameter/Resource/Default": [
          {
            "type": "aws:cdk:logicalId",
            "data": "GetParameter42B0A00E"
          }
        ],
        "/aws-cdk-sdk-js/GetParameter/CustomResourcePolicy/Resource": [
          {
            "type": "aws:cdk:logicalId",
            "data": "GetParameterCustomResourcePolicyD8E5D455"
          }
        ],
        "/aws-cdk-sdk-js/CustomRole/Resource": [
          {
            "type": "aws:cdk:logicalId",
            "data": "CustomRole6D8E6809"
          }
        ],
        "/aws-cdk-sdk-js/CustomRole/DefaultPolicy/Resource": [
          {
            "type": "aws:cdk:logicalId",
            "data": "CustomRoleDefaultPolicyC5C189DF"
          }
        ],
        "/aws-cdk-sdk-js/GetParameterNoPolicy": [
          {
            "type": "aws:cdk:warning",
            "data": "installLatestAwsSdk was not specified, and defaults to true. You probably do not want this. Set the global context flag '@aws-cdk/customresources:installLatestAwsSdkDefault' to false to switch this behavior off project-wide, or set the property explicitly to true if you know you need to call APIs that are not in Lambda's built-in SDK version. [ack: @aws-cdk/custom-resources:installLatestAwsSdkNotSpecified]"
          }
        ],
        "/aws-cdk-sdk-js/GetParameterNoPolicy/Resource/Default": [
          {
            "type": "aws:cdk:logicalId",
            "data": "GetParameterNoPolicyFCF7AA3B"
          }
        ],
        "/aws-cdk-sdk-js/DescribeCluster": [
          {
            "type": "aws:cdk:warning",
            "data": "installLatestAwsSdk was not specified, and defaults to true. You probably do not want this. Set the global context flag '@aws-cdk/customresources:installLatestAwsSdkDefault' to false to switch this behavior off project-wide, or set the property explicitly to true if you know you need to call APIs that are not in Lambda's built-in SDK version. [ack: @aws-cdk/custom-resources:installLatestAwsSdkNotSpecified]"
          }
        ],
        "/aws-cdk-sdk-js/DescribeCluster/Resource/Default": [
          {
            "type": "aws:cdk:logicalId",
            "data": "DescribeCluster6ADE1BC3"
          }
        ],
        "/aws-cdk-sdk-js/DescribeCluster/CustomResourcePolicy/Resource": [
          {
            "type": "aws:cdk:logicalId",
            "data": "DescribeClusterCustomResourcePolicyD7730CF4"
          }
        ],
        "/aws-cdk-sdk-js/MessageId": [
          {
            "type": "aws:cdk:logicalId",
            "data": "MessageId"
          }
        ],
        "/aws-cdk-sdk-js/TopicArn": [
          {
            "type": "aws:cdk:logicalId",
            "data": "TopicArn"
          }
        ],
        "/aws-cdk-sdk-js/ParameterValue": [
          {
            "type": "aws:cdk:logicalId",
            "data": "ParameterValue"
          }
        ],
        "/aws-cdk-sdk-js/ParameterValueNoPolicy": [
          {
            "type": "aws:cdk:logicalId",
            "data": "ParameterValueNoPolicy"
          }
        ],
        "/aws-cdk-sdk-js/BootstrapVersion": [
          {
            "type": "aws:cdk:logicalId",
            "data": "BootstrapVersion"
          }
        ],
        "/aws-cdk-sdk-js/CheckBootstrapVersion": [
          {
            "type": "aws:cdk:logicalId",
            "data": "CheckBootstrapVersion"
          }
        ]
      },
      "displayName": "aws-cdk-sdk-js"
    },
=======
>>>>>>> 28b00801
    "aws-cdk-sdk-js-v3.assets": {
      "type": "cdk:asset-manifest",
      "properties": {
        "file": "aws-cdk-sdk-js-v3.assets.json",
        "requiresBootstrapStackVersion": 6,
        "bootstrapStackVersionSsmParameter": "/cdk-bootstrap/hnb659fds/version"
      }
    },
    "aws-cdk-sdk-js-v3": {
      "type": "aws:cloudformation:stack",
      "environment": "aws://unknown-account/unknown-region",
      "properties": {
        "templateFile": "aws-cdk-sdk-js-v3.template.json",
        "terminationProtection": false,
        "validateOnSynth": false,
        "assumeRoleArn": "arn:${AWS::Partition}:iam::${AWS::AccountId}:role/cdk-hnb659fds-deploy-role-${AWS::AccountId}-${AWS::Region}",
        "cloudFormationExecutionRoleArn": "arn:${AWS::Partition}:iam::${AWS::AccountId}:role/cdk-hnb659fds-cfn-exec-role-${AWS::AccountId}-${AWS::Region}",
<<<<<<< HEAD
        "stackTemplateAssetObjectUrl": "s3://cdk-hnb659fds-assets-${AWS::AccountId}-${AWS::Region}/631ac3a6623845f40acfa5a27f97a9d189c85e5978ec124e8c0fa716ca68f3cd.json",
=======
        "stackTemplateAssetObjectUrl": "s3://cdk-hnb659fds-assets-${AWS::AccountId}-${AWS::Region}/5ef063b6497e256ad0d73ef63b8ecbd741a4a91c8920f4a27e9e0ef44eb65938.json",
>>>>>>> 28b00801
        "requiresBootstrapStackVersion": 6,
        "bootstrapStackVersionSsmParameter": "/cdk-bootstrap/hnb659fds/version",
        "additionalDependencies": [
          "aws-cdk-sdk-js-v3.assets"
        ],
        "lookupRole": {
          "arn": "arn:${AWS::Partition}:iam::${AWS::AccountId}:role/cdk-hnb659fds-lookup-role-${AWS::AccountId}-${AWS::Region}",
          "requiresBootstrapStackVersion": 8,
          "bootstrapStackVersionSsmParameter": "/cdk-bootstrap/hnb659fds/version"
        }
      },
      "dependencies": [
        "aws-cdk-sdk-js-v3.assets"
      ],
      "metadata": {
        "/aws-cdk-sdk-js-v3/Topic/Resource": [
          {
            "type": "aws:cdk:logicalId",
            "data": "TopicBFC7AF6E"
          }
        ],
        "/aws-cdk-sdk-js-v3/Publish": [
          {
            "type": "aws:cdk:warning",
            "data": "installLatestAwsSdk was not specified, and defaults to true. You probably do not want this. Set the global context flag '@aws-cdk/customresources:installLatestAwsSdkDefault' to false to switch this behavior off project-wide, or set the property explicitly to true if you know you need to call APIs that are not in Lambda's built-in SDK version. [ack: @aws-cdk/custom-resources:installLatestAwsSdkNotSpecified]"
          }
        ],
        "/aws-cdk-sdk-js-v3/Publish/Resource/Default": [
          {
            "type": "aws:cdk:logicalId",
            "data": "Publish2E9BDF73"
          }
        ],
        "/aws-cdk-sdk-js-v3/Publish/CustomResourcePolicy/Resource": [
          {
            "type": "aws:cdk:logicalId",
            "data": "PublishCustomResourcePolicyDF696FCA"
          }
        ],
        "/aws-cdk-sdk-js-v3/AWS679f53fac002430cb0da5b7982bd2287/ServiceRole/Resource": [
          {
            "type": "aws:cdk:logicalId",
            "data": "AWS679f53fac002430cb0da5b7982bd2287ServiceRoleC1EA0FF2"
          }
        ],
        "/aws-cdk-sdk-js-v3/AWS679f53fac002430cb0da5b7982bd2287/Resource": [
          {
            "type": "aws:cdk:logicalId",
            "data": "AWS679f53fac002430cb0da5b7982bd22872D164C4C"
          }
        ],
        "/aws-cdk-sdk-js-v3/ListTopics": [
          {
            "type": "aws:cdk:warning",
            "data": "installLatestAwsSdk was not specified, and defaults to true. You probably do not want this. Set the global context flag '@aws-cdk/customresources:installLatestAwsSdkDefault' to false to switch this behavior off project-wide, or set the property explicitly to true if you know you need to call APIs that are not in Lambda's built-in SDK version. [ack: @aws-cdk/custom-resources:installLatestAwsSdkNotSpecified]"
          }
        ],
        "/aws-cdk-sdk-js-v3/ListTopics/Resource/Default": [
          {
            "type": "aws:cdk:logicalId",
            "data": "ListTopicsCE1E0341"
          }
        ],
        "/aws-cdk-sdk-js-v3/ListTopics/CustomResourcePolicy/Resource": [
          {
            "type": "aws:cdk:logicalId",
            "data": "ListTopicsCustomResourcePolicy31A8396A"
          }
        ],
        "/aws-cdk-sdk-js-v3/Utf8Parameter/Resource": [
          {
            "type": "aws:cdk:logicalId",
            "data": "Utf8Parameter6C885A19"
          }
        ],
        "/aws-cdk-sdk-js-v3/GetParameter": [
          {
            "type": "aws:cdk:warning",
            "data": "installLatestAwsSdk was not specified, and defaults to true. You probably do not want this. Set the global context flag '@aws-cdk/customresources:installLatestAwsSdkDefault' to false to switch this behavior off project-wide, or set the property explicitly to true if you know you need to call APIs that are not in Lambda's built-in SDK version. [ack: @aws-cdk/custom-resources:installLatestAwsSdkNotSpecified]"
          }
        ],
        "/aws-cdk-sdk-js-v3/GetParameter/Resource/Default": [
          {
            "type": "aws:cdk:logicalId",
            "data": "GetParameter42B0A00E"
          }
        ],
        "/aws-cdk-sdk-js-v3/GetParameter/CustomResourcePolicy/Resource": [
          {
            "type": "aws:cdk:logicalId",
            "data": "GetParameterCustomResourcePolicyD8E5D455"
          }
        ],
        "/aws-cdk-sdk-js-v3/CustomRole/Resource": [
          {
            "type": "aws:cdk:logicalId",
            "data": "CustomRole6D8E6809"
          }
        ],
        "/aws-cdk-sdk-js-v3/CustomRole/DefaultPolicy/Resource": [
          {
            "type": "aws:cdk:logicalId",
            "data": "CustomRoleDefaultPolicyC5C189DF"
          }
        ],
        "/aws-cdk-sdk-js-v3/GetParameterNoPolicy": [
          {
            "type": "aws:cdk:warning",
            "data": "installLatestAwsSdk was not specified, and defaults to true. You probably do not want this. Set the global context flag '@aws-cdk/customresources:installLatestAwsSdkDefault' to false to switch this behavior off project-wide, or set the property explicitly to true if you know you need to call APIs that are not in Lambda's built-in SDK version. [ack: @aws-cdk/custom-resources:installLatestAwsSdkNotSpecified]"
          }
        ],
        "/aws-cdk-sdk-js-v3/GetParameterNoPolicy/Resource/Default": [
          {
            "type": "aws:cdk:logicalId",
            "data": "GetParameterNoPolicyFCF7AA3B"
          }
        ],
        "/aws-cdk-sdk-js-v3/DescribeCluster": [
          {
            "type": "aws:cdk:warning",
            "data": "installLatestAwsSdk was not specified, and defaults to true. You probably do not want this. Set the global context flag '@aws-cdk/customresources:installLatestAwsSdkDefault' to false to switch this behavior off project-wide, or set the property explicitly to true if you know you need to call APIs that are not in Lambda's built-in SDK version. [ack: @aws-cdk/custom-resources:installLatestAwsSdkNotSpecified]"
          }
        ],
        "/aws-cdk-sdk-js-v3/DescribeCluster/Resource/Default": [
          {
            "type": "aws:cdk:logicalId",
            "data": "DescribeCluster6ADE1BC3"
          }
        ],
        "/aws-cdk-sdk-js-v3/DescribeCluster/CustomResourcePolicy/Resource": [
          {
            "type": "aws:cdk:logicalId",
            "data": "DescribeClusterCustomResourcePolicyD7730CF4"
          }
        ],
        "/aws-cdk-sdk-js-v3/MessageId": [
          {
            "type": "aws:cdk:logicalId",
            "data": "MessageId"
          }
        ],
        "/aws-cdk-sdk-js-v3/TopicArn": [
          {
            "type": "aws:cdk:logicalId",
            "data": "TopicArn"
          }
        ],
        "/aws-cdk-sdk-js-v3/ParameterValue": [
          {
            "type": "aws:cdk:logicalId",
            "data": "ParameterValue"
          }
        ],
        "/aws-cdk-sdk-js-v3/ParameterValueNoPolicy": [
          {
            "type": "aws:cdk:logicalId",
            "data": "ParameterValueNoPolicy"
          }
        ],
        "/aws-cdk-sdk-js-v3/Exports/Output{\"Ref\":\"TopicBFC7AF6E\"}": [
          {
            "type": "aws:cdk:logicalId",
            "data": "ExportsOutputRefTopicBFC7AF6ECB4A357A"
          }
        ],
        "/aws-cdk-sdk-js-v3/BootstrapVersion": [
          {
            "type": "aws:cdk:logicalId",
            "data": "BootstrapVersion"
          }
        ],
        "/aws-cdk-sdk-js-v3/CheckBootstrapVersion": [
          {
            "type": "aws:cdk:logicalId",
            "data": "CheckBootstrapVersion"
          }
        ]
      },
      "displayName": "aws-cdk-sdk-js-v3"
    },
    "AwsCustomResourceTestDefaultTestDeployAssert289A7DC5.assets": {
      "type": "cdk:asset-manifest",
      "properties": {
        "file": "AwsCustomResourceTestDefaultTestDeployAssert289A7DC5.assets.json",
        "requiresBootstrapStackVersion": 6,
        "bootstrapStackVersionSsmParameter": "/cdk-bootstrap/hnb659fds/version"
      }
    },
    "AwsCustomResourceTestDefaultTestDeployAssert289A7DC5": {
      "type": "aws:cloudformation:stack",
      "environment": "aws://unknown-account/unknown-region",
      "properties": {
        "templateFile": "AwsCustomResourceTestDefaultTestDeployAssert289A7DC5.template.json",
        "terminationProtection": false,
        "validateOnSynth": false,
        "assumeRoleArn": "arn:${AWS::Partition}:iam::${AWS::AccountId}:role/cdk-hnb659fds-deploy-role-${AWS::AccountId}-${AWS::Region}",
        "cloudFormationExecutionRoleArn": "arn:${AWS::Partition}:iam::${AWS::AccountId}:role/cdk-hnb659fds-cfn-exec-role-${AWS::AccountId}-${AWS::Region}",
        "stackTemplateAssetObjectUrl": "s3://cdk-hnb659fds-assets-${AWS::AccountId}-${AWS::Region}/f717f9f2f227dedc508a2e364b13134c8d1ccc65af90070ff73d957b297dc7a5.json",
        "requiresBootstrapStackVersion": 6,
        "bootstrapStackVersionSsmParameter": "/cdk-bootstrap/hnb659fds/version",
        "additionalDependencies": [
          "AwsCustomResourceTestDefaultTestDeployAssert289A7DC5.assets"
        ],
        "lookupRole": {
          "arn": "arn:${AWS::Partition}:iam::${AWS::AccountId}:role/cdk-hnb659fds-lookup-role-${AWS::AccountId}-${AWS::Region}",
          "requiresBootstrapStackVersion": 8,
          "bootstrapStackVersionSsmParameter": "/cdk-bootstrap/hnb659fds/version"
        }
      },
      "dependencies": [
        "aws-cdk-sdk-js-v3",
        "AwsCustomResourceTestDefaultTestDeployAssert289A7DC5.assets"
      ],
      "metadata": {
        "/AwsCustomResourceTest/DefaultTest/DeployAssert/AwsApiCallSNSlistTopics/Default/Default": [
          {
            "type": "aws:cdk:logicalId",
            "data": "AwsApiCallSNSlistTopics"
          }
        ],
        "/AwsCustomResourceTest/DefaultTest/DeployAssert/AwsApiCallSNSlistTopics/AssertionResults": [
          {
            "type": "aws:cdk:logicalId",
            "data": "AssertionResultsAwsApiCallSNSlistTopics"
          }
        ],
        "/AwsCustomResourceTest/DefaultTest/DeployAssert/SingletonFunction1488541a7b23466481b69b4408076b81/Role": [
          {
            "type": "aws:cdk:logicalId",
            "data": "SingletonFunction1488541a7b23466481b69b4408076b81Role37ABCE73"
          }
        ],
        "/AwsCustomResourceTest/DefaultTest/DeployAssert/SingletonFunction1488541a7b23466481b69b4408076b81/Handler": [
          {
            "type": "aws:cdk:logicalId",
            "data": "SingletonFunction1488541a7b23466481b69b4408076b81HandlerCD40AE9F"
          }
        ],
        "/AwsCustomResourceTest/DefaultTest/DeployAssert/BootstrapVersion": [
          {
            "type": "aws:cdk:logicalId",
            "data": "BootstrapVersion"
          }
        ],
        "/AwsCustomResourceTest/DefaultTest/DeployAssert/CheckBootstrapVersion": [
          {
            "type": "aws:cdk:logicalId",
            "data": "CheckBootstrapVersion"
          }
        ]
      },
      "displayName": "AwsCustomResourceTest/DefaultTest/DeployAssert"
    },
    "Tree": {
      "type": "cdk:tree",
      "properties": {
        "file": "tree.json"
      }
    }
  }
}<|MERGE_RESOLUTION|>--- conflicted
+++ resolved
@@ -1,201 +1,6 @@
 {
   "version": "36.0.0",
   "artifacts": {
-<<<<<<< HEAD
-    "aws-cdk-sdk-js.assets": {
-      "type": "cdk:asset-manifest",
-      "properties": {
-        "file": "aws-cdk-sdk-js.assets.json",
-        "requiresBootstrapStackVersion": 6,
-        "bootstrapStackVersionSsmParameter": "/cdk-bootstrap/hnb659fds/version"
-      }
-    },
-    "aws-cdk-sdk-js": {
-      "type": "aws:cloudformation:stack",
-      "environment": "aws://unknown-account/unknown-region",
-      "properties": {
-        "templateFile": "aws-cdk-sdk-js.template.json",
-        "terminationProtection": false,
-        "validateOnSynth": false,
-        "assumeRoleArn": "arn:${AWS::Partition}:iam::${AWS::AccountId}:role/cdk-hnb659fds-deploy-role-${AWS::AccountId}-${AWS::Region}",
-        "cloudFormationExecutionRoleArn": "arn:${AWS::Partition}:iam::${AWS::AccountId}:role/cdk-hnb659fds-cfn-exec-role-${AWS::AccountId}-${AWS::Region}",
-        "stackTemplateAssetObjectUrl": "s3://cdk-hnb659fds-assets-${AWS::AccountId}-${AWS::Region}/631ac3a6623845f40acfa5a27f97a9d189c85e5978ec124e8c0fa716ca68f3cd.json",
-        "requiresBootstrapStackVersion": 6,
-        "bootstrapStackVersionSsmParameter": "/cdk-bootstrap/hnb659fds/version",
-        "additionalDependencies": [
-          "aws-cdk-sdk-js.assets"
-        ],
-        "lookupRole": {
-          "arn": "arn:${AWS::Partition}:iam::${AWS::AccountId}:role/cdk-hnb659fds-lookup-role-${AWS::AccountId}-${AWS::Region}",
-          "requiresBootstrapStackVersion": 8,
-          "bootstrapStackVersionSsmParameter": "/cdk-bootstrap/hnb659fds/version"
-        }
-      },
-      "dependencies": [
-        "aws-cdk-sdk-js.assets"
-      ],
-      "metadata": {
-        "/aws-cdk-sdk-js/Topic/Resource": [
-          {
-            "type": "aws:cdk:logicalId",
-            "data": "TopicBFC7AF6E"
-          }
-        ],
-        "/aws-cdk-sdk-js/Publish": [
-          {
-            "type": "aws:cdk:warning",
-            "data": "installLatestAwsSdk was not specified, and defaults to true. You probably do not want this. Set the global context flag '@aws-cdk/customresources:installLatestAwsSdkDefault' to false to switch this behavior off project-wide, or set the property explicitly to true if you know you need to call APIs that are not in Lambda's built-in SDK version. [ack: @aws-cdk/custom-resources:installLatestAwsSdkNotSpecified]"
-          }
-        ],
-        "/aws-cdk-sdk-js/Publish/Resource/Default": [
-          {
-            "type": "aws:cdk:logicalId",
-            "data": "Publish2E9BDF73"
-          }
-        ],
-        "/aws-cdk-sdk-js/Publish/CustomResourcePolicy/Resource": [
-          {
-            "type": "aws:cdk:logicalId",
-            "data": "PublishCustomResourcePolicyDF696FCA"
-          }
-        ],
-        "/aws-cdk-sdk-js/AWS679f53fac002430cb0da5b7982bd2287/ServiceRole/Resource": [
-          {
-            "type": "aws:cdk:logicalId",
-            "data": "AWS679f53fac002430cb0da5b7982bd2287ServiceRoleC1EA0FF2"
-          }
-        ],
-        "/aws-cdk-sdk-js/AWS679f53fac002430cb0da5b7982bd2287/Resource": [
-          {
-            "type": "aws:cdk:logicalId",
-            "data": "AWS679f53fac002430cb0da5b7982bd22872D164C4C"
-          }
-        ],
-        "/aws-cdk-sdk-js/ListTopics": [
-          {
-            "type": "aws:cdk:warning",
-            "data": "installLatestAwsSdk was not specified, and defaults to true. You probably do not want this. Set the global context flag '@aws-cdk/customresources:installLatestAwsSdkDefault' to false to switch this behavior off project-wide, or set the property explicitly to true if you know you need to call APIs that are not in Lambda's built-in SDK version. [ack: @aws-cdk/custom-resources:installLatestAwsSdkNotSpecified]"
-          }
-        ],
-        "/aws-cdk-sdk-js/ListTopics/Resource/Default": [
-          {
-            "type": "aws:cdk:logicalId",
-            "data": "ListTopicsCE1E0341"
-          }
-        ],
-        "/aws-cdk-sdk-js/ListTopics/CustomResourcePolicy/Resource": [
-          {
-            "type": "aws:cdk:logicalId",
-            "data": "ListTopicsCustomResourcePolicy31A8396A"
-          }
-        ],
-        "/aws-cdk-sdk-js/Utf8Parameter/Resource": [
-          {
-            "type": "aws:cdk:logicalId",
-            "data": "Utf8Parameter6C885A19"
-          }
-        ],
-        "/aws-cdk-sdk-js/GetParameter": [
-          {
-            "type": "aws:cdk:warning",
-            "data": "installLatestAwsSdk was not specified, and defaults to true. You probably do not want this. Set the global context flag '@aws-cdk/customresources:installLatestAwsSdkDefault' to false to switch this behavior off project-wide, or set the property explicitly to true if you know you need to call APIs that are not in Lambda's built-in SDK version. [ack: @aws-cdk/custom-resources:installLatestAwsSdkNotSpecified]"
-          }
-        ],
-        "/aws-cdk-sdk-js/GetParameter/Resource/Default": [
-          {
-            "type": "aws:cdk:logicalId",
-            "data": "GetParameter42B0A00E"
-          }
-        ],
-        "/aws-cdk-sdk-js/GetParameter/CustomResourcePolicy/Resource": [
-          {
-            "type": "aws:cdk:logicalId",
-            "data": "GetParameterCustomResourcePolicyD8E5D455"
-          }
-        ],
-        "/aws-cdk-sdk-js/CustomRole/Resource": [
-          {
-            "type": "aws:cdk:logicalId",
-            "data": "CustomRole6D8E6809"
-          }
-        ],
-        "/aws-cdk-sdk-js/CustomRole/DefaultPolicy/Resource": [
-          {
-            "type": "aws:cdk:logicalId",
-            "data": "CustomRoleDefaultPolicyC5C189DF"
-          }
-        ],
-        "/aws-cdk-sdk-js/GetParameterNoPolicy": [
-          {
-            "type": "aws:cdk:warning",
-            "data": "installLatestAwsSdk was not specified, and defaults to true. You probably do not want this. Set the global context flag '@aws-cdk/customresources:installLatestAwsSdkDefault' to false to switch this behavior off project-wide, or set the property explicitly to true if you know you need to call APIs that are not in Lambda's built-in SDK version. [ack: @aws-cdk/custom-resources:installLatestAwsSdkNotSpecified]"
-          }
-        ],
-        "/aws-cdk-sdk-js/GetParameterNoPolicy/Resource/Default": [
-          {
-            "type": "aws:cdk:logicalId",
-            "data": "GetParameterNoPolicyFCF7AA3B"
-          }
-        ],
-        "/aws-cdk-sdk-js/DescribeCluster": [
-          {
-            "type": "aws:cdk:warning",
-            "data": "installLatestAwsSdk was not specified, and defaults to true. You probably do not want this. Set the global context flag '@aws-cdk/customresources:installLatestAwsSdkDefault' to false to switch this behavior off project-wide, or set the property explicitly to true if you know you need to call APIs that are not in Lambda's built-in SDK version. [ack: @aws-cdk/custom-resources:installLatestAwsSdkNotSpecified]"
-          }
-        ],
-        "/aws-cdk-sdk-js/DescribeCluster/Resource/Default": [
-          {
-            "type": "aws:cdk:logicalId",
-            "data": "DescribeCluster6ADE1BC3"
-          }
-        ],
-        "/aws-cdk-sdk-js/DescribeCluster/CustomResourcePolicy/Resource": [
-          {
-            "type": "aws:cdk:logicalId",
-            "data": "DescribeClusterCustomResourcePolicyD7730CF4"
-          }
-        ],
-        "/aws-cdk-sdk-js/MessageId": [
-          {
-            "type": "aws:cdk:logicalId",
-            "data": "MessageId"
-          }
-        ],
-        "/aws-cdk-sdk-js/TopicArn": [
-          {
-            "type": "aws:cdk:logicalId",
-            "data": "TopicArn"
-          }
-        ],
-        "/aws-cdk-sdk-js/ParameterValue": [
-          {
-            "type": "aws:cdk:logicalId",
-            "data": "ParameterValue"
-          }
-        ],
-        "/aws-cdk-sdk-js/ParameterValueNoPolicy": [
-          {
-            "type": "aws:cdk:logicalId",
-            "data": "ParameterValueNoPolicy"
-          }
-        ],
-        "/aws-cdk-sdk-js/BootstrapVersion": [
-          {
-            "type": "aws:cdk:logicalId",
-            "data": "BootstrapVersion"
-          }
-        ],
-        "/aws-cdk-sdk-js/CheckBootstrapVersion": [
-          {
-            "type": "aws:cdk:logicalId",
-            "data": "CheckBootstrapVersion"
-          }
-        ]
-      },
-      "displayName": "aws-cdk-sdk-js"
-    },
-=======
->>>>>>> 28b00801
     "aws-cdk-sdk-js-v3.assets": {
       "type": "cdk:asset-manifest",
       "properties": {
@@ -213,11 +18,7 @@
         "validateOnSynth": false,
         "assumeRoleArn": "arn:${AWS::Partition}:iam::${AWS::AccountId}:role/cdk-hnb659fds-deploy-role-${AWS::AccountId}-${AWS::Region}",
         "cloudFormationExecutionRoleArn": "arn:${AWS::Partition}:iam::${AWS::AccountId}:role/cdk-hnb659fds-cfn-exec-role-${AWS::AccountId}-${AWS::Region}",
-<<<<<<< HEAD
-        "stackTemplateAssetObjectUrl": "s3://cdk-hnb659fds-assets-${AWS::AccountId}-${AWS::Region}/631ac3a6623845f40acfa5a27f97a9d189c85e5978ec124e8c0fa716ca68f3cd.json",
-=======
         "stackTemplateAssetObjectUrl": "s3://cdk-hnb659fds-assets-${AWS::AccountId}-${AWS::Region}/5ef063b6497e256ad0d73ef63b8ecbd741a4a91c8920f4a27e9e0ef44eb65938.json",
->>>>>>> 28b00801
         "requiresBootstrapStackVersion": 6,
         "bootstrapStackVersionSsmParameter": "/cdk-bootstrap/hnb659fds/version",
         "additionalDependencies": [
