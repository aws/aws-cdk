{
  "version": "36.0.0",
  "files": {
    "746da84b10e215c552e68b6d2061024e4429f0386f43a35ef5e4d2940655692e": {
      "source": {
        "path": "asset.746da84b10e215c552e68b6d2061024e4429f0386f43a35ef5e4d2940655692e",
        "packaging": "zip"
      },
      "destinations": {
        "current_account-current_region": {
          "bucketName": "cdk-hnb659fds-assets-${AWS::AccountId}-${AWS::Region}",
          "objectKey": "746da84b10e215c552e68b6d2061024e4429f0386f43a35ef5e4d2940655692e.zip",
          "assumeRoleArn": "arn:${AWS::Partition}:iam::${AWS::AccountId}:role/cdk-hnb659fds-file-publishing-role-${AWS::AccountId}-${AWS::Region}"
        }
      }
    },
<<<<<<< HEAD
    "631ac3a6623845f40acfa5a27f97a9d189c85e5978ec124e8c0fa716ca68f3cd": {
=======
    "5ef063b6497e256ad0d73ef63b8ecbd741a4a91c8920f4a27e9e0ef44eb65938": {
>>>>>>> 28b00801
      "source": {
        "path": "aws-cdk-sdk-js-v3.template.json",
        "packaging": "file"
      },
      "destinations": {
        "current_account-current_region": {
          "bucketName": "cdk-hnb659fds-assets-${AWS::AccountId}-${AWS::Region}",
<<<<<<< HEAD
          "objectKey": "631ac3a6623845f40acfa5a27f97a9d189c85e5978ec124e8c0fa716ca68f3cd.json",
=======
          "objectKey": "5ef063b6497e256ad0d73ef63b8ecbd741a4a91c8920f4a27e9e0ef44eb65938.json",
>>>>>>> 28b00801
          "assumeRoleArn": "arn:${AWS::Partition}:iam::${AWS::AccountId}:role/cdk-hnb659fds-file-publishing-role-${AWS::AccountId}-${AWS::Region}"
        }
      }
    }
  },
  "dockerImages": {}
}<|MERGE_RESOLUTION|>--- conflicted
+++ resolved
@@ -14,11 +14,7 @@
         }
       }
     },
-<<<<<<< HEAD
-    "631ac3a6623845f40acfa5a27f97a9d189c85e5978ec124e8c0fa716ca68f3cd": {
-=======
     "5ef063b6497e256ad0d73ef63b8ecbd741a4a91c8920f4a27e9e0ef44eb65938": {
->>>>>>> 28b00801
       "source": {
         "path": "aws-cdk-sdk-js-v3.template.json",
         "packaging": "file"
@@ -26,11 +22,7 @@
       "destinations": {
         "current_account-current_region": {
           "bucketName": "cdk-hnb659fds-assets-${AWS::AccountId}-${AWS::Region}",
-<<<<<<< HEAD
-          "objectKey": "631ac3a6623845f40acfa5a27f97a9d189c85e5978ec124e8c0fa716ca68f3cd.json",
-=======
           "objectKey": "5ef063b6497e256ad0d73ef63b8ecbd741a4a91c8920f4a27e9e0ef44eb65938.json",
->>>>>>> 28b00801
           "assumeRoleArn": "arn:${AWS::Partition}:iam::${AWS::AccountId}:role/cdk-hnb659fds-file-publishing-role-${AWS::AccountId}-${AWS::Region}"
         }
       }
