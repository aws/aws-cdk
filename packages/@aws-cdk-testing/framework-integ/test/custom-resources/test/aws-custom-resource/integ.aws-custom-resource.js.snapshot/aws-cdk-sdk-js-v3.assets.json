--- conflicted
+++ resolved
@@ -14,11 +14,7 @@
         }
       }
     },
-<<<<<<< HEAD
-    "71bcf0b5e6fc1401c5f38cafb562aca5eb8fea0f02faf31a700e0a8e7bd62370": {
-=======
     "75e0aadf7abcaeaf8f4272dd083ac4cad033469b2a89fb0c3bdefa17a0e579aa": {
->>>>>>> 0e808d81
       "source": {
         "path": "aws-cdk-sdk-js-v3.template.json",
         "packaging": "file"
@@ -26,11 +22,7 @@
       "destinations": {
         "current_account-current_region": {
           "bucketName": "cdk-hnb659fds-assets-${AWS::AccountId}-${AWS::Region}",
-<<<<<<< HEAD
-          "objectKey": "71bcf0b5e6fc1401c5f38cafb562aca5eb8fea0f02faf31a700e0a8e7bd62370.json",
-=======
           "objectKey": "75e0aadf7abcaeaf8f4272dd083ac4cad033469b2a89fb0c3bdefa17a0e579aa.json",
->>>>>>> 0e808d81
           "assumeRoleArn": "arn:${AWS::Partition}:iam::${AWS::AccountId}:role/cdk-hnb659fds-file-publishing-role-${AWS::AccountId}-${AWS::Region}"
         }
       }
