--- conflicted
+++ resolved
@@ -15,26 +15,16 @@
         }
       }
     },
-<<<<<<< HEAD
-    "80116e1ca911cf842b34daf9ea4aea59bac82ccdb0de26f0714d45c4b2c55f3f": {
-=======
     "34fbedf529c62807e0ecf64350eefb5fcf456a5ae2bccdaa1a379afb9a49de82": {
->>>>>>> 36140d12
       "displayName": "aws-cdk-sdk-js-v3 Template",
       "source": {
         "path": "aws-cdk-sdk-js-v3.template.json",
         "packaging": "file"
       },
       "destinations": {
-<<<<<<< HEAD
-        "current_account-current_region-a122d127": {
-          "bucketName": "cdk-hnb659fds-assets-${AWS::AccountId}-${AWS::Region}",
-          "objectKey": "80116e1ca911cf842b34daf9ea4aea59bac82ccdb0de26f0714d45c4b2c55f3f.json",
-=======
         "current_account-current_region-7ea0c5f3": {
           "bucketName": "cdk-hnb659fds-assets-${AWS::AccountId}-${AWS::Region}",
           "objectKey": "34fbedf529c62807e0ecf64350eefb5fcf456a5ae2bccdaa1a379afb9a49de82.json",
->>>>>>> 36140d12
           "assumeRoleArn": "arn:${AWS::Partition}:iam::${AWS::AccountId}:role/cdk-hnb659fds-file-publishing-role-${AWS::AccountId}-${AWS::Region}"
         }
       }
