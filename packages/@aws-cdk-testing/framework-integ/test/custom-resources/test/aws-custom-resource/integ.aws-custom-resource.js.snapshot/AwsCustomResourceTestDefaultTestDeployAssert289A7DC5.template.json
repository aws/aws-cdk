--- conflicted
+++ resolved
@@ -24,11 +24,7 @@
      ]
     },
     "flattenResponse": "false",
-<<<<<<< HEAD
-    "salt": "1760824159912"
-=======
     "salt": "1760712751820"
->>>>>>> 36140d12
    },
    "UpdateReplacePolicy": "Delete",
    "DeletionPolicy": "Delete"
