{
 "Resources": {
  "AwsApiCallSNSlistTopics": {
   "Type": "Custom::DeployAssert@SdkCallSNSlistTopics",
   "Properties": {
    "ServiceToken": {
     "Fn::GetAtt": [
      "SingletonFunction1488541a7b23466481b69b4408076b81HandlerCD40AE9F",
      "Arn"
     ]
    },
    "service": "SNS",
    "api": "listTopics",
    "expected": {
     "Fn::Join": [
      "",
      [
       "{\"$ObjectLike\":{\"Topics\":{\"$ArrayWith\":[{\"TopicArn\":\"",
       {
        "Fn::ImportValue": "aws-cdk-sdk-js-v3:ExportsOutputRefTopicBFC7AF6ECB4A357A"
       },
       "\"}]}}}"
      ]
     ]
    },
    "flattenResponse": "false",
<<<<<<< HEAD
    "salt": "1716909012788"
=======
    "salt": "1717240788255"
>>>>>>> 0fa3b1ef
   },
   "UpdateReplacePolicy": "Delete",
   "DeletionPolicy": "Delete"
  },
  "SingletonFunction1488541a7b23466481b69b4408076b81Role37ABCE73": {
   "Type": "AWS::IAM::Role",
   "Properties": {
    "AssumeRolePolicyDocument": {
     "Version": "2012-10-17",
     "Statement": [
      {
       "Action": "sts:AssumeRole",
       "Effect": "Allow",
       "Principal": {
        "Service": "lambda.amazonaws.com"
       }
      }
     ]
    },
    "ManagedPolicyArns": [
     {
      "Fn::Sub": "arn:${AWS::Partition}:iam::aws:policy/service-role/AWSLambdaBasicExecutionRole"
     }
    ],
    "Policies": [
     {
      "PolicyName": "Inline",
      "PolicyDocument": {
       "Version": "2012-10-17",
       "Statement": [
        {
         "Action": [
          "sns:ListTopics"
         ],
         "Effect": "Allow",
         "Resource": [
          "*"
         ]
        }
       ]
      }
     }
    ]
   }
  },
  "SingletonFunction1488541a7b23466481b69b4408076b81HandlerCD40AE9F": {
   "Type": "AWS::Lambda::Function",
   "Properties": {
    "Runtime": "nodejs18.x",
    "Code": {
     "S3Bucket": {
      "Fn::Sub": "cdk-hnb659fds-assets-${AWS::AccountId}-${AWS::Region}"
     },
     "S3Key": "cfdb46b4f2c6702b4a1cc8e23ca426e8de43d13567e73a8453d01c1176393814.zip"
    },
    "Timeout": 120,
    "Handler": "index.handler",
    "Role": {
     "Fn::GetAtt": [
      "SingletonFunction1488541a7b23466481b69b4408076b81Role37ABCE73",
      "Arn"
     ]
    }
   }
  }
 },
 "Outputs": {
  "AssertionResultsAwsApiCallSNSlistTopics": {
   "Value": {
    "Fn::GetAtt": [
     "AwsApiCallSNSlistTopics",
     "assertion"
    ]
   }
  }
 },
 "Parameters": {
  "BootstrapVersion": {
   "Type": "AWS::SSM::Parameter::Value<String>",
   "Default": "/cdk-bootstrap/hnb659fds/version",
   "Description": "Version of the CDK Bootstrap resources in this environment, automatically retrieved from SSM Parameter Store. [cdk:skip]"
  }
 },
 "Rules": {
  "CheckBootstrapVersion": {
   "Assertions": [
    {
     "Assert": {
      "Fn::Not": [
       {
        "Fn::Contains": [
         [
          "1",
          "2",
          "3",
          "4",
          "5"
         ],
         {
          "Ref": "BootstrapVersion"
         }
        ]
       }
      ]
     },
     "AssertDescription": "CDK bootstrap stack version 6 required. Please run 'cdk bootstrap' with a recent version of the CDK CLI."
    }
   ]
  }
 }
}<|MERGE_RESOLUTION|>--- conflicted
+++ resolved
@@ -24,11 +24,7 @@
      ]
     },
     "flattenResponse": "false",
-<<<<<<< HEAD
-    "salt": "1716909012788"
-=======
     "salt": "1717240788255"
->>>>>>> 0fa3b1ef
    },
    "UpdateReplacePolicy": "Delete",
    "DeletionPolicy": "Delete"
