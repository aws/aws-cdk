{
  "version": "48.0.0",
  "files": {
    "44e9c4d7a5d3fd2d677e1a7e416b2b56f6b0104bd5eff9cac5557b4c65a9dc61": {
      "displayName": "cdk-s3-bucket-auto-delete-objects/Custom::S3AutoDeleteObjectsCustomResourceProvider Code",
      "source": {
        "path": "asset.44e9c4d7a5d3fd2d677e1a7e416b2b56f6b0104bd5eff9cac5557b4c65a9dc61",
        "packaging": "zip"
      },
      "destinations": {
        "current_account-current_region-094cbf39": {
          "bucketName": "cdk-hnb659fds-assets-${AWS::AccountId}-${AWS::Region}",
          "objectKey": "44e9c4d7a5d3fd2d677e1a7e416b2b56f6b0104bd5eff9cac5557b4c65a9dc61.zip",
          "assumeRoleArn": "arn:${AWS::Partition}:iam::${AWS::AccountId}:role/cdk-hnb659fds-file-publishing-role-${AWS::AccountId}-${AWS::Region}"
        }
      }
    },
    "bf8ae4a923136ae2938681bca4656c7158f32e7683419c9b832694bd94fc5504": {
      "displayName": "cdk-s3-bucket-auto-delete-objects/Custom::S3PutObjectsCustomResourceProvider Code",
      "source": {
        "path": "asset.bf8ae4a923136ae2938681bca4656c7158f32e7683419c9b832694bd94fc5504",
        "packaging": "zip"
      },
      "destinations": {
        "current_account-current_region-2da28653": {
          "bucketName": "cdk-hnb659fds-assets-${AWS::AccountId}-${AWS::Region}",
          "objectKey": "bf8ae4a923136ae2938681bca4656c7158f32e7683419c9b832694bd94fc5504.zip",
          "assumeRoleArn": "arn:${AWS::Partition}:iam::${AWS::AccountId}:role/cdk-hnb659fds-file-publishing-role-${AWS::AccountId}-${AWS::Region}"
        }
      }
    },
    "89f8c437feaf078124252df938abc83ca969185d1730374a4ab70530e6b34616": {
      "displayName": "AWS679f53fac002430cb0da5b7982bd2287/Code",
      "source": {
        "path": "asset.89f8c437feaf078124252df938abc83ca969185d1730374a4ab70530e6b34616",
        "packaging": "zip"
      },
      "destinations": {
        "current_account-current_region-e635f89b": {
          "bucketName": "cdk-hnb659fds-assets-${AWS::AccountId}-${AWS::Region}",
          "objectKey": "89f8c437feaf078124252df938abc83ca969185d1730374a4ab70530e6b34616.zip",
          "assumeRoleArn": "arn:${AWS::Partition}:iam::${AWS::AccountId}:role/cdk-hnb659fds-file-publishing-role-${AWS::AccountId}-${AWS::Region}"
        }
      }
    },
<<<<<<< HEAD
    "cf7ee0b2185f372ca36daca8852c76c510d271868440c7b6e07b6d230502efe6": {
=======
    "b6d35971d0e30c006dbd714397dba6c4bc29f8028e2a304b4867c9688691986f": {
>>>>>>> 529b3a71
      "displayName": "cdk-s3-bucket-auto-delete-objects Template",
      "source": {
        "path": "cdk-s3-bucket-auto-delete-objects.template.json",
        "packaging": "file"
      },
      "destinations": {
<<<<<<< HEAD
        "current_account-current_region-f259892f": {
          "bucketName": "cdk-hnb659fds-assets-${AWS::AccountId}-${AWS::Region}",
          "objectKey": "cf7ee0b2185f372ca36daca8852c76c510d271868440c7b6e07b6d230502efe6.json",
=======
        "current_account-current_region-f2fc335b": {
          "bucketName": "cdk-hnb659fds-assets-${AWS::AccountId}-${AWS::Region}",
          "objectKey": "b6d35971d0e30c006dbd714397dba6c4bc29f8028e2a304b4867c9688691986f.json",
>>>>>>> 529b3a71
          "assumeRoleArn": "arn:${AWS::Partition}:iam::${AWS::AccountId}:role/cdk-hnb659fds-file-publishing-role-${AWS::AccountId}-${AWS::Region}"
        }
      }
    }
  },
  "dockerImages": {}
}<|MERGE_RESOLUTION|>--- conflicted
+++ resolved
@@ -43,26 +43,16 @@
         }
       }
     },
-<<<<<<< HEAD
-    "cf7ee0b2185f372ca36daca8852c76c510d271868440c7b6e07b6d230502efe6": {
-=======
     "b6d35971d0e30c006dbd714397dba6c4bc29f8028e2a304b4867c9688691986f": {
->>>>>>> 529b3a71
       "displayName": "cdk-s3-bucket-auto-delete-objects Template",
       "source": {
         "path": "cdk-s3-bucket-auto-delete-objects.template.json",
         "packaging": "file"
       },
       "destinations": {
-<<<<<<< HEAD
-        "current_account-current_region-f259892f": {
-          "bucketName": "cdk-hnb659fds-assets-${AWS::AccountId}-${AWS::Region}",
-          "objectKey": "cf7ee0b2185f372ca36daca8852c76c510d271868440c7b6e07b6d230502efe6.json",
-=======
         "current_account-current_region-f2fc335b": {
           "bucketName": "cdk-hnb659fds-assets-${AWS::AccountId}-${AWS::Region}",
           "objectKey": "b6d35971d0e30c006dbd714397dba6c4bc29f8028e2a304b4867c9688691986f.json",
->>>>>>> 529b3a71
           "assumeRoleArn": "arn:${AWS::Partition}:iam::${AWS::AccountId}:role/cdk-hnb659fds-file-publishing-role-${AWS::AccountId}-${AWS::Region}"
         }
       }
