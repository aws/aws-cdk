{
  "version": "48.0.0",
  "files": {
    "44e9c4d7a5d3fd2d677e1a7e416b2b56f6b0104bd5eff9cac5557b4c65a9dc61": {
      "displayName": "cdk-s3-bucket-auto-delete-objects/Custom::S3AutoDeleteObjectsCustomResourceProvider Code",
      "source": {
        "path": "asset.44e9c4d7a5d3fd2d677e1a7e416b2b56f6b0104bd5eff9cac5557b4c65a9dc61",
        "packaging": "zip"
      },
      "destinations": {
        "current_account-current_region-094cbf39": {
          "bucketName": "cdk-hnb659fds-assets-${AWS::AccountId}-${AWS::Region}",
          "objectKey": "44e9c4d7a5d3fd2d677e1a7e416b2b56f6b0104bd5eff9cac5557b4c65a9dc61.zip",
          "assumeRoleArn": "arn:${AWS::Partition}:iam::${AWS::AccountId}:role/cdk-hnb659fds-file-publishing-role-${AWS::AccountId}-${AWS::Region}"
        }
      }
    },
    "37dc4bcc20d2f00fe0e56615e36a313094aa16973a2f15c68d065b68fb35cd5d": {
      "displayName": "cdk-s3-bucket-auto-delete-objects/Custom::S3PutObjectsCustomResourceProvider Code",
      "source": {
        "path": "asset.37dc4bcc20d2f00fe0e56615e36a313094aa16973a2f15c68d065b68fb35cd5d",
        "packaging": "zip"
      },
      "destinations": {
        "current_account-current_region-c264dd0e": {
          "bucketName": "cdk-hnb659fds-assets-${AWS::AccountId}-${AWS::Region}",
          "objectKey": "37dc4bcc20d2f00fe0e56615e36a313094aa16973a2f15c68d065b68fb35cd5d.zip",
          "assumeRoleArn": "arn:${AWS::Partition}:iam::${AWS::AccountId}:role/cdk-hnb659fds-file-publishing-role-${AWS::AccountId}-${AWS::Region}"
        }
      }
    },
    "89f8c437feaf078124252df938abc83ca969185d1730374a4ab70530e6b34616": {
      "displayName": "AWS679f53fac002430cb0da5b7982bd2287/Code",
      "source": {
        "path": "asset.89f8c437feaf078124252df938abc83ca969185d1730374a4ab70530e6b34616",
        "packaging": "zip"
      },
      "destinations": {
        "current_account-current_region-e635f89b": {
          "bucketName": "cdk-hnb659fds-assets-${AWS::AccountId}-${AWS::Region}",
          "objectKey": "89f8c437feaf078124252df938abc83ca969185d1730374a4ab70530e6b34616.zip",
          "assumeRoleArn": "arn:${AWS::Partition}:iam::${AWS::AccountId}:role/cdk-hnb659fds-file-publishing-role-${AWS::AccountId}-${AWS::Region}"
        }
      }
    },
<<<<<<< HEAD
    "438141ac6491f24c13cf280408316eba90760e0046788f3f0ae5054225998490": {
=======
    "f3c2eaf2deb7a5c4d743dc2063dfa56eb277630fefb453a8b7c86f703eee5bc0": {
>>>>>>> bb951a76
      "displayName": "cdk-s3-bucket-auto-delete-objects Template",
      "source": {
        "path": "cdk-s3-bucket-auto-delete-objects.template.json",
        "packaging": "file"
      },
      "destinations": {
<<<<<<< HEAD
        "current_account-current_region-cd95a062": {
          "bucketName": "cdk-hnb659fds-assets-${AWS::AccountId}-${AWS::Region}",
          "objectKey": "438141ac6491f24c13cf280408316eba90760e0046788f3f0ae5054225998490.json",
=======
        "current_account-current_region-5b456a8a": {
          "bucketName": "cdk-hnb659fds-assets-${AWS::AccountId}-${AWS::Region}",
          "objectKey": "f3c2eaf2deb7a5c4d743dc2063dfa56eb277630fefb453a8b7c86f703eee5bc0.json",
>>>>>>> bb951a76
          "assumeRoleArn": "arn:${AWS::Partition}:iam::${AWS::AccountId}:role/cdk-hnb659fds-file-publishing-role-${AWS::AccountId}-${AWS::Region}"
        }
      }
    }
  },
  "dockerImages": {}
}<|MERGE_RESOLUTION|>--- conflicted
+++ resolved
@@ -43,26 +43,16 @@
         }
       }
     },
-<<<<<<< HEAD
     "438141ac6491f24c13cf280408316eba90760e0046788f3f0ae5054225998490": {
-=======
-    "f3c2eaf2deb7a5c4d743dc2063dfa56eb277630fefb453a8b7c86f703eee5bc0": {
->>>>>>> bb951a76
       "displayName": "cdk-s3-bucket-auto-delete-objects Template",
       "source": {
         "path": "cdk-s3-bucket-auto-delete-objects.template.json",
         "packaging": "file"
       },
       "destinations": {
-<<<<<<< HEAD
         "current_account-current_region-cd95a062": {
           "bucketName": "cdk-hnb659fds-assets-${AWS::AccountId}-${AWS::Region}",
           "objectKey": "438141ac6491f24c13cf280408316eba90760e0046788f3f0ae5054225998490.json",
-=======
-        "current_account-current_region-5b456a8a": {
-          "bucketName": "cdk-hnb659fds-assets-${AWS::AccountId}-${AWS::Region}",
-          "objectKey": "f3c2eaf2deb7a5c4d743dc2063dfa56eb277630fefb453a8b7c86f703eee5bc0.json",
->>>>>>> bb951a76
           "assumeRoleArn": "arn:${AWS::Partition}:iam::${AWS::AccountId}:role/cdk-hnb659fds-file-publishing-role-${AWS::AccountId}-${AWS::Region}"
         }
       }
