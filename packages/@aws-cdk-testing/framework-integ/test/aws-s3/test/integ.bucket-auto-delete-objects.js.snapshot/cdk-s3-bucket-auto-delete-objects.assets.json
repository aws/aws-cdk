{
  "version": "34.0.0",
  "files": {
    "216218e507a977a1bb3592f29c1a62ab3e0a9eb25569109a395315638e154329": {
      "source": {
        "path": "asset.216218e507a977a1bb3592f29c1a62ab3e0a9eb25569109a395315638e154329",
        "packaging": "zip"
      },
      "destinations": {
        "current_account-current_region": {
          "bucketName": "cdk-hnb659fds-assets-${AWS::AccountId}-${AWS::Region}",
          "objectKey": "216218e507a977a1bb3592f29c1a62ab3e0a9eb25569109a395315638e154329.zip",
          "assumeRoleArn": "arn:${AWS::Partition}:iam::${AWS::AccountId}:role/cdk-hnb659fds-file-publishing-role-${AWS::AccountId}-${AWS::Region}"
        }
      }
    },
    "5f27867cd3c94f1ff2edc275698533710939b2685d5a2991b452bcadf2cd814f": {
      "source": {
        "path": "asset.5f27867cd3c94f1ff2edc275698533710939b2685d5a2991b452bcadf2cd814f",
        "packaging": "zip"
      },
      "destinations": {
        "current_account-current_region": {
          "bucketName": "cdk-hnb659fds-assets-${AWS::AccountId}-${AWS::Region}",
          "objectKey": "5f27867cd3c94f1ff2edc275698533710939b2685d5a2991b452bcadf2cd814f.zip",
          "assumeRoleArn": "arn:${AWS::Partition}:iam::${AWS::AccountId}:role/cdk-hnb659fds-file-publishing-role-${AWS::AccountId}-${AWS::Region}"
        }
      }
    },
<<<<<<< HEAD
    "29dc9517e6e3f8a0cab5828a9ebdd7e6915f4f14948e88aca027f1ac2c274f79": {
      "source": {
        "path": "asset.29dc9517e6e3f8a0cab5828a9ebdd7e6915f4f14948e88aca027f1ac2c274f79",
=======
    "a7daad7bacb0e514491653ee581b9a6554d563c3c58935e94abf501b66781c2e": {
      "source": {
        "path": "asset.a7daad7bacb0e514491653ee581b9a6554d563c3c58935e94abf501b66781c2e",
>>>>>>> ffd4b7d7
        "packaging": "zip"
      },
      "destinations": {
        "current_account-current_region": {
          "bucketName": "cdk-hnb659fds-assets-${AWS::AccountId}-${AWS::Region}",
<<<<<<< HEAD
          "objectKey": "29dc9517e6e3f8a0cab5828a9ebdd7e6915f4f14948e88aca027f1ac2c274f79.zip",
=======
          "objectKey": "a7daad7bacb0e514491653ee581b9a6554d563c3c58935e94abf501b66781c2e.zip",
>>>>>>> ffd4b7d7
          "assumeRoleArn": "arn:${AWS::Partition}:iam::${AWS::AccountId}:role/cdk-hnb659fds-file-publishing-role-${AWS::AccountId}-${AWS::Region}"
        }
      }
    },
<<<<<<< HEAD
    "62766ee15d31f22c62e45708ceddf4f8436b0d0236787ca7b9547828caf80954": {
=======
    "46631879ca284263702eee703f95a4c9d6310eddbb75aae63565222e39c7083f": {
>>>>>>> ffd4b7d7
      "source": {
        "path": "cdk-s3-bucket-auto-delete-objects.template.json",
        "packaging": "file"
      },
      "destinations": {
        "current_account-current_region": {
          "bucketName": "cdk-hnb659fds-assets-${AWS::AccountId}-${AWS::Region}",
<<<<<<< HEAD
          "objectKey": "62766ee15d31f22c62e45708ceddf4f8436b0d0236787ca7b9547828caf80954.json",
=======
          "objectKey": "46631879ca284263702eee703f95a4c9d6310eddbb75aae63565222e39c7083f.json",
>>>>>>> ffd4b7d7
          "assumeRoleArn": "arn:${AWS::Partition}:iam::${AWS::AccountId}:role/cdk-hnb659fds-file-publishing-role-${AWS::AccountId}-${AWS::Region}"
        }
      }
    }
  },
  "dockerImages": {}
}<|MERGE_RESOLUTION|>--- conflicted
+++ resolved
@@ -27,34 +27,20 @@
         }
       }
     },
-<<<<<<< HEAD
-    "29dc9517e6e3f8a0cab5828a9ebdd7e6915f4f14948e88aca027f1ac2c274f79": {
+    "51fc32183f8be2ed4acc5164067a61d6763acbd372aeba432deb95b9ac5b5038": {
       "source": {
-        "path": "asset.29dc9517e6e3f8a0cab5828a9ebdd7e6915f4f14948e88aca027f1ac2c274f79",
-=======
-    "a7daad7bacb0e514491653ee581b9a6554d563c3c58935e94abf501b66781c2e": {
-      "source": {
-        "path": "asset.a7daad7bacb0e514491653ee581b9a6554d563c3c58935e94abf501b66781c2e",
->>>>>>> ffd4b7d7
+        "path": "asset.51fc32183f8be2ed4acc5164067a61d6763acbd372aeba432deb95b9ac5b5038",
         "packaging": "zip"
       },
       "destinations": {
         "current_account-current_region": {
           "bucketName": "cdk-hnb659fds-assets-${AWS::AccountId}-${AWS::Region}",
-<<<<<<< HEAD
-          "objectKey": "29dc9517e6e3f8a0cab5828a9ebdd7e6915f4f14948e88aca027f1ac2c274f79.zip",
-=======
-          "objectKey": "a7daad7bacb0e514491653ee581b9a6554d563c3c58935e94abf501b66781c2e.zip",
->>>>>>> ffd4b7d7
+          "objectKey": "51fc32183f8be2ed4acc5164067a61d6763acbd372aeba432deb95b9ac5b5038.zip",
           "assumeRoleArn": "arn:${AWS::Partition}:iam::${AWS::AccountId}:role/cdk-hnb659fds-file-publishing-role-${AWS::AccountId}-${AWS::Region}"
         }
       }
     },
-<<<<<<< HEAD
-    "62766ee15d31f22c62e45708ceddf4f8436b0d0236787ca7b9547828caf80954": {
-=======
-    "46631879ca284263702eee703f95a4c9d6310eddbb75aae63565222e39c7083f": {
->>>>>>> ffd4b7d7
+    "67082c88899c1f134cb9d12a5e81b9c65fee8ae0de585db4a3936e71a7264f7e": {
       "source": {
         "path": "cdk-s3-bucket-auto-delete-objects.template.json",
         "packaging": "file"
@@ -62,11 +48,7 @@
       "destinations": {
         "current_account-current_region": {
           "bucketName": "cdk-hnb659fds-assets-${AWS::AccountId}-${AWS::Region}",
-<<<<<<< HEAD
-          "objectKey": "62766ee15d31f22c62e45708ceddf4f8436b0d0236787ca7b9547828caf80954.json",
-=======
-          "objectKey": "46631879ca284263702eee703f95a4c9d6310eddbb75aae63565222e39c7083f.json",
->>>>>>> ffd4b7d7
+          "objectKey": "67082c88899c1f134cb9d12a5e81b9c65fee8ae0de585db4a3936e71a7264f7e.json",
           "assumeRoleArn": "arn:${AWS::Partition}:iam::${AWS::AccountId}:role/cdk-hnb659fds-file-publishing-role-${AWS::AccountId}-${AWS::Region}"
         }
       }
