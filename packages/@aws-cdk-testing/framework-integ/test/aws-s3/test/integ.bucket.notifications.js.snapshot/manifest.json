--- conflicted
+++ resolved
@@ -18,11 +18,7 @@
         "validateOnSynth": false,
         "assumeRoleArn": "arn:${AWS::Partition}:iam::${AWS::AccountId}:role/cdk-hnb659fds-deploy-role-${AWS::AccountId}-${AWS::Region}",
         "cloudFormationExecutionRoleArn": "arn:${AWS::Partition}:iam::${AWS::AccountId}:role/cdk-hnb659fds-cfn-exec-role-${AWS::AccountId}-${AWS::Region}",
-<<<<<<< HEAD
-        "stackTemplateAssetObjectUrl": "s3://cdk-hnb659fds-assets-${AWS::AccountId}-${AWS::Region}/3ec25452bd96bb4fe42248513232efd3c71af0ac6f27d415cfbabbb3cd7edf64.json",
-=======
         "stackTemplateAssetObjectUrl": "s3://cdk-hnb659fds-assets-${AWS::AccountId}-${AWS::Region}/ac1c767a3e153ce78672e46b151f7199a40c899ff0e836bc01481a7c92c36f44.json",
->>>>>>> c0300d26
         "requiresBootstrapStackVersion": 6,
         "bootstrapStackVersionSsmParameter": "/cdk-bootstrap/hnb659fds/version",
         "additionalDependencies": [
@@ -721,9 +717,5 @@
       }
     }
   },
-<<<<<<< HEAD
-  "minimumCliVersion": "2.1027.0"
-=======
   "minimumCliVersion": "2.1025.0"
->>>>>>> c0300d26
 }