--- conflicted
+++ resolved
@@ -1,6 +1,3 @@
-<<<<<<< HEAD
-{"version":"tree-0.1","tree":{"id":"App","path":"","constructInfo":{"fqn":"aws-cdk-lib.App","version":"0.0.0"},"children":{"aws-cdk-s3-bucket-object-lock-with-retention":{"id":"aws-cdk-s3-bucket-object-lock-with-retention","path":"aws-cdk-s3-bucket-object-lock-with-retention","constructInfo":{"fqn":"aws-cdk-lib.Stack","version":"0.0.0"},"children":{"ObjectLockRetentionTransitionBucket":{"id":"ObjectLockRetentionTransitionBucket","path":"aws-cdk-s3-bucket-object-lock-with-retention/ObjectLockRetentionTransitionBucket","constructInfo":{"fqn":"aws-cdk-lib.aws_s3.Bucket","version":"0.0.0","metadata":[{"objectLockDefaultRetention":"*"}]},"children":{"Resource":{"id":"Resource","path":"aws-cdk-s3-bucket-object-lock-with-retention/ObjectLockRetentionTransitionBucket/Resource","constructInfo":{"fqn":"aws-cdk-lib.aws_s3.CfnBucket","version":"0.0.0"},"attributes":{"aws:cdk:cloudformation:type":"AWS::S3::Bucket","aws:cdk:cloudformation:props":{"objectLockConfiguration":{"objectLockEnabled":"Enabled","rule":{"defaultRetention":{"days":2,"mode":"GOVERNANCE"}}},"objectLockEnabled":true}}}}},"BootstrapVersion":{"id":"BootstrapVersion","path":"aws-cdk-s3-bucket-object-lock-with-retention/BootstrapVersion","constructInfo":{"fqn":"aws-cdk-lib.CfnParameter","version":"0.0.0"}},"CheckBootstrapVersion":{"id":"CheckBootstrapVersion","path":"aws-cdk-s3-bucket-object-lock-with-retention/CheckBootstrapVersion","constructInfo":{"fqn":"aws-cdk-lib.CfnRule","version":"0.0.0"}}}},"aws-cdk-s3-bucket-object-lock-no-retention":{"id":"aws-cdk-s3-bucket-object-lock-no-retention","path":"aws-cdk-s3-bucket-object-lock-no-retention","constructInfo":{"fqn":"aws-cdk-lib.Stack","version":"0.0.0"},"children":{"ObjectLockWithoutRetentionBucket":{"id":"ObjectLockWithoutRetentionBucket","path":"aws-cdk-s3-bucket-object-lock-no-retention/ObjectLockWithoutRetentionBucket","constructInfo":{"fqn":"aws-cdk-lib.aws_s3.Bucket","version":"0.0.0","metadata":[{"objectLockEnabled":true}]},"children":{"Resource":{"id":"Resource","path":"aws-cdk-s3-bucket-object-lock-no-retention/ObjectLockWithoutRetentionBucket/Resource","constructInfo":{"fqn":"aws-cdk-lib.aws_s3.CfnBucket","version":"0.0.0"},"attributes":{"aws:cdk:cloudformation:type":"AWS::S3::Bucket","aws:cdk:cloudformation:props":{}}}}},"ObjectLockRetentionTransitionBucket":{"id":"ObjectLockRetentionTransitionBucket","path":"aws-cdk-s3-bucket-object-lock-no-retention/ObjectLockRetentionTransitionBucket","constructInfo":{"fqn":"aws-cdk-lib.aws_s3.Bucket","version":"0.0.0","metadata":[{"objectLockEnabled":true}]},"children":{"Resource":{"id":"Resource","path":"aws-cdk-s3-bucket-object-lock-no-retention/ObjectLockRetentionTransitionBucket/Resource","constructInfo":{"fqn":"aws-cdk-lib.aws_s3.CfnBucket","version":"0.0.0"},"attributes":{"aws:cdk:cloudformation:type":"AWS::S3::Bucket","aws:cdk:cloudformation:props":{}}}}},"BootstrapVersion":{"id":"BootstrapVersion","path":"aws-cdk-s3-bucket-object-lock-no-retention/BootstrapVersion","constructInfo":{"fqn":"aws-cdk-lib.CfnParameter","version":"0.0.0"}},"CheckBootstrapVersion":{"id":"CheckBootstrapVersion","path":"aws-cdk-s3-bucket-object-lock-no-retention/CheckBootstrapVersion","constructInfo":{"fqn":"aws-cdk-lib.CfnRule","version":"0.0.0"}}}},"ServerAccessLogsImportTest":{"id":"ServerAccessLogsImportTest","path":"ServerAccessLogsImportTest","constructInfo":{"fqn":"@aws-cdk/integ-tests-alpha.IntegTest","version":"0.0.0"},"children":{"DefaultTest":{"id":"DefaultTest","path":"ServerAccessLogsImportTest/DefaultTest","constructInfo":{"fqn":"@aws-cdk/integ-tests-alpha.IntegTestCase","version":"0.0.0"},"children":{"Default":{"id":"Default","path":"ServerAccessLogsImportTest/DefaultTest/Default","constructInfo":{"fqn":"constructs.Construct","version":"10.4.2"}},"DeployAssert":{"id":"DeployAssert","path":"ServerAccessLogsImportTest/DefaultTest/DeployAssert","constructInfo":{"fqn":"aws-cdk-lib.Stack","version":"0.0.0"},"children":{"BootstrapVersion":{"id":"BootstrapVersion","path":"ServerAccessLogsImportTest/DefaultTest/DeployAssert/BootstrapVersion","constructInfo":{"fqn":"aws-cdk-lib.CfnParameter","version":"0.0.0"}},"CheckBootstrapVersion":{"id":"CheckBootstrapVersion","path":"ServerAccessLogsImportTest/DefaultTest/DeployAssert/CheckBootstrapVersion","constructInfo":{"fqn":"aws-cdk-lib.CfnRule","version":"0.0.0"}}}}}}}},"Tree":{"id":"Tree","path":"Tree","constructInfo":{"fqn":"constructs.Construct","version":"10.4.2"}}}}}
-=======
 {
     "version": "tree-0.1",
     "tree": {
@@ -11,44 +8,17 @@
             "version": "0.0.0"
         },
         "children": {
-            "aws-cdk-s3-bucket-object-lock": {
-                "id": "aws-cdk-s3-bucket-object-lock",
-                "path": "aws-cdk-s3-bucket-object-lock",
+            "aws-cdk-s3-bucket-object-lock-with-retention": {
+                "id": "aws-cdk-s3-bucket-object-lock-with-retention",
+                "path": "aws-cdk-s3-bucket-object-lock-with-retention",
                 "constructInfo": {
                     "fqn": "aws-cdk-lib.Stack",
                     "version": "0.0.0"
                 },
                 "children": {
-                    "ObjectLockBucket": {
-                        "id": "ObjectLockBucket",
-                        "path": "aws-cdk-s3-bucket-object-lock/ObjectLockBucket",
-                        "constructInfo": {
-                            "fqn": "aws-cdk-lib.aws_s3.Bucket",
-                            "version": "0.0.0",
-                            "metadata": [
-                                {
-                                    "objectLockEnabled": true
-                                }
-                            ]
-                        },
-                        "children": {
-                            "Resource": {
-                                "id": "Resource",
-                                "path": "aws-cdk-s3-bucket-object-lock/ObjectLockBucket/Resource",
-                                "constructInfo": {
-                                    "fqn": "aws-cdk-lib.aws_s3.CfnBucket",
-                                    "version": "0.0.0"
-                                },
-                                "attributes": {
-                                    "aws:cdk:cloudformation:type": "AWS::S3::Bucket",
-                                    "aws:cdk:cloudformation:props": {}
-                                }
-                            }
-                        }
-                    },
-                    "ObjectLockWithRetentionBucket": {
-                        "id": "ObjectLockWithRetentionBucket",
-                        "path": "aws-cdk-s3-bucket-object-lock/ObjectLockWithRetentionBucket",
+                    "ObjectLockRetentionTransitionBucket": {
+                        "id": "ObjectLockRetentionTransitionBucket",
+                        "path": "aws-cdk-s3-bucket-object-lock-with-retention/ObjectLockRetentionTransitionBucket",
                         "constructInfo": {
                             "fqn": "aws-cdk-lib.aws_s3.Bucket",
                             "version": "0.0.0",
@@ -61,7 +31,7 @@
                         "children": {
                             "Resource": {
                                 "id": "Resource",
-                                "path": "aws-cdk-s3-bucket-object-lock/ObjectLockWithRetentionBucket/Resource",
+                                "path": "aws-cdk-s3-bucket-object-lock-with-retention/ObjectLockRetentionTransitionBucket/Resource",
                                 "constructInfo": {
                                     "fqn": "aws-cdk-lib.aws_s3.CfnBucket",
                                     "version": "0.0.0"
@@ -86,7 +56,7 @@
                     },
                     "BootstrapVersion": {
                         "id": "BootstrapVersion",
-                        "path": "aws-cdk-s3-bucket-object-lock/BootstrapVersion",
+                        "path": "aws-cdk-s3-bucket-object-lock-with-retention/BootstrapVersion",
                         "constructInfo": {
                             "fqn": "aws-cdk-lib.CfnParameter",
                             "version": "0.0.0"
@@ -94,7 +64,87 @@
                     },
                     "CheckBootstrapVersion": {
                         "id": "CheckBootstrapVersion",
-                        "path": "aws-cdk-s3-bucket-object-lock/CheckBootstrapVersion",
+                        "path": "aws-cdk-s3-bucket-object-lock-with-retention/CheckBootstrapVersion",
+                        "constructInfo": {
+                            "fqn": "aws-cdk-lib.CfnRule",
+                            "version": "0.0.0"
+                        }
+                    }
+                }
+            },
+            "aws-cdk-s3-bucket-object-lock-no-retention": {
+                "id": "aws-cdk-s3-bucket-object-lock-no-retention",
+                "path": "aws-cdk-s3-bucket-object-lock-no-retention",
+                "constructInfo": {
+                    "fqn": "aws-cdk-lib.Stack",
+                    "version": "0.0.0"
+                },
+                "children": {
+                    "ObjectLockWithoutRetentionBucket": {
+                        "id": "ObjectLockWithoutRetentionBucket",
+                        "path": "aws-cdk-s3-bucket-object-lock-no-retention/ObjectLockWithoutRetentionBucket",
+                        "constructInfo": {
+                            "fqn": "aws-cdk-lib.aws_s3.Bucket",
+                            "version": "0.0.0",
+                            "metadata": [
+                                {
+                                    "objectLockEnabled": true
+                                }
+                            ]
+                        },
+                        "children": {
+                            "Resource": {
+                                "id": "Resource",
+                                "path": "aws-cdk-s3-bucket-object-lock-no-retention/ObjectLockWithoutRetentionBucket/Resource",
+                                "constructInfo": {
+                                    "fqn": "aws-cdk-lib.aws_s3.CfnBucket",
+                                    "version": "0.0.0"
+                                },
+                                "attributes": {
+                                    "aws:cdk:cloudformation:type": "AWS::S3::Bucket",
+                                    "aws:cdk:cloudformation:props": {}
+                                }
+                            }
+                        }
+                    },
+                    "ObjectLockRetentionTransitionBucket": {
+                        "id": "ObjectLockRetentionTransitionBucket",
+                        "path": "aws-cdk-s3-bucket-object-lock-no-retention/ObjectLockRetentionTransitionBucket",
+                        "constructInfo": {
+                            "fqn": "aws-cdk-lib.aws_s3.Bucket",
+                            "version": "0.0.0",
+                            "metadata": [
+                                {
+                                    "objectLockEnabled": true
+                                }
+                            ]
+                        },
+                        "children": {
+                            "Resource": {
+                                "id": "Resource",
+                                "path": "aws-cdk-s3-bucket-object-lock-no-retention/ObjectLockRetentionTransitionBucket/Resource",
+                                "constructInfo": {
+                                    "fqn": "aws-cdk-lib.aws_s3.CfnBucket",
+                                    "version": "0.0.0"
+                                },
+                                "attributes": {
+                                    "aws:cdk:cloudformation:type": "AWS::S3::Bucket",
+                                    "aws:cdk:cloudformation:props": {}
+                                }
+                            }
+                        }
+                    },
+                    "BootstrapVersion": {
+                        "id": "BootstrapVersion",
+                        "path": "aws-cdk-s3-bucket-object-lock-no-retention/BootstrapVersion",
+                        "constructInfo": {
+                            "fqn": "aws-cdk-lib.CfnParameter",
+                            "version": "0.0.0"
+                        }
+                    },
+                    "CheckBootstrapVersion": {
+                        "id": "CheckBootstrapVersion",
+                        "path": "aws-cdk-s3-bucket-object-lock-no-retention/CheckBootstrapVersion",
                         "constructInfo": {
                             "fqn": "aws-cdk-lib.CfnRule",
                             "version": "0.0.0"
@@ -166,5 +216,4 @@
             }
         }
     }
-}
->>>>>>> 72979f34
+}