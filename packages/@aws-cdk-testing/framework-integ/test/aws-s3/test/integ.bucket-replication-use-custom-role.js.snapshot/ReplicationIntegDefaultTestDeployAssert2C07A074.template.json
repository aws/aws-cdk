{
 "Resources": {
  "AwsApiCallS3putObject75573d90b014e8d9ac02510555b9974b": {
   "Type": "Custom::DeployAssert@SdkCallS3putObject",
   "Properties": {
    "ServiceToken": {
     "Fn::GetAtt": [
      "SingletonFunction1488541a7b23466481b69b4408076b81HandlerCD40AE9F",
      "Arn"
     ]
    },
    "service": "S3",
    "api": "putObject",
    "stateMachineArn": {
     "Ref": "AwsApiCallS3putObject75573d90b014e8d9ac02510555b9974bWaitFor6D56B85E"
    },
    "parameters": {
     "Bucket": {
      "Fn::Join": [
       "",
       [
        "\"",
        {
         "Fn::ImportValue": "BucketReplicationTestStack:ExportsOutputRefSourceBucketDDD2130AFF6DDDA5"
        },
        "\""
       ]
      ]
     },
     "Key": "\"test-object\"",
     "Body": "\"test-object-body\"",
     "ContentType": "\"text/plain\""
    },
    "flattenResponse": "false",
<<<<<<< HEAD
    "salt": "1744516675510"
=======
    "salt": "1745526120464"
>>>>>>> 7f378b6e
   },
   "UpdateReplacePolicy": "Delete",
   "DeletionPolicy": "Delete"
  },
  "AwsApiCallS3putObject75573d90b014e8d9ac02510555b9974bWaitForIsCompleteProviderInvokeB3300652": {
   "Type": "AWS::Lambda::Permission",
   "Properties": {
    "Action": "lambda:InvokeFunction",
    "FunctionName": {
     "Fn::GetAtt": [
      "SingletonFunction76b3e830a873425f8453eddd85c86925Handler81461ECE",
      "Arn"
     ]
    },
    "Principal": {
     "Fn::GetAtt": [
      "AwsApiCallS3putObject75573d90b014e8d9ac02510555b9974bWaitForRole545BDCE3",
      "Arn"
     ]
    }
   }
  },
  "AwsApiCallS3putObject75573d90b014e8d9ac02510555b9974bWaitForTimeoutProviderInvoke1DB6B339": {
   "Type": "AWS::Lambda::Permission",
   "Properties": {
    "Action": "lambda:InvokeFunction",
    "FunctionName": {
     "Fn::GetAtt": [
      "SingletonFunction5c1898e096fb4e3e95d5f6c67f3ce41aHandlerADF3E6EA",
      "Arn"
     ]
    },
    "Principal": {
     "Fn::GetAtt": [
      "AwsApiCallS3putObject75573d90b014e8d9ac02510555b9974bWaitForRole545BDCE3",
      "Arn"
     ]
    }
   }
  },
  "AwsApiCallS3putObject75573d90b014e8d9ac02510555b9974bWaitForRole545BDCE3": {
   "Type": "AWS::IAM::Role",
   "Properties": {
    "AssumeRolePolicyDocument": {
     "Version": "2012-10-17",
     "Statement": [
      {
       "Action": "sts:AssumeRole",
       "Effect": "Allow",
       "Principal": {
        "Service": "states.amazonaws.com"
       }
      }
     ]
    },
    "Policies": [
     {
      "PolicyName": "InlineInvokeFunctions",
      "PolicyDocument": {
       "Version": "2012-10-17",
       "Statement": [
        {
         "Action": "lambda:InvokeFunction",
         "Effect": "Allow",
         "Resource": [
          {
           "Fn::GetAtt": [
            "SingletonFunction76b3e830a873425f8453eddd85c86925Handler81461ECE",
            "Arn"
           ]
          },
          {
           "Fn::GetAtt": [
            "SingletonFunction5c1898e096fb4e3e95d5f6c67f3ce41aHandlerADF3E6EA",
            "Arn"
           ]
          }
         ]
        }
       ]
      }
     }
    ]
   }
  },
  "AwsApiCallS3putObject75573d90b014e8d9ac02510555b9974bWaitFor6D56B85E": {
   "Type": "AWS::StepFunctions::StateMachine",
   "Properties": {
    "DefinitionString": {
     "Fn::Join": [
      "",
      [
       "{\"StartAt\":\"framework-isComplete-task\",\"States\":{\"framework-isComplete-task\":{\"End\":true,\"Retry\":[{\"ErrorEquals\":[\"States.ALL\"],\"IntervalSeconds\":5,\"MaxAttempts\":60,\"BackoffRate\":1}],\"Catch\":[{\"ErrorEquals\":[\"States.ALL\"],\"Next\":\"framework-onTimeout-task\"}],\"Type\":\"Task\",\"Resource\":\"",
       {
        "Fn::GetAtt": [
         "SingletonFunction76b3e830a873425f8453eddd85c86925Handler81461ECE",
         "Arn"
        ]
       },
       "\"},\"framework-onTimeout-task\":{\"End\":true,\"Type\":\"Task\",\"Resource\":\"",
       {
        "Fn::GetAtt": [
         "SingletonFunction5c1898e096fb4e3e95d5f6c67f3ce41aHandlerADF3E6EA",
         "Arn"
        ]
       },
       "\"}}}"
      ]
     ]
    },
    "RoleArn": {
     "Fn::GetAtt": [
      "AwsApiCallS3putObject75573d90b014e8d9ac02510555b9974bWaitForRole545BDCE3",
      "Arn"
     ]
    }
   },
   "DependsOn": [
    "AwsApiCallS3putObject75573d90b014e8d9ac02510555b9974bWaitForRole545BDCE3"
   ]
  },
  "SingletonFunction1488541a7b23466481b69b4408076b81Role37ABCE73": {
   "Type": "AWS::IAM::Role",
   "Properties": {
    "AssumeRolePolicyDocument": {
     "Version": "2012-10-17",
     "Statement": [
      {
       "Action": "sts:AssumeRole",
       "Effect": "Allow",
       "Principal": {
        "Service": "lambda.amazonaws.com"
       }
      }
     ]
    },
    "ManagedPolicyArns": [
     {
      "Fn::Sub": "arn:${AWS::Partition}:iam::aws:policy/service-role/AWSLambdaBasicExecutionRole"
     }
    ],
    "Policies": [
     {
      "PolicyName": "Inline",
      "PolicyDocument": {
       "Version": "2012-10-17",
       "Statement": [
        {
         "Action": [
          "s3:PutObject"
         ],
         "Effect": "Allow",
         "Resource": [
          "*"
         ]
        },
        {
         "Action": [
          "states:StartExecution"
         ],
         "Effect": "Allow",
         "Resource": [
          "*"
         ]
        },
        {
         "Action": [
          "s3:PutObject"
         ],
         "Effect": "Allow",
         "Resource": [
          "*"
         ]
        },
        {
         "Action": [
          "states:StartExecution"
         ],
         "Effect": "Allow",
         "Resource": [
          "*"
         ]
        },
        {
         "Action": [
          "s3:GetObject"
         ],
         "Effect": "Allow",
         "Resource": [
          "*"
         ]
        },
        {
         "Action": [
          "states:StartExecution"
         ],
         "Effect": "Allow",
         "Resource": [
          "*"
         ]
        },
        {
         "Action": [
          "s3:GetObject"
         ],
         "Effect": "Allow",
         "Resource": [
          "*"
         ]
        },
        {
         "Action": [
          "states:StartExecution"
         ],
         "Effect": "Allow",
         "Resource": [
          "*"
         ]
        },
        {
         "Action": [
          "s3:GetObject"
         ],
         "Effect": "Allow",
         "Resource": [
          "*"
         ]
        },
        {
         "Action": [
          "states:StartExecution"
         ],
         "Effect": "Allow",
         "Resource": [
          "*"
         ]
        }
       ]
      }
     }
    ]
   }
  },
  "SingletonFunction1488541a7b23466481b69b4408076b81HandlerCD40AE9F": {
   "Type": "AWS::Lambda::Function",
   "Properties": {
    "Runtime": {
     "Fn::FindInMap": [
      "LatestNodeRuntimeMap",
      {
       "Ref": "AWS::Region"
      },
      "value"
     ]
    },
    "Code": {
     "S3Bucket": {
      "Fn::Sub": "cdk-hnb659fds-assets-${AWS::AccountId}-${AWS::Region}"
     },
     "S3Key": "97484721f29e34bf38d7a459804dd2d2a8dea6f8c27d7531e215bf4274fbc895.zip"
    },
    "Timeout": 120,
    "Handler": "index.handler",
    "Role": {
     "Fn::GetAtt": [
      "SingletonFunction1488541a7b23466481b69b4408076b81Role37ABCE73",
      "Arn"
     ]
    }
   }
  },
  "SingletonFunction76b3e830a873425f8453eddd85c86925Role918961BB": {
   "Type": "AWS::IAM::Role",
   "Properties": {
    "AssumeRolePolicyDocument": {
     "Version": "2012-10-17",
     "Statement": [
      {
       "Action": "sts:AssumeRole",
       "Effect": "Allow",
       "Principal": {
        "Service": "lambda.amazonaws.com"
       }
      }
     ]
    },
    "ManagedPolicyArns": [
     {
      "Fn::Sub": "arn:${AWS::Partition}:iam::aws:policy/service-role/AWSLambdaBasicExecutionRole"
     }
    ],
    "Policies": [
     {
      "PolicyName": "Inline",
      "PolicyDocument": {
       "Version": "2012-10-17",
       "Statement": [
        {
         "Action": [
          "s3:PutObject"
         ],
         "Effect": "Allow",
         "Resource": [
          "*"
         ]
        },
        {
         "Effect": "Allow",
         "Action": [
          "kms:*"
         ],
         "Resource": [
          "*"
         ]
        },
        {
         "Action": [
          "s3:PutObject"
         ],
         "Effect": "Allow",
         "Resource": [
          "*"
         ]
        },
        {
         "Action": [
          "s3:GetObject"
         ],
         "Effect": "Allow",
         "Resource": [
          "*"
         ]
        },
        {
         "Effect": "Allow",
         "Action": [
          "s3:*"
         ],
         "Resource": [
          "*"
         ]
        },
        {
         "Action": [
          "s3:GetObject"
         ],
         "Effect": "Allow",
         "Resource": [
          "*"
         ]
        },
        {
         "Action": [
          "s3:GetObject"
         ],
         "Effect": "Allow",
         "Resource": [
          "*"
         ]
        }
       ]
      }
     }
    ]
   }
  },
  "SingletonFunction76b3e830a873425f8453eddd85c86925Handler81461ECE": {
   "Type": "AWS::Lambda::Function",
   "Properties": {
    "Runtime": {
     "Fn::FindInMap": [
      "LatestNodeRuntimeMap",
      {
       "Ref": "AWS::Region"
      },
      "value"
     ]
    },
    "Code": {
     "S3Bucket": {
      "Fn::Sub": "cdk-hnb659fds-assets-${AWS::AccountId}-${AWS::Region}"
     },
     "S3Key": "97484721f29e34bf38d7a459804dd2d2a8dea6f8c27d7531e215bf4274fbc895.zip"
    },
    "Timeout": 120,
    "Handler": "index.isComplete",
    "Role": {
     "Fn::GetAtt": [
      "SingletonFunction76b3e830a873425f8453eddd85c86925Role918961BB",
      "Arn"
     ]
    }
   }
  },
  "SingletonFunction5c1898e096fb4e3e95d5f6c67f3ce41aRoleB84BD8CE": {
   "Type": "AWS::IAM::Role",
   "Properties": {
    "AssumeRolePolicyDocument": {
     "Version": "2012-10-17",
     "Statement": [
      {
       "Action": "sts:AssumeRole",
       "Effect": "Allow",
       "Principal": {
        "Service": "lambda.amazonaws.com"
       }
      }
     ]
    },
    "ManagedPolicyArns": [
     {
      "Fn::Sub": "arn:${AWS::Partition}:iam::aws:policy/service-role/AWSLambdaBasicExecutionRole"
     }
    ]
   }
  },
  "SingletonFunction5c1898e096fb4e3e95d5f6c67f3ce41aHandlerADF3E6EA": {
   "Type": "AWS::Lambda::Function",
   "Properties": {
    "Runtime": {
     "Fn::FindInMap": [
      "LatestNodeRuntimeMap",
      {
       "Ref": "AWS::Region"
      },
      "value"
     ]
    },
    "Code": {
     "S3Bucket": {
      "Fn::Sub": "cdk-hnb659fds-assets-${AWS::AccountId}-${AWS::Region}"
     },
     "S3Key": "97484721f29e34bf38d7a459804dd2d2a8dea6f8c27d7531e215bf4274fbc895.zip"
    },
    "Timeout": 120,
    "Handler": "index.onTimeout",
    "Role": {
     "Fn::GetAtt": [
      "SingletonFunction5c1898e096fb4e3e95d5f6c67f3ce41aRoleB84BD8CE",
      "Arn"
     ]
    }
   }
  },
  "AwsApiCallS3putObjectc37eeaa244b355dd997924b65635b69e": {
   "Type": "Custom::DeployAssert@SdkCallS3putObject",
   "Properties": {
    "ServiceToken": {
     "Fn::GetAtt": [
      "SingletonFunction1488541a7b23466481b69b4408076b81HandlerCD40AE9F",
      "Arn"
     ]
    },
    "service": "S3",
    "api": "putObject",
    "stateMachineArn": {
     "Ref": "AwsApiCallS3putObjectc37eeaa244b355dd997924b65635b69eWaitFor536052C6"
    },
    "parameters": {
     "Bucket": {
      "Fn::Join": [
       "",
       [
        "\"",
        {
         "Fn::ImportValue": "BucketReplicationTestStack:ExportsOutputRefSourceBucketDDD2130AFF6DDDA5"
        },
        "\""
       ]
      ]
     },
     "Key": "\"prefix-test-object\"",
     "Body": "\"test-object-body\"",
     "ContentType": "\"text/plain\""
    },
    "flattenResponse": "false",
<<<<<<< HEAD
    "salt": "1744516675511"
=======
    "salt": "1745526120466"
>>>>>>> 7f378b6e
   },
   "DependsOn": [
    "AwsApiCallS3putObject75573d90b014e8d9ac02510555b9974b",
    "AwsApiCallS3putObject75573d90b014e8d9ac02510555b9974bWaitForIsCompleteProviderInvokeB3300652",
    "AwsApiCallS3putObject75573d90b014e8d9ac02510555b9974bWaitFor6D56B85E",
    "AwsApiCallS3putObject75573d90b014e8d9ac02510555b9974bWaitForRole545BDCE3",
    "AwsApiCallS3putObject75573d90b014e8d9ac02510555b9974bWaitForTimeoutProviderInvoke1DB6B339"
   ],
   "UpdateReplacePolicy": "Delete",
   "DeletionPolicy": "Delete"
  },
  "AwsApiCallS3putObjectc37eeaa244b355dd997924b65635b69eWaitForIsCompleteProviderInvoke37229F74": {
   "Type": "AWS::Lambda::Permission",
   "Properties": {
    "Action": "lambda:InvokeFunction",
    "FunctionName": {
     "Fn::GetAtt": [
      "SingletonFunction76b3e830a873425f8453eddd85c86925Handler81461ECE",
      "Arn"
     ]
    },
    "Principal": {
     "Fn::GetAtt": [
      "AwsApiCallS3putObjectc37eeaa244b355dd997924b65635b69eWaitForRole65C1CB10",
      "Arn"
     ]
    }
   },
   "DependsOn": [
    "AwsApiCallS3putObject75573d90b014e8d9ac02510555b9974b",
    "AwsApiCallS3putObject75573d90b014e8d9ac02510555b9974bWaitForIsCompleteProviderInvokeB3300652",
    "AwsApiCallS3putObject75573d90b014e8d9ac02510555b9974bWaitFor6D56B85E",
    "AwsApiCallS3putObject75573d90b014e8d9ac02510555b9974bWaitForRole545BDCE3",
    "AwsApiCallS3putObject75573d90b014e8d9ac02510555b9974bWaitForTimeoutProviderInvoke1DB6B339"
   ]
  },
  "AwsApiCallS3putObjectc37eeaa244b355dd997924b65635b69eWaitForTimeoutProviderInvoke99162D95": {
   "Type": "AWS::Lambda::Permission",
   "Properties": {
    "Action": "lambda:InvokeFunction",
    "FunctionName": {
     "Fn::GetAtt": [
      "SingletonFunction5c1898e096fb4e3e95d5f6c67f3ce41aHandlerADF3E6EA",
      "Arn"
     ]
    },
    "Principal": {
     "Fn::GetAtt": [
      "AwsApiCallS3putObjectc37eeaa244b355dd997924b65635b69eWaitForRole65C1CB10",
      "Arn"
     ]
    }
   },
   "DependsOn": [
    "AwsApiCallS3putObject75573d90b014e8d9ac02510555b9974b",
    "AwsApiCallS3putObject75573d90b014e8d9ac02510555b9974bWaitForIsCompleteProviderInvokeB3300652",
    "AwsApiCallS3putObject75573d90b014e8d9ac02510555b9974bWaitFor6D56B85E",
    "AwsApiCallS3putObject75573d90b014e8d9ac02510555b9974bWaitForRole545BDCE3",
    "AwsApiCallS3putObject75573d90b014e8d9ac02510555b9974bWaitForTimeoutProviderInvoke1DB6B339"
   ]
  },
  "AwsApiCallS3putObjectc37eeaa244b355dd997924b65635b69eWaitForRole65C1CB10": {
   "Type": "AWS::IAM::Role",
   "Properties": {
    "AssumeRolePolicyDocument": {
     "Version": "2012-10-17",
     "Statement": [
      {
       "Action": "sts:AssumeRole",
       "Effect": "Allow",
       "Principal": {
        "Service": "states.amazonaws.com"
       }
      }
     ]
    },
    "Policies": [
     {
      "PolicyName": "InlineInvokeFunctions",
      "PolicyDocument": {
       "Version": "2012-10-17",
       "Statement": [
        {
         "Action": "lambda:InvokeFunction",
         "Effect": "Allow",
         "Resource": [
          {
           "Fn::GetAtt": [
            "SingletonFunction76b3e830a873425f8453eddd85c86925Handler81461ECE",
            "Arn"
           ]
          },
          {
           "Fn::GetAtt": [
            "SingletonFunction5c1898e096fb4e3e95d5f6c67f3ce41aHandlerADF3E6EA",
            "Arn"
           ]
          }
         ]
        }
       ]
      }
     }
    ]
   },
   "DependsOn": [
    "AwsApiCallS3putObject75573d90b014e8d9ac02510555b9974b",
    "AwsApiCallS3putObject75573d90b014e8d9ac02510555b9974bWaitForIsCompleteProviderInvokeB3300652",
    "AwsApiCallS3putObject75573d90b014e8d9ac02510555b9974bWaitFor6D56B85E",
    "AwsApiCallS3putObject75573d90b014e8d9ac02510555b9974bWaitForRole545BDCE3",
    "AwsApiCallS3putObject75573d90b014e8d9ac02510555b9974bWaitForTimeoutProviderInvoke1DB6B339"
   ]
  },
  "AwsApiCallS3putObjectc37eeaa244b355dd997924b65635b69eWaitFor536052C6": {
   "Type": "AWS::StepFunctions::StateMachine",
   "Properties": {
    "DefinitionString": {
     "Fn::Join": [
      "",
      [
       "{\"StartAt\":\"framework-isComplete-task\",\"States\":{\"framework-isComplete-task\":{\"End\":true,\"Retry\":[{\"ErrorEquals\":[\"States.ALL\"],\"IntervalSeconds\":5,\"MaxAttempts\":60,\"BackoffRate\":1}],\"Catch\":[{\"ErrorEquals\":[\"States.ALL\"],\"Next\":\"framework-onTimeout-task\"}],\"Type\":\"Task\",\"Resource\":\"",
       {
        "Fn::GetAtt": [
         "SingletonFunction76b3e830a873425f8453eddd85c86925Handler81461ECE",
         "Arn"
        ]
       },
       "\"},\"framework-onTimeout-task\":{\"End\":true,\"Type\":\"Task\",\"Resource\":\"",
       {
        "Fn::GetAtt": [
         "SingletonFunction5c1898e096fb4e3e95d5f6c67f3ce41aHandlerADF3E6EA",
         "Arn"
        ]
       },
       "\"}}}"
      ]
     ]
    },
    "RoleArn": {
     "Fn::GetAtt": [
      "AwsApiCallS3putObjectc37eeaa244b355dd997924b65635b69eWaitForRole65C1CB10",
      "Arn"
     ]
    }
   },
   "DependsOn": [
    "AwsApiCallS3putObject75573d90b014e8d9ac02510555b9974b",
    "AwsApiCallS3putObject75573d90b014e8d9ac02510555b9974bWaitForIsCompleteProviderInvokeB3300652",
    "AwsApiCallS3putObject75573d90b014e8d9ac02510555b9974bWaitFor6D56B85E",
    "AwsApiCallS3putObject75573d90b014e8d9ac02510555b9974bWaitForRole545BDCE3",
    "AwsApiCallS3putObject75573d90b014e8d9ac02510555b9974bWaitForTimeoutProviderInvoke1DB6B339",
    "AwsApiCallS3putObjectc37eeaa244b355dd997924b65635b69eWaitForRole65C1CB10"
   ]
  },
  "AwsApiCallS3getObjectbee9a118ce8e3c48acff9db8ac213312": {
   "Type": "Custom::DeployAssert@SdkCallS3getObject",
   "Properties": {
    "ServiceToken": {
     "Fn::GetAtt": [
      "SingletonFunction1488541a7b23466481b69b4408076b81HandlerCD40AE9F",
      "Arn"
     ]
    },
    "service": "S3",
    "api": "getObject",
    "stateMachineArn": {
     "Ref": "AwsApiCallS3getObjectbee9a118ce8e3c48acff9db8ac213312WaitForCCBB56B3"
    },
    "parameters": {
     "Bucket": {
      "Fn::Join": [
       "",
       [
        "\"",
        {
         "Fn::ImportValue": "BucketReplicationTestStack:ExportsOutputRefDestinationBucket4BECDB47A299B8F3"
        },
        "\""
       ]
      ]
     },
     "Key": "\"test-object\""
    },
    "flattenResponse": "false",
<<<<<<< HEAD
    "salt": "1744516675512"
=======
    "salt": "1745526120466"
>>>>>>> 7f378b6e
   },
   "DependsOn": [
    "AwsApiCallS3putObjectc37eeaa244b355dd997924b65635b69e",
    "AwsApiCallS3putObjectc37eeaa244b355dd997924b65635b69eWaitForIsCompleteProviderInvoke37229F74",
    "AwsApiCallS3putObjectc37eeaa244b355dd997924b65635b69eWaitFor536052C6",
    "AwsApiCallS3putObjectc37eeaa244b355dd997924b65635b69eWaitForRole65C1CB10",
    "AwsApiCallS3putObjectc37eeaa244b355dd997924b65635b69eWaitForTimeoutProviderInvoke99162D95"
   ],
   "UpdateReplacePolicy": "Delete",
   "DeletionPolicy": "Delete"
  },
  "AwsApiCallS3getObjectbee9a118ce8e3c48acff9db8ac213312WaitForIsCompleteProviderInvoke6AE4EAEF": {
   "Type": "AWS::Lambda::Permission",
   "Properties": {
    "Action": "lambda:InvokeFunction",
    "FunctionName": {
     "Fn::GetAtt": [
      "SingletonFunction76b3e830a873425f8453eddd85c86925Handler81461ECE",
      "Arn"
     ]
    },
    "Principal": {
     "Fn::GetAtt": [
      "AwsApiCallS3getObjectbee9a118ce8e3c48acff9db8ac213312WaitForRole1B8DB070",
      "Arn"
     ]
    }
   },
   "DependsOn": [
    "AwsApiCallS3putObjectc37eeaa244b355dd997924b65635b69e",
    "AwsApiCallS3putObjectc37eeaa244b355dd997924b65635b69eWaitForIsCompleteProviderInvoke37229F74",
    "AwsApiCallS3putObjectc37eeaa244b355dd997924b65635b69eWaitFor536052C6",
    "AwsApiCallS3putObjectc37eeaa244b355dd997924b65635b69eWaitForRole65C1CB10",
    "AwsApiCallS3putObjectc37eeaa244b355dd997924b65635b69eWaitForTimeoutProviderInvoke99162D95"
   ]
  },
  "AwsApiCallS3getObjectbee9a118ce8e3c48acff9db8ac213312WaitForTimeoutProviderInvokeD4719187": {
   "Type": "AWS::Lambda::Permission",
   "Properties": {
    "Action": "lambda:InvokeFunction",
    "FunctionName": {
     "Fn::GetAtt": [
      "SingletonFunction5c1898e096fb4e3e95d5f6c67f3ce41aHandlerADF3E6EA",
      "Arn"
     ]
    },
    "Principal": {
     "Fn::GetAtt": [
      "AwsApiCallS3getObjectbee9a118ce8e3c48acff9db8ac213312WaitForRole1B8DB070",
      "Arn"
     ]
    }
   },
   "DependsOn": [
    "AwsApiCallS3putObjectc37eeaa244b355dd997924b65635b69e",
    "AwsApiCallS3putObjectc37eeaa244b355dd997924b65635b69eWaitForIsCompleteProviderInvoke37229F74",
    "AwsApiCallS3putObjectc37eeaa244b355dd997924b65635b69eWaitFor536052C6",
    "AwsApiCallS3putObjectc37eeaa244b355dd997924b65635b69eWaitForRole65C1CB10",
    "AwsApiCallS3putObjectc37eeaa244b355dd997924b65635b69eWaitForTimeoutProviderInvoke99162D95"
   ]
  },
  "AwsApiCallS3getObjectbee9a118ce8e3c48acff9db8ac213312WaitForRole1B8DB070": {
   "Type": "AWS::IAM::Role",
   "Properties": {
    "AssumeRolePolicyDocument": {
     "Version": "2012-10-17",
     "Statement": [
      {
       "Action": "sts:AssumeRole",
       "Effect": "Allow",
       "Principal": {
        "Service": "states.amazonaws.com"
       }
      }
     ]
    },
    "Policies": [
     {
      "PolicyName": "InlineInvokeFunctions",
      "PolicyDocument": {
       "Version": "2012-10-17",
       "Statement": [
        {
         "Action": "lambda:InvokeFunction",
         "Effect": "Allow",
         "Resource": [
          {
           "Fn::GetAtt": [
            "SingletonFunction76b3e830a873425f8453eddd85c86925Handler81461ECE",
            "Arn"
           ]
          },
          {
           "Fn::GetAtt": [
            "SingletonFunction5c1898e096fb4e3e95d5f6c67f3ce41aHandlerADF3E6EA",
            "Arn"
           ]
          }
         ]
        }
       ]
      }
     }
    ]
   },
   "DependsOn": [
    "AwsApiCallS3putObjectc37eeaa244b355dd997924b65635b69e",
    "AwsApiCallS3putObjectc37eeaa244b355dd997924b65635b69eWaitForIsCompleteProviderInvoke37229F74",
    "AwsApiCallS3putObjectc37eeaa244b355dd997924b65635b69eWaitFor536052C6",
    "AwsApiCallS3putObjectc37eeaa244b355dd997924b65635b69eWaitForRole65C1CB10",
    "AwsApiCallS3putObjectc37eeaa244b355dd997924b65635b69eWaitForTimeoutProviderInvoke99162D95"
   ]
  },
  "AwsApiCallS3getObjectbee9a118ce8e3c48acff9db8ac213312WaitForCCBB56B3": {
   "Type": "AWS::StepFunctions::StateMachine",
   "Properties": {
    "DefinitionString": {
     "Fn::Join": [
      "",
      [
       "{\"StartAt\":\"framework-isComplete-task\",\"States\":{\"framework-isComplete-task\":{\"End\":true,\"Retry\":[{\"ErrorEquals\":[\"States.ALL\"],\"IntervalSeconds\":5,\"MaxAttempts\":180,\"BackoffRate\":1}],\"Catch\":[{\"ErrorEquals\":[\"States.ALL\"],\"Next\":\"framework-onTimeout-task\"}],\"Type\":\"Task\",\"Resource\":\"",
       {
        "Fn::GetAtt": [
         "SingletonFunction76b3e830a873425f8453eddd85c86925Handler81461ECE",
         "Arn"
        ]
       },
       "\"},\"framework-onTimeout-task\":{\"End\":true,\"Type\":\"Task\",\"Resource\":\"",
       {
        "Fn::GetAtt": [
         "SingletonFunction5c1898e096fb4e3e95d5f6c67f3ce41aHandlerADF3E6EA",
         "Arn"
        ]
       },
       "\"}}}"
      ]
     ]
    },
    "RoleArn": {
     "Fn::GetAtt": [
      "AwsApiCallS3getObjectbee9a118ce8e3c48acff9db8ac213312WaitForRole1B8DB070",
      "Arn"
     ]
    }
   },
   "DependsOn": [
    "AwsApiCallS3getObjectbee9a118ce8e3c48acff9db8ac213312WaitForRole1B8DB070",
    "AwsApiCallS3putObjectc37eeaa244b355dd997924b65635b69e",
    "AwsApiCallS3putObjectc37eeaa244b355dd997924b65635b69eWaitForIsCompleteProviderInvoke37229F74",
    "AwsApiCallS3putObjectc37eeaa244b355dd997924b65635b69eWaitFor536052C6",
    "AwsApiCallS3putObjectc37eeaa244b355dd997924b65635b69eWaitForRole65C1CB10",
    "AwsApiCallS3putObjectc37eeaa244b355dd997924b65635b69eWaitForTimeoutProviderInvoke99162D95"
   ]
  },
  "AwsApiCallS3getObject43ef9c9a50ae21e2f98a7c7cae837552": {
   "Type": "Custom::DeployAssert@SdkCallS3getObject",
   "Properties": {
    "ServiceToken": {
     "Fn::GetAtt": [
      "SingletonFunction1488541a7b23466481b69b4408076b81HandlerCD40AE9F",
      "Arn"
     ]
    },
    "service": "S3",
    "api": "getObject",
    "stateMachineArn": {
     "Ref": "AwsApiCallS3getObject43ef9c9a50ae21e2f98a7c7cae837552WaitForB4D41B82"
    },
    "parameters": {
     "Bucket": {
      "Fn::Join": [
       "",
       [
        "\"",
        {
         "Fn::ImportValue": "BucketReplicationTestStack:ExportsOutputRefDestinationBucket4BECDB47A299B8F3"
        },
        "\""
       ]
      ]
     },
     "Key": "\"prefix-test-object\""
    },
    "flattenResponse": "false",
<<<<<<< HEAD
    "salt": "1744516675512"
=======
    "salt": "1745526120467"
>>>>>>> 7f378b6e
   },
   "DependsOn": [
    "AwsApiCallS3getObjectbee9a118ce8e3c48acff9db8ac213312",
    "AwsApiCallS3getObjectbee9a118ce8e3c48acff9db8ac213312WaitForIsCompleteProviderInvoke6AE4EAEF",
    "AwsApiCallS3getObjectbee9a118ce8e3c48acff9db8ac213312WaitForCCBB56B3",
    "AwsApiCallS3getObjectbee9a118ce8e3c48acff9db8ac213312WaitForRole1B8DB070",
    "AwsApiCallS3getObjectbee9a118ce8e3c48acff9db8ac213312WaitForTimeoutProviderInvokeD4719187"
   ],
   "UpdateReplacePolicy": "Delete",
   "DeletionPolicy": "Delete"
  },
  "AwsApiCallS3getObject43ef9c9a50ae21e2f98a7c7cae837552WaitForIsCompleteProviderInvokeF56C07A6": {
   "Type": "AWS::Lambda::Permission",
   "Properties": {
    "Action": "lambda:InvokeFunction",
    "FunctionName": {
     "Fn::GetAtt": [
      "SingletonFunction76b3e830a873425f8453eddd85c86925Handler81461ECE",
      "Arn"
     ]
    },
    "Principal": {
     "Fn::GetAtt": [
      "AwsApiCallS3getObject43ef9c9a50ae21e2f98a7c7cae837552WaitForRole1312259B",
      "Arn"
     ]
    }
   },
   "DependsOn": [
    "AwsApiCallS3getObjectbee9a118ce8e3c48acff9db8ac213312",
    "AwsApiCallS3getObjectbee9a118ce8e3c48acff9db8ac213312WaitForIsCompleteProviderInvoke6AE4EAEF",
    "AwsApiCallS3getObjectbee9a118ce8e3c48acff9db8ac213312WaitForCCBB56B3",
    "AwsApiCallS3getObjectbee9a118ce8e3c48acff9db8ac213312WaitForRole1B8DB070",
    "AwsApiCallS3getObjectbee9a118ce8e3c48acff9db8ac213312WaitForTimeoutProviderInvokeD4719187"
   ]
  },
  "AwsApiCallS3getObject43ef9c9a50ae21e2f98a7c7cae837552WaitForTimeoutProviderInvoke41159A84": {
   "Type": "AWS::Lambda::Permission",
   "Properties": {
    "Action": "lambda:InvokeFunction",
    "FunctionName": {
     "Fn::GetAtt": [
      "SingletonFunction5c1898e096fb4e3e95d5f6c67f3ce41aHandlerADF3E6EA",
      "Arn"
     ]
    },
    "Principal": {
     "Fn::GetAtt": [
      "AwsApiCallS3getObject43ef9c9a50ae21e2f98a7c7cae837552WaitForRole1312259B",
      "Arn"
     ]
    }
   },
   "DependsOn": [
    "AwsApiCallS3getObjectbee9a118ce8e3c48acff9db8ac213312",
    "AwsApiCallS3getObjectbee9a118ce8e3c48acff9db8ac213312WaitForIsCompleteProviderInvoke6AE4EAEF",
    "AwsApiCallS3getObjectbee9a118ce8e3c48acff9db8ac213312WaitForCCBB56B3",
    "AwsApiCallS3getObjectbee9a118ce8e3c48acff9db8ac213312WaitForRole1B8DB070",
    "AwsApiCallS3getObjectbee9a118ce8e3c48acff9db8ac213312WaitForTimeoutProviderInvokeD4719187"
   ]
  },
  "AwsApiCallS3getObject43ef9c9a50ae21e2f98a7c7cae837552WaitForRole1312259B": {
   "Type": "AWS::IAM::Role",
   "Properties": {
    "AssumeRolePolicyDocument": {
     "Version": "2012-10-17",
     "Statement": [
      {
       "Action": "sts:AssumeRole",
       "Effect": "Allow",
       "Principal": {
        "Service": "states.amazonaws.com"
       }
      }
     ]
    },
    "Policies": [
     {
      "PolicyName": "InlineInvokeFunctions",
      "PolicyDocument": {
       "Version": "2012-10-17",
       "Statement": [
        {
         "Action": "lambda:InvokeFunction",
         "Effect": "Allow",
         "Resource": [
          {
           "Fn::GetAtt": [
            "SingletonFunction76b3e830a873425f8453eddd85c86925Handler81461ECE",
            "Arn"
           ]
          },
          {
           "Fn::GetAtt": [
            "SingletonFunction5c1898e096fb4e3e95d5f6c67f3ce41aHandlerADF3E6EA",
            "Arn"
           ]
          }
         ]
        }
       ]
      }
     }
    ]
   },
   "DependsOn": [
    "AwsApiCallS3getObjectbee9a118ce8e3c48acff9db8ac213312",
    "AwsApiCallS3getObjectbee9a118ce8e3c48acff9db8ac213312WaitForIsCompleteProviderInvoke6AE4EAEF",
    "AwsApiCallS3getObjectbee9a118ce8e3c48acff9db8ac213312WaitForCCBB56B3",
    "AwsApiCallS3getObjectbee9a118ce8e3c48acff9db8ac213312WaitForRole1B8DB070",
    "AwsApiCallS3getObjectbee9a118ce8e3c48acff9db8ac213312WaitForTimeoutProviderInvokeD4719187"
   ]
  },
  "AwsApiCallS3getObject43ef9c9a50ae21e2f98a7c7cae837552WaitForB4D41B82": {
   "Type": "AWS::StepFunctions::StateMachine",
   "Properties": {
    "DefinitionString": {
     "Fn::Join": [
      "",
      [
       "{\"StartAt\":\"framework-isComplete-task\",\"States\":{\"framework-isComplete-task\":{\"End\":true,\"Retry\":[{\"ErrorEquals\":[\"States.ALL\"],\"IntervalSeconds\":5,\"MaxAttempts\":180,\"BackoffRate\":1}],\"Catch\":[{\"ErrorEquals\":[\"States.ALL\"],\"Next\":\"framework-onTimeout-task\"}],\"Type\":\"Task\",\"Resource\":\"",
       {
        "Fn::GetAtt": [
         "SingletonFunction76b3e830a873425f8453eddd85c86925Handler81461ECE",
         "Arn"
        ]
       },
       "\"},\"framework-onTimeout-task\":{\"End\":true,\"Type\":\"Task\",\"Resource\":\"",
       {
        "Fn::GetAtt": [
         "SingletonFunction5c1898e096fb4e3e95d5f6c67f3ce41aHandlerADF3E6EA",
         "Arn"
        ]
       },
       "\"}}}"
      ]
     ]
    },
    "RoleArn": {
     "Fn::GetAtt": [
      "AwsApiCallS3getObject43ef9c9a50ae21e2f98a7c7cae837552WaitForRole1312259B",
      "Arn"
     ]
    }
   },
   "DependsOn": [
    "AwsApiCallS3getObject43ef9c9a50ae21e2f98a7c7cae837552WaitForRole1312259B",
    "AwsApiCallS3getObjectbee9a118ce8e3c48acff9db8ac213312",
    "AwsApiCallS3getObjectbee9a118ce8e3c48acff9db8ac213312WaitForIsCompleteProviderInvoke6AE4EAEF",
    "AwsApiCallS3getObjectbee9a118ce8e3c48acff9db8ac213312WaitForCCBB56B3",
    "AwsApiCallS3getObjectbee9a118ce8e3c48acff9db8ac213312WaitForRole1B8DB070",
    "AwsApiCallS3getObjectbee9a118ce8e3c48acff9db8ac213312WaitForTimeoutProviderInvokeD4719187"
   ]
  },
  "AwsApiCallS3getObject43ef9c9a50ae21e2f98a7c7cae8375521": {
   "Type": "Custom::DeployAssert@SdkCallS3getObject",
   "Properties": {
    "ServiceToken": {
     "Fn::GetAtt": [
      "SingletonFunction1488541a7b23466481b69b4408076b81HandlerCD40AE9F",
      "Arn"
     ]
    },
    "service": "S3",
    "api": "getObject",
    "stateMachineArn": {
     "Ref": "AwsApiCallS3getObject43ef9c9a50ae21e2f98a7c7cae8375521WaitFor7BB99D45"
    },
    "parameters": {
     "Bucket": {
      "Fn::Join": [
       "",
       [
        "\"",
        {
         "Fn::ImportValue": "BucketReplicationTestStack:ExportsOutputRefDestinationBucket4BECDB47A299B8F3"
        },
        "\""
       ]
      ]
     },
     "Key": "\"prefix-test-object\""
    },
    "flattenResponse": "false",
<<<<<<< HEAD
    "salt": "1744516675513"
=======
    "salt": "1745526120467"
>>>>>>> 7f378b6e
   },
   "DependsOn": [
    "AwsApiCallS3getObject43ef9c9a50ae21e2f98a7c7cae837552",
    "AwsApiCallS3getObject43ef9c9a50ae21e2f98a7c7cae837552WaitForIsCompleteProviderInvokeF56C07A6",
    "AwsApiCallS3getObject43ef9c9a50ae21e2f98a7c7cae837552WaitForB4D41B82",
    "AwsApiCallS3getObject43ef9c9a50ae21e2f98a7c7cae837552WaitForRole1312259B",
    "AwsApiCallS3getObject43ef9c9a50ae21e2f98a7c7cae837552WaitForTimeoutProviderInvoke41159A84"
   ],
   "UpdateReplacePolicy": "Delete",
   "DeletionPolicy": "Delete"
  },
  "AwsApiCallS3getObject43ef9c9a50ae21e2f98a7c7cae8375521WaitForIsCompleteProviderInvokeE54BFD83": {
   "Type": "AWS::Lambda::Permission",
   "Properties": {
    "Action": "lambda:InvokeFunction",
    "FunctionName": {
     "Fn::GetAtt": [
      "SingletonFunction76b3e830a873425f8453eddd85c86925Handler81461ECE",
      "Arn"
     ]
    },
    "Principal": {
     "Fn::GetAtt": [
      "AwsApiCallS3getObject43ef9c9a50ae21e2f98a7c7cae8375521WaitForRole53C6EA36",
      "Arn"
     ]
    }
   },
   "DependsOn": [
    "AwsApiCallS3getObject43ef9c9a50ae21e2f98a7c7cae837552",
    "AwsApiCallS3getObject43ef9c9a50ae21e2f98a7c7cae837552WaitForIsCompleteProviderInvokeF56C07A6",
    "AwsApiCallS3getObject43ef9c9a50ae21e2f98a7c7cae837552WaitForB4D41B82",
    "AwsApiCallS3getObject43ef9c9a50ae21e2f98a7c7cae837552WaitForRole1312259B",
    "AwsApiCallS3getObject43ef9c9a50ae21e2f98a7c7cae837552WaitForTimeoutProviderInvoke41159A84"
   ]
  },
  "AwsApiCallS3getObject43ef9c9a50ae21e2f98a7c7cae8375521WaitForTimeoutProviderInvokeA34B9873": {
   "Type": "AWS::Lambda::Permission",
   "Properties": {
    "Action": "lambda:InvokeFunction",
    "FunctionName": {
     "Fn::GetAtt": [
      "SingletonFunction5c1898e096fb4e3e95d5f6c67f3ce41aHandlerADF3E6EA",
      "Arn"
     ]
    },
    "Principal": {
     "Fn::GetAtt": [
      "AwsApiCallS3getObject43ef9c9a50ae21e2f98a7c7cae8375521WaitForRole53C6EA36",
      "Arn"
     ]
    }
   },
   "DependsOn": [
    "AwsApiCallS3getObject43ef9c9a50ae21e2f98a7c7cae837552",
    "AwsApiCallS3getObject43ef9c9a50ae21e2f98a7c7cae837552WaitForIsCompleteProviderInvokeF56C07A6",
    "AwsApiCallS3getObject43ef9c9a50ae21e2f98a7c7cae837552WaitForB4D41B82",
    "AwsApiCallS3getObject43ef9c9a50ae21e2f98a7c7cae837552WaitForRole1312259B",
    "AwsApiCallS3getObject43ef9c9a50ae21e2f98a7c7cae837552WaitForTimeoutProviderInvoke41159A84"
   ]
  },
  "AwsApiCallS3getObject43ef9c9a50ae21e2f98a7c7cae8375521WaitForRole53C6EA36": {
   "Type": "AWS::IAM::Role",
   "Properties": {
    "AssumeRolePolicyDocument": {
     "Version": "2012-10-17",
     "Statement": [
      {
       "Action": "sts:AssumeRole",
       "Effect": "Allow",
       "Principal": {
        "Service": "states.amazonaws.com"
       }
      }
     ]
    },
    "Policies": [
     {
      "PolicyName": "InlineInvokeFunctions",
      "PolicyDocument": {
       "Version": "2012-10-17",
       "Statement": [
        {
         "Action": "lambda:InvokeFunction",
         "Effect": "Allow",
         "Resource": [
          {
           "Fn::GetAtt": [
            "SingletonFunction76b3e830a873425f8453eddd85c86925Handler81461ECE",
            "Arn"
           ]
          },
          {
           "Fn::GetAtt": [
            "SingletonFunction5c1898e096fb4e3e95d5f6c67f3ce41aHandlerADF3E6EA",
            "Arn"
           ]
          }
         ]
        }
       ]
      }
     }
    ]
   },
   "DependsOn": [
    "AwsApiCallS3getObject43ef9c9a50ae21e2f98a7c7cae837552",
    "AwsApiCallS3getObject43ef9c9a50ae21e2f98a7c7cae837552WaitForIsCompleteProviderInvokeF56C07A6",
    "AwsApiCallS3getObject43ef9c9a50ae21e2f98a7c7cae837552WaitForB4D41B82",
    "AwsApiCallS3getObject43ef9c9a50ae21e2f98a7c7cae837552WaitForRole1312259B",
    "AwsApiCallS3getObject43ef9c9a50ae21e2f98a7c7cae837552WaitForTimeoutProviderInvoke41159A84"
   ]
  },
  "AwsApiCallS3getObject43ef9c9a50ae21e2f98a7c7cae8375521WaitFor7BB99D45": {
   "Type": "AWS::StepFunctions::StateMachine",
   "Properties": {
    "DefinitionString": {
     "Fn::Join": [
      "",
      [
       "{\"StartAt\":\"framework-isComplete-task\",\"States\":{\"framework-isComplete-task\":{\"End\":true,\"Retry\":[{\"ErrorEquals\":[\"States.ALL\"],\"IntervalSeconds\":5,\"MaxAttempts\":180,\"BackoffRate\":1}],\"Catch\":[{\"ErrorEquals\":[\"States.ALL\"],\"Next\":\"framework-onTimeout-task\"}],\"Type\":\"Task\",\"Resource\":\"",
       {
        "Fn::GetAtt": [
         "SingletonFunction76b3e830a873425f8453eddd85c86925Handler81461ECE",
         "Arn"
        ]
       },
       "\"},\"framework-onTimeout-task\":{\"End\":true,\"Type\":\"Task\",\"Resource\":\"",
       {
        "Fn::GetAtt": [
         "SingletonFunction5c1898e096fb4e3e95d5f6c67f3ce41aHandlerADF3E6EA",
         "Arn"
        ]
       },
       "\"}}}"
      ]
     ]
    },
    "RoleArn": {
     "Fn::GetAtt": [
      "AwsApiCallS3getObject43ef9c9a50ae21e2f98a7c7cae8375521WaitForRole53C6EA36",
      "Arn"
     ]
    }
   },
   "DependsOn": [
    "AwsApiCallS3getObject43ef9c9a50ae21e2f98a7c7cae837552",
    "AwsApiCallS3getObject43ef9c9a50ae21e2f98a7c7cae837552WaitForIsCompleteProviderInvokeF56C07A6",
    "AwsApiCallS3getObject43ef9c9a50ae21e2f98a7c7cae837552WaitForB4D41B82",
    "AwsApiCallS3getObject43ef9c9a50ae21e2f98a7c7cae837552WaitForRole1312259B",
    "AwsApiCallS3getObject43ef9c9a50ae21e2f98a7c7cae837552WaitForTimeoutProviderInvoke41159A84",
    "AwsApiCallS3getObject43ef9c9a50ae21e2f98a7c7cae8375521WaitForRole53C6EA36"
   ]
  }
 },
 "Mappings": {
  "LatestNodeRuntimeMap": {
   "af-south-1": {
    "value": "nodejs20.x"
   },
   "ap-east-1": {
    "value": "nodejs20.x"
   },
   "ap-northeast-1": {
    "value": "nodejs20.x"
   },
   "ap-northeast-2": {
    "value": "nodejs20.x"
   },
   "ap-northeast-3": {
    "value": "nodejs20.x"
   },
   "ap-south-1": {
    "value": "nodejs20.x"
   },
   "ap-south-2": {
    "value": "nodejs20.x"
   },
   "ap-southeast-1": {
    "value": "nodejs20.x"
   },
   "ap-southeast-2": {
    "value": "nodejs20.x"
   },
   "ap-southeast-3": {
    "value": "nodejs20.x"
   },
   "ap-southeast-4": {
    "value": "nodejs20.x"
   },
   "ap-southeast-5": {
    "value": "nodejs20.x"
   },
   "ap-southeast-7": {
    "value": "nodejs20.x"
   },
   "ca-central-1": {
    "value": "nodejs20.x"
   },
   "ca-west-1": {
    "value": "nodejs20.x"
   },
   "cn-north-1": {
    "value": "nodejs20.x"
   },
   "cn-northwest-1": {
    "value": "nodejs20.x"
   },
   "eu-central-1": {
    "value": "nodejs20.x"
   },
   "eu-central-2": {
    "value": "nodejs20.x"
   },
   "eu-isoe-west-1": {
    "value": "nodejs18.x"
   },
   "eu-north-1": {
    "value": "nodejs20.x"
   },
   "eu-south-1": {
    "value": "nodejs20.x"
   },
   "eu-south-2": {
    "value": "nodejs20.x"
   },
   "eu-west-1": {
    "value": "nodejs20.x"
   },
   "eu-west-2": {
    "value": "nodejs20.x"
   },
   "eu-west-3": {
    "value": "nodejs20.x"
   },
   "il-central-1": {
    "value": "nodejs20.x"
   },
   "me-central-1": {
    "value": "nodejs20.x"
   },
   "me-south-1": {
    "value": "nodejs20.x"
   },
   "mx-central-1": {
    "value": "nodejs20.x"
   },
   "sa-east-1": {
    "value": "nodejs20.x"
   },
   "us-east-1": {
    "value": "nodejs20.x"
   },
   "us-east-2": {
    "value": "nodejs20.x"
   },
   "us-gov-east-1": {
    "value": "nodejs20.x"
   },
   "us-gov-west-1": {
    "value": "nodejs20.x"
   },
   "us-iso-east-1": {
    "value": "nodejs18.x"
   },
   "us-iso-west-1": {
    "value": "nodejs18.x"
   },
   "us-isob-east-1": {
    "value": "nodejs18.x"
   },
   "us-isob-west-1": {
    "value": "nodejs18.x"
   },
   "us-west-1": {
    "value": "nodejs20.x"
   },
   "us-west-2": {
    "value": "nodejs20.x"
   }
  }
 },
 "Parameters": {
  "BootstrapVersion": {
   "Type": "AWS::SSM::Parameter::Value<String>",
   "Default": "/cdk-bootstrap/hnb659fds/version",
   "Description": "Version of the CDK Bootstrap resources in this environment, automatically retrieved from SSM Parameter Store. [cdk:skip]"
  }
 },
 "Rules": {
  "CheckBootstrapVersion": {
   "Assertions": [
    {
     "Assert": {
      "Fn::Not": [
       {
        "Fn::Contains": [
         [
          "1",
          "2",
          "3",
          "4",
          "5"
         ],
         {
          "Ref": "BootstrapVersion"
         }
        ]
       }
      ]
     },
     "AssertDescription": "CDK bootstrap stack version 6 required. Please run 'cdk bootstrap' with a recent version of the CDK CLI."
    }
   ]
  }
 }
}<|MERGE_RESOLUTION|>--- conflicted
+++ resolved
@@ -32,11 +32,7 @@
      "ContentType": "\"text/plain\""
     },
     "flattenResponse": "false",
-<<<<<<< HEAD
-    "salt": "1744516675510"
-=======
     "salt": "1745526120464"
->>>>>>> 7f378b6e
    },
    "UpdateReplacePolicy": "Delete",
    "DeletionPolicy": "Delete"
@@ -513,11 +509,7 @@
      "ContentType": "\"text/plain\""
     },
     "flattenResponse": "false",
-<<<<<<< HEAD
-    "salt": "1744516675511"
-=======
-    "salt": "1745526120466"
->>>>>>> 7f378b6e
+    "salt": "1743331723245"
    },
    "DependsOn": [
     "AwsApiCallS3putObject75573d90b014e8d9ac02510555b9974b",
@@ -702,11 +694,7 @@
      "Key": "\"test-object\""
     },
     "flattenResponse": "false",
-<<<<<<< HEAD
-    "salt": "1744516675512"
-=======
-    "salt": "1745526120466"
->>>>>>> 7f378b6e
+    "salt": "1743331723246"
    },
    "DependsOn": [
     "AwsApiCallS3putObjectc37eeaa244b355dd997924b65635b69e",
@@ -891,11 +879,7 @@
      "Key": "\"prefix-test-object\""
     },
     "flattenResponse": "false",
-<<<<<<< HEAD
-    "salt": "1744516675512"
-=======
-    "salt": "1745526120467"
->>>>>>> 7f378b6e
+    "salt": "1743331723246"
    },
    "DependsOn": [
     "AwsApiCallS3getObjectbee9a118ce8e3c48acff9db8ac213312",
@@ -1080,11 +1064,7 @@
      "Key": "\"prefix-test-object\""
     },
     "flattenResponse": "false",
-<<<<<<< HEAD
-    "salt": "1744516675513"
-=======
-    "salt": "1745526120467"
->>>>>>> 7f378b6e
+    "salt": "1743331723247"
    },
    "DependsOn": [
     "AwsApiCallS3getObject43ef9c9a50ae21e2f98a7c7cae837552",
