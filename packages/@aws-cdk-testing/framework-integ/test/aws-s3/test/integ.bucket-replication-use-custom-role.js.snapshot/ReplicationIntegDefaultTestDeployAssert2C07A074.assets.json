{
  "version": "41.0.0",
  "files": {
    "97484721f29e34bf38d7a459804dd2d2a8dea6f8c27d7531e215bf4274fbc895": {
      "source": {
        "path": "asset.97484721f29e34bf38d7a459804dd2d2a8dea6f8c27d7531e215bf4274fbc895.bundle",
        "packaging": "zip"
      },
      "destinations": {
        "current_account-current_region": {
          "bucketName": "cdk-hnb659fds-assets-${AWS::AccountId}-${AWS::Region}",
          "objectKey": "97484721f29e34bf38d7a459804dd2d2a8dea6f8c27d7531e215bf4274fbc895.zip",
          "assumeRoleArn": "arn:${AWS::Partition}:iam::${AWS::AccountId}:role/cdk-hnb659fds-file-publishing-role-${AWS::AccountId}-${AWS::Region}"
        }
      }
    },
<<<<<<< HEAD
    "d889017d979c5f6b20f84d5e71066f915619f863e2c59f1e1b0b40decfed0d41": {
=======
    "eb7db83f102e34022ce5a748a86dd71e733732b64205ff804eeab13e7c2af763": {
>>>>>>> 7f378b6e
      "displayName": "ReplicationIntegDefaultTestDeployAssert2C07A074 Template",
      "source": {
        "path": "ReplicationIntegDefaultTestDeployAssert2C07A074.template.json",
        "packaging": "file"
      },
      "destinations": {
        "current_account-current_region": {
          "bucketName": "cdk-hnb659fds-assets-${AWS::AccountId}-${AWS::Region}",
<<<<<<< HEAD
          "objectKey": "d889017d979c5f6b20f84d5e71066f915619f863e2c59f1e1b0b40decfed0d41.json",
=======
          "objectKey": "eb7db83f102e34022ce5a748a86dd71e733732b64205ff804eeab13e7c2af763.json",
>>>>>>> 7f378b6e
          "assumeRoleArn": "arn:${AWS::Partition}:iam::${AWS::AccountId}:role/cdk-hnb659fds-file-publishing-role-${AWS::AccountId}-${AWS::Region}"
        }
      }
    }
  },
  "dockerImages": {}
}<|MERGE_RESOLUTION|>--- conflicted
+++ resolved
@@ -14,11 +14,7 @@
         }
       }
     },
-<<<<<<< HEAD
-    "d889017d979c5f6b20f84d5e71066f915619f863e2c59f1e1b0b40decfed0d41": {
-=======
     "eb7db83f102e34022ce5a748a86dd71e733732b64205ff804eeab13e7c2af763": {
->>>>>>> 7f378b6e
       "displayName": "ReplicationIntegDefaultTestDeployAssert2C07A074 Template",
       "source": {
         "path": "ReplicationIntegDefaultTestDeployAssert2C07A074.template.json",
@@ -27,11 +23,7 @@
       "destinations": {
         "current_account-current_region": {
           "bucketName": "cdk-hnb659fds-assets-${AWS::AccountId}-${AWS::Region}",
-<<<<<<< HEAD
-          "objectKey": "d889017d979c5f6b20f84d5e71066f915619f863e2c59f1e1b0b40decfed0d41.json",
-=======
           "objectKey": "eb7db83f102e34022ce5a748a86dd71e733732b64205ff804eeab13e7c2af763.json",
->>>>>>> 7f378b6e
           "assumeRoleArn": "arn:${AWS::Partition}:iam::${AWS::AccountId}:role/cdk-hnb659fds-file-publishing-role-${AWS::AccountId}-${AWS::Region}"
         }
       }
