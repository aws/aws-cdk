{
  "version": "41.0.0",
  "files": {
    "44e9c4d7a5d3fd2d677e1a7e416b2b56f6b0104bd5eff9cac5557b4c65a9dc61": {
      "displayName": "BucketReplicationTestStack/Custom::S3AutoDeleteObjectsCustomResourceProvider Code",
      "source": {
        "path": "asset.44e9c4d7a5d3fd2d677e1a7e416b2b56f6b0104bd5eff9cac5557b4c65a9dc61",
        "packaging": "zip"
      },
      "destinations": {
        "current_account-current_region": {
          "bucketName": "cdk-hnb659fds-assets-${AWS::AccountId}-${AWS::Region}",
          "objectKey": "44e9c4d7a5d3fd2d677e1a7e416b2b56f6b0104bd5eff9cac5557b4c65a9dc61.zip",
          "assumeRoleArn": "arn:${AWS::Partition}:iam::${AWS::AccountId}:role/cdk-hnb659fds-file-publishing-role-${AWS::AccountId}-${AWS::Region}"
        }
      }
    },
<<<<<<< HEAD
    "e14a6ebb08970d5ddbe0b80314dd4e26c9f4527652432f0fa64128abcfca8cd4": {
=======
    "c9bcf9b4c44484fbebd9e63e75d44e6ad09539baf940a7100968d85677e4c31f": {
>>>>>>> 7f378b6e
      "displayName": "BucketReplicationTestStack Template",
      "source": {
        "path": "BucketReplicationTestStack.template.json",
        "packaging": "file"
      },
      "destinations": {
        "current_account-current_region": {
          "bucketName": "cdk-hnb659fds-assets-${AWS::AccountId}-${AWS::Region}",
<<<<<<< HEAD
          "objectKey": "e14a6ebb08970d5ddbe0b80314dd4e26c9f4527652432f0fa64128abcfca8cd4.json",
=======
          "objectKey": "c9bcf9b4c44484fbebd9e63e75d44e6ad09539baf940a7100968d85677e4c31f.json",
>>>>>>> 7f378b6e
          "assumeRoleArn": "arn:${AWS::Partition}:iam::${AWS::AccountId}:role/cdk-hnb659fds-file-publishing-role-${AWS::AccountId}-${AWS::Region}"
        }
      }
    }
  },
  "dockerImages": {}
}<|MERGE_RESOLUTION|>--- conflicted
+++ resolved
@@ -15,11 +15,7 @@
         }
       }
     },
-<<<<<<< HEAD
-    "e14a6ebb08970d5ddbe0b80314dd4e26c9f4527652432f0fa64128abcfca8cd4": {
-=======
     "c9bcf9b4c44484fbebd9e63e75d44e6ad09539baf940a7100968d85677e4c31f": {
->>>>>>> 7f378b6e
       "displayName": "BucketReplicationTestStack Template",
       "source": {
         "path": "BucketReplicationTestStack.template.json",
@@ -28,11 +24,7 @@
       "destinations": {
         "current_account-current_region": {
           "bucketName": "cdk-hnb659fds-assets-${AWS::AccountId}-${AWS::Region}",
-<<<<<<< HEAD
-          "objectKey": "e14a6ebb08970d5ddbe0b80314dd4e26c9f4527652432f0fa64128abcfca8cd4.json",
-=======
           "objectKey": "c9bcf9b4c44484fbebd9e63e75d44e6ad09539baf940a7100968d85677e4c31f.json",
->>>>>>> 7f378b6e
           "assumeRoleArn": "arn:${AWS::Partition}:iam::${AWS::AccountId}:role/cdk-hnb659fds-file-publishing-role-${AWS::AccountId}-${AWS::Region}"
         }
       }
