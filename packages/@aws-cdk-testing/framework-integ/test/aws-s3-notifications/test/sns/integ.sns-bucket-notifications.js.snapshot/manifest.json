--- conflicted
+++ resolved
@@ -18,11 +18,7 @@
         "validateOnSynth": false,
         "assumeRoleArn": "arn:${AWS::Partition}:iam::${AWS::AccountId}:role/cdk-hnb659fds-deploy-role-${AWS::AccountId}-${AWS::Region}",
         "cloudFormationExecutionRoleArn": "arn:${AWS::Partition}:iam::${AWS::AccountId}:role/cdk-hnb659fds-cfn-exec-role-${AWS::AccountId}-${AWS::Region}",
-<<<<<<< HEAD
-        "stackTemplateAssetObjectUrl": "s3://cdk-hnb659fds-assets-${AWS::AccountId}-${AWS::Region}/06d4e10ed9f017ad3514ff05c7a95361946a8018a645f0cd26ff421860250c37.json",
-=======
         "stackTemplateAssetObjectUrl": "s3://cdk-hnb659fds-assets-${AWS::AccountId}-${AWS::Region}/500b1e677af762bdac612002ff2aa33cf3089c003a6f12552c2faf4b22e36685.json",
->>>>>>> c0300d26
         "requiresBootstrapStackVersion": 6,
         "bootstrapStackVersionSsmParameter": "/cdk-bootstrap/hnb659fds/version",
         "additionalDependencies": [
@@ -713,9 +709,5 @@
       }
     }
   },
-<<<<<<< HEAD
-  "minimumCliVersion": "2.1027.0"
-=======
   "minimumCliVersion": "2.1025.0"
->>>>>>> c0300d26
 }