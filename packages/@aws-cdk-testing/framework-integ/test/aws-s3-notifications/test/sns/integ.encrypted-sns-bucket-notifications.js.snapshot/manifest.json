{
  "version": "48.0.0",
  "artifacts": {
    "SnsBucketNotificationsStack.assets": {
      "type": "cdk:asset-manifest",
      "properties": {
        "file": "SnsBucketNotificationsStack.assets.json",
        "requiresBootstrapStackVersion": 6,
        "bootstrapStackVersionSsmParameter": "/cdk-bootstrap/hnb659fds/version"
      }
    },
    "SnsBucketNotificationsStack": {
      "type": "aws:cloudformation:stack",
      "environment": "aws://unknown-account/unknown-region",
      "properties": {
        "templateFile": "SnsBucketNotificationsStack.template.json",
        "terminationProtection": false,
        "validateOnSynth": false,
        "assumeRoleArn": "arn:${AWS::Partition}:iam::${AWS::AccountId}:role/cdk-hnb659fds-deploy-role-${AWS::AccountId}-${AWS::Region}",
        "cloudFormationExecutionRoleArn": "arn:${AWS::Partition}:iam::${AWS::AccountId}:role/cdk-hnb659fds-cfn-exec-role-${AWS::AccountId}-${AWS::Region}",
<<<<<<< HEAD
        "stackTemplateAssetObjectUrl": "s3://cdk-hnb659fds-assets-${AWS::AccountId}-${AWS::Region}/c0d60a5c68c1a0556bf1f596fe1d48dcce116b6431b1e26811499c932485b206.json",
=======
        "stackTemplateAssetObjectUrl": "s3://cdk-hnb659fds-assets-${AWS::AccountId}-${AWS::Region}/c6ae1d11599ce43356c4a9eda8f531ae8706d2e78b57c3cdd2dd23dce6a0e5d7.json",
>>>>>>> c0300d26
        "requiresBootstrapStackVersion": 6,
        "bootstrapStackVersionSsmParameter": "/cdk-bootstrap/hnb659fds/version",
        "additionalDependencies": [
          "SnsBucketNotificationsStack.assets"
        ],
        "lookupRole": {
          "arn": "arn:${AWS::Partition}:iam::${AWS::AccountId}:role/cdk-hnb659fds-lookup-role-${AWS::AccountId}-${AWS::Region}",
          "requiresBootstrapStackVersion": 8,
          "bootstrapStackVersionSsmParameter": "/cdk-bootstrap/hnb659fds/version"
        }
      },
      "dependencies": [
        "SnsBucketNotificationsStack.assets"
      ],
      "metadata": {
        "/SnsBucketNotificationsStack/Key": [
          {
            "type": "aws:cdk:analytics:construct",
            "data": {
              "removalPolicy": "destroy"
            }
          }
        ],
        "/SnsBucketNotificationsStack/Key/Resource": [
          {
            "type": "aws:cdk:logicalId",
            "data": "Key961B73FD"
          }
        ],
        "/SnsBucketNotificationsStack/Topic": [
          {
            "type": "aws:cdk:analytics:construct",
            "data": {
              "masterKey": "*"
            }
          }
        ],
        "/SnsBucketNotificationsStack/Topic/Resource": [
          {
            "type": "aws:cdk:logicalId",
            "data": "TopicBFC7AF6E"
          }
        ],
        "/SnsBucketNotificationsStack/Topic/Policy": [
          {
            "type": "aws:cdk:analytics:construct",
            "data": {
              "topics": [
                "*"
              ]
            }
          }
        ],
        "/SnsBucketNotificationsStack/Topic/Policy/Resource": [
          {
            "type": "aws:cdk:logicalId",
            "data": "TopicPolicyA1747468"
          }
        ],
        "/SnsBucketNotificationsStack/Queue": [
          {
            "type": "aws:cdk:analytics:construct",
            "data": "*"
          }
        ],
        "/SnsBucketNotificationsStack/Queue/Resource": [
          {
            "type": "aws:cdk:logicalId",
            "data": "Queue4A7E3555"
          }
        ],
        "/SnsBucketNotificationsStack/Queue/Policy": [
          {
            "type": "aws:cdk:analytics:construct",
            "data": {
              "queues": [
                "*"
              ]
            }
          }
        ],
        "/SnsBucketNotificationsStack/Queue/Policy/Resource": [
          {
            "type": "aws:cdk:logicalId",
            "data": "QueuePolicy25439813"
          }
        ],
        "/SnsBucketNotificationsStack/Queue/SnsBucketNotificationsStackTopic94A66F53": [
          {
            "type": "aws:cdk:analytics:construct",
            "data": {
              "topic": "*",
              "endpoint": "*",
              "protocol": "sqs",
              "rawMessageDelivery": "*",
              "filterPolicy": "*",
              "filterPolicyWithMessageBody": "*",
              "region": "*",
              "deadLetterQueue": "*"
            }
          }
        ],
        "/SnsBucketNotificationsStack/Queue/SnsBucketNotificationsStackTopic94A66F53/Resource": [
          {
            "type": "aws:cdk:logicalId",
            "data": "QueueSnsBucketNotificationsStackTopic94A66F53B0AFCD28"
          }
        ],
        "/SnsBucketNotificationsStack/MyBucket": [
          {
            "type": "aws:cdk:analytics:construct",
            "data": {
              "removalPolicy": "destroy",
              "autoDeleteObjects": true
            }
          }
        ],
        "/SnsBucketNotificationsStack/MyBucket/Resource": [
          {
            "type": "aws:cdk:logicalId",
            "data": "MyBucketF68F3FF0"
          }
        ],
        "/SnsBucketNotificationsStack/MyBucket/Policy": [
          {
            "type": "aws:cdk:analytics:construct",
            "data": {
              "bucket": "*"
            }
          }
        ],
        "/SnsBucketNotificationsStack/MyBucket/Policy/Resource": [
          {
            "type": "aws:cdk:logicalId",
            "data": "MyBucketPolicyE7FBAC7B"
          }
        ],
        "/SnsBucketNotificationsStack/MyBucket/AutoDeleteObjectsCustomResource": [
          {
            "type": "aws:cdk:analytics:construct",
            "data": "*"
          }
        ],
        "/SnsBucketNotificationsStack/MyBucket/AutoDeleteObjectsCustomResource/Default": [
          {
            "type": "aws:cdk:logicalId",
            "data": "MyBucketAutoDeleteObjectsCustomResource2C28D565"
          }
        ],
        "/SnsBucketNotificationsStack/MyBucket/Notifications/Resource": [
          {
            "type": "aws:cdk:logicalId",
            "data": "MyBucketNotifications46AC0CD2"
          }
        ],
        "/SnsBucketNotificationsStack/Custom::S3AutoDeleteObjectsCustomResourceProvider": [
          {
            "type": "aws:cdk:is-custom-resource-handler-customResourceProvider",
            "data": true
          }
        ],
        "/SnsBucketNotificationsStack/Custom::S3AutoDeleteObjectsCustomResourceProvider/Role": [
          {
            "type": "aws:cdk:logicalId",
            "data": "CustomS3AutoDeleteObjectsCustomResourceProviderRole3B1BD092"
          }
        ],
        "/SnsBucketNotificationsStack/Custom::S3AutoDeleteObjectsCustomResourceProvider/Handler": [
          {
            "type": "aws:cdk:logicalId",
            "data": "CustomS3AutoDeleteObjectsCustomResourceProviderHandler9D90184F"
          }
        ],
        "/SnsBucketNotificationsStack/BucketNotificationsHandler050a0587b7544547bf325f094a3db834/Role": [
          {
            "type": "aws:cdk:analytics:construct",
            "data": {
              "assumedBy": {
                "principalAccount": "*",
                "assumeRoleAction": "*"
              }
            }
          },
          {
            "type": "aws:cdk:analytics:method",
            "data": {
              "addManagedPolicy": [
                {
                  "managedPolicyArn": "*"
                }
              ]
            }
          },
          {
            "type": "aws:cdk:analytics:method",
            "data": {
              "addToPrincipalPolicy": [
                {}
              ]
            }
          },
          {
            "type": "aws:cdk:analytics:method",
            "data": {
              "attachInlinePolicy": [
                "*"
              ]
            }
          },
          {
            "type": "aws:cdk:analytics:method",
            "data": {
              "attachInlinePolicy": [
                "*"
              ]
            }
          }
        ],
        "/SnsBucketNotificationsStack/BucketNotificationsHandler050a0587b7544547bf325f094a3db834/Role/ImportRole": [
          {
            "type": "aws:cdk:analytics:construct",
            "data": "*"
          }
        ],
        "/SnsBucketNotificationsStack/BucketNotificationsHandler050a0587b7544547bf325f094a3db834/Role/Resource": [
          {
            "type": "aws:cdk:logicalId",
            "data": "BucketNotificationsHandler050a0587b7544547bf325f094a3db834RoleB6FB88EC"
          }
        ],
        "/SnsBucketNotificationsStack/BucketNotificationsHandler050a0587b7544547bf325f094a3db834/Role/DefaultPolicy": [
          {
            "type": "aws:cdk:analytics:construct",
            "data": "*"
          },
          {
            "type": "aws:cdk:analytics:method",
            "data": {
              "attachToRole": [
                "*"
              ]
            }
          },
          {
            "type": "aws:cdk:analytics:method",
            "data": {
              "attachToRole": [
                "*"
              ]
            }
          },
          {
            "type": "aws:cdk:analytics:method",
            "data": {
              "addStatements": [
                {}
              ]
            }
          }
        ],
        "/SnsBucketNotificationsStack/BucketNotificationsHandler050a0587b7544547bf325f094a3db834/Role/DefaultPolicy/Resource": [
          {
            "type": "aws:cdk:logicalId",
            "data": "BucketNotificationsHandler050a0587b7544547bf325f094a3db834RoleDefaultPolicy2CF63D36"
          }
        ],
        "/SnsBucketNotificationsStack/BucketNotificationsHandler050a0587b7544547bf325f094a3db834/Resource": [
          {
            "type": "aws:cdk:logicalId",
            "data": "BucketNotificationsHandler050a0587b7544547bf325f094a3db8347ECC3691"
          }
        ],
        "/SnsBucketNotificationsStack/Exports/Output{\"Ref\":\"MyBucketF68F3FF0\"}": [
          {
            "type": "aws:cdk:logicalId",
            "data": "ExportsOutputRefMyBucketF68F3FF0442F9925"
          }
        ],
        "/SnsBucketNotificationsStack/Exports/Output{\"Ref\":\"Queue4A7E3555\"}": [
          {
            "type": "aws:cdk:logicalId",
            "data": "ExportsOutputRefQueue4A7E3555425E8BD3"
          }
        ],
        "/SnsBucketNotificationsStack/BootstrapVersion": [
          {
            "type": "aws:cdk:logicalId",
            "data": "BootstrapVersion"
          }
        ],
        "/SnsBucketNotificationsStack/CheckBootstrapVersion": [
          {
            "type": "aws:cdk:logicalId",
            "data": "CheckBootstrapVersion"
          }
        ]
      },
      "displayName": "SnsBucketNotificationsStack"
    },
    "SnsBucketNotificationsSseIntegDefaultTestDeployAssertDBC1BF57.assets": {
      "type": "cdk:asset-manifest",
      "properties": {
        "file": "SnsBucketNotificationsSseIntegDefaultTestDeployAssertDBC1BF57.assets.json",
        "requiresBootstrapStackVersion": 6,
        "bootstrapStackVersionSsmParameter": "/cdk-bootstrap/hnb659fds/version"
      }
    },
    "SnsBucketNotificationsSseIntegDefaultTestDeployAssertDBC1BF57": {
      "type": "aws:cloudformation:stack",
      "environment": "aws://unknown-account/unknown-region",
      "properties": {
        "templateFile": "SnsBucketNotificationsSseIntegDefaultTestDeployAssertDBC1BF57.template.json",
        "terminationProtection": false,
        "validateOnSynth": false,
        "assumeRoleArn": "arn:${AWS::Partition}:iam::${AWS::AccountId}:role/cdk-hnb659fds-deploy-role-${AWS::AccountId}-${AWS::Region}",
        "cloudFormationExecutionRoleArn": "arn:${AWS::Partition}:iam::${AWS::AccountId}:role/cdk-hnb659fds-cfn-exec-role-${AWS::AccountId}-${AWS::Region}",
<<<<<<< HEAD
        "stackTemplateAssetObjectUrl": "s3://cdk-hnb659fds-assets-${AWS::AccountId}-${AWS::Region}/e3090658e1bb05d9cd60952b8398dc790c566ab201a1359dae423775597a8138.json",
=======
        "stackTemplateAssetObjectUrl": "s3://cdk-hnb659fds-assets-${AWS::AccountId}-${AWS::Region}/e753732d51452939c529e6122967d75a27766e6f06ba040b6401c6c59b1b8c03.json",
>>>>>>> c0300d26
        "requiresBootstrapStackVersion": 6,
        "bootstrapStackVersionSsmParameter": "/cdk-bootstrap/hnb659fds/version",
        "additionalDependencies": [
          "SnsBucketNotificationsSseIntegDefaultTestDeployAssertDBC1BF57.assets"
        ],
        "lookupRole": {
          "arn": "arn:${AWS::Partition}:iam::${AWS::AccountId}:role/cdk-hnb659fds-lookup-role-${AWS::AccountId}-${AWS::Region}",
          "requiresBootstrapStackVersion": 8,
          "bootstrapStackVersionSsmParameter": "/cdk-bootstrap/hnb659fds/version"
        }
      },
      "dependencies": [
        "SnsBucketNotificationsStack",
        "SnsBucketNotificationsSseIntegDefaultTestDeployAssertDBC1BF57.assets"
      ],
      "metadata": {
        "/SnsBucketNotificationsSseInteg/DefaultTest/DeployAssert/AwsApiCallS3putObjectd7c40bfca4f362b2639aa553b509eb20/Default": [
          {
            "type": "aws:cdk:analytics:construct",
            "data": "*"
          }
        ],
        "/SnsBucketNotificationsSseInteg/DefaultTest/DeployAssert/AwsApiCallS3putObjectd7c40bfca4f362b2639aa553b509eb20/Default/Default": [
          {
            "type": "aws:cdk:logicalId",
            "data": "AwsApiCallS3putObjectd7c40bfca4f362b2639aa553b509eb20"
          }
        ],
        "/SnsBucketNotificationsSseInteg/DefaultTest/DeployAssert/SingletonFunction1488541a7b23466481b69b4408076b81/Role": [
          {
            "type": "aws:cdk:logicalId",
            "data": "SingletonFunction1488541a7b23466481b69b4408076b81Role37ABCE73"
          }
        ],
        "/SnsBucketNotificationsSseInteg/DefaultTest/DeployAssert/SingletonFunction1488541a7b23466481b69b4408076b81/Handler": [
          {
            "type": "aws:cdk:logicalId",
            "data": "SingletonFunction1488541a7b23466481b69b4408076b81HandlerCD40AE9F"
          }
        ],
        "/SnsBucketNotificationsSseInteg/DefaultTest/DeployAssert/AwsApiCallSQSreceiveMessagee9fedf457448604e2f358e994af9316d/Default": [
          {
            "type": "aws:cdk:analytics:construct",
            "data": "*"
          },
          {
            "type": "aws:cdk:analytics:method",
            "data": "*"
          },
          {
            "type": "aws:cdk:analytics:method",
            "data": "*"
          }
        ],
        "/SnsBucketNotificationsSseInteg/DefaultTest/DeployAssert/AwsApiCallSQSreceiveMessagee9fedf457448604e2f358e994af9316d/Default/Default": [
          {
            "type": "aws:cdk:logicalId",
            "data": "AwsApiCallSQSreceiveMessagee9fedf457448604e2f358e994af9316d"
          }
        ],
        "/SnsBucketNotificationsSseInteg/DefaultTest/DeployAssert/AwsApiCallSQSreceiveMessagee9fedf457448604e2f358e994af9316d/WaitFor/IsCompleteProvider/Invoke": [
          {
            "type": "aws:cdk:logicalId",
            "data": "AwsApiCallSQSreceiveMessagee9fedf457448604e2f358e994af9316dWaitForIsCompleteProviderInvoke4601C9ED"
          }
        ],
        "/SnsBucketNotificationsSseInteg/DefaultTest/DeployAssert/AwsApiCallSQSreceiveMessagee9fedf457448604e2f358e994af9316d/WaitFor/TimeoutProvider/Invoke": [
          {
            "type": "aws:cdk:logicalId",
            "data": "AwsApiCallSQSreceiveMessagee9fedf457448604e2f358e994af9316dWaitForTimeoutProviderInvoke59986C82"
          }
        ],
        "/SnsBucketNotificationsSseInteg/DefaultTest/DeployAssert/AwsApiCallSQSreceiveMessagee9fedf457448604e2f358e994af9316d/WaitFor/Role": [
          {
            "type": "aws:cdk:logicalId",
            "data": "AwsApiCallSQSreceiveMessagee9fedf457448604e2f358e994af9316dWaitForRole9A5D81D7"
          }
        ],
        "/SnsBucketNotificationsSseInteg/DefaultTest/DeployAssert/AwsApiCallSQSreceiveMessagee9fedf457448604e2f358e994af9316d/WaitFor/Resource": [
          {
            "type": "aws:cdk:logicalId",
            "data": "AwsApiCallSQSreceiveMessagee9fedf457448604e2f358e994af9316dWaitFor2F8D13CB"
          }
        ],
        "/SnsBucketNotificationsSseInteg/DefaultTest/DeployAssert/AwsApiCallSQSreceiveMessagee9fedf457448604e2f358e994af9316d/AssertionResults": [
          {
            "type": "aws:cdk:logicalId",
            "data": "AssertionResultsAwsApiCallSQSreceiveMessagee9fedf457448604e2f358e994af9316d"
          }
        ],
        "/SnsBucketNotificationsSseInteg/DefaultTest/DeployAssert/SingletonFunction76b3e830a873425f8453eddd85c86925/Role": [
          {
            "type": "aws:cdk:logicalId",
            "data": "SingletonFunction76b3e830a873425f8453eddd85c86925Role918961BB"
          }
        ],
        "/SnsBucketNotificationsSseInteg/DefaultTest/DeployAssert/SingletonFunction76b3e830a873425f8453eddd85c86925/Handler": [
          {
            "type": "aws:cdk:logicalId",
            "data": "SingletonFunction76b3e830a873425f8453eddd85c86925Handler81461ECE"
          }
        ],
        "/SnsBucketNotificationsSseInteg/DefaultTest/DeployAssert/SingletonFunction5c1898e096fb4e3e95d5f6c67f3ce41a/Role": [
          {
            "type": "aws:cdk:logicalId",
            "data": "SingletonFunction5c1898e096fb4e3e95d5f6c67f3ce41aRoleB84BD8CE"
          }
        ],
        "/SnsBucketNotificationsSseInteg/DefaultTest/DeployAssert/SingletonFunction5c1898e096fb4e3e95d5f6c67f3ce41a/Handler": [
          {
            "type": "aws:cdk:logicalId",
            "data": "SingletonFunction5c1898e096fb4e3e95d5f6c67f3ce41aHandlerADF3E6EA"
          }
        ],
        "/SnsBucketNotificationsSseInteg/DefaultTest/DeployAssert/BootstrapVersion": [
          {
            "type": "aws:cdk:logicalId",
            "data": "BootstrapVersion"
          }
        ],
        "/SnsBucketNotificationsSseInteg/DefaultTest/DeployAssert/CheckBootstrapVersion": [
          {
            "type": "aws:cdk:logicalId",
            "data": "CheckBootstrapVersion"
          }
        ]
      },
      "displayName": "SnsBucketNotificationsSseInteg/DefaultTest/DeployAssert"
    },
    "Tree": {
      "type": "cdk:tree",
      "properties": {
        "file": "tree.json"
      }
    },
    "aws-cdk-lib/feature-flag-report": {
      "type": "cdk:feature-flag-report",
      "properties": {
        "module": "aws-cdk-lib",
        "flags": {
          "@aws-cdk/aws-signer:signingProfileNamePassedToCfn": {
            "recommendedValue": true,
            "explanation": "Pass signingProfileName to CfnSigningProfile"
          },
          "@aws-cdk/core:newStyleStackSynthesis": {
            "recommendedValue": true,
            "explanation": "Switch to new stack synthesis method which enables CI/CD",
            "unconfiguredBehavesLike": {
              "v2": true
            }
          },
          "@aws-cdk/core:stackRelativeExports": {
            "recommendedValue": true,
            "explanation": "Name exports based on the construct paths relative to the stack, rather than the global construct path",
            "unconfiguredBehavesLike": {
              "v2": true
            }
          },
          "@aws-cdk/aws-ecs-patterns:secGroupsDisablesImplicitOpenListener": {
            "recommendedValue": true,
            "explanation": "Disable implicit openListener when custom security groups are provided"
          },
          "@aws-cdk/aws-rds:lowercaseDbIdentifier": {
            "recommendedValue": true,
            "explanation": "Force lowercasing of RDS Cluster names in CDK",
            "unconfiguredBehavesLike": {
              "v2": true
            }
          },
          "@aws-cdk/aws-apigateway:usagePlanKeyOrderInsensitiveId": {
            "recommendedValue": true,
            "explanation": "Allow adding/removing multiple UsagePlanKeys independently",
            "unconfiguredBehavesLike": {
              "v2": true
            }
          },
          "@aws-cdk/aws-lambda:recognizeVersionProps": {
            "recommendedValue": true,
            "explanation": "Enable this feature flag to opt in to the updated logical id calculation for Lambda Version created using the  `fn.currentVersion`.",
            "unconfiguredBehavesLike": {
              "v2": true
            }
          },
          "@aws-cdk/aws-lambda:recognizeLayerVersion": {
            "userValue": true,
            "recommendedValue": true,
            "explanation": "Enable this feature flag to opt in to the updated logical id calculation for Lambda Version created using the `fn.currentVersion`."
          },
          "@aws-cdk/aws-cloudfront:defaultSecurityPolicyTLSv1.2_2021": {
            "recommendedValue": true,
            "explanation": "Enable this feature flag to have cloudfront distributions use the security policy TLSv1.2_2021 by default.",
            "unconfiguredBehavesLike": {
              "v2": true
            }
          },
          "@aws-cdk/core:checkSecretUsage": {
            "userValue": true,
            "recommendedValue": true,
            "explanation": "Enable this flag to make it impossible to accidentally use SecretValues in unsafe locations"
          },
          "@aws-cdk/core:target-partitions": {
            "recommendedValue": [
              "aws",
              "aws-cn"
            ],
            "explanation": "What regions to include in lookup tables of environment agnostic stacks"
          },
          "@aws-cdk-containers/ecs-service-extensions:enableDefaultLogDriver": {
            "userValue": true,
            "recommendedValue": true,
            "explanation": "ECS extensions will automatically add an `awslogs` driver if no logging is specified"
          },
          "@aws-cdk/aws-ec2:uniqueImdsv2TemplateName": {
            "userValue": true,
            "recommendedValue": true,
            "explanation": "Enable this feature flag to have Launch Templates generated by the `InstanceRequireImdsv2Aspect` use unique names."
          },
          "@aws-cdk/aws-ecs:arnFormatIncludesClusterName": {
            "userValue": true,
            "recommendedValue": true,
            "explanation": "ARN format used by ECS. In the new ARN format, the cluster name is part of the resource ID."
          },
          "@aws-cdk/aws-iam:minimizePolicies": {
            "userValue": true,
            "recommendedValue": true,
            "explanation": "Minimize IAM policies by combining Statements"
          },
          "@aws-cdk/core:validateSnapshotRemovalPolicy": {
            "userValue": true,
            "recommendedValue": true,
            "explanation": "Error on snapshot removal policies on resources that do not support it."
          },
          "@aws-cdk/aws-codepipeline:crossAccountKeyAliasStackSafeResourceName": {
            "userValue": true,
            "recommendedValue": true,
            "explanation": "Generate key aliases that include the stack name"
          },
          "@aws-cdk/aws-s3:createDefaultLoggingPolicy": {
            "userValue": true,
            "recommendedValue": true,
            "explanation": "Enable this feature flag to create an S3 bucket policy by default in cases where an AWS service would automatically create the Policy if one does not exist."
          },
          "@aws-cdk/aws-sns-subscriptions:restrictSqsDescryption": {
            "userValue": true,
            "recommendedValue": true,
            "explanation": "Restrict KMS key policy for encrypted Queues a bit more"
          },
          "@aws-cdk/aws-apigateway:disableCloudWatchRole": {
            "userValue": true,
            "recommendedValue": true,
            "explanation": "Make default CloudWatch Role behavior safe for multiple API Gateways in one environment"
          },
          "@aws-cdk/core:enablePartitionLiterals": {
            "userValue": true,
            "recommendedValue": true,
            "explanation": "Make ARNs concrete if AWS partition is known"
          },
          "@aws-cdk/aws-events:eventsTargetQueueSameAccount": {
            "userValue": true,
            "recommendedValue": true,
            "explanation": "Event Rules may only push to encrypted SQS queues in the same account"
          },
          "@aws-cdk/aws-ecs:disableExplicitDeploymentControllerForCircuitBreaker": {
            "userValue": true,
            "recommendedValue": true,
            "explanation": "Avoid setting the \"ECS\" deployment controller when adding a circuit breaker"
          },
          "@aws-cdk/aws-iam:importedRoleStackSafeDefaultPolicyName": {
            "userValue": true,
            "recommendedValue": true,
            "explanation": "Enable this feature to by default create default policy names for imported roles that depend on the stack the role is in."
          },
          "@aws-cdk/aws-s3:serverAccessLogsUseBucketPolicy": {
            "userValue": true,
            "recommendedValue": true,
            "explanation": "Use S3 Bucket Policy instead of ACLs for Server Access Logging"
          },
          "@aws-cdk/aws-route53-patters:useCertificate": {
            "userValue": true,
            "recommendedValue": true,
            "explanation": "Use the official `Certificate` resource instead of `DnsValidatedCertificate`"
          },
          "@aws-cdk/customresources:installLatestAwsSdkDefault": {
            "userValue": false,
            "recommendedValue": false,
            "explanation": "Whether to install the latest SDK by default in AwsCustomResource"
          },
          "@aws-cdk/aws-rds:databaseProxyUniqueResourceName": {
            "userValue": true,
            "recommendedValue": true,
            "explanation": "Use unique resource name for Database Proxy"
          },
          "@aws-cdk/aws-codedeploy:removeAlarmsFromDeploymentGroup": {
            "userValue": true,
            "recommendedValue": true,
            "explanation": "Remove CloudWatch alarms from deployment group"
          },
          "@aws-cdk/aws-apigateway:authorizerChangeDeploymentLogicalId": {
            "userValue": true,
            "recommendedValue": true,
            "explanation": "Include authorizer configuration in the calculation of the API deployment logical ID."
          },
          "@aws-cdk/aws-ec2:launchTemplateDefaultUserData": {
            "userValue": true,
            "recommendedValue": true,
            "explanation": "Define user data for a launch template by default when a machine image is provided."
          },
          "@aws-cdk/aws-secretsmanager:useAttachedSecretResourcePolicyForSecretTargetAttachments": {
            "userValue": true,
            "recommendedValue": true,
            "explanation": "SecretTargetAttachments uses the ResourcePolicy of the attached Secret."
          },
          "@aws-cdk/aws-redshift:columnId": {
            "userValue": true,
            "recommendedValue": true,
            "explanation": "Whether to use an ID to track Redshift column changes"
          },
          "@aws-cdk/aws-stepfunctions-tasks:enableEmrServicePolicyV2": {
            "userValue": true,
            "recommendedValue": true,
            "explanation": "Enable AmazonEMRServicePolicy_v2 managed policies"
          },
          "@aws-cdk/aws-ec2:restrictDefaultSecurityGroup": {
            "userValue": true,
            "recommendedValue": true,
            "explanation": "Restrict access to the VPC default security group"
          },
          "@aws-cdk/aws-apigateway:requestValidatorUniqueId": {
            "userValue": true,
            "recommendedValue": true,
            "explanation": "Generate a unique id for each RequestValidator added to a method"
          },
          "@aws-cdk/aws-kms:aliasNameRef": {
            "userValue": true,
            "recommendedValue": true,
            "explanation": "KMS Alias name and keyArn will have implicit reference to KMS Key"
          },
          "@aws-cdk/aws-kms:applyImportedAliasPermissionsToPrincipal": {
            "userValue": true,
            "recommendedValue": true,
            "explanation": "Enable grant methods on Aliases imported by name to use kms:ResourceAliases condition"
          },
          "@aws-cdk/aws-autoscaling:generateLaunchTemplateInsteadOfLaunchConfig": {
            "userValue": true,
            "recommendedValue": true,
            "explanation": "Generate a launch template when creating an AutoScalingGroup"
          },
          "@aws-cdk/core:includePrefixInUniqueNameGeneration": {
            "userValue": true,
            "recommendedValue": true,
            "explanation": "Include the stack prefix in the stack name generation process"
          },
          "@aws-cdk/aws-efs:denyAnonymousAccess": {
            "userValue": true,
            "recommendedValue": true,
            "explanation": "EFS denies anonymous clients accesses"
          },
          "@aws-cdk/aws-opensearchservice:enableOpensearchMultiAzWithStandby": {
            "userValue": true,
            "recommendedValue": true,
            "explanation": "Enables support for Multi-AZ with Standby deployment for opensearch domains"
          },
          "@aws-cdk/aws-lambda-nodejs:useLatestRuntimeVersion": {
            "userValue": true,
            "recommendedValue": true,
            "explanation": "Enables aws-lambda-nodejs.Function to use the latest available NodeJs runtime as the default"
          },
          "@aws-cdk/aws-efs:mountTargetOrderInsensitiveLogicalId": {
            "userValue": true,
            "recommendedValue": true,
            "explanation": "When enabled, mount targets will have a stable logicalId that is linked to the associated subnet."
          },
          "@aws-cdk/aws-rds:auroraClusterChangeScopeOfInstanceParameterGroupWithEachParameters": {
            "userValue": true,
            "recommendedValue": true,
            "explanation": "When enabled, a scope of InstanceParameterGroup for AuroraClusterInstance with each parameters will change."
          },
          "@aws-cdk/aws-appsync:useArnForSourceApiAssociationIdentifier": {
            "userValue": true,
            "recommendedValue": true,
            "explanation": "When enabled, will always use the arn for identifiers for CfnSourceApiAssociation in the GraphqlApi construct rather than id."
          },
          "@aws-cdk/aws-rds:preventRenderingDeprecatedCredentials": {
            "userValue": true,
            "recommendedValue": true,
            "explanation": "When enabled, creating an RDS database cluster from a snapshot will only render credentials for snapshot credentials."
          },
          "@aws-cdk/aws-codepipeline-actions:useNewDefaultBranchForCodeCommitSource": {
            "userValue": true,
            "recommendedValue": true,
            "explanation": "When enabled, the CodeCommit source action is using the default branch name 'main'."
          },
          "@aws-cdk/aws-cloudwatch-actions:changeLambdaPermissionLogicalIdForLambdaAction": {
            "userValue": true,
            "recommendedValue": true,
            "explanation": "When enabled, the logical ID of a Lambda permission for a Lambda action includes an alarm ID."
          },
          "@aws-cdk/aws-codepipeline:crossAccountKeysDefaultValueToFalse": {
            "userValue": true,
            "recommendedValue": true,
            "explanation": "Enables Pipeline to set the default value for crossAccountKeys to false."
          },
          "@aws-cdk/aws-codepipeline:defaultPipelineTypeToV2": {
            "userValue": true,
            "recommendedValue": true,
            "explanation": "Enables Pipeline to set the default pipeline type to V2."
          },
          "@aws-cdk/aws-kms:reduceCrossAccountRegionPolicyScope": {
            "userValue": true,
            "recommendedValue": true,
            "explanation": "When enabled, IAM Policy created from KMS key grant will reduce the resource scope to this key only."
          },
          "@aws-cdk/pipelines:reduceAssetRoleTrustScope": {
            "recommendedValue": true,
            "explanation": "Remove the root account principal from PipelineAssetsFileRole trust policy",
            "unconfiguredBehavesLike": {
              "v2": true
            }
          },
          "@aws-cdk/aws-eks:nodegroupNameAttribute": {
            "userValue": true,
            "recommendedValue": true,
            "explanation": "When enabled, nodegroupName attribute of the provisioned EKS NodeGroup will not have the cluster name prefix."
          },
          "@aws-cdk/aws-ec2:ebsDefaultGp3Volume": {
            "userValue": true,
            "recommendedValue": true,
            "explanation": "When enabled, the default volume type of the EBS volume will be GP3"
          },
          "@aws-cdk/aws-ecs:removeDefaultDeploymentAlarm": {
            "userValue": true,
            "recommendedValue": true,
            "explanation": "When enabled, remove default deployment alarm settings"
          },
          "@aws-cdk/custom-resources:logApiResponseDataPropertyTrueDefault": {
            "userValue": false,
            "recommendedValue": false,
            "explanation": "When enabled, the custom resource used for `AwsCustomResource` will configure the `logApiResponseData` property as true by default"
          },
          "@aws-cdk/aws-s3:keepNotificationInImportedBucket": {
            "userValue": false,
            "recommendedValue": false,
            "explanation": "When enabled, Adding notifications to a bucket in the current stack will not remove notification from imported stack."
          },
          "@aws-cdk/aws-stepfunctions-tasks:useNewS3UriParametersForBedrockInvokeModelTask": {
            "recommendedValue": true,
            "explanation": "When enabled, use new props for S3 URI field in task definition of state machine for bedrock invoke model.",
            "unconfiguredBehavesLike": {
              "v2": true
            }
          },
          "@aws-cdk/core:explicitStackTags": {
            "userValue": true,
            "recommendedValue": true,
            "explanation": "When enabled, stack tags need to be assigned explicitly on a Stack."
          },
          "@aws-cdk/aws-ecs:enableImdsBlockingDeprecatedFeature": {
            "userValue": false,
            "recommendedValue": false,
            "explanation": "When set to true along with canContainersAccessInstanceRole=false in ECS cluster, new updated commands will be added to UserData to block container accessing IMDS. **Applicable to Linux only. IMPORTANT: See [details.](#aws-cdkaws-ecsenableImdsBlockingDeprecatedFeature)**"
          },
          "@aws-cdk/aws-ecs:disableEcsImdsBlocking": {
            "userValue": true,
            "recommendedValue": true,
            "explanation": "When set to true, CDK synth will throw exception if canContainersAccessInstanceRole is false. **IMPORTANT: See [details.](#aws-cdkaws-ecsdisableEcsImdsBlocking)**"
          },
          "@aws-cdk/aws-ecs:reduceEc2FargateCloudWatchPermissions": {
            "userValue": true,
            "recommendedValue": true,
            "explanation": "When enabled, we will only grant the necessary permissions when users specify cloudwatch log group through logConfiguration"
          },
          "@aws-cdk/aws-dynamodb:resourcePolicyPerReplica": {
            "userValue": true,
            "recommendedValue": true,
            "explanation": "When enabled will allow you to specify a resource policy per replica, and not copy the source table policy to all replicas"
          },
          "@aws-cdk/aws-ec2:ec2SumTImeoutEnabled": {
            "userValue": true,
            "recommendedValue": true,
            "explanation": "When enabled, initOptions.timeout and resourceSignalTimeout values will be summed together."
          },
          "@aws-cdk/aws-appsync:appSyncGraphQLAPIScopeLambdaPermission": {
            "userValue": true,
            "recommendedValue": true,
            "explanation": "When enabled, a Lambda authorizer Permission created when using GraphqlApi will be properly scoped with a SourceArn."
          },
          "@aws-cdk/aws-rds:setCorrectValueForDatabaseInstanceReadReplicaInstanceResourceId": {
            "userValue": true,
            "recommendedValue": true,
            "explanation": "When enabled, the value of property `instanceResourceId` in construct `DatabaseInstanceReadReplica` will be set to the correct value which is `DbiResourceId` instead of currently `DbInstanceArn`"
          },
          "@aws-cdk/core:cfnIncludeRejectComplexResourceUpdateCreatePolicyIntrinsics": {
            "userValue": true,
            "recommendedValue": true,
            "explanation": "When enabled, CFN templates added with `cfn-include` will error if the template contains Resource Update or Create policies with CFN Intrinsics that include non-primitive values."
          },
          "@aws-cdk/aws-lambda-nodejs:sdkV3ExcludeSmithyPackages": {
            "userValue": true,
            "recommendedValue": true,
            "explanation": "When enabled, both `@aws-sdk` and `@smithy` packages will be excluded from the Lambda Node.js 18.x runtime to prevent version mismatches in bundled applications."
          },
          "@aws-cdk/aws-stepfunctions-tasks:fixRunEcsTaskPolicy": {
            "userValue": true,
            "recommendedValue": true,
            "explanation": "When enabled, the resource of IAM Run Ecs policy generated by SFN EcsRunTask will reference the definition, instead of constructing ARN."
          },
          "@aws-cdk/aws-ec2:bastionHostUseAmazonLinux2023ByDefault": {
            "userValue": true,
            "recommendedValue": true,
            "explanation": "When enabled, the BastionHost construct will use the latest Amazon Linux 2023 AMI, instead of Amazon Linux 2."
          },
          "@aws-cdk/core:aspectStabilization": {
            "recommendedValue": true,
            "explanation": "When enabled, a stabilization loop will be run when invoking Aspects during synthesis.",
            "unconfiguredBehavesLike": {
              "v2": true
            }
          },
          "@aws-cdk/aws-route53-targets:userPoolDomainNameMethodWithoutCustomResource": {
            "userValue": true,
            "recommendedValue": true,
            "explanation": "When enabled, use a new method for DNS Name of user pool domain target without creating a custom resource."
          },
          "@aws-cdk/aws-elasticloadbalancingV2:albDualstackWithoutPublicIpv4SecurityGroupRulesDefault": {
            "userValue": true,
            "recommendedValue": true,
            "explanation": "When enabled, the default security group ingress rules will allow IPv6 ingress from anywhere"
          },
          "@aws-cdk/aws-iam:oidcRejectUnauthorizedConnections": {
            "userValue": true,
            "recommendedValue": true,
            "explanation": "When enabled, the default behaviour of OIDC provider will reject unauthorized connections"
          },
          "@aws-cdk/core:enableAdditionalMetadataCollection": {
            "userValue": true,
            "recommendedValue": true,
            "explanation": "When enabled, CDK will expand the scope of usage data collected to better inform CDK development and improve communication for security concerns and emerging issues."
          },
          "@aws-cdk/aws-lambda:createNewPoliciesWithAddToRolePolicy": {
            "userValue": false,
            "recommendedValue": false,
            "explanation": "[Deprecated] When enabled, Lambda will create new inline policies with AddToRolePolicy instead of adding to the Default Policy Statement"
          },
          "@aws-cdk/aws-s3:setUniqueReplicationRoleName": {
            "userValue": true,
            "recommendedValue": true,
            "explanation": "When enabled, CDK will automatically generate a unique role name that is used for s3 object replication."
          },
          "@aws-cdk/pipelines:reduceStageRoleTrustScope": {
            "recommendedValue": true,
            "explanation": "Remove the root account principal from Stage addActions trust policy",
            "unconfiguredBehavesLike": {
              "v2": true
            }
          },
          "@aws-cdk/aws-events:requireEventBusPolicySid": {
            "userValue": true,
            "recommendedValue": true,
            "explanation": "When enabled, grantPutEventsTo() will use resource policies with Statement IDs for service principals."
          },
          "@aws-cdk/core:aspectPrioritiesMutating": {
            "userValue": true,
            "recommendedValue": true,
            "explanation": "When set to true, Aspects added by the construct library on your behalf will be given a priority of MUTATING."
          },
          "@aws-cdk/aws-dynamodb:retainTableReplica": {
            "userValue": true,
            "recommendedValue": true,
            "explanation": "When enabled, table replica will be default to the removal policy of source table unless specified otherwise."
          },
          "@aws-cdk/cognito:logUserPoolClientSecretValue": {
            "recommendedValue": false,
            "explanation": "When disabled, the value of the user pool client secret will not be logged in the custom resource lambda function logs."
          },
          "@aws-cdk/pipelines:reduceCrossAccountActionRoleTrustScope": {
            "recommendedValue": true,
            "explanation": "When enabled, scopes down the trust policy for the cross-account action role",
            "unconfiguredBehavesLike": {
              "v2": true
            }
          },
          "@aws-cdk/aws-stepfunctions:useDistributedMapResultWriterV2": {
            "userValue": true,
            "recommendedValue": true,
            "explanation": "When enabled, the resultWriterV2 property of DistributedMap will be used insted of resultWriter"
          },
          "@aws-cdk/s3-notifications:addS3TrustKeyPolicyForSnsSubscriptions": {
            "userValue": true,
            "recommendedValue": true,
            "explanation": "Add an S3 trust policy to a KMS key resource policy for SNS subscriptions."
          },
          "@aws-cdk/aws-ec2:requirePrivateSubnetsForEgressOnlyInternetGateway": {
            "userValue": true,
            "recommendedValue": true,
            "explanation": "When enabled, the EgressOnlyGateway resource is only created if private subnets are defined in the dual-stack VPC."
          },
          "@aws-cdk/aws-ec2-alpha:useResourceIdForVpcV2Migration": {
            "recommendedValue": false,
            "explanation": "When enabled, use resource IDs for VPC V2 migration"
          },
          "@aws-cdk/aws-s3:publicAccessBlockedByDefault": {
            "userValue": true,
            "recommendedValue": true,
            "explanation": "When enabled, setting any combination of options for BlockPublicAccess will automatically set true for any options not defined."
          },
          "@aws-cdk/aws-lambda:useCdkManagedLogGroup": {
            "userValue": true,
            "recommendedValue": true,
            "explanation": "When enabled, CDK creates and manages loggroup for the lambda function"
          }
        }
      }
    }
  },
<<<<<<< HEAD
  "minimumCliVersion": "2.1027.0"
=======
  "minimumCliVersion": "2.1025.0"
>>>>>>> c0300d26
}<|MERGE_RESOLUTION|>--- conflicted
+++ resolved
@@ -18,11 +18,7 @@
         "validateOnSynth": false,
         "assumeRoleArn": "arn:${AWS::Partition}:iam::${AWS::AccountId}:role/cdk-hnb659fds-deploy-role-${AWS::AccountId}-${AWS::Region}",
         "cloudFormationExecutionRoleArn": "arn:${AWS::Partition}:iam::${AWS::AccountId}:role/cdk-hnb659fds-cfn-exec-role-${AWS::AccountId}-${AWS::Region}",
-<<<<<<< HEAD
-        "stackTemplateAssetObjectUrl": "s3://cdk-hnb659fds-assets-${AWS::AccountId}-${AWS::Region}/c0d60a5c68c1a0556bf1f596fe1d48dcce116b6431b1e26811499c932485b206.json",
-=======
         "stackTemplateAssetObjectUrl": "s3://cdk-hnb659fds-assets-${AWS::AccountId}-${AWS::Region}/c6ae1d11599ce43356c4a9eda8f531ae8706d2e78b57c3cdd2dd23dce6a0e5d7.json",
->>>>>>> c0300d26
         "requiresBootstrapStackVersion": 6,
         "bootstrapStackVersionSsmParameter": "/cdk-bootstrap/hnb659fds/version",
         "additionalDependencies": [
@@ -339,11 +335,7 @@
         "validateOnSynth": false,
         "assumeRoleArn": "arn:${AWS::Partition}:iam::${AWS::AccountId}:role/cdk-hnb659fds-deploy-role-${AWS::AccountId}-${AWS::Region}",
         "cloudFormationExecutionRoleArn": "arn:${AWS::Partition}:iam::${AWS::AccountId}:role/cdk-hnb659fds-cfn-exec-role-${AWS::AccountId}-${AWS::Region}",
-<<<<<<< HEAD
-        "stackTemplateAssetObjectUrl": "s3://cdk-hnb659fds-assets-${AWS::AccountId}-${AWS::Region}/e3090658e1bb05d9cd60952b8398dc790c566ab201a1359dae423775597a8138.json",
-=======
         "stackTemplateAssetObjectUrl": "s3://cdk-hnb659fds-assets-${AWS::AccountId}-${AWS::Region}/e753732d51452939c529e6122967d75a27766e6f06ba040b6401c6c59b1b8c03.json",
->>>>>>> c0300d26
         "requiresBootstrapStackVersion": 6,
         "bootstrapStackVersionSsmParameter": "/cdk-bootstrap/hnb659fds/version",
         "additionalDependencies": [
@@ -958,9 +950,5 @@
       }
     }
   },
-<<<<<<< HEAD
-  "minimumCliVersion": "2.1027.0"
-=======
   "minimumCliVersion": "2.1025.0"
->>>>>>> c0300d26
 }