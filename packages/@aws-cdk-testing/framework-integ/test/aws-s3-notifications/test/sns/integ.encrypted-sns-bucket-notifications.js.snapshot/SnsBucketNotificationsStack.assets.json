{
  "version": "48.0.0",
  "files": {
    "44e9c4d7a5d3fd2d677e1a7e416b2b56f6b0104bd5eff9cac5557b4c65a9dc61": {
      "displayName": "SnsBucketNotificationsStack/Custom::S3AutoDeleteObjectsCustomResourceProvider Code",
      "source": {
        "path": "asset.44e9c4d7a5d3fd2d677e1a7e416b2b56f6b0104bd5eff9cac5557b4c65a9dc61",
        "packaging": "zip"
      },
      "destinations": {
        "current_account-current_region-094cbf39": {
          "bucketName": "cdk-hnb659fds-assets-${AWS::AccountId}-${AWS::Region}",
          "objectKey": "44e9c4d7a5d3fd2d677e1a7e416b2b56f6b0104bd5eff9cac5557b4c65a9dc61.zip",
          "assumeRoleArn": "arn:${AWS::Partition}:iam::${AWS::AccountId}:role/cdk-hnb659fds-file-publishing-role-${AWS::AccountId}-${AWS::Region}"
        }
      }
    },
<<<<<<< HEAD
    "c0d60a5c68c1a0556bf1f596fe1d48dcce116b6431b1e26811499c932485b206": {
=======
    "c6ae1d11599ce43356c4a9eda8f531ae8706d2e78b57c3cdd2dd23dce6a0e5d7": {
>>>>>>> c0300d26
      "displayName": "SnsBucketNotificationsStack Template",
      "source": {
        "path": "SnsBucketNotificationsStack.template.json",
        "packaging": "file"
      },
      "destinations": {
<<<<<<< HEAD
        "current_account-current_region-83556756": {
          "bucketName": "cdk-hnb659fds-assets-${AWS::AccountId}-${AWS::Region}",
          "objectKey": "c0d60a5c68c1a0556bf1f596fe1d48dcce116b6431b1e26811499c932485b206.json",
=======
        "current_account-current_region-ab858a58": {
          "bucketName": "cdk-hnb659fds-assets-${AWS::AccountId}-${AWS::Region}",
          "objectKey": "c6ae1d11599ce43356c4a9eda8f531ae8706d2e78b57c3cdd2dd23dce6a0e5d7.json",
>>>>>>> c0300d26
          "assumeRoleArn": "arn:${AWS::Partition}:iam::${AWS::AccountId}:role/cdk-hnb659fds-file-publishing-role-${AWS::AccountId}-${AWS::Region}"
        }
      }
    }
  },
  "dockerImages": {}
}<|MERGE_RESOLUTION|>--- conflicted
+++ resolved
@@ -15,26 +15,16 @@
         }
       }
     },
-<<<<<<< HEAD
-    "c0d60a5c68c1a0556bf1f596fe1d48dcce116b6431b1e26811499c932485b206": {
-=======
     "c6ae1d11599ce43356c4a9eda8f531ae8706d2e78b57c3cdd2dd23dce6a0e5d7": {
->>>>>>> c0300d26
       "displayName": "SnsBucketNotificationsStack Template",
       "source": {
         "path": "SnsBucketNotificationsStack.template.json",
         "packaging": "file"
       },
       "destinations": {
-<<<<<<< HEAD
-        "current_account-current_region-83556756": {
-          "bucketName": "cdk-hnb659fds-assets-${AWS::AccountId}-${AWS::Region}",
-          "objectKey": "c0d60a5c68c1a0556bf1f596fe1d48dcce116b6431b1e26811499c932485b206.json",
-=======
         "current_account-current_region-ab858a58": {
           "bucketName": "cdk-hnb659fds-assets-${AWS::AccountId}-${AWS::Region}",
           "objectKey": "c6ae1d11599ce43356c4a9eda8f531ae8706d2e78b57c3cdd2dd23dce6a0e5d7.json",
->>>>>>> c0300d26
           "assumeRoleArn": "arn:${AWS::Partition}:iam::${AWS::AccountId}:role/cdk-hnb659fds-file-publishing-role-${AWS::AccountId}-${AWS::Region}"
         }
       }
