--- conflicted
+++ resolved
@@ -18,11 +18,7 @@
         "validateOnSynth": false,
         "assumeRoleArn": "arn:${AWS::Partition}:iam::${AWS::AccountId}:role/cdk-hnb659fds-deploy-role-${AWS::AccountId}-${AWS::Region}",
         "cloudFormationExecutionRoleArn": "arn:${AWS::Partition}:iam::${AWS::AccountId}:role/cdk-hnb659fds-cfn-exec-role-${AWS::AccountId}-${AWS::Region}",
-<<<<<<< HEAD
-        "stackTemplateAssetObjectUrl": "s3://cdk-hnb659fds-assets-${AWS::AccountId}-${AWS::Region}/0837e213a25e6a1f153831c398251104fcc1bf67ef6430f9d017d406ee596c00.json",
-=======
         "stackTemplateAssetObjectUrl": "s3://cdk-hnb659fds-assets-${AWS::AccountId}-${AWS::Region}/012408600b7d367241f6b904f7b2d51bd4635ad1f0629c04fa97640e1a77b457.json",
->>>>>>> c0300d26
         "requiresBootstrapStackVersion": 6,
         "bootstrapStackVersionSsmParameter": "/cdk-bootstrap/hnb659fds/version",
         "additionalDependencies": [
@@ -387,11 +383,7 @@
         "validateOnSynth": false,
         "assumeRoleArn": "arn:${AWS::Partition}:iam::${AWS::AccountId}:role/cdk-hnb659fds-deploy-role-${AWS::AccountId}-${AWS::Region}",
         "cloudFormationExecutionRoleArn": "arn:${AWS::Partition}:iam::${AWS::AccountId}:role/cdk-hnb659fds-cfn-exec-role-${AWS::AccountId}-${AWS::Region}",
-<<<<<<< HEAD
-        "stackTemplateAssetObjectUrl": "s3://cdk-hnb659fds-assets-${AWS::AccountId}-${AWS::Region}/e4e19779bfb9cd14327b0471325506bb4e38aebd1685d69b69f4edfc1a73efec.json",
-=======
         "stackTemplateAssetObjectUrl": "s3://cdk-hnb659fds-assets-${AWS::AccountId}-${AWS::Region}/979aa89ab0f5eb4be0522d5992817dd817428696b2be23d2fb4f629d2166070e.json",
->>>>>>> c0300d26
         "requiresBootstrapStackVersion": 6,
         "bootstrapStackVersionSsmParameter": "/cdk-bootstrap/hnb659fds/version",
         "additionalDependencies": [
@@ -970,9 +962,5 @@
       }
     }
   },
-<<<<<<< HEAD
-  "minimumCliVersion": "2.1027.0"
-=======
   "minimumCliVersion": "2.1025.0"
->>>>>>> c0300d26
 }