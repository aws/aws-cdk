--- conflicted
+++ resolved
@@ -1,17 +1,6 @@
 {
   "version": "48.0.0",
   "files": {
-<<<<<<< HEAD
-    "4cbd7cdb5600b1d8c000087fcff345214c258e0476ef89eb6b39a89b7de1b656": {
-      "source": {
-        "path": "asset.4cbd7cdb5600b1d8c000087fcff345214c258e0476ef89eb6b39a89b7de1b656.bundle",
-        "packaging": "zip"
-      },
-      "destinations": {
-        "current_account-current_region-767d8bdc": {
-          "bucketName": "cdk-hnb659fds-assets-${AWS::AccountId}-${AWS::Region}",
-          "objectKey": "4cbd7cdb5600b1d8c000087fcff345214c258e0476ef89eb6b39a89b7de1b656.zip",
-=======
     "7131a84a4415494610e808e07b00bedc7d2578a973f5069309ad6a8a74cf00db": {
       "source": {
         "path": "asset.7131a84a4415494610e808e07b00bedc7d2578a973f5069309ad6a8a74cf00db.bundle",
@@ -21,31 +10,20 @@
         "current_account-current_region-99e46378": {
           "bucketName": "cdk-hnb659fds-assets-${AWS::AccountId}-${AWS::Region}",
           "objectKey": "7131a84a4415494610e808e07b00bedc7d2578a973f5069309ad6a8a74cf00db.zip",
->>>>>>> c0300d26
           "assumeRoleArn": "arn:${AWS::Partition}:iam::${AWS::AccountId}:role/cdk-hnb659fds-file-publishing-role-${AWS::AccountId}-${AWS::Region}"
         }
       }
     },
-<<<<<<< HEAD
-    "2f73a728f42e3514e1760aaa0cc59485f78936438df49b43ddfd756623e9ed44": {
-=======
     "873609a394de4a7e2daee4c422f8e4c6eb85f15d33f644e7b3998a141dd70f3f": {
->>>>>>> c0300d26
       "displayName": "SQSBucketNotificationsTestDefaultTestDeployAssert53BCF57E Template",
       "source": {
         "path": "SQSBucketNotificationsTestDefaultTestDeployAssert53BCF57E.template.json",
         "packaging": "file"
       },
       "destinations": {
-<<<<<<< HEAD
-        "current_account-current_region-633c81d1": {
-          "bucketName": "cdk-hnb659fds-assets-${AWS::AccountId}-${AWS::Region}",
-          "objectKey": "2f73a728f42e3514e1760aaa0cc59485f78936438df49b43ddfd756623e9ed44.json",
-=======
         "current_account-current_region-f370b162": {
           "bucketName": "cdk-hnb659fds-assets-${AWS::AccountId}-${AWS::Region}",
           "objectKey": "873609a394de4a7e2daee4c422f8e4c6eb85f15d33f644e7b3998a141dd70f3f.json",
->>>>>>> c0300d26
           "assumeRoleArn": "arn:${AWS::Partition}:iam::${AWS::AccountId}:role/cdk-hnb659fds-file-publishing-role-${AWS::AccountId}-${AWS::Region}"
         }
       }
