--- conflicted
+++ resolved
@@ -14,11 +14,7 @@
         }
       }
     },
-<<<<<<< HEAD
-    "dfc5614dd5684f4de1007904da151996b6a9eaf0e9096c6b7f7416c3c5fc74c2": {
-=======
     "db5278202b4c96ee74057698a8732a2165526d34299bff880d5b279c81760209": {
->>>>>>> 4e7d4804
       "source": {
         "path": "SQSBucketNotificationsTestDefaultTestDeployAssert53BCF57E.template.json",
         "packaging": "file"
@@ -26,11 +22,7 @@
       "destinations": {
         "current_account-current_region": {
           "bucketName": "cdk-hnb659fds-assets-${AWS::AccountId}-${AWS::Region}",
-<<<<<<< HEAD
-          "objectKey": "dfc5614dd5684f4de1007904da151996b6a9eaf0e9096c6b7f7416c3c5fc74c2.json",
-=======
           "objectKey": "db5278202b4c96ee74057698a8732a2165526d34299bff880d5b279c81760209.json",
->>>>>>> 4e7d4804
           "assumeRoleArn": "arn:${AWS::Partition}:iam::${AWS::AccountId}:role/cdk-hnb659fds-file-publishing-role-${AWS::AccountId}-${AWS::Region}"
         }
       }
