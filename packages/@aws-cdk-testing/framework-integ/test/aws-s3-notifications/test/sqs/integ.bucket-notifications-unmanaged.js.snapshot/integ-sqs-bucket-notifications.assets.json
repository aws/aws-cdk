--- conflicted
+++ resolved
@@ -15,26 +15,16 @@
         }
       }
     },
-<<<<<<< HEAD
-    "3fbec6d4cf6bf3b9232cb3f3a68cc64961f5c966472c5dea01f67882f3ac98e2": {
-=======
     "367266746cb08469fabd336c489bce6ade4dd871c3a805028a1903f70a5433b5": {
->>>>>>> c0300d26
       "displayName": "integ-sqs-bucket-notifications Template",
       "source": {
         "path": "integ-sqs-bucket-notifications.template.json",
         "packaging": "file"
       },
       "destinations": {
-<<<<<<< HEAD
-        "current_account-current_region-f9f126c9": {
-          "bucketName": "cdk-hnb659fds-assets-${AWS::AccountId}-${AWS::Region}",
-          "objectKey": "3fbec6d4cf6bf3b9232cb3f3a68cc64961f5c966472c5dea01f67882f3ac98e2.json",
-=======
         "current_account-current_region-686799fd": {
           "bucketName": "cdk-hnb659fds-assets-${AWS::AccountId}-${AWS::Region}",
           "objectKey": "367266746cb08469fabd336c489bce6ade4dd871c3a805028a1903f70a5433b5.json",
->>>>>>> c0300d26
           "assumeRoleArn": "arn:${AWS::Partition}:iam::${AWS::AccountId}:role/cdk-hnb659fds-file-publishing-role-${AWS::AccountId}-${AWS::Region}"
         }
       }
