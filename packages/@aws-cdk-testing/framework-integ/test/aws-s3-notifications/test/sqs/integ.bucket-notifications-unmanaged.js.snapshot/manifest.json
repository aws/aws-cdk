--- conflicted
+++ resolved
@@ -18,11 +18,7 @@
         "validateOnSynth": false,
         "assumeRoleArn": "arn:${AWS::Partition}:iam::${AWS::AccountId}:role/cdk-hnb659fds-deploy-role-${AWS::AccountId}-${AWS::Region}",
         "cloudFormationExecutionRoleArn": "arn:${AWS::Partition}:iam::${AWS::AccountId}:role/cdk-hnb659fds-cfn-exec-role-${AWS::AccountId}-${AWS::Region}",
-<<<<<<< HEAD
-        "stackTemplateAssetObjectUrl": "s3://cdk-hnb659fds-assets-${AWS::AccountId}-${AWS::Region}/3fbec6d4cf6bf3b9232cb3f3a68cc64961f5c966472c5dea01f67882f3ac98e2.json",
-=======
         "stackTemplateAssetObjectUrl": "s3://cdk-hnb659fds-assets-${AWS::AccountId}-${AWS::Region}/367266746cb08469fabd336c489bce6ade4dd871c3a805028a1903f70a5433b5.json",
->>>>>>> c0300d26
         "requiresBootstrapStackVersion": 6,
         "bootstrapStackVersionSsmParameter": "/cdk-bootstrap/hnb659fds/version",
         "additionalDependencies": [
@@ -330,11 +326,7 @@
         "validateOnSynth": false,
         "assumeRoleArn": "arn:${AWS::Partition}:iam::${AWS::AccountId}:role/cdk-hnb659fds-deploy-role-${AWS::AccountId}-${AWS::Region}",
         "cloudFormationExecutionRoleArn": "arn:${AWS::Partition}:iam::${AWS::AccountId}:role/cdk-hnb659fds-cfn-exec-role-${AWS::AccountId}-${AWS::Region}",
-<<<<<<< HEAD
-        "stackTemplateAssetObjectUrl": "s3://cdk-hnb659fds-assets-${AWS::AccountId}-${AWS::Region}/2f73a728f42e3514e1760aaa0cc59485f78936438df49b43ddfd756623e9ed44.json",
-=======
         "stackTemplateAssetObjectUrl": "s3://cdk-hnb659fds-assets-${AWS::AccountId}-${AWS::Region}/873609a394de4a7e2daee4c422f8e4c6eb85f15d33f644e7b3998a141dd70f3f.json",
->>>>>>> c0300d26
         "requiresBootstrapStackVersion": 6,
         "bootstrapStackVersionSsmParameter": "/cdk-bootstrap/hnb659fds/version",
         "additionalDependencies": [
@@ -963,9 +955,5 @@
       }
     }
   },
-<<<<<<< HEAD
-  "minimumCliVersion": "2.1027.0"
-=======
   "minimumCliVersion": "2.1025.0"
->>>>>>> c0300d26
 }