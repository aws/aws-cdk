{
  "version": "48.0.0",
  "artifacts": {
    "cdk-integ-lambda-bucket-s3-notifications.assets": {
      "type": "cdk:asset-manifest",
      "properties": {
        "file": "cdk-integ-lambda-bucket-s3-notifications.assets.json",
        "requiresBootstrapStackVersion": 6,
        "bootstrapStackVersionSsmParameter": "/cdk-bootstrap/hnb659fds/version"
      }
    },
    "cdk-integ-lambda-bucket-s3-notifications": {
      "type": "aws:cloudformation:stack",
      "environment": "aws://unknown-account/unknown-region",
      "properties": {
        "templateFile": "cdk-integ-lambda-bucket-s3-notifications.template.json",
        "terminationProtection": false,
        "validateOnSynth": false,
        "assumeRoleArn": "arn:${AWS::Partition}:iam::${AWS::AccountId}:role/cdk-hnb659fds-deploy-role-${AWS::AccountId}-${AWS::Region}",
        "cloudFormationExecutionRoleArn": "arn:${AWS::Partition}:iam::${AWS::AccountId}:role/cdk-hnb659fds-cfn-exec-role-${AWS::AccountId}-${AWS::Region}",
<<<<<<< HEAD
        "stackTemplateAssetObjectUrl": "s3://cdk-hnb659fds-assets-${AWS::AccountId}-${AWS::Region}/700b88f50622ffa5d42e9903a78a8f5299b71254a93615e21730ddbdafb20092.json",
=======
        "stackTemplateAssetObjectUrl": "s3://cdk-hnb659fds-assets-${AWS::AccountId}-${AWS::Region}/cfc036697c91a897dfbd7bdfdfc8c0219d00f87dbf96b84a54535c2cff006464.json",
>>>>>>> c0300d26
        "requiresBootstrapStackVersion": 6,
        "bootstrapStackVersionSsmParameter": "/cdk-bootstrap/hnb659fds/version",
        "additionalDependencies": [
          "cdk-integ-lambda-bucket-s3-notifications.assets"
        ],
        "lookupRole": {
          "arn": "arn:${AWS::Partition}:iam::${AWS::AccountId}:role/cdk-hnb659fds-lookup-role-${AWS::AccountId}-${AWS::Region}",
          "requiresBootstrapStackVersion": 8,
          "bootstrapStackVersionSsmParameter": "/cdk-bootstrap/hnb659fds/version"
        }
      },
      "dependencies": [
        "cdk-integ-lambda-bucket-s3-notifications.assets"
      ],
      "metadata": {
        "/cdk-integ-lambda-bucket-s3-notifications/MyBucket": [
          {
            "type": "aws:cdk:analytics:construct",
            "data": {
              "removalPolicy": "destroy"
            }
          }
        ],
        "/cdk-integ-lambda-bucket-s3-notifications/MyBucket/Resource": [
          {
            "type": "aws:cdk:logicalId",
            "data": "MyBucketF68F3FF0"
          }
        ],
        "/cdk-integ-lambda-bucket-s3-notifications/MyFunction": [
          {
            "type": "aws:cdk:analytics:construct",
            "data": {
              "runtime": "*",
              "handler": "*",
              "code": "*"
            }
          }
        ],
        "/cdk-integ-lambda-bucket-s3-notifications/MyFunction/ServiceRole": [
          {
            "type": "aws:cdk:analytics:construct",
            "data": {
              "assumedBy": {
                "principalAccount": "*",
                "assumeRoleAction": "*"
              },
              "managedPolicies": [
                {
                  "managedPolicyArn": "*"
                }
              ]
            }
          }
        ],
        "/cdk-integ-lambda-bucket-s3-notifications/MyFunction/ServiceRole/ImportServiceRole": [
          {
            "type": "aws:cdk:analytics:construct",
            "data": "*"
          }
        ],
        "/cdk-integ-lambda-bucket-s3-notifications/MyFunction/ServiceRole/Resource": [
          {
            "type": "aws:cdk:logicalId",
            "data": "MyFunctionServiceRole3C357FF2"
          }
        ],
        "/cdk-integ-lambda-bucket-s3-notifications/MyFunction/Resource": [
          {
            "type": "aws:cdk:logicalId",
            "data": "MyFunction3BAA72D1"
          }
        ],
        "/cdk-integ-lambda-bucket-s3-notifications/YourBucket": [
          {
            "type": "aws:cdk:analytics:construct",
            "data": {
              "removalPolicy": "destroy"
            }
          }
        ],
        "/cdk-integ-lambda-bucket-s3-notifications/YourBucket/Resource": [
          {
            "type": "aws:cdk:logicalId",
            "data": "YourBucketC6A57364"
          }
        ],
        "/cdk-integ-lambda-bucket-s3-notifications/YourBucket/Notifications/Resource": [
          {
            "type": "aws:cdk:logicalId",
            "data": "YourBucketNotifications8D39901A"
          }
        ],
        "/cdk-integ-lambda-bucket-s3-notifications/YourBucket/AllowBucketNotificationsTocdkinteglambdabuckets3notificationsMyFunction47013F39": [
          {
            "type": "aws:cdk:logicalId",
            "data": "YourBucketAllowBucketNotificationsTocdkinteglambdabuckets3notificationsMyFunction47013F39EAF10051"
          }
        ],
        "/cdk-integ-lambda-bucket-s3-notifications/BucketNotificationsHandler050a0587b7544547bf325f094a3db834/Role": [
          {
            "type": "aws:cdk:analytics:construct",
            "data": {
              "assumedBy": {
                "principalAccount": "*",
                "assumeRoleAction": "*"
              }
            }
          },
          {
            "type": "aws:cdk:analytics:method",
            "data": {
              "addManagedPolicy": [
                {
                  "managedPolicyArn": "*"
                }
              ]
            }
          },
          {
            "type": "aws:cdk:analytics:method",
            "data": {
              "addToPrincipalPolicy": [
                {}
              ]
            }
          },
          {
            "type": "aws:cdk:analytics:method",
            "data": {
              "attachInlinePolicy": [
                "*"
              ]
            }
          },
          {
            "type": "aws:cdk:analytics:method",
            "data": {
              "attachInlinePolicy": [
                "*"
              ]
            }
          },
          {
            "type": "aws:cdk:analytics:method",
            "data": {
              "addToPrincipalPolicy": [
                {}
              ]
            }
          }
        ],
        "/cdk-integ-lambda-bucket-s3-notifications/BucketNotificationsHandler050a0587b7544547bf325f094a3db834/Role/ImportRole": [
          {
            "type": "aws:cdk:analytics:construct",
            "data": "*"
          }
        ],
        "/cdk-integ-lambda-bucket-s3-notifications/BucketNotificationsHandler050a0587b7544547bf325f094a3db834/Role/Resource": [
          {
            "type": "aws:cdk:logicalId",
            "data": "BucketNotificationsHandler050a0587b7544547bf325f094a3db834RoleB6FB88EC"
          }
        ],
        "/cdk-integ-lambda-bucket-s3-notifications/BucketNotificationsHandler050a0587b7544547bf325f094a3db834/Role/DefaultPolicy": [
          {
            "type": "aws:cdk:analytics:construct",
            "data": "*"
          },
          {
            "type": "aws:cdk:analytics:method",
            "data": {
              "attachToRole": [
                "*"
              ]
            }
          },
          {
            "type": "aws:cdk:analytics:method",
            "data": {
              "attachToRole": [
                "*"
              ]
            }
          },
          {
            "type": "aws:cdk:analytics:method",
            "data": {
              "addStatements": [
                {}
              ]
            }
          },
          {
            "type": "aws:cdk:analytics:method",
            "data": {
              "addStatements": [
                {}
              ]
            }
          }
        ],
        "/cdk-integ-lambda-bucket-s3-notifications/BucketNotificationsHandler050a0587b7544547bf325f094a3db834/Role/DefaultPolicy/Resource": [
          {
            "type": "aws:cdk:logicalId",
            "data": "BucketNotificationsHandler050a0587b7544547bf325f094a3db834RoleDefaultPolicy2CF63D36"
          }
        ],
        "/cdk-integ-lambda-bucket-s3-notifications/BucketNotificationsHandler050a0587b7544547bf325f094a3db834/Resource": [
          {
            "type": "aws:cdk:logicalId",
            "data": "BucketNotificationsHandler050a0587b7544547bf325f094a3db8347ECC3691"
          }
        ],
        "/cdk-integ-lambda-bucket-s3-notifications/Construct1/IntegUnmanagedBucket1/Notifications/Resource": [
          {
            "type": "aws:cdk:logicalId",
            "data": "Construct1IntegUnmanagedBucket1Notifications4A1599D7"
          }
        ],
        "/cdk-integ-lambda-bucket-s3-notifications/Construct1/IntegUnmanagedBucket1/AllowBucketNotificationsTocdkinteglambdabuckets3notificationsMyFunction47013F39": [
          {
            "type": "aws:cdk:logicalId",
            "data": "Construct1IntegUnmanagedBucket1AllowBucketNotificationsTocdkinteglambdabuckets3notificationsMyFunction47013F393FAEEFAB"
          }
        ],
        "/cdk-integ-lambda-bucket-s3-notifications/Exports/Output{\"Ref\":\"MyBucketF68F3FF0\"}": [
          {
            "type": "aws:cdk:logicalId",
            "data": "ExportsOutputRefMyBucketF68F3FF0442F9925"
          }
        ],
        "/cdk-integ-lambda-bucket-s3-notifications/BootstrapVersion": [
          {
            "type": "aws:cdk:logicalId",
            "data": "BootstrapVersion"
          }
        ],
        "/cdk-integ-lambda-bucket-s3-notifications/CheckBootstrapVersion": [
          {
            "type": "aws:cdk:logicalId",
            "data": "CheckBootstrapVersion"
          }
        ]
      },
      "displayName": "cdk-integ-lambda-bucket-s3-notifications"
    },
    "LambdaBucketNotificationsTestDefaultTestDeployAssertDC5450F4.assets": {
      "type": "cdk:asset-manifest",
      "properties": {
        "file": "LambdaBucketNotificationsTestDefaultTestDeployAssertDC5450F4.assets.json",
        "requiresBootstrapStackVersion": 6,
        "bootstrapStackVersionSsmParameter": "/cdk-bootstrap/hnb659fds/version"
      }
    },
    "LambdaBucketNotificationsTestDefaultTestDeployAssertDC5450F4": {
      "type": "aws:cloudformation:stack",
      "environment": "aws://unknown-account/unknown-region",
      "properties": {
        "templateFile": "LambdaBucketNotificationsTestDefaultTestDeployAssertDC5450F4.template.json",
        "terminationProtection": false,
        "validateOnSynth": false,
        "assumeRoleArn": "arn:${AWS::Partition}:iam::${AWS::AccountId}:role/cdk-hnb659fds-deploy-role-${AWS::AccountId}-${AWS::Region}",
        "cloudFormationExecutionRoleArn": "arn:${AWS::Partition}:iam::${AWS::AccountId}:role/cdk-hnb659fds-cfn-exec-role-${AWS::AccountId}-${AWS::Region}",
<<<<<<< HEAD
        "stackTemplateAssetObjectUrl": "s3://cdk-hnb659fds-assets-${AWS::AccountId}-${AWS::Region}/94467e5e5732efcc3d6a7de789ab8bf9d0f9192fd934648f206034f8d482d29a.json",
=======
        "stackTemplateAssetObjectUrl": "s3://cdk-hnb659fds-assets-${AWS::AccountId}-${AWS::Region}/721c08fc9a450c1c101c536831fea26e9be1e6dd017b201ab94dcc20c9e716fb.json",
>>>>>>> c0300d26
        "requiresBootstrapStackVersion": 6,
        "bootstrapStackVersionSsmParameter": "/cdk-bootstrap/hnb659fds/version",
        "additionalDependencies": [
          "LambdaBucketNotificationsTestDefaultTestDeployAssertDC5450F4.assets"
        ],
        "lookupRole": {
          "arn": "arn:${AWS::Partition}:iam::${AWS::AccountId}:role/cdk-hnb659fds-lookup-role-${AWS::AccountId}-${AWS::Region}",
          "requiresBootstrapStackVersion": 8,
          "bootstrapStackVersionSsmParameter": "/cdk-bootstrap/hnb659fds/version"
        }
      },
      "dependencies": [
        "cdk-integ-lambda-bucket-s3-notifications",
        "LambdaBucketNotificationsTestDefaultTestDeployAssertDC5450F4.assets"
      ],
      "metadata": {
        "/LambdaBucketNotificationsTest/DefaultTest/DeployAssert/AwsApiCallS3getBucketNotificationConfigurationa12ea6c9e9639f75995e7228edc2fa6a/Default": [
          {
            "type": "aws:cdk:analytics:construct",
            "data": "*"
          },
          {
            "type": "aws:cdk:analytics:method",
            "data": "*"
          },
          {
            "type": "aws:cdk:analytics:method",
            "data": "*"
          }
        ],
        "/LambdaBucketNotificationsTest/DefaultTest/DeployAssert/AwsApiCallS3getBucketNotificationConfigurationa12ea6c9e9639f75995e7228edc2fa6a/Default/Default": [
          {
            "type": "aws:cdk:logicalId",
            "data": "AwsApiCallS3getBucketNotificationConfigurationa12ea6c9e9639f75995e7228edc2fa6a"
          }
        ],
        "/LambdaBucketNotificationsTest/DefaultTest/DeployAssert/AwsApiCallS3getBucketNotificationConfigurationa12ea6c9e9639f75995e7228edc2fa6a/AssertionResults": [
          {
            "type": "aws:cdk:logicalId",
            "data": "AssertionResultsAwsApiCallS3getBucketNotificationConfigurationa12ea6c9e9639f75995e7228edc2fa6a"
          }
        ],
        "/LambdaBucketNotificationsTest/DefaultTest/DeployAssert/SingletonFunction1488541a7b23466481b69b4408076b81/Role": [
          {
            "type": "aws:cdk:logicalId",
            "data": "SingletonFunction1488541a7b23466481b69b4408076b81Role37ABCE73"
          }
        ],
        "/LambdaBucketNotificationsTest/DefaultTest/DeployAssert/SingletonFunction1488541a7b23466481b69b4408076b81/Handler": [
          {
            "type": "aws:cdk:logicalId",
            "data": "SingletonFunction1488541a7b23466481b69b4408076b81HandlerCD40AE9F"
          }
        ],
        "/LambdaBucketNotificationsTest/DefaultTest/DeployAssert/BootstrapVersion": [
          {
            "type": "aws:cdk:logicalId",
            "data": "BootstrapVersion"
          }
        ],
        "/LambdaBucketNotificationsTest/DefaultTest/DeployAssert/CheckBootstrapVersion": [
          {
            "type": "aws:cdk:logicalId",
            "data": "CheckBootstrapVersion"
          }
        ]
      },
      "displayName": "LambdaBucketNotificationsTest/DefaultTest/DeployAssert"
    },
    "Tree": {
      "type": "cdk:tree",
      "properties": {
        "file": "tree.json"
      }
    },
    "aws-cdk-lib/feature-flag-report": {
      "type": "cdk:feature-flag-report",
      "properties": {
        "module": "aws-cdk-lib",
        "flags": {
          "@aws-cdk/aws-signer:signingProfileNamePassedToCfn": {
            "recommendedValue": true,
            "explanation": "Pass signingProfileName to CfnSigningProfile"
          },
          "@aws-cdk/core:newStyleStackSynthesis": {
            "recommendedValue": true,
            "explanation": "Switch to new stack synthesis method which enables CI/CD",
            "unconfiguredBehavesLike": {
              "v2": true
            }
          },
          "@aws-cdk/core:stackRelativeExports": {
            "recommendedValue": true,
            "explanation": "Name exports based on the construct paths relative to the stack, rather than the global construct path",
            "unconfiguredBehavesLike": {
              "v2": true
            }
          },
          "@aws-cdk/aws-ecs-patterns:secGroupsDisablesImplicitOpenListener": {
            "recommendedValue": true,
            "explanation": "Disable implicit openListener when custom security groups are provided"
          },
          "@aws-cdk/aws-rds:lowercaseDbIdentifier": {
            "recommendedValue": true,
            "explanation": "Force lowercasing of RDS Cluster names in CDK",
            "unconfiguredBehavesLike": {
              "v2": true
            }
          },
          "@aws-cdk/aws-apigateway:usagePlanKeyOrderInsensitiveId": {
            "recommendedValue": true,
            "explanation": "Allow adding/removing multiple UsagePlanKeys independently",
            "unconfiguredBehavesLike": {
              "v2": true
            }
          },
          "@aws-cdk/aws-lambda:recognizeVersionProps": {
            "recommendedValue": true,
            "explanation": "Enable this feature flag to opt in to the updated logical id calculation for Lambda Version created using the  `fn.currentVersion`.",
            "unconfiguredBehavesLike": {
              "v2": true
            }
          },
          "@aws-cdk/aws-lambda:recognizeLayerVersion": {
            "userValue": true,
            "recommendedValue": true,
            "explanation": "Enable this feature flag to opt in to the updated logical id calculation for Lambda Version created using the `fn.currentVersion`."
          },
          "@aws-cdk/aws-cloudfront:defaultSecurityPolicyTLSv1.2_2021": {
            "recommendedValue": true,
            "explanation": "Enable this feature flag to have cloudfront distributions use the security policy TLSv1.2_2021 by default.",
            "unconfiguredBehavesLike": {
              "v2": true
            }
          },
          "@aws-cdk/core:checkSecretUsage": {
            "userValue": true,
            "recommendedValue": true,
            "explanation": "Enable this flag to make it impossible to accidentally use SecretValues in unsafe locations"
          },
          "@aws-cdk/core:target-partitions": {
            "recommendedValue": [
              "aws",
              "aws-cn"
            ],
            "explanation": "What regions to include in lookup tables of environment agnostic stacks"
          },
          "@aws-cdk-containers/ecs-service-extensions:enableDefaultLogDriver": {
            "userValue": true,
            "recommendedValue": true,
            "explanation": "ECS extensions will automatically add an `awslogs` driver if no logging is specified"
          },
          "@aws-cdk/aws-ec2:uniqueImdsv2TemplateName": {
            "userValue": true,
            "recommendedValue": true,
            "explanation": "Enable this feature flag to have Launch Templates generated by the `InstanceRequireImdsv2Aspect` use unique names."
          },
          "@aws-cdk/aws-ecs:arnFormatIncludesClusterName": {
            "userValue": true,
            "recommendedValue": true,
            "explanation": "ARN format used by ECS. In the new ARN format, the cluster name is part of the resource ID."
          },
          "@aws-cdk/aws-iam:minimizePolicies": {
            "userValue": true,
            "recommendedValue": true,
            "explanation": "Minimize IAM policies by combining Statements"
          },
          "@aws-cdk/core:validateSnapshotRemovalPolicy": {
            "userValue": true,
            "recommendedValue": true,
            "explanation": "Error on snapshot removal policies on resources that do not support it."
          },
          "@aws-cdk/aws-codepipeline:crossAccountKeyAliasStackSafeResourceName": {
            "userValue": true,
            "recommendedValue": true,
            "explanation": "Generate key aliases that include the stack name"
          },
          "@aws-cdk/aws-s3:createDefaultLoggingPolicy": {
            "userValue": true,
            "recommendedValue": true,
            "explanation": "Enable this feature flag to create an S3 bucket policy by default in cases where an AWS service would automatically create the Policy if one does not exist."
          },
          "@aws-cdk/aws-sns-subscriptions:restrictSqsDescryption": {
            "userValue": true,
            "recommendedValue": true,
            "explanation": "Restrict KMS key policy for encrypted Queues a bit more"
          },
          "@aws-cdk/aws-apigateway:disableCloudWatchRole": {
            "userValue": true,
            "recommendedValue": true,
            "explanation": "Make default CloudWatch Role behavior safe for multiple API Gateways in one environment"
          },
          "@aws-cdk/core:enablePartitionLiterals": {
            "userValue": true,
            "recommendedValue": true,
            "explanation": "Make ARNs concrete if AWS partition is known"
          },
          "@aws-cdk/aws-events:eventsTargetQueueSameAccount": {
            "userValue": true,
            "recommendedValue": true,
            "explanation": "Event Rules may only push to encrypted SQS queues in the same account"
          },
          "@aws-cdk/aws-ecs:disableExplicitDeploymentControllerForCircuitBreaker": {
            "userValue": true,
            "recommendedValue": true,
            "explanation": "Avoid setting the \"ECS\" deployment controller when adding a circuit breaker"
          },
          "@aws-cdk/aws-iam:importedRoleStackSafeDefaultPolicyName": {
            "userValue": true,
            "recommendedValue": true,
            "explanation": "Enable this feature to by default create default policy names for imported roles that depend on the stack the role is in."
          },
          "@aws-cdk/aws-s3:serverAccessLogsUseBucketPolicy": {
            "userValue": true,
            "recommendedValue": true,
            "explanation": "Use S3 Bucket Policy instead of ACLs for Server Access Logging"
          },
          "@aws-cdk/aws-route53-patters:useCertificate": {
            "userValue": true,
            "recommendedValue": true,
            "explanation": "Use the official `Certificate` resource instead of `DnsValidatedCertificate`"
          },
          "@aws-cdk/customresources:installLatestAwsSdkDefault": {
            "userValue": false,
            "recommendedValue": false,
            "explanation": "Whether to install the latest SDK by default in AwsCustomResource"
          },
          "@aws-cdk/aws-rds:databaseProxyUniqueResourceName": {
            "userValue": true,
            "recommendedValue": true,
            "explanation": "Use unique resource name for Database Proxy"
          },
          "@aws-cdk/aws-codedeploy:removeAlarmsFromDeploymentGroup": {
            "userValue": true,
            "recommendedValue": true,
            "explanation": "Remove CloudWatch alarms from deployment group"
          },
          "@aws-cdk/aws-apigateway:authorizerChangeDeploymentLogicalId": {
            "userValue": true,
            "recommendedValue": true,
            "explanation": "Include authorizer configuration in the calculation of the API deployment logical ID."
          },
          "@aws-cdk/aws-ec2:launchTemplateDefaultUserData": {
            "userValue": true,
            "recommendedValue": true,
            "explanation": "Define user data for a launch template by default when a machine image is provided."
          },
          "@aws-cdk/aws-secretsmanager:useAttachedSecretResourcePolicyForSecretTargetAttachments": {
            "userValue": true,
            "recommendedValue": true,
            "explanation": "SecretTargetAttachments uses the ResourcePolicy of the attached Secret."
          },
          "@aws-cdk/aws-redshift:columnId": {
            "userValue": true,
            "recommendedValue": true,
            "explanation": "Whether to use an ID to track Redshift column changes"
          },
          "@aws-cdk/aws-stepfunctions-tasks:enableEmrServicePolicyV2": {
            "userValue": true,
            "recommendedValue": true,
            "explanation": "Enable AmazonEMRServicePolicy_v2 managed policies"
          },
          "@aws-cdk/aws-ec2:restrictDefaultSecurityGroup": {
            "userValue": true,
            "recommendedValue": true,
            "explanation": "Restrict access to the VPC default security group"
          },
          "@aws-cdk/aws-apigateway:requestValidatorUniqueId": {
            "userValue": true,
            "recommendedValue": true,
            "explanation": "Generate a unique id for each RequestValidator added to a method"
          },
          "@aws-cdk/aws-kms:aliasNameRef": {
            "userValue": true,
            "recommendedValue": true,
            "explanation": "KMS Alias name and keyArn will have implicit reference to KMS Key"
          },
          "@aws-cdk/aws-kms:applyImportedAliasPermissionsToPrincipal": {
            "userValue": true,
            "recommendedValue": true,
            "explanation": "Enable grant methods on Aliases imported by name to use kms:ResourceAliases condition"
          },
          "@aws-cdk/aws-autoscaling:generateLaunchTemplateInsteadOfLaunchConfig": {
            "userValue": true,
            "recommendedValue": true,
            "explanation": "Generate a launch template when creating an AutoScalingGroup"
          },
          "@aws-cdk/core:includePrefixInUniqueNameGeneration": {
            "userValue": true,
            "recommendedValue": true,
            "explanation": "Include the stack prefix in the stack name generation process"
          },
          "@aws-cdk/aws-efs:denyAnonymousAccess": {
            "userValue": true,
            "recommendedValue": true,
            "explanation": "EFS denies anonymous clients accesses"
          },
          "@aws-cdk/aws-opensearchservice:enableOpensearchMultiAzWithStandby": {
            "userValue": true,
            "recommendedValue": true,
            "explanation": "Enables support for Multi-AZ with Standby deployment for opensearch domains"
          },
          "@aws-cdk/aws-lambda-nodejs:useLatestRuntimeVersion": {
            "userValue": true,
            "recommendedValue": true,
            "explanation": "Enables aws-lambda-nodejs.Function to use the latest available NodeJs runtime as the default"
          },
          "@aws-cdk/aws-efs:mountTargetOrderInsensitiveLogicalId": {
            "userValue": true,
            "recommendedValue": true,
            "explanation": "When enabled, mount targets will have a stable logicalId that is linked to the associated subnet."
          },
          "@aws-cdk/aws-rds:auroraClusterChangeScopeOfInstanceParameterGroupWithEachParameters": {
            "userValue": true,
            "recommendedValue": true,
            "explanation": "When enabled, a scope of InstanceParameterGroup for AuroraClusterInstance with each parameters will change."
          },
          "@aws-cdk/aws-appsync:useArnForSourceApiAssociationIdentifier": {
            "userValue": true,
            "recommendedValue": true,
            "explanation": "When enabled, will always use the arn for identifiers for CfnSourceApiAssociation in the GraphqlApi construct rather than id."
          },
          "@aws-cdk/aws-rds:preventRenderingDeprecatedCredentials": {
            "userValue": true,
            "recommendedValue": true,
            "explanation": "When enabled, creating an RDS database cluster from a snapshot will only render credentials for snapshot credentials."
          },
          "@aws-cdk/aws-codepipeline-actions:useNewDefaultBranchForCodeCommitSource": {
            "userValue": true,
            "recommendedValue": true,
            "explanation": "When enabled, the CodeCommit source action is using the default branch name 'main'."
          },
          "@aws-cdk/aws-cloudwatch-actions:changeLambdaPermissionLogicalIdForLambdaAction": {
            "userValue": true,
            "recommendedValue": true,
            "explanation": "When enabled, the logical ID of a Lambda permission for a Lambda action includes an alarm ID."
          },
          "@aws-cdk/aws-codepipeline:crossAccountKeysDefaultValueToFalse": {
            "userValue": true,
            "recommendedValue": true,
            "explanation": "Enables Pipeline to set the default value for crossAccountKeys to false."
          },
          "@aws-cdk/aws-codepipeline:defaultPipelineTypeToV2": {
            "userValue": true,
            "recommendedValue": true,
            "explanation": "Enables Pipeline to set the default pipeline type to V2."
          },
          "@aws-cdk/aws-kms:reduceCrossAccountRegionPolicyScope": {
            "userValue": true,
            "recommendedValue": true,
            "explanation": "When enabled, IAM Policy created from KMS key grant will reduce the resource scope to this key only."
          },
          "@aws-cdk/pipelines:reduceAssetRoleTrustScope": {
            "recommendedValue": true,
            "explanation": "Remove the root account principal from PipelineAssetsFileRole trust policy",
            "unconfiguredBehavesLike": {
              "v2": true
            }
          },
          "@aws-cdk/aws-eks:nodegroupNameAttribute": {
            "userValue": true,
            "recommendedValue": true,
            "explanation": "When enabled, nodegroupName attribute of the provisioned EKS NodeGroup will not have the cluster name prefix."
          },
          "@aws-cdk/aws-ec2:ebsDefaultGp3Volume": {
            "userValue": true,
            "recommendedValue": true,
            "explanation": "When enabled, the default volume type of the EBS volume will be GP3"
          },
          "@aws-cdk/aws-ecs:removeDefaultDeploymentAlarm": {
            "userValue": true,
            "recommendedValue": true,
            "explanation": "When enabled, remove default deployment alarm settings"
          },
          "@aws-cdk/custom-resources:logApiResponseDataPropertyTrueDefault": {
            "userValue": false,
            "recommendedValue": false,
            "explanation": "When enabled, the custom resource used for `AwsCustomResource` will configure the `logApiResponseData` property as true by default"
          },
          "@aws-cdk/aws-s3:keepNotificationInImportedBucket": {
            "userValue": false,
            "recommendedValue": false,
            "explanation": "When enabled, Adding notifications to a bucket in the current stack will not remove notification from imported stack."
          },
          "@aws-cdk/aws-stepfunctions-tasks:useNewS3UriParametersForBedrockInvokeModelTask": {
            "recommendedValue": true,
            "explanation": "When enabled, use new props for S3 URI field in task definition of state machine for bedrock invoke model.",
            "unconfiguredBehavesLike": {
              "v2": true
            }
          },
          "@aws-cdk/core:explicitStackTags": {
            "userValue": true,
            "recommendedValue": true,
            "explanation": "When enabled, stack tags need to be assigned explicitly on a Stack."
          },
          "@aws-cdk/aws-ecs:enableImdsBlockingDeprecatedFeature": {
            "userValue": false,
            "recommendedValue": false,
            "explanation": "When set to true along with canContainersAccessInstanceRole=false in ECS cluster, new updated commands will be added to UserData to block container accessing IMDS. **Applicable to Linux only. IMPORTANT: See [details.](#aws-cdkaws-ecsenableImdsBlockingDeprecatedFeature)**"
          },
          "@aws-cdk/aws-ecs:disableEcsImdsBlocking": {
            "userValue": true,
            "recommendedValue": true,
            "explanation": "When set to true, CDK synth will throw exception if canContainersAccessInstanceRole is false. **IMPORTANT: See [details.](#aws-cdkaws-ecsdisableEcsImdsBlocking)**"
          },
          "@aws-cdk/aws-ecs:reduceEc2FargateCloudWatchPermissions": {
            "userValue": true,
            "recommendedValue": true,
            "explanation": "When enabled, we will only grant the necessary permissions when users specify cloudwatch log group through logConfiguration"
          },
          "@aws-cdk/aws-dynamodb:resourcePolicyPerReplica": {
            "userValue": true,
            "recommendedValue": true,
            "explanation": "When enabled will allow you to specify a resource policy per replica, and not copy the source table policy to all replicas"
          },
          "@aws-cdk/aws-ec2:ec2SumTImeoutEnabled": {
            "userValue": true,
            "recommendedValue": true,
            "explanation": "When enabled, initOptions.timeout and resourceSignalTimeout values will be summed together."
          },
          "@aws-cdk/aws-appsync:appSyncGraphQLAPIScopeLambdaPermission": {
            "userValue": true,
            "recommendedValue": true,
            "explanation": "When enabled, a Lambda authorizer Permission created when using GraphqlApi will be properly scoped with a SourceArn."
          },
          "@aws-cdk/aws-rds:setCorrectValueForDatabaseInstanceReadReplicaInstanceResourceId": {
            "userValue": true,
            "recommendedValue": true,
            "explanation": "When enabled, the value of property `instanceResourceId` in construct `DatabaseInstanceReadReplica` will be set to the correct value which is `DbiResourceId` instead of currently `DbInstanceArn`"
          },
          "@aws-cdk/core:cfnIncludeRejectComplexResourceUpdateCreatePolicyIntrinsics": {
            "userValue": true,
            "recommendedValue": true,
            "explanation": "When enabled, CFN templates added with `cfn-include` will error if the template contains Resource Update or Create policies with CFN Intrinsics that include non-primitive values."
          },
          "@aws-cdk/aws-lambda-nodejs:sdkV3ExcludeSmithyPackages": {
            "userValue": true,
            "recommendedValue": true,
            "explanation": "When enabled, both `@aws-sdk` and `@smithy` packages will be excluded from the Lambda Node.js 18.x runtime to prevent version mismatches in bundled applications."
          },
          "@aws-cdk/aws-stepfunctions-tasks:fixRunEcsTaskPolicy": {
            "userValue": true,
            "recommendedValue": true,
            "explanation": "When enabled, the resource of IAM Run Ecs policy generated by SFN EcsRunTask will reference the definition, instead of constructing ARN."
          },
          "@aws-cdk/aws-ec2:bastionHostUseAmazonLinux2023ByDefault": {
            "userValue": true,
            "recommendedValue": true,
            "explanation": "When enabled, the BastionHost construct will use the latest Amazon Linux 2023 AMI, instead of Amazon Linux 2."
          },
          "@aws-cdk/core:aspectStabilization": {
            "recommendedValue": true,
            "explanation": "When enabled, a stabilization loop will be run when invoking Aspects during synthesis.",
            "unconfiguredBehavesLike": {
              "v2": true
            }
          },
          "@aws-cdk/aws-route53-targets:userPoolDomainNameMethodWithoutCustomResource": {
            "userValue": true,
            "recommendedValue": true,
            "explanation": "When enabled, use a new method for DNS Name of user pool domain target without creating a custom resource."
          },
          "@aws-cdk/aws-elasticloadbalancingV2:albDualstackWithoutPublicIpv4SecurityGroupRulesDefault": {
            "userValue": true,
            "recommendedValue": true,
            "explanation": "When enabled, the default security group ingress rules will allow IPv6 ingress from anywhere"
          },
          "@aws-cdk/aws-iam:oidcRejectUnauthorizedConnections": {
            "userValue": true,
            "recommendedValue": true,
            "explanation": "When enabled, the default behaviour of OIDC provider will reject unauthorized connections"
          },
          "@aws-cdk/core:enableAdditionalMetadataCollection": {
            "userValue": true,
            "recommendedValue": true,
            "explanation": "When enabled, CDK will expand the scope of usage data collected to better inform CDK development and improve communication for security concerns and emerging issues."
          },
          "@aws-cdk/aws-lambda:createNewPoliciesWithAddToRolePolicy": {
            "userValue": false,
            "recommendedValue": false,
            "explanation": "[Deprecated] When enabled, Lambda will create new inline policies with AddToRolePolicy instead of adding to the Default Policy Statement"
          },
          "@aws-cdk/aws-s3:setUniqueReplicationRoleName": {
            "userValue": true,
            "recommendedValue": true,
            "explanation": "When enabled, CDK will automatically generate a unique role name that is used for s3 object replication."
          },
          "@aws-cdk/pipelines:reduceStageRoleTrustScope": {
            "recommendedValue": true,
            "explanation": "Remove the root account principal from Stage addActions trust policy",
            "unconfiguredBehavesLike": {
              "v2": true
            }
          },
          "@aws-cdk/aws-events:requireEventBusPolicySid": {
            "userValue": true,
            "recommendedValue": true,
            "explanation": "When enabled, grantPutEventsTo() will use resource policies with Statement IDs for service principals."
          },
          "@aws-cdk/core:aspectPrioritiesMutating": {
            "userValue": true,
            "recommendedValue": true,
            "explanation": "When set to true, Aspects added by the construct library on your behalf will be given a priority of MUTATING."
          },
          "@aws-cdk/aws-dynamodb:retainTableReplica": {
            "userValue": true,
            "recommendedValue": true,
            "explanation": "When enabled, table replica will be default to the removal policy of source table unless specified otherwise."
          },
          "@aws-cdk/cognito:logUserPoolClientSecretValue": {
            "recommendedValue": false,
            "explanation": "When disabled, the value of the user pool client secret will not be logged in the custom resource lambda function logs."
          },
          "@aws-cdk/pipelines:reduceCrossAccountActionRoleTrustScope": {
            "recommendedValue": true,
            "explanation": "When enabled, scopes down the trust policy for the cross-account action role",
            "unconfiguredBehavesLike": {
              "v2": true
            }
          },
          "@aws-cdk/aws-stepfunctions:useDistributedMapResultWriterV2": {
            "userValue": true,
            "recommendedValue": true,
            "explanation": "When enabled, the resultWriterV2 property of DistributedMap will be used insted of resultWriter"
          },
          "@aws-cdk/s3-notifications:addS3TrustKeyPolicyForSnsSubscriptions": {
            "userValue": true,
            "recommendedValue": true,
            "explanation": "Add an S3 trust policy to a KMS key resource policy for SNS subscriptions."
          },
          "@aws-cdk/aws-ec2:requirePrivateSubnetsForEgressOnlyInternetGateway": {
            "userValue": true,
            "recommendedValue": true,
            "explanation": "When enabled, the EgressOnlyGateway resource is only created if private subnets are defined in the dual-stack VPC."
          },
          "@aws-cdk/aws-ec2-alpha:useResourceIdForVpcV2Migration": {
            "recommendedValue": false,
            "explanation": "When enabled, use resource IDs for VPC V2 migration"
          },
          "@aws-cdk/aws-s3:publicAccessBlockedByDefault": {
            "userValue": true,
            "recommendedValue": true,
            "explanation": "When enabled, setting any combination of options for BlockPublicAccess will automatically set true for any options not defined."
          },
          "@aws-cdk/aws-lambda:useCdkManagedLogGroup": {
            "userValue": false,
            "recommendedValue": true,
            "explanation": "When enabled, CDK creates and manages loggroup for the lambda function"
          }
        }
      }
    }
  },
<<<<<<< HEAD
  "minimumCliVersion": "2.1027.0"
=======
  "minimumCliVersion": "2.1025.0"
>>>>>>> c0300d26
}<|MERGE_RESOLUTION|>--- conflicted
+++ resolved
@@ -18,11 +18,7 @@
         "validateOnSynth": false,
         "assumeRoleArn": "arn:${AWS::Partition}:iam::${AWS::AccountId}:role/cdk-hnb659fds-deploy-role-${AWS::AccountId}-${AWS::Region}",
         "cloudFormationExecutionRoleArn": "arn:${AWS::Partition}:iam::${AWS::AccountId}:role/cdk-hnb659fds-cfn-exec-role-${AWS::AccountId}-${AWS::Region}",
-<<<<<<< HEAD
-        "stackTemplateAssetObjectUrl": "s3://cdk-hnb659fds-assets-${AWS::AccountId}-${AWS::Region}/700b88f50622ffa5d42e9903a78a8f5299b71254a93615e21730ddbdafb20092.json",
-=======
         "stackTemplateAssetObjectUrl": "s3://cdk-hnb659fds-assets-${AWS::AccountId}-${AWS::Region}/cfc036697c91a897dfbd7bdfdfc8c0219d00f87dbf96b84a54535c2cff006464.json",
->>>>>>> c0300d26
         "requiresBootstrapStackVersion": 6,
         "bootstrapStackVersionSsmParameter": "/cdk-bootstrap/hnb659fds/version",
         "additionalDependencies": [
@@ -287,11 +283,7 @@
         "validateOnSynth": false,
         "assumeRoleArn": "arn:${AWS::Partition}:iam::${AWS::AccountId}:role/cdk-hnb659fds-deploy-role-${AWS::AccountId}-${AWS::Region}",
         "cloudFormationExecutionRoleArn": "arn:${AWS::Partition}:iam::${AWS::AccountId}:role/cdk-hnb659fds-cfn-exec-role-${AWS::AccountId}-${AWS::Region}",
-<<<<<<< HEAD
-        "stackTemplateAssetObjectUrl": "s3://cdk-hnb659fds-assets-${AWS::AccountId}-${AWS::Region}/94467e5e5732efcc3d6a7de789ab8bf9d0f9192fd934648f206034f8d482d29a.json",
-=======
         "stackTemplateAssetObjectUrl": "s3://cdk-hnb659fds-assets-${AWS::AccountId}-${AWS::Region}/721c08fc9a450c1c101c536831fea26e9be1e6dd017b201ab94dcc20c9e716fb.json",
->>>>>>> c0300d26
         "requiresBootstrapStackVersion": 6,
         "bootstrapStackVersionSsmParameter": "/cdk-bootstrap/hnb659fds/version",
         "additionalDependencies": [
@@ -846,9 +838,5 @@
       }
     }
   },
-<<<<<<< HEAD
-  "minimumCliVersion": "2.1027.0"
-=======
   "minimumCliVersion": "2.1025.0"
->>>>>>> c0300d26
 }