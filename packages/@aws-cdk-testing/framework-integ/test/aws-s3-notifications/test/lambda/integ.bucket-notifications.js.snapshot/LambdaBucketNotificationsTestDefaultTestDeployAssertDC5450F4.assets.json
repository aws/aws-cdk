--- conflicted
+++ resolved
@@ -1,17 +1,6 @@
 {
   "version": "48.0.0",
   "files": {
-<<<<<<< HEAD
-    "4cbd7cdb5600b1d8c000087fcff345214c258e0476ef89eb6b39a89b7de1b656": {
-      "source": {
-        "path": "asset.4cbd7cdb5600b1d8c000087fcff345214c258e0476ef89eb6b39a89b7de1b656.bundle",
-        "packaging": "zip"
-      },
-      "destinations": {
-        "current_account-current_region-767d8bdc": {
-          "bucketName": "cdk-hnb659fds-assets-${AWS::AccountId}-${AWS::Region}",
-          "objectKey": "4cbd7cdb5600b1d8c000087fcff345214c258e0476ef89eb6b39a89b7de1b656.zip",
-=======
     "7131a84a4415494610e808e07b00bedc7d2578a973f5069309ad6a8a74cf00db": {
       "source": {
         "path": "asset.7131a84a4415494610e808e07b00bedc7d2578a973f5069309ad6a8a74cf00db.bundle",
@@ -21,31 +10,20 @@
         "current_account-current_region-99e46378": {
           "bucketName": "cdk-hnb659fds-assets-${AWS::AccountId}-${AWS::Region}",
           "objectKey": "7131a84a4415494610e808e07b00bedc7d2578a973f5069309ad6a8a74cf00db.zip",
->>>>>>> c0300d26
           "assumeRoleArn": "arn:${AWS::Partition}:iam::${AWS::AccountId}:role/cdk-hnb659fds-file-publishing-role-${AWS::AccountId}-${AWS::Region}"
         }
       }
     },
-<<<<<<< HEAD
-    "94467e5e5732efcc3d6a7de789ab8bf9d0f9192fd934648f206034f8d482d29a": {
-=======
     "721c08fc9a450c1c101c536831fea26e9be1e6dd017b201ab94dcc20c9e716fb": {
->>>>>>> c0300d26
       "displayName": "LambdaBucketNotificationsTestDefaultTestDeployAssertDC5450F4 Template",
       "source": {
         "path": "LambdaBucketNotificationsTestDefaultTestDeployAssertDC5450F4.template.json",
         "packaging": "file"
       },
       "destinations": {
-<<<<<<< HEAD
-        "current_account-current_region-38583742": {
-          "bucketName": "cdk-hnb659fds-assets-${AWS::AccountId}-${AWS::Region}",
-          "objectKey": "94467e5e5732efcc3d6a7de789ab8bf9d0f9192fd934648f206034f8d482d29a.json",
-=======
         "current_account-current_region-e90bfec5": {
           "bucketName": "cdk-hnb659fds-assets-${AWS::AccountId}-${AWS::Region}",
           "objectKey": "721c08fc9a450c1c101c536831fea26e9be1e6dd017b201ab94dcc20c9e716fb.json",
->>>>>>> c0300d26
           "assumeRoleArn": "arn:${AWS::Partition}:iam::${AWS::AccountId}:role/cdk-hnb659fds-file-publishing-role-${AWS::AccountId}-${AWS::Region}"
         }
       }
