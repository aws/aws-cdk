--- conflicted
+++ resolved
@@ -27,11 +27,7 @@
      }
     },
     "flattenResponse": "false",
-<<<<<<< HEAD
-    "salt": "1756477456447"
-=======
     "salt": "1756245005178"
->>>>>>> c0300d26
    },
    "UpdateReplacePolicy": "Delete",
    "DeletionPolicy": "Delete"
@@ -94,11 +90,7 @@
      "S3Bucket": {
       "Fn::Sub": "cdk-hnb659fds-assets-${AWS::AccountId}-${AWS::Region}"
      },
-<<<<<<< HEAD
-     "S3Key": "4cbd7cdb5600b1d8c000087fcff345214c258e0476ef89eb6b39a89b7de1b656.zip"
-=======
      "S3Key": "7131a84a4415494610e808e07b00bedc7d2578a973f5069309ad6a8a74cf00db.zip"
->>>>>>> c0300d26
     },
     "Timeout": 120,
     "Handler": "index.handler",
