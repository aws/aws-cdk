{
  "version": "48.0.0",
  "files": {
<<<<<<< HEAD
    "3dab4c677a9f6f7744962e1c13a0ab35ae9615ac5a5120da07e18d8dc7de17d0": {
=======
    "65094064ff5e74d1d9221081cd7147ba1f3cc95500bebd6457d2489d2168e076": {
>>>>>>> c0300d26
      "displayName": "test-3 Template",
      "source": {
        "path": "test-3.template.json",
        "packaging": "file"
      },
      "destinations": {
<<<<<<< HEAD
        "current_account-current_region-63163ca6": {
          "bucketName": "cdk-hnb659fds-assets-${AWS::AccountId}-${AWS::Region}",
          "objectKey": "3dab4c677a9f6f7744962e1c13a0ab35ae9615ac5a5120da07e18d8dc7de17d0.json",
=======
        "current_account-current_region-6275bed2": {
          "bucketName": "cdk-hnb659fds-assets-${AWS::AccountId}-${AWS::Region}",
          "objectKey": "65094064ff5e74d1d9221081cd7147ba1f3cc95500bebd6457d2489d2168e076.json",
>>>>>>> c0300d26
          "assumeRoleArn": "arn:${AWS::Partition}:iam::${AWS::AccountId}:role/cdk-hnb659fds-file-publishing-role-${AWS::AccountId}-${AWS::Region}"
        }
      }
    }
  },
  "dockerImages": {}
}<|MERGE_RESOLUTION|>--- conflicted
+++ resolved
@@ -1,26 +1,16 @@
 {
   "version": "48.0.0",
   "files": {
-<<<<<<< HEAD
-    "3dab4c677a9f6f7744962e1c13a0ab35ae9615ac5a5120da07e18d8dc7de17d0": {
-=======
     "65094064ff5e74d1d9221081cd7147ba1f3cc95500bebd6457d2489d2168e076": {
->>>>>>> c0300d26
       "displayName": "test-3 Template",
       "source": {
         "path": "test-3.template.json",
         "packaging": "file"
       },
       "destinations": {
-<<<<<<< HEAD
-        "current_account-current_region-63163ca6": {
-          "bucketName": "cdk-hnb659fds-assets-${AWS::AccountId}-${AWS::Region}",
-          "objectKey": "3dab4c677a9f6f7744962e1c13a0ab35ae9615ac5a5120da07e18d8dc7de17d0.json",
-=======
         "current_account-current_region-6275bed2": {
           "bucketName": "cdk-hnb659fds-assets-${AWS::AccountId}-${AWS::Region}",
           "objectKey": "65094064ff5e74d1d9221081cd7147ba1f3cc95500bebd6457d2489d2168e076.json",
->>>>>>> c0300d26
           "assumeRoleArn": "arn:${AWS::Partition}:iam::${AWS::AccountId}:role/cdk-hnb659fds-file-publishing-role-${AWS::AccountId}-${AWS::Region}"
         }
       }
