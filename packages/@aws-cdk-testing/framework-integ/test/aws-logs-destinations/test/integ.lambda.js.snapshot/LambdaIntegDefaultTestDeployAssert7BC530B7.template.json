--- conflicted
+++ resolved
@@ -15,11 +15,7 @@
      "Entries": "[{\"Detail\":\"{\\\"foo\\\":\\\"bar\\\"}\",\"DetailType\":\"cdk-integ-custom-rule\",\"Source\":\"cdk-lambda-integ\"}]"
     },
     "flattenResponse": "false",
-<<<<<<< HEAD
-    "salt": "1689787514502"
-=======
     "salt": "1689781177899"
->>>>>>> 0e808d81
    },
    "UpdateReplacePolicy": "Delete",
    "DeletionPolicy": "Delete"
@@ -131,11 +127,7 @@
      "WaitTimeSeconds": "20"
     },
     "flattenResponse": "false",
-<<<<<<< HEAD
-    "salt": "1689787514503"
-=======
     "salt": "1689781177900"
->>>>>>> 0e808d81
    },
    "UpdateReplacePolicy": "Delete",
    "DeletionPolicy": "Delete"
