{
 "Resources": {
  "AwsApiCallEventBridgeputEvents9a20df3f29597ff1b9e82b1f34c42383": {
   "Type": "Custom::DeployAssert@SdkCallEventBridgeputEvents",
   "Properties": {
    "ServiceToken": {
     "Fn::GetAtt": [
      "SingletonFunction1488541a7b23466481b69b4408076b81HandlerCD40AE9F",
      "Arn"
     ]
    },
    "service": "EventBridge",
    "api": "putEvents",
    "parameters": {
     "Entries": "[{\"Detail\":\"{\\\"foo\\\":\\\"bar\\\"}\",\"DetailType\":\"cdk-integ-custom-rule\",\"Source\":\"cdk-lambda-integ\"}]"
    },
    "flattenResponse": "false",
<<<<<<< HEAD
    "salt": "1694205336346"
=======
    "salt": "1694180756469"
>>>>>>> d730f7f1
   },
   "UpdateReplacePolicy": "Delete",
   "DeletionPolicy": "Delete"
  },
  "SingletonFunction1488541a7b23466481b69b4408076b81Role37ABCE73": {
   "Type": "AWS::IAM::Role",
   "Properties": {
    "AssumeRolePolicyDocument": {
     "Version": "2012-10-17",
     "Statement": [
      {
       "Action": "sts:AssumeRole",
       "Effect": "Allow",
       "Principal": {
        "Service": "lambda.amazonaws.com"
       }
      }
     ]
    },
    "ManagedPolicyArns": [
     {
      "Fn::Sub": "arn:${AWS::Partition}:iam::aws:policy/service-role/AWSLambdaBasicExecutionRole"
     }
    ],
    "Policies": [
     {
      "PolicyName": "Inline",
      "PolicyDocument": {
       "Version": "2012-10-17",
       "Statement": [
        {
         "Action": [
          "eventbridge:PutEvents"
         ],
         "Effect": "Allow",
         "Resource": [
          "*"
         ]
        },
        {
         "Effect": "Allow",
         "Action": [
          "events:PutEvents"
         ],
         "Resource": [
          "*"
         ]
        },
        {
         "Action": [
          "sqs:ReceiveMessage"
         ],
         "Effect": "Allow",
         "Resource": [
          "*"
         ]
        }
       ]
      }
     }
    ]
   }
  },
  "SingletonFunction1488541a7b23466481b69b4408076b81HandlerCD40AE9F": {
   "Type": "AWS::Lambda::Function",
   "Properties": {
    "Runtime": "nodejs18.x",
    "Code": {
     "S3Bucket": {
      "Fn::Sub": "cdk-hnb659fds-assets-${AWS::AccountId}-${AWS::Region}"
     },
<<<<<<< HEAD
     "S3Key": "8b95fbf5e6a258c07a4cca0d281e5c6bd26f20979e991cfeb3350b51751a0f08.zip"
=======
     "S3Key": "607f3e7ab05e31100a3d8b37a7c8b7c265265ddd82d3625781b6c940b54b6e6a.zip"
>>>>>>> d730f7f1
    },
    "Timeout": 120,
    "Handler": "index.handler",
    "Role": {
     "Fn::GetAtt": [
      "SingletonFunction1488541a7b23466481b69b4408076b81Role37ABCE73",
      "Arn"
     ]
    }
   }
  },
  "AwsApiCallSQSreceiveMessage3913742af0f68967ecd340999fcff4d0": {
   "Type": "Custom::DeployAssert@SdkCallSQSreceiveMessage",
   "Properties": {
    "ServiceToken": {
     "Fn::GetAtt": [
      "SingletonFunction1488541a7b23466481b69b4408076b81HandlerCD40AE9F",
      "Arn"
     ]
    },
    "service": "SQS",
    "api": "receiveMessage",
    "expected": "{\"$ObjectLike\":{\"Messages\":[{\"Body\":{\"$StringLike\":\"\\\"responsePayload\\\":\\\"success\\\"\"}}]}}",
    "parameters": {
     "QueueUrl": {
      "Fn::Join": [
       "",
       [
        "\"",
        {
         "Fn::ImportValue": "lambda-logssubscription-integ:ExportsOutputRefQueue4A7E3555425E8BD3"
        },
        "\""
       ]
      ]
     },
     "WaitTimeSeconds": "20"
    },
    "flattenResponse": "false",
<<<<<<< HEAD
    "salt": "1694205336346"
=======
    "salt": "1694180756470"
>>>>>>> d730f7f1
   },
   "UpdateReplacePolicy": "Delete",
   "DeletionPolicy": "Delete"
  }
 },
 "Outputs": {
  "AssertionResultsAwsApiCallSQSreceiveMessage3913742af0f68967ecd340999fcff4d0": {
   "Value": {
    "Fn::GetAtt": [
     "AwsApiCallSQSreceiveMessage3913742af0f68967ecd340999fcff4d0",
     "assertion"
    ]
   }
  }
 },
 "Parameters": {
  "BootstrapVersion": {
   "Type": "AWS::SSM::Parameter::Value<String>",
   "Default": "/cdk-bootstrap/hnb659fds/version",
   "Description": "Version of the CDK Bootstrap resources in this environment, automatically retrieved from SSM Parameter Store. [cdk:skip]"
  }
 },
 "Rules": {
  "CheckBootstrapVersion": {
   "Assertions": [
    {
     "Assert": {
      "Fn::Not": [
       {
        "Fn::Contains": [
         [
          "1",
          "2",
          "3",
          "4",
          "5"
         ],
         {
          "Ref": "BootstrapVersion"
         }
        ]
       }
      ]
     },
     "AssertDescription": "CDK bootstrap stack version 6 required. Please run 'cdk bootstrap' with a recent version of the CDK CLI."
    }
   ]
  }
 }
}<|MERGE_RESOLUTION|>--- conflicted
+++ resolved
@@ -15,11 +15,7 @@
      "Entries": "[{\"Detail\":\"{\\\"foo\\\":\\\"bar\\\"}\",\"DetailType\":\"cdk-integ-custom-rule\",\"Source\":\"cdk-lambda-integ\"}]"
     },
     "flattenResponse": "false",
-<<<<<<< HEAD
-    "salt": "1694205336346"
-=======
-    "salt": "1694180756469"
->>>>>>> d730f7f1
+    "salt": "1694208761167"
    },
    "UpdateReplacePolicy": "Delete",
    "DeletionPolicy": "Delete"
@@ -91,11 +87,7 @@
      "S3Bucket": {
       "Fn::Sub": "cdk-hnb659fds-assets-${AWS::AccountId}-${AWS::Region}"
      },
-<<<<<<< HEAD
-     "S3Key": "8b95fbf5e6a258c07a4cca0d281e5c6bd26f20979e991cfeb3350b51751a0f08.zip"
-=======
-     "S3Key": "607f3e7ab05e31100a3d8b37a7c8b7c265265ddd82d3625781b6c940b54b6e6a.zip"
->>>>>>> d730f7f1
+     "S3Key": "d4087f9b90522f437499693de83d9bb1d3d93a99d4d34dad4625e71132244692.zip"
     },
     "Timeout": 120,
     "Handler": "index.handler",
@@ -135,11 +127,7 @@
      "WaitTimeSeconds": "20"
     },
     "flattenResponse": "false",
-<<<<<<< HEAD
-    "salt": "1694205336346"
-=======
-    "salt": "1694180756470"
->>>>>>> d730f7f1
+    "salt": "1694208761168"
    },
    "UpdateReplacePolicy": "Delete",
    "DeletionPolicy": "Delete"
