{
 "Resources": {
  "AwsApiCallEventBridgeputEvents9a20df3f29597ff1b9e82b1f34c42383": {
   "Type": "Custom::DeployAssert@SdkCallEventBridgeputEvents",
   "Properties": {
    "ServiceToken": {
     "Fn::GetAtt": [
      "SingletonFunction1488541a7b23466481b69b4408076b81HandlerCD40AE9F",
      "Arn"
     ]
    },
    "service": "EventBridge",
    "api": "putEvents",
    "parameters": {
     "Entries": "[{\"Detail\":\"{\\\"foo\\\":\\\"bar\\\"}\",\"DetailType\":\"cdk-integ-custom-rule\",\"Source\":\"cdk-lambda-integ\"}]"
    },
    "flattenResponse": "false",
<<<<<<< HEAD
    "salt": "1717244015562"
=======
    "salt": "1716225319735"
>>>>>>> 65d4f1a7
   },
   "UpdateReplacePolicy": "Delete",
   "DeletionPolicy": "Delete"
  },
  "SingletonFunction1488541a7b23466481b69b4408076b81Role37ABCE73": {
   "Type": "AWS::IAM::Role",
   "Properties": {
    "AssumeRolePolicyDocument": {
     "Version": "2012-10-17",
     "Statement": [
      {
       "Action": "sts:AssumeRole",
       "Effect": "Allow",
       "Principal": {
        "Service": "lambda.amazonaws.com"
       }
      }
     ]
    },
    "ManagedPolicyArns": [
     {
      "Fn::Sub": "arn:${AWS::Partition}:iam::aws:policy/service-role/AWSLambdaBasicExecutionRole"
     }
    ],
    "Policies": [
     {
      "PolicyName": "Inline",
      "PolicyDocument": {
       "Version": "2012-10-17",
       "Statement": [
        {
         "Action": [
          "events:PutEvents"
         ],
         "Effect": "Allow",
         "Resource": [
          "*"
         ]
        },
        {
         "Effect": "Allow",
         "Action": [
          "events:PutEvents"
         ],
         "Resource": [
          "*"
         ]
        },
        {
         "Action": [
          "sqs:ReceiveMessage"
         ],
         "Effect": "Allow",
         "Resource": [
          "*"
         ]
        }
       ]
      }
     }
    ]
   }
  },
  "SingletonFunction1488541a7b23466481b69b4408076b81HandlerCD40AE9F": {
   "Type": "AWS::Lambda::Function",
   "Properties": {
    "Runtime": {
     "Fn::FindInMap": [
      "LatestNodeRuntimeMap",
      {
       "Ref": "AWS::Region"
      },
      "value"
     ]
    },
    "Code": {
     "S3Bucket": {
      "Fn::Sub": "cdk-hnb659fds-assets-${AWS::AccountId}-${AWS::Region}"
     },
     "S3Key": "cfdb46b4f2c6702b4a1cc8e23ca426e8de43d13567e73a8453d01c1176393814.zip"
    },
    "Timeout": 120,
    "Handler": "index.handler",
    "Role": {
     "Fn::GetAtt": [
      "SingletonFunction1488541a7b23466481b69b4408076b81Role37ABCE73",
      "Arn"
     ]
    }
   }
  },
  "AwsApiCallSQSreceiveMessage3913742af0f68967ecd340999fcff4d0": {
   "Type": "Custom::DeployAssert@SdkCallSQSreceiveMessage",
   "Properties": {
    "ServiceToken": {
     "Fn::GetAtt": [
      "SingletonFunction1488541a7b23466481b69b4408076b81HandlerCD40AE9F",
      "Arn"
     ]
    },
    "service": "SQS",
    "api": "receiveMessage",
    "expected": "{\"$ObjectLike\":{\"Messages\":[{\"Body\":{\"$StringLike\":\"\\\"responsePayload\\\":\\\"success\\\"\"}}]}}",
    "parameters": {
     "QueueUrl": {
      "Fn::Join": [
       "",
       [
        "\"",
        {
         "Fn::ImportValue": "lambda-logssubscription-integ:ExportsOutputRefQueue4A7E3555425E8BD3"
        },
        "\""
       ]
      ]
     },
     "WaitTimeSeconds": "20"
    },
    "flattenResponse": "false",
<<<<<<< HEAD
    "salt": "1717244015563"
=======
    "salt": "1716225319736"
>>>>>>> 65d4f1a7
   },
   "UpdateReplacePolicy": "Delete",
   "DeletionPolicy": "Delete"
  }
 },
 "Mappings": {
  "LatestNodeRuntimeMap": {
   "af-south-1": {
    "value": "nodejs20.x"
   },
   "ap-east-1": {
    "value": "nodejs20.x"
   },
   "ap-northeast-1": {
    "value": "nodejs20.x"
   },
   "ap-northeast-2": {
    "value": "nodejs20.x"
   },
   "ap-northeast-3": {
    "value": "nodejs20.x"
   },
   "ap-south-1": {
    "value": "nodejs20.x"
   },
   "ap-south-2": {
    "value": "nodejs20.x"
   },
   "ap-southeast-1": {
    "value": "nodejs20.x"
   },
   "ap-southeast-2": {
    "value": "nodejs20.x"
   },
   "ap-southeast-3": {
    "value": "nodejs20.x"
   },
   "ap-southeast-4": {
    "value": "nodejs20.x"
   },
   "ca-central-1": {
    "value": "nodejs20.x"
   },
   "cn-north-1": {
    "value": "nodejs18.x"
   },
   "cn-northwest-1": {
    "value": "nodejs18.x"
   },
   "eu-central-1": {
    "value": "nodejs20.x"
   },
   "eu-central-2": {
    "value": "nodejs20.x"
   },
   "eu-north-1": {
    "value": "nodejs20.x"
   },
   "eu-south-1": {
    "value": "nodejs20.x"
   },
   "eu-south-2": {
    "value": "nodejs20.x"
   },
   "eu-west-1": {
    "value": "nodejs20.x"
   },
   "eu-west-2": {
    "value": "nodejs20.x"
   },
   "eu-west-3": {
    "value": "nodejs20.x"
   },
   "il-central-1": {
    "value": "nodejs20.x"
   },
   "me-central-1": {
    "value": "nodejs20.x"
   },
   "me-south-1": {
    "value": "nodejs20.x"
   },
   "sa-east-1": {
    "value": "nodejs20.x"
   },
   "us-east-1": {
    "value": "nodejs20.x"
   },
   "us-east-2": {
    "value": "nodejs20.x"
   },
   "us-gov-east-1": {
    "value": "nodejs18.x"
   },
   "us-gov-west-1": {
    "value": "nodejs18.x"
   },
   "us-iso-east-1": {
    "value": "nodejs18.x"
   },
   "us-iso-west-1": {
    "value": "nodejs18.x"
   },
   "us-isob-east-1": {
    "value": "nodejs18.x"
   },
   "us-west-1": {
    "value": "nodejs20.x"
   },
   "us-west-2": {
    "value": "nodejs20.x"
   }
  }
 },
 "Outputs": {
  "AssertionResultsAwsApiCallSQSreceiveMessage3913742af0f68967ecd340999fcff4d0": {
   "Value": {
    "Fn::GetAtt": [
     "AwsApiCallSQSreceiveMessage3913742af0f68967ecd340999fcff4d0",
     "assertion"
    ]
   }
  }
 },
 "Parameters": {
  "BootstrapVersion": {
   "Type": "AWS::SSM::Parameter::Value<String>",
   "Default": "/cdk-bootstrap/hnb659fds/version",
   "Description": "Version of the CDK Bootstrap resources in this environment, automatically retrieved from SSM Parameter Store. [cdk:skip]"
  }
 },
 "Rules": {
  "CheckBootstrapVersion": {
   "Assertions": [
    {
     "Assert": {
      "Fn::Not": [
       {
        "Fn::Contains": [
         [
          "1",
          "2",
          "3",
          "4",
          "5"
         ],
         {
          "Ref": "BootstrapVersion"
         }
        ]
       }
      ]
     },
     "AssertDescription": "CDK bootstrap stack version 6 required. Please run 'cdk bootstrap' with a recent version of the CDK CLI."
    }
   ]
  }
 }
}<|MERGE_RESOLUTION|>--- conflicted
+++ resolved
@@ -15,11 +15,7 @@
      "Entries": "[{\"Detail\":\"{\\\"foo\\\":\\\"bar\\\"}\",\"DetailType\":\"cdk-integ-custom-rule\",\"Source\":\"cdk-lambda-integ\"}]"
     },
     "flattenResponse": "false",
-<<<<<<< HEAD
     "salt": "1717244015562"
-=======
-    "salt": "1716225319735"
->>>>>>> 65d4f1a7
    },
    "UpdateReplacePolicy": "Delete",
    "DeletionPolicy": "Delete"
@@ -139,11 +135,7 @@
      "WaitTimeSeconds": "20"
     },
     "flattenResponse": "false",
-<<<<<<< HEAD
     "salt": "1717244015563"
-=======
-    "salt": "1716225319736"
->>>>>>> 65d4f1a7
    },
    "UpdateReplacePolicy": "Delete",
    "DeletionPolicy": "Delete"
