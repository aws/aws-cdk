{
  "version": "34.0.0",
  "files": {
<<<<<<< HEAD
    "b837e59051570043db003e5891617bf98f6462bb965acb1f6402ef5c08d52048": {
      "source": {
        "path": "asset.b837e59051570043db003e5891617bf98f6462bb965acb1f6402ef5c08d52048.bundle",
=======
    "607f3e7ab05e31100a3d8b37a7c8b7c265265ddd82d3625781b6c940b54b6e6a": {
      "source": {
        "path": "asset.607f3e7ab05e31100a3d8b37a7c8b7c265265ddd82d3625781b6c940b54b6e6a.bundle",
>>>>>>> ffd4b7d7
        "packaging": "zip"
      },
      "destinations": {
        "current_account-current_region": {
          "bucketName": "cdk-hnb659fds-assets-${AWS::AccountId}-${AWS::Region}",
<<<<<<< HEAD
          "objectKey": "b837e59051570043db003e5891617bf98f6462bb965acb1f6402ef5c08d52048.zip",
=======
          "objectKey": "607f3e7ab05e31100a3d8b37a7c8b7c265265ddd82d3625781b6c940b54b6e6a.zip",
>>>>>>> ffd4b7d7
          "assumeRoleArn": "arn:${AWS::Partition}:iam::${AWS::AccountId}:role/cdk-hnb659fds-file-publishing-role-${AWS::AccountId}-${AWS::Region}"
        }
      }
    },
<<<<<<< HEAD
    "44eb97c3196300a561ac562ba37ac6b88f0fee76e75308045896634aa427652f": {
=======
    "01dfced020986b6bb3aa2e4f470822bc4f37d0802e2f9b1973efe99a530453fb": {
>>>>>>> ffd4b7d7
      "source": {
        "path": "LambdaIntegDefaultTestDeployAssert7BC530B7.template.json",
        "packaging": "file"
      },
      "destinations": {
        "current_account-current_region": {
          "bucketName": "cdk-hnb659fds-assets-${AWS::AccountId}-${AWS::Region}",
<<<<<<< HEAD
          "objectKey": "44eb97c3196300a561ac562ba37ac6b88f0fee76e75308045896634aa427652f.json",
=======
          "objectKey": "01dfced020986b6bb3aa2e4f470822bc4f37d0802e2f9b1973efe99a530453fb.json",
>>>>>>> ffd4b7d7
          "assumeRoleArn": "arn:${AWS::Partition}:iam::${AWS::AccountId}:role/cdk-hnb659fds-file-publishing-role-${AWS::AccountId}-${AWS::Region}"
        }
      }
    }
  },
  "dockerImages": {}
}<|MERGE_RESOLUTION|>--- conflicted
+++ resolved
@@ -1,34 +1,20 @@
 {
   "version": "34.0.0",
   "files": {
-<<<<<<< HEAD
-    "b837e59051570043db003e5891617bf98f6462bb965acb1f6402ef5c08d52048": {
-      "source": {
-        "path": "asset.b837e59051570043db003e5891617bf98f6462bb965acb1f6402ef5c08d52048.bundle",
-=======
     "607f3e7ab05e31100a3d8b37a7c8b7c265265ddd82d3625781b6c940b54b6e6a": {
       "source": {
         "path": "asset.607f3e7ab05e31100a3d8b37a7c8b7c265265ddd82d3625781b6c940b54b6e6a.bundle",
->>>>>>> ffd4b7d7
         "packaging": "zip"
       },
       "destinations": {
         "current_account-current_region": {
           "bucketName": "cdk-hnb659fds-assets-${AWS::AccountId}-${AWS::Region}",
-<<<<<<< HEAD
-          "objectKey": "b837e59051570043db003e5891617bf98f6462bb965acb1f6402ef5c08d52048.zip",
-=======
           "objectKey": "607f3e7ab05e31100a3d8b37a7c8b7c265265ddd82d3625781b6c940b54b6e6a.zip",
->>>>>>> ffd4b7d7
           "assumeRoleArn": "arn:${AWS::Partition}:iam::${AWS::AccountId}:role/cdk-hnb659fds-file-publishing-role-${AWS::AccountId}-${AWS::Region}"
         }
       }
     },
-<<<<<<< HEAD
-    "44eb97c3196300a561ac562ba37ac6b88f0fee76e75308045896634aa427652f": {
-=======
-    "01dfced020986b6bb3aa2e4f470822bc4f37d0802e2f9b1973efe99a530453fb": {
->>>>>>> ffd4b7d7
+    "27cf8f0d209190a552b0b96771d6212e7d9abedba0958195355b7369b03bcbc1": {
       "source": {
         "path": "LambdaIntegDefaultTestDeployAssert7BC530B7.template.json",
         "packaging": "file"
@@ -36,11 +22,7 @@
       "destinations": {
         "current_account-current_region": {
           "bucketName": "cdk-hnb659fds-assets-${AWS::AccountId}-${AWS::Region}",
-<<<<<<< HEAD
-          "objectKey": "44eb97c3196300a561ac562ba37ac6b88f0fee76e75308045896634aa427652f.json",
-=======
-          "objectKey": "01dfced020986b6bb3aa2e4f470822bc4f37d0802e2f9b1973efe99a530453fb.json",
->>>>>>> ffd4b7d7
+          "objectKey": "27cf8f0d209190a552b0b96771d6212e7d9abedba0958195355b7369b03bcbc1.json",
           "assumeRoleArn": "arn:${AWS::Partition}:iam::${AWS::AccountId}:role/cdk-hnb659fds-file-publishing-role-${AWS::AccountId}-${AWS::Region}"
         }
       }
