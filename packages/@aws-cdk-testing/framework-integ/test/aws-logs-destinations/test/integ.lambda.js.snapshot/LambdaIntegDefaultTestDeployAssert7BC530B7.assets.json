{
  "version": "34.0.0",
  "files": {
<<<<<<< HEAD
    "8b95fbf5e6a258c07a4cca0d281e5c6bd26f20979e991cfeb3350b51751a0f08": {
      "source": {
        "path": "asset.8b95fbf5e6a258c07a4cca0d281e5c6bd26f20979e991cfeb3350b51751a0f08.bundle",
=======
    "607f3e7ab05e31100a3d8b37a7c8b7c265265ddd82d3625781b6c940b54b6e6a": {
      "source": {
        "path": "asset.607f3e7ab05e31100a3d8b37a7c8b7c265265ddd82d3625781b6c940b54b6e6a.bundle",
>>>>>>> d730f7f1
        "packaging": "zip"
      },
      "destinations": {
        "current_account-current_region": {
          "bucketName": "cdk-hnb659fds-assets-${AWS::AccountId}-${AWS::Region}",
<<<<<<< HEAD
          "objectKey": "8b95fbf5e6a258c07a4cca0d281e5c6bd26f20979e991cfeb3350b51751a0f08.zip",
=======
          "objectKey": "607f3e7ab05e31100a3d8b37a7c8b7c265265ddd82d3625781b6c940b54b6e6a.zip",
>>>>>>> d730f7f1
          "assumeRoleArn": "arn:${AWS::Partition}:iam::${AWS::AccountId}:role/cdk-hnb659fds-file-publishing-role-${AWS::AccountId}-${AWS::Region}"
        }
      }
    },
<<<<<<< HEAD
    "c45de6e11124df3dcdc7cc5e491b4b76f86d1fdae3289d68bd9678cb8da7da64": {
=======
    "8a7861b5bb664efd900ad03feed27cebdb21fa1859e8a06778d56eb478dcc673": {
>>>>>>> d730f7f1
      "source": {
        "path": "LambdaIntegDefaultTestDeployAssert7BC530B7.template.json",
        "packaging": "file"
      },
      "destinations": {
        "current_account-current_region": {
          "bucketName": "cdk-hnb659fds-assets-${AWS::AccountId}-${AWS::Region}",
<<<<<<< HEAD
          "objectKey": "c45de6e11124df3dcdc7cc5e491b4b76f86d1fdae3289d68bd9678cb8da7da64.json",
=======
          "objectKey": "8a7861b5bb664efd900ad03feed27cebdb21fa1859e8a06778d56eb478dcc673.json",
>>>>>>> d730f7f1
          "assumeRoleArn": "arn:${AWS::Partition}:iam::${AWS::AccountId}:role/cdk-hnb659fds-file-publishing-role-${AWS::AccountId}-${AWS::Region}"
        }
      }
    }
  },
  "dockerImages": {}
}<|MERGE_RESOLUTION|>--- conflicted
+++ resolved
@@ -1,34 +1,20 @@
 {
   "version": "34.0.0",
   "files": {
-<<<<<<< HEAD
-    "8b95fbf5e6a258c07a4cca0d281e5c6bd26f20979e991cfeb3350b51751a0f08": {
+    "d4087f9b90522f437499693de83d9bb1d3d93a99d4d34dad4625e71132244692": {
       "source": {
-        "path": "asset.8b95fbf5e6a258c07a4cca0d281e5c6bd26f20979e991cfeb3350b51751a0f08.bundle",
-=======
-    "607f3e7ab05e31100a3d8b37a7c8b7c265265ddd82d3625781b6c940b54b6e6a": {
-      "source": {
-        "path": "asset.607f3e7ab05e31100a3d8b37a7c8b7c265265ddd82d3625781b6c940b54b6e6a.bundle",
->>>>>>> d730f7f1
+        "path": "asset.d4087f9b90522f437499693de83d9bb1d3d93a99d4d34dad4625e71132244692.bundle",
         "packaging": "zip"
       },
       "destinations": {
         "current_account-current_region": {
           "bucketName": "cdk-hnb659fds-assets-${AWS::AccountId}-${AWS::Region}",
-<<<<<<< HEAD
-          "objectKey": "8b95fbf5e6a258c07a4cca0d281e5c6bd26f20979e991cfeb3350b51751a0f08.zip",
-=======
-          "objectKey": "607f3e7ab05e31100a3d8b37a7c8b7c265265ddd82d3625781b6c940b54b6e6a.zip",
->>>>>>> d730f7f1
+          "objectKey": "d4087f9b90522f437499693de83d9bb1d3d93a99d4d34dad4625e71132244692.zip",
           "assumeRoleArn": "arn:${AWS::Partition}:iam::${AWS::AccountId}:role/cdk-hnb659fds-file-publishing-role-${AWS::AccountId}-${AWS::Region}"
         }
       }
     },
-<<<<<<< HEAD
-    "c45de6e11124df3dcdc7cc5e491b4b76f86d1fdae3289d68bd9678cb8da7da64": {
-=======
-    "8a7861b5bb664efd900ad03feed27cebdb21fa1859e8a06778d56eb478dcc673": {
->>>>>>> d730f7f1
+    "744cec733c12dc7279a625f145ccea74ab7fd7bb54ecf78afe74a393cc9d5e81": {
       "source": {
         "path": "LambdaIntegDefaultTestDeployAssert7BC530B7.template.json",
         "packaging": "file"
@@ -36,11 +22,7 @@
       "destinations": {
         "current_account-current_region": {
           "bucketName": "cdk-hnb659fds-assets-${AWS::AccountId}-${AWS::Region}",
-<<<<<<< HEAD
-          "objectKey": "c45de6e11124df3dcdc7cc5e491b4b76f86d1fdae3289d68bd9678cb8da7da64.json",
-=======
-          "objectKey": "8a7861b5bb664efd900ad03feed27cebdb21fa1859e8a06778d56eb478dcc673.json",
->>>>>>> d730f7f1
+          "objectKey": "744cec733c12dc7279a625f145ccea74ab7fd7bb54ecf78afe74a393cc9d5e81.json",
           "assumeRoleArn": "arn:${AWS::Partition}:iam::${AWS::AccountId}:role/cdk-hnb659fds-file-publishing-role-${AWS::AccountId}-${AWS::Region}"
         }
       }
