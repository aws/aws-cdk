--- conflicted
+++ resolved
@@ -1,34 +1,20 @@
 {
   "version": "34.0.0",
   "files": {
-<<<<<<< HEAD
-    "954f8550a0b4eb0aebc04d060309cb255f6b8b6c2edb27ea1bd9f803dff0a3c4": {
-      "source": {
-        "path": "asset.954f8550a0b4eb0aebc04d060309cb255f6b8b6c2edb27ea1bd9f803dff0a3c4",
-=======
     "e2b4766aeeab2b067017ba499fbd35f6183ad52d2f71bc62e0b7c6fe29219c01": {
       "source": {
         "path": "asset.e2b4766aeeab2b067017ba499fbd35f6183ad52d2f71bc62e0b7c6fe29219c01",
->>>>>>> d730f7f1
         "packaging": "zip"
       },
       "destinations": {
         "current_account-current_region": {
           "bucketName": "cdk-hnb659fds-assets-${AWS::AccountId}-${AWS::Region}",
-<<<<<<< HEAD
-          "objectKey": "954f8550a0b4eb0aebc04d060309cb255f6b8b6c2edb27ea1bd9f803dff0a3c4.zip",
-=======
           "objectKey": "e2b4766aeeab2b067017ba499fbd35f6183ad52d2f71bc62e0b7c6fe29219c01.zip",
->>>>>>> d730f7f1
           "assumeRoleArn": "arn:${AWS::Partition}:iam::${AWS::AccountId}:role/cdk-hnb659fds-file-publishing-role-${AWS::AccountId}-${AWS::Region}"
         }
       }
     },
-<<<<<<< HEAD
-    "49241f68d0c9f908aa7ab98802d27bf54420de8eb5930b9d5811a753cbbcf2f1": {
-=======
     "55526b0b8f05403660c8987e0033c13275cd95a5b5b8615789245e9c76cb6836": {
->>>>>>> d730f7f1
       "source": {
         "path": "lambda-logssubscription-integ.template.json",
         "packaging": "file"
@@ -36,11 +22,7 @@
       "destinations": {
         "current_account-current_region": {
           "bucketName": "cdk-hnb659fds-assets-${AWS::AccountId}-${AWS::Region}",
-<<<<<<< HEAD
-          "objectKey": "49241f68d0c9f908aa7ab98802d27bf54420de8eb5930b9d5811a753cbbcf2f1.json",
-=======
           "objectKey": "55526b0b8f05403660c8987e0033c13275cd95a5b5b8615789245e9c76cb6836.json",
->>>>>>> d730f7f1
           "assumeRoleArn": "arn:${AWS::Partition}:iam::${AWS::AccountId}:role/cdk-hnb659fds-file-publishing-role-${AWS::AccountId}-${AWS::Region}"
         }
       }
