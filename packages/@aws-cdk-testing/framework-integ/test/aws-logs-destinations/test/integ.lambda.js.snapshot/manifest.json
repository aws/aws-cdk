--- conflicted
+++ resolved
@@ -17,11 +17,7 @@
         "validateOnSynth": false,
         "assumeRoleArn": "arn:${AWS::Partition}:iam::${AWS::AccountId}:role/cdk-hnb659fds-deploy-role-${AWS::AccountId}-${AWS::Region}",
         "cloudFormationExecutionRoleArn": "arn:${AWS::Partition}:iam::${AWS::AccountId}:role/cdk-hnb659fds-cfn-exec-role-${AWS::AccountId}-${AWS::Region}",
-<<<<<<< HEAD
-        "stackTemplateAssetObjectUrl": "s3://cdk-hnb659fds-assets-${AWS::AccountId}-${AWS::Region}/88da7ca32550789f0a2d9284787558ee6440225c16c7e34b6058fedd2df5891a.json",
-=======
-        "stackTemplateAssetObjectUrl": "s3://cdk-hnb659fds-assets-${AWS::AccountId}-${AWS::Region}/793f8db491cf45f72b6f4921aab7dcbc59767d3279ec8fcf54d026fad471923e.json",
->>>>>>> ffd4b7d7
+        "stackTemplateAssetObjectUrl": "s3://cdk-hnb659fds-assets-${AWS::AccountId}-${AWS::Region}/0a778286999c4589fc09bdb0aecb5195863352fe90bf380c0ff693e2682e981f.json",
         "requiresBootstrapStackVersion": 6,
         "bootstrapStackVersionSsmParameter": "/cdk-bootstrap/hnb659fds/version",
         "additionalDependencies": [
@@ -91,12 +87,6 @@
             "data": "CustomRuleB1CBBADE"
           }
         ],
-        "/lambda-logssubscription-integ/EventsLogGroupPolicylambdalogssubscriptionintegCustomRuleBA3E2AD7": [
-          {
-            "type": "aws:cdk:warning",
-            "data": "installLatestAwsSdk was not specified, and defaults to true. You probably do not want this. Set the global context flag '@aws-cdk/customresources:installLatestAwsSdkDefault' to false to switch this behavior off project-wide, or set the property explicitly to true if you know you need to call APIs that are not in Lambda's built-in SDK version. [ack: @aws-cdk/custom-resources:installLatestAwsSdkNotSpecified]"
-          }
-        ],
         "/lambda-logssubscription-integ/EventsLogGroupPolicylambdalogssubscriptionintegCustomRuleBA3E2AD7/Resource/Default": [
           {
             "type": "aws:cdk:logicalId",
@@ -158,11 +148,7 @@
         "validateOnSynth": false,
         "assumeRoleArn": "arn:${AWS::Partition}:iam::${AWS::AccountId}:role/cdk-hnb659fds-deploy-role-${AWS::AccountId}-${AWS::Region}",
         "cloudFormationExecutionRoleArn": "arn:${AWS::Partition}:iam::${AWS::AccountId}:role/cdk-hnb659fds-cfn-exec-role-${AWS::AccountId}-${AWS::Region}",
-<<<<<<< HEAD
-        "stackTemplateAssetObjectUrl": "s3://cdk-hnb659fds-assets-${AWS::AccountId}-${AWS::Region}/44eb97c3196300a561ac562ba37ac6b88f0fee76e75308045896634aa427652f.json",
-=======
-        "stackTemplateAssetObjectUrl": "s3://cdk-hnb659fds-assets-${AWS::AccountId}-${AWS::Region}/01dfced020986b6bb3aa2e4f470822bc4f37d0802e2f9b1973efe99a530453fb.json",
->>>>>>> ffd4b7d7
+        "stackTemplateAssetObjectUrl": "s3://cdk-hnb659fds-assets-${AWS::AccountId}-${AWS::Region}/27cf8f0d209190a552b0b96771d6212e7d9abedba0958195355b7369b03bcbc1.json",
         "requiresBootstrapStackVersion": 6,
         "bootstrapStackVersionSsmParameter": "/cdk-bootstrap/hnb659fds/version",
         "additionalDependencies": [
