--- conflicted
+++ resolved
@@ -34,11 +34,7 @@
     "outputPaths": [
      "CanaryRuns.0.Status.State"
     ],
-<<<<<<< HEAD
-    "salt": "1746300399658"
-=======
-    "salt": "1746117343690"
->>>>>>> 7092b7d8
+    "salt": "1746300998757"
    },
    "UpdateReplacePolicy": "Delete",
    "DeletionPolicy": "Delete"
@@ -823,11 +819,7 @@
     "outputPaths": [
      "CanaryRuns.0.Status.State"
     ],
-<<<<<<< HEAD
-    "salt": "1746300399659"
-=======
-    "salt": "1746117343692"
->>>>>>> 7092b7d8
+    "salt": "1746300998758"
    },
    "UpdateReplacePolicy": "Delete",
    "DeletionPolicy": "Delete"
@@ -983,11 +975,7 @@
     "outputPaths": [
      "CanaryRuns.0.Status.State"
     ],
-<<<<<<< HEAD
-    "salt": "1746300399659"
-=======
-    "salt": "1746117343693"
->>>>>>> 7092b7d8
+    "salt": "1746300998759"
    },
    "UpdateReplacePolicy": "Delete",
    "DeletionPolicy": "Delete"
@@ -1143,11 +1131,7 @@
     "outputPaths": [
      "CanaryRuns.0.Status.State"
     ],
-<<<<<<< HEAD
-    "salt": "1746300399659"
-=======
-    "salt": "1746117343693"
->>>>>>> 7092b7d8
+    "salt": "1746300998759"
    },
    "UpdateReplacePolicy": "Delete",
    "DeletionPolicy": "Delete"
@@ -1303,11 +1287,7 @@
     "outputPaths": [
      "CanaryRuns.0.Status.State"
     ],
-<<<<<<< HEAD
-    "salt": "1746300399660"
-=======
-    "salt": "1746117343693"
->>>>>>> 7092b7d8
+    "salt": "1746300998759"
    },
    "UpdateReplacePolicy": "Delete",
    "DeletionPolicy": "Delete"
@@ -1463,11 +1443,7 @@
     "outputPaths": [
      "CanaryRuns.0.Status.State"
     ],
-<<<<<<< HEAD
-    "salt": "1746300399660"
-=======
-    "salt": "1746117343694"
->>>>>>> 7092b7d8
+    "salt": "1746300998760"
    },
    "UpdateReplacePolicy": "Delete",
    "DeletionPolicy": "Delete"
@@ -1623,11 +1599,7 @@
     "outputPaths": [
      "CanaryRuns.0.Status.State"
     ],
-<<<<<<< HEAD
-    "salt": "1746300399660"
-=======
-    "salt": "1746117343694"
->>>>>>> 7092b7d8
+    "salt": "1746300998760"
    },
    "UpdateReplacePolicy": "Delete",
    "DeletionPolicy": "Delete"
@@ -1783,11 +1755,7 @@
     "outputPaths": [
      "CanaryRuns.0.Status.State"
     ],
-<<<<<<< HEAD
-    "salt": "1746300399660"
-=======
-    "salt": "1746117343694"
->>>>>>> 7092b7d8
+    "salt": "1746300998760"
    },
    "UpdateReplacePolicy": "Delete",
    "DeletionPolicy": "Delete"
@@ -1943,11 +1911,7 @@
     "outputPaths": [
      "CanaryRuns.0.Status.State"
     ],
-<<<<<<< HEAD
-    "salt": "1746300399661"
-=======
-    "salt": "1746117343695"
->>>>>>> 7092b7d8
+    "salt": "1746300998760"
    },
    "UpdateReplacePolicy": "Delete",
    "DeletionPolicy": "Delete"
@@ -2103,11 +2067,7 @@
     "outputPaths": [
      "CanaryRuns.0.Status.State"
     ],
-<<<<<<< HEAD
-    "salt": "1746300399661"
-=======
-    "salt": "1746117343695"
->>>>>>> 7092b7d8
+    "salt": "1746300998760"
    },
    "UpdateReplacePolicy": "Delete",
    "DeletionPolicy": "Delete"
@@ -2263,7 +2223,7 @@
     "outputPaths": [
      "CanaryRuns.0.Status.State"
     ],
-    "salt": "1746300399661"
+    "salt": "1746300998761"
    },
    "UpdateReplacePolicy": "Delete",
    "DeletionPolicy": "Delete"
@@ -2419,11 +2379,7 @@
     "outputPaths": [
      "CanaryRuns.0.Status.State"
     ],
-<<<<<<< HEAD
-    "salt": "1746300399661"
-=======
-    "salt": "1746117343696"
->>>>>>> 7092b7d8
+    "salt": "1746300998761"
    },
    "UpdateReplacePolicy": "Delete",
    "DeletionPolicy": "Delete"
@@ -2579,11 +2535,7 @@
     "outputPaths": [
      "CanaryRuns.0.Status.State"
     ],
-<<<<<<< HEAD
-    "salt": "1746300399662"
-=======
-    "salt": "1746117343696"
->>>>>>> 7092b7d8
+    "salt": "1746300998761"
    },
    "UpdateReplacePolicy": "Delete",
    "DeletionPolicy": "Delete"
@@ -2739,11 +2691,7 @@
     "outputPaths": [
      "CanaryRuns.0.Status.State"
     ],
-<<<<<<< HEAD
-    "salt": "1746300399662"
-=======
-    "salt": "1746117343696"
->>>>>>> 7092b7d8
+    "salt": "1746300998761"
    },
    "UpdateReplacePolicy": "Delete",
    "DeletionPolicy": "Delete"
@@ -2899,11 +2847,7 @@
     "outputPaths": [
      "CanaryRuns.0.Status.State"
     ],
-<<<<<<< HEAD
-    "salt": "1746300399662"
-=======
-    "salt": "1746117343696"
->>>>>>> 7092b7d8
+    "salt": "1746300998761"
    },
    "UpdateReplacePolicy": "Delete",
    "DeletionPolicy": "Delete"
@@ -3059,11 +3003,7 @@
     "outputPaths": [
      "CanaryRuns.0.Status.State"
     ],
-<<<<<<< HEAD
-    "salt": "1746300399662"
-=======
-    "salt": "1746117343697"
->>>>>>> 7092b7d8
+    "salt": "1746300998762"
    },
    "UpdateReplacePolicy": "Delete",
    "DeletionPolicy": "Delete"
@@ -3219,11 +3159,7 @@
     "outputPaths": [
      "CanaryRuns.0.Status.State"
     ],
-<<<<<<< HEAD
-    "salt": "1746300399662"
-=======
-    "salt": "1746117343697"
->>>>>>> 7092b7d8
+    "salt": "1746300998762"
    },
    "UpdateReplacePolicy": "Delete",
    "DeletionPolicy": "Delete"
@@ -3492,9 +3428,6 @@
    "ap-east-1": {
     "value": "nodejs20.x"
    },
-   "ap-east-2": {
-    "value": "nodejs20.x"
-   },
    "ap-northeast-1": {
     "value": "nodejs20.x"
    },
@@ -3601,9 +3534,6 @@
     "value": "nodejs18.x"
    },
    "us-isob-east-1": {
-    "value": "nodejs18.x"
-   },
-   "us-isob-west-1": {
     "value": "nodejs18.x"
    },
    "us-west-1": {
