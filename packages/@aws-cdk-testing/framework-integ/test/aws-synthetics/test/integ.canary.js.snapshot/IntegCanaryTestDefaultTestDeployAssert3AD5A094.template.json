--- conflicted
+++ resolved
@@ -34,11 +34,7 @@
     "outputPaths": [
      "CanaryRuns.0.Status.State"
     ],
-<<<<<<< HEAD
-    "salt": "1745638359621"
-=======
-    "salt": "1746117343690"
->>>>>>> 7092b7d8
+    "salt": "1746361237349"
    },
    "UpdateReplacePolicy": "Delete",
    "DeletionPolicy": "Delete"
@@ -850,11 +846,7 @@
     "outputPaths": [
      "CanaryRuns.0.Status.State"
     ],
-<<<<<<< HEAD
-    "salt": "1745638359622"
-=======
-    "salt": "1746117343692"
->>>>>>> 7092b7d8
+    "salt": "1746361237349"
    },
    "UpdateReplacePolicy": "Delete",
    "DeletionPolicy": "Delete"
@@ -1010,11 +1002,7 @@
     "outputPaths": [
      "CanaryRuns.0.Status.State"
     ],
-<<<<<<< HEAD
-    "salt": "1745638359622"
-=======
-    "salt": "1746117343693"
->>>>>>> 7092b7d8
+    "salt": "1746361237350"
    },
    "UpdateReplacePolicy": "Delete",
    "DeletionPolicy": "Delete"
@@ -1170,11 +1158,7 @@
     "outputPaths": [
      "CanaryRuns.0.Status.State"
     ],
-<<<<<<< HEAD
-    "salt": "1745638359623"
-=======
-    "salt": "1746117343693"
->>>>>>> 7092b7d8
+    "salt": "1746361237350"
    },
    "UpdateReplacePolicy": "Delete",
    "DeletionPolicy": "Delete"
@@ -1330,11 +1314,7 @@
     "outputPaths": [
      "CanaryRuns.0.Status.State"
     ],
-<<<<<<< HEAD
-    "salt": "1745638359624"
-=======
-    "salt": "1746117343693"
->>>>>>> 7092b7d8
+    "salt": "1746361237351"
    },
    "UpdateReplacePolicy": "Delete",
    "DeletionPolicy": "Delete"
@@ -1490,11 +1470,7 @@
     "outputPaths": [
      "CanaryRuns.0.Status.State"
     ],
-<<<<<<< HEAD
-    "salt": "1745638359624"
-=======
-    "salt": "1746117343694"
->>>>>>> 7092b7d8
+    "salt": "1746361237351"
    },
    "UpdateReplacePolicy": "Delete",
    "DeletionPolicy": "Delete"
@@ -1650,11 +1626,7 @@
     "outputPaths": [
      "CanaryRuns.0.Status.State"
     ],
-<<<<<<< HEAD
-    "salt": "1745638359624"
-=======
-    "salt": "1746117343694"
->>>>>>> 7092b7d8
+    "salt": "1746361237351"
    },
    "UpdateReplacePolicy": "Delete",
    "DeletionPolicy": "Delete"
@@ -1810,11 +1782,7 @@
     "outputPaths": [
      "CanaryRuns.0.Status.State"
     ],
-<<<<<<< HEAD
-    "salt": "1745638359625"
-=======
-    "salt": "1746117343694"
->>>>>>> 7092b7d8
+    "salt": "1746361237351"
    },
    "UpdateReplacePolicy": "Delete",
    "DeletionPolicy": "Delete"
@@ -1970,11 +1938,7 @@
     "outputPaths": [
      "CanaryRuns.0.Status.State"
     ],
-<<<<<<< HEAD
-    "salt": "1745638359625"
-=======
-    "salt": "1746117343695"
->>>>>>> 7092b7d8
+    "salt": "1746361237352"
    },
    "UpdateReplacePolicy": "Delete",
    "DeletionPolicy": "Delete"
@@ -2130,11 +2094,7 @@
     "outputPaths": [
      "CanaryRuns.0.Status.State"
     ],
-<<<<<<< HEAD
-    "salt": "1745638359626"
-=======
-    "salt": "1746117343695"
->>>>>>> 7092b7d8
+    "salt": "1746361237352"
    },
    "UpdateReplacePolicy": "Delete",
    "DeletionPolicy": "Delete"
@@ -2290,11 +2250,7 @@
     "outputPaths": [
      "CanaryRuns.0.Status.State"
     ],
-<<<<<<< HEAD
-    "salt": "1745638359627"
-=======
-    "salt": "1746117343696"
->>>>>>> 7092b7d8
+    "salt": "1746361237352"
    },
    "UpdateReplacePolicy": "Delete",
    "DeletionPolicy": "Delete"
@@ -2450,11 +2406,7 @@
     "outputPaths": [
      "CanaryRuns.0.Status.State"
     ],
-<<<<<<< HEAD
-    "salt": "1745638359627"
-=======
-    "salt": "1746117343696"
->>>>>>> 7092b7d8
+    "salt": "1746361237353"
    },
    "UpdateReplacePolicy": "Delete",
    "DeletionPolicy": "Delete"
@@ -2610,11 +2562,7 @@
     "outputPaths": [
      "CanaryRuns.0.Status.State"
     ],
-<<<<<<< HEAD
-    "salt": "1745638359627"
-=======
-    "salt": "1746117343696"
->>>>>>> 7092b7d8
+    "salt": "1746361237353"
    },
    "UpdateReplacePolicy": "Delete",
    "DeletionPolicy": "Delete"
@@ -2770,11 +2718,7 @@
     "outputPaths": [
      "CanaryRuns.0.Status.State"
     ],
-<<<<<<< HEAD
-    "salt": "1745638359628"
-=======
-    "salt": "1746117343696"
->>>>>>> 7092b7d8
+    "salt": "1746361237353"
    },
    "UpdateReplacePolicy": "Delete",
    "DeletionPolicy": "Delete"
@@ -2930,11 +2874,7 @@
     "outputPaths": [
      "CanaryRuns.0.Status.State"
     ],
-<<<<<<< HEAD
-    "salt": "1745638359628"
-=======
-    "salt": "1746117343697"
->>>>>>> 7092b7d8
+    "salt": "1746361237353"
    },
    "UpdateReplacePolicy": "Delete",
    "DeletionPolicy": "Delete"
@@ -3090,11 +3030,7 @@
     "outputPaths": [
      "CanaryRuns.0.Status.State"
     ],
-<<<<<<< HEAD
-    "salt": "1745638359628"
-=======
-    "salt": "1746117343697"
->>>>>>> 7092b7d8
+    "salt": "1746361237353"
    },
    "UpdateReplacePolicy": "Delete",
    "DeletionPolicy": "Delete"
@@ -3250,7 +3186,7 @@
     "outputPaths": [
      "CanaryRuns.0.Status.State"
     ],
-    "salt": "1745638359628"
+    "salt": "1746361237353"
    },
    "UpdateReplacePolicy": "Delete",
    "DeletionPolicy": "Delete"
@@ -3406,7 +3342,7 @@
     "outputPaths": [
      "CanaryRuns.0.Status.State"
     ],
-    "salt": "1745638359629"
+    "salt": "1746361237353"
    },
    "UpdateReplacePolicy": "Delete",
    "DeletionPolicy": "Delete"
@@ -3681,9 +3617,6 @@
     "value": "nodejs20.x"
    },
    "ap-east-1": {
-    "value": "nodejs20.x"
-   },
-   "ap-east-2": {
     "value": "nodejs20.x"
    },
    "ap-northeast-1": {
