--- conflicted
+++ resolved
@@ -57,11 +57,7 @@
         }
       }
     },
-<<<<<<< HEAD
-    "4c1c39741e1992b5c2bca4cf79cd35a04152d0cb9d24e9961c14917e1c4cabcc": {
-=======
     "5b8222512f4c1016893ec8d314ff4211f5db830984d9624fc7107744055acfd7": {
->>>>>>> c50cb875
       "displayName": "canary-one Template",
       "source": {
         "path": "canary-one.template.json",
@@ -70,11 +66,7 @@
       "destinations": {
         "current_account-current_region": {
           "bucketName": "cdk-hnb659fds-assets-${AWS::AccountId}-${AWS::Region}",
-<<<<<<< HEAD
-          "objectKey": "4c1c39741e1992b5c2bca4cf79cd35a04152d0cb9d24e9961c14917e1c4cabcc.json",
-=======
           "objectKey": "5b8222512f4c1016893ec8d314ff4211f5db830984d9624fc7107744055acfd7.json",
->>>>>>> c50cb875
           "assumeRoleArn": "arn:${AWS::Partition}:iam::${AWS::AccountId}:role/cdk-hnb659fds-file-publishing-role-${AWS::AccountId}-${AWS::Region}"
         }
       }
