{
  "version": "41.0.0",
  "files": {
    "97484721f29e34bf38d7a459804dd2d2a8dea6f8c27d7531e215bf4274fbc895": {
      "source": {
        "path": "asset.97484721f29e34bf38d7a459804dd2d2a8dea6f8c27d7531e215bf4274fbc895.bundle",
        "packaging": "zip"
      },
      "destinations": {
        "current_account-current_region": {
          "bucketName": "cdk-hnb659fds-assets-${AWS::AccountId}-${AWS::Region}",
          "objectKey": "97484721f29e34bf38d7a459804dd2d2a8dea6f8c27d7531e215bf4274fbc895.zip",
          "assumeRoleArn": "arn:${AWS::Partition}:iam::${AWS::AccountId}:role/cdk-hnb659fds-file-publishing-role-${AWS::AccountId}-${AWS::Region}"
        }
      }
    },
<<<<<<< HEAD
    "14d05d032d43435b3b870ca5fdd439c165c15eff59083714979623efc0e3f175": {
=======
    "9277c68d2b3cd2458d9c885b2774d70951514b9a80b814d26f223c25456046ab": {
>>>>>>> 7092b7d8
      "displayName": "IntegCanaryTestDefaultTestDeployAssert3AD5A094 Template",
      "source": {
        "path": "IntegCanaryTestDefaultTestDeployAssert3AD5A094.template.json",
        "packaging": "file"
      },
      "destinations": {
        "current_account-current_region": {
          "bucketName": "cdk-hnb659fds-assets-${AWS::AccountId}-${AWS::Region}",
<<<<<<< HEAD
          "objectKey": "14d05d032d43435b3b870ca5fdd439c165c15eff59083714979623efc0e3f175.json",
=======
          "objectKey": "9277c68d2b3cd2458d9c885b2774d70951514b9a80b814d26f223c25456046ab.json",
>>>>>>> 7092b7d8
          "assumeRoleArn": "arn:${AWS::Partition}:iam::${AWS::AccountId}:role/cdk-hnb659fds-file-publishing-role-${AWS::AccountId}-${AWS::Region}"
        }
      }
    }
  },
  "dockerImages": {}
}<|MERGE_RESOLUTION|>--- conflicted
+++ resolved
@@ -14,11 +14,7 @@
         }
       }
     },
-<<<<<<< HEAD
-    "14d05d032d43435b3b870ca5fdd439c165c15eff59083714979623efc0e3f175": {
-=======
-    "9277c68d2b3cd2458d9c885b2774d70951514b9a80b814d26f223c25456046ab": {
->>>>>>> 7092b7d8
+    "35eea5a85ba976c65d4bc7bc650dfa2f988ce8d6e1cdbaa0d645c99cfc06cc66": {
       "displayName": "IntegCanaryTestDefaultTestDeployAssert3AD5A094 Template",
       "source": {
         "path": "IntegCanaryTestDefaultTestDeployAssert3AD5A094.template.json",
@@ -27,11 +23,7 @@
       "destinations": {
         "current_account-current_region": {
           "bucketName": "cdk-hnb659fds-assets-${AWS::AccountId}-${AWS::Region}",
-<<<<<<< HEAD
-          "objectKey": "14d05d032d43435b3b870ca5fdd439c165c15eff59083714979623efc0e3f175.json",
-=======
-          "objectKey": "9277c68d2b3cd2458d9c885b2774d70951514b9a80b814d26f223c25456046ab.json",
->>>>>>> 7092b7d8
+          "objectKey": "35eea5a85ba976c65d4bc7bc650dfa2f988ce8d6e1cdbaa0d645c99cfc06cc66.json",
           "assumeRoleArn": "arn:${AWS::Partition}:iam::${AWS::AccountId}:role/cdk-hnb659fds-file-publishing-role-${AWS::AccountId}-${AWS::Region}"
         }
       }
