--- conflicted
+++ resolved
@@ -14,11 +14,7 @@
         }
       }
     },
-<<<<<<< HEAD
-    "b1e549ac821c7460591d7f8d1de50def005baa8aa2eb023862b8c53f25cac38e": {
-=======
-    "9277c68d2b3cd2458d9c885b2774d70951514b9a80b814d26f223c25456046ab": {
->>>>>>> 7092b7d8
+    "88ccac974aeba7b274524a869847d397da4b2b0e9956855d4ef9cffb4337c1b9": {
       "displayName": "IntegCanaryTestDefaultTestDeployAssert3AD5A094 Template",
       "source": {
         "path": "IntegCanaryTestDefaultTestDeployAssert3AD5A094.template.json",
@@ -27,11 +23,7 @@
       "destinations": {
         "current_account-current_region": {
           "bucketName": "cdk-hnb659fds-assets-${AWS::AccountId}-${AWS::Region}",
-<<<<<<< HEAD
-          "objectKey": "b1e549ac821c7460591d7f8d1de50def005baa8aa2eb023862b8c53f25cac38e.json",
-=======
-          "objectKey": "9277c68d2b3cd2458d9c885b2774d70951514b9a80b814d26f223c25456046ab.json",
->>>>>>> 7092b7d8
+          "objectKey": "88ccac974aeba7b274524a869847d397da4b2b0e9956855d4ef9cffb4337c1b9.json",
           "assumeRoleArn": "arn:${AWS::Partition}:iam::${AWS::AccountId}:role/cdk-hnb659fds-file-publishing-role-${AWS::AccountId}-${AWS::Region}"
         }
       }
