--- conflicted
+++ resolved
@@ -18,11 +18,7 @@
         "validateOnSynth": false,
         "assumeRoleArn": "arn:${AWS::Partition}:iam::${AWS::AccountId}:role/cdk-hnb659fds-deploy-role-${AWS::AccountId}-${AWS::Region}",
         "cloudFormationExecutionRoleArn": "arn:${AWS::Partition}:iam::${AWS::AccountId}:role/cdk-hnb659fds-cfn-exec-role-${AWS::AccountId}-${AWS::Region}",
-<<<<<<< HEAD
         "stackTemplateAssetObjectUrl": "s3://cdk-hnb659fds-assets-${AWS::AccountId}-${AWS::Region}/4c1c39741e1992b5c2bca4cf79cd35a04152d0cb9d24e9961c14917e1c4cabcc.json",
-=======
-        "stackTemplateAssetObjectUrl": "s3://cdk-hnb659fds-assets-${AWS::AccountId}-${AWS::Region}/8ae824799cc414027d84a1cc2eab392654ff12f8ae33bd43791a54565acde78a.json",
->>>>>>> 7092b7d8
         "requiresBootstrapStackVersion": 6,
         "bootstrapStackVersionSsmParameter": "/cdk-bootstrap/hnb659fds/version",
         "additionalDependencies": [
@@ -1044,7 +1040,6 @@
             "data": "SynNodejsPuppeteer91AutoDeleteUnderlyingResourcesCustomResource1BF8B659"
           }
         ],
-<<<<<<< HEAD
         "/canary-one/SynNodejsPuppeteer100": [
           {
             "type": "aws:cdk:analytics:construct",
@@ -1129,8 +1124,6 @@
             "data": "SynNodejsPuppeteer100AutoDeleteUnderlyingResourcesCustomResource3C0A7AE6"
           }
         ],
-=======
->>>>>>> 7092b7d8
         "/canary-one/SynNodejsPlaywright10": [
           {
             "type": "aws:cdk:analytics:construct",
@@ -1769,11 +1762,7 @@
         "validateOnSynth": false,
         "assumeRoleArn": "arn:${AWS::Partition}:iam::${AWS::AccountId}:role/cdk-hnb659fds-deploy-role-${AWS::AccountId}-${AWS::Region}",
         "cloudFormationExecutionRoleArn": "arn:${AWS::Partition}:iam::${AWS::AccountId}:role/cdk-hnb659fds-cfn-exec-role-${AWS::AccountId}-${AWS::Region}",
-<<<<<<< HEAD
-        "stackTemplateAssetObjectUrl": "s3://cdk-hnb659fds-assets-${AWS::AccountId}-${AWS::Region}/14d05d032d43435b3b870ca5fdd439c165c15eff59083714979623efc0e3f175.json",
-=======
-        "stackTemplateAssetObjectUrl": "s3://cdk-hnb659fds-assets-${AWS::AccountId}-${AWS::Region}/9277c68d2b3cd2458d9c885b2774d70951514b9a80b814d26f223c25456046ab.json",
->>>>>>> 7092b7d8
+        "stackTemplateAssetObjectUrl": "s3://cdk-hnb659fds-assets-${AWS::AccountId}-${AWS::Region}/35eea5a85ba976c65d4bc7bc650dfa2f988ce8d6e1cdbaa0d645c99cfc06cc66.json",
         "requiresBootstrapStackVersion": 6,
         "bootstrapStackVersionSsmParameter": "/cdk-bootstrap/hnb659fds/version",
         "additionalDependencies": [
@@ -2332,7 +2321,6 @@
             "data": "AssertionResultsAwsApiCallSyntheticsgetCanaryRuns73affc294cec6ea5bf16e36993db617f"
           }
         ],
-<<<<<<< HEAD
         "/IntegCanaryTest/DefaultTest/DeployAssert/AwsApiCallSyntheticsgetCanaryRuns03553cf1d920d5722bd68e6f576f6ba1/Default": [
           {
             "type": "aws:cdk:analytics:construct",
@@ -2383,8 +2371,6 @@
             "data": "AssertionResultsAwsApiCallSyntheticsgetCanaryRuns03553cf1d920d5722bd68e6f576f6ba1"
           }
         ],
-=======
->>>>>>> 7092b7d8
         "/IntegCanaryTest/DefaultTest/DeployAssert/AwsApiCallSyntheticsgetCanaryRunsca5188fa640c2dd7572e59b0dea5a8a7/Default": [
           {
             "type": "aws:cdk:analytics:construct",
