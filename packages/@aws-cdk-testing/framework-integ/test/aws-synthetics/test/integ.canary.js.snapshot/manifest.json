--- conflicted
+++ resolved
@@ -18,11 +18,7 @@
         "validateOnSynth": false,
         "assumeRoleArn": "arn:${AWS::Partition}:iam::${AWS::AccountId}:role/cdk-hnb659fds-deploy-role-${AWS::AccountId}-${AWS::Region}",
         "cloudFormationExecutionRoleArn": "arn:${AWS::Partition}:iam::${AWS::AccountId}:role/cdk-hnb659fds-cfn-exec-role-${AWS::AccountId}-${AWS::Region}",
-<<<<<<< HEAD
         "stackTemplateAssetObjectUrl": "s3://cdk-hnb659fds-assets-${AWS::AccountId}-${AWS::Region}/79cfd4327073c2569c5a1a7c5d344a643655fd34e3f59fdf174d26212e20835d.json",
-=======
-        "stackTemplateAssetObjectUrl": "s3://cdk-hnb659fds-assets-${AWS::AccountId}-${AWS::Region}/8ae824799cc414027d84a1cc2eab392654ff12f8ae33bd43791a54565acde78a.json",
->>>>>>> 7092b7d8
         "requiresBootstrapStackVersion": 6,
         "bootstrapStackVersionSsmParameter": "/cdk-bootstrap/hnb659fds/version",
         "additionalDependencies": [
@@ -113,11 +109,19 @@
         "/canary-one/ApiGateway/Deployment": [
           {
             "type": "aws:cdk:analytics:construct",
-            "data": "*"
-          },
-          {
-            "type": "aws:cdk:analytics:method",
-            "data": "*"
+            "data": {
+              "description": "*",
+              "api": "*",
+              "retainDeployments": "*"
+            }
+          },
+          {
+            "type": "aws:cdk:analytics:method",
+            "data": {
+              "addToLogicalId": [
+                {}
+              ]
+            }
           }
         ],
         "/canary-one/ApiGateway/Deployment/Resource": [
@@ -129,7 +133,9 @@
         "/canary-one/ApiGateway/DeploymentStage.prod": [
           {
             "type": "aws:cdk:analytics:construct",
-            "data": "*"
+            "data": {
+              "deployment": "*"
+            }
           }
         ],
         "/canary-one/ApiGateway/DeploymentStage.prod/Resource": [
@@ -153,11 +159,28 @@
         "/canary-one/ApiGateway/Default/GET": [
           {
             "type": "aws:cdk:analytics:construct",
-            "data": "*"
-          },
-          {
-            "type": "aws:cdk:analytics:method",
-            "data": "*"
+            "data": {
+              "resource": "*",
+              "httpMethod": "*",
+              "integration": "*",
+              "options": {
+                "methodResponses": [
+                  {
+                    "statusCode": "*"
+                  }
+                ]
+              }
+            }
+          },
+          {
+            "type": "aws:cdk:analytics:method",
+            "data": {
+              "addMethodResponse": [
+                {
+                  "statusCode": "*"
+                }
+              ]
+            }
           }
         ],
         "/canary-one/ApiGateway/Default/GET/Resource": [
@@ -175,7 +198,14 @@
         "/canary-one/InlineAsset/ServiceRole": [
           {
             "type": "aws:cdk:analytics:construct",
-            "data": "*"
+            "data": {
+              "assumedBy": {
+                "principalAccount": "*",
+                "assumeRoleAction": "*"
+              },
+              "inlinePolicies": "*",
+              "managedPolicies": []
+            }
           }
         ],
         "/canary-one/InlineAsset/ServiceRole/ImportServiceRole": [
@@ -259,7 +289,14 @@
         "/canary-one/DirectoryAsset/ServiceRole": [
           {
             "type": "aws:cdk:analytics:construct",
-            "data": "*"
+            "data": {
+              "assumedBy": {
+                "principalAccount": "*",
+                "assumeRoleAction": "*"
+              },
+              "inlinePolicies": "*",
+              "managedPolicies": []
+            }
           }
         ],
         "/canary-one/DirectoryAsset/ServiceRole/ImportServiceRole": [
@@ -325,7 +362,14 @@
         "/canary-one/FolderAsset/ServiceRole": [
           {
             "type": "aws:cdk:analytics:construct",
-            "data": "*"
+            "data": {
+              "assumedBy": {
+                "principalAccount": "*",
+                "assumeRoleAction": "*"
+              },
+              "inlinePolicies": "*",
+              "managedPolicies": []
+            }
           }
         ],
         "/canary-one/FolderAsset/ServiceRole/ImportServiceRole": [
@@ -395,7 +439,14 @@
         "/canary-one/ZipAsset/ServiceRole": [
           {
             "type": "aws:cdk:analytics:construct",
-            "data": "*"
+            "data": {
+              "assumedBy": {
+                "principalAccount": "*",
+                "assumeRoleAction": "*"
+              },
+              "inlinePolicies": "*",
+              "managedPolicies": []
+            }
           }
         ],
         "/canary-one/ZipAsset/ServiceRole/ImportServiceRole": [
@@ -461,7 +512,14 @@
         "/canary-one/SynNodejsPuppeteer52/ServiceRole": [
           {
             "type": "aws:cdk:analytics:construct",
-            "data": "*"
+            "data": {
+              "assumedBy": {
+                "principalAccount": "*",
+                "assumeRoleAction": "*"
+              },
+              "inlinePolicies": "*",
+              "managedPolicies": []
+            }
           }
         ],
         "/canary-one/SynNodejsPuppeteer52/ServiceRole/ImportServiceRole": [
@@ -527,7 +585,14 @@
         "/canary-one/SynNodejsPuppeteer62/ServiceRole": [
           {
             "type": "aws:cdk:analytics:construct",
-            "data": "*"
+            "data": {
+              "assumedBy": {
+                "principalAccount": "*",
+                "assumeRoleAction": "*"
+              },
+              "inlinePolicies": "*",
+              "managedPolicies": []
+            }
           }
         ],
         "/canary-one/SynNodejsPuppeteer62/ServiceRole/ImportServiceRole": [
@@ -593,7 +658,14 @@
         "/canary-one/SynNodejsPuppeteer70/ServiceRole": [
           {
             "type": "aws:cdk:analytics:construct",
-            "data": "*"
+            "data": {
+              "assumedBy": {
+                "principalAccount": "*",
+                "assumeRoleAction": "*"
+              },
+              "inlinePolicies": "*",
+              "managedPolicies": []
+            }
           }
         ],
         "/canary-one/SynNodejsPuppeteer70/ServiceRole/ImportServiceRole": [
@@ -659,7 +731,14 @@
         "/canary-one/SynNodejsPuppeteer80/ServiceRole": [
           {
             "type": "aws:cdk:analytics:construct",
-            "data": "*"
+            "data": {
+              "assumedBy": {
+                "principalAccount": "*",
+                "assumeRoleAction": "*"
+              },
+              "inlinePolicies": "*",
+              "managedPolicies": []
+            }
           }
         ],
         "/canary-one/SynNodejsPuppeteer80/ServiceRole/ImportServiceRole": [
@@ -725,7 +804,14 @@
         "/canary-one/SynNodejsPuppeteer90/ServiceRole": [
           {
             "type": "aws:cdk:analytics:construct",
-            "data": "*"
+            "data": {
+              "assumedBy": {
+                "principalAccount": "*",
+                "assumeRoleAction": "*"
+              },
+              "inlinePolicies": "*",
+              "managedPolicies": []
+            }
           }
         ],
         "/canary-one/SynNodejsPuppeteer90/ServiceRole/ImportServiceRole": [
@@ -791,7 +877,14 @@
         "/canary-one/SynNodejsPuppeteer91/ServiceRole": [
           {
             "type": "aws:cdk:analytics:construct",
-            "data": "*"
+            "data": {
+              "assumedBy": {
+                "principalAccount": "*",
+                "assumeRoleAction": "*"
+              },
+              "inlinePolicies": "*",
+              "managedPolicies": []
+            }
           }
         ],
         "/canary-one/SynNodejsPuppeteer91/ServiceRole/ImportServiceRole": [
@@ -857,7 +950,14 @@
         "/canary-one/SynNodejsPlaywright10/ServiceRole": [
           {
             "type": "aws:cdk:analytics:construct",
-            "data": "*"
+            "data": {
+              "assumedBy": {
+                "principalAccount": "*",
+                "assumeRoleAction": "*"
+              },
+              "inlinePolicies": "*",
+              "managedPolicies": []
+            }
           }
         ],
         "/canary-one/SynNodejsPlaywright10/ServiceRole/ImportServiceRole": [
@@ -923,7 +1023,14 @@
         "/canary-one/SynNodejsPlaywright10playwrightCanaryHandler/ServiceRole": [
           {
             "type": "aws:cdk:analytics:construct",
-            "data": "*"
+            "data": {
+              "assumedBy": {
+                "principalAccount": "*",
+                "assumeRoleAction": "*"
+              },
+              "inlinePolicies": "*",
+              "managedPolicies": []
+            }
           }
         ],
         "/canary-one/SynNodejsPlaywright10playwrightCanaryHandler/ServiceRole/ImportServiceRole": [
@@ -989,7 +1096,14 @@
         "/canary-one/SynPythonSelenium21/ServiceRole": [
           {
             "type": "aws:cdk:analytics:construct",
-            "data": "*"
+            "data": {
+              "assumedBy": {
+                "principalAccount": "*",
+                "assumeRoleAction": "*"
+              },
+              "inlinePolicies": "*",
+              "managedPolicies": []
+            }
           }
         ],
         "/canary-one/SynPythonSelenium21/ServiceRole/ImportServiceRole": [
@@ -1055,7 +1169,14 @@
         "/canary-one/SynPythonSelenium30/ServiceRole": [
           {
             "type": "aws:cdk:analytics:construct",
-            "data": "*"
+            "data": {
+              "assumedBy": {
+                "principalAccount": "*",
+                "assumeRoleAction": "*"
+              },
+              "inlinePolicies": "*",
+              "managedPolicies": []
+            }
           }
         ],
         "/canary-one/SynPythonSelenium30/ServiceRole/ImportServiceRole": [
@@ -1121,7 +1242,14 @@
         "/canary-one/SynPythonSelenium40/ServiceRole": [
           {
             "type": "aws:cdk:analytics:construct",
-            "data": "*"
+            "data": {
+              "assumedBy": {
+                "principalAccount": "*",
+                "assumeRoleAction": "*"
+              },
+              "inlinePolicies": "*",
+              "managedPolicies": []
+            }
           }
         ],
         "/canary-one/SynPythonSelenium40/ServiceRole/ImportServiceRole": [
@@ -1187,7 +1315,14 @@
         "/canary-one/SynPythonSelenium41/ServiceRole": [
           {
             "type": "aws:cdk:analytics:construct",
-            "data": "*"
+            "data": {
+              "assumedBy": {
+                "principalAccount": "*",
+                "assumeRoleAction": "*"
+              },
+              "inlinePolicies": "*",
+              "managedPolicies": []
+            }
           }
         ],
         "/canary-one/SynPythonSelenium41/ServiceRole/ImportServiceRole": [
@@ -1253,7 +1388,14 @@
         "/canary-one/SynPythonSelenium50/ServiceRole": [
           {
             "type": "aws:cdk:analytics:construct",
-            "data": "*"
+            "data": {
+              "assumedBy": {
+                "principalAccount": "*",
+                "assumeRoleAction": "*"
+              },
+              "inlinePolicies": "*",
+              "managedPolicies": []
+            }
           }
         ],
         "/canary-one/SynPythonSelenium50/ServiceRole/ImportServiceRole": [
@@ -1319,7 +1461,14 @@
         "/canary-one/SynPythonSelenium51/ServiceRole": [
           {
             "type": "aws:cdk:analytics:construct",
-            "data": "*"
+            "data": {
+              "assumedBy": {
+                "principalAccount": "*",
+                "assumeRoleAction": "*"
+              },
+              "inlinePolicies": "*",
+              "managedPolicies": []
+            }
           }
         ],
         "/canary-one/SynPythonSelenium51/ServiceRole/ImportServiceRole": [
@@ -1492,11 +1641,7 @@
         "validateOnSynth": false,
         "assumeRoleArn": "arn:${AWS::Partition}:iam::${AWS::AccountId}:role/cdk-hnb659fds-deploy-role-${AWS::AccountId}-${AWS::Region}",
         "cloudFormationExecutionRoleArn": "arn:${AWS::Partition}:iam::${AWS::AccountId}:role/cdk-hnb659fds-cfn-exec-role-${AWS::AccountId}-${AWS::Region}",
-<<<<<<< HEAD
-        "stackTemplateAssetObjectUrl": "s3://cdk-hnb659fds-assets-${AWS::AccountId}-${AWS::Region}/b1e549ac821c7460591d7f8d1de50def005baa8aa2eb023862b8c53f25cac38e.json",
-=======
-        "stackTemplateAssetObjectUrl": "s3://cdk-hnb659fds-assets-${AWS::AccountId}-${AWS::Region}/9277c68d2b3cd2458d9c885b2774d70951514b9a80b814d26f223c25456046ab.json",
->>>>>>> 7092b7d8
+        "stackTemplateAssetObjectUrl": "s3://cdk-hnb659fds-assets-${AWS::AccountId}-${AWS::Region}/88ccac974aeba7b274524a869847d397da4b2b0e9956855d4ef9cffb4337c1b9.json",
         "requiresBootstrapStackVersion": 6,
         "bootstrapStackVersionSsmParameter": "/cdk-bootstrap/hnb659fds/version",
         "additionalDependencies": [
