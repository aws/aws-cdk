{
  "version": "42.0.0",
  "artifacts": {
    "canary-one.assets": {
      "type": "cdk:asset-manifest",
      "properties": {
        "file": "canary-one.assets.json",
        "requiresBootstrapStackVersion": 6,
        "bootstrapStackVersionSsmParameter": "/cdk-bootstrap/hnb659fds/version"
      }
    },
    "canary-one": {
      "type": "aws:cloudformation:stack",
      "environment": "aws://unknown-account/unknown-region",
      "properties": {
        "templateFile": "canary-one.template.json",
        "terminationProtection": false,
        "validateOnSynth": false,
        "assumeRoleArn": "arn:${AWS::Partition}:iam::${AWS::AccountId}:role/cdk-hnb659fds-deploy-role-${AWS::AccountId}-${AWS::Region}",
        "cloudFormationExecutionRoleArn": "arn:${AWS::Partition}:iam::${AWS::AccountId}:role/cdk-hnb659fds-cfn-exec-role-${AWS::AccountId}-${AWS::Region}",
<<<<<<< HEAD
        "stackTemplateAssetObjectUrl": "s3://cdk-hnb659fds-assets-${AWS::AccountId}-${AWS::Region}/4c1c39741e1992b5c2bca4cf79cd35a04152d0cb9d24e9961c14917e1c4cabcc.json",
=======
        "stackTemplateAssetObjectUrl": "s3://cdk-hnb659fds-assets-${AWS::AccountId}-${AWS::Region}/5b8222512f4c1016893ec8d314ff4211f5db830984d9624fc7107744055acfd7.json",
>>>>>>> c50cb875
        "requiresBootstrapStackVersion": 6,
        "bootstrapStackVersionSsmParameter": "/cdk-bootstrap/hnb659fds/version",
        "additionalDependencies": [
          "canary-one.assets"
        ],
        "lookupRole": {
          "arn": "arn:${AWS::Partition}:iam::${AWS::AccountId}:role/cdk-hnb659fds-lookup-role-${AWS::AccountId}-${AWS::Region}",
          "requiresBootstrapStackVersion": 8,
          "bootstrapStackVersionSsmParameter": "/cdk-bootstrap/hnb659fds/version"
        }
      },
      "dependencies": [
        "canary-one.assets"
      ],
      "metadata": {
        "/canary-one/MyTestBucket": [
          {
            "type": "aws:cdk:analytics:construct",
            "data": {
              "removalPolicy": "destroy",
              "autoDeleteObjects": true
            }
          }
        ],
        "/canary-one/MyTestBucket/Resource": [
          {
            "type": "aws:cdk:logicalId",
            "data": "MyTestBucket81062429"
          }
        ],
        "/canary-one/MyTestBucket/Policy": [
          {
            "type": "aws:cdk:analytics:construct",
            "data": {
              "bucket": "*"
            }
          }
        ],
        "/canary-one/MyTestBucket/Policy/Resource": [
          {
            "type": "aws:cdk:logicalId",
            "data": "MyTestBucketPolicyE11AF29F"
          }
        ],
        "/canary-one/MyTestBucket/AutoDeleteObjectsCustomResource": [
          {
            "type": "aws:cdk:analytics:construct",
            "data": "*"
          }
        ],
        "/canary-one/MyTestBucket/AutoDeleteObjectsCustomResource/Default": [
          {
            "type": "aws:cdk:logicalId",
            "data": "MyTestBucketAutoDeleteObjectsCustomResource1E1AC890"
          }
        ],
        "/canary-one/LatestNodeRuntimeMap": [
          {
            "type": "aws:cdk:logicalId",
            "data": "LatestNodeRuntimeMap"
          }
        ],
        "/canary-one/Custom::S3AutoDeleteObjectsCustomResourceProvider": [
          {
            "type": "aws:cdk:is-custom-resource-handler-customResourceProvider",
            "data": true
          }
        ],
        "/canary-one/Custom::S3AutoDeleteObjectsCustomResourceProvider/Role": [
          {
            "type": "aws:cdk:logicalId",
            "data": "CustomS3AutoDeleteObjectsCustomResourceProviderRole3B1BD092"
          }
        ],
        "/canary-one/Custom::S3AutoDeleteObjectsCustomResourceProvider/Handler": [
          {
            "type": "aws:cdk:logicalId",
            "data": "CustomS3AutoDeleteObjectsCustomResourceProviderHandler9D90184F"
          }
        ],
        "/canary-one/ApiGateway": [
          {
            "type": "aws:cdk:analytics:construct",
            "data": "*"
          }
        ],
        "/canary-one/ApiGateway/Resource": [
          {
            "type": "aws:cdk:logicalId",
            "data": "ApiGateway11E7F47B"
          }
        ],
        "/canary-one/ApiGateway/Deployment": [
          {
            "type": "aws:cdk:analytics:construct",
            "data": {
              "description": "*",
              "api": "*",
              "retainDeployments": "*"
            }
          },
          {
            "type": "aws:cdk:analytics:method",
            "data": {
              "addToLogicalId": [
                {}
              ]
            }
          }
        ],
        "/canary-one/ApiGateway/Deployment/Resource": [
          {
            "type": "aws:cdk:logicalId",
            "data": "ApiGatewayDeploymentA26796E849bfdafc1a375345a13992f6e2987daf"
          }
        ],
        "/canary-one/ApiGateway/DeploymentStage.prod": [
          {
            "type": "aws:cdk:analytics:construct",
            "data": {
              "deployment": "*"
            }
          }
        ],
        "/canary-one/ApiGateway/DeploymentStage.prod/Resource": [
          {
            "type": "aws:cdk:logicalId",
            "data": "ApiGatewayDeploymentStageprod1C6D5CD6"
          }
        ],
        "/canary-one/ApiGateway/Endpoint": [
          {
            "type": "aws:cdk:logicalId",
            "data": "ApiGatewayEndpoint5AA8EC3A"
          }
        ],
        "/canary-one/ApiGateway/Default": [
          {
            "type": "aws:cdk:analytics:construct",
            "data": "*"
          }
        ],
        "/canary-one/ApiGateway/Default/GET": [
          {
            "type": "aws:cdk:analytics:construct",
            "data": {
              "resource": "*",
              "httpMethod": "*",
              "integration": "*",
              "options": {
                "methodResponses": [
                  {
                    "statusCode": "*"
                  }
                ]
              }
            }
          },
          {
            "type": "aws:cdk:analytics:method",
            "data": {
              "addMethodResponse": [
                {
                  "statusCode": "*"
                }
              ]
            }
          }
        ],
        "/canary-one/ApiGateway/Default/GET/Resource": [
          {
            "type": "aws:cdk:logicalId",
            "data": "ApiGatewayGET25EBFEA3"
          }
        ],
        "/canary-one/InlineAsset": [
          {
            "type": "aws:cdk:analytics:construct",
            "data": {
              "test": "*",
              "schedule": "*",
              "artifactsBucketLocation": {
                "bucket": "*",
                "prefix": "*"
              },
              "runtime": "*",
              "cleanup": "lambda"
            }
          }
        ],
        "/canary-one/InlineAsset/ServiceRole": [
          {
            "type": "aws:cdk:analytics:construct",
            "data": {
              "assumedBy": {
                "principalAccount": "*",
                "assumeRoleAction": "*"
              },
              "inlinePolicies": "*",
              "managedPolicies": []
            }
          }
        ],
        "/canary-one/InlineAsset/ServiceRole/ImportServiceRole": [
          {
            "type": "aws:cdk:analytics:construct",
            "data": "*"
          }
        ],
        "/canary-one/InlineAsset/ServiceRole/Resource": [
          {
            "type": "aws:cdk:logicalId",
            "data": "InlineAssetServiceRole90EB5484"
          }
        ],
        "/canary-one/InlineAsset/Resource": [
          {
            "type": "aws:cdk:logicalId",
            "data": "InlineAsset5EAEB9B5"
          }
        ],
        "/canary-one/InlineAsset/AutoDeleteUnderlyingResourcesCustomResource": [
          {
            "type": "aws:cdk:analytics:construct",
            "data": "*"
          }
        ],
        "/canary-one/InlineAsset/AutoDeleteUnderlyingResourcesCustomResource/Default": [
          {
            "type": "aws:cdk:logicalId",
            "data": "InlineAssetAutoDeleteUnderlyingResourcesCustomResourceFABA77C7"
          }
        ],
        "/canary-one/Custom::SyntheticsAutoDeleteUnderlyingResourcesCustomResourceProvider": [
          {
            "type": "aws:cdk:is-custom-resource-handler-customResourceProvider",
            "data": true
          }
        ],
        "/canary-one/Custom::SyntheticsAutoDeleteUnderlyingResourcesCustomResourceProvider/Role": [
          {
            "type": "aws:cdk:logicalId",
            "data": "CustomSyntheticsAutoDeleteUnderlyingResourcesCustomResourceProviderRole2D11A112"
          }
        ],
        "/canary-one/Custom::SyntheticsAutoDeleteUnderlyingResourcesCustomResourceProvider/Handler": [
          {
            "type": "aws:cdk:logicalId",
            "data": "CustomSyntheticsAutoDeleteUnderlyingResourcesCustomResourceProviderHandler26776D4E"
          }
        ],
        "/canary-one/DirectoryAsset": [
          {
            "type": "aws:cdk:analytics:construct",
            "data": {
              "test": "*",
              "runtime": "*",
              "environmentVariables": "*",
              "cleanup": "lambda"
            }
          }
        ],
        "/canary-one/DirectoryAsset/ArtifactsBucket": [
          {
            "type": "aws:cdk:analytics:construct",
            "data": {
              "encryption": "KMS_MANAGED",
              "enforceSSL": true,
              "lifecycleRules": "*"
            }
          }
        ],
        "/canary-one/DirectoryAsset/ArtifactsBucket/Resource": [
          {
            "type": "aws:cdk:logicalId",
            "data": "DirectoryAssetArtifactsBucketA79AFD6C"
          }
        ],
        "/canary-one/DirectoryAsset/ArtifactsBucket/Policy": [
          {
            "type": "aws:cdk:analytics:construct",
            "data": {
              "bucket": "*"
            }
          }
        ],
        "/canary-one/DirectoryAsset/ArtifactsBucket/Policy/Resource": [
          {
            "type": "aws:cdk:logicalId",
            "data": "DirectoryAssetArtifactsBucketPolicy6F51B03A"
          }
        ],
        "/canary-one/DirectoryAsset/ServiceRole": [
          {
            "type": "aws:cdk:analytics:construct",
            "data": {
              "assumedBy": {
                "principalAccount": "*",
                "assumeRoleAction": "*"
              },
              "inlinePolicies": "*",
              "managedPolicies": []
            }
          }
        ],
        "/canary-one/DirectoryAsset/ServiceRole/ImportServiceRole": [
          {
            "type": "aws:cdk:analytics:construct",
            "data": "*"
          }
        ],
        "/canary-one/DirectoryAsset/ServiceRole/Resource": [
          {
            "type": "aws:cdk:logicalId",
            "data": "DirectoryAssetServiceRole6C204C16"
          }
        ],
        "/canary-one/DirectoryAsset/Resource": [
          {
            "type": "aws:cdk:logicalId",
            "data": "DirectoryAssetB49EFE5C"
          }
        ],
        "/canary-one/DirectoryAsset/AutoDeleteUnderlyingResourcesCustomResource": [
          {
            "type": "aws:cdk:analytics:construct",
            "data": "*"
          }
        ],
        "/canary-one/DirectoryAsset/AutoDeleteUnderlyingResourcesCustomResource/Default": [
          {
            "type": "aws:cdk:logicalId",
            "data": "DirectoryAssetAutoDeleteUnderlyingResourcesCustomResourceD943D9DD"
          }
        ],
        "/canary-one/FolderAsset": [
          {
            "type": "aws:cdk:analytics:construct",
            "data": {
              "test": "*",
              "runtime": "*",
              "environmentVariables": "*",
              "cleanup": "lambda"
            }
          }
        ],
        "/canary-one/FolderAsset/ArtifactsBucket": [
          {
            "type": "aws:cdk:analytics:construct",
            "data": {
              "encryption": "KMS_MANAGED",
              "enforceSSL": true,
              "lifecycleRules": "*"
            }
          }
        ],
        "/canary-one/FolderAsset/ArtifactsBucket/Resource": [
          {
            "type": "aws:cdk:logicalId",
            "data": "FolderAssetArtifactsBucket4233584C"
          }
        ],
        "/canary-one/FolderAsset/ArtifactsBucket/Policy": [
          {
            "type": "aws:cdk:analytics:construct",
            "data": {
              "bucket": "*"
            }
          }
        ],
        "/canary-one/FolderAsset/ArtifactsBucket/Policy/Resource": [
          {
            "type": "aws:cdk:logicalId",
            "data": "FolderAssetArtifactsBucketPolicy8A05616A"
          }
        ],
        "/canary-one/FolderAsset/ServiceRole": [
          {
            "type": "aws:cdk:analytics:construct",
            "data": {
              "assumedBy": {
                "principalAccount": "*",
                "assumeRoleAction": "*"
              },
              "inlinePolicies": "*",
              "managedPolicies": []
            }
          }
        ],
        "/canary-one/FolderAsset/ServiceRole/ImportServiceRole": [
          {
            "type": "aws:cdk:analytics:construct",
            "data": "*"
          }
        ],
        "/canary-one/FolderAsset/ServiceRole/Resource": [
          {
            "type": "aws:cdk:logicalId",
            "data": "FolderAssetServiceRole87AE7EF1"
          }
        ],
        "/canary-one/FolderAsset/Resource": [
          {
            "type": "aws:cdk:logicalId",
            "data": "FolderAssetDC62ADA6"
          }
        ],
        "/canary-one/FolderAsset/AutoDeleteUnderlyingResourcesCustomResource": [
          {
            "type": "aws:cdk:analytics:construct",
            "data": "*"
          }
        ],
        "/canary-one/FolderAsset/AutoDeleteUnderlyingResourcesCustomResource/Default": [
          {
            "type": "aws:cdk:logicalId",
            "data": "FolderAssetAutoDeleteUnderlyingResourcesCustomResource9ED8468D"
          }
        ],
        "/canary-one/ZipAsset": [
          {
            "type": "aws:cdk:analytics:construct",
            "data": {
              "test": "*",
              "artifactsBucketLifecycleRules": [
                {}
              ],
              "runtime": "*",
              "cleanup": "lambda"
            }
          }
        ],
        "/canary-one/ZipAsset/ArtifactsBucket": [
          {
            "type": "aws:cdk:analytics:construct",
            "data": {
              "encryption": "KMS_MANAGED",
              "enforceSSL": true,
              "lifecycleRules": [
                {}
              ]
            }
          },
          {
            "type": "aws:cdk:analytics:method",
            "data": {
              "addLifecycleRule": [
                {},
                "*",
                "*"
              ]
            }
          }
        ],
        "/canary-one/ZipAsset/ArtifactsBucket/Resource": [
          {
            "type": "aws:cdk:logicalId",
            "data": "ZipAssetArtifactsBucket8D4ED76C"
          }
        ],
        "/canary-one/ZipAsset/ArtifactsBucket/Policy": [
          {
            "type": "aws:cdk:analytics:construct",
            "data": {
              "bucket": "*"
            }
          }
        ],
        "/canary-one/ZipAsset/ArtifactsBucket/Policy/Resource": [
          {
            "type": "aws:cdk:logicalId",
            "data": "ZipAssetArtifactsBucketPolicy14B38CC6"
          }
        ],
        "/canary-one/ZipAsset/ServiceRole": [
          {
            "type": "aws:cdk:analytics:construct",
            "data": {
              "assumedBy": {
                "principalAccount": "*",
                "assumeRoleAction": "*"
              },
              "inlinePolicies": "*",
              "managedPolicies": []
            }
          }
        ],
        "/canary-one/ZipAsset/ServiceRole/ImportServiceRole": [
          {
            "type": "aws:cdk:analytics:construct",
            "data": "*"
          }
        ],
        "/canary-one/ZipAsset/ServiceRole/Resource": [
          {
            "type": "aws:cdk:logicalId",
            "data": "ZipAssetServiceRole4F096552"
          }
        ],
        "/canary-one/ZipAsset/Resource": [
          {
            "type": "aws:cdk:logicalId",
            "data": "ZipAssetA028C65F"
          }
        ],
        "/canary-one/ZipAsset/AutoDeleteUnderlyingResourcesCustomResource": [
          {
            "type": "aws:cdk:analytics:construct",
            "data": "*"
          }
        ],
        "/canary-one/ZipAsset/AutoDeleteUnderlyingResourcesCustomResource/Default": [
          {
            "type": "aws:cdk:logicalId",
            "data": "ZipAssetAutoDeleteUnderlyingResourcesCustomResource0AD8D2D4"
          }
        ],
        "/canary-one/SynNodejsPuppeteer52": [
          {
            "type": "aws:cdk:analytics:construct",
            "data": {
              "test": "*",
              "environmentVariables": "*",
              "runtime": "*",
              "cleanup": "lambda"
            }
          }
        ],
        "/canary-one/SynNodejsPuppeteer52/ArtifactsBucket": [
          {
            "type": "aws:cdk:analytics:construct",
            "data": {
              "encryption": "KMS_MANAGED",
              "enforceSSL": true,
              "lifecycleRules": "*"
            }
          }
        ],
        "/canary-one/SynNodejsPuppeteer52/ArtifactsBucket/Resource": [
          {
            "type": "aws:cdk:logicalId",
            "data": "SynNodejsPuppeteer52ArtifactsBucket78DA2C5A"
          }
        ],
        "/canary-one/SynNodejsPuppeteer52/ArtifactsBucket/Policy": [
          {
            "type": "aws:cdk:analytics:construct",
            "data": {
              "bucket": "*"
            }
          }
        ],
        "/canary-one/SynNodejsPuppeteer52/ArtifactsBucket/Policy/Resource": [
          {
            "type": "aws:cdk:logicalId",
            "data": "SynNodejsPuppeteer52ArtifactsBucketPolicy0F03DBAC"
          }
        ],
        "/canary-one/SynNodejsPuppeteer52/ServiceRole": [
          {
            "type": "aws:cdk:analytics:construct",
            "data": {
              "assumedBy": {
                "principalAccount": "*",
                "assumeRoleAction": "*"
              },
              "inlinePolicies": "*",
              "managedPolicies": []
            }
          }
        ],
        "/canary-one/SynNodejsPuppeteer52/ServiceRole/ImportServiceRole": [
          {
            "type": "aws:cdk:analytics:construct",
            "data": "*"
          }
        ],
        "/canary-one/SynNodejsPuppeteer52/ServiceRole/Resource": [
          {
            "type": "aws:cdk:logicalId",
            "data": "SynNodejsPuppeteer52ServiceRole2298F142"
          }
        ],
        "/canary-one/SynNodejsPuppeteer52/Resource": [
          {
            "type": "aws:cdk:logicalId",
            "data": "SynNodejsPuppeteer52CC5CC084"
          }
        ],
        "/canary-one/SynNodejsPuppeteer52/AutoDeleteUnderlyingResourcesCustomResource": [
          {
            "type": "aws:cdk:analytics:construct",
            "data": "*"
          }
        ],
        "/canary-one/SynNodejsPuppeteer52/AutoDeleteUnderlyingResourcesCustomResource/Default": [
          {
            "type": "aws:cdk:logicalId",
            "data": "SynNodejsPuppeteer52AutoDeleteUnderlyingResourcesCustomResource7BABCAD0"
          }
        ],
        "/canary-one/SynNodejsPuppeteer62": [
          {
            "type": "aws:cdk:analytics:construct",
            "data": {
              "test": "*",
              "environmentVariables": "*",
              "runtime": "*",
              "cleanup": "lambda"
            }
          }
        ],
        "/canary-one/SynNodejsPuppeteer62/ArtifactsBucket": [
          {
            "type": "aws:cdk:analytics:construct",
            "data": {
              "encryption": "KMS_MANAGED",
              "enforceSSL": true,
              "lifecycleRules": "*"
            }
          }
        ],
        "/canary-one/SynNodejsPuppeteer62/ArtifactsBucket/Resource": [
          {
            "type": "aws:cdk:logicalId",
            "data": "SynNodejsPuppeteer62ArtifactsBucket8BF029F1"
          }
        ],
        "/canary-one/SynNodejsPuppeteer62/ArtifactsBucket/Policy": [
          {
            "type": "aws:cdk:analytics:construct",
            "data": {
              "bucket": "*"
            }
          }
        ],
        "/canary-one/SynNodejsPuppeteer62/ArtifactsBucket/Policy/Resource": [
          {
            "type": "aws:cdk:logicalId",
            "data": "SynNodejsPuppeteer62ArtifactsBucketPolicyC32C22F0"
          }
        ],
        "/canary-one/SynNodejsPuppeteer62/ServiceRole": [
          {
            "type": "aws:cdk:analytics:construct",
            "data": {
              "assumedBy": {
                "principalAccount": "*",
                "assumeRoleAction": "*"
              },
              "inlinePolicies": "*",
              "managedPolicies": []
            }
          }
        ],
        "/canary-one/SynNodejsPuppeteer62/ServiceRole/ImportServiceRole": [
          {
            "type": "aws:cdk:analytics:construct",
            "data": "*"
          }
        ],
        "/canary-one/SynNodejsPuppeteer62/ServiceRole/Resource": [
          {
            "type": "aws:cdk:logicalId",
            "data": "SynNodejsPuppeteer62ServiceRole12338448"
          }
        ],
        "/canary-one/SynNodejsPuppeteer62/Resource": [
          {
            "type": "aws:cdk:logicalId",
            "data": "SynNodejsPuppeteer62E9F06E5D"
          }
        ],
        "/canary-one/SynNodejsPuppeteer62/AutoDeleteUnderlyingResourcesCustomResource": [
          {
            "type": "aws:cdk:analytics:construct",
            "data": "*"
          }
        ],
        "/canary-one/SynNodejsPuppeteer62/AutoDeleteUnderlyingResourcesCustomResource/Default": [
          {
            "type": "aws:cdk:logicalId",
            "data": "SynNodejsPuppeteer62AutoDeleteUnderlyingResourcesCustomResourceCBF85140"
          }
        ],
        "/canary-one/SynNodejsPuppeteer70": [
          {
            "type": "aws:cdk:analytics:construct",
            "data": {
              "test": "*",
              "environmentVariables": "*",
              "runtime": "*",
              "cleanup": "lambda"
            }
          }
        ],
        "/canary-one/SynNodejsPuppeteer70/ArtifactsBucket": [
          {
            "type": "aws:cdk:analytics:construct",
            "data": {
              "encryption": "KMS_MANAGED",
              "enforceSSL": true,
              "lifecycleRules": "*"
            }
          }
        ],
        "/canary-one/SynNodejsPuppeteer70/ArtifactsBucket/Resource": [
          {
            "type": "aws:cdk:logicalId",
            "data": "SynNodejsPuppeteer70ArtifactsBucket646D6465"
          }
        ],
        "/canary-one/SynNodejsPuppeteer70/ArtifactsBucket/Policy": [
          {
            "type": "aws:cdk:analytics:construct",
            "data": {
              "bucket": "*"
            }
          }
        ],
        "/canary-one/SynNodejsPuppeteer70/ArtifactsBucket/Policy/Resource": [
          {
            "type": "aws:cdk:logicalId",
            "data": "SynNodejsPuppeteer70ArtifactsBucketPolicyC17D7D41"
          }
        ],
        "/canary-one/SynNodejsPuppeteer70/ServiceRole": [
          {
            "type": "aws:cdk:analytics:construct",
            "data": {
              "assumedBy": {
                "principalAccount": "*",
                "assumeRoleAction": "*"
              },
              "inlinePolicies": "*",
              "managedPolicies": []
            }
          }
        ],
        "/canary-one/SynNodejsPuppeteer70/ServiceRole/ImportServiceRole": [
          {
            "type": "aws:cdk:analytics:construct",
            "data": "*"
          }
        ],
        "/canary-one/SynNodejsPuppeteer70/ServiceRole/Resource": [
          {
            "type": "aws:cdk:logicalId",
            "data": "SynNodejsPuppeteer70ServiceRoleE56E5399"
          }
        ],
        "/canary-one/SynNodejsPuppeteer70/Resource": [
          {
            "type": "aws:cdk:logicalId",
            "data": "SynNodejsPuppeteer70DA1BD395"
          }
        ],
        "/canary-one/SynNodejsPuppeteer70/AutoDeleteUnderlyingResourcesCustomResource": [
          {
            "type": "aws:cdk:analytics:construct",
            "data": "*"
          }
        ],
        "/canary-one/SynNodejsPuppeteer70/AutoDeleteUnderlyingResourcesCustomResource/Default": [
          {
            "type": "aws:cdk:logicalId",
            "data": "SynNodejsPuppeteer70AutoDeleteUnderlyingResourcesCustomResourceCE549EF1"
          }
        ],
        "/canary-one/SynNodejsPuppeteer80": [
          {
            "type": "aws:cdk:analytics:construct",
            "data": {
              "test": "*",
              "environmentVariables": "*",
              "runtime": "*",
              "cleanup": "lambda"
            }
          }
        ],
        "/canary-one/SynNodejsPuppeteer80/ArtifactsBucket": [
          {
            "type": "aws:cdk:analytics:construct",
            "data": {
              "encryption": "KMS_MANAGED",
              "enforceSSL": true,
              "lifecycleRules": "*"
            }
          }
        ],
        "/canary-one/SynNodejsPuppeteer80/ArtifactsBucket/Resource": [
          {
            "type": "aws:cdk:logicalId",
            "data": "SynNodejsPuppeteer80ArtifactsBucket5177BBC8"
          }
        ],
        "/canary-one/SynNodejsPuppeteer80/ArtifactsBucket/Policy": [
          {
            "type": "aws:cdk:analytics:construct",
            "data": {
              "bucket": "*"
            }
          }
        ],
        "/canary-one/SynNodejsPuppeteer80/ArtifactsBucket/Policy/Resource": [
          {
            "type": "aws:cdk:logicalId",
            "data": "SynNodejsPuppeteer80ArtifactsBucketPolicy5D5182F2"
          }
        ],
        "/canary-one/SynNodejsPuppeteer80/ServiceRole": [
          {
            "type": "aws:cdk:analytics:construct",
            "data": {
              "assumedBy": {
                "principalAccount": "*",
                "assumeRoleAction": "*"
              },
              "inlinePolicies": "*",
              "managedPolicies": []
            }
          }
        ],
        "/canary-one/SynNodejsPuppeteer80/ServiceRole/ImportServiceRole": [
          {
            "type": "aws:cdk:analytics:construct",
            "data": "*"
          }
        ],
        "/canary-one/SynNodejsPuppeteer80/ServiceRole/Resource": [
          {
            "type": "aws:cdk:logicalId",
            "data": "SynNodejsPuppeteer80ServiceRole0E16E509"
          }
        ],
        "/canary-one/SynNodejsPuppeteer80/Resource": [
          {
            "type": "aws:cdk:logicalId",
            "data": "SynNodejsPuppeteer803AA42A6D"
          }
        ],
        "/canary-one/SynNodejsPuppeteer80/AutoDeleteUnderlyingResourcesCustomResource": [
          {
            "type": "aws:cdk:analytics:construct",
            "data": "*"
          }
        ],
        "/canary-one/SynNodejsPuppeteer80/AutoDeleteUnderlyingResourcesCustomResource/Default": [
          {
            "type": "aws:cdk:logicalId",
            "data": "SynNodejsPuppeteer80AutoDeleteUnderlyingResourcesCustomResource2EF582E0"
          }
        ],
        "/canary-one/SynNodejsPuppeteer90": [
          {
            "type": "aws:cdk:analytics:construct",
            "data": {
              "test": "*",
              "environmentVariables": "*",
              "runtime": "*",
              "cleanup": "lambda"
            }
          }
        ],
        "/canary-one/SynNodejsPuppeteer90/ArtifactsBucket": [
          {
            "type": "aws:cdk:analytics:construct",
            "data": {
              "encryption": "KMS_MANAGED",
              "enforceSSL": true,
              "lifecycleRules": "*"
            }
          }
        ],
        "/canary-one/SynNodejsPuppeteer90/ArtifactsBucket/Resource": [
          {
            "type": "aws:cdk:logicalId",
            "data": "SynNodejsPuppeteer90ArtifactsBucket8786E2CC"
          }
        ],
        "/canary-one/SynNodejsPuppeteer90/ArtifactsBucket/Policy": [
          {
            "type": "aws:cdk:analytics:construct",
            "data": {
              "bucket": "*"
            }
          }
        ],
        "/canary-one/SynNodejsPuppeteer90/ArtifactsBucket/Policy/Resource": [
          {
            "type": "aws:cdk:logicalId",
            "data": "SynNodejsPuppeteer90ArtifactsBucketPolicyCEB4F82B"
          }
        ],
        "/canary-one/SynNodejsPuppeteer90/ServiceRole": [
          {
            "type": "aws:cdk:analytics:construct",
            "data": {
              "assumedBy": {
                "principalAccount": "*",
                "assumeRoleAction": "*"
              },
              "inlinePolicies": "*",
              "managedPolicies": []
            }
          }
        ],
        "/canary-one/SynNodejsPuppeteer90/ServiceRole/ImportServiceRole": [
          {
            "type": "aws:cdk:analytics:construct",
            "data": "*"
          }
        ],
        "/canary-one/SynNodejsPuppeteer90/ServiceRole/Resource": [
          {
            "type": "aws:cdk:logicalId",
            "data": "SynNodejsPuppeteer90ServiceRole4C46C1F6"
          }
        ],
        "/canary-one/SynNodejsPuppeteer90/Resource": [
          {
            "type": "aws:cdk:logicalId",
            "data": "SynNodejsPuppeteer90B411CAAC"
          }
        ],
        "/canary-one/SynNodejsPuppeteer90/AutoDeleteUnderlyingResourcesCustomResource": [
          {
            "type": "aws:cdk:analytics:construct",
            "data": "*"
          }
        ],
        "/canary-one/SynNodejsPuppeteer90/AutoDeleteUnderlyingResourcesCustomResource/Default": [
          {
            "type": "aws:cdk:logicalId",
            "data": "SynNodejsPuppeteer90AutoDeleteUnderlyingResourcesCustomResourceDA2EB204"
          }
        ],
        "/canary-one/SynNodejsPuppeteer91": [
          {
            "type": "aws:cdk:analytics:construct",
            "data": {
              "test": "*",
              "environmentVariables": "*",
              "runtime": "*",
              "cleanup": "lambda"
            }
          }
        ],
        "/canary-one/SynNodejsPuppeteer91/ArtifactsBucket": [
          {
            "type": "aws:cdk:analytics:construct",
            "data": {
              "encryption": "KMS_MANAGED",
              "enforceSSL": true,
              "lifecycleRules": "*"
            }
          }
        ],
        "/canary-one/SynNodejsPuppeteer91/ArtifactsBucket/Resource": [
          {
            "type": "aws:cdk:logicalId",
            "data": "SynNodejsPuppeteer91ArtifactsBucketFED9F6CE"
          }
        ],
        "/canary-one/SynNodejsPuppeteer91/ArtifactsBucket/Policy": [
          {
            "type": "aws:cdk:analytics:construct",
            "data": {
              "bucket": "*"
            }
          }
        ],
        "/canary-one/SynNodejsPuppeteer91/ArtifactsBucket/Policy/Resource": [
          {
            "type": "aws:cdk:logicalId",
            "data": "SynNodejsPuppeteer91ArtifactsBucketPolicyE12325E8"
          }
        ],
        "/canary-one/SynNodejsPuppeteer91/ServiceRole": [
          {
            "type": "aws:cdk:analytics:construct",
            "data": {
              "assumedBy": {
                "principalAccount": "*",
                "assumeRoleAction": "*"
              },
              "inlinePolicies": "*",
              "managedPolicies": []
            }
          }
        ],
        "/canary-one/SynNodejsPuppeteer91/ServiceRole/ImportServiceRole": [
          {
            "type": "aws:cdk:analytics:construct",
            "data": "*"
          }
        ],
        "/canary-one/SynNodejsPuppeteer91/ServiceRole/Resource": [
          {
            "type": "aws:cdk:logicalId",
            "data": "SynNodejsPuppeteer91ServiceRole43CCD563"
          }
        ],
        "/canary-one/SynNodejsPuppeteer91/Resource": [
          {
            "type": "aws:cdk:logicalId",
            "data": "SynNodejsPuppeteer9117CE212D"
          }
        ],
        "/canary-one/SynNodejsPuppeteer91/AutoDeleteUnderlyingResourcesCustomResource": [
          {
            "type": "aws:cdk:analytics:construct",
            "data": "*"
          }
        ],
        "/canary-one/SynNodejsPuppeteer91/AutoDeleteUnderlyingResourcesCustomResource/Default": [
          {
            "type": "aws:cdk:logicalId",
            "data": "SynNodejsPuppeteer91AutoDeleteUnderlyingResourcesCustomResource1BF8B659"
          }
        ],
        "/canary-one/SynNodejsPuppeteer100": [
          {
            "type": "aws:cdk:analytics:construct",
            "data": {
              "test": "*",
              "environmentVariables": "*",
              "runtime": "*",
              "cleanup": "lambda"
            }
          }
        ],
        "/canary-one/SynNodejsPuppeteer100/ArtifactsBucket": [
          {
            "type": "aws:cdk:analytics:construct",
            "data": {
              "encryption": "KMS_MANAGED",
              "enforceSSL": true,
              "lifecycleRules": "*"
            }
          }
        ],
        "/canary-one/SynNodejsPuppeteer100/ArtifactsBucket/Resource": [
          {
            "type": "aws:cdk:logicalId",
            "data": "SynNodejsPuppeteer100ArtifactsBucket18CB3FC5"
          }
        ],
        "/canary-one/SynNodejsPuppeteer100/ArtifactsBucket/Policy": [
          {
            "type": "aws:cdk:analytics:construct",
            "data": {
              "bucket": "*"
            }
          }
        ],
        "/canary-one/SynNodejsPuppeteer100/ArtifactsBucket/Policy/Resource": [
          {
            "type": "aws:cdk:logicalId",
            "data": "SynNodejsPuppeteer100ArtifactsBucketPolicy01646566"
          }
        ],
        "/canary-one/SynNodejsPuppeteer100/ServiceRole": [
          {
            "type": "aws:cdk:analytics:construct",
            "data": {
              "assumedBy": {
                "principalAccount": "*",
                "assumeRoleAction": "*"
              },
              "inlinePolicies": "*",
              "managedPolicies": []
            }
          }
        ],
        "/canary-one/SynNodejsPuppeteer100/ServiceRole/ImportServiceRole": [
          {
            "type": "aws:cdk:analytics:construct",
            "data": "*"
          }
        ],
        "/canary-one/SynNodejsPuppeteer100/ServiceRole/Resource": [
          {
            "type": "aws:cdk:logicalId",
            "data": "SynNodejsPuppeteer100ServiceRoleD6FEE637"
          }
        ],
        "/canary-one/SynNodejsPuppeteer100/Resource": [
          {
            "type": "aws:cdk:logicalId",
            "data": "SynNodejsPuppeteer1000EA980A1"
          }
        ],
        "/canary-one/SynNodejsPuppeteer100/AutoDeleteUnderlyingResourcesCustomResource": [
          {
            "type": "aws:cdk:analytics:construct",
            "data": "*"
          }
        ],
        "/canary-one/SynNodejsPuppeteer100/AutoDeleteUnderlyingResourcesCustomResource/Default": [
          {
            "type": "aws:cdk:logicalId",
            "data": "SynNodejsPuppeteer100AutoDeleteUnderlyingResourcesCustomResource3C0A7AE6"
          }
        ],
        "/canary-one/SynNodejsPlaywright10": [
          {
            "type": "aws:cdk:analytics:construct",
            "data": {
              "test": "*",
              "environmentVariables": "*",
              "runtime": "*",
              "cleanup": "lambda"
            }
          }
        ],
        "/canary-one/SynNodejsPlaywright10/ArtifactsBucket": [
          {
            "type": "aws:cdk:analytics:construct",
            "data": {
              "encryption": "KMS_MANAGED",
              "enforceSSL": true,
              "lifecycleRules": "*"
            }
          }
        ],
        "/canary-one/SynNodejsPlaywright10/ArtifactsBucket/Resource": [
          {
            "type": "aws:cdk:logicalId",
            "data": "SynNodejsPlaywright10ArtifactsBucket0BEF234F"
          }
        ],
        "/canary-one/SynNodejsPlaywright10/ArtifactsBucket/Policy": [
          {
            "type": "aws:cdk:analytics:construct",
            "data": {
              "bucket": "*"
            }
          }
        ],
        "/canary-one/SynNodejsPlaywright10/ArtifactsBucket/Policy/Resource": [
          {
            "type": "aws:cdk:logicalId",
            "data": "SynNodejsPlaywright10ArtifactsBucketPolicy6B84E5D0"
          }
        ],
        "/canary-one/SynNodejsPlaywright10/ServiceRole": [
          {
            "type": "aws:cdk:analytics:construct",
            "data": {
              "assumedBy": {
                "principalAccount": "*",
                "assumeRoleAction": "*"
              },
              "inlinePolicies": "*",
              "managedPolicies": []
            }
          }
        ],
        "/canary-one/SynNodejsPlaywright10/ServiceRole/ImportServiceRole": [
          {
            "type": "aws:cdk:analytics:construct",
            "data": "*"
          }
        ],
        "/canary-one/SynNodejsPlaywright10/ServiceRole/Resource": [
          {
            "type": "aws:cdk:logicalId",
            "data": "SynNodejsPlaywright10ServiceRole0BA4E2F2"
          }
        ],
        "/canary-one/SynNodejsPlaywright10/Resource": [
          {
            "type": "aws:cdk:logicalId",
            "data": "SynNodejsPlaywright109DE126CA"
          }
        ],
        "/canary-one/SynNodejsPlaywright10/AutoDeleteUnderlyingResourcesCustomResource": [
          {
            "type": "aws:cdk:analytics:construct",
            "data": "*"
          }
        ],
        "/canary-one/SynNodejsPlaywright10/AutoDeleteUnderlyingResourcesCustomResource/Default": [
          {
            "type": "aws:cdk:logicalId",
            "data": "SynNodejsPlaywright10AutoDeleteUnderlyingResourcesCustomResource64EADCA4"
          }
        ],
        "/canary-one/SynNodejsPlaywright10playwrightCanaryHandler": [
          {
            "type": "aws:cdk:analytics:construct",
            "data": {
              "test": "*",
              "environmentVariables": "*",
              "runtime": "*",
              "cleanup": "lambda"
            }
          }
        ],
        "/canary-one/SynNodejsPlaywright10playwrightCanaryHandler/ArtifactsBucket": [
          {
            "type": "aws:cdk:analytics:construct",
            "data": {
              "encryption": "KMS_MANAGED",
              "enforceSSL": true,
              "lifecycleRules": "*"
            }
          }
        ],
        "/canary-one/SynNodejsPlaywright10playwrightCanaryHandler/ArtifactsBucket/Resource": [
          {
            "type": "aws:cdk:logicalId",
            "data": "SynNodejsPlaywright10playwrightCanaryHandlerArtifactsBucket15738B6B"
          }
        ],
        "/canary-one/SynNodejsPlaywright10playwrightCanaryHandler/ArtifactsBucket/Policy": [
          {
            "type": "aws:cdk:analytics:construct",
            "data": {
              "bucket": "*"
            }
          }
        ],
        "/canary-one/SynNodejsPlaywright10playwrightCanaryHandler/ArtifactsBucket/Policy/Resource": [
          {
            "type": "aws:cdk:logicalId",
            "data": "SynNodejsPlaywright10playwrightCanaryHandlerArtifactsBucketPolicy8247160A"
          }
        ],
        "/canary-one/SynNodejsPlaywright10playwrightCanaryHandler/ServiceRole": [
          {
            "type": "aws:cdk:analytics:construct",
            "data": {
              "assumedBy": {
                "principalAccount": "*",
                "assumeRoleAction": "*"
              },
              "inlinePolicies": "*",
              "managedPolicies": []
            }
          }
        ],
        "/canary-one/SynNodejsPlaywright10playwrightCanaryHandler/ServiceRole/ImportServiceRole": [
          {
            "type": "aws:cdk:analytics:construct",
            "data": "*"
          }
        ],
        "/canary-one/SynNodejsPlaywright10playwrightCanaryHandler/ServiceRole/Resource": [
          {
            "type": "aws:cdk:logicalId",
            "data": "SynNodejsPlaywright10playwrightCanaryHandlerServiceRole7A9115C7"
          }
        ],
        "/canary-one/SynNodejsPlaywright10playwrightCanaryHandler/Resource": [
          {
            "type": "aws:cdk:logicalId",
            "data": "SynNodejsPlaywright10playwrightCanaryHandlerE7AC2FCD"
          }
        ],
        "/canary-one/SynNodejsPlaywright10playwrightCanaryHandler/AutoDeleteUnderlyingResourcesCustomResource": [
          {
            "type": "aws:cdk:analytics:construct",
            "data": "*"
          }
        ],
        "/canary-one/SynNodejsPlaywright10playwrightCanaryHandler/AutoDeleteUnderlyingResourcesCustomResource/Default": [
          {
            "type": "aws:cdk:logicalId",
            "data": "SynNodejsPlaywright10playwrightCanaryHandlerAutoDeleteUnderlyingResourcesCustomResourceD324CA1D"
          }
        ],
        "/canary-one/SynPythonSelenium21": [
          {
            "type": "aws:cdk:analytics:construct",
            "data": {
              "test": "*",
              "environmentVariables": "*",
              "runtime": "*",
              "cleanup": "lambda"
            }
          }
        ],
        "/canary-one/SynPythonSelenium21/ArtifactsBucket": [
          {
            "type": "aws:cdk:analytics:construct",
            "data": {
              "encryption": "KMS_MANAGED",
              "enforceSSL": true,
              "lifecycleRules": "*"
            }
          }
        ],
        "/canary-one/SynPythonSelenium21/ArtifactsBucket/Resource": [
          {
            "type": "aws:cdk:logicalId",
            "data": "SynPythonSelenium21ArtifactsBucket889F10E3"
          }
        ],
        "/canary-one/SynPythonSelenium21/ArtifactsBucket/Policy": [
          {
            "type": "aws:cdk:analytics:construct",
            "data": {
              "bucket": "*"
            }
          }
        ],
        "/canary-one/SynPythonSelenium21/ArtifactsBucket/Policy/Resource": [
          {
            "type": "aws:cdk:logicalId",
            "data": "SynPythonSelenium21ArtifactsBucketPolicy8DB00696"
          }
        ],
        "/canary-one/SynPythonSelenium21/ServiceRole": [
          {
            "type": "aws:cdk:analytics:construct",
            "data": {
              "assumedBy": {
                "principalAccount": "*",
                "assumeRoleAction": "*"
              },
              "inlinePolicies": "*",
              "managedPolicies": []
            }
          }
        ],
        "/canary-one/SynPythonSelenium21/ServiceRole/ImportServiceRole": [
          {
            "type": "aws:cdk:analytics:construct",
            "data": "*"
          }
        ],
        "/canary-one/SynPythonSelenium21/ServiceRole/Resource": [
          {
            "type": "aws:cdk:logicalId",
            "data": "SynPythonSelenium21ServiceRoleB0530FDC"
          }
        ],
        "/canary-one/SynPythonSelenium21/Resource": [
          {
            "type": "aws:cdk:logicalId",
            "data": "SynPythonSelenium2123B5E7A5"
          }
        ],
        "/canary-one/SynPythonSelenium21/AutoDeleteUnderlyingResourcesCustomResource": [
          {
            "type": "aws:cdk:analytics:construct",
            "data": "*"
          }
        ],
        "/canary-one/SynPythonSelenium21/AutoDeleteUnderlyingResourcesCustomResource/Default": [
          {
            "type": "aws:cdk:logicalId",
            "data": "SynPythonSelenium21AutoDeleteUnderlyingResourcesCustomResourceC3BA5B7C"
          }
        ],
        "/canary-one/SynPythonSelenium30": [
          {
            "type": "aws:cdk:analytics:construct",
            "data": {
              "test": "*",
              "environmentVariables": "*",
              "runtime": "*",
              "cleanup": "lambda"
            }
          }
        ],
        "/canary-one/SynPythonSelenium30/ArtifactsBucket": [
          {
            "type": "aws:cdk:analytics:construct",
            "data": {
              "encryption": "KMS_MANAGED",
              "enforceSSL": true,
              "lifecycleRules": "*"
            }
          }
        ],
        "/canary-one/SynPythonSelenium30/ArtifactsBucket/Resource": [
          {
            "type": "aws:cdk:logicalId",
            "data": "SynPythonSelenium30ArtifactsBucket4B78D3B9"
          }
        ],
        "/canary-one/SynPythonSelenium30/ArtifactsBucket/Policy": [
          {
            "type": "aws:cdk:analytics:construct",
            "data": {
              "bucket": "*"
            }
          }
        ],
        "/canary-one/SynPythonSelenium30/ArtifactsBucket/Policy/Resource": [
          {
            "type": "aws:cdk:logicalId",
            "data": "SynPythonSelenium30ArtifactsBucketPolicy8D6F24A3"
          }
        ],
        "/canary-one/SynPythonSelenium30/ServiceRole": [
          {
            "type": "aws:cdk:analytics:construct",
            "data": {
              "assumedBy": {
                "principalAccount": "*",
                "assumeRoleAction": "*"
              },
              "inlinePolicies": "*",
              "managedPolicies": []
            }
          }
        ],
        "/canary-one/SynPythonSelenium30/ServiceRole/ImportServiceRole": [
          {
            "type": "aws:cdk:analytics:construct",
            "data": "*"
          }
        ],
        "/canary-one/SynPythonSelenium30/ServiceRole/Resource": [
          {
            "type": "aws:cdk:logicalId",
            "data": "SynPythonSelenium30ServiceRole73B0A848"
          }
        ],
        "/canary-one/SynPythonSelenium30/Resource": [
          {
            "type": "aws:cdk:logicalId",
            "data": "SynPythonSelenium30F6137007"
          }
        ],
        "/canary-one/SynPythonSelenium30/AutoDeleteUnderlyingResourcesCustomResource": [
          {
            "type": "aws:cdk:analytics:construct",
            "data": "*"
          }
        ],
        "/canary-one/SynPythonSelenium30/AutoDeleteUnderlyingResourcesCustomResource/Default": [
          {
            "type": "aws:cdk:logicalId",
            "data": "SynPythonSelenium30AutoDeleteUnderlyingResourcesCustomResource175FDAC3"
          }
        ],
        "/canary-one/SynPythonSelenium40": [
          {
            "type": "aws:cdk:analytics:construct",
            "data": {
              "test": "*",
              "environmentVariables": "*",
              "runtime": "*",
              "cleanup": "lambda"
            }
          }
        ],
        "/canary-one/SynPythonSelenium40/ArtifactsBucket": [
          {
            "type": "aws:cdk:analytics:construct",
            "data": {
              "encryption": "KMS_MANAGED",
              "enforceSSL": true,
              "lifecycleRules": "*"
            }
          }
        ],
        "/canary-one/SynPythonSelenium40/ArtifactsBucket/Resource": [
          {
            "type": "aws:cdk:logicalId",
            "data": "SynPythonSelenium40ArtifactsBucketE0BB1A15"
          }
        ],
        "/canary-one/SynPythonSelenium40/ArtifactsBucket/Policy": [
          {
            "type": "aws:cdk:analytics:construct",
            "data": {
              "bucket": "*"
            }
          }
        ],
        "/canary-one/SynPythonSelenium40/ArtifactsBucket/Policy/Resource": [
          {
            "type": "aws:cdk:logicalId",
            "data": "SynPythonSelenium40ArtifactsBucketPolicy8A526829"
          }
        ],
        "/canary-one/SynPythonSelenium40/ServiceRole": [
          {
            "type": "aws:cdk:analytics:construct",
            "data": {
              "assumedBy": {
                "principalAccount": "*",
                "assumeRoleAction": "*"
              },
              "inlinePolicies": "*",
              "managedPolicies": []
            }
          }
        ],
        "/canary-one/SynPythonSelenium40/ServiceRole/ImportServiceRole": [
          {
            "type": "aws:cdk:analytics:construct",
            "data": "*"
          }
        ],
        "/canary-one/SynPythonSelenium40/ServiceRole/Resource": [
          {
            "type": "aws:cdk:logicalId",
            "data": "SynPythonSelenium40ServiceRole48784551"
          }
        ],
        "/canary-one/SynPythonSelenium40/Resource": [
          {
            "type": "aws:cdk:logicalId",
            "data": "SynPythonSelenium40B722B964"
          }
        ],
        "/canary-one/SynPythonSelenium40/AutoDeleteUnderlyingResourcesCustomResource": [
          {
            "type": "aws:cdk:analytics:construct",
            "data": "*"
          }
        ],
        "/canary-one/SynPythonSelenium40/AutoDeleteUnderlyingResourcesCustomResource/Default": [
          {
            "type": "aws:cdk:logicalId",
            "data": "SynPythonSelenium40AutoDeleteUnderlyingResourcesCustomResource69B197D0"
          }
        ],
        "/canary-one/SynPythonSelenium41": [
          {
            "type": "aws:cdk:analytics:construct",
            "data": {
              "test": "*",
              "environmentVariables": "*",
              "runtime": "*",
              "cleanup": "lambda"
            }
          }
        ],
        "/canary-one/SynPythonSelenium41/ArtifactsBucket": [
          {
            "type": "aws:cdk:analytics:construct",
            "data": {
              "encryption": "KMS_MANAGED",
              "enforceSSL": true,
              "lifecycleRules": "*"
            }
          }
        ],
        "/canary-one/SynPythonSelenium41/ArtifactsBucket/Resource": [
          {
            "type": "aws:cdk:logicalId",
            "data": "SynPythonSelenium41ArtifactsBucket002B72CA"
          }
        ],
        "/canary-one/SynPythonSelenium41/ArtifactsBucket/Policy": [
          {
            "type": "aws:cdk:analytics:construct",
            "data": {
              "bucket": "*"
            }
          }
        ],
        "/canary-one/SynPythonSelenium41/ArtifactsBucket/Policy/Resource": [
          {
            "type": "aws:cdk:logicalId",
            "data": "SynPythonSelenium41ArtifactsBucketPolicyCBD60284"
          }
        ],
        "/canary-one/SynPythonSelenium41/ServiceRole": [
          {
            "type": "aws:cdk:analytics:construct",
            "data": {
              "assumedBy": {
                "principalAccount": "*",
                "assumeRoleAction": "*"
              },
              "inlinePolicies": "*",
              "managedPolicies": []
            }
          }
        ],
        "/canary-one/SynPythonSelenium41/ServiceRole/ImportServiceRole": [
          {
            "type": "aws:cdk:analytics:construct",
            "data": "*"
          }
        ],
        "/canary-one/SynPythonSelenium41/ServiceRole/Resource": [
          {
            "type": "aws:cdk:logicalId",
            "data": "SynPythonSelenium41ServiceRoleE9738635"
          }
        ],
        "/canary-one/SynPythonSelenium41/Resource": [
          {
            "type": "aws:cdk:logicalId",
            "data": "SynPythonSelenium419AEADD79"
          }
        ],
        "/canary-one/SynPythonSelenium41/AutoDeleteUnderlyingResourcesCustomResource": [
          {
            "type": "aws:cdk:analytics:construct",
            "data": "*"
          }
        ],
        "/canary-one/SynPythonSelenium41/AutoDeleteUnderlyingResourcesCustomResource/Default": [
          {
            "type": "aws:cdk:logicalId",
            "data": "SynPythonSelenium41AutoDeleteUnderlyingResourcesCustomResource33066DB6"
          }
        ],
        "/canary-one/SynPythonSelenium50": [
          {
            "type": "aws:cdk:analytics:construct",
            "data": {
              "test": "*",
              "environmentVariables": "*",
              "runtime": "*",
              "cleanup": "lambda"
            }
          }
        ],
        "/canary-one/SynPythonSelenium50/ArtifactsBucket": [
          {
            "type": "aws:cdk:analytics:construct",
            "data": {
              "encryption": "KMS_MANAGED",
              "enforceSSL": true,
              "lifecycleRules": "*"
            }
          }
        ],
        "/canary-one/SynPythonSelenium50/ArtifactsBucket/Resource": [
          {
            "type": "aws:cdk:logicalId",
            "data": "SynPythonSelenium50ArtifactsBucketBC77647F"
          }
        ],
        "/canary-one/SynPythonSelenium50/ArtifactsBucket/Policy": [
          {
            "type": "aws:cdk:analytics:construct",
            "data": {
              "bucket": "*"
            }
          }
        ],
        "/canary-one/SynPythonSelenium50/ArtifactsBucket/Policy/Resource": [
          {
            "type": "aws:cdk:logicalId",
            "data": "SynPythonSelenium50ArtifactsBucketPolicy5A056433"
          }
        ],
        "/canary-one/SynPythonSelenium50/ServiceRole": [
          {
            "type": "aws:cdk:analytics:construct",
            "data": {
              "assumedBy": {
                "principalAccount": "*",
                "assumeRoleAction": "*"
              },
              "inlinePolicies": "*",
              "managedPolicies": []
            }
          }
        ],
        "/canary-one/SynPythonSelenium50/ServiceRole/ImportServiceRole": [
          {
            "type": "aws:cdk:analytics:construct",
            "data": "*"
          }
        ],
        "/canary-one/SynPythonSelenium50/ServiceRole/Resource": [
          {
            "type": "aws:cdk:logicalId",
            "data": "SynPythonSelenium50ServiceRole3DA08A89"
          }
        ],
        "/canary-one/SynPythonSelenium50/Resource": [
          {
            "type": "aws:cdk:logicalId",
            "data": "SynPythonSelenium50688BA819"
          }
        ],
        "/canary-one/SynPythonSelenium50/AutoDeleteUnderlyingResourcesCustomResource": [
          {
            "type": "aws:cdk:analytics:construct",
            "data": "*"
          }
        ],
        "/canary-one/SynPythonSelenium50/AutoDeleteUnderlyingResourcesCustomResource/Default": [
          {
            "type": "aws:cdk:logicalId",
            "data": "SynPythonSelenium50AutoDeleteUnderlyingResourcesCustomResourceBECFAABC"
          }
        ],
        "/canary-one/SynPythonSelenium51": [
          {
            "type": "aws:cdk:analytics:construct",
            "data": {
              "test": "*",
              "environmentVariables": "*",
              "runtime": "*",
              "cleanup": "lambda"
            }
          }
        ],
        "/canary-one/SynPythonSelenium51/ArtifactsBucket": [
          {
            "type": "aws:cdk:analytics:construct",
            "data": {
              "encryption": "KMS_MANAGED",
              "enforceSSL": true,
              "lifecycleRules": "*"
            }
          }
        ],
        "/canary-one/SynPythonSelenium51/ArtifactsBucket/Resource": [
          {
            "type": "aws:cdk:logicalId",
            "data": "SynPythonSelenium51ArtifactsBucket21D5A4E4"
          }
        ],
        "/canary-one/SynPythonSelenium51/ArtifactsBucket/Policy": [
          {
            "type": "aws:cdk:analytics:construct",
            "data": {
              "bucket": "*"
            }
          }
        ],
        "/canary-one/SynPythonSelenium51/ArtifactsBucket/Policy/Resource": [
          {
            "type": "aws:cdk:logicalId",
            "data": "SynPythonSelenium51ArtifactsBucketPolicy87EA4873"
          }
        ],
        "/canary-one/SynPythonSelenium51/ServiceRole": [
          {
            "type": "aws:cdk:analytics:construct",
            "data": {
              "assumedBy": {
                "principalAccount": "*",
                "assumeRoleAction": "*"
              },
              "inlinePolicies": "*",
              "managedPolicies": []
            }
          }
        ],
        "/canary-one/SynPythonSelenium51/ServiceRole/ImportServiceRole": [
          {
            "type": "aws:cdk:analytics:construct",
            "data": "*"
          }
        ],
        "/canary-one/SynPythonSelenium51/ServiceRole/Resource": [
          {
            "type": "aws:cdk:logicalId",
            "data": "SynPythonSelenium51ServiceRole1A5B5B28"
          }
        ],
        "/canary-one/SynPythonSelenium51/Resource": [
          {
            "type": "aws:cdk:logicalId",
            "data": "SynPythonSelenium51D68DAB66"
          }
        ],
        "/canary-one/SynPythonSelenium51/AutoDeleteUnderlyingResourcesCustomResource": [
          {
            "type": "aws:cdk:analytics:construct",
            "data": "*"
          }
        ],
        "/canary-one/SynPythonSelenium51/AutoDeleteUnderlyingResourcesCustomResource/Default": [
          {
            "type": "aws:cdk:logicalId",
            "data": "SynPythonSelenium51AutoDeleteUnderlyingResourcesCustomResource79CD87C3"
          }
        ],
        "/canary-one/Exports/Output{\"Ref\":\"InlineAsset5EAEB9B5\"}": [
          {
            "type": "aws:cdk:logicalId",
            "data": "ExportsOutputRefInlineAsset5EAEB9B5D9353D4F"
          }
        ],
        "/canary-one/Exports/Output{\"Ref\":\"DirectoryAssetB49EFE5C\"}": [
          {
            "type": "aws:cdk:logicalId",
            "data": "ExportsOutputRefDirectoryAssetB49EFE5C6067345C"
          }
        ],
        "/canary-one/Exports/Output{\"Ref\":\"FolderAssetDC62ADA6\"}": [
          {
            "type": "aws:cdk:logicalId",
            "data": "ExportsOutputRefFolderAssetDC62ADA64F8010C0"
          }
        ],
        "/canary-one/Exports/Output{\"Ref\":\"ZipAssetA028C65F\"}": [
          {
            "type": "aws:cdk:logicalId",
            "data": "ExportsOutputRefZipAssetA028C65FBA619339"
          }
        ],
        "/canary-one/Exports/Output{\"Ref\":\"SynNodejsPuppeteer52CC5CC084\"}": [
          {
            "type": "aws:cdk:logicalId",
            "data": "ExportsOutputRefSynNodejsPuppeteer52CC5CC084D51EE907"
          }
        ],
        "/canary-one/Exports/Output{\"Ref\":\"SynNodejsPuppeteer62E9F06E5D\"}": [
          {
            "type": "aws:cdk:logicalId",
            "data": "ExportsOutputRefSynNodejsPuppeteer62E9F06E5D976FB2CC"
          }
        ],
        "/canary-one/Exports/Output{\"Ref\":\"SynNodejsPuppeteer70DA1BD395\"}": [
          {
            "type": "aws:cdk:logicalId",
            "data": "ExportsOutputRefSynNodejsPuppeteer70DA1BD3951FA832AF"
          }
        ],
        "/canary-one/Exports/Output{\"Ref\":\"SynNodejsPuppeteer803AA42A6D\"}": [
          {
            "type": "aws:cdk:logicalId",
            "data": "ExportsOutputRefSynNodejsPuppeteer803AA42A6D92351B1A"
          }
        ],
        "/canary-one/Exports/Output{\"Ref\":\"SynNodejsPuppeteer90B411CAAC\"}": [
          {
            "type": "aws:cdk:logicalId",
            "data": "ExportsOutputRefSynNodejsPuppeteer90B411CAAC201D19F2"
          }
        ],
        "/canary-one/Exports/Output{\"Ref\":\"SynNodejsPuppeteer9117CE212D\"}": [
          {
            "type": "aws:cdk:logicalId",
            "data": "ExportsOutputRefSynNodejsPuppeteer9117CE212DF6A4C93F"
          }
        ],
        "/canary-one/Exports/Output{\"Ref\":\"SynNodejsPuppeteer1000EA980A1\"}": [
          {
            "type": "aws:cdk:logicalId",
            "data": "ExportsOutputRefSynNodejsPuppeteer1000EA980A151AC01E3"
          }
        ],
        "/canary-one/Exports/Output{\"Ref\":\"SynNodejsPlaywright109DE126CA\"}": [
          {
            "type": "aws:cdk:logicalId",
            "data": "ExportsOutputRefSynNodejsPlaywright109DE126CABF4DC65C"
          }
        ],
        "/canary-one/Exports/Output{\"Ref\":\"SynNodejsPlaywright10playwrightCanaryHandlerE7AC2FCD\"}": [
          {
            "type": "aws:cdk:logicalId",
            "data": "ExportsOutputRefSynNodejsPlaywright10playwrightCanaryHandlerE7AC2FCD534F8A7C"
          }
        ],
        "/canary-one/Exports/Output{\"Ref\":\"SynPythonSelenium2123B5E7A5\"}": [
          {
            "type": "aws:cdk:logicalId",
            "data": "ExportsOutputRefSynPythonSelenium2123B5E7A50E411E2E"
          }
        ],
        "/canary-one/Exports/Output{\"Ref\":\"SynPythonSelenium30F6137007\"}": [
          {
            "type": "aws:cdk:logicalId",
            "data": "ExportsOutputRefSynPythonSelenium30F6137007049602B8"
          }
        ],
        "/canary-one/Exports/Output{\"Ref\":\"SynPythonSelenium40B722B964\"}": [
          {
            "type": "aws:cdk:logicalId",
            "data": "ExportsOutputRefSynPythonSelenium40B722B964C2C6F4B8"
          }
        ],
        "/canary-one/Exports/Output{\"Ref\":\"SynPythonSelenium419AEADD79\"}": [
          {
            "type": "aws:cdk:logicalId",
            "data": "ExportsOutputRefSynPythonSelenium419AEADD79733271BA"
          }
        ],
        "/canary-one/Exports/Output{\"Ref\":\"SynPythonSelenium50688BA819\"}": [
          {
            "type": "aws:cdk:logicalId",
            "data": "ExportsOutputRefSynPythonSelenium50688BA81957078E2E"
          }
        ],
        "/canary-one/Exports/Output{\"Ref\":\"SynPythonSelenium51D68DAB66\"}": [
          {
            "type": "aws:cdk:logicalId",
            "data": "ExportsOutputRefSynPythonSelenium51D68DAB6638A944F0"
          }
        ],
        "/canary-one/BootstrapVersion": [
          {
            "type": "aws:cdk:logicalId",
            "data": "BootstrapVersion"
          }
        ],
        "/canary-one/CheckBootstrapVersion": [
          {
            "type": "aws:cdk:logicalId",
            "data": "CheckBootstrapVersion"
          }
        ]
      },
      "displayName": "canary-one"
    },
    "IntegCanaryTestDefaultTestDeployAssert3AD5A094.assets": {
      "type": "cdk:asset-manifest",
      "properties": {
        "file": "IntegCanaryTestDefaultTestDeployAssert3AD5A094.assets.json",
        "requiresBootstrapStackVersion": 6,
        "bootstrapStackVersionSsmParameter": "/cdk-bootstrap/hnb659fds/version"
      }
    },
    "IntegCanaryTestDefaultTestDeployAssert3AD5A094": {
      "type": "aws:cloudformation:stack",
      "environment": "aws://unknown-account/unknown-region",
      "properties": {
        "templateFile": "IntegCanaryTestDefaultTestDeployAssert3AD5A094.template.json",
        "terminationProtection": false,
        "validateOnSynth": false,
        "assumeRoleArn": "arn:${AWS::Partition}:iam::${AWS::AccountId}:role/cdk-hnb659fds-deploy-role-${AWS::AccountId}-${AWS::Region}",
        "cloudFormationExecutionRoleArn": "arn:${AWS::Partition}:iam::${AWS::AccountId}:role/cdk-hnb659fds-cfn-exec-role-${AWS::AccountId}-${AWS::Region}",
<<<<<<< HEAD
        "stackTemplateAssetObjectUrl": "s3://cdk-hnb659fds-assets-${AWS::AccountId}-${AWS::Region}/35eea5a85ba976c65d4bc7bc650dfa2f988ce8d6e1cdbaa0d645c99cfc06cc66.json",
=======
        "stackTemplateAssetObjectUrl": "s3://cdk-hnb659fds-assets-${AWS::AccountId}-${AWS::Region}/8cd7bcb3114618ca884484ae04be01e0f2cb39cb82ec0329458b778b3a35e79b.json",
>>>>>>> c50cb875
        "requiresBootstrapStackVersion": 6,
        "bootstrapStackVersionSsmParameter": "/cdk-bootstrap/hnb659fds/version",
        "additionalDependencies": [
          "IntegCanaryTestDefaultTestDeployAssert3AD5A094.assets"
        ],
        "lookupRole": {
          "arn": "arn:${AWS::Partition}:iam::${AWS::AccountId}:role/cdk-hnb659fds-lookup-role-${AWS::AccountId}-${AWS::Region}",
          "requiresBootstrapStackVersion": 8,
          "bootstrapStackVersionSsmParameter": "/cdk-bootstrap/hnb659fds/version"
        }
      },
      "dependencies": [
        "canary-one",
        "IntegCanaryTestDefaultTestDeployAssert3AD5A094.assets"
      ],
      "metadata": {
        "/IntegCanaryTest/DefaultTest/DeployAssert/AwsApiCallSyntheticsgetCanaryRuns10023df2885f280da73de72d07b27d46/Default": [
          {
            "type": "aws:cdk:analytics:construct",
            "data": "*"
          },
          {
            "type": "aws:cdk:analytics:method",
            "data": "*"
          },
          {
            "type": "aws:cdk:analytics:method",
            "data": "*"
          }
        ],
        "/IntegCanaryTest/DefaultTest/DeployAssert/AwsApiCallSyntheticsgetCanaryRuns10023df2885f280da73de72d07b27d46/Default/Default": [
          {
            "type": "aws:cdk:logicalId",
            "data": "AwsApiCallSyntheticsgetCanaryRuns10023df2885f280da73de72d07b27d46"
          }
        ],
        "/IntegCanaryTest/DefaultTest/DeployAssert/AwsApiCallSyntheticsgetCanaryRuns10023df2885f280da73de72d07b27d46/WaitFor/IsCompleteProvider/Invoke": [
          {
            "type": "aws:cdk:logicalId",
            "data": "AwsApiCallSyntheticsgetCanaryRuns10023df2885f280da73de72d07b27d46WaitForIsCompleteProviderInvoke08378048"
          }
        ],
        "/IntegCanaryTest/DefaultTest/DeployAssert/AwsApiCallSyntheticsgetCanaryRuns10023df2885f280da73de72d07b27d46/WaitFor/TimeoutProvider/Invoke": [
          {
            "type": "aws:cdk:logicalId",
            "data": "AwsApiCallSyntheticsgetCanaryRuns10023df2885f280da73de72d07b27d46WaitForTimeoutProviderInvoke721B9141"
          }
        ],
        "/IntegCanaryTest/DefaultTest/DeployAssert/AwsApiCallSyntheticsgetCanaryRuns10023df2885f280da73de72d07b27d46/WaitFor/Role": [
          {
            "type": "aws:cdk:logicalId",
            "data": "AwsApiCallSyntheticsgetCanaryRuns10023df2885f280da73de72d07b27d46WaitForRole31110FCC"
          }
        ],
        "/IntegCanaryTest/DefaultTest/DeployAssert/AwsApiCallSyntheticsgetCanaryRuns10023df2885f280da73de72d07b27d46/WaitFor/Resource": [
          {
            "type": "aws:cdk:logicalId",
            "data": "AwsApiCallSyntheticsgetCanaryRuns10023df2885f280da73de72d07b27d46WaitFor3322FCE2"
          }
        ],
        "/IntegCanaryTest/DefaultTest/DeployAssert/AwsApiCallSyntheticsgetCanaryRuns10023df2885f280da73de72d07b27d46/AssertionResults": [
          {
            "type": "aws:cdk:logicalId",
            "data": "AssertionResultsAwsApiCallSyntheticsgetCanaryRuns10023df2885f280da73de72d07b27d46"
          }
        ],
        "/IntegCanaryTest/DefaultTest/DeployAssert/SingletonFunction1488541a7b23466481b69b4408076b81/Role": [
          {
            "type": "aws:cdk:logicalId",
            "data": "SingletonFunction1488541a7b23466481b69b4408076b81Role37ABCE73"
          }
        ],
        "/IntegCanaryTest/DefaultTest/DeployAssert/SingletonFunction1488541a7b23466481b69b4408076b81/Handler": [
          {
            "type": "aws:cdk:logicalId",
            "data": "SingletonFunction1488541a7b23466481b69b4408076b81HandlerCD40AE9F"
          }
        ],
        "/IntegCanaryTest/DefaultTest/DeployAssert/LatestNodeRuntimeMap": [
          {
            "type": "aws:cdk:logicalId",
            "data": "LatestNodeRuntimeMap"
          }
        ],
        "/IntegCanaryTest/DefaultTest/DeployAssert/SingletonFunction76b3e830a873425f8453eddd85c86925/Role": [
          {
            "type": "aws:cdk:logicalId",
            "data": "SingletonFunction76b3e830a873425f8453eddd85c86925Role918961BB"
          }
        ],
        "/IntegCanaryTest/DefaultTest/DeployAssert/SingletonFunction76b3e830a873425f8453eddd85c86925/Handler": [
          {
            "type": "aws:cdk:logicalId",
            "data": "SingletonFunction76b3e830a873425f8453eddd85c86925Handler81461ECE"
          }
        ],
        "/IntegCanaryTest/DefaultTest/DeployAssert/SingletonFunction5c1898e096fb4e3e95d5f6c67f3ce41a/Role": [
          {
            "type": "aws:cdk:logicalId",
            "data": "SingletonFunction5c1898e096fb4e3e95d5f6c67f3ce41aRoleB84BD8CE"
          }
        ],
        "/IntegCanaryTest/DefaultTest/DeployAssert/SingletonFunction5c1898e096fb4e3e95d5f6c67f3ce41a/Handler": [
          {
            "type": "aws:cdk:logicalId",
            "data": "SingletonFunction5c1898e096fb4e3e95d5f6c67f3ce41aHandlerADF3E6EA"
          }
        ],
        "/IntegCanaryTest/DefaultTest/DeployAssert/AwsApiCallSyntheticsgetCanaryRuns588dd7080086c213b18ceae14d834792/Default": [
          {
            "type": "aws:cdk:analytics:construct",
            "data": "*"
          },
          {
            "type": "aws:cdk:analytics:method",
            "data": "*"
          },
          {
            "type": "aws:cdk:analytics:method",
            "data": "*"
          }
        ],
        "/IntegCanaryTest/DefaultTest/DeployAssert/AwsApiCallSyntheticsgetCanaryRuns588dd7080086c213b18ceae14d834792/Default/Default": [
          {
            "type": "aws:cdk:logicalId",
            "data": "AwsApiCallSyntheticsgetCanaryRuns588dd7080086c213b18ceae14d834792"
          }
        ],
        "/IntegCanaryTest/DefaultTest/DeployAssert/AwsApiCallSyntheticsgetCanaryRuns588dd7080086c213b18ceae14d834792/WaitFor/IsCompleteProvider/Invoke": [
          {
            "type": "aws:cdk:logicalId",
            "data": "AwsApiCallSyntheticsgetCanaryRuns588dd7080086c213b18ceae14d834792WaitForIsCompleteProviderInvoke6FE02642"
          }
        ],
        "/IntegCanaryTest/DefaultTest/DeployAssert/AwsApiCallSyntheticsgetCanaryRuns588dd7080086c213b18ceae14d834792/WaitFor/TimeoutProvider/Invoke": [
          {
            "type": "aws:cdk:logicalId",
            "data": "AwsApiCallSyntheticsgetCanaryRuns588dd7080086c213b18ceae14d834792WaitForTimeoutProviderInvoke4EC1BFB5"
          }
        ],
        "/IntegCanaryTest/DefaultTest/DeployAssert/AwsApiCallSyntheticsgetCanaryRuns588dd7080086c213b18ceae14d834792/WaitFor/Role": [
          {
            "type": "aws:cdk:logicalId",
            "data": "AwsApiCallSyntheticsgetCanaryRuns588dd7080086c213b18ceae14d834792WaitForRole9BDDAD93"
          }
        ],
        "/IntegCanaryTest/DefaultTest/DeployAssert/AwsApiCallSyntheticsgetCanaryRuns588dd7080086c213b18ceae14d834792/WaitFor/Resource": [
          {
            "type": "aws:cdk:logicalId",
            "data": "AwsApiCallSyntheticsgetCanaryRuns588dd7080086c213b18ceae14d834792WaitForF1DFDA7C"
          }
        ],
        "/IntegCanaryTest/DefaultTest/DeployAssert/AwsApiCallSyntheticsgetCanaryRuns588dd7080086c213b18ceae14d834792/AssertionResults": [
          {
            "type": "aws:cdk:logicalId",
            "data": "AssertionResultsAwsApiCallSyntheticsgetCanaryRuns588dd7080086c213b18ceae14d834792"
          }
        ],
        "/IntegCanaryTest/DefaultTest/DeployAssert/AwsApiCallSyntheticsgetCanaryRunsfdf70d7c918d67340f0ac4c6d270caa3/Default": [
          {
            "type": "aws:cdk:analytics:construct",
            "data": "*"
          },
          {
            "type": "aws:cdk:analytics:method",
            "data": "*"
          },
          {
            "type": "aws:cdk:analytics:method",
            "data": "*"
          }
        ],
        "/IntegCanaryTest/DefaultTest/DeployAssert/AwsApiCallSyntheticsgetCanaryRunsfdf70d7c918d67340f0ac4c6d270caa3/Default/Default": [
          {
            "type": "aws:cdk:logicalId",
            "data": "AwsApiCallSyntheticsgetCanaryRunsfdf70d7c918d67340f0ac4c6d270caa3"
          }
        ],
        "/IntegCanaryTest/DefaultTest/DeployAssert/AwsApiCallSyntheticsgetCanaryRunsfdf70d7c918d67340f0ac4c6d270caa3/WaitFor/IsCompleteProvider/Invoke": [
          {
            "type": "aws:cdk:logicalId",
            "data": "AwsApiCallSyntheticsgetCanaryRunsfdf70d7c918d67340f0ac4c6d270caa3WaitForIsCompleteProviderInvoke8D8AA110"
          }
        ],
        "/IntegCanaryTest/DefaultTest/DeployAssert/AwsApiCallSyntheticsgetCanaryRunsfdf70d7c918d67340f0ac4c6d270caa3/WaitFor/TimeoutProvider/Invoke": [
          {
            "type": "aws:cdk:logicalId",
            "data": "AwsApiCallSyntheticsgetCanaryRunsfdf70d7c918d67340f0ac4c6d270caa3WaitForTimeoutProviderInvoke91B3A28A"
          }
        ],
        "/IntegCanaryTest/DefaultTest/DeployAssert/AwsApiCallSyntheticsgetCanaryRunsfdf70d7c918d67340f0ac4c6d270caa3/WaitFor/Role": [
          {
            "type": "aws:cdk:logicalId",
            "data": "AwsApiCallSyntheticsgetCanaryRunsfdf70d7c918d67340f0ac4c6d270caa3WaitForRole7936AA98"
          }
        ],
        "/IntegCanaryTest/DefaultTest/DeployAssert/AwsApiCallSyntheticsgetCanaryRunsfdf70d7c918d67340f0ac4c6d270caa3/WaitFor/Resource": [
          {
            "type": "aws:cdk:logicalId",
            "data": "AwsApiCallSyntheticsgetCanaryRunsfdf70d7c918d67340f0ac4c6d270caa3WaitFor38C7486D"
          }
        ],
        "/IntegCanaryTest/DefaultTest/DeployAssert/AwsApiCallSyntheticsgetCanaryRunsfdf70d7c918d67340f0ac4c6d270caa3/AssertionResults": [
          {
            "type": "aws:cdk:logicalId",
            "data": "AssertionResultsAwsApiCallSyntheticsgetCanaryRunsfdf70d7c918d67340f0ac4c6d270caa3"
          }
        ],
        "/IntegCanaryTest/DefaultTest/DeployAssert/AwsApiCallSyntheticsgetCanaryRunsaf0432d0aeabb461c9a56a62dba7b6fe/Default": [
          {
            "type": "aws:cdk:analytics:construct",
            "data": "*"
          },
          {
            "type": "aws:cdk:analytics:method",
            "data": "*"
          },
          {
            "type": "aws:cdk:analytics:method",
            "data": "*"
          }
        ],
        "/IntegCanaryTest/DefaultTest/DeployAssert/AwsApiCallSyntheticsgetCanaryRunsaf0432d0aeabb461c9a56a62dba7b6fe/Default/Default": [
          {
            "type": "aws:cdk:logicalId",
            "data": "AwsApiCallSyntheticsgetCanaryRunsaf0432d0aeabb461c9a56a62dba7b6fe"
          }
        ],
        "/IntegCanaryTest/DefaultTest/DeployAssert/AwsApiCallSyntheticsgetCanaryRunsaf0432d0aeabb461c9a56a62dba7b6fe/WaitFor/IsCompleteProvider/Invoke": [
          {
            "type": "aws:cdk:logicalId",
            "data": "AwsApiCallSyntheticsgetCanaryRunsaf0432d0aeabb461c9a56a62dba7b6feWaitForIsCompleteProviderInvoke676F4DDB"
          }
        ],
        "/IntegCanaryTest/DefaultTest/DeployAssert/AwsApiCallSyntheticsgetCanaryRunsaf0432d0aeabb461c9a56a62dba7b6fe/WaitFor/TimeoutProvider/Invoke": [
          {
            "type": "aws:cdk:logicalId",
            "data": "AwsApiCallSyntheticsgetCanaryRunsaf0432d0aeabb461c9a56a62dba7b6feWaitForTimeoutProviderInvoke3CC34AEA"
          }
        ],
        "/IntegCanaryTest/DefaultTest/DeployAssert/AwsApiCallSyntheticsgetCanaryRunsaf0432d0aeabb461c9a56a62dba7b6fe/WaitFor/Role": [
          {
            "type": "aws:cdk:logicalId",
            "data": "AwsApiCallSyntheticsgetCanaryRunsaf0432d0aeabb461c9a56a62dba7b6feWaitForRole0C9EEFC1"
          }
        ],
        "/IntegCanaryTest/DefaultTest/DeployAssert/AwsApiCallSyntheticsgetCanaryRunsaf0432d0aeabb461c9a56a62dba7b6fe/WaitFor/Resource": [
          {
            "type": "aws:cdk:logicalId",
            "data": "AwsApiCallSyntheticsgetCanaryRunsaf0432d0aeabb461c9a56a62dba7b6feWaitForDB2A9921"
          }
        ],
        "/IntegCanaryTest/DefaultTest/DeployAssert/AwsApiCallSyntheticsgetCanaryRunsaf0432d0aeabb461c9a56a62dba7b6fe/AssertionResults": [
          {
            "type": "aws:cdk:logicalId",
            "data": "AssertionResultsAwsApiCallSyntheticsgetCanaryRunsaf0432d0aeabb461c9a56a62dba7b6fe"
          }
        ],
        "/IntegCanaryTest/DefaultTest/DeployAssert/AwsApiCallSyntheticsgetCanaryRuns63fe71cb09fa7431b889f8bf43ee777d/Default": [
          {
            "type": "aws:cdk:analytics:construct",
            "data": "*"
          },
          {
            "type": "aws:cdk:analytics:method",
            "data": "*"
          },
          {
            "type": "aws:cdk:analytics:method",
            "data": "*"
          }
        ],
        "/IntegCanaryTest/DefaultTest/DeployAssert/AwsApiCallSyntheticsgetCanaryRuns63fe71cb09fa7431b889f8bf43ee777d/Default/Default": [
          {
            "type": "aws:cdk:logicalId",
            "data": "AwsApiCallSyntheticsgetCanaryRuns63fe71cb09fa7431b889f8bf43ee777d"
          }
        ],
        "/IntegCanaryTest/DefaultTest/DeployAssert/AwsApiCallSyntheticsgetCanaryRuns63fe71cb09fa7431b889f8bf43ee777d/WaitFor/IsCompleteProvider/Invoke": [
          {
            "type": "aws:cdk:logicalId",
            "data": "AwsApiCallSyntheticsgetCanaryRuns63fe71cb09fa7431b889f8bf43ee777dWaitForIsCompleteProviderInvokeC47649E8"
          }
        ],
        "/IntegCanaryTest/DefaultTest/DeployAssert/AwsApiCallSyntheticsgetCanaryRuns63fe71cb09fa7431b889f8bf43ee777d/WaitFor/TimeoutProvider/Invoke": [
          {
            "type": "aws:cdk:logicalId",
            "data": "AwsApiCallSyntheticsgetCanaryRuns63fe71cb09fa7431b889f8bf43ee777dWaitForTimeoutProviderInvokeBD31FF16"
          }
        ],
        "/IntegCanaryTest/DefaultTest/DeployAssert/AwsApiCallSyntheticsgetCanaryRuns63fe71cb09fa7431b889f8bf43ee777d/WaitFor/Role": [
          {
            "type": "aws:cdk:logicalId",
            "data": "AwsApiCallSyntheticsgetCanaryRuns63fe71cb09fa7431b889f8bf43ee777dWaitForRole6AEDE382"
          }
        ],
        "/IntegCanaryTest/DefaultTest/DeployAssert/AwsApiCallSyntheticsgetCanaryRuns63fe71cb09fa7431b889f8bf43ee777d/WaitFor/Resource": [
          {
            "type": "aws:cdk:logicalId",
            "data": "AwsApiCallSyntheticsgetCanaryRuns63fe71cb09fa7431b889f8bf43ee777dWaitFor027F59D4"
          }
        ],
        "/IntegCanaryTest/DefaultTest/DeployAssert/AwsApiCallSyntheticsgetCanaryRuns63fe71cb09fa7431b889f8bf43ee777d/AssertionResults": [
          {
            "type": "aws:cdk:logicalId",
            "data": "AssertionResultsAwsApiCallSyntheticsgetCanaryRuns63fe71cb09fa7431b889f8bf43ee777d"
          }
        ],
        "/IntegCanaryTest/DefaultTest/DeployAssert/AwsApiCallSyntheticsgetCanaryRuns072a1d4866ac44cd80d65b9fb7140f44/Default": [
          {
            "type": "aws:cdk:analytics:construct",
            "data": "*"
          },
          {
            "type": "aws:cdk:analytics:method",
            "data": "*"
          },
          {
            "type": "aws:cdk:analytics:method",
            "data": "*"
          }
        ],
        "/IntegCanaryTest/DefaultTest/DeployAssert/AwsApiCallSyntheticsgetCanaryRuns072a1d4866ac44cd80d65b9fb7140f44/Default/Default": [
          {
            "type": "aws:cdk:logicalId",
            "data": "AwsApiCallSyntheticsgetCanaryRuns072a1d4866ac44cd80d65b9fb7140f44"
          }
        ],
        "/IntegCanaryTest/DefaultTest/DeployAssert/AwsApiCallSyntheticsgetCanaryRuns072a1d4866ac44cd80d65b9fb7140f44/WaitFor/IsCompleteProvider/Invoke": [
          {
            "type": "aws:cdk:logicalId",
            "data": "AwsApiCallSyntheticsgetCanaryRuns072a1d4866ac44cd80d65b9fb7140f44WaitForIsCompleteProviderInvoke01399996"
          }
        ],
        "/IntegCanaryTest/DefaultTest/DeployAssert/AwsApiCallSyntheticsgetCanaryRuns072a1d4866ac44cd80d65b9fb7140f44/WaitFor/TimeoutProvider/Invoke": [
          {
            "type": "aws:cdk:logicalId",
            "data": "AwsApiCallSyntheticsgetCanaryRuns072a1d4866ac44cd80d65b9fb7140f44WaitForTimeoutProviderInvokeB4B8A5C9"
          }
        ],
        "/IntegCanaryTest/DefaultTest/DeployAssert/AwsApiCallSyntheticsgetCanaryRuns072a1d4866ac44cd80d65b9fb7140f44/WaitFor/Role": [
          {
            "type": "aws:cdk:logicalId",
            "data": "AwsApiCallSyntheticsgetCanaryRuns072a1d4866ac44cd80d65b9fb7140f44WaitForRole1F7DFDD4"
          }
        ],
        "/IntegCanaryTest/DefaultTest/DeployAssert/AwsApiCallSyntheticsgetCanaryRuns072a1d4866ac44cd80d65b9fb7140f44/WaitFor/Resource": [
          {
            "type": "aws:cdk:logicalId",
            "data": "AwsApiCallSyntheticsgetCanaryRuns072a1d4866ac44cd80d65b9fb7140f44WaitFor170ECE5B"
          }
        ],
        "/IntegCanaryTest/DefaultTest/DeployAssert/AwsApiCallSyntheticsgetCanaryRuns072a1d4866ac44cd80d65b9fb7140f44/AssertionResults": [
          {
            "type": "aws:cdk:logicalId",
            "data": "AssertionResultsAwsApiCallSyntheticsgetCanaryRuns072a1d4866ac44cd80d65b9fb7140f44"
          }
        ],
        "/IntegCanaryTest/DefaultTest/DeployAssert/AwsApiCallSyntheticsgetCanaryRuns7529a951b35a7be38dbb382fdb631be1/Default": [
          {
            "type": "aws:cdk:analytics:construct",
            "data": "*"
          },
          {
            "type": "aws:cdk:analytics:method",
            "data": "*"
          },
          {
            "type": "aws:cdk:analytics:method",
            "data": "*"
          }
        ],
        "/IntegCanaryTest/DefaultTest/DeployAssert/AwsApiCallSyntheticsgetCanaryRuns7529a951b35a7be38dbb382fdb631be1/Default/Default": [
          {
            "type": "aws:cdk:logicalId",
            "data": "AwsApiCallSyntheticsgetCanaryRuns7529a951b35a7be38dbb382fdb631be1"
          }
        ],
        "/IntegCanaryTest/DefaultTest/DeployAssert/AwsApiCallSyntheticsgetCanaryRuns7529a951b35a7be38dbb382fdb631be1/WaitFor/IsCompleteProvider/Invoke": [
          {
            "type": "aws:cdk:logicalId",
            "data": "AwsApiCallSyntheticsgetCanaryRuns7529a951b35a7be38dbb382fdb631be1WaitForIsCompleteProviderInvoke0FE9C34F"
          }
        ],
        "/IntegCanaryTest/DefaultTest/DeployAssert/AwsApiCallSyntheticsgetCanaryRuns7529a951b35a7be38dbb382fdb631be1/WaitFor/TimeoutProvider/Invoke": [
          {
            "type": "aws:cdk:logicalId",
            "data": "AwsApiCallSyntheticsgetCanaryRuns7529a951b35a7be38dbb382fdb631be1WaitForTimeoutProviderInvoke8C26AAE8"
          }
        ],
        "/IntegCanaryTest/DefaultTest/DeployAssert/AwsApiCallSyntheticsgetCanaryRuns7529a951b35a7be38dbb382fdb631be1/WaitFor/Role": [
          {
            "type": "aws:cdk:logicalId",
            "data": "AwsApiCallSyntheticsgetCanaryRuns7529a951b35a7be38dbb382fdb631be1WaitForRole61C8790D"
          }
        ],
        "/IntegCanaryTest/DefaultTest/DeployAssert/AwsApiCallSyntheticsgetCanaryRuns7529a951b35a7be38dbb382fdb631be1/WaitFor/Resource": [
          {
            "type": "aws:cdk:logicalId",
            "data": "AwsApiCallSyntheticsgetCanaryRuns7529a951b35a7be38dbb382fdb631be1WaitFor57B7139E"
          }
        ],
        "/IntegCanaryTest/DefaultTest/DeployAssert/AwsApiCallSyntheticsgetCanaryRuns7529a951b35a7be38dbb382fdb631be1/AssertionResults": [
          {
            "type": "aws:cdk:logicalId",
            "data": "AssertionResultsAwsApiCallSyntheticsgetCanaryRuns7529a951b35a7be38dbb382fdb631be1"
          }
        ],
        "/IntegCanaryTest/DefaultTest/DeployAssert/AwsApiCallSyntheticsgetCanaryRuns4b48cf669b28df275fb8f9ab27c9d17e/Default": [
          {
            "type": "aws:cdk:analytics:construct",
            "data": "*"
          },
          {
            "type": "aws:cdk:analytics:method",
            "data": "*"
          },
          {
            "type": "aws:cdk:analytics:method",
            "data": "*"
          }
        ],
        "/IntegCanaryTest/DefaultTest/DeployAssert/AwsApiCallSyntheticsgetCanaryRuns4b48cf669b28df275fb8f9ab27c9d17e/Default/Default": [
          {
            "type": "aws:cdk:logicalId",
            "data": "AwsApiCallSyntheticsgetCanaryRuns4b48cf669b28df275fb8f9ab27c9d17e"
          }
        ],
        "/IntegCanaryTest/DefaultTest/DeployAssert/AwsApiCallSyntheticsgetCanaryRuns4b48cf669b28df275fb8f9ab27c9d17e/WaitFor/IsCompleteProvider/Invoke": [
          {
            "type": "aws:cdk:logicalId",
            "data": "AwsApiCallSyntheticsgetCanaryRuns4b48cf669b28df275fb8f9ab27c9d17eWaitForIsCompleteProviderInvokeA02A5118"
          }
        ],
        "/IntegCanaryTest/DefaultTest/DeployAssert/AwsApiCallSyntheticsgetCanaryRuns4b48cf669b28df275fb8f9ab27c9d17e/WaitFor/TimeoutProvider/Invoke": [
          {
            "type": "aws:cdk:logicalId",
            "data": "AwsApiCallSyntheticsgetCanaryRuns4b48cf669b28df275fb8f9ab27c9d17eWaitForTimeoutProviderInvoke9F40F361"
          }
        ],
        "/IntegCanaryTest/DefaultTest/DeployAssert/AwsApiCallSyntheticsgetCanaryRuns4b48cf669b28df275fb8f9ab27c9d17e/WaitFor/Role": [
          {
            "type": "aws:cdk:logicalId",
            "data": "AwsApiCallSyntheticsgetCanaryRuns4b48cf669b28df275fb8f9ab27c9d17eWaitForRoleF9F0C461"
          }
        ],
        "/IntegCanaryTest/DefaultTest/DeployAssert/AwsApiCallSyntheticsgetCanaryRuns4b48cf669b28df275fb8f9ab27c9d17e/WaitFor/Resource": [
          {
            "type": "aws:cdk:logicalId",
            "data": "AwsApiCallSyntheticsgetCanaryRuns4b48cf669b28df275fb8f9ab27c9d17eWaitForFECC3890"
          }
        ],
        "/IntegCanaryTest/DefaultTest/DeployAssert/AwsApiCallSyntheticsgetCanaryRuns4b48cf669b28df275fb8f9ab27c9d17e/AssertionResults": [
          {
            "type": "aws:cdk:logicalId",
            "data": "AssertionResultsAwsApiCallSyntheticsgetCanaryRuns4b48cf669b28df275fb8f9ab27c9d17e"
          }
        ],
        "/IntegCanaryTest/DefaultTest/DeployAssert/AwsApiCallSyntheticsgetCanaryRunsa8dd9b1d9ab4940791dfca7840ef18a1/Default": [
          {
            "type": "aws:cdk:analytics:construct",
            "data": "*"
          },
          {
            "type": "aws:cdk:analytics:method",
            "data": "*"
          },
          {
            "type": "aws:cdk:analytics:method",
            "data": "*"
          }
        ],
        "/IntegCanaryTest/DefaultTest/DeployAssert/AwsApiCallSyntheticsgetCanaryRunsa8dd9b1d9ab4940791dfca7840ef18a1/Default/Default": [
          {
            "type": "aws:cdk:logicalId",
            "data": "AwsApiCallSyntheticsgetCanaryRunsa8dd9b1d9ab4940791dfca7840ef18a1"
          }
        ],
        "/IntegCanaryTest/DefaultTest/DeployAssert/AwsApiCallSyntheticsgetCanaryRunsa8dd9b1d9ab4940791dfca7840ef18a1/WaitFor/IsCompleteProvider/Invoke": [
          {
            "type": "aws:cdk:logicalId",
            "data": "AwsApiCallSyntheticsgetCanaryRunsa8dd9b1d9ab4940791dfca7840ef18a1WaitForIsCompleteProviderInvoke49DD4747"
          }
        ],
        "/IntegCanaryTest/DefaultTest/DeployAssert/AwsApiCallSyntheticsgetCanaryRunsa8dd9b1d9ab4940791dfca7840ef18a1/WaitFor/TimeoutProvider/Invoke": [
          {
            "type": "aws:cdk:logicalId",
            "data": "AwsApiCallSyntheticsgetCanaryRunsa8dd9b1d9ab4940791dfca7840ef18a1WaitForTimeoutProviderInvoke05F862C3"
          }
        ],
        "/IntegCanaryTest/DefaultTest/DeployAssert/AwsApiCallSyntheticsgetCanaryRunsa8dd9b1d9ab4940791dfca7840ef18a1/WaitFor/Role": [
          {
            "type": "aws:cdk:logicalId",
            "data": "AwsApiCallSyntheticsgetCanaryRunsa8dd9b1d9ab4940791dfca7840ef18a1WaitForRole93EBD19F"
          }
        ],
        "/IntegCanaryTest/DefaultTest/DeployAssert/AwsApiCallSyntheticsgetCanaryRunsa8dd9b1d9ab4940791dfca7840ef18a1/WaitFor/Resource": [
          {
            "type": "aws:cdk:logicalId",
            "data": "AwsApiCallSyntheticsgetCanaryRunsa8dd9b1d9ab4940791dfca7840ef18a1WaitFor7E972C36"
          }
        ],
        "/IntegCanaryTest/DefaultTest/DeployAssert/AwsApiCallSyntheticsgetCanaryRunsa8dd9b1d9ab4940791dfca7840ef18a1/AssertionResults": [
          {
            "type": "aws:cdk:logicalId",
            "data": "AssertionResultsAwsApiCallSyntheticsgetCanaryRunsa8dd9b1d9ab4940791dfca7840ef18a1"
          }
        ],
        "/IntegCanaryTest/DefaultTest/DeployAssert/AwsApiCallSyntheticsgetCanaryRuns73affc294cec6ea5bf16e36993db617f/Default": [
          {
            "type": "aws:cdk:analytics:construct",
            "data": "*"
          },
          {
            "type": "aws:cdk:analytics:method",
            "data": "*"
          },
          {
            "type": "aws:cdk:analytics:method",
            "data": "*"
          }
        ],
        "/IntegCanaryTest/DefaultTest/DeployAssert/AwsApiCallSyntheticsgetCanaryRuns73affc294cec6ea5bf16e36993db617f/Default/Default": [
          {
            "type": "aws:cdk:logicalId",
            "data": "AwsApiCallSyntheticsgetCanaryRuns73affc294cec6ea5bf16e36993db617f"
          }
        ],
        "/IntegCanaryTest/DefaultTest/DeployAssert/AwsApiCallSyntheticsgetCanaryRuns73affc294cec6ea5bf16e36993db617f/WaitFor/IsCompleteProvider/Invoke": [
          {
            "type": "aws:cdk:logicalId",
            "data": "AwsApiCallSyntheticsgetCanaryRuns73affc294cec6ea5bf16e36993db617fWaitForIsCompleteProviderInvoke6200B115"
          }
        ],
        "/IntegCanaryTest/DefaultTest/DeployAssert/AwsApiCallSyntheticsgetCanaryRuns73affc294cec6ea5bf16e36993db617f/WaitFor/TimeoutProvider/Invoke": [
          {
            "type": "aws:cdk:logicalId",
            "data": "AwsApiCallSyntheticsgetCanaryRuns73affc294cec6ea5bf16e36993db617fWaitForTimeoutProviderInvoke000160E7"
          }
        ],
        "/IntegCanaryTest/DefaultTest/DeployAssert/AwsApiCallSyntheticsgetCanaryRuns73affc294cec6ea5bf16e36993db617f/WaitFor/Role": [
          {
            "type": "aws:cdk:logicalId",
            "data": "AwsApiCallSyntheticsgetCanaryRuns73affc294cec6ea5bf16e36993db617fWaitForRoleF5603770"
          }
        ],
        "/IntegCanaryTest/DefaultTest/DeployAssert/AwsApiCallSyntheticsgetCanaryRuns73affc294cec6ea5bf16e36993db617f/WaitFor/Resource": [
          {
            "type": "aws:cdk:logicalId",
            "data": "AwsApiCallSyntheticsgetCanaryRuns73affc294cec6ea5bf16e36993db617fWaitFor333117E1"
          }
        ],
        "/IntegCanaryTest/DefaultTest/DeployAssert/AwsApiCallSyntheticsgetCanaryRuns73affc294cec6ea5bf16e36993db617f/AssertionResults": [
          {
            "type": "aws:cdk:logicalId",
            "data": "AssertionResultsAwsApiCallSyntheticsgetCanaryRuns73affc294cec6ea5bf16e36993db617f"
          }
        ],
        "/IntegCanaryTest/DefaultTest/DeployAssert/AwsApiCallSyntheticsgetCanaryRuns03553cf1d920d5722bd68e6f576f6ba1/Default": [
          {
            "type": "aws:cdk:analytics:construct",
            "data": "*"
          },
          {
            "type": "aws:cdk:analytics:method",
            "data": "*"
          },
          {
            "type": "aws:cdk:analytics:method",
            "data": "*"
          }
        ],
        "/IntegCanaryTest/DefaultTest/DeployAssert/AwsApiCallSyntheticsgetCanaryRuns03553cf1d920d5722bd68e6f576f6ba1/Default/Default": [
          {
            "type": "aws:cdk:logicalId",
            "data": "AwsApiCallSyntheticsgetCanaryRuns03553cf1d920d5722bd68e6f576f6ba1"
          }
        ],
        "/IntegCanaryTest/DefaultTest/DeployAssert/AwsApiCallSyntheticsgetCanaryRuns03553cf1d920d5722bd68e6f576f6ba1/WaitFor/IsCompleteProvider/Invoke": [
          {
            "type": "aws:cdk:logicalId",
            "data": "AwsApiCallSyntheticsgetCanaryRuns03553cf1d920d5722bd68e6f576f6ba1WaitForIsCompleteProviderInvokeF2EEF5EF"
          }
        ],
        "/IntegCanaryTest/DefaultTest/DeployAssert/AwsApiCallSyntheticsgetCanaryRuns03553cf1d920d5722bd68e6f576f6ba1/WaitFor/TimeoutProvider/Invoke": [
          {
            "type": "aws:cdk:logicalId",
            "data": "AwsApiCallSyntheticsgetCanaryRuns03553cf1d920d5722bd68e6f576f6ba1WaitForTimeoutProviderInvoke90FE8A50"
          }
        ],
        "/IntegCanaryTest/DefaultTest/DeployAssert/AwsApiCallSyntheticsgetCanaryRuns03553cf1d920d5722bd68e6f576f6ba1/WaitFor/Role": [
          {
            "type": "aws:cdk:logicalId",
            "data": "AwsApiCallSyntheticsgetCanaryRuns03553cf1d920d5722bd68e6f576f6ba1WaitForRoleEF41AD7E"
          }
        ],
        "/IntegCanaryTest/DefaultTest/DeployAssert/AwsApiCallSyntheticsgetCanaryRuns03553cf1d920d5722bd68e6f576f6ba1/WaitFor/Resource": [
          {
            "type": "aws:cdk:logicalId",
            "data": "AwsApiCallSyntheticsgetCanaryRuns03553cf1d920d5722bd68e6f576f6ba1WaitForE304B535"
          }
        ],
        "/IntegCanaryTest/DefaultTest/DeployAssert/AwsApiCallSyntheticsgetCanaryRuns03553cf1d920d5722bd68e6f576f6ba1/AssertionResults": [
          {
            "type": "aws:cdk:logicalId",
            "data": "AssertionResultsAwsApiCallSyntheticsgetCanaryRuns03553cf1d920d5722bd68e6f576f6ba1"
          }
        ],
        "/IntegCanaryTest/DefaultTest/DeployAssert/AwsApiCallSyntheticsgetCanaryRunsca5188fa640c2dd7572e59b0dea5a8a7/Default": [
          {
            "type": "aws:cdk:analytics:construct",
            "data": "*"
          },
          {
            "type": "aws:cdk:analytics:method",
            "data": "*"
          },
          {
            "type": "aws:cdk:analytics:method",
            "data": "*"
          }
        ],
        "/IntegCanaryTest/DefaultTest/DeployAssert/AwsApiCallSyntheticsgetCanaryRunsca5188fa640c2dd7572e59b0dea5a8a7/Default/Default": [
          {
            "type": "aws:cdk:logicalId",
            "data": "AwsApiCallSyntheticsgetCanaryRunsca5188fa640c2dd7572e59b0dea5a8a7"
          }
        ],
        "/IntegCanaryTest/DefaultTest/DeployAssert/AwsApiCallSyntheticsgetCanaryRunsca5188fa640c2dd7572e59b0dea5a8a7/WaitFor/IsCompleteProvider/Invoke": [
          {
            "type": "aws:cdk:logicalId",
            "data": "AwsApiCallSyntheticsgetCanaryRunsca5188fa640c2dd7572e59b0dea5a8a7WaitForIsCompleteProviderInvoke5580F54C"
          }
        ],
        "/IntegCanaryTest/DefaultTest/DeployAssert/AwsApiCallSyntheticsgetCanaryRunsca5188fa640c2dd7572e59b0dea5a8a7/WaitFor/TimeoutProvider/Invoke": [
          {
            "type": "aws:cdk:logicalId",
            "data": "AwsApiCallSyntheticsgetCanaryRunsca5188fa640c2dd7572e59b0dea5a8a7WaitForTimeoutProviderInvoke828247A2"
          }
        ],
        "/IntegCanaryTest/DefaultTest/DeployAssert/AwsApiCallSyntheticsgetCanaryRunsca5188fa640c2dd7572e59b0dea5a8a7/WaitFor/Role": [
          {
            "type": "aws:cdk:logicalId",
            "data": "AwsApiCallSyntheticsgetCanaryRunsca5188fa640c2dd7572e59b0dea5a8a7WaitForRoleFA29257A"
          }
        ],
        "/IntegCanaryTest/DefaultTest/DeployAssert/AwsApiCallSyntheticsgetCanaryRunsca5188fa640c2dd7572e59b0dea5a8a7/WaitFor/Resource": [
          {
            "type": "aws:cdk:logicalId",
            "data": "AwsApiCallSyntheticsgetCanaryRunsca5188fa640c2dd7572e59b0dea5a8a7WaitFor70FFEDE4"
          }
        ],
        "/IntegCanaryTest/DefaultTest/DeployAssert/AwsApiCallSyntheticsgetCanaryRunsca5188fa640c2dd7572e59b0dea5a8a7/AssertionResults": [
          {
            "type": "aws:cdk:logicalId",
            "data": "AssertionResultsAwsApiCallSyntheticsgetCanaryRunsca5188fa640c2dd7572e59b0dea5a8a7"
          }
        ],
        "/IntegCanaryTest/DefaultTest/DeployAssert/AwsApiCallSyntheticsgetCanaryRuns5d4a076a2d1bdce1061eefc55660bf8b/Default": [
          {
            "type": "aws:cdk:analytics:construct",
            "data": "*"
          },
          {
            "type": "aws:cdk:analytics:method",
            "data": "*"
          },
          {
            "type": "aws:cdk:analytics:method",
            "data": "*"
          }
        ],
        "/IntegCanaryTest/DefaultTest/DeployAssert/AwsApiCallSyntheticsgetCanaryRuns5d4a076a2d1bdce1061eefc55660bf8b/Default/Default": [
          {
            "type": "aws:cdk:logicalId",
            "data": "AwsApiCallSyntheticsgetCanaryRuns5d4a076a2d1bdce1061eefc55660bf8b"
          }
        ],
        "/IntegCanaryTest/DefaultTest/DeployAssert/AwsApiCallSyntheticsgetCanaryRuns5d4a076a2d1bdce1061eefc55660bf8b/WaitFor/IsCompleteProvider/Invoke": [
          {
            "type": "aws:cdk:logicalId",
            "data": "AwsApiCallSyntheticsgetCanaryRuns5d4a076a2d1bdce1061eefc55660bf8bWaitForIsCompleteProviderInvokeF9673D1E"
          }
        ],
        "/IntegCanaryTest/DefaultTest/DeployAssert/AwsApiCallSyntheticsgetCanaryRuns5d4a076a2d1bdce1061eefc55660bf8b/WaitFor/TimeoutProvider/Invoke": [
          {
            "type": "aws:cdk:logicalId",
            "data": "AwsApiCallSyntheticsgetCanaryRuns5d4a076a2d1bdce1061eefc55660bf8bWaitForTimeoutProviderInvoke7E840D0A"
          }
        ],
        "/IntegCanaryTest/DefaultTest/DeployAssert/AwsApiCallSyntheticsgetCanaryRuns5d4a076a2d1bdce1061eefc55660bf8b/WaitFor/Role": [
          {
            "type": "aws:cdk:logicalId",
            "data": "AwsApiCallSyntheticsgetCanaryRuns5d4a076a2d1bdce1061eefc55660bf8bWaitForRoleB0784F5F"
          }
        ],
        "/IntegCanaryTest/DefaultTest/DeployAssert/AwsApiCallSyntheticsgetCanaryRuns5d4a076a2d1bdce1061eefc55660bf8b/WaitFor/Resource": [
          {
            "type": "aws:cdk:logicalId",
            "data": "AwsApiCallSyntheticsgetCanaryRuns5d4a076a2d1bdce1061eefc55660bf8bWaitFor7232138B"
          }
        ],
        "/IntegCanaryTest/DefaultTest/DeployAssert/AwsApiCallSyntheticsgetCanaryRuns5d4a076a2d1bdce1061eefc55660bf8b/AssertionResults": [
          {
            "type": "aws:cdk:logicalId",
            "data": "AssertionResultsAwsApiCallSyntheticsgetCanaryRuns5d4a076a2d1bdce1061eefc55660bf8b"
          }
        ],
        "/IntegCanaryTest/DefaultTest/DeployAssert/AwsApiCallSyntheticsgetCanaryRunsf99e1fdf6a0501dc2db966a65404911a/Default": [
          {
            "type": "aws:cdk:analytics:construct",
            "data": "*"
          },
          {
            "type": "aws:cdk:analytics:method",
            "data": "*"
          },
          {
            "type": "aws:cdk:analytics:method",
            "data": "*"
          }
        ],
        "/IntegCanaryTest/DefaultTest/DeployAssert/AwsApiCallSyntheticsgetCanaryRunsf99e1fdf6a0501dc2db966a65404911a/Default/Default": [
          {
            "type": "aws:cdk:logicalId",
            "data": "AwsApiCallSyntheticsgetCanaryRunsf99e1fdf6a0501dc2db966a65404911a"
          }
        ],
        "/IntegCanaryTest/DefaultTest/DeployAssert/AwsApiCallSyntheticsgetCanaryRunsf99e1fdf6a0501dc2db966a65404911a/WaitFor/IsCompleteProvider/Invoke": [
          {
            "type": "aws:cdk:logicalId",
            "data": "AwsApiCallSyntheticsgetCanaryRunsf99e1fdf6a0501dc2db966a65404911aWaitForIsCompleteProviderInvoke1496C9BE"
          }
        ],
        "/IntegCanaryTest/DefaultTest/DeployAssert/AwsApiCallSyntheticsgetCanaryRunsf99e1fdf6a0501dc2db966a65404911a/WaitFor/TimeoutProvider/Invoke": [
          {
            "type": "aws:cdk:logicalId",
            "data": "AwsApiCallSyntheticsgetCanaryRunsf99e1fdf6a0501dc2db966a65404911aWaitForTimeoutProviderInvoke041F6B2E"
          }
        ],
        "/IntegCanaryTest/DefaultTest/DeployAssert/AwsApiCallSyntheticsgetCanaryRunsf99e1fdf6a0501dc2db966a65404911a/WaitFor/Role": [
          {
            "type": "aws:cdk:logicalId",
            "data": "AwsApiCallSyntheticsgetCanaryRunsf99e1fdf6a0501dc2db966a65404911aWaitForRoleFED2A75D"
          }
        ],
        "/IntegCanaryTest/DefaultTest/DeployAssert/AwsApiCallSyntheticsgetCanaryRunsf99e1fdf6a0501dc2db966a65404911a/WaitFor/Resource": [
          {
            "type": "aws:cdk:logicalId",
            "data": "AwsApiCallSyntheticsgetCanaryRunsf99e1fdf6a0501dc2db966a65404911aWaitFor78A3A7F6"
          }
        ],
        "/IntegCanaryTest/DefaultTest/DeployAssert/AwsApiCallSyntheticsgetCanaryRunsf99e1fdf6a0501dc2db966a65404911a/AssertionResults": [
          {
            "type": "aws:cdk:logicalId",
            "data": "AssertionResultsAwsApiCallSyntheticsgetCanaryRunsf99e1fdf6a0501dc2db966a65404911a"
          }
        ],
        "/IntegCanaryTest/DefaultTest/DeployAssert/AwsApiCallSyntheticsgetCanaryRunsf91ed1876add8c22a7b35f8a7e752983/Default": [
          {
            "type": "aws:cdk:analytics:construct",
            "data": "*"
          },
          {
            "type": "aws:cdk:analytics:method",
            "data": "*"
          },
          {
            "type": "aws:cdk:analytics:method",
            "data": "*"
          }
        ],
        "/IntegCanaryTest/DefaultTest/DeployAssert/AwsApiCallSyntheticsgetCanaryRunsf91ed1876add8c22a7b35f8a7e752983/Default/Default": [
          {
            "type": "aws:cdk:logicalId",
            "data": "AwsApiCallSyntheticsgetCanaryRunsf91ed1876add8c22a7b35f8a7e752983"
          }
        ],
        "/IntegCanaryTest/DefaultTest/DeployAssert/AwsApiCallSyntheticsgetCanaryRunsf91ed1876add8c22a7b35f8a7e752983/WaitFor/IsCompleteProvider/Invoke": [
          {
            "type": "aws:cdk:logicalId",
            "data": "AwsApiCallSyntheticsgetCanaryRunsf91ed1876add8c22a7b35f8a7e752983WaitForIsCompleteProviderInvoke9283E57C"
          }
        ],
        "/IntegCanaryTest/DefaultTest/DeployAssert/AwsApiCallSyntheticsgetCanaryRunsf91ed1876add8c22a7b35f8a7e752983/WaitFor/TimeoutProvider/Invoke": [
          {
            "type": "aws:cdk:logicalId",
            "data": "AwsApiCallSyntheticsgetCanaryRunsf91ed1876add8c22a7b35f8a7e752983WaitForTimeoutProviderInvoke10DCE3BC"
          }
        ],
        "/IntegCanaryTest/DefaultTest/DeployAssert/AwsApiCallSyntheticsgetCanaryRunsf91ed1876add8c22a7b35f8a7e752983/WaitFor/Role": [
          {
            "type": "aws:cdk:logicalId",
            "data": "AwsApiCallSyntheticsgetCanaryRunsf91ed1876add8c22a7b35f8a7e752983WaitForRoleC94CFFE2"
          }
        ],
        "/IntegCanaryTest/DefaultTest/DeployAssert/AwsApiCallSyntheticsgetCanaryRunsf91ed1876add8c22a7b35f8a7e752983/WaitFor/Resource": [
          {
            "type": "aws:cdk:logicalId",
            "data": "AwsApiCallSyntheticsgetCanaryRunsf91ed1876add8c22a7b35f8a7e752983WaitFor809EEB77"
          }
        ],
        "/IntegCanaryTest/DefaultTest/DeployAssert/AwsApiCallSyntheticsgetCanaryRunsf91ed1876add8c22a7b35f8a7e752983/AssertionResults": [
          {
            "type": "aws:cdk:logicalId",
            "data": "AssertionResultsAwsApiCallSyntheticsgetCanaryRunsf91ed1876add8c22a7b35f8a7e752983"
          }
        ],
        "/IntegCanaryTest/DefaultTest/DeployAssert/AwsApiCallSyntheticsgetCanaryRunsb217581b3c2b9adcdbff5018eb672c9c/Default": [
          {
            "type": "aws:cdk:analytics:construct",
            "data": "*"
          },
          {
            "type": "aws:cdk:analytics:method",
            "data": "*"
          },
          {
            "type": "aws:cdk:analytics:method",
            "data": "*"
          }
        ],
        "/IntegCanaryTest/DefaultTest/DeployAssert/AwsApiCallSyntheticsgetCanaryRunsb217581b3c2b9adcdbff5018eb672c9c/Default/Default": [
          {
            "type": "aws:cdk:logicalId",
            "data": "AwsApiCallSyntheticsgetCanaryRunsb217581b3c2b9adcdbff5018eb672c9c"
          }
        ],
        "/IntegCanaryTest/DefaultTest/DeployAssert/AwsApiCallSyntheticsgetCanaryRunsb217581b3c2b9adcdbff5018eb672c9c/WaitFor/IsCompleteProvider/Invoke": [
          {
            "type": "aws:cdk:logicalId",
            "data": "AwsApiCallSyntheticsgetCanaryRunsb217581b3c2b9adcdbff5018eb672c9cWaitForIsCompleteProviderInvoke01E7DCC8"
          }
        ],
        "/IntegCanaryTest/DefaultTest/DeployAssert/AwsApiCallSyntheticsgetCanaryRunsb217581b3c2b9adcdbff5018eb672c9c/WaitFor/TimeoutProvider/Invoke": [
          {
            "type": "aws:cdk:logicalId",
            "data": "AwsApiCallSyntheticsgetCanaryRunsb217581b3c2b9adcdbff5018eb672c9cWaitForTimeoutProviderInvoke75F47081"
          }
        ],
        "/IntegCanaryTest/DefaultTest/DeployAssert/AwsApiCallSyntheticsgetCanaryRunsb217581b3c2b9adcdbff5018eb672c9c/WaitFor/Role": [
          {
            "type": "aws:cdk:logicalId",
            "data": "AwsApiCallSyntheticsgetCanaryRunsb217581b3c2b9adcdbff5018eb672c9cWaitForRole5879A1E5"
          }
        ],
        "/IntegCanaryTest/DefaultTest/DeployAssert/AwsApiCallSyntheticsgetCanaryRunsb217581b3c2b9adcdbff5018eb672c9c/WaitFor/Resource": [
          {
            "type": "aws:cdk:logicalId",
            "data": "AwsApiCallSyntheticsgetCanaryRunsb217581b3c2b9adcdbff5018eb672c9cWaitFor05E3431D"
          }
        ],
        "/IntegCanaryTest/DefaultTest/DeployAssert/AwsApiCallSyntheticsgetCanaryRunsb217581b3c2b9adcdbff5018eb672c9c/AssertionResults": [
          {
            "type": "aws:cdk:logicalId",
            "data": "AssertionResultsAwsApiCallSyntheticsgetCanaryRunsb217581b3c2b9adcdbff5018eb672c9c"
          }
        ],
        "/IntegCanaryTest/DefaultTest/DeployAssert/AwsApiCallSyntheticsgetCanaryRuns21e8ff765a0e5e2ac57390c6859b307a/Default": [
          {
            "type": "aws:cdk:analytics:construct",
            "data": "*"
          },
          {
            "type": "aws:cdk:analytics:method",
            "data": "*"
          },
          {
            "type": "aws:cdk:analytics:method",
            "data": "*"
          }
        ],
        "/IntegCanaryTest/DefaultTest/DeployAssert/AwsApiCallSyntheticsgetCanaryRuns21e8ff765a0e5e2ac57390c6859b307a/Default/Default": [
          {
            "type": "aws:cdk:logicalId",
            "data": "AwsApiCallSyntheticsgetCanaryRuns21e8ff765a0e5e2ac57390c6859b307a"
          }
        ],
        "/IntegCanaryTest/DefaultTest/DeployAssert/AwsApiCallSyntheticsgetCanaryRuns21e8ff765a0e5e2ac57390c6859b307a/WaitFor/IsCompleteProvider/Invoke": [
          {
            "type": "aws:cdk:logicalId",
            "data": "AwsApiCallSyntheticsgetCanaryRuns21e8ff765a0e5e2ac57390c6859b307aWaitForIsCompleteProviderInvoke60268A0D"
          }
        ],
        "/IntegCanaryTest/DefaultTest/DeployAssert/AwsApiCallSyntheticsgetCanaryRuns21e8ff765a0e5e2ac57390c6859b307a/WaitFor/TimeoutProvider/Invoke": [
          {
            "type": "aws:cdk:logicalId",
            "data": "AwsApiCallSyntheticsgetCanaryRuns21e8ff765a0e5e2ac57390c6859b307aWaitForTimeoutProviderInvoke6CCFB622"
          }
        ],
        "/IntegCanaryTest/DefaultTest/DeployAssert/AwsApiCallSyntheticsgetCanaryRuns21e8ff765a0e5e2ac57390c6859b307a/WaitFor/Role": [
          {
            "type": "aws:cdk:logicalId",
            "data": "AwsApiCallSyntheticsgetCanaryRuns21e8ff765a0e5e2ac57390c6859b307aWaitForRole37AFB929"
          }
        ],
        "/IntegCanaryTest/DefaultTest/DeployAssert/AwsApiCallSyntheticsgetCanaryRuns21e8ff765a0e5e2ac57390c6859b307a/WaitFor/Resource": [
          {
            "type": "aws:cdk:logicalId",
            "data": "AwsApiCallSyntheticsgetCanaryRuns21e8ff765a0e5e2ac57390c6859b307aWaitFor61755A55"
          }
        ],
        "/IntegCanaryTest/DefaultTest/DeployAssert/AwsApiCallSyntheticsgetCanaryRuns21e8ff765a0e5e2ac57390c6859b307a/AssertionResults": [
          {
            "type": "aws:cdk:logicalId",
            "data": "AssertionResultsAwsApiCallSyntheticsgetCanaryRuns21e8ff765a0e5e2ac57390c6859b307a"
          }
        ],
        "/IntegCanaryTest/DefaultTest/DeployAssert/AwsApiCallSyntheticsgetCanaryRunsef29924a26a142cf4802d3aeba9f98dd/Default": [
          {
            "type": "aws:cdk:analytics:construct",
            "data": "*"
          },
          {
            "type": "aws:cdk:analytics:method",
            "data": "*"
          },
          {
            "type": "aws:cdk:analytics:method",
            "data": "*"
          }
        ],
        "/IntegCanaryTest/DefaultTest/DeployAssert/AwsApiCallSyntheticsgetCanaryRunsef29924a26a142cf4802d3aeba9f98dd/Default/Default": [
          {
            "type": "aws:cdk:logicalId",
            "data": "AwsApiCallSyntheticsgetCanaryRunsef29924a26a142cf4802d3aeba9f98dd"
          }
        ],
        "/IntegCanaryTest/DefaultTest/DeployAssert/AwsApiCallSyntheticsgetCanaryRunsef29924a26a142cf4802d3aeba9f98dd/WaitFor/IsCompleteProvider/Invoke": [
          {
            "type": "aws:cdk:logicalId",
            "data": "AwsApiCallSyntheticsgetCanaryRunsef29924a26a142cf4802d3aeba9f98ddWaitForIsCompleteProviderInvokeD11E0628"
          }
        ],
        "/IntegCanaryTest/DefaultTest/DeployAssert/AwsApiCallSyntheticsgetCanaryRunsef29924a26a142cf4802d3aeba9f98dd/WaitFor/TimeoutProvider/Invoke": [
          {
            "type": "aws:cdk:logicalId",
            "data": "AwsApiCallSyntheticsgetCanaryRunsef29924a26a142cf4802d3aeba9f98ddWaitForTimeoutProviderInvoke092140C4"
          }
        ],
        "/IntegCanaryTest/DefaultTest/DeployAssert/AwsApiCallSyntheticsgetCanaryRunsef29924a26a142cf4802d3aeba9f98dd/WaitFor/Role": [
          {
            "type": "aws:cdk:logicalId",
            "data": "AwsApiCallSyntheticsgetCanaryRunsef29924a26a142cf4802d3aeba9f98ddWaitForRole9F04435F"
          }
        ],
        "/IntegCanaryTest/DefaultTest/DeployAssert/AwsApiCallSyntheticsgetCanaryRunsef29924a26a142cf4802d3aeba9f98dd/WaitFor/Resource": [
          {
            "type": "aws:cdk:logicalId",
            "data": "AwsApiCallSyntheticsgetCanaryRunsef29924a26a142cf4802d3aeba9f98ddWaitForB24CCFEE"
          }
        ],
        "/IntegCanaryTest/DefaultTest/DeployAssert/AwsApiCallSyntheticsgetCanaryRunsef29924a26a142cf4802d3aeba9f98dd/AssertionResults": [
          {
            "type": "aws:cdk:logicalId",
            "data": "AssertionResultsAwsApiCallSyntheticsgetCanaryRunsef29924a26a142cf4802d3aeba9f98dd"
          }
        ],
        "/IntegCanaryTest/DefaultTest/DeployAssert/AwsApiCallSyntheticsgetCanaryRuns5d388f635365b7bc00ae6d5b493ca583/Default": [
          {
            "type": "aws:cdk:analytics:construct",
            "data": "*"
          },
          {
            "type": "aws:cdk:analytics:method",
            "data": "*"
          },
          {
            "type": "aws:cdk:analytics:method",
            "data": "*"
          }
        ],
        "/IntegCanaryTest/DefaultTest/DeployAssert/AwsApiCallSyntheticsgetCanaryRuns5d388f635365b7bc00ae6d5b493ca583/Default/Default": [
          {
            "type": "aws:cdk:logicalId",
            "data": "AwsApiCallSyntheticsgetCanaryRuns5d388f635365b7bc00ae6d5b493ca583"
          }
        ],
        "/IntegCanaryTest/DefaultTest/DeployAssert/AwsApiCallSyntheticsgetCanaryRuns5d388f635365b7bc00ae6d5b493ca583/WaitFor/IsCompleteProvider/Invoke": [
          {
            "type": "aws:cdk:logicalId",
            "data": "AwsApiCallSyntheticsgetCanaryRuns5d388f635365b7bc00ae6d5b493ca583WaitForIsCompleteProviderInvoke0BA62498"
          }
        ],
        "/IntegCanaryTest/DefaultTest/DeployAssert/AwsApiCallSyntheticsgetCanaryRuns5d388f635365b7bc00ae6d5b493ca583/WaitFor/TimeoutProvider/Invoke": [
          {
            "type": "aws:cdk:logicalId",
            "data": "AwsApiCallSyntheticsgetCanaryRuns5d388f635365b7bc00ae6d5b493ca583WaitForTimeoutProviderInvokeB2D8D3F9"
          }
        ],
        "/IntegCanaryTest/DefaultTest/DeployAssert/AwsApiCallSyntheticsgetCanaryRuns5d388f635365b7bc00ae6d5b493ca583/WaitFor/Role": [
          {
            "type": "aws:cdk:logicalId",
            "data": "AwsApiCallSyntheticsgetCanaryRuns5d388f635365b7bc00ae6d5b493ca583WaitForRole66AA1E49"
          }
        ],
        "/IntegCanaryTest/DefaultTest/DeployAssert/AwsApiCallSyntheticsgetCanaryRuns5d388f635365b7bc00ae6d5b493ca583/WaitFor/Resource": [
          {
            "type": "aws:cdk:logicalId",
            "data": "AwsApiCallSyntheticsgetCanaryRuns5d388f635365b7bc00ae6d5b493ca583WaitFor6C6D3A23"
          }
        ],
        "/IntegCanaryTest/DefaultTest/DeployAssert/AwsApiCallSyntheticsgetCanaryRuns5d388f635365b7bc00ae6d5b493ca583/AssertionResults": [
          {
            "type": "aws:cdk:logicalId",
            "data": "AssertionResultsAwsApiCallSyntheticsgetCanaryRuns5d388f635365b7bc00ae6d5b493ca583"
          }
        ],
        "/IntegCanaryTest/DefaultTest/DeployAssert/BootstrapVersion": [
          {
            "type": "aws:cdk:logicalId",
            "data": "BootstrapVersion"
          }
        ],
        "/IntegCanaryTest/DefaultTest/DeployAssert/CheckBootstrapVersion": [
          {
            "type": "aws:cdk:logicalId",
            "data": "CheckBootstrapVersion"
          }
        ]
      },
      "displayName": "IntegCanaryTest/DefaultTest/DeployAssert"
    },
    "Tree": {
      "type": "cdk:tree",
      "properties": {
        "file": "tree.json"
      }
    }
  },
  "minimumCliVersion": "2.1006.0"
}<|MERGE_RESOLUTION|>--- conflicted
+++ resolved
@@ -18,11 +18,7 @@
         "validateOnSynth": false,
         "assumeRoleArn": "arn:${AWS::Partition}:iam::${AWS::AccountId}:role/cdk-hnb659fds-deploy-role-${AWS::AccountId}-${AWS::Region}",
         "cloudFormationExecutionRoleArn": "arn:${AWS::Partition}:iam::${AWS::AccountId}:role/cdk-hnb659fds-cfn-exec-role-${AWS::AccountId}-${AWS::Region}",
-<<<<<<< HEAD
-        "stackTemplateAssetObjectUrl": "s3://cdk-hnb659fds-assets-${AWS::AccountId}-${AWS::Region}/4c1c39741e1992b5c2bca4cf79cd35a04152d0cb9d24e9961c14917e1c4cabcc.json",
-=======
         "stackTemplateAssetObjectUrl": "s3://cdk-hnb659fds-assets-${AWS::AccountId}-${AWS::Region}/5b8222512f4c1016893ec8d314ff4211f5db830984d9624fc7107744055acfd7.json",
->>>>>>> c50cb875
         "requiresBootstrapStackVersion": 6,
         "bootstrapStackVersionSsmParameter": "/cdk-bootstrap/hnb659fds/version",
         "additionalDependencies": [
@@ -1044,7 +1040,7 @@
             "data": "SynNodejsPuppeteer91AutoDeleteUnderlyingResourcesCustomResource1BF8B659"
           }
         ],
-        "/canary-one/SynNodejsPuppeteer100": [
+        "/canary-one/SynNodejsPlaywright10": [
           {
             "type": "aws:cdk:analytics:construct",
             "data": {
@@ -1055,7 +1051,7 @@
             }
           }
         ],
-        "/canary-one/SynNodejsPuppeteer100/ArtifactsBucket": [
+        "/canary-one/SynNodejsPlaywright10/ArtifactsBucket": [
           {
             "type": "aws:cdk:analytics:construct",
             "data": {
@@ -1065,13 +1061,13 @@
             }
           }
         ],
-        "/canary-one/SynNodejsPuppeteer100/ArtifactsBucket/Resource": [
-          {
-            "type": "aws:cdk:logicalId",
-            "data": "SynNodejsPuppeteer100ArtifactsBucket18CB3FC5"
-          }
-        ],
-        "/canary-one/SynNodejsPuppeteer100/ArtifactsBucket/Policy": [
+        "/canary-one/SynNodejsPlaywright10/ArtifactsBucket/Resource": [
+          {
+            "type": "aws:cdk:logicalId",
+            "data": "SynNodejsPlaywright10ArtifactsBucket0BEF234F"
+          }
+        ],
+        "/canary-one/SynNodejsPlaywright10/ArtifactsBucket/Policy": [
           {
             "type": "aws:cdk:analytics:construct",
             "data": {
@@ -1079,13 +1075,13 @@
             }
           }
         ],
-        "/canary-one/SynNodejsPuppeteer100/ArtifactsBucket/Policy/Resource": [
-          {
-            "type": "aws:cdk:logicalId",
-            "data": "SynNodejsPuppeteer100ArtifactsBucketPolicy01646566"
-          }
-        ],
-        "/canary-one/SynNodejsPuppeteer100/ServiceRole": [
+        "/canary-one/SynNodejsPlaywright10/ArtifactsBucket/Policy/Resource": [
+          {
+            "type": "aws:cdk:logicalId",
+            "data": "SynNodejsPlaywright10ArtifactsBucketPolicy6B84E5D0"
+          }
+        ],
+        "/canary-one/SynNodejsPlaywright10/ServiceRole": [
           {
             "type": "aws:cdk:analytics:construct",
             "data": {
@@ -1098,37 +1094,37 @@
             }
           }
         ],
-        "/canary-one/SynNodejsPuppeteer100/ServiceRole/ImportServiceRole": [
-          {
-            "type": "aws:cdk:analytics:construct",
-            "data": "*"
-          }
-        ],
-        "/canary-one/SynNodejsPuppeteer100/ServiceRole/Resource": [
-          {
-            "type": "aws:cdk:logicalId",
-            "data": "SynNodejsPuppeteer100ServiceRoleD6FEE637"
-          }
-        ],
-        "/canary-one/SynNodejsPuppeteer100/Resource": [
-          {
-            "type": "aws:cdk:logicalId",
-            "data": "SynNodejsPuppeteer1000EA980A1"
-          }
-        ],
-        "/canary-one/SynNodejsPuppeteer100/AutoDeleteUnderlyingResourcesCustomResource": [
-          {
-            "type": "aws:cdk:analytics:construct",
-            "data": "*"
-          }
-        ],
-        "/canary-one/SynNodejsPuppeteer100/AutoDeleteUnderlyingResourcesCustomResource/Default": [
-          {
-            "type": "aws:cdk:logicalId",
-            "data": "SynNodejsPuppeteer100AutoDeleteUnderlyingResourcesCustomResource3C0A7AE6"
-          }
-        ],
-        "/canary-one/SynNodejsPlaywright10": [
+        "/canary-one/SynNodejsPlaywright10/ServiceRole/ImportServiceRole": [
+          {
+            "type": "aws:cdk:analytics:construct",
+            "data": "*"
+          }
+        ],
+        "/canary-one/SynNodejsPlaywright10/ServiceRole/Resource": [
+          {
+            "type": "aws:cdk:logicalId",
+            "data": "SynNodejsPlaywright10ServiceRole0BA4E2F2"
+          }
+        ],
+        "/canary-one/SynNodejsPlaywright10/Resource": [
+          {
+            "type": "aws:cdk:logicalId",
+            "data": "SynNodejsPlaywright109DE126CA"
+          }
+        ],
+        "/canary-one/SynNodejsPlaywright10/AutoDeleteUnderlyingResourcesCustomResource": [
+          {
+            "type": "aws:cdk:analytics:construct",
+            "data": "*"
+          }
+        ],
+        "/canary-one/SynNodejsPlaywright10/AutoDeleteUnderlyingResourcesCustomResource/Default": [
+          {
+            "type": "aws:cdk:logicalId",
+            "data": "SynNodejsPlaywright10AutoDeleteUnderlyingResourcesCustomResource64EADCA4"
+          }
+        ],
+        "/canary-one/SynNodejsPlaywright10playwrightCanaryHandler": [
           {
             "type": "aws:cdk:analytics:construct",
             "data": {
@@ -1139,7 +1135,7 @@
             }
           }
         ],
-        "/canary-one/SynNodejsPlaywright10/ArtifactsBucket": [
+        "/canary-one/SynNodejsPlaywright10playwrightCanaryHandler/ArtifactsBucket": [
           {
             "type": "aws:cdk:analytics:construct",
             "data": {
@@ -1149,13 +1145,13 @@
             }
           }
         ],
-        "/canary-one/SynNodejsPlaywright10/ArtifactsBucket/Resource": [
-          {
-            "type": "aws:cdk:logicalId",
-            "data": "SynNodejsPlaywright10ArtifactsBucket0BEF234F"
-          }
-        ],
-        "/canary-one/SynNodejsPlaywright10/ArtifactsBucket/Policy": [
+        "/canary-one/SynNodejsPlaywright10playwrightCanaryHandler/ArtifactsBucket/Resource": [
+          {
+            "type": "aws:cdk:logicalId",
+            "data": "SynNodejsPlaywright10playwrightCanaryHandlerArtifactsBucket15738B6B"
+          }
+        ],
+        "/canary-one/SynNodejsPlaywright10playwrightCanaryHandler/ArtifactsBucket/Policy": [
           {
             "type": "aws:cdk:analytics:construct",
             "data": {
@@ -1163,13 +1159,13 @@
             }
           }
         ],
-        "/canary-one/SynNodejsPlaywright10/ArtifactsBucket/Policy/Resource": [
-          {
-            "type": "aws:cdk:logicalId",
-            "data": "SynNodejsPlaywright10ArtifactsBucketPolicy6B84E5D0"
-          }
-        ],
-        "/canary-one/SynNodejsPlaywright10/ServiceRole": [
+        "/canary-one/SynNodejsPlaywright10playwrightCanaryHandler/ArtifactsBucket/Policy/Resource": [
+          {
+            "type": "aws:cdk:logicalId",
+            "data": "SynNodejsPlaywright10playwrightCanaryHandlerArtifactsBucketPolicy8247160A"
+          }
+        ],
+        "/canary-one/SynNodejsPlaywright10playwrightCanaryHandler/ServiceRole": [
           {
             "type": "aws:cdk:analytics:construct",
             "data": {
@@ -1182,37 +1178,37 @@
             }
           }
         ],
-        "/canary-one/SynNodejsPlaywright10/ServiceRole/ImportServiceRole": [
-          {
-            "type": "aws:cdk:analytics:construct",
-            "data": "*"
-          }
-        ],
-        "/canary-one/SynNodejsPlaywright10/ServiceRole/Resource": [
-          {
-            "type": "aws:cdk:logicalId",
-            "data": "SynNodejsPlaywright10ServiceRole0BA4E2F2"
-          }
-        ],
-        "/canary-one/SynNodejsPlaywright10/Resource": [
-          {
-            "type": "aws:cdk:logicalId",
-            "data": "SynNodejsPlaywright109DE126CA"
-          }
-        ],
-        "/canary-one/SynNodejsPlaywright10/AutoDeleteUnderlyingResourcesCustomResource": [
-          {
-            "type": "aws:cdk:analytics:construct",
-            "data": "*"
-          }
-        ],
-        "/canary-one/SynNodejsPlaywright10/AutoDeleteUnderlyingResourcesCustomResource/Default": [
-          {
-            "type": "aws:cdk:logicalId",
-            "data": "SynNodejsPlaywright10AutoDeleteUnderlyingResourcesCustomResource64EADCA4"
-          }
-        ],
-        "/canary-one/SynNodejsPlaywright10playwrightCanaryHandler": [
+        "/canary-one/SynNodejsPlaywright10playwrightCanaryHandler/ServiceRole/ImportServiceRole": [
+          {
+            "type": "aws:cdk:analytics:construct",
+            "data": "*"
+          }
+        ],
+        "/canary-one/SynNodejsPlaywright10playwrightCanaryHandler/ServiceRole/Resource": [
+          {
+            "type": "aws:cdk:logicalId",
+            "data": "SynNodejsPlaywright10playwrightCanaryHandlerServiceRole7A9115C7"
+          }
+        ],
+        "/canary-one/SynNodejsPlaywright10playwrightCanaryHandler/Resource": [
+          {
+            "type": "aws:cdk:logicalId",
+            "data": "SynNodejsPlaywright10playwrightCanaryHandlerE7AC2FCD"
+          }
+        ],
+        "/canary-one/SynNodejsPlaywright10playwrightCanaryHandler/AutoDeleteUnderlyingResourcesCustomResource": [
+          {
+            "type": "aws:cdk:analytics:construct",
+            "data": "*"
+          }
+        ],
+        "/canary-one/SynNodejsPlaywright10playwrightCanaryHandler/AutoDeleteUnderlyingResourcesCustomResource/Default": [
+          {
+            "type": "aws:cdk:logicalId",
+            "data": "SynNodejsPlaywright10playwrightCanaryHandlerAutoDeleteUnderlyingResourcesCustomResourceD324CA1D"
+          }
+        ],
+        "/canary-one/SynPythonSelenium21": [
           {
             "type": "aws:cdk:analytics:construct",
             "data": {
@@ -1223,7 +1219,7 @@
             }
           }
         ],
-        "/canary-one/SynNodejsPlaywright10playwrightCanaryHandler/ArtifactsBucket": [
+        "/canary-one/SynPythonSelenium21/ArtifactsBucket": [
           {
             "type": "aws:cdk:analytics:construct",
             "data": {
@@ -1233,13 +1229,13 @@
             }
           }
         ],
-        "/canary-one/SynNodejsPlaywright10playwrightCanaryHandler/ArtifactsBucket/Resource": [
-          {
-            "type": "aws:cdk:logicalId",
-            "data": "SynNodejsPlaywright10playwrightCanaryHandlerArtifactsBucket15738B6B"
-          }
-        ],
-        "/canary-one/SynNodejsPlaywright10playwrightCanaryHandler/ArtifactsBucket/Policy": [
+        "/canary-one/SynPythonSelenium21/ArtifactsBucket/Resource": [
+          {
+            "type": "aws:cdk:logicalId",
+            "data": "SynPythonSelenium21ArtifactsBucket889F10E3"
+          }
+        ],
+        "/canary-one/SynPythonSelenium21/ArtifactsBucket/Policy": [
           {
             "type": "aws:cdk:analytics:construct",
             "data": {
@@ -1247,13 +1243,13 @@
             }
           }
         ],
-        "/canary-one/SynNodejsPlaywright10playwrightCanaryHandler/ArtifactsBucket/Policy/Resource": [
-          {
-            "type": "aws:cdk:logicalId",
-            "data": "SynNodejsPlaywright10playwrightCanaryHandlerArtifactsBucketPolicy8247160A"
-          }
-        ],
-        "/canary-one/SynNodejsPlaywright10playwrightCanaryHandler/ServiceRole": [
+        "/canary-one/SynPythonSelenium21/ArtifactsBucket/Policy/Resource": [
+          {
+            "type": "aws:cdk:logicalId",
+            "data": "SynPythonSelenium21ArtifactsBucketPolicy8DB00696"
+          }
+        ],
+        "/canary-one/SynPythonSelenium21/ServiceRole": [
           {
             "type": "aws:cdk:analytics:construct",
             "data": {
@@ -1266,37 +1262,37 @@
             }
           }
         ],
-        "/canary-one/SynNodejsPlaywright10playwrightCanaryHandler/ServiceRole/ImportServiceRole": [
-          {
-            "type": "aws:cdk:analytics:construct",
-            "data": "*"
-          }
-        ],
-        "/canary-one/SynNodejsPlaywright10playwrightCanaryHandler/ServiceRole/Resource": [
-          {
-            "type": "aws:cdk:logicalId",
-            "data": "SynNodejsPlaywright10playwrightCanaryHandlerServiceRole7A9115C7"
-          }
-        ],
-        "/canary-one/SynNodejsPlaywright10playwrightCanaryHandler/Resource": [
-          {
-            "type": "aws:cdk:logicalId",
-            "data": "SynNodejsPlaywright10playwrightCanaryHandlerE7AC2FCD"
-          }
-        ],
-        "/canary-one/SynNodejsPlaywright10playwrightCanaryHandler/AutoDeleteUnderlyingResourcesCustomResource": [
-          {
-            "type": "aws:cdk:analytics:construct",
-            "data": "*"
-          }
-        ],
-        "/canary-one/SynNodejsPlaywright10playwrightCanaryHandler/AutoDeleteUnderlyingResourcesCustomResource/Default": [
-          {
-            "type": "aws:cdk:logicalId",
-            "data": "SynNodejsPlaywright10playwrightCanaryHandlerAutoDeleteUnderlyingResourcesCustomResourceD324CA1D"
-          }
-        ],
-        "/canary-one/SynPythonSelenium21": [
+        "/canary-one/SynPythonSelenium21/ServiceRole/ImportServiceRole": [
+          {
+            "type": "aws:cdk:analytics:construct",
+            "data": "*"
+          }
+        ],
+        "/canary-one/SynPythonSelenium21/ServiceRole/Resource": [
+          {
+            "type": "aws:cdk:logicalId",
+            "data": "SynPythonSelenium21ServiceRoleB0530FDC"
+          }
+        ],
+        "/canary-one/SynPythonSelenium21/Resource": [
+          {
+            "type": "aws:cdk:logicalId",
+            "data": "SynPythonSelenium2123B5E7A5"
+          }
+        ],
+        "/canary-one/SynPythonSelenium21/AutoDeleteUnderlyingResourcesCustomResource": [
+          {
+            "type": "aws:cdk:analytics:construct",
+            "data": "*"
+          }
+        ],
+        "/canary-one/SynPythonSelenium21/AutoDeleteUnderlyingResourcesCustomResource/Default": [
+          {
+            "type": "aws:cdk:logicalId",
+            "data": "SynPythonSelenium21AutoDeleteUnderlyingResourcesCustomResourceC3BA5B7C"
+          }
+        ],
+        "/canary-one/SynPythonSelenium30": [
           {
             "type": "aws:cdk:analytics:construct",
             "data": {
@@ -1307,7 +1303,7 @@
             }
           }
         ],
-        "/canary-one/SynPythonSelenium21/ArtifactsBucket": [
+        "/canary-one/SynPythonSelenium30/ArtifactsBucket": [
           {
             "type": "aws:cdk:analytics:construct",
             "data": {
@@ -1317,13 +1313,13 @@
             }
           }
         ],
-        "/canary-one/SynPythonSelenium21/ArtifactsBucket/Resource": [
-          {
-            "type": "aws:cdk:logicalId",
-            "data": "SynPythonSelenium21ArtifactsBucket889F10E3"
-          }
-        ],
-        "/canary-one/SynPythonSelenium21/ArtifactsBucket/Policy": [
+        "/canary-one/SynPythonSelenium30/ArtifactsBucket/Resource": [
+          {
+            "type": "aws:cdk:logicalId",
+            "data": "SynPythonSelenium30ArtifactsBucket4B78D3B9"
+          }
+        ],
+        "/canary-one/SynPythonSelenium30/ArtifactsBucket/Policy": [
           {
             "type": "aws:cdk:analytics:construct",
             "data": {
@@ -1331,13 +1327,13 @@
             }
           }
         ],
-        "/canary-one/SynPythonSelenium21/ArtifactsBucket/Policy/Resource": [
-          {
-            "type": "aws:cdk:logicalId",
-            "data": "SynPythonSelenium21ArtifactsBucketPolicy8DB00696"
-          }
-        ],
-        "/canary-one/SynPythonSelenium21/ServiceRole": [
+        "/canary-one/SynPythonSelenium30/ArtifactsBucket/Policy/Resource": [
+          {
+            "type": "aws:cdk:logicalId",
+            "data": "SynPythonSelenium30ArtifactsBucketPolicy8D6F24A3"
+          }
+        ],
+        "/canary-one/SynPythonSelenium30/ServiceRole": [
           {
             "type": "aws:cdk:analytics:construct",
             "data": {
@@ -1350,37 +1346,37 @@
             }
           }
         ],
-        "/canary-one/SynPythonSelenium21/ServiceRole/ImportServiceRole": [
-          {
-            "type": "aws:cdk:analytics:construct",
-            "data": "*"
-          }
-        ],
-        "/canary-one/SynPythonSelenium21/ServiceRole/Resource": [
-          {
-            "type": "aws:cdk:logicalId",
-            "data": "SynPythonSelenium21ServiceRoleB0530FDC"
-          }
-        ],
-        "/canary-one/SynPythonSelenium21/Resource": [
-          {
-            "type": "aws:cdk:logicalId",
-            "data": "SynPythonSelenium2123B5E7A5"
-          }
-        ],
-        "/canary-one/SynPythonSelenium21/AutoDeleteUnderlyingResourcesCustomResource": [
-          {
-            "type": "aws:cdk:analytics:construct",
-            "data": "*"
-          }
-        ],
-        "/canary-one/SynPythonSelenium21/AutoDeleteUnderlyingResourcesCustomResource/Default": [
-          {
-            "type": "aws:cdk:logicalId",
-            "data": "SynPythonSelenium21AutoDeleteUnderlyingResourcesCustomResourceC3BA5B7C"
-          }
-        ],
-        "/canary-one/SynPythonSelenium30": [
+        "/canary-one/SynPythonSelenium30/ServiceRole/ImportServiceRole": [
+          {
+            "type": "aws:cdk:analytics:construct",
+            "data": "*"
+          }
+        ],
+        "/canary-one/SynPythonSelenium30/ServiceRole/Resource": [
+          {
+            "type": "aws:cdk:logicalId",
+            "data": "SynPythonSelenium30ServiceRole73B0A848"
+          }
+        ],
+        "/canary-one/SynPythonSelenium30/Resource": [
+          {
+            "type": "aws:cdk:logicalId",
+            "data": "SynPythonSelenium30F6137007"
+          }
+        ],
+        "/canary-one/SynPythonSelenium30/AutoDeleteUnderlyingResourcesCustomResource": [
+          {
+            "type": "aws:cdk:analytics:construct",
+            "data": "*"
+          }
+        ],
+        "/canary-one/SynPythonSelenium30/AutoDeleteUnderlyingResourcesCustomResource/Default": [
+          {
+            "type": "aws:cdk:logicalId",
+            "data": "SynPythonSelenium30AutoDeleteUnderlyingResourcesCustomResource175FDAC3"
+          }
+        ],
+        "/canary-one/SynPythonSelenium40": [
           {
             "type": "aws:cdk:analytics:construct",
             "data": {
@@ -1391,7 +1387,7 @@
             }
           }
         ],
-        "/canary-one/SynPythonSelenium30/ArtifactsBucket": [
+        "/canary-one/SynPythonSelenium40/ArtifactsBucket": [
           {
             "type": "aws:cdk:analytics:construct",
             "data": {
@@ -1401,13 +1397,13 @@
             }
           }
         ],
-        "/canary-one/SynPythonSelenium30/ArtifactsBucket/Resource": [
-          {
-            "type": "aws:cdk:logicalId",
-            "data": "SynPythonSelenium30ArtifactsBucket4B78D3B9"
-          }
-        ],
-        "/canary-one/SynPythonSelenium30/ArtifactsBucket/Policy": [
+        "/canary-one/SynPythonSelenium40/ArtifactsBucket/Resource": [
+          {
+            "type": "aws:cdk:logicalId",
+            "data": "SynPythonSelenium40ArtifactsBucketE0BB1A15"
+          }
+        ],
+        "/canary-one/SynPythonSelenium40/ArtifactsBucket/Policy": [
           {
             "type": "aws:cdk:analytics:construct",
             "data": {
@@ -1415,13 +1411,13 @@
             }
           }
         ],
-        "/canary-one/SynPythonSelenium30/ArtifactsBucket/Policy/Resource": [
-          {
-            "type": "aws:cdk:logicalId",
-            "data": "SynPythonSelenium30ArtifactsBucketPolicy8D6F24A3"
-          }
-        ],
-        "/canary-one/SynPythonSelenium30/ServiceRole": [
+        "/canary-one/SynPythonSelenium40/ArtifactsBucket/Policy/Resource": [
+          {
+            "type": "aws:cdk:logicalId",
+            "data": "SynPythonSelenium40ArtifactsBucketPolicy8A526829"
+          }
+        ],
+        "/canary-one/SynPythonSelenium40/ServiceRole": [
           {
             "type": "aws:cdk:analytics:construct",
             "data": {
@@ -1434,37 +1430,37 @@
             }
           }
         ],
-        "/canary-one/SynPythonSelenium30/ServiceRole/ImportServiceRole": [
-          {
-            "type": "aws:cdk:analytics:construct",
-            "data": "*"
-          }
-        ],
-        "/canary-one/SynPythonSelenium30/ServiceRole/Resource": [
-          {
-            "type": "aws:cdk:logicalId",
-            "data": "SynPythonSelenium30ServiceRole73B0A848"
-          }
-        ],
-        "/canary-one/SynPythonSelenium30/Resource": [
-          {
-            "type": "aws:cdk:logicalId",
-            "data": "SynPythonSelenium30F6137007"
-          }
-        ],
-        "/canary-one/SynPythonSelenium30/AutoDeleteUnderlyingResourcesCustomResource": [
-          {
-            "type": "aws:cdk:analytics:construct",
-            "data": "*"
-          }
-        ],
-        "/canary-one/SynPythonSelenium30/AutoDeleteUnderlyingResourcesCustomResource/Default": [
-          {
-            "type": "aws:cdk:logicalId",
-            "data": "SynPythonSelenium30AutoDeleteUnderlyingResourcesCustomResource175FDAC3"
-          }
-        ],
-        "/canary-one/SynPythonSelenium40": [
+        "/canary-one/SynPythonSelenium40/ServiceRole/ImportServiceRole": [
+          {
+            "type": "aws:cdk:analytics:construct",
+            "data": "*"
+          }
+        ],
+        "/canary-one/SynPythonSelenium40/ServiceRole/Resource": [
+          {
+            "type": "aws:cdk:logicalId",
+            "data": "SynPythonSelenium40ServiceRole48784551"
+          }
+        ],
+        "/canary-one/SynPythonSelenium40/Resource": [
+          {
+            "type": "aws:cdk:logicalId",
+            "data": "SynPythonSelenium40B722B964"
+          }
+        ],
+        "/canary-one/SynPythonSelenium40/AutoDeleteUnderlyingResourcesCustomResource": [
+          {
+            "type": "aws:cdk:analytics:construct",
+            "data": "*"
+          }
+        ],
+        "/canary-one/SynPythonSelenium40/AutoDeleteUnderlyingResourcesCustomResource/Default": [
+          {
+            "type": "aws:cdk:logicalId",
+            "data": "SynPythonSelenium40AutoDeleteUnderlyingResourcesCustomResource69B197D0"
+          }
+        ],
+        "/canary-one/SynPythonSelenium41": [
           {
             "type": "aws:cdk:analytics:construct",
             "data": {
@@ -1475,7 +1471,7 @@
             }
           }
         ],
-        "/canary-one/SynPythonSelenium40/ArtifactsBucket": [
+        "/canary-one/SynPythonSelenium41/ArtifactsBucket": [
           {
             "type": "aws:cdk:analytics:construct",
             "data": {
@@ -1485,13 +1481,13 @@
             }
           }
         ],
-        "/canary-one/SynPythonSelenium40/ArtifactsBucket/Resource": [
-          {
-            "type": "aws:cdk:logicalId",
-            "data": "SynPythonSelenium40ArtifactsBucketE0BB1A15"
-          }
-        ],
-        "/canary-one/SynPythonSelenium40/ArtifactsBucket/Policy": [
+        "/canary-one/SynPythonSelenium41/ArtifactsBucket/Resource": [
+          {
+            "type": "aws:cdk:logicalId",
+            "data": "SynPythonSelenium41ArtifactsBucket002B72CA"
+          }
+        ],
+        "/canary-one/SynPythonSelenium41/ArtifactsBucket/Policy": [
           {
             "type": "aws:cdk:analytics:construct",
             "data": {
@@ -1499,13 +1495,13 @@
             }
           }
         ],
-        "/canary-one/SynPythonSelenium40/ArtifactsBucket/Policy/Resource": [
-          {
-            "type": "aws:cdk:logicalId",
-            "data": "SynPythonSelenium40ArtifactsBucketPolicy8A526829"
-          }
-        ],
-        "/canary-one/SynPythonSelenium40/ServiceRole": [
+        "/canary-one/SynPythonSelenium41/ArtifactsBucket/Policy/Resource": [
+          {
+            "type": "aws:cdk:logicalId",
+            "data": "SynPythonSelenium41ArtifactsBucketPolicyCBD60284"
+          }
+        ],
+        "/canary-one/SynPythonSelenium41/ServiceRole": [
           {
             "type": "aws:cdk:analytics:construct",
             "data": {
@@ -1518,37 +1514,37 @@
             }
           }
         ],
-        "/canary-one/SynPythonSelenium40/ServiceRole/ImportServiceRole": [
-          {
-            "type": "aws:cdk:analytics:construct",
-            "data": "*"
-          }
-        ],
-        "/canary-one/SynPythonSelenium40/ServiceRole/Resource": [
-          {
-            "type": "aws:cdk:logicalId",
-            "data": "SynPythonSelenium40ServiceRole48784551"
-          }
-        ],
-        "/canary-one/SynPythonSelenium40/Resource": [
-          {
-            "type": "aws:cdk:logicalId",
-            "data": "SynPythonSelenium40B722B964"
-          }
-        ],
-        "/canary-one/SynPythonSelenium40/AutoDeleteUnderlyingResourcesCustomResource": [
-          {
-            "type": "aws:cdk:analytics:construct",
-            "data": "*"
-          }
-        ],
-        "/canary-one/SynPythonSelenium40/AutoDeleteUnderlyingResourcesCustomResource/Default": [
-          {
-            "type": "aws:cdk:logicalId",
-            "data": "SynPythonSelenium40AutoDeleteUnderlyingResourcesCustomResource69B197D0"
-          }
-        ],
-        "/canary-one/SynPythonSelenium41": [
+        "/canary-one/SynPythonSelenium41/ServiceRole/ImportServiceRole": [
+          {
+            "type": "aws:cdk:analytics:construct",
+            "data": "*"
+          }
+        ],
+        "/canary-one/SynPythonSelenium41/ServiceRole/Resource": [
+          {
+            "type": "aws:cdk:logicalId",
+            "data": "SynPythonSelenium41ServiceRoleE9738635"
+          }
+        ],
+        "/canary-one/SynPythonSelenium41/Resource": [
+          {
+            "type": "aws:cdk:logicalId",
+            "data": "SynPythonSelenium419AEADD79"
+          }
+        ],
+        "/canary-one/SynPythonSelenium41/AutoDeleteUnderlyingResourcesCustomResource": [
+          {
+            "type": "aws:cdk:analytics:construct",
+            "data": "*"
+          }
+        ],
+        "/canary-one/SynPythonSelenium41/AutoDeleteUnderlyingResourcesCustomResource/Default": [
+          {
+            "type": "aws:cdk:logicalId",
+            "data": "SynPythonSelenium41AutoDeleteUnderlyingResourcesCustomResource33066DB6"
+          }
+        ],
+        "/canary-one/SynPythonSelenium50": [
           {
             "type": "aws:cdk:analytics:construct",
             "data": {
@@ -1559,7 +1555,7 @@
             }
           }
         ],
-        "/canary-one/SynPythonSelenium41/ArtifactsBucket": [
+        "/canary-one/SynPythonSelenium50/ArtifactsBucket": [
           {
             "type": "aws:cdk:analytics:construct",
             "data": {
@@ -1569,13 +1565,13 @@
             }
           }
         ],
-        "/canary-one/SynPythonSelenium41/ArtifactsBucket/Resource": [
-          {
-            "type": "aws:cdk:logicalId",
-            "data": "SynPythonSelenium41ArtifactsBucket002B72CA"
-          }
-        ],
-        "/canary-one/SynPythonSelenium41/ArtifactsBucket/Policy": [
+        "/canary-one/SynPythonSelenium50/ArtifactsBucket/Resource": [
+          {
+            "type": "aws:cdk:logicalId",
+            "data": "SynPythonSelenium50ArtifactsBucketBC77647F"
+          }
+        ],
+        "/canary-one/SynPythonSelenium50/ArtifactsBucket/Policy": [
           {
             "type": "aws:cdk:analytics:construct",
             "data": {
@@ -1583,13 +1579,13 @@
             }
           }
         ],
-        "/canary-one/SynPythonSelenium41/ArtifactsBucket/Policy/Resource": [
-          {
-            "type": "aws:cdk:logicalId",
-            "data": "SynPythonSelenium41ArtifactsBucketPolicyCBD60284"
-          }
-        ],
-        "/canary-one/SynPythonSelenium41/ServiceRole": [
+        "/canary-one/SynPythonSelenium50/ArtifactsBucket/Policy/Resource": [
+          {
+            "type": "aws:cdk:logicalId",
+            "data": "SynPythonSelenium50ArtifactsBucketPolicy5A056433"
+          }
+        ],
+        "/canary-one/SynPythonSelenium50/ServiceRole": [
           {
             "type": "aws:cdk:analytics:construct",
             "data": {
@@ -1602,37 +1598,37 @@
             }
           }
         ],
-        "/canary-one/SynPythonSelenium41/ServiceRole/ImportServiceRole": [
-          {
-            "type": "aws:cdk:analytics:construct",
-            "data": "*"
-          }
-        ],
-        "/canary-one/SynPythonSelenium41/ServiceRole/Resource": [
-          {
-            "type": "aws:cdk:logicalId",
-            "data": "SynPythonSelenium41ServiceRoleE9738635"
-          }
-        ],
-        "/canary-one/SynPythonSelenium41/Resource": [
-          {
-            "type": "aws:cdk:logicalId",
-            "data": "SynPythonSelenium419AEADD79"
-          }
-        ],
-        "/canary-one/SynPythonSelenium41/AutoDeleteUnderlyingResourcesCustomResource": [
-          {
-            "type": "aws:cdk:analytics:construct",
-            "data": "*"
-          }
-        ],
-        "/canary-one/SynPythonSelenium41/AutoDeleteUnderlyingResourcesCustomResource/Default": [
-          {
-            "type": "aws:cdk:logicalId",
-            "data": "SynPythonSelenium41AutoDeleteUnderlyingResourcesCustomResource33066DB6"
-          }
-        ],
-        "/canary-one/SynPythonSelenium50": [
+        "/canary-one/SynPythonSelenium50/ServiceRole/ImportServiceRole": [
+          {
+            "type": "aws:cdk:analytics:construct",
+            "data": "*"
+          }
+        ],
+        "/canary-one/SynPythonSelenium50/ServiceRole/Resource": [
+          {
+            "type": "aws:cdk:logicalId",
+            "data": "SynPythonSelenium50ServiceRole3DA08A89"
+          }
+        ],
+        "/canary-one/SynPythonSelenium50/Resource": [
+          {
+            "type": "aws:cdk:logicalId",
+            "data": "SynPythonSelenium50688BA819"
+          }
+        ],
+        "/canary-one/SynPythonSelenium50/AutoDeleteUnderlyingResourcesCustomResource": [
+          {
+            "type": "aws:cdk:analytics:construct",
+            "data": "*"
+          }
+        ],
+        "/canary-one/SynPythonSelenium50/AutoDeleteUnderlyingResourcesCustomResource/Default": [
+          {
+            "type": "aws:cdk:logicalId",
+            "data": "SynPythonSelenium50AutoDeleteUnderlyingResourcesCustomResourceBECFAABC"
+          }
+        ],
+        "/canary-one/SynPythonSelenium51": [
           {
             "type": "aws:cdk:analytics:construct",
             "data": {
@@ -1643,7 +1639,7 @@
             }
           }
         ],
-        "/canary-one/SynPythonSelenium50/ArtifactsBucket": [
+        "/canary-one/SynPythonSelenium51/ArtifactsBucket": [
           {
             "type": "aws:cdk:analytics:construct",
             "data": {
@@ -1653,13 +1649,13 @@
             }
           }
         ],
-        "/canary-one/SynPythonSelenium50/ArtifactsBucket/Resource": [
-          {
-            "type": "aws:cdk:logicalId",
-            "data": "SynPythonSelenium50ArtifactsBucketBC77647F"
-          }
-        ],
-        "/canary-one/SynPythonSelenium50/ArtifactsBucket/Policy": [
+        "/canary-one/SynPythonSelenium51/ArtifactsBucket/Resource": [
+          {
+            "type": "aws:cdk:logicalId",
+            "data": "SynPythonSelenium51ArtifactsBucket21D5A4E4"
+          }
+        ],
+        "/canary-one/SynPythonSelenium51/ArtifactsBucket/Policy": [
           {
             "type": "aws:cdk:analytics:construct",
             "data": {
@@ -1667,13 +1663,13 @@
             }
           }
         ],
-        "/canary-one/SynPythonSelenium50/ArtifactsBucket/Policy/Resource": [
-          {
-            "type": "aws:cdk:logicalId",
-            "data": "SynPythonSelenium50ArtifactsBucketPolicy5A056433"
-          }
-        ],
-        "/canary-one/SynPythonSelenium50/ServiceRole": [
+        "/canary-one/SynPythonSelenium51/ArtifactsBucket/Policy/Resource": [
+          {
+            "type": "aws:cdk:logicalId",
+            "data": "SynPythonSelenium51ArtifactsBucketPolicy87EA4873"
+          }
+        ],
+        "/canary-one/SynPythonSelenium51/ServiceRole": [
           {
             "type": "aws:cdk:analytics:construct",
             "data": {
@@ -1686,90 +1682,6 @@
             }
           }
         ],
-        "/canary-one/SynPythonSelenium50/ServiceRole/ImportServiceRole": [
-          {
-            "type": "aws:cdk:analytics:construct",
-            "data": "*"
-          }
-        ],
-        "/canary-one/SynPythonSelenium50/ServiceRole/Resource": [
-          {
-            "type": "aws:cdk:logicalId",
-            "data": "SynPythonSelenium50ServiceRole3DA08A89"
-          }
-        ],
-        "/canary-one/SynPythonSelenium50/Resource": [
-          {
-            "type": "aws:cdk:logicalId",
-            "data": "SynPythonSelenium50688BA819"
-          }
-        ],
-        "/canary-one/SynPythonSelenium50/AutoDeleteUnderlyingResourcesCustomResource": [
-          {
-            "type": "aws:cdk:analytics:construct",
-            "data": "*"
-          }
-        ],
-        "/canary-one/SynPythonSelenium50/AutoDeleteUnderlyingResourcesCustomResource/Default": [
-          {
-            "type": "aws:cdk:logicalId",
-            "data": "SynPythonSelenium50AutoDeleteUnderlyingResourcesCustomResourceBECFAABC"
-          }
-        ],
-        "/canary-one/SynPythonSelenium51": [
-          {
-            "type": "aws:cdk:analytics:construct",
-            "data": {
-              "test": "*",
-              "environmentVariables": "*",
-              "runtime": "*",
-              "cleanup": "lambda"
-            }
-          }
-        ],
-        "/canary-one/SynPythonSelenium51/ArtifactsBucket": [
-          {
-            "type": "aws:cdk:analytics:construct",
-            "data": {
-              "encryption": "KMS_MANAGED",
-              "enforceSSL": true,
-              "lifecycleRules": "*"
-            }
-          }
-        ],
-        "/canary-one/SynPythonSelenium51/ArtifactsBucket/Resource": [
-          {
-            "type": "aws:cdk:logicalId",
-            "data": "SynPythonSelenium51ArtifactsBucket21D5A4E4"
-          }
-        ],
-        "/canary-one/SynPythonSelenium51/ArtifactsBucket/Policy": [
-          {
-            "type": "aws:cdk:analytics:construct",
-            "data": {
-              "bucket": "*"
-            }
-          }
-        ],
-        "/canary-one/SynPythonSelenium51/ArtifactsBucket/Policy/Resource": [
-          {
-            "type": "aws:cdk:logicalId",
-            "data": "SynPythonSelenium51ArtifactsBucketPolicy87EA4873"
-          }
-        ],
-        "/canary-one/SynPythonSelenium51/ServiceRole": [
-          {
-            "type": "aws:cdk:analytics:construct",
-            "data": {
-              "assumedBy": {
-                "principalAccount": "*",
-                "assumeRoleAction": "*"
-              },
-              "inlinePolicies": "*",
-              "managedPolicies": []
-            }
-          }
-        ],
         "/canary-one/SynPythonSelenium51/ServiceRole/ImportServiceRole": [
           {
             "type": "aws:cdk:analytics:construct",
@@ -1858,12 +1770,6 @@
           {
             "type": "aws:cdk:logicalId",
             "data": "ExportsOutputRefSynNodejsPuppeteer9117CE212DF6A4C93F"
-          }
-        ],
-        "/canary-one/Exports/Output{\"Ref\":\"SynNodejsPuppeteer1000EA980A1\"}": [
-          {
-            "type": "aws:cdk:logicalId",
-            "data": "ExportsOutputRefSynNodejsPuppeteer1000EA980A151AC01E3"
           }
         ],
         "/canary-one/Exports/Output{\"Ref\":\"SynNodejsPlaywright109DE126CA\"}": [
@@ -1946,11 +1852,7 @@
         "validateOnSynth": false,
         "assumeRoleArn": "arn:${AWS::Partition}:iam::${AWS::AccountId}:role/cdk-hnb659fds-deploy-role-${AWS::AccountId}-${AWS::Region}",
         "cloudFormationExecutionRoleArn": "arn:${AWS::Partition}:iam::${AWS::AccountId}:role/cdk-hnb659fds-cfn-exec-role-${AWS::AccountId}-${AWS::Region}",
-<<<<<<< HEAD
-        "stackTemplateAssetObjectUrl": "s3://cdk-hnb659fds-assets-${AWS::AccountId}-${AWS::Region}/35eea5a85ba976c65d4bc7bc650dfa2f988ce8d6e1cdbaa0d645c99cfc06cc66.json",
-=======
         "stackTemplateAssetObjectUrl": "s3://cdk-hnb659fds-assets-${AWS::AccountId}-${AWS::Region}/8cd7bcb3114618ca884484ae04be01e0f2cb39cb82ec0329458b778b3a35e79b.json",
->>>>>>> c50cb875
         "requiresBootstrapStackVersion": 6,
         "bootstrapStackVersionSsmParameter": "/cdk-bootstrap/hnb659fds/version",
         "additionalDependencies": [
@@ -2507,56 +2409,6 @@
           {
             "type": "aws:cdk:logicalId",
             "data": "AssertionResultsAwsApiCallSyntheticsgetCanaryRuns73affc294cec6ea5bf16e36993db617f"
-          }
-        ],
-        "/IntegCanaryTest/DefaultTest/DeployAssert/AwsApiCallSyntheticsgetCanaryRuns03553cf1d920d5722bd68e6f576f6ba1/Default": [
-          {
-            "type": "aws:cdk:analytics:construct",
-            "data": "*"
-          },
-          {
-            "type": "aws:cdk:analytics:method",
-            "data": "*"
-          },
-          {
-            "type": "aws:cdk:analytics:method",
-            "data": "*"
-          }
-        ],
-        "/IntegCanaryTest/DefaultTest/DeployAssert/AwsApiCallSyntheticsgetCanaryRuns03553cf1d920d5722bd68e6f576f6ba1/Default/Default": [
-          {
-            "type": "aws:cdk:logicalId",
-            "data": "AwsApiCallSyntheticsgetCanaryRuns03553cf1d920d5722bd68e6f576f6ba1"
-          }
-        ],
-        "/IntegCanaryTest/DefaultTest/DeployAssert/AwsApiCallSyntheticsgetCanaryRuns03553cf1d920d5722bd68e6f576f6ba1/WaitFor/IsCompleteProvider/Invoke": [
-          {
-            "type": "aws:cdk:logicalId",
-            "data": "AwsApiCallSyntheticsgetCanaryRuns03553cf1d920d5722bd68e6f576f6ba1WaitForIsCompleteProviderInvokeF2EEF5EF"
-          }
-        ],
-        "/IntegCanaryTest/DefaultTest/DeployAssert/AwsApiCallSyntheticsgetCanaryRuns03553cf1d920d5722bd68e6f576f6ba1/WaitFor/TimeoutProvider/Invoke": [
-          {
-            "type": "aws:cdk:logicalId",
-            "data": "AwsApiCallSyntheticsgetCanaryRuns03553cf1d920d5722bd68e6f576f6ba1WaitForTimeoutProviderInvoke90FE8A50"
-          }
-        ],
-        "/IntegCanaryTest/DefaultTest/DeployAssert/AwsApiCallSyntheticsgetCanaryRuns03553cf1d920d5722bd68e6f576f6ba1/WaitFor/Role": [
-          {
-            "type": "aws:cdk:logicalId",
-            "data": "AwsApiCallSyntheticsgetCanaryRuns03553cf1d920d5722bd68e6f576f6ba1WaitForRoleEF41AD7E"
-          }
-        ],
-        "/IntegCanaryTest/DefaultTest/DeployAssert/AwsApiCallSyntheticsgetCanaryRuns03553cf1d920d5722bd68e6f576f6ba1/WaitFor/Resource": [
-          {
-            "type": "aws:cdk:logicalId",
-            "data": "AwsApiCallSyntheticsgetCanaryRuns03553cf1d920d5722bd68e6f576f6ba1WaitForE304B535"
-          }
-        ],
-        "/IntegCanaryTest/DefaultTest/DeployAssert/AwsApiCallSyntheticsgetCanaryRuns03553cf1d920d5722bd68e6f576f6ba1/AssertionResults": [
-          {
-            "type": "aws:cdk:logicalId",
-            "data": "AssertionResultsAwsApiCallSyntheticsgetCanaryRuns03553cf1d920d5722bd68e6f576f6ba1"
           }
         ],
         "/IntegCanaryTest/DefaultTest/DeployAssert/AwsApiCallSyntheticsgetCanaryRunsca5188fa640c2dd7572e59b0dea5a8a7/Default": [
