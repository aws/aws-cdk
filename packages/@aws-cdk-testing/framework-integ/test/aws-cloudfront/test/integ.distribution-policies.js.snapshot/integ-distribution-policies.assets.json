--- conflicted
+++ resolved
@@ -1,11 +1,7 @@
 {
   "version": "32.0.0",
   "files": {
-<<<<<<< HEAD
-    "0ea14d33292b924e92f3a678da346eefdc51f3fccee072dd8b77040ad02d0b3f": {
-=======
     "01042f10dd3272da413b201384cdf825a7467030c0db8a2d5bcfe10b45a30ced": {
->>>>>>> 8ea35999
       "source": {
         "path": "integ-distribution-policies.template.json",
         "packaging": "file"
@@ -13,11 +9,7 @@
       "destinations": {
         "current_account-current_region": {
           "bucketName": "cdk-hnb659fds-assets-${AWS::AccountId}-${AWS::Region}",
-<<<<<<< HEAD
-          "objectKey": "0ea14d33292b924e92f3a678da346eefdc51f3fccee072dd8b77040ad02d0b3f.json",
-=======
           "objectKey": "01042f10dd3272da413b201384cdf825a7467030c0db8a2d5bcfe10b45a30ced.json",
->>>>>>> 8ea35999
           "assumeRoleArn": "arn:${AWS::Partition}:iam::${AWS::AccountId}:role/cdk-hnb659fds-file-publishing-role-${AWS::AccountId}-${AWS::Region}"
         }
       }
