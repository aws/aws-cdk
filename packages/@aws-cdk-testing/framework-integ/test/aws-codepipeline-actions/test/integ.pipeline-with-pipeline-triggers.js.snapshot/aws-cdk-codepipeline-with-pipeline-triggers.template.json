--- conflicted
+++ resolved
@@ -1290,11 +1290,7 @@
                 "Triggers": [
                     {
                         "GitConfiguration": {
-<<<<<<< HEAD
-                            "Push": [
-=======
                             "PullRequest": [
->>>>>>> 205163fc
                                 {
                                     "Branches": {
                                         "Excludes": [
@@ -1306,13 +1302,10 @@
                                             "include2"
                                         ]
                                     },
-<<<<<<< HEAD
-=======
                                     "Events": [
                                         "OPEN",
                                         "UPDATED"
                                     ],
->>>>>>> 205163fc
                                     "FilePaths": {
                                         "Excludes": [
                                             "/path/to/exclude1",
