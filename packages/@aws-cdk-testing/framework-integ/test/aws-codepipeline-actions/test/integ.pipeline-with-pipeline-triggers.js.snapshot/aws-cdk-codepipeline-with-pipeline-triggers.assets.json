--- conflicted
+++ resolved
@@ -1,11 +1,7 @@
 {
   "version": "36.0.0",
   "files": {
-<<<<<<< HEAD
-    "49a9e2811a367fe625335f037723e2c5a53eb386e176e25ed9c257d1d65698b1": {
-=======
     "46609a0e4b8f4edd1db7fc09828756c229845a1f17b53c56562a9f7eb4ea6b30": {
->>>>>>> 205163fc
       "source": {
         "path": "aws-cdk-codepipeline-with-pipeline-triggers.template.json",
         "packaging": "file"
@@ -13,11 +9,7 @@
       "destinations": {
         "current_account-current_region": {
           "bucketName": "cdk-hnb659fds-assets-${AWS::AccountId}-${AWS::Region}",
-<<<<<<< HEAD
-          "objectKey": "49a9e2811a367fe625335f037723e2c5a53eb386e176e25ed9c257d1d65698b1.json",
-=======
           "objectKey": "46609a0e4b8f4edd1db7fc09828756c229845a1f17b53c56562a9f7eb4ea6b30.json",
->>>>>>> 205163fc
           "assumeRoleArn": "arn:${AWS::Partition}:iam::${AWS::AccountId}:role/cdk-hnb659fds-file-publishing-role-${AWS::AccountId}-${AWS::Region}"
         }
       }
