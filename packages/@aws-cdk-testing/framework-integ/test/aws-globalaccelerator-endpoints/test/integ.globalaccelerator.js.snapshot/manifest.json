{
<<<<<<< HEAD
  "version": "35.0.0",
=======
  "version": "36.0.0",
>>>>>>> 8a67f399
  "artifacts": {
    "integ-globalaccelerator.assets": {
      "type": "cdk:asset-manifest",
      "properties": {
        "file": "integ-globalaccelerator.assets.json",
        "requiresBootstrapStackVersion": 6,
        "bootstrapStackVersionSsmParameter": "/cdk-bootstrap/hnb659fds/version"
      }
    },
    "integ-globalaccelerator": {
      "type": "aws:cloudformation:stack",
      "environment": "aws://unknown-account/unknown-region",
      "properties": {
        "templateFile": "integ-globalaccelerator.template.json",
        "terminationProtection": false,
        "validateOnSynth": false,
        "assumeRoleArn": "arn:${AWS::Partition}:iam::${AWS::AccountId}:role/cdk-hnb659fds-deploy-role-${AWS::AccountId}-${AWS::Region}",
        "cloudFormationExecutionRoleArn": "arn:${AWS::Partition}:iam::${AWS::AccountId}:role/cdk-hnb659fds-cfn-exec-role-${AWS::AccountId}-${AWS::Region}",
<<<<<<< HEAD
        "stackTemplateAssetObjectUrl": "s3://cdk-hnb659fds-assets-${AWS::AccountId}-${AWS::Region}/d4faa2d6d726eaa84f15fe83d9070a11c766118c202a6acbc45564e1d9252db5.json",
=======
        "stackTemplateAssetObjectUrl": "s3://cdk-hnb659fds-assets-${AWS::AccountId}-${AWS::Region}/2210a369f56b2b501351e9879d998dcf2f6b90ad8b9fcbf927f53ce38fba1d0c.json",
>>>>>>> 8a67f399
        "requiresBootstrapStackVersion": 6,
        "bootstrapStackVersionSsmParameter": "/cdk-bootstrap/hnb659fds/version",
        "additionalDependencies": [
          "integ-globalaccelerator.assets"
        ],
        "lookupRole": {
          "arn": "arn:${AWS::Partition}:iam::${AWS::AccountId}:role/cdk-hnb659fds-lookup-role-${AWS::AccountId}-${AWS::Region}",
          "requiresBootstrapStackVersion": 8,
          "bootstrapStackVersionSsmParameter": "/cdk-bootstrap/hnb659fds/version"
        }
      },
      "dependencies": [
        "integ-globalaccelerator.assets"
      ],
      "metadata": {
        "/integ-globalaccelerator/VPC/Resource": [
          {
            "type": "aws:cdk:logicalId",
            "data": "VPCB9E5F0B4"
          }
        ],
        "/integ-globalaccelerator/VPC/PublicSubnet1/Subnet": [
          {
            "type": "aws:cdk:logicalId",
            "data": "VPCPublicSubnet1SubnetB4246D30"
          }
        ],
        "/integ-globalaccelerator/VPC/PublicSubnet1/RouteTable": [
          {
            "type": "aws:cdk:logicalId",
            "data": "VPCPublicSubnet1RouteTableFEE4B781"
          }
        ],
        "/integ-globalaccelerator/VPC/PublicSubnet1/RouteTableAssociation": [
          {
            "type": "aws:cdk:logicalId",
            "data": "VPCPublicSubnet1RouteTableAssociation0B0896DC"
          }
        ],
        "/integ-globalaccelerator/VPC/PublicSubnet1/DefaultRoute": [
          {
            "type": "aws:cdk:logicalId",
            "data": "VPCPublicSubnet1DefaultRoute91CEF279"
          }
        ],
        "/integ-globalaccelerator/VPC/PublicSubnet1/EIP": [
          {
            "type": "aws:cdk:logicalId",
            "data": "VPCPublicSubnet1EIP6AD938E8"
          }
        ],
        "/integ-globalaccelerator/VPC/PublicSubnet1/NATGateway": [
          {
            "type": "aws:cdk:logicalId",
            "data": "VPCPublicSubnet1NATGatewayE0556630"
          }
        ],
        "/integ-globalaccelerator/VPC/PublicSubnet2/Subnet": [
          {
            "type": "aws:cdk:logicalId",
            "data": "VPCPublicSubnet2Subnet74179F39"
          }
        ],
        "/integ-globalaccelerator/VPC/PublicSubnet2/RouteTable": [
          {
            "type": "aws:cdk:logicalId",
            "data": "VPCPublicSubnet2RouteTable6F1A15F1"
          }
        ],
        "/integ-globalaccelerator/VPC/PublicSubnet2/RouteTableAssociation": [
          {
            "type": "aws:cdk:logicalId",
            "data": "VPCPublicSubnet2RouteTableAssociation5A808732"
          }
        ],
        "/integ-globalaccelerator/VPC/PublicSubnet2/DefaultRoute": [
          {
            "type": "aws:cdk:logicalId",
            "data": "VPCPublicSubnet2DefaultRouteB7481BBA"
          }
        ],
        "/integ-globalaccelerator/VPC/PrivateSubnet1/Subnet": [
          {
            "type": "aws:cdk:logicalId",
            "data": "VPCPrivateSubnet1Subnet8BCA10E0"
          }
        ],
        "/integ-globalaccelerator/VPC/PrivateSubnet1/RouteTable": [
          {
            "type": "aws:cdk:logicalId",
            "data": "VPCPrivateSubnet1RouteTableBE8A6027"
          }
        ],
        "/integ-globalaccelerator/VPC/PrivateSubnet1/RouteTableAssociation": [
          {
            "type": "aws:cdk:logicalId",
            "data": "VPCPrivateSubnet1RouteTableAssociation347902D1"
          }
        ],
        "/integ-globalaccelerator/VPC/PrivateSubnet1/DefaultRoute": [
          {
            "type": "aws:cdk:logicalId",
            "data": "VPCPrivateSubnet1DefaultRouteAE1D6490"
          }
        ],
        "/integ-globalaccelerator/VPC/PrivateSubnet2/Subnet": [
          {
            "type": "aws:cdk:logicalId",
            "data": "VPCPrivateSubnet2SubnetCFCDAA7A"
          }
        ],
        "/integ-globalaccelerator/VPC/PrivateSubnet2/RouteTable": [
          {
            "type": "aws:cdk:logicalId",
            "data": "VPCPrivateSubnet2RouteTable0A19E10E"
          }
        ],
        "/integ-globalaccelerator/VPC/PrivateSubnet2/RouteTableAssociation": [
          {
            "type": "aws:cdk:logicalId",
            "data": "VPCPrivateSubnet2RouteTableAssociation0C73D413"
          }
        ],
        "/integ-globalaccelerator/VPC/PrivateSubnet2/DefaultRoute": [
          {
            "type": "aws:cdk:logicalId",
            "data": "VPCPrivateSubnet2DefaultRouteF4F5CFD2"
          }
        ],
        "/integ-globalaccelerator/VPC/IGW": [
          {
            "type": "aws:cdk:logicalId",
            "data": "VPCIGWB7E252D3"
          }
        ],
        "/integ-globalaccelerator/VPC/VPCGW": [
          {
            "type": "aws:cdk:logicalId",
            "data": "VPCVPCGW99B986DC"
          }
        ],
        "/integ-globalaccelerator/Accelerator/Resource": [
          {
            "type": "aws:cdk:logicalId",
            "data": "Accelerator8EB0B6B1"
          }
        ],
        "/integ-globalaccelerator/Listener/Resource": [
          {
            "type": "aws:cdk:logicalId",
            "data": "Listener828B0E81"
          }
        ],
        "/integ-globalaccelerator/ALB/Resource": [
          {
            "type": "aws:cdk:logicalId",
            "data": "ALBAEE750D2"
          }
        ],
        "/integ-globalaccelerator/ALB/SecurityGroup/Resource": [
          {
            "type": "aws:cdk:logicalId",
            "data": "ALBSecurityGroup8B8624F8"
          }
        ],
        "/integ-globalaccelerator/ALB/SecurityGroup/from GlobalAcceleratorGroup:443": [
          {
            "type": "aws:cdk:logicalId",
            "data": "ALBSecurityGroupfromGlobalAcceleratorGroup4435D2AC398"
          }
        ],
        "/integ-globalaccelerator/NLB/Resource": [
          {
            "type": "aws:cdk:logicalId",
            "data": "NLB55158F82"
          }
        ],
        "/integ-globalaccelerator/ElasticIpAddress": [
          {
            "type": "aws:cdk:logicalId",
            "data": "ElasticIpAddress"
          }
        ],
        "/integ-globalaccelerator/Instance0/InstanceSecurityGroup/Resource": [
          {
            "type": "aws:cdk:logicalId",
            "data": "Instance0InstanceSecurityGroup7897592D"
          }
        ],
        "/integ-globalaccelerator/Instance0/InstanceRole/Resource": [
          {
            "type": "aws:cdk:logicalId",
            "data": "Instance0InstanceRole6927D768"
          }
        ],
        "/integ-globalaccelerator/Instance0/InstanceProfile": [
          {
            "type": "aws:cdk:logicalId",
            "data": "Instance0InstanceProfile3A61DE71"
          }
        ],
        "/integ-globalaccelerator/Instance0/Resource": [
          {
            "type": "aws:cdk:logicalId",
            "data": "Instance008A4B15C"
          }
        ],
        "/integ-globalaccelerator/SsmParameterValue:--aws--service--ami-amazon-linux-latest--amzn-ami-hvm-x86_64-gp2:C96584B6-F00A-464E-AD19-53AFF4B05118.Parameter": [
          {
            "type": "aws:cdk:logicalId",
            "data": "SsmParameterValueawsserviceamiamazonlinuxlatestamznamihvmx8664gp2C96584B6F00A464EAD1953AFF4B05118Parameter"
          }
        ],
        "/integ-globalaccelerator/Instance1/InstanceSecurityGroup/Resource": [
          {
            "type": "aws:cdk:logicalId",
            "data": "Instance1InstanceSecurityGroup50841F79"
          }
        ],
        "/integ-globalaccelerator/Instance1/InstanceRole/Resource": [
          {
            "type": "aws:cdk:logicalId",
            "data": "Instance1InstanceRoleBC4D05C6"
          }
        ],
        "/integ-globalaccelerator/Instance1/InstanceProfile": [
          {
            "type": "aws:cdk:logicalId",
            "data": "Instance1InstanceProfileC04770B7"
          }
        ],
        "/integ-globalaccelerator/Instance1/Resource": [
          {
            "type": "aws:cdk:logicalId",
            "data": "Instance14BC3991D"
          }
        ],
        "/integ-globalaccelerator/Group/Resource": [
          {
            "type": "aws:cdk:logicalId",
            "data": "GroupC77FDACD"
          }
        ],
        "/integ-globalaccelerator/Group/PeerCustomResource/Resource/Default": [
          {
            "type": "aws:cdk:logicalId",
            "data": "GroupPeerCustomResourceB3A15D36"
          }
        ],
        "/integ-globalaccelerator/Group/PeerCustomResource/CustomResourcePolicy/Resource": [
          {
            "type": "aws:cdk:logicalId",
            "data": "GroupPeerCustomResourceCustomResourcePolicy42EF8263"
          }
        ],
        "/integ-globalaccelerator/AWS679f53fac002430cb0da5b7982bd2287/ServiceRole/Resource": [
          {
            "type": "aws:cdk:logicalId",
            "data": "AWS679f53fac002430cb0da5b7982bd2287ServiceRoleC1EA0FF2"
          }
        ],
        "/integ-globalaccelerator/AWS679f53fac002430cb0da5b7982bd2287/Resource": [
          {
            "type": "aws:cdk:logicalId",
            "data": "AWS679f53fac002430cb0da5b7982bd22872D164C4C"
          }
        ],
        "/integ-globalaccelerator/BootstrapVersion": [
          {
            "type": "aws:cdk:logicalId",
            "data": "BootstrapVersion"
          }
        ],
        "/integ-globalaccelerator/CheckBootstrapVersion": [
          {
            "type": "aws:cdk:logicalId",
            "data": "CheckBootstrapVersion"
          }
        ]
      },
      "displayName": "integ-globalaccelerator"
    },
    "GlobalAcceleratorIntegDefaultTestDeployAssert748E6B41.assets": {
      "type": "cdk:asset-manifest",
      "properties": {
        "file": "GlobalAcceleratorIntegDefaultTestDeployAssert748E6B41.assets.json",
        "requiresBootstrapStackVersion": 6,
        "bootstrapStackVersionSsmParameter": "/cdk-bootstrap/hnb659fds/version"
      }
    },
    "GlobalAcceleratorIntegDefaultTestDeployAssert748E6B41": {
      "type": "aws:cloudformation:stack",
      "environment": "aws://unknown-account/unknown-region",
      "properties": {
        "templateFile": "GlobalAcceleratorIntegDefaultTestDeployAssert748E6B41.template.json",
        "terminationProtection": false,
        "validateOnSynth": false,
        "assumeRoleArn": "arn:${AWS::Partition}:iam::${AWS::AccountId}:role/cdk-hnb659fds-deploy-role-${AWS::AccountId}-${AWS::Region}",
        "cloudFormationExecutionRoleArn": "arn:${AWS::Partition}:iam::${AWS::AccountId}:role/cdk-hnb659fds-cfn-exec-role-${AWS::AccountId}-${AWS::Region}",
        "stackTemplateAssetObjectUrl": "s3://cdk-hnb659fds-assets-${AWS::AccountId}-${AWS::Region}/21fbb51d7b23f6a6c262b46a9caee79d744a3ac019fd45422d988b96d44b2a22.json",
        "requiresBootstrapStackVersion": 6,
        "bootstrapStackVersionSsmParameter": "/cdk-bootstrap/hnb659fds/version",
        "additionalDependencies": [
          "GlobalAcceleratorIntegDefaultTestDeployAssert748E6B41.assets"
        ],
        "lookupRole": {
          "arn": "arn:${AWS::Partition}:iam::${AWS::AccountId}:role/cdk-hnb659fds-lookup-role-${AWS::AccountId}-${AWS::Region}",
          "requiresBootstrapStackVersion": 8,
          "bootstrapStackVersionSsmParameter": "/cdk-bootstrap/hnb659fds/version"
        }
      },
      "dependencies": [
        "GlobalAcceleratorIntegDefaultTestDeployAssert748E6B41.assets"
      ],
      "metadata": {
        "/GlobalAcceleratorInteg/DefaultTest/DeployAssert/BootstrapVersion": [
          {
            "type": "aws:cdk:logicalId",
            "data": "BootstrapVersion"
          }
        ],
        "/GlobalAcceleratorInteg/DefaultTest/DeployAssert/CheckBootstrapVersion": [
          {
            "type": "aws:cdk:logicalId",
            "data": "CheckBootstrapVersion"
          }
        ]
      },
      "displayName": "GlobalAcceleratorInteg/DefaultTest/DeployAssert"
    },
    "Tree": {
      "type": "cdk:tree",
      "properties": {
        "file": "tree.json"
      }
    }
  }
}<|MERGE_RESOLUTION|>--- conflicted
+++ resolved
@@ -1,9 +1,5 @@
 {
-<<<<<<< HEAD
-  "version": "35.0.0",
-=======
   "version": "36.0.0",
->>>>>>> 8a67f399
   "artifacts": {
     "integ-globalaccelerator.assets": {
       "type": "cdk:asset-manifest",
@@ -22,11 +18,7 @@
         "validateOnSynth": false,
         "assumeRoleArn": "arn:${AWS::Partition}:iam::${AWS::AccountId}:role/cdk-hnb659fds-deploy-role-${AWS::AccountId}-${AWS::Region}",
         "cloudFormationExecutionRoleArn": "arn:${AWS::Partition}:iam::${AWS::AccountId}:role/cdk-hnb659fds-cfn-exec-role-${AWS::AccountId}-${AWS::Region}",
-<<<<<<< HEAD
-        "stackTemplateAssetObjectUrl": "s3://cdk-hnb659fds-assets-${AWS::AccountId}-${AWS::Region}/d4faa2d6d726eaa84f15fe83d9070a11c766118c202a6acbc45564e1d9252db5.json",
-=======
         "stackTemplateAssetObjectUrl": "s3://cdk-hnb659fds-assets-${AWS::AccountId}-${AWS::Region}/2210a369f56b2b501351e9879d998dcf2f6b90ad8b9fcbf927f53ce38fba1d0c.json",
->>>>>>> 8a67f399
         "requiresBootstrapStackVersion": 6,
         "bootstrapStackVersionSsmParameter": "/cdk-bootstrap/hnb659fds/version",
         "additionalDependencies": [
