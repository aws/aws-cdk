{
<<<<<<< HEAD
  "version": "32.0.0",
=======
  "version": "31.0.0",
>>>>>>> 83dc73ca
  "testCases": {
    "LambdaTest/DefaultTest": {
      "stacks": [
        "aws-cdk-ec2-lt-metadata-1"
      ],
      "assertionStack": "LambdaTest/DefaultTest/DeployAssert",
      "assertionStackName": "LambdaTestDefaultTestDeployAssert1AF2B360"
    }
  }
}<|MERGE_RESOLUTION|>--- conflicted
+++ resolved
@@ -1,9 +1,5 @@
 {
-<<<<<<< HEAD
-  "version": "32.0.0",
-=======
   "version": "31.0.0",
->>>>>>> 83dc73ca
   "testCases": {
     "LambdaTest/DefaultTest": {
       "stacks": [
