{
 "Resources": {
  "Vpc8378EB38": {
   "Type": "AWS::EC2::VPC",
   "Properties": {
    "CidrBlock": "10.0.0.0/16",
    "EnableDnsHostnames": true,
    "EnableDnsSupport": true,
    "InstanceTenancy": "default",
    "Tags": [
     {
      "Key": "Name",
      "Value": "aws-cdk-eks-cluster-inference-nodegroup/Vpc"
     }
    ]
   }
  },
  "VpcPublicSubnet1Subnet5C2D37C4": {
   "Type": "AWS::EC2::Subnet",
   "Properties": {
    "AvailabilityZone": {
     "Fn::Select": [
      0,
      {
       "Fn::GetAZs": ""
      }
     ]
    },
    "CidrBlock": "10.0.0.0/18",
    "MapPublicIpOnLaunch": true,
    "Tags": [
     {
      "Key": "aws-cdk:subnet-name",
      "Value": "Public"
     },
     {
      "Key": "aws-cdk:subnet-type",
      "Value": "Public"
     },
     {
      "Key": "kubernetes.io/role/elb",
      "Value": "1"
     },
     {
      "Key": "Name",
      "Value": "aws-cdk-eks-cluster-inference-nodegroup/Vpc/PublicSubnet1"
     }
    ],
    "VpcId": {
     "Ref": "Vpc8378EB38"
    }
   }
  },
  "VpcPublicSubnet1RouteTable6C95E38E": {
   "Type": "AWS::EC2::RouteTable",
   "Properties": {
    "Tags": [
     {
      "Key": "kubernetes.io/role/elb",
      "Value": "1"
     },
     {
      "Key": "Name",
      "Value": "aws-cdk-eks-cluster-inference-nodegroup/Vpc/PublicSubnet1"
     }
    ],
    "VpcId": {
     "Ref": "Vpc8378EB38"
    }
   }
  },
  "VpcPublicSubnet1RouteTableAssociation97140677": {
   "Type": "AWS::EC2::SubnetRouteTableAssociation",
   "Properties": {
    "RouteTableId": {
     "Ref": "VpcPublicSubnet1RouteTable6C95E38E"
    },
    "SubnetId": {
     "Ref": "VpcPublicSubnet1Subnet5C2D37C4"
    }
   }
  },
  "VpcPublicSubnet1DefaultRoute3DA9E72A": {
   "Type": "AWS::EC2::Route",
   "Properties": {
    "DestinationCidrBlock": "0.0.0.0/0",
    "GatewayId": {
     "Ref": "VpcIGWD7BA715C"
    },
    "RouteTableId": {
     "Ref": "VpcPublicSubnet1RouteTable6C95E38E"
    }
   },
   "DependsOn": [
    "VpcVPCGWBF912B6E"
   ]
  },
  "VpcPublicSubnet1EIPD7E02669": {
   "Type": "AWS::EC2::EIP",
   "Properties": {
    "Domain": "vpc",
    "Tags": [
     {
      "Key": "kubernetes.io/role/elb",
      "Value": "1"
     },
     {
      "Key": "Name",
      "Value": "aws-cdk-eks-cluster-inference-nodegroup/Vpc/PublicSubnet1"
     }
    ]
   }
  },
  "VpcPublicSubnet1NATGateway4D7517AA": {
   "Type": "AWS::EC2::NatGateway",
   "Properties": {
    "AllocationId": {
     "Fn::GetAtt": [
      "VpcPublicSubnet1EIPD7E02669",
      "AllocationId"
     ]
    },
    "SubnetId": {
     "Ref": "VpcPublicSubnet1Subnet5C2D37C4"
    },
    "Tags": [
     {
      "Key": "kubernetes.io/role/elb",
      "Value": "1"
     },
     {
      "Key": "Name",
      "Value": "aws-cdk-eks-cluster-inference-nodegroup/Vpc/PublicSubnet1"
     }
    ]
   },
   "DependsOn": [
    "VpcPublicSubnet1DefaultRoute3DA9E72A",
    "VpcPublicSubnet1RouteTableAssociation97140677"
   ]
  },
  "VpcPublicSubnet2Subnet691E08A3": {
   "Type": "AWS::EC2::Subnet",
   "Properties": {
    "AvailabilityZone": {
     "Fn::Select": [
      1,
      {
       "Fn::GetAZs": ""
      }
     ]
    },
    "CidrBlock": "10.0.64.0/18",
    "MapPublicIpOnLaunch": true,
    "Tags": [
     {
      "Key": "aws-cdk:subnet-name",
      "Value": "Public"
     },
     {
      "Key": "aws-cdk:subnet-type",
      "Value": "Public"
     },
     {
      "Key": "kubernetes.io/role/elb",
      "Value": "1"
     },
     {
      "Key": "Name",
      "Value": "aws-cdk-eks-cluster-inference-nodegroup/Vpc/PublicSubnet2"
     }
    ],
    "VpcId": {
     "Ref": "Vpc8378EB38"
    }
   }
  },
  "VpcPublicSubnet2RouteTable94F7E489": {
   "Type": "AWS::EC2::RouteTable",
   "Properties": {
    "Tags": [
     {
      "Key": "kubernetes.io/role/elb",
      "Value": "1"
     },
     {
      "Key": "Name",
      "Value": "aws-cdk-eks-cluster-inference-nodegroup/Vpc/PublicSubnet2"
     }
    ],
    "VpcId": {
     "Ref": "Vpc8378EB38"
    }
   }
  },
  "VpcPublicSubnet2RouteTableAssociationDD5762D8": {
   "Type": "AWS::EC2::SubnetRouteTableAssociation",
   "Properties": {
    "RouteTableId": {
     "Ref": "VpcPublicSubnet2RouteTable94F7E489"
    },
    "SubnetId": {
     "Ref": "VpcPublicSubnet2Subnet691E08A3"
    }
   }
  },
  "VpcPublicSubnet2DefaultRoute97F91067": {
   "Type": "AWS::EC2::Route",
   "Properties": {
    "DestinationCidrBlock": "0.0.0.0/0",
    "GatewayId": {
     "Ref": "VpcIGWD7BA715C"
    },
    "RouteTableId": {
     "Ref": "VpcPublicSubnet2RouteTable94F7E489"
    }
   },
   "DependsOn": [
    "VpcVPCGWBF912B6E"
   ]
  },
  "VpcPrivateSubnet1Subnet536B997A": {
   "Type": "AWS::EC2::Subnet",
   "Properties": {
    "AvailabilityZone": {
     "Fn::Select": [
      0,
      {
       "Fn::GetAZs": ""
      }
     ]
    },
    "CidrBlock": "10.0.128.0/18",
    "MapPublicIpOnLaunch": false,
    "Tags": [
     {
      "Key": "aws-cdk:subnet-name",
      "Value": "Private"
     },
     {
      "Key": "aws-cdk:subnet-type",
      "Value": "Private"
     },
     {
      "Key": "kubernetes.io/role/internal-elb",
      "Value": "1"
     },
     {
      "Key": "Name",
      "Value": "aws-cdk-eks-cluster-inference-nodegroup/Vpc/PrivateSubnet1"
     }
    ],
    "VpcId": {
     "Ref": "Vpc8378EB38"
    }
   }
  },
  "VpcPrivateSubnet1RouteTableB2C5B500": {
   "Type": "AWS::EC2::RouteTable",
   "Properties": {
    "Tags": [
     {
      "Key": "kubernetes.io/role/internal-elb",
      "Value": "1"
     },
     {
      "Key": "Name",
      "Value": "aws-cdk-eks-cluster-inference-nodegroup/Vpc/PrivateSubnet1"
     }
    ],
    "VpcId": {
     "Ref": "Vpc8378EB38"
    }
   }
  },
  "VpcPrivateSubnet1RouteTableAssociation70C59FA6": {
   "Type": "AWS::EC2::SubnetRouteTableAssociation",
   "Properties": {
    "RouteTableId": {
     "Ref": "VpcPrivateSubnet1RouteTableB2C5B500"
    },
    "SubnetId": {
     "Ref": "VpcPrivateSubnet1Subnet536B997A"
    }
   }
  },
  "VpcPrivateSubnet1DefaultRouteBE02A9ED": {
   "Type": "AWS::EC2::Route",
   "Properties": {
    "DestinationCidrBlock": "0.0.0.0/0",
    "NatGatewayId": {
     "Ref": "VpcPublicSubnet1NATGateway4D7517AA"
    },
    "RouteTableId": {
     "Ref": "VpcPrivateSubnet1RouteTableB2C5B500"
    }
   }
  },
  "VpcPrivateSubnet2Subnet3788AAA1": {
   "Type": "AWS::EC2::Subnet",
   "Properties": {
    "AvailabilityZone": {
     "Fn::Select": [
      1,
      {
       "Fn::GetAZs": ""
      }
     ]
    },
    "CidrBlock": "10.0.192.0/18",
    "MapPublicIpOnLaunch": false,
    "Tags": [
     {
      "Key": "aws-cdk:subnet-name",
      "Value": "Private"
     },
     {
      "Key": "aws-cdk:subnet-type",
      "Value": "Private"
     },
     {
      "Key": "kubernetes.io/role/internal-elb",
      "Value": "1"
     },
     {
      "Key": "Name",
      "Value": "aws-cdk-eks-cluster-inference-nodegroup/Vpc/PrivateSubnet2"
     }
    ],
    "VpcId": {
     "Ref": "Vpc8378EB38"
    }
   }
  },
  "VpcPrivateSubnet2RouteTableA678073B": {
   "Type": "AWS::EC2::RouteTable",
   "Properties": {
    "Tags": [
     {
      "Key": "kubernetes.io/role/internal-elb",
      "Value": "1"
     },
     {
      "Key": "Name",
      "Value": "aws-cdk-eks-cluster-inference-nodegroup/Vpc/PrivateSubnet2"
     }
    ],
    "VpcId": {
     "Ref": "Vpc8378EB38"
    }
   }
  },
  "VpcPrivateSubnet2RouteTableAssociationA89CAD56": {
   "Type": "AWS::EC2::SubnetRouteTableAssociation",
   "Properties": {
    "RouteTableId": {
     "Ref": "VpcPrivateSubnet2RouteTableA678073B"
    },
    "SubnetId": {
     "Ref": "VpcPrivateSubnet2Subnet3788AAA1"
    }
   }
  },
  "VpcPrivateSubnet2DefaultRoute060D2087": {
   "Type": "AWS::EC2::Route",
   "Properties": {
    "DestinationCidrBlock": "0.0.0.0/0",
    "NatGatewayId": {
     "Ref": "VpcPublicSubnet1NATGateway4D7517AA"
    },
    "RouteTableId": {
     "Ref": "VpcPrivateSubnet2RouteTableA678073B"
    }
   }
  },
  "VpcIGWD7BA715C": {
   "Type": "AWS::EC2::InternetGateway",
   "Properties": {
    "Tags": [
     {
      "Key": "Name",
      "Value": "aws-cdk-eks-cluster-inference-nodegroup/Vpc"
     }
    ]
   }
  },
  "VpcVPCGWBF912B6E": {
   "Type": "AWS::EC2::VPCGatewayAttachment",
   "Properties": {
    "InternetGatewayId": {
     "Ref": "VpcIGWD7BA715C"
    },
    "VpcId": {
     "Ref": "Vpc8378EB38"
    }
   }
  },
  "KubectlLayer600207B5": {
   "Type": "AWS::Lambda::LayerVersion",
   "Properties": {
    "Content": {
     "S3Bucket": {
      "Fn::Sub": "cdk-hnb659fds-assets-${AWS::AccountId}-${AWS::Region}"
     },
     "S3Key": "6094cb0ff874f89ab5ab24fb6b9417df0fdeb6966645f90c88ec1d7e28130112.zip"
    },
    "Description": "/opt/kubectl/kubectl 1.32.3; /opt/helm/helm 3.17.2",
    "LicenseInfo": "Apache-2.0"
   }
  },
  "ClusterKubectlHandlerRole94549F93": {
   "Type": "AWS::IAM::Role",
   "Properties": {
    "AssumeRolePolicyDocument": {
     "Statement": [
      {
       "Action": "sts:AssumeRole",
       "Effect": "Allow",
       "Principal": {
        "Service": "lambda.amazonaws.com"
       }
      }
     ],
     "Version": "2012-10-17"
    },
    "ManagedPolicyArns": [
     {
      "Fn::Join": [
       "",
       [
        "arn:",
        {
         "Ref": "AWS::Partition"
        },
        ":iam::aws:policy/service-role/AWSLambdaBasicExecutionRole"
       ]
      ]
     },
     {
      "Fn::Join": [
       "",
       [
        "arn:",
        {
         "Ref": "AWS::Partition"
        },
        ":iam::aws:policy/service-role/AWSLambdaVPCAccessExecutionRole"
       ]
      ]
     },
     {
      "Fn::Join": [
       "",
       [
        "arn:",
        {
         "Ref": "AWS::Partition"
        },
        ":iam::aws:policy/AmazonEC2ContainerRegistryReadOnly"
       ]
      ]
     },
     {
      "Fn::If": [
       "ClusterHasEcrPublic8EE1114E",
       {
        "Fn::Join": [
         "",
         [
          "arn:",
          {
           "Ref": "AWS::Partition"
          },
          ":iam::aws:policy/AmazonElasticContainerRegistryPublicReadOnly"
         ]
        ]
       },
       {
        "Ref": "AWS::NoValue"
       }
      ]
     }
    ]
   }
  },
  "ClusterKubectlHandlerRoleDefaultPolicyE44083DD": {
   "Type": "AWS::IAM::Policy",
   "Properties": {
    "PolicyDocument": {
     "Statement": [
      {
       "Action": "eks:DescribeCluster",
       "Effect": "Allow",
       "Resource": {
        "Fn::GetAtt": [
         "Cluster9EE0221C",
         "Arn"
        ]
       }
      },
      {
       "Action": "sts:AssumeRole",
       "Effect": "Allow",
       "Resource": {
        "Fn::GetAtt": [
         "ClusterCreationRole360249B6",
         "Arn"
        ]
       }
      }
     ],
     "Version": "2012-10-17"
    },
    "PolicyName": "ClusterKubectlHandlerRoleDefaultPolicyE44083DD",
    "Roles": [
     {
      "Ref": "ClusterKubectlHandlerRole94549F93"
     }
    ]
   }
  },
  "ClusterRoleFA261979": {
   "Type": "AWS::IAM::Role",
   "Properties": {
    "AssumeRolePolicyDocument": {
     "Statement": [
      {
       "Action": "sts:AssumeRole",
       "Effect": "Allow",
       "Principal": {
        "Service": "eks.amazonaws.com"
       }
      }
     ],
     "Version": "2012-10-17"
    },
    "ManagedPolicyArns": [
     {
      "Fn::Join": [
       "",
       [
        "arn:",
        {
         "Ref": "AWS::Partition"
        },
        ":iam::aws:policy/AmazonEKSClusterPolicy"
       ]
      ]
     }
    ]
   }
  },
  "ClusterControlPlaneSecurityGroupD274242C": {
   "Type": "AWS::EC2::SecurityGroup",
   "Properties": {
    "GroupDescription": "EKS Control Plane Security Group",
    "SecurityGroupEgress": [
     {
      "CidrIp": "0.0.0.0/0",
      "Description": "Allow all outbound traffic by default",
      "IpProtocol": "-1"
     }
    ],
    "VpcId": {
     "Ref": "Vpc8378EB38"
    }
   }
  },
  "ClusterCreationRole360249B6": {
   "Type": "AWS::IAM::Role",
   "Properties": {
    "AssumeRolePolicyDocument": {
     "Statement": [
      {
       "Action": "sts:AssumeRole",
       "Effect": "Allow",
       "Principal": {
        "AWS": [
         {
          "Fn::GetAtt": [
           "ClusterKubectlHandlerRole94549F93",
           "Arn"
          ]
         },
         {
          "Fn::GetAtt": [
           "awscdkawseksClusterResourceProviderNestedStackawscdkawseksClusterResourceProviderNestedStackResource9827C454",
           "Outputs.awscdkeksclusterinferencenodegroupawscdkawseksClusterResourceProviderIsCompleteHandlerServiceRole5E8D1845Arn"
          ]
         },
         {
          "Fn::GetAtt": [
           "awscdkawseksClusterResourceProviderNestedStackawscdkawseksClusterResourceProviderNestedStackResource9827C454",
           "Outputs.awscdkeksclusterinferencenodegroupawscdkawseksClusterResourceProviderOnEventHandlerServiceRole6C3700BAArn"
          ]
         }
        ]
       }
      }
     ],
     "Version": "2012-10-17"
    }
   },
   "DependsOn": [
    "VpcIGWD7BA715C",
    "VpcPrivateSubnet1DefaultRouteBE02A9ED",
    "VpcPrivateSubnet1RouteTableB2C5B500",
    "VpcPrivateSubnet1RouteTableAssociation70C59FA6",
    "VpcPrivateSubnet1Subnet536B997A",
    "VpcPrivateSubnet2DefaultRoute060D2087",
    "VpcPrivateSubnet2RouteTableA678073B",
    "VpcPrivateSubnet2RouteTableAssociationA89CAD56",
    "VpcPrivateSubnet2Subnet3788AAA1",
    "VpcPublicSubnet1DefaultRoute3DA9E72A",
    "VpcPublicSubnet1EIPD7E02669",
    "VpcPublicSubnet1NATGateway4D7517AA",
    "VpcPublicSubnet1RouteTable6C95E38E",
    "VpcPublicSubnet1RouteTableAssociation97140677",
    "VpcPublicSubnet1Subnet5C2D37C4",
    "VpcPublicSubnet2DefaultRoute97F91067",
    "VpcPublicSubnet2RouteTable94F7E489",
    "VpcPublicSubnet2RouteTableAssociationDD5762D8",
    "VpcPublicSubnet2Subnet691E08A3",
    "Vpc8378EB38",
    "VpcVPCGWBF912B6E"
   ]
  },
  "ClusterCreationRoleDefaultPolicyE8BDFC7B": {
   "Type": "AWS::IAM::Policy",
   "Properties": {
    "PolicyDocument": {
     "Statement": [
      {
       "Action": "iam:PassRole",
       "Effect": "Allow",
       "Resource": {
        "Fn::GetAtt": [
         "ClusterRoleFA261979",
         "Arn"
        ]
       }
      },
      {
       "Action": [
        "eks:CreateCluster",
        "eks:CreateFargateProfile",
        "eks:DeleteCluster",
        "eks:DescribeCluster",
        "eks:DescribeUpdate",
        "eks:TagResource",
        "eks:UntagResource",
        "eks:UpdateClusterConfig",
        "eks:UpdateClusterVersion"
       ],
       "Effect": "Allow",
       "Resource": "*"
      },
      {
       "Action": [
        "eks:DeleteFargateProfile",
        "eks:DescribeFargateProfile"
       ],
       "Effect": "Allow",
       "Resource": "*"
      },
      {
       "Action": [
        "ec2:DescribeDhcpOptions",
        "ec2:DescribeInstances",
        "ec2:DescribeNetworkInterfaces",
        "ec2:DescribeRouteTables",
        "ec2:DescribeSecurityGroups",
        "ec2:DescribeSubnets",
        "ec2:DescribeVpcs",
        "iam:CreateServiceLinkedRole",
        "iam:GetRole",
        "iam:listAttachedRolePolicies"
       ],
       "Effect": "Allow",
       "Resource": "*"
      }
     ],
     "Version": "2012-10-17"
    },
    "PolicyName": "ClusterCreationRoleDefaultPolicyE8BDFC7B",
    "Roles": [
     {
      "Ref": "ClusterCreationRole360249B6"
     }
    ]
   },
   "DependsOn": [
    "VpcIGWD7BA715C",
    "VpcPrivateSubnet1DefaultRouteBE02A9ED",
    "VpcPrivateSubnet1RouteTableB2C5B500",
    "VpcPrivateSubnet1RouteTableAssociation70C59FA6",
    "VpcPrivateSubnet1Subnet536B997A",
    "VpcPrivateSubnet2DefaultRoute060D2087",
    "VpcPrivateSubnet2RouteTableA678073B",
    "VpcPrivateSubnet2RouteTableAssociationA89CAD56",
    "VpcPrivateSubnet2Subnet3788AAA1",
    "VpcPublicSubnet1DefaultRoute3DA9E72A",
    "VpcPublicSubnet1EIPD7E02669",
    "VpcPublicSubnet1NATGateway4D7517AA",
    "VpcPublicSubnet1RouteTable6C95E38E",
    "VpcPublicSubnet1RouteTableAssociation97140677",
    "VpcPublicSubnet1Subnet5C2D37C4",
    "VpcPublicSubnet2DefaultRoute97F91067",
    "VpcPublicSubnet2RouteTable94F7E489",
    "VpcPublicSubnet2RouteTableAssociationDD5762D8",
    "VpcPublicSubnet2Subnet691E08A3",
    "Vpc8378EB38",
    "VpcVPCGWBF912B6E"
   ]
  },
  "Cluster9EE0221C": {
   "Type": "Custom::AWSCDK-EKS-Cluster",
   "Properties": {
    "ServiceToken": {
     "Fn::GetAtt": [
      "awscdkawseksClusterResourceProviderNestedStackawscdkawseksClusterResourceProviderNestedStackResource9827C454",
      "Outputs.awscdkeksclusterinferencenodegroupawscdkawseksClusterResourceProviderframeworkonEventB704620CArn"
     ]
    },
    "Config": {
     "version": "1.32",
     "roleArn": {
      "Fn::GetAtt": [
       "ClusterRoleFA261979",
       "Arn"
      ]
     },
     "kubernetesNetworkConfig": {
      "ipFamily": "ipv4"
     },
     "resourcesVpcConfig": {
      "subnetIds": [
       {
        "Ref": "VpcPublicSubnet1Subnet5C2D37C4"
       },
       {
        "Ref": "VpcPublicSubnet2Subnet691E08A3"
       },
       {
        "Ref": "VpcPrivateSubnet1Subnet536B997A"
       },
       {
        "Ref": "VpcPrivateSubnet2Subnet3788AAA1"
       }
      ],
      "securityGroupIds": [
       {
        "Fn::GetAtt": [
         "ClusterControlPlaneSecurityGroupD274242C",
         "GroupId"
        ]
       }
      ],
      "endpointPublicAccess": true,
      "endpointPrivateAccess": true
     },
     "accessConfig": {}
    },
    "AssumeRoleArn": {
     "Fn::GetAtt": [
      "ClusterCreationRole360249B6",
      "Arn"
     ]
    },
    "AttributesRevision": 4
   },
   "DependsOn": [
    "ClusterCreationRoleDefaultPolicyE8BDFC7B",
    "ClusterCreationRole360249B6",
    "VpcIGWD7BA715C",
    "VpcPrivateSubnet1DefaultRouteBE02A9ED",
    "VpcPrivateSubnet1RouteTableB2C5B500",
    "VpcPrivateSubnet1RouteTableAssociation70C59FA6",
    "VpcPrivateSubnet1Subnet536B997A",
    "VpcPrivateSubnet2DefaultRoute060D2087",
    "VpcPrivateSubnet2RouteTableA678073B",
    "VpcPrivateSubnet2RouteTableAssociationA89CAD56",
    "VpcPrivateSubnet2Subnet3788AAA1",
    "VpcPublicSubnet1DefaultRoute3DA9E72A",
    "VpcPublicSubnet1EIPD7E02669",
    "VpcPublicSubnet1NATGateway4D7517AA",
    "VpcPublicSubnet1RouteTable6C95E38E",
    "VpcPublicSubnet1RouteTableAssociation97140677",
    "VpcPublicSubnet1Subnet5C2D37C4",
    "VpcPublicSubnet2DefaultRoute97F91067",
    "VpcPublicSubnet2RouteTable94F7E489",
    "VpcPublicSubnet2RouteTableAssociationDD5762D8",
    "VpcPublicSubnet2Subnet691E08A3",
    "Vpc8378EB38",
    "VpcVPCGWBF912B6E"
   ],
   "UpdateReplacePolicy": "Delete",
   "DeletionPolicy": "Delete"
  },
  "ClusterKubectlReadyBarrier200052AF": {
   "Type": "AWS::SSM::Parameter",
   "Properties": {
    "Type": "String",
    "Value": "aws:cdk:eks:kubectl-ready"
   },
   "DependsOn": [
    "ClusterCreationRoleDefaultPolicyE8BDFC7B",
    "ClusterCreationRole360249B6",
    "Cluster9EE0221C"
   ]
  },
  "ClusterOpenIdConnectProviderE7EB0530": {
   "Type": "Custom::AWSCDKOpenIdConnectProvider",
   "Properties": {
    "ServiceToken": {
     "Fn::GetAtt": [
      "CustomAWSCDKOpenIdConnectProviderCustomResourceProviderHandlerF2C543E0",
      "Arn"
     ]
    },
    "ClientIDList": [
     "sts.amazonaws.com"
    ],
    "Url": {
     "Fn::GetAtt": [
      "Cluster9EE0221C",
      "OpenIdConnectIssuerUrl"
     ]
    },
    "RejectUnauthorized": false,
    "CodeHash": "2ef56be7a7906182ed8d1a8479be348cf836b925a9956cafededbd08199ba5c4"
   },
   "UpdateReplacePolicy": "Delete",
   "DeletionPolicy": "Delete"
  },
  "ClusterAwsAuthmanifestFE51F8AE": {
   "Type": "Custom::AWSCDK-EKS-KubernetesResource",
   "Properties": {
    "ServiceToken": {
     "Fn::GetAtt": [
      "awscdkawseksKubectlProviderNestedStackawscdkawseksKubectlProviderNestedStackResourceA7AEBA6B",
      "Outputs.awscdkeksclusterinferencenodegroupawscdkawseksKubectlProviderframeworkonEventC5B4B50CArn"
     ]
    },
    "Manifest": {
     "Fn::Join": [
      "",
      [
       "[{\"apiVersion\":\"v1\",\"kind\":\"ConfigMap\",\"metadata\":{\"name\":\"aws-auth\",\"namespace\":\"kube-system\",\"labels\":{\"aws.cdk.eks/prune-c8b7e9a88503087a37b77054869f952470741df7ff\":\"\"}},\"data\":{\"mapRoles\":\"[{\\\"rolearn\\\":\\\"",
       {
        "Fn::GetAtt": [
         "ClusterNodegroupDefaultCapacityNodeGroupRole55953B04",
         "Arn"
        ]
       },
       "\\\",\\\"username\\\":\\\"system:node:{{EC2PrivateDNSName}}\\\",\\\"groups\\\":[\\\"system:bootstrappers\\\",\\\"system:nodes\\\"]},{\\\"rolearn\\\":\\\"",
       {
        "Fn::GetAtt": [
         "ClusterNodegroupInferenceInstancesNodeGroupRole80013868",
         "Arn"
        ]
       },
       "\\\",\\\"username\\\":\\\"system:node:{{EC2PrivateDNSName}}\\\",\\\"groups\\\":[\\\"system:bootstrappers\\\",\\\"system:nodes\\\"]},{\\\"rolearn\\\":\\\"",
       {
        "Fn::GetAtt": [
         "ClusterNodegroupInference2InstancesNodeGroupRole3A8C7FF7",
         "Arn"
        ]
       },
       "\\\",\\\"username\\\":\\\"system:node:{{EC2PrivateDNSName}}\\\",\\\"groups\\\":[\\\"system:bootstrappers\\\",\\\"system:nodes\\\"]}]\",\"mapUsers\":\"[]\",\"mapAccounts\":\"[]\"}}]"
      ]
     ]
    },
    "ClusterName": {
     "Ref": "Cluster9EE0221C"
    },
    "RoleArn": {
     "Fn::GetAtt": [
      "ClusterCreationRole360249B6",
      "Arn"
     ]
    },
    "PruneLabel": "aws.cdk.eks/prune-c8b7e9a88503087a37b77054869f952470741df7ff",
    "Overwrite": true
   },
   "DependsOn": [
    "ClusterKubectlReadyBarrier200052AF"
   ],
   "UpdateReplacePolicy": "Delete",
   "DeletionPolicy": "Delete"
  },
  "ClusterNodegroupDefaultCapacityNodeGroupRole55953B04": {
   "Type": "AWS::IAM::Role",
   "Properties": {
    "AssumeRolePolicyDocument": {
     "Statement": [
      {
       "Action": "sts:AssumeRole",
       "Effect": "Allow",
       "Principal": {
        "Service": "ec2.amazonaws.com"
       }
      }
     ],
     "Version": "2012-10-17"
    },
    "ManagedPolicyArns": [
     {
      "Fn::Join": [
       "",
       [
        "arn:",
        {
         "Ref": "AWS::Partition"
        },
        ":iam::aws:policy/AmazonEKSWorkerNodePolicy"
       ]
      ]
     },
     {
      "Fn::Join": [
       "",
       [
        "arn:",
        {
         "Ref": "AWS::Partition"
        },
        ":iam::aws:policy/AmazonEKS_CNI_Policy"
       ]
      ]
     },
     {
      "Fn::Join": [
       "",
       [
        "arn:",
        {
         "Ref": "AWS::Partition"
        },
        ":iam::aws:policy/AmazonEC2ContainerRegistryReadOnly"
       ]
      ]
     }
    ]
   }
  },
  "ClusterNodegroupDefaultCapacityDA0920A3": {
   "Type": "AWS::EKS::Nodegroup",
   "Properties": {
    "AmiType": "AL2_x86_64",
    "ClusterName": {
     "Ref": "Cluster9EE0221C"
    },
    "ForceUpdateEnabled": true,
    "InstanceTypes": [
     "m5.large"
    ],
    "NodeRole": {
     "Fn::GetAtt": [
      "ClusterNodegroupDefaultCapacityNodeGroupRole55953B04",
      "Arn"
     ]
    },
    "ScalingConfig": {
     "DesiredSize": 2,
     "MaxSize": 2,
     "MinSize": 2
    },
    "Subnets": [
     {
      "Ref": "VpcPrivateSubnet1Subnet536B997A"
     },
     {
      "Ref": "VpcPrivateSubnet2Subnet3788AAA1"
     }
    ]
   }
  },
  "ClustermanifestNeuronDevicePlugin0B3E0D17": {
   "Type": "Custom::AWSCDK-EKS-KubernetesResource",
   "Properties": {
    "ServiceToken": {
     "Fn::GetAtt": [
      "awscdkawseksKubectlProviderNestedStackawscdkawseksKubectlProviderNestedStackResourceA7AEBA6B",
      "Outputs.awscdkeksclusterinferencenodegroupawscdkawseksKubectlProviderframeworkonEventC5B4B50CArn"
     ]
    },
    "Manifest": "[{\"apiVersion\":\"apps/v1\",\"kind\":\"DaemonSet\",\"metadata\":{\"name\":\"neuron-device-plugin-daemonset\",\"namespace\":\"kube-system\",\"labels\":{\"aws.cdk.eks/prune-c836af6e58d982a41d931db8d90565269fa7dea41d\":\"\"}},\"spec\":{\"selector\":{\"matchLabels\":{\"name\":\"neuron-device-plugin-ds\"}},\"updateStrategy\":{\"type\":\"RollingUpdate\"},\"template\":{\"metadata\":{\"annotations\":{\"scheduler.alpha.kubernetes.io/critical-pod\":\"\"},\"labels\":{\"name\":\"neuron-device-plugin-ds\"}},\"spec\":{\"tolerations\":[{\"key\":\"CriticalAddonsOnly\",\"operator\":\"Exists\"},{\"key\":\"aws.amazon.com/neuron\",\"operator\":\"Exists\",\"effect\":\"NoSchedule\"}],\"priorityClassName\":\"system-node-critical\",\"affinity\":{\"nodeAffinity\":{\"requiredDuringSchedulingIgnoredDuringExecution\":{\"nodeSelectorTerms\":[{\"matchExpressions\":[{\"key\":\"beta.kubernetes.io/instance-type\",\"operator\":\"In\",\"values\":[\"inf1.xlarge\",\"inf1.2xlarge\",\"inf1.6xlarge\",\"inf1.24xlarge\",\"inf2.xlarge\",\"inf2.8xlarge\",\"inf2.24xlarge\",\"inf2.48xlarge\"]}]},{\"matchExpressions\":[{\"key\":\"node.kubernetes.io/instance-type\",\"operator\":\"In\",\"values\":[\"inf1.xlarge\",\"inf1.2xlarge\",\"inf1.6xlarge\",\"inf1.24xlarge\",\"inf2.xlarge\",\"inf2.8xlarge\",\"inf2.24xlarge\",\"inf2.48xlarge\"]}]}]}}},\"containers\":[{\"image\":\"790709498068.dkr.ecr.us-west-2.amazonaws.com/neuron-device-plugin:1.0.9043.0\",\"imagePullPolicy\":\"Always\",\"name\":\"k8s-neuron-device-plugin-ctr\",\"securityContext\":{\"allowPrivilegeEscalation\":false,\"capabilities\":{\"drop\":[\"ALL\"]}},\"volumeMounts\":[{\"name\":\"device-plugin\",\"mountPath\":\"/var/lib/kubelet/device-plugins\"}]}],\"volumes\":[{\"name\":\"device-plugin\",\"hostPath\":{\"path\":\"/var/lib/kubelet/device-plugins\"}}]}}}}]",
    "ClusterName": {
     "Ref": "Cluster9EE0221C"
    },
    "RoleArn": {
     "Fn::GetAtt": [
      "ClusterCreationRole360249B6",
      "Arn"
     ]
    },
    "PruneLabel": "aws.cdk.eks/prune-c836af6e58d982a41d931db8d90565269fa7dea41d"
   },
   "DependsOn": [
    "ClusterKubectlReadyBarrier200052AF"
   ],
   "UpdateReplacePolicy": "Delete",
   "DeletionPolicy": "Delete"
  },
  "ClusterNodegroupInferenceInstancesNodeGroupRole80013868": {
   "Type": "AWS::IAM::Role",
   "Properties": {
    "AssumeRolePolicyDocument": {
     "Statement": [
      {
       "Action": "sts:AssumeRole",
       "Effect": "Allow",
       "Principal": {
        "Service": "ec2.amazonaws.com"
       }
      }
     ],
     "Version": "2012-10-17"
    },
    "ManagedPolicyArns": [
     {
      "Fn::Join": [
       "",
       [
        "arn:",
        {
         "Ref": "AWS::Partition"
        },
        ":iam::aws:policy/AmazonEKSWorkerNodePolicy"
       ]
      ]
     },
     {
      "Fn::Join": [
       "",
       [
        "arn:",
        {
         "Ref": "AWS::Partition"
        },
        ":iam::aws:policy/AmazonEKS_CNI_Policy"
       ]
      ]
     },
     {
      "Fn::Join": [
       "",
       [
        "arn:",
        {
         "Ref": "AWS::Partition"
        },
        ":iam::aws:policy/AmazonEC2ContainerRegistryReadOnly"
       ]
      ]
     }
    ]
   }
  },
  "ClusterNodegroupInferenceInstances3C846611": {
   "Type": "AWS::EKS::Nodegroup",
   "Properties": {
    "AmiType": "AL2_x86_64_GPU",
    "ClusterName": {
     "Ref": "Cluster9EE0221C"
    },
    "ForceUpdateEnabled": true,
    "InstanceTypes": [
     "inf1.2xlarge"
    ],
    "NodeRole": {
     "Fn::GetAtt": [
      "ClusterNodegroupInferenceInstancesNodeGroupRole80013868",
      "Arn"
     ]
    },
    "ScalingConfig": {
     "DesiredSize": 2,
     "MaxSize": 2,
     "MinSize": 1
    },
    "Subnets": [
     {
      "Ref": "VpcPrivateSubnet1Subnet536B997A"
     },
     {
      "Ref": "VpcPrivateSubnet2Subnet3788AAA1"
     }
    ]
   }
  },
  "ClusterNodegroupInference2InstancesNodeGroupRole3A8C7FF7": {
   "Type": "AWS::IAM::Role",
   "Properties": {
    "AssumeRolePolicyDocument": {
     "Statement": [
      {
       "Action": "sts:AssumeRole",
       "Effect": "Allow",
       "Principal": {
        "Service": "ec2.amazonaws.com"
       }
      }
     ],
     "Version": "2012-10-17"
    },
    "ManagedPolicyArns": [
     {
      "Fn::Join": [
       "",
       [
        "arn:",
        {
         "Ref": "AWS::Partition"
        },
        ":iam::aws:policy/AmazonEKSWorkerNodePolicy"
       ]
      ]
     },
     {
      "Fn::Join": [
       "",
       [
        "arn:",
        {
         "Ref": "AWS::Partition"
        },
        ":iam::aws:policy/AmazonEKS_CNI_Policy"
       ]
      ]
     },
     {
      "Fn::Join": [
       "",
       [
        "arn:",
        {
         "Ref": "AWS::Partition"
        },
        ":iam::aws:policy/AmazonEC2ContainerRegistryReadOnly"
       ]
      ]
     }
    ]
   }
  },
  "ClusterNodegroupInference2InstancesEE502FE8": {
   "Type": "AWS::EKS::Nodegroup",
   "Properties": {
    "AmiType": "AL2_x86_64_GPU",
    "ClusterName": {
     "Ref": "Cluster9EE0221C"
    },
    "ForceUpdateEnabled": true,
    "InstanceTypes": [
     "inf2.xlarge"
    ],
    "NodeRole": {
     "Fn::GetAtt": [
      "ClusterNodegroupInference2InstancesNodeGroupRole3A8C7FF7",
      "Arn"
     ]
    },
    "ScalingConfig": {
     "DesiredSize": 2,
     "MaxSize": 2,
     "MinSize": 1
    },
    "Subnets": [
     {
      "Ref": "VpcPrivateSubnet1Subnet536B997A"
     },
     {
      "Ref": "VpcPrivateSubnet2Subnet3788AAA1"
     }
    ]
   }
  },
  "awscdkawseksClusterResourceProviderNestedStackawscdkawseksClusterResourceProviderNestedStackResource9827C454": {
   "Type": "AWS::CloudFormation::Stack",
   "Properties": {
    "TemplateURL": {
     "Fn::Join": [
      "",
      [
       "https://s3.",
       {
        "Ref": "AWS::Region"
       },
       ".",
       {
        "Ref": "AWS::URLSuffix"
       },
       "/",
       {
        "Fn::Sub": "cdk-hnb659fds-assets-${AWS::AccountId}-${AWS::Region}"
       },
<<<<<<< HEAD
       "/0f32dd60ab95aef44522a0a13e15ca98d9580d48d8777fd4551563b8809414c9.json"
=======
       "/2eaa2b95df970f45e842f6c4401b40d8d30a2e6e6968fe5ebf5bce786c7c908c.json"
>>>>>>> 084667c1
      ]
     ]
    }
   },
   "UpdateReplacePolicy": "Delete",
   "DeletionPolicy": "Delete"
  },
  "awscdkawseksKubectlProviderNestedStackawscdkawseksKubectlProviderNestedStackResourceA7AEBA6B": {
   "Type": "AWS::CloudFormation::Stack",
   "Properties": {
    "Parameters": {
     "referencetoawscdkeksclusterinferencenodegroupKubectlLayer807E9388Ref": {
      "Ref": "KubectlLayer600207B5"
     },
     "referencetoawscdkeksclusterinferencenodegroupClusterKubectlHandlerRole4F8175E7Arn": {
      "Fn::GetAtt": [
       "ClusterKubectlHandlerRole94549F93",
       "Arn"
      ]
     },
     "referencetoawscdkeksclusterinferencenodegroupVpcPrivateSubnet1SubnetDE1621EARef": {
      "Ref": "VpcPrivateSubnet1Subnet536B997A"
     },
     "referencetoawscdkeksclusterinferencenodegroupVpcPrivateSubnet2Subnet49151023Ref": {
      "Ref": "VpcPrivateSubnet2Subnet3788AAA1"
     },
     "referencetoawscdkeksclusterinferencenodegroupClusterA86BA2DEClusterSecurityGroupId": {
      "Fn::GetAtt": [
       "Cluster9EE0221C",
       "ClusterSecurityGroupId"
      ]
     }
    },
    "TemplateURL": {
     "Fn::Join": [
      "",
      [
       "https://s3.",
       {
        "Ref": "AWS::Region"
       },
       ".",
       {
        "Ref": "AWS::URLSuffix"
       },
       "/",
       {
        "Fn::Sub": "cdk-hnb659fds-assets-${AWS::AccountId}-${AWS::Region}"
       },
<<<<<<< HEAD
       "/1fc584ab32800364994878565ce99222eaf63300f06248c0835bcfdeb308a9fa.json"
=======
       "/cb2937681ed48e206f405115318383e1e2b0cb2a0f74287e7df6d8745fdb8304.json"
>>>>>>> 084667c1
      ]
     ]
    }
   },
   "DependsOn": [
    "ClusterKubectlHandlerRoleDefaultPolicyE44083DD",
    "ClusterKubectlHandlerRole94549F93",
    "VpcPrivateSubnet1DefaultRouteBE02A9ED",
    "VpcPrivateSubnet1RouteTableAssociation70C59FA6",
    "VpcPrivateSubnet2DefaultRoute060D2087",
    "VpcPrivateSubnet2RouteTableAssociationA89CAD56"
   ],
   "UpdateReplacePolicy": "Delete",
   "DeletionPolicy": "Delete"
  },
  "awscdkeksclusterinferencenodegroupCluster4FEA031EAlbControlleralbsaConditionJsonD4837132": {
   "Type": "Custom::AWSCDKCfnJson",
   "Properties": {
    "ServiceToken": {
     "Fn::GetAtt": [
      "AWSCDKCfnUtilsProviderCustomResourceProviderHandlerCF82AA57",
      "Arn"
     ]
    },
    "Value": {
     "Fn::Join": [
      "",
      [
       "{\"",
       {
        "Fn::Select": [
         1,
         {
          "Fn::Split": [
           ":oidc-provider/",
           {
            "Ref": "ClusterOpenIdConnectProviderE7EB0530"
           }
          ]
         }
        ]
       },
       ":aud\":\"sts.amazonaws.com\",\"",
       {
        "Fn::Select": [
         1,
         {
          "Fn::Split": [
           ":oidc-provider/",
           {
            "Ref": "ClusterOpenIdConnectProviderE7EB0530"
           }
          ]
         }
        ]
       },
       ":sub\":\"system:serviceaccount:kube-system:aws-load-balancer-controller\"}"
      ]
     ]
    }
   },
   "DependsOn": [
    "ClusterNodegroupDefaultCapacityNodeGroupRole55953B04",
    "ClusterNodegroupDefaultCapacityDA0920A3",
    "ClusterNodegroupInference2InstancesNodeGroupRole3A8C7FF7",
    "ClusterNodegroupInference2InstancesEE502FE8",
    "ClusterNodegroupInferenceInstancesNodeGroupRole80013868",
    "ClusterNodegroupInferenceInstances3C846611"
   ],
   "UpdateReplacePolicy": "Delete",
   "DeletionPolicy": "Delete"
  },
  "awscdkeksclusterinferencenodegroupCluster4FEA031EAlbControlleralbsaRoleCBC0A7F6": {
   "Type": "AWS::IAM::Role",
   "Properties": {
    "AssumeRolePolicyDocument": {
     "Statement": [
      {
       "Action": "sts:AssumeRoleWithWebIdentity",
       "Condition": {
        "StringEquals": {
         "Fn::GetAtt": [
          "awscdkeksclusterinferencenodegroupCluster4FEA031EAlbControlleralbsaConditionJsonD4837132",
          "Value"
         ]
        }
       },
       "Effect": "Allow",
       "Principal": {
        "Federated": {
         "Ref": "ClusterOpenIdConnectProviderE7EB0530"
        }
       }
      }
     ],
     "Version": "2012-10-17"
    }
   },
   "DependsOn": [
    "ClusterNodegroupDefaultCapacityNodeGroupRole55953B04",
    "ClusterNodegroupDefaultCapacityDA0920A3",
    "ClusterNodegroupInference2InstancesNodeGroupRole3A8C7FF7",
    "ClusterNodegroupInference2InstancesEE502FE8",
    "ClusterNodegroupInferenceInstancesNodeGroupRole80013868",
    "ClusterNodegroupInferenceInstances3C846611"
   ]
  },
  "awscdkeksclusterinferencenodegroupCluster4FEA031EAlbControlleralbsaRoleDefaultPolicyD6B360F4": {
   "Type": "AWS::IAM::Policy",
   "Properties": {
    "PolicyDocument": {
     "Statement": [
      {
       "Action": "iam:CreateServiceLinkedRole",
       "Condition": {
        "StringEquals": {
         "iam:AWSServiceName": "elasticloadbalancing.amazonaws.com"
        }
       },
       "Effect": "Allow",
       "Resource": "*"
      },
      {
       "Action": [
        "acm:DescribeCertificate",
        "acm:ListCertificates",
        "cognito-idp:DescribeUserPoolClient",
        "ec2:AuthorizeSecurityGroupIngress",
        "ec2:CreateSecurityGroup",
        "ec2:DescribeAccountAttributes",
        "ec2:DescribeAddresses",
        "ec2:DescribeAvailabilityZones",
        "ec2:DescribeCoipPools",
        "ec2:DescribeInstances",
        "ec2:DescribeInternetGateways",
        "ec2:DescribeNetworkInterfaces",
        "ec2:DescribeSecurityGroups",
        "ec2:DescribeSubnets",
        "ec2:DescribeTags",
        "ec2:DescribeVpcPeeringConnections",
        "ec2:DescribeVpcs",
        "ec2:GetCoipPoolUsage",
        "ec2:RevokeSecurityGroupIngress",
        "elasticloadbalancing:AddListenerCertificates",
        "elasticloadbalancing:CreateListener",
        "elasticloadbalancing:CreateRule",
        "elasticloadbalancing:DeleteListener",
        "elasticloadbalancing:DeleteRule",
        "elasticloadbalancing:DescribeListenerCertificates",
        "elasticloadbalancing:DescribeListeners",
        "elasticloadbalancing:DescribeLoadBalancerAttributes",
        "elasticloadbalancing:DescribeLoadBalancers",
        "elasticloadbalancing:DescribeRules",
        "elasticloadbalancing:DescribeSSLPolicies",
        "elasticloadbalancing:DescribeTags",
        "elasticloadbalancing:DescribeTargetGroupAttributes",
        "elasticloadbalancing:DescribeTargetGroups",
        "elasticloadbalancing:DescribeTargetHealth",
        "elasticloadbalancing:ModifyListener",
        "elasticloadbalancing:ModifyRule",
        "elasticloadbalancing:RemoveListenerCertificates",
        "elasticloadbalancing:SetWebAcl",
        "iam:GetServerCertificate",
        "iam:ListServerCertificates",
        "shield:CreateProtection",
        "shield:DeleteProtection",
        "shield:DescribeProtection",
        "shield:GetSubscriptionState",
        "waf-regional:AssociateWebACL",
        "waf-regional:DisassociateWebACL",
        "waf-regional:GetWebACL",
        "waf-regional:GetWebACLForResource",
        "wafv2:AssociateWebACL",
        "wafv2:DisassociateWebACL",
        "wafv2:GetWebACL",
        "wafv2:GetWebACLForResource"
       ],
       "Effect": "Allow",
       "Resource": "*"
      },
      {
       "Action": "ec2:CreateTags",
       "Condition": {
        "StringEquals": {
         "ec2:CreateAction": "CreateSecurityGroup"
        },
        "Null": {
         "aws:RequestTag/elbv2.k8s.aws/cluster": "false"
        }
       },
       "Effect": "Allow",
       "Resource": {
        "Fn::Join": [
         "",
         [
          "arn:",
          {
           "Ref": "AWS::Partition"
          },
          ":ec2:*:*:security-group/*"
         ]
        ]
       }
      },
      {
       "Action": [
        "ec2:CreateTags",
        "ec2:DeleteTags"
       ],
       "Condition": {
        "Null": {
         "aws:RequestTag/elbv2.k8s.aws/cluster": "true",
         "aws:ResourceTag/elbv2.k8s.aws/cluster": "false"
        }
       },
       "Effect": "Allow",
       "Resource": {
        "Fn::Join": [
         "",
         [
          "arn:",
          {
           "Ref": "AWS::Partition"
          },
          ":ec2:*:*:security-group/*"
         ]
        ]
       }
      },
      {
       "Action": [
        "ec2:AuthorizeSecurityGroupIngress",
        "ec2:DeleteSecurityGroup",
        "ec2:RevokeSecurityGroupIngress",
        "elasticloadbalancing:DeleteLoadBalancer",
        "elasticloadbalancing:DeleteTargetGroup",
        "elasticloadbalancing:ModifyLoadBalancerAttributes",
        "elasticloadbalancing:ModifyTargetGroup",
        "elasticloadbalancing:ModifyTargetGroupAttributes",
        "elasticloadbalancing:SetIpAddressType",
        "elasticloadbalancing:SetSecurityGroups",
        "elasticloadbalancing:SetSubnets"
       ],
       "Condition": {
        "Null": {
         "aws:ResourceTag/elbv2.k8s.aws/cluster": "false"
        }
       },
       "Effect": "Allow",
       "Resource": "*"
      },
      {
       "Action": [
        "elasticloadbalancing:CreateLoadBalancer",
        "elasticloadbalancing:CreateTargetGroup"
       ],
       "Condition": {
        "Null": {
         "aws:RequestTag/elbv2.k8s.aws/cluster": "false"
        }
       },
       "Effect": "Allow",
       "Resource": "*"
      },
      {
       "Action": [
        "elasticloadbalancing:AddTags",
        "elasticloadbalancing:RemoveTags"
       ],
       "Condition": {
        "Null": {
         "aws:RequestTag/elbv2.k8s.aws/cluster": "true",
         "aws:ResourceTag/elbv2.k8s.aws/cluster": "false"
        }
       },
       "Effect": "Allow",
       "Resource": [
        {
         "Fn::Join": [
          "",
          [
           "arn:",
           {
            "Ref": "AWS::Partition"
           },
           ":elasticloadbalancing:*:*:loadbalancer/app/*/*"
          ]
         ]
        },
        {
         "Fn::Join": [
          "",
          [
           "arn:",
           {
            "Ref": "AWS::Partition"
           },
           ":elasticloadbalancing:*:*:loadbalancer/net/*/*"
          ]
         ]
        },
        {
         "Fn::Join": [
          "",
          [
           "arn:",
           {
            "Ref": "AWS::Partition"
           },
           ":elasticloadbalancing:*:*:targetgroup/*/*"
          ]
         ]
        }
       ]
      },
      {
       "Action": [
        "elasticloadbalancing:AddTags",
        "elasticloadbalancing:RemoveTags"
       ],
       "Effect": "Allow",
       "Resource": [
        {
         "Fn::Join": [
          "",
          [
           "arn:",
           {
            "Ref": "AWS::Partition"
           },
           ":elasticloadbalancing:*:*:listener-rule/app/*/*/*"
          ]
         ]
        },
        {
         "Fn::Join": [
          "",
          [
           "arn:",
           {
            "Ref": "AWS::Partition"
           },
           ":elasticloadbalancing:*:*:listener-rule/net/*/*/*"
          ]
         ]
        },
        {
         "Fn::Join": [
          "",
          [
           "arn:",
           {
            "Ref": "AWS::Partition"
           },
           ":elasticloadbalancing:*:*:listener/app/*/*/*"
          ]
         ]
        },
        {
         "Fn::Join": [
          "",
          [
           "arn:",
           {
            "Ref": "AWS::Partition"
           },
           ":elasticloadbalancing:*:*:listener/net/*/*/*"
          ]
         ]
        }
       ]
      },
      {
       "Action": "elasticloadbalancing:AddTags",
       "Condition": {
        "StringEquals": {
         "elasticloadbalancing:CreateAction": [
          "CreateTargetGroup",
          "CreateLoadBalancer"
         ]
        },
        "Null": {
         "aws:RequestTag/elbv2.k8s.aws/cluster": "false"
        }
       },
       "Effect": "Allow",
       "Resource": [
        {
         "Fn::Join": [
          "",
          [
           "arn:",
           {
            "Ref": "AWS::Partition"
           },
           ":elasticloadbalancing:*:*:loadbalancer/app/*/*"
          ]
         ]
        },
        {
         "Fn::Join": [
          "",
          [
           "arn:",
           {
            "Ref": "AWS::Partition"
           },
           ":elasticloadbalancing:*:*:loadbalancer/net/*/*"
          ]
         ]
        },
        {
         "Fn::Join": [
          "",
          [
           "arn:",
           {
            "Ref": "AWS::Partition"
           },
           ":elasticloadbalancing:*:*:targetgroup/*/*"
          ]
         ]
        }
       ]
      },
      {
       "Action": [
        "elasticloadbalancing:DeregisterTargets",
        "elasticloadbalancing:RegisterTargets"
       ],
       "Effect": "Allow",
       "Resource": {
        "Fn::Join": [
         "",
         [
          "arn:",
          {
           "Ref": "AWS::Partition"
          },
          ":elasticloadbalancing:*:*:targetgroup/*/*"
         ]
        ]
       }
      }
     ],
     "Version": "2012-10-17"
    },
    "PolicyName": "awscdkeksclusterinferencenodegroupCluster4FEA031EAlbControlleralbsaRoleDefaultPolicyD6B360F4",
    "Roles": [
     {
      "Ref": "awscdkeksclusterinferencenodegroupCluster4FEA031EAlbControlleralbsaRoleCBC0A7F6"
     }
    ]
   },
   "DependsOn": [
    "ClusterNodegroupDefaultCapacityNodeGroupRole55953B04",
    "ClusterNodegroupDefaultCapacityDA0920A3",
    "ClusterNodegroupInference2InstancesNodeGroupRole3A8C7FF7",
    "ClusterNodegroupInference2InstancesEE502FE8",
    "ClusterNodegroupInferenceInstancesNodeGroupRole80013868",
    "ClusterNodegroupInferenceInstances3C846611"
   ]
  },
  "awscdkeksclusterinferencenodegroupCluster4FEA031EAlbControlleralbsamanifestalbsaServiceAccountResource4D0C3E45": {
   "Type": "Custom::AWSCDK-EKS-KubernetesResource",
   "Properties": {
    "ServiceToken": {
     "Fn::GetAtt": [
      "awscdkawseksKubectlProviderNestedStackawscdkawseksKubectlProviderNestedStackResourceA7AEBA6B",
      "Outputs.awscdkeksclusterinferencenodegroupawscdkawseksKubectlProviderframeworkonEventC5B4B50CArn"
     ]
    },
    "Manifest": {
     "Fn::Join": [
      "",
      [
       "[{\"apiVersion\":\"v1\",\"kind\":\"ServiceAccount\",\"metadata\":{\"name\":\"aws-load-balancer-controller\",\"namespace\":\"kube-system\",\"labels\":{\"aws.cdk.eks/prune-c8c76e363d73baaca01e1f1cd1486ed0d3c7bba39f\":\"\",\"app.kubernetes.io/name\":\"aws-load-balancer-controller\"},\"annotations\":{\"eks.amazonaws.com/role-arn\":\"",
       {
        "Fn::GetAtt": [
         "awscdkeksclusterinferencenodegroupCluster4FEA031EAlbControlleralbsaRoleCBC0A7F6",
         "Arn"
        ]
       },
       "\"}}}]"
      ]
     ]
    },
    "ClusterName": {
     "Ref": "Cluster9EE0221C"
    },
    "RoleArn": {
     "Fn::GetAtt": [
      "ClusterCreationRole360249B6",
      "Arn"
     ]
    },
    "PruneLabel": "aws.cdk.eks/prune-c8c76e363d73baaca01e1f1cd1486ed0d3c7bba39f"
   },
   "DependsOn": [
    "ClusterKubectlReadyBarrier200052AF",
    "ClusterNodegroupDefaultCapacityNodeGroupRole55953B04",
    "ClusterNodegroupDefaultCapacityDA0920A3",
    "ClusterNodegroupInference2InstancesNodeGroupRole3A8C7FF7",
    "ClusterNodegroupInference2InstancesEE502FE8",
    "ClusterNodegroupInferenceInstancesNodeGroupRole80013868",
    "ClusterNodegroupInferenceInstances3C846611"
   ],
   "UpdateReplacePolicy": "Delete",
   "DeletionPolicy": "Delete"
  },
  "awscdkeksclusterinferencenodegroupCluster4FEA031EAlbController48A52771": {
   "Type": "Custom::AWSCDK-EKS-HelmChart",
   "Properties": {
    "ServiceToken": {
     "Fn::GetAtt": [
      "awscdkawseksKubectlProviderNestedStackawscdkawseksKubectlProviderNestedStackResourceA7AEBA6B",
      "Outputs.awscdkeksclusterinferencenodegroupawscdkawseksKubectlProviderframeworkonEventC5B4B50CArn"
     ]
    },
    "ClusterName": {
     "Ref": "Cluster9EE0221C"
    },
    "RoleArn": {
     "Fn::GetAtt": [
      "ClusterCreationRole360249B6",
      "Arn"
     ]
    },
    "Release": "aws-load-balancer-controller",
    "Chart": "aws-load-balancer-controller",
    "Version": "1.6.2",
    "Wait": true,
    "Timeout": "900s",
    "Values": {
     "Fn::Join": [
      "",
      [
       "{\"clusterName\":\"",
       {
        "Ref": "Cluster9EE0221C"
       },
       "\",\"serviceAccount\":{\"create\":false,\"name\":\"aws-load-balancer-controller\"},\"region\":\"",
       {
        "Ref": "AWS::Region"
       },
       "\",\"vpcId\":\"",
       {
        "Ref": "Vpc8378EB38"
       },
       "\",\"image\":{\"repository\":\"602401143452.dkr.ecr.us-west-2.amazonaws.com/amazon/aws-load-balancer-controller\",\"tag\":\"v2.6.2\"}}"
      ]
     ]
    },
    "Namespace": "kube-system",
    "Repository": "https://aws.github.io/eks-charts",
    "CreateNamespace": true
   },
   "DependsOn": [
    "awscdkeksclusterinferencenodegroupCluster4FEA031EAlbControlleralbsaConditionJsonD4837132",
    "awscdkeksclusterinferencenodegroupCluster4FEA031EAlbControlleralbsamanifestalbsaServiceAccountResource4D0C3E45",
    "awscdkeksclusterinferencenodegroupCluster4FEA031EAlbControlleralbsaRoleDefaultPolicyD6B360F4",
    "awscdkeksclusterinferencenodegroupCluster4FEA031EAlbControlleralbsaRoleCBC0A7F6",
    "ClusterAwsAuthmanifestFE51F8AE",
    "ClusterKubectlReadyBarrier200052AF",
    "ClusterNodegroupDefaultCapacityNodeGroupRole55953B04",
    "ClusterNodegroupDefaultCapacityDA0920A3",
    "ClusterNodegroupInference2InstancesNodeGroupRole3A8C7FF7",
    "ClusterNodegroupInference2InstancesEE502FE8",
    "ClusterNodegroupInferenceInstancesNodeGroupRole80013868",
    "ClusterNodegroupInferenceInstances3C846611",
    "ClusterOpenIdConnectProviderE7EB0530"
   ],
   "UpdateReplacePolicy": "Delete",
   "DeletionPolicy": "Delete"
  },
  "CustomAWSCDKOpenIdConnectProviderCustomResourceProviderRole517FED65": {
   "Type": "AWS::IAM::Role",
   "Properties": {
    "AssumeRolePolicyDocument": {
     "Version": "2012-10-17",
     "Statement": [
      {
       "Action": "sts:AssumeRole",
       "Effect": "Allow",
       "Principal": {
        "Service": "lambda.amazonaws.com"
       }
      }
     ]
    },
    "ManagedPolicyArns": [
     {
      "Fn::Sub": "arn:${AWS::Partition}:iam::aws:policy/service-role/AWSLambdaBasicExecutionRole"
     }
    ],
    "Policies": [
     {
      "PolicyName": "Inline",
      "PolicyDocument": {
       "Version": "2012-10-17",
       "Statement": [
        {
         "Effect": "Allow",
         "Resource": "*",
         "Action": [
          "iam:CreateOpenIDConnectProvider",
          "iam:DeleteOpenIDConnectProvider",
          "iam:UpdateOpenIDConnectProviderThumbprint",
          "iam:AddClientIDToOpenIDConnectProvider",
          "iam:RemoveClientIDFromOpenIDConnectProvider"
         ]
        }
       ]
      }
     }
    ]
   }
  },
  "CustomAWSCDKOpenIdConnectProviderCustomResourceProviderHandlerF2C543E0": {
   "Type": "AWS::Lambda::Function",
   "Properties": {
    "Code": {
     "S3Bucket": {
      "Fn::Sub": "cdk-hnb659fds-assets-${AWS::AccountId}-${AWS::Region}"
     },
     "S3Key": "2ef56be7a7906182ed8d1a8479be348cf836b925a9956cafededbd08199ba5c4.zip"
    },
    "Timeout": 900,
    "MemorySize": 128,
    "Handler": "__entrypoint__.handler",
    "Role": {
     "Fn::GetAtt": [
      "CustomAWSCDKOpenIdConnectProviderCustomResourceProviderRole517FED65",
      "Arn"
     ]
    },
    "Runtime": {
     "Fn::FindInMap": [
      "LatestNodeRuntimeMap",
      {
       "Ref": "AWS::Region"
      },
      "value"
     ]
    }
   },
   "DependsOn": [
    "CustomAWSCDKOpenIdConnectProviderCustomResourceProviderRole517FED65"
   ]
  },
  "AWSCDKCfnUtilsProviderCustomResourceProviderRoleFE0EE867": {
   "Type": "AWS::IAM::Role",
   "Properties": {
    "AssumeRolePolicyDocument": {
     "Version": "2012-10-17",
     "Statement": [
      {
       "Action": "sts:AssumeRole",
       "Effect": "Allow",
       "Principal": {
        "Service": "lambda.amazonaws.com"
       }
      }
     ]
    },
    "ManagedPolicyArns": [
     {
      "Fn::Sub": "arn:${AWS::Partition}:iam::aws:policy/service-role/AWSLambdaBasicExecutionRole"
     }
    ]
   }
  },
  "AWSCDKCfnUtilsProviderCustomResourceProviderHandlerCF82AA57": {
   "Type": "AWS::Lambda::Function",
   "Properties": {
    "Code": {
     "S3Bucket": {
      "Fn::Sub": "cdk-hnb659fds-assets-${AWS::AccountId}-${AWS::Region}"
     },
     "S3Key": "0d94926290549a70008a6e1e24fe1f1b29c5b53364bc1c09c60ef9cb02f562ca.zip"
    },
    "Timeout": 900,
    "MemorySize": 128,
    "Handler": "__entrypoint__.handler",
    "Role": {
     "Fn::GetAtt": [
      "AWSCDKCfnUtilsProviderCustomResourceProviderRoleFE0EE867",
      "Arn"
     ]
    },
    "Runtime": {
     "Fn::FindInMap": [
      "LatestNodeRuntimeMap",
      {
       "Ref": "AWS::Region"
      },
      "value"
     ]
    }
   },
   "DependsOn": [
    "AWSCDKCfnUtilsProviderCustomResourceProviderRoleFE0EE867"
   ]
  }
 },
 "Conditions": {
  "ClusterHasEcrPublic8EE1114E": {
   "Fn::Equals": [
    {
     "Ref": "AWS::Partition"
    },
    "aws"
   ]
  }
 },
 "Mappings": {
  "LatestNodeRuntimeMap": {
   "af-south-1": {
    "value": "nodejs20.x"
   },
   "ap-east-1": {
    "value": "nodejs20.x"
   },
   "ap-east-2": {
    "value": "nodejs20.x"
   },
   "ap-northeast-1": {
    "value": "nodejs20.x"
   },
   "ap-northeast-2": {
    "value": "nodejs20.x"
   },
   "ap-northeast-3": {
    "value": "nodejs20.x"
   },
   "ap-south-1": {
    "value": "nodejs20.x"
   },
   "ap-south-2": {
    "value": "nodejs20.x"
   },
   "ap-southeast-1": {
    "value": "nodejs20.x"
   },
   "ap-southeast-2": {
    "value": "nodejs20.x"
   },
   "ap-southeast-3": {
    "value": "nodejs20.x"
   },
   "ap-southeast-4": {
    "value": "nodejs20.x"
   },
   "ap-southeast-5": {
    "value": "nodejs20.x"
   },
   "ap-southeast-7": {
    "value": "nodejs20.x"
   },
   "ca-central-1": {
    "value": "nodejs20.x"
   },
   "ca-west-1": {
    "value": "nodejs20.x"
   },
   "cn-north-1": {
    "value": "nodejs20.x"
   },
   "cn-northwest-1": {
    "value": "nodejs20.x"
   },
   "eu-central-1": {
    "value": "nodejs20.x"
   },
   "eu-central-2": {
    "value": "nodejs20.x"
   },
   "eu-isoe-west-1": {
    "value": "nodejs18.x"
   },
   "eu-north-1": {
    "value": "nodejs20.x"
   },
   "eu-south-1": {
    "value": "nodejs20.x"
   },
   "eu-south-2": {
    "value": "nodejs20.x"
   },
   "eu-west-1": {
    "value": "nodejs20.x"
   },
   "eu-west-2": {
    "value": "nodejs20.x"
   },
   "eu-west-3": {
    "value": "nodejs20.x"
   },
   "il-central-1": {
    "value": "nodejs20.x"
   },
   "me-central-1": {
    "value": "nodejs20.x"
   },
   "me-south-1": {
    "value": "nodejs20.x"
   },
   "mx-central-1": {
    "value": "nodejs20.x"
   },
   "sa-east-1": {
    "value": "nodejs20.x"
   },
   "us-east-1": {
    "value": "nodejs20.x"
   },
   "us-east-2": {
    "value": "nodejs20.x"
   },
   "us-gov-east-1": {
    "value": "nodejs20.x"
   },
   "us-gov-west-1": {
    "value": "nodejs20.x"
   },
   "us-iso-east-1": {
    "value": "nodejs18.x"
   },
   "us-iso-west-1": {
    "value": "nodejs18.x"
   },
   "us-isob-east-1": {
    "value": "nodejs18.x"
   },
   "us-isob-west-1": {
    "value": "nodejs18.x"
   },
   "us-west-1": {
    "value": "nodejs20.x"
   },
   "us-west-2": {
    "value": "nodejs20.x"
   }
  }
 },
 "Parameters": {
  "BootstrapVersion": {
   "Type": "AWS::SSM::Parameter::Value<String>",
   "Default": "/cdk-bootstrap/hnb659fds/version",
   "Description": "Version of the CDK Bootstrap resources in this environment, automatically retrieved from SSM Parameter Store. [cdk:skip]"
  }
 },
 "Rules": {
  "CheckBootstrapVersion": {
   "Assertions": [
    {
     "Assert": {
      "Fn::Not": [
       {
        "Fn::Contains": [
         [
          "1",
          "2",
          "3",
          "4",
          "5"
         ],
         {
          "Ref": "BootstrapVersion"
         }
        ]
       }
      ]
     },
     "AssertDescription": "CDK bootstrap stack version 6 required. Please run 'cdk bootstrap' with a recent version of the CDK CLI."
    }
   ]
  }
 }
}<|MERGE_RESOLUTION|>--- conflicted
+++ resolved
@@ -1196,11 +1196,7 @@
        {
         "Fn::Sub": "cdk-hnb659fds-assets-${AWS::AccountId}-${AWS::Region}"
        },
-<<<<<<< HEAD
        "/0f32dd60ab95aef44522a0a13e15ca98d9580d48d8777fd4551563b8809414c9.json"
-=======
-       "/2eaa2b95df970f45e842f6c4401b40d8d30a2e6e6968fe5ebf5bce786c7c908c.json"
->>>>>>> 084667c1
       ]
      ]
     }
@@ -1250,11 +1246,7 @@
        {
         "Fn::Sub": "cdk-hnb659fds-assets-${AWS::AccountId}-${AWS::Region}"
        },
-<<<<<<< HEAD
        "/1fc584ab32800364994878565ce99222eaf63300f06248c0835bcfdeb308a9fa.json"
-=======
-       "/cb2937681ed48e206f405115318383e1e2b0cb2a0f74287e7df6d8745fdb8304.json"
->>>>>>> 084667c1
       ]
      ]
     }
