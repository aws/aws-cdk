{
  "version": "31.0.0",
  "artifacts": {
    "aws-cdk-eks-helm-test.assets": {
      "type": "cdk:asset-manifest",
      "properties": {
        "file": "aws-cdk-eks-helm-test.assets.json",
        "requiresBootstrapStackVersion": 6,
        "bootstrapStackVersionSsmParameter": "/cdk-bootstrap/hnb659fds/version"
      }
    },
    "aws-cdk-eks-helm-test": {
      "type": "aws:cloudformation:stack",
      "environment": "aws://unknown-account/unknown-region",
      "properties": {
        "templateFile": "aws-cdk-eks-helm-test.template.json",
        "validateOnSynth": false,
        "assumeRoleArn": "arn:${AWS::Partition}:iam::${AWS::AccountId}:role/cdk-hnb659fds-deploy-role-${AWS::AccountId}-${AWS::Region}",
        "cloudFormationExecutionRoleArn": "arn:${AWS::Partition}:iam::${AWS::AccountId}:role/cdk-hnb659fds-cfn-exec-role-${AWS::AccountId}-${AWS::Region}",
<<<<<<< HEAD
        "stackTemplateAssetObjectUrl": "s3://cdk-hnb659fds-assets-${AWS::AccountId}-${AWS::Region}/b269a594cfb525d60b0aadbc7826bdb5067e13e55d4d05be6fcde7e48da0b46b.json",
=======
        "stackTemplateAssetObjectUrl": "s3://cdk-hnb659fds-assets-${AWS::AccountId}-${AWS::Region}/997e65453c73f88f0df66d7761e4ccd19d53c7d2f544eaa077006ae7e1cef1e1.json",
>>>>>>> 74c35dc2
        "requiresBootstrapStackVersion": 6,
        "bootstrapStackVersionSsmParameter": "/cdk-bootstrap/hnb659fds/version",
        "additionalDependencies": [
          "aws-cdk-eks-helm-test.assets"
        ],
        "lookupRole": {
          "arn": "arn:${AWS::Partition}:iam::${AWS::AccountId}:role/cdk-hnb659fds-lookup-role-${AWS::AccountId}-${AWS::Region}",
          "requiresBootstrapStackVersion": 8,
          "bootstrapStackVersionSsmParameter": "/cdk-bootstrap/hnb659fds/version"
        }
      },
      "dependencies": [
        "aws-cdk-eks-helm-test.assets"
      ],
      "metadata": {
        "/aws-cdk-eks-helm-test/AdminRole/Resource": [
          {
            "type": "aws:cdk:logicalId",
            "data": "AdminRole38563C57"
          }
        ],
        "/aws-cdk-eks-helm-test/Vpc/Resource": [
          {
            "type": "aws:cdk:logicalId",
            "data": "Vpc8378EB38"
          }
        ],
        "/aws-cdk-eks-helm-test/Vpc/PublicSubnet1/Subnet": [
          {
            "type": "aws:cdk:logicalId",
            "data": "VpcPublicSubnet1Subnet5C2D37C4"
          }
        ],
        "/aws-cdk-eks-helm-test/Vpc/PublicSubnet1/RouteTable": [
          {
            "type": "aws:cdk:logicalId",
            "data": "VpcPublicSubnet1RouteTable6C95E38E"
          }
        ],
        "/aws-cdk-eks-helm-test/Vpc/PublicSubnet1/RouteTableAssociation": [
          {
            "type": "aws:cdk:logicalId",
            "data": "VpcPublicSubnet1RouteTableAssociation97140677"
          }
        ],
        "/aws-cdk-eks-helm-test/Vpc/PublicSubnet1/DefaultRoute": [
          {
            "type": "aws:cdk:logicalId",
            "data": "VpcPublicSubnet1DefaultRoute3DA9E72A"
          }
        ],
        "/aws-cdk-eks-helm-test/Vpc/PublicSubnet1/EIP": [
          {
            "type": "aws:cdk:logicalId",
            "data": "VpcPublicSubnet1EIPD7E02669"
          }
        ],
        "/aws-cdk-eks-helm-test/Vpc/PublicSubnet1/NATGateway": [
          {
            "type": "aws:cdk:logicalId",
            "data": "VpcPublicSubnet1NATGateway4D7517AA"
          }
        ],
        "/aws-cdk-eks-helm-test/Vpc/PublicSubnet2/Subnet": [
          {
            "type": "aws:cdk:logicalId",
            "data": "VpcPublicSubnet2Subnet691E08A3"
          }
        ],
        "/aws-cdk-eks-helm-test/Vpc/PublicSubnet2/RouteTable": [
          {
            "type": "aws:cdk:logicalId",
            "data": "VpcPublicSubnet2RouteTable94F7E489"
          }
        ],
        "/aws-cdk-eks-helm-test/Vpc/PublicSubnet2/RouteTableAssociation": [
          {
            "type": "aws:cdk:logicalId",
            "data": "VpcPublicSubnet2RouteTableAssociationDD5762D8"
          }
        ],
        "/aws-cdk-eks-helm-test/Vpc/PublicSubnet2/DefaultRoute": [
          {
            "type": "aws:cdk:logicalId",
            "data": "VpcPublicSubnet2DefaultRoute97F91067"
          }
        ],
        "/aws-cdk-eks-helm-test/Vpc/PrivateSubnet1/Subnet": [
          {
            "type": "aws:cdk:logicalId",
            "data": "VpcPrivateSubnet1Subnet536B997A"
          }
        ],
        "/aws-cdk-eks-helm-test/Vpc/PrivateSubnet1/RouteTable": [
          {
            "type": "aws:cdk:logicalId",
            "data": "VpcPrivateSubnet1RouteTableB2C5B500"
          }
        ],
        "/aws-cdk-eks-helm-test/Vpc/PrivateSubnet1/RouteTableAssociation": [
          {
            "type": "aws:cdk:logicalId",
            "data": "VpcPrivateSubnet1RouteTableAssociation70C59FA6"
          }
        ],
        "/aws-cdk-eks-helm-test/Vpc/PrivateSubnet1/DefaultRoute": [
          {
            "type": "aws:cdk:logicalId",
            "data": "VpcPrivateSubnet1DefaultRouteBE02A9ED"
          }
        ],
        "/aws-cdk-eks-helm-test/Vpc/PrivateSubnet2/Subnet": [
          {
            "type": "aws:cdk:logicalId",
            "data": "VpcPrivateSubnet2Subnet3788AAA1"
          }
        ],
        "/aws-cdk-eks-helm-test/Vpc/PrivateSubnet2/RouteTable": [
          {
            "type": "aws:cdk:logicalId",
            "data": "VpcPrivateSubnet2RouteTableA678073B"
          }
        ],
        "/aws-cdk-eks-helm-test/Vpc/PrivateSubnet2/RouteTableAssociation": [
          {
            "type": "aws:cdk:logicalId",
            "data": "VpcPrivateSubnet2RouteTableAssociationA89CAD56"
          }
        ],
        "/aws-cdk-eks-helm-test/Vpc/PrivateSubnet2/DefaultRoute": [
          {
            "type": "aws:cdk:logicalId",
            "data": "VpcPrivateSubnet2DefaultRoute060D2087"
          }
        ],
        "/aws-cdk-eks-helm-test/Vpc/IGW": [
          {
            "type": "aws:cdk:logicalId",
            "data": "VpcIGWD7BA715C"
          }
        ],
        "/aws-cdk-eks-helm-test/Vpc/VPCGW": [
          {
            "type": "aws:cdk:logicalId",
            "data": "VpcVPCGWBF912B6E"
          }
        ],
        "/aws-cdk-eks-helm-test/KubectlLayer/Resource": [
          {
            "type": "aws:cdk:logicalId",
            "data": "KubectlLayer600207B5"
          }
        ],
        "/aws-cdk-eks-helm-test/Cluster/Role/Resource": [
          {
            "type": "aws:cdk:logicalId",
            "data": "ClusterRoleFA261979"
          }
        ],
        "/aws-cdk-eks-helm-test/Cluster/ControlPlaneSecurityGroup/Resource": [
          {
            "type": "aws:cdk:logicalId",
            "data": "ClusterControlPlaneSecurityGroupD274242C"
          }
        ],
        "/aws-cdk-eks-helm-test/Cluster/Resource/CreationRole/Resource": [
          {
            "type": "aws:cdk:logicalId",
            "data": "ClusterCreationRole360249B6"
          }
        ],
        "/aws-cdk-eks-helm-test/Cluster/Resource/CreationRole/DefaultPolicy/Resource": [
          {
            "type": "aws:cdk:logicalId",
            "data": "ClusterCreationRoleDefaultPolicyE8BDFC7B"
          }
        ],
        "/aws-cdk-eks-helm-test/Cluster/Resource/Resource/Default": [
          {
            "type": "aws:cdk:logicalId",
            "data": "Cluster9EE0221C"
          }
        ],
        "/aws-cdk-eks-helm-test/Cluster/KubectlReadyBarrier": [
          {
            "type": "aws:cdk:logicalId",
            "data": "ClusterKubectlReadyBarrier200052AF"
          }
        ],
        "/aws-cdk-eks-helm-test/Cluster/AwsAuth/manifest/Resource/Default": [
          {
            "type": "aws:cdk:logicalId",
            "data": "ClusterAwsAuthmanifestFE51F8AE"
          }
        ],
        "/aws-cdk-eks-helm-test/Cluster/NodegroupDefaultCapacity/NodeGroupRole/Resource": [
          {
            "type": "aws:cdk:logicalId",
            "data": "ClusterNodegroupDefaultCapacityNodeGroupRole55953B04"
          }
        ],
        "/aws-cdk-eks-helm-test/Cluster/NodegroupDefaultCapacity/Resource": [
          {
            "type": "aws:cdk:logicalId",
            "data": "ClusterNodegroupDefaultCapacityDA0920A3"
          }
        ],
        "/aws-cdk-eks-helm-test/Cluster/ConfigCommand": [
          {
            "type": "aws:cdk:logicalId",
            "data": "ClusterConfigCommand43AAE40F"
          }
        ],
        "/aws-cdk-eks-helm-test/Cluster/GetTokenCommand": [
          {
            "type": "aws:cdk:logicalId",
            "data": "ClusterGetTokenCommand06AE992E"
          }
        ],
        "/aws-cdk-eks-helm-test/Cluster/chart-test-chart/Resource/Default": [
          {
            "type": "aws:cdk:logicalId",
            "data": "Clustercharttestchart9FD698EB"
          }
        ],
        "/aws-cdk-eks-helm-test/Cluster/chart-test-oci-chart/Resource/Default": [
          {
            "type": "aws:cdk:logicalId",
            "data": "Clustercharttestocichart9C188967"
          }
        ],
        "/aws-cdk-eks-helm-test/Cluster/chart-test-oci-chart-different-release-name/Resource/Default": [
          {
            "type": "aws:cdk:logicalId",
            "data": "Clustercharttestocichartdifferentreleasename6D3FD1A1"
          }
        ],
        "/aws-cdk-eks-helm-test/Cluster/chart-test-skip-crd-installation/Resource/Default": [
          {
            "type": "aws:cdk:logicalId",
            "data": "ClustercharttestskipcrdinstallationB8323954"
          }
        ],
        "/aws-cdk-eks-helm-test/Cluster/chart-test-non-ecr-oci-chart/Resource/Default": [
          {
            "type": "aws:cdk:logicalId",
            "data": "Clustercharttestnonecrocichart7A9190B5"
          }
        ],
        "/aws-cdk-eks-helm-test/@aws-cdk--aws-eks.ClusterResourceProvider/NodeProxyAgentLayer/Resource": [
          {
            "type": "aws:cdk:logicalId",
            "data": "NodeProxyAgentLayer924C1971"
          }
        ],
        "/aws-cdk-eks-helm-test/@aws-cdk--aws-eks.ClusterResourceProvider/OnEventHandler/ServiceRole/Resource": [
          {
            "type": "aws:cdk:logicalId",
            "data": "OnEventHandlerServiceRole15A26729"
          }
        ],
        "/aws-cdk-eks-helm-test/@aws-cdk--aws-eks.ClusterResourceProvider/OnEventHandler/Resource": [
          {
            "type": "aws:cdk:logicalId",
            "data": "OnEventHandler42BEBAE0"
          }
        ],
        "/aws-cdk-eks-helm-test/@aws-cdk--aws-eks.ClusterResourceProvider/IsCompleteHandler/ServiceRole/Resource": [
          {
            "type": "aws:cdk:logicalId",
            "data": "IsCompleteHandlerServiceRole5810CC58"
          }
        ],
        "/aws-cdk-eks-helm-test/@aws-cdk--aws-eks.ClusterResourceProvider/IsCompleteHandler/Resource": [
          {
            "type": "aws:cdk:logicalId",
            "data": "IsCompleteHandler7073F4DA"
          }
        ],
        "/aws-cdk-eks-helm-test/@aws-cdk--aws-eks.ClusterResourceProvider/Provider/framework-onEvent/ServiceRole/Resource": [
          {
            "type": "aws:cdk:logicalId",
            "data": "ProviderframeworkonEventServiceRole9FF04296"
          }
        ],
        "/aws-cdk-eks-helm-test/@aws-cdk--aws-eks.ClusterResourceProvider/Provider/framework-onEvent/ServiceRole/DefaultPolicy/Resource": [
          {
            "type": "aws:cdk:logicalId",
            "data": "ProviderframeworkonEventServiceRoleDefaultPolicy48CD2133"
          }
        ],
        "/aws-cdk-eks-helm-test/@aws-cdk--aws-eks.ClusterResourceProvider/Provider/framework-onEvent/Resource": [
          {
            "type": "aws:cdk:logicalId",
            "data": "ProviderframeworkonEvent83C1D0A7"
          }
        ],
        "/aws-cdk-eks-helm-test/@aws-cdk--aws-eks.ClusterResourceProvider/Provider/framework-isComplete/ServiceRole/Resource": [
          {
            "type": "aws:cdk:logicalId",
            "data": "ProviderframeworkisCompleteServiceRoleB1087139"
          }
        ],
        "/aws-cdk-eks-helm-test/@aws-cdk--aws-eks.ClusterResourceProvider/Provider/framework-isComplete/ServiceRole/DefaultPolicy/Resource": [
          {
            "type": "aws:cdk:logicalId",
            "data": "ProviderframeworkisCompleteServiceRoleDefaultPolicy2E7140AC"
          }
        ],
        "/aws-cdk-eks-helm-test/@aws-cdk--aws-eks.ClusterResourceProvider/Provider/framework-isComplete/Resource": [
          {
            "type": "aws:cdk:logicalId",
            "data": "ProviderframeworkisComplete26D7B0CB"
          }
        ],
        "/aws-cdk-eks-helm-test/@aws-cdk--aws-eks.ClusterResourceProvider/Provider/framework-onTimeout/ServiceRole/Resource": [
          {
            "type": "aws:cdk:logicalId",
            "data": "ProviderframeworkonTimeoutServiceRole28643D26"
          }
        ],
        "/aws-cdk-eks-helm-test/@aws-cdk--aws-eks.ClusterResourceProvider/Provider/framework-onTimeout/ServiceRole/DefaultPolicy/Resource": [
          {
            "type": "aws:cdk:logicalId",
            "data": "ProviderframeworkonTimeoutServiceRoleDefaultPolicy2688969F"
          }
        ],
        "/aws-cdk-eks-helm-test/@aws-cdk--aws-eks.ClusterResourceProvider/Provider/framework-onTimeout/Resource": [
          {
            "type": "aws:cdk:logicalId",
            "data": "ProviderframeworkonTimeout0B47CA38"
          }
        ],
        "/aws-cdk-eks-helm-test/@aws-cdk--aws-eks.ClusterResourceProvider/Provider/waiter-state-machine/Role/Resource": [
          {
            "type": "aws:cdk:logicalId",
            "data": "ProviderwaiterstatemachineRole0C7159F9"
          }
        ],
        "/aws-cdk-eks-helm-test/@aws-cdk--aws-eks.ClusterResourceProvider/Provider/waiter-state-machine/Role/DefaultPolicy/Resource": [
          {
            "type": "aws:cdk:logicalId",
            "data": "ProviderwaiterstatemachineRoleDefaultPolicyD3C3DA1A"
          }
        ],
        "/aws-cdk-eks-helm-test/@aws-cdk--aws-eks.ClusterResourceProvider/Provider/waiter-state-machine/Resource": [
          {
            "type": "aws:cdk:logicalId",
            "data": "Providerwaiterstatemachine5D4A9DF0"
          }
        ],
        "/aws-cdk-eks-helm-test/@aws-cdk--aws-eks.ClusterResourceProvider/awscdkekshelmtestawscdkawseksClusterResourceProviderOnEventHandlerServiceRole53C6A0AEArn": [
          {
            "type": "aws:cdk:logicalId",
            "data": "awscdkekshelmtestawscdkawseksClusterResourceProviderOnEventHandlerServiceRole53C6A0AEArn"
          }
        ],
        "/aws-cdk-eks-helm-test/@aws-cdk--aws-eks.ClusterResourceProvider/awscdkekshelmtestawscdkawseksClusterResourceProviderIsCompleteHandlerServiceRole12F3DEC7Arn": [
          {
            "type": "aws:cdk:logicalId",
            "data": "awscdkekshelmtestawscdkawseksClusterResourceProviderIsCompleteHandlerServiceRole12F3DEC7Arn"
          }
        ],
        "/aws-cdk-eks-helm-test/@aws-cdk--aws-eks.ClusterResourceProvider/awscdkekshelmtestawscdkawseksClusterResourceProviderframeworkonEventFCDC8710Arn": [
          {
            "type": "aws:cdk:logicalId",
            "data": "awscdkekshelmtestawscdkawseksClusterResourceProviderframeworkonEventFCDC8710Arn"
          }
        ],
        "/aws-cdk-eks-helm-test/@aws-cdk--aws-eks.ClusterResourceProvider.NestedStack/@aws-cdk--aws-eks.ClusterResourceProvider.NestedStackResource": [
          {
            "type": "aws:cdk:logicalId",
            "data": "awscdkawseksClusterResourceProviderNestedStackawscdkawseksClusterResourceProviderNestedStackResource9827C454"
          }
        ],
        "/aws-cdk-eks-helm-test/@aws-cdk--aws-eks.KubectlProvider/Handler/Resource": [
          {
            "type": "aws:cdk:logicalId",
            "data": "Handler886CB40B"
          }
        ],
        "/aws-cdk-eks-helm-test/@aws-cdk--aws-eks.KubectlProvider/AwsCliLayer/Resource": [
          {
            "type": "aws:cdk:logicalId",
            "data": "AwsCliLayerF44AAF94"
          }
        ],
        "/aws-cdk-eks-helm-test/@aws-cdk--aws-eks.KubectlProvider/Provider/framework-onEvent/ServiceRole/Resource": [
          {
            "type": "aws:cdk:logicalId",
            "data": "ProviderframeworkonEventServiceRole9FF04296"
          }
        ],
        "/aws-cdk-eks-helm-test/@aws-cdk--aws-eks.KubectlProvider/Provider/framework-onEvent/ServiceRole/DefaultPolicy/Resource": [
          {
            "type": "aws:cdk:logicalId",
            "data": "ProviderframeworkonEventServiceRoleDefaultPolicy48CD2133"
          }
        ],
        "/aws-cdk-eks-helm-test/@aws-cdk--aws-eks.KubectlProvider/Provider/framework-onEvent/Resource": [
          {
            "type": "aws:cdk:logicalId",
            "data": "ProviderframeworkonEvent83C1D0A7"
          }
        ],
        "/aws-cdk-eks-helm-test/@aws-cdk--aws-eks.KubectlProvider/awscdkekshelmtestawscdkawseksKubectlProviderframeworkonEvent9D93C644Arn": [
          {
            "type": "aws:cdk:logicalId",
            "data": "awscdkekshelmtestawscdkawseksKubectlProviderframeworkonEvent9D93C644Arn"
          }
        ],
        "/aws-cdk-eks-helm-test/@aws-cdk--aws-eks.KubectlProvider/reference-to-awscdkekshelmtestKubectlHandlerRole5A8A1CEFArn": [
          {
            "type": "aws:cdk:logicalId",
            "data": "referencetoawscdkekshelmtestKubectlHandlerRole5A8A1CEFArn"
          }
        ],
        "/aws-cdk-eks-helm-test/@aws-cdk--aws-eks.KubectlProvider/reference-to-awscdkekshelmtestKubectlLayer2638D675Ref": [
          {
            "type": "aws:cdk:logicalId",
            "data": "referencetoawscdkekshelmtestKubectlLayer2638D675Ref"
          }
        ],
        "/aws-cdk-eks-helm-test/@aws-cdk--aws-eks.KubectlProvider/reference-to-awscdkekshelmtestVpcPrivateSubnet1Subnet3D2B5C0BRef": [
          {
            "type": "aws:cdk:logicalId",
            "data": "referencetoawscdkekshelmtestVpcPrivateSubnet1Subnet3D2B5C0BRef"
          }
        ],
        "/aws-cdk-eks-helm-test/@aws-cdk--aws-eks.KubectlProvider/reference-to-awscdkekshelmtestVpcPrivateSubnet2SubnetF5E4AFE9Ref": [
          {
            "type": "aws:cdk:logicalId",
            "data": "referencetoawscdkekshelmtestVpcPrivateSubnet2SubnetF5E4AFE9Ref"
          }
        ],
        "/aws-cdk-eks-helm-test/@aws-cdk--aws-eks.KubectlProvider/reference-to-awscdkekshelmtestCluster35BA672BClusterSecurityGroupId": [
          {
            "type": "aws:cdk:logicalId",
            "data": "referencetoawscdkekshelmtestCluster35BA672BClusterSecurityGroupId"
          }
        ],
        "/aws-cdk-eks-helm-test/@aws-cdk--aws-eks.KubectlProvider.NestedStack/@aws-cdk--aws-eks.KubectlProvider.NestedStackResource": [
          {
            "type": "aws:cdk:logicalId",
            "data": "awscdkawseksKubectlProviderNestedStackawscdkawseksKubectlProviderNestedStackResourceA7AEBA6B"
          }
        ],
        "/aws-cdk-eks-helm-test/KubectlHandlerRole/Resource": [
          {
            "type": "aws:cdk:logicalId",
            "data": "KubectlHandlerRoleD25EBD08"
          }
        ],
        "/aws-cdk-eks-helm-test/KubectlHandlerRole/DefaultPolicy/Resource": [
          {
            "type": "aws:cdk:logicalId",
            "data": "KubectlHandlerRoleDefaultPolicyA09B4223"
          }
        ],
        "/aws-cdk-eks-helm-test/HasEcrPublic": [
          {
            "type": "aws:cdk:logicalId",
            "data": "HasEcrPublic"
          }
        ],
        "/aws-cdk-eks-helm-test/BootstrapVersion": [
          {
            "type": "aws:cdk:logicalId",
            "data": "BootstrapVersion"
          }
        ],
        "/aws-cdk-eks-helm-test/CheckBootstrapVersion": [
          {
            "type": "aws:cdk:logicalId",
            "data": "CheckBootstrapVersion"
          }
        ]
      },
      "displayName": "aws-cdk-eks-helm-test"
    },
    "awscdkekshelmDefaultTestDeployAssert044A589A.assets": {
      "type": "cdk:asset-manifest",
      "properties": {
        "file": "awscdkekshelmDefaultTestDeployAssert044A589A.assets.json",
        "requiresBootstrapStackVersion": 6,
        "bootstrapStackVersionSsmParameter": "/cdk-bootstrap/hnb659fds/version"
      }
    },
    "awscdkekshelmDefaultTestDeployAssert044A589A": {
      "type": "aws:cloudformation:stack",
      "environment": "aws://unknown-account/unknown-region",
      "properties": {
        "templateFile": "awscdkekshelmDefaultTestDeployAssert044A589A.template.json",
        "validateOnSynth": false,
        "assumeRoleArn": "arn:${AWS::Partition}:iam::${AWS::AccountId}:role/cdk-hnb659fds-deploy-role-${AWS::AccountId}-${AWS::Region}",
        "cloudFormationExecutionRoleArn": "arn:${AWS::Partition}:iam::${AWS::AccountId}:role/cdk-hnb659fds-cfn-exec-role-${AWS::AccountId}-${AWS::Region}",
        "stackTemplateAssetObjectUrl": "s3://cdk-hnb659fds-assets-${AWS::AccountId}-${AWS::Region}/21fbb51d7b23f6a6c262b46a9caee79d744a3ac019fd45422d988b96d44b2a22.json",
        "requiresBootstrapStackVersion": 6,
        "bootstrapStackVersionSsmParameter": "/cdk-bootstrap/hnb659fds/version",
        "additionalDependencies": [
          "awscdkekshelmDefaultTestDeployAssert044A589A.assets"
        ],
        "lookupRole": {
          "arn": "arn:${AWS::Partition}:iam::${AWS::AccountId}:role/cdk-hnb659fds-lookup-role-${AWS::AccountId}-${AWS::Region}",
          "requiresBootstrapStackVersion": 8,
          "bootstrapStackVersionSsmParameter": "/cdk-bootstrap/hnb659fds/version"
        }
      },
      "dependencies": [
        "awscdkekshelmDefaultTestDeployAssert044A589A.assets"
      ],
      "metadata": {
        "/aws-cdk-eks-helm/DefaultTest/DeployAssert/BootstrapVersion": [
          {
            "type": "aws:cdk:logicalId",
            "data": "BootstrapVersion"
          }
        ],
        "/aws-cdk-eks-helm/DefaultTest/DeployAssert/CheckBootstrapVersion": [
          {
            "type": "aws:cdk:logicalId",
            "data": "CheckBootstrapVersion"
          }
        ]
      },
      "displayName": "aws-cdk-eks-helm/DefaultTest/DeployAssert"
    },
    "Tree": {
      "type": "cdk:tree",
      "properties": {
        "file": "tree.json"
      }
    }
  }
}<|MERGE_RESOLUTION|>--- conflicted
+++ resolved
@@ -17,11 +17,7 @@
         "validateOnSynth": false,
         "assumeRoleArn": "arn:${AWS::Partition}:iam::${AWS::AccountId}:role/cdk-hnb659fds-deploy-role-${AWS::AccountId}-${AWS::Region}",
         "cloudFormationExecutionRoleArn": "arn:${AWS::Partition}:iam::${AWS::AccountId}:role/cdk-hnb659fds-cfn-exec-role-${AWS::AccountId}-${AWS::Region}",
-<<<<<<< HEAD
-        "stackTemplateAssetObjectUrl": "s3://cdk-hnb659fds-assets-${AWS::AccountId}-${AWS::Region}/b269a594cfb525d60b0aadbc7826bdb5067e13e55d4d05be6fcde7e48da0b46b.json",
-=======
         "stackTemplateAssetObjectUrl": "s3://cdk-hnb659fds-assets-${AWS::AccountId}-${AWS::Region}/997e65453c73f88f0df66d7761e4ccd19d53c7d2f544eaa077006ae7e1cef1e1.json",
->>>>>>> 74c35dc2
         "requiresBootstrapStackVersion": 6,
         "bootstrapStackVersionSsmParameter": "/cdk-bootstrap/hnb659fds/version",
         "additionalDependencies": [
@@ -283,6 +279,12 @@
             "data": "OnEventHandlerServiceRole15A26729"
           }
         ],
+        "/aws-cdk-eks-helm-test/@aws-cdk--aws-eks.ClusterResourceProvider/OnEventHandler/ServiceRole/DefaultPolicy/Resource": [
+          {
+            "type": "aws:cdk:logicalId",
+            "data": "OnEventHandlerServiceRoleDefaultPolicyC57085D4"
+          }
+        ],
         "/aws-cdk-eks-helm-test/@aws-cdk--aws-eks.ClusterResourceProvider/OnEventHandler/Resource": [
           {
             "type": "aws:cdk:logicalId",
@@ -295,6 +297,12 @@
             "data": "IsCompleteHandlerServiceRole5810CC58"
           }
         ],
+        "/aws-cdk-eks-helm-test/@aws-cdk--aws-eks.ClusterResourceProvider/IsCompleteHandler/ServiceRole/DefaultPolicy/Resource": [
+          {
+            "type": "aws:cdk:logicalId",
+            "data": "IsCompleteHandlerServiceRoleDefaultPolicy8F64197B"
+          }
+        ],
         "/aws-cdk-eks-helm-test/@aws-cdk--aws-eks.ClusterResourceProvider/IsCompleteHandler/Resource": [
           {
             "type": "aws:cdk:logicalId",
@@ -373,30 +381,36 @@
             "data": "Providerwaiterstatemachine5D4A9DF0"
           }
         ],
-        "/aws-cdk-eks-helm-test/@aws-cdk--aws-eks.ClusterResourceProvider/awscdkekshelmtestawscdkawseksClusterResourceProviderOnEventHandlerServiceRole53C6A0AEArn": [
-          {
-            "type": "aws:cdk:logicalId",
-            "data": "awscdkekshelmtestawscdkawseksClusterResourceProviderOnEventHandlerServiceRole53C6A0AEArn"
-          }
-        ],
-        "/aws-cdk-eks-helm-test/@aws-cdk--aws-eks.ClusterResourceProvider/awscdkekshelmtestawscdkawseksClusterResourceProviderIsCompleteHandlerServiceRole12F3DEC7Arn": [
-          {
-            "type": "aws:cdk:logicalId",
-            "data": "awscdkekshelmtestawscdkawseksClusterResourceProviderIsCompleteHandlerServiceRole12F3DEC7Arn"
-          }
-        ],
         "/aws-cdk-eks-helm-test/@aws-cdk--aws-eks.ClusterResourceProvider/awscdkekshelmtestawscdkawseksClusterResourceProviderframeworkonEventFCDC8710Arn": [
           {
             "type": "aws:cdk:logicalId",
             "data": "awscdkekshelmtestawscdkawseksClusterResourceProviderframeworkonEventFCDC8710Arn"
           }
         ],
+        "/aws-cdk-eks-helm-test/@aws-cdk--aws-eks.ClusterResourceProvider/reference-to-awscdkekshelmtestClusterCreationRole906A8995Arn": [
+          {
+            "type": "aws:cdk:logicalId",
+            "data": "referencetoawscdkekshelmtestClusterCreationRole906A8995Arn"
+          }
+        ],
         "/aws-cdk-eks-helm-test/@aws-cdk--aws-eks.ClusterResourceProvider.NestedStack/@aws-cdk--aws-eks.ClusterResourceProvider.NestedStackResource": [
           {
             "type": "aws:cdk:logicalId",
             "data": "awscdkawseksClusterResourceProviderNestedStackawscdkawseksClusterResourceProviderNestedStackResource9827C454"
           }
         ],
+        "/aws-cdk-eks-helm-test/@aws-cdk--aws-eks.KubectlProvider/Handler/ServiceRole/Resource": [
+          {
+            "type": "aws:cdk:logicalId",
+            "data": "HandlerServiceRoleFCDC14AE"
+          }
+        ],
+        "/aws-cdk-eks-helm-test/@aws-cdk--aws-eks.KubectlProvider/Handler/ServiceRole/DefaultPolicy/Resource": [
+          {
+            "type": "aws:cdk:logicalId",
+            "data": "HandlerServiceRoleDefaultPolicyCBD0CC91"
+          }
+        ],
         "/aws-cdk-eks-helm-test/@aws-cdk--aws-eks.KubectlProvider/Handler/Resource": [
           {
             "type": "aws:cdk:logicalId",
@@ -409,6 +423,12 @@
             "data": "AwsCliLayerF44AAF94"
           }
         ],
+        "/aws-cdk-eks-helm-test/@aws-cdk--aws-eks.KubectlProvider/HasEcrPublic": [
+          {
+            "type": "aws:cdk:logicalId",
+            "data": "HasEcrPublic"
+          }
+        ],
         "/aws-cdk-eks-helm-test/@aws-cdk--aws-eks.KubectlProvider/Provider/framework-onEvent/ServiceRole/Resource": [
           {
             "type": "aws:cdk:logicalId",
@@ -433,10 +453,16 @@
             "data": "awscdkekshelmtestawscdkawseksKubectlProviderframeworkonEvent9D93C644Arn"
           }
         ],
-        "/aws-cdk-eks-helm-test/@aws-cdk--aws-eks.KubectlProvider/reference-to-awscdkekshelmtestKubectlHandlerRole5A8A1CEFArn": [
-          {
-            "type": "aws:cdk:logicalId",
-            "data": "referencetoawscdkekshelmtestKubectlHandlerRole5A8A1CEFArn"
+        "/aws-cdk-eks-helm-test/@aws-cdk--aws-eks.KubectlProvider/reference-to-awscdkekshelmtestCluster35BA672BArn": [
+          {
+            "type": "aws:cdk:logicalId",
+            "data": "referencetoawscdkekshelmtestCluster35BA672BArn"
+          }
+        ],
+        "/aws-cdk-eks-helm-test/@aws-cdk--aws-eks.KubectlProvider/reference-to-awscdkekshelmtestClusterCreationRole906A8995Arn": [
+          {
+            "type": "aws:cdk:logicalId",
+            "data": "referencetoawscdkekshelmtestClusterCreationRole906A8995Arn"
           }
         ],
         "/aws-cdk-eks-helm-test/@aws-cdk--aws-eks.KubectlProvider/reference-to-awscdkekshelmtestKubectlLayer2638D675Ref": [
@@ -467,24 +493,6 @@
           {
             "type": "aws:cdk:logicalId",
             "data": "awscdkawseksKubectlProviderNestedStackawscdkawseksKubectlProviderNestedStackResourceA7AEBA6B"
-          }
-        ],
-        "/aws-cdk-eks-helm-test/KubectlHandlerRole/Resource": [
-          {
-            "type": "aws:cdk:logicalId",
-            "data": "KubectlHandlerRoleD25EBD08"
-          }
-        ],
-        "/aws-cdk-eks-helm-test/KubectlHandlerRole/DefaultPolicy/Resource": [
-          {
-            "type": "aws:cdk:logicalId",
-            "data": "KubectlHandlerRoleDefaultPolicyA09B4223"
-          }
-        ],
-        "/aws-cdk-eks-helm-test/HasEcrPublic": [
-          {
-            "type": "aws:cdk:logicalId",
-            "data": "HasEcrPublic"
           }
         ],
         "/aws-cdk-eks-helm-test/BootstrapVersion": [
