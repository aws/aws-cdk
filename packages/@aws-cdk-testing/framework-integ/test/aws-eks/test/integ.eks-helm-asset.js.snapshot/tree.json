{
  "version": "tree-0.1",
  "tree": {
    "id": "App",
    "path": "",
    "children": {
      "aws-cdk-eks-helm-test": {
        "id": "aws-cdk-eks-helm-test",
        "path": "aws-cdk-eks-helm-test",
        "children": {
          "AdminRole": {
            "id": "AdminRole",
            "path": "aws-cdk-eks-helm-test/AdminRole",
            "children": {
              "ImportAdminRole": {
                "id": "ImportAdminRole",
                "path": "aws-cdk-eks-helm-test/AdminRole/ImportAdminRole",
                "constructInfo": {
                  "fqn": "aws-cdk-lib.Resource",
                  "version": "0.0.0",
                  "metadata": [
                    "*"
                  ]
                }
              },
              "Resource": {
                "id": "Resource",
                "path": "aws-cdk-eks-helm-test/AdminRole/Resource",
                "attributes": {
                  "aws:cdk:cloudformation:type": "AWS::IAM::Role",
                  "aws:cdk:cloudformation:props": {
                    "assumeRolePolicyDocument": {
                      "Statement": [
                        {
                          "Action": "sts:AssumeRole",
                          "Effect": "Allow",
                          "Principal": {
                            "AWS": {
                              "Fn::Join": [
                                "",
                                [
                                  "arn:",
                                  {
                                    "Ref": "AWS::Partition"
                                  },
                                  ":iam::",
                                  {
                                    "Ref": "AWS::AccountId"
                                  },
                                  ":root"
                                ]
                              ]
                            }
                          }
                        }
                      ],
                      "Version": "2012-10-17"
                    }
                  }
                },
                "constructInfo": {
                  "fqn": "aws-cdk-lib.aws_iam.CfnRole",
                  "version": "0.0.0"
                }
              }
            },
            "constructInfo": {
              "fqn": "aws-cdk-lib.aws_iam.Role",
              "version": "0.0.0",
              "metadata": [
                {
                  "assumedBy": {
                    "principalAccount": "*",
                    "assumeRoleAction": "*"
                  }
                }
              ]
            }
          },
          "Vpc": {
            "id": "Vpc",
            "path": "aws-cdk-eks-helm-test/Vpc",
            "children": {
              "Resource": {
                "id": "Resource",
                "path": "aws-cdk-eks-helm-test/Vpc/Resource",
                "attributes": {
                  "aws:cdk:cloudformation:type": "AWS::EC2::VPC",
                  "aws:cdk:cloudformation:props": {
                    "cidrBlock": "10.0.0.0/16",
                    "enableDnsHostnames": true,
                    "enableDnsSupport": true,
                    "instanceTenancy": "default",
                    "tags": [
                      {
                        "key": "Name",
                        "value": "aws-cdk-eks-helm-test/Vpc"
                      }
                    ]
                  }
                },
                "constructInfo": {
                  "fqn": "aws-cdk-lib.aws_ec2.CfnVPC",
                  "version": "0.0.0"
                }
              },
              "PublicSubnet1": {
                "id": "PublicSubnet1",
                "path": "aws-cdk-eks-helm-test/Vpc/PublicSubnet1",
                "children": {
                  "Subnet": {
                    "id": "Subnet",
                    "path": "aws-cdk-eks-helm-test/Vpc/PublicSubnet1/Subnet",
                    "attributes": {
                      "aws:cdk:cloudformation:type": "AWS::EC2::Subnet",
                      "aws:cdk:cloudformation:props": {
                        "availabilityZone": {
                          "Fn::Select": [
                            0,
                            {
                              "Fn::GetAZs": ""
                            }
                          ]
                        },
                        "cidrBlock": "10.0.0.0/18",
                        "mapPublicIpOnLaunch": true,
                        "tags": [
                          {
                            "key": "aws-cdk:subnet-name",
                            "value": "Public"
                          },
                          {
                            "key": "aws-cdk:subnet-type",
                            "value": "Public"
                          },
                          {
                            "key": "kubernetes.io/role/elb",
                            "value": "1"
                          },
                          {
                            "key": "Name",
                            "value": "aws-cdk-eks-helm-test/Vpc/PublicSubnet1"
                          }
                        ],
                        "vpcId": {
                          "Ref": "Vpc8378EB38"
                        }
                      }
                    },
                    "constructInfo": {
                      "fqn": "aws-cdk-lib.aws_ec2.CfnSubnet",
                      "version": "0.0.0"
                    }
                  },
                  "Acl": {
                    "id": "Acl",
                    "path": "aws-cdk-eks-helm-test/Vpc/PublicSubnet1/Acl",
                    "constructInfo": {
                      "fqn": "aws-cdk-lib.Resource",
                      "version": "0.0.0",
                      "metadata": []
                    }
                  },
                  "RouteTable": {
                    "id": "RouteTable",
                    "path": "aws-cdk-eks-helm-test/Vpc/PublicSubnet1/RouteTable",
                    "attributes": {
                      "aws:cdk:cloudformation:type": "AWS::EC2::RouteTable",
                      "aws:cdk:cloudformation:props": {
                        "tags": [
                          {
                            "key": "kubernetes.io/role/elb",
                            "value": "1"
                          },
                          {
                            "key": "Name",
                            "value": "aws-cdk-eks-helm-test/Vpc/PublicSubnet1"
                          }
                        ],
                        "vpcId": {
                          "Ref": "Vpc8378EB38"
                        }
                      }
                    },
                    "constructInfo": {
                      "fqn": "aws-cdk-lib.aws_ec2.CfnRouteTable",
                      "version": "0.0.0"
                    }
                  },
                  "RouteTableAssociation": {
                    "id": "RouteTableAssociation",
                    "path": "aws-cdk-eks-helm-test/Vpc/PublicSubnet1/RouteTableAssociation",
                    "attributes": {
                      "aws:cdk:cloudformation:type": "AWS::EC2::SubnetRouteTableAssociation",
                      "aws:cdk:cloudformation:props": {
                        "routeTableId": {
                          "Ref": "VpcPublicSubnet1RouteTable6C95E38E"
                        },
                        "subnetId": {
                          "Ref": "VpcPublicSubnet1Subnet5C2D37C4"
                        }
                      }
                    },
                    "constructInfo": {
                      "fqn": "aws-cdk-lib.aws_ec2.CfnSubnetRouteTableAssociation",
                      "version": "0.0.0"
                    }
                  },
                  "DefaultRoute": {
                    "id": "DefaultRoute",
                    "path": "aws-cdk-eks-helm-test/Vpc/PublicSubnet1/DefaultRoute",
                    "attributes": {
                      "aws:cdk:cloudformation:type": "AWS::EC2::Route",
                      "aws:cdk:cloudformation:props": {
                        "destinationCidrBlock": "0.0.0.0/0",
                        "gatewayId": {
                          "Ref": "VpcIGWD7BA715C"
                        },
                        "routeTableId": {
                          "Ref": "VpcPublicSubnet1RouteTable6C95E38E"
                        }
                      }
                    },
                    "constructInfo": {
                      "fqn": "aws-cdk-lib.aws_ec2.CfnRoute",
                      "version": "0.0.0"
                    }
                  },
                  "EIP": {
                    "id": "EIP",
                    "path": "aws-cdk-eks-helm-test/Vpc/PublicSubnet1/EIP",
                    "attributes": {
                      "aws:cdk:cloudformation:type": "AWS::EC2::EIP",
                      "aws:cdk:cloudformation:props": {
                        "domain": "vpc",
                        "tags": [
                          {
                            "key": "kubernetes.io/role/elb",
                            "value": "1"
                          },
                          {
                            "key": "Name",
                            "value": "aws-cdk-eks-helm-test/Vpc/PublicSubnet1"
                          }
                        ]
                      }
                    },
                    "constructInfo": {
                      "fqn": "aws-cdk-lib.aws_ec2.CfnEIP",
                      "version": "0.0.0"
                    }
                  },
                  "NATGateway": {
                    "id": "NATGateway",
                    "path": "aws-cdk-eks-helm-test/Vpc/PublicSubnet1/NATGateway",
                    "attributes": {
                      "aws:cdk:cloudformation:type": "AWS::EC2::NatGateway",
                      "aws:cdk:cloudformation:props": {
                        "allocationId": {
                          "Fn::GetAtt": [
                            "VpcPublicSubnet1EIPD7E02669",
                            "AllocationId"
                          ]
                        },
                        "subnetId": {
                          "Ref": "VpcPublicSubnet1Subnet5C2D37C4"
                        },
                        "tags": [
                          {
                            "key": "kubernetes.io/role/elb",
                            "value": "1"
                          },
                          {
                            "key": "Name",
                            "value": "aws-cdk-eks-helm-test/Vpc/PublicSubnet1"
                          }
                        ]
                      }
                    },
                    "constructInfo": {
                      "fqn": "aws-cdk-lib.aws_ec2.CfnNatGateway",
                      "version": "0.0.0"
                    }
                  }
                },
                "constructInfo": {
                  "fqn": "aws-cdk-lib.aws_ec2.PublicSubnet",
                  "version": "0.0.0",
                  "metadata": [
                    {
                      "availabilityZone": "*",
                      "vpcId": "*",
                      "cidrBlock": "*",
                      "mapPublicIpOnLaunch": true,
                      "ipv6CidrBlock": "*",
                      "assignIpv6AddressOnCreation": "*"
                    },
                    {
                      "availabilityZone": "*",
                      "vpcId": "*",
                      "cidrBlock": "*",
                      "mapPublicIpOnLaunch": true,
                      "ipv6CidrBlock": "*",
                      "assignIpv6AddressOnCreation": "*"
                    },
                    {},
                    {
                      "addNatGateway": [
                        "*"
                      ]
                    }
                  ]
                }
              },
              "PublicSubnet2": {
                "id": "PublicSubnet2",
                "path": "aws-cdk-eks-helm-test/Vpc/PublicSubnet2",
                "children": {
                  "Subnet": {
                    "id": "Subnet",
                    "path": "aws-cdk-eks-helm-test/Vpc/PublicSubnet2/Subnet",
                    "attributes": {
                      "aws:cdk:cloudformation:type": "AWS::EC2::Subnet",
                      "aws:cdk:cloudformation:props": {
                        "availabilityZone": {
                          "Fn::Select": [
                            1,
                            {
                              "Fn::GetAZs": ""
                            }
                          ]
                        },
                        "cidrBlock": "10.0.64.0/18",
                        "mapPublicIpOnLaunch": true,
                        "tags": [
                          {
                            "key": "aws-cdk:subnet-name",
                            "value": "Public"
                          },
                          {
                            "key": "aws-cdk:subnet-type",
                            "value": "Public"
                          },
                          {
                            "key": "kubernetes.io/role/elb",
                            "value": "1"
                          },
                          {
                            "key": "Name",
                            "value": "aws-cdk-eks-helm-test/Vpc/PublicSubnet2"
                          }
                        ],
                        "vpcId": {
                          "Ref": "Vpc8378EB38"
                        }
                      }
                    },
                    "constructInfo": {
                      "fqn": "aws-cdk-lib.aws_ec2.CfnSubnet",
                      "version": "0.0.0"
                    }
                  },
                  "Acl": {
                    "id": "Acl",
                    "path": "aws-cdk-eks-helm-test/Vpc/PublicSubnet2/Acl",
                    "constructInfo": {
                      "fqn": "aws-cdk-lib.Resource",
                      "version": "0.0.0",
                      "metadata": []
                    }
                  },
                  "RouteTable": {
                    "id": "RouteTable",
                    "path": "aws-cdk-eks-helm-test/Vpc/PublicSubnet2/RouteTable",
                    "attributes": {
                      "aws:cdk:cloudformation:type": "AWS::EC2::RouteTable",
                      "aws:cdk:cloudformation:props": {
                        "tags": [
                          {
                            "key": "kubernetes.io/role/elb",
                            "value": "1"
                          },
                          {
                            "key": "Name",
                            "value": "aws-cdk-eks-helm-test/Vpc/PublicSubnet2"
                          }
                        ],
                        "vpcId": {
                          "Ref": "Vpc8378EB38"
                        }
                      }
                    },
                    "constructInfo": {
                      "fqn": "aws-cdk-lib.aws_ec2.CfnRouteTable",
                      "version": "0.0.0"
                    }
                  },
                  "RouteTableAssociation": {
                    "id": "RouteTableAssociation",
                    "path": "aws-cdk-eks-helm-test/Vpc/PublicSubnet2/RouteTableAssociation",
                    "attributes": {
                      "aws:cdk:cloudformation:type": "AWS::EC2::SubnetRouteTableAssociation",
                      "aws:cdk:cloudformation:props": {
                        "routeTableId": {
                          "Ref": "VpcPublicSubnet2RouteTable94F7E489"
                        },
                        "subnetId": {
                          "Ref": "VpcPublicSubnet2Subnet691E08A3"
                        }
                      }
                    },
                    "constructInfo": {
                      "fqn": "aws-cdk-lib.aws_ec2.CfnSubnetRouteTableAssociation",
                      "version": "0.0.0"
                    }
                  },
                  "DefaultRoute": {
                    "id": "DefaultRoute",
                    "path": "aws-cdk-eks-helm-test/Vpc/PublicSubnet2/DefaultRoute",
                    "attributes": {
                      "aws:cdk:cloudformation:type": "AWS::EC2::Route",
                      "aws:cdk:cloudformation:props": {
                        "destinationCidrBlock": "0.0.0.0/0",
                        "gatewayId": {
                          "Ref": "VpcIGWD7BA715C"
                        },
                        "routeTableId": {
                          "Ref": "VpcPublicSubnet2RouteTable94F7E489"
                        }
                      }
                    },
                    "constructInfo": {
                      "fqn": "aws-cdk-lib.aws_ec2.CfnRoute",
                      "version": "0.0.0"
                    }
                  }
                },
                "constructInfo": {
                  "fqn": "aws-cdk-lib.aws_ec2.PublicSubnet",
                  "version": "0.0.0",
                  "metadata": [
                    {
                      "availabilityZone": "*",
                      "vpcId": "*",
                      "cidrBlock": "*",
                      "mapPublicIpOnLaunch": true,
                      "ipv6CidrBlock": "*",
                      "assignIpv6AddressOnCreation": "*"
                    },
                    {
                      "availabilityZone": "*",
                      "vpcId": "*",
                      "cidrBlock": "*",
                      "mapPublicIpOnLaunch": true,
                      "ipv6CidrBlock": "*",
                      "assignIpv6AddressOnCreation": "*"
                    },
                    {}
                  ]
                }
              },
              "PrivateSubnet1": {
                "id": "PrivateSubnet1",
                "path": "aws-cdk-eks-helm-test/Vpc/PrivateSubnet1",
                "children": {
                  "Subnet": {
                    "id": "Subnet",
                    "path": "aws-cdk-eks-helm-test/Vpc/PrivateSubnet1/Subnet",
                    "attributes": {
                      "aws:cdk:cloudformation:type": "AWS::EC2::Subnet",
                      "aws:cdk:cloudformation:props": {
                        "availabilityZone": {
                          "Fn::Select": [
                            0,
                            {
                              "Fn::GetAZs": ""
                            }
                          ]
                        },
                        "cidrBlock": "10.0.128.0/18",
                        "mapPublicIpOnLaunch": false,
                        "tags": [
                          {
                            "key": "aws-cdk:subnet-name",
                            "value": "Private"
                          },
                          {
                            "key": "aws-cdk:subnet-type",
                            "value": "Private"
                          },
                          {
                            "key": "kubernetes.io/role/internal-elb",
                            "value": "1"
                          },
                          {
                            "key": "Name",
                            "value": "aws-cdk-eks-helm-test/Vpc/PrivateSubnet1"
                          }
                        ],
                        "vpcId": {
                          "Ref": "Vpc8378EB38"
                        }
                      }
                    },
                    "constructInfo": {
                      "fqn": "aws-cdk-lib.aws_ec2.CfnSubnet",
                      "version": "0.0.0"
                    }
                  },
                  "Acl": {
                    "id": "Acl",
                    "path": "aws-cdk-eks-helm-test/Vpc/PrivateSubnet1/Acl",
                    "constructInfo": {
                      "fqn": "aws-cdk-lib.Resource",
                      "version": "0.0.0",
                      "metadata": []
                    }
                  },
                  "RouteTable": {
                    "id": "RouteTable",
                    "path": "aws-cdk-eks-helm-test/Vpc/PrivateSubnet1/RouteTable",
                    "attributes": {
                      "aws:cdk:cloudformation:type": "AWS::EC2::RouteTable",
                      "aws:cdk:cloudformation:props": {
                        "tags": [
                          {
                            "key": "kubernetes.io/role/internal-elb",
                            "value": "1"
                          },
                          {
                            "key": "Name",
                            "value": "aws-cdk-eks-helm-test/Vpc/PrivateSubnet1"
                          }
                        ],
                        "vpcId": {
                          "Ref": "Vpc8378EB38"
                        }
                      }
                    },
                    "constructInfo": {
                      "fqn": "aws-cdk-lib.aws_ec2.CfnRouteTable",
                      "version": "0.0.0"
                    }
                  },
                  "RouteTableAssociation": {
                    "id": "RouteTableAssociation",
                    "path": "aws-cdk-eks-helm-test/Vpc/PrivateSubnet1/RouteTableAssociation",
                    "attributes": {
                      "aws:cdk:cloudformation:type": "AWS::EC2::SubnetRouteTableAssociation",
                      "aws:cdk:cloudformation:props": {
                        "routeTableId": {
                          "Ref": "VpcPrivateSubnet1RouteTableB2C5B500"
                        },
                        "subnetId": {
                          "Ref": "VpcPrivateSubnet1Subnet536B997A"
                        }
                      }
                    },
                    "constructInfo": {
                      "fqn": "aws-cdk-lib.aws_ec2.CfnSubnetRouteTableAssociation",
                      "version": "0.0.0"
                    }
                  },
                  "DefaultRoute": {
                    "id": "DefaultRoute",
                    "path": "aws-cdk-eks-helm-test/Vpc/PrivateSubnet1/DefaultRoute",
                    "attributes": {
                      "aws:cdk:cloudformation:type": "AWS::EC2::Route",
                      "aws:cdk:cloudformation:props": {
                        "destinationCidrBlock": "0.0.0.0/0",
                        "natGatewayId": {
                          "Ref": "VpcPublicSubnet1NATGateway4D7517AA"
                        },
                        "routeTableId": {
                          "Ref": "VpcPrivateSubnet1RouteTableB2C5B500"
                        }
                      }
                    },
                    "constructInfo": {
                      "fqn": "aws-cdk-lib.aws_ec2.CfnRoute",
                      "version": "0.0.0"
                    }
                  }
                },
                "constructInfo": {
                  "fqn": "aws-cdk-lib.aws_ec2.PrivateSubnet",
                  "version": "0.0.0",
                  "metadata": [
                    {
                      "availabilityZone": "*",
                      "vpcId": "*",
                      "cidrBlock": "*",
                      "mapPublicIpOnLaunch": false,
                      "ipv6CidrBlock": "*",
                      "assignIpv6AddressOnCreation": "*"
                    },
                    {
                      "availabilityZone": "*",
                      "vpcId": "*",
                      "cidrBlock": "*",
                      "mapPublicIpOnLaunch": false,
                      "ipv6CidrBlock": "*",
                      "assignIpv6AddressOnCreation": "*"
                    },
                    {}
                  ]
                }
              },
              "PrivateSubnet2": {
                "id": "PrivateSubnet2",
                "path": "aws-cdk-eks-helm-test/Vpc/PrivateSubnet2",
                "children": {
                  "Subnet": {
                    "id": "Subnet",
                    "path": "aws-cdk-eks-helm-test/Vpc/PrivateSubnet2/Subnet",
                    "attributes": {
                      "aws:cdk:cloudformation:type": "AWS::EC2::Subnet",
                      "aws:cdk:cloudformation:props": {
                        "availabilityZone": {
                          "Fn::Select": [
                            1,
                            {
                              "Fn::GetAZs": ""
                            }
                          ]
                        },
                        "cidrBlock": "10.0.192.0/18",
                        "mapPublicIpOnLaunch": false,
                        "tags": [
                          {
                            "key": "aws-cdk:subnet-name",
                            "value": "Private"
                          },
                          {
                            "key": "aws-cdk:subnet-type",
                            "value": "Private"
                          },
                          {
                            "key": "kubernetes.io/role/internal-elb",
                            "value": "1"
                          },
                          {
                            "key": "Name",
                            "value": "aws-cdk-eks-helm-test/Vpc/PrivateSubnet2"
                          }
                        ],
                        "vpcId": {
                          "Ref": "Vpc8378EB38"
                        }
                      }
                    },
                    "constructInfo": {
                      "fqn": "aws-cdk-lib.aws_ec2.CfnSubnet",
                      "version": "0.0.0"
                    }
                  },
                  "Acl": {
                    "id": "Acl",
                    "path": "aws-cdk-eks-helm-test/Vpc/PrivateSubnet2/Acl",
                    "constructInfo": {
                      "fqn": "aws-cdk-lib.Resource",
                      "version": "0.0.0",
                      "metadata": []
                    }
                  },
                  "RouteTable": {
                    "id": "RouteTable",
                    "path": "aws-cdk-eks-helm-test/Vpc/PrivateSubnet2/RouteTable",
                    "attributes": {
                      "aws:cdk:cloudformation:type": "AWS::EC2::RouteTable",
                      "aws:cdk:cloudformation:props": {
                        "tags": [
                          {
                            "key": "kubernetes.io/role/internal-elb",
                            "value": "1"
                          },
                          {
                            "key": "Name",
                            "value": "aws-cdk-eks-helm-test/Vpc/PrivateSubnet2"
                          }
                        ],
                        "vpcId": {
                          "Ref": "Vpc8378EB38"
                        }
                      }
                    },
                    "constructInfo": {
                      "fqn": "aws-cdk-lib.aws_ec2.CfnRouteTable",
                      "version": "0.0.0"
                    }
                  },
                  "RouteTableAssociation": {
                    "id": "RouteTableAssociation",
                    "path": "aws-cdk-eks-helm-test/Vpc/PrivateSubnet2/RouteTableAssociation",
                    "attributes": {
                      "aws:cdk:cloudformation:type": "AWS::EC2::SubnetRouteTableAssociation",
                      "aws:cdk:cloudformation:props": {
                        "routeTableId": {
                          "Ref": "VpcPrivateSubnet2RouteTableA678073B"
                        },
                        "subnetId": {
                          "Ref": "VpcPrivateSubnet2Subnet3788AAA1"
                        }
                      }
                    },
                    "constructInfo": {
                      "fqn": "aws-cdk-lib.aws_ec2.CfnSubnetRouteTableAssociation",
                      "version": "0.0.0"
                    }
                  },
                  "DefaultRoute": {
                    "id": "DefaultRoute",
                    "path": "aws-cdk-eks-helm-test/Vpc/PrivateSubnet2/DefaultRoute",
                    "attributes": {
                      "aws:cdk:cloudformation:type": "AWS::EC2::Route",
                      "aws:cdk:cloudformation:props": {
                        "destinationCidrBlock": "0.0.0.0/0",
                        "natGatewayId": {
                          "Ref": "VpcPublicSubnet1NATGateway4D7517AA"
                        },
                        "routeTableId": {
                          "Ref": "VpcPrivateSubnet2RouteTableA678073B"
                        }
                      }
                    },
                    "constructInfo": {
                      "fqn": "aws-cdk-lib.aws_ec2.CfnRoute",
                      "version": "0.0.0"
                    }
                  }
                },
                "constructInfo": {
                  "fqn": "aws-cdk-lib.aws_ec2.PrivateSubnet",
                  "version": "0.0.0",
                  "metadata": [
                    {
                      "availabilityZone": "*",
                      "vpcId": "*",
                      "cidrBlock": "*",
                      "mapPublicIpOnLaunch": false,
                      "ipv6CidrBlock": "*",
                      "assignIpv6AddressOnCreation": "*"
                    },
                    {
                      "availabilityZone": "*",
                      "vpcId": "*",
                      "cidrBlock": "*",
                      "mapPublicIpOnLaunch": false,
                      "ipv6CidrBlock": "*",
                      "assignIpv6AddressOnCreation": "*"
                    },
                    {}
                  ]
                }
              },
              "IGW": {
                "id": "IGW",
                "path": "aws-cdk-eks-helm-test/Vpc/IGW",
                "attributes": {
                  "aws:cdk:cloudformation:type": "AWS::EC2::InternetGateway",
                  "aws:cdk:cloudformation:props": {
                    "tags": [
                      {
                        "key": "Name",
                        "value": "aws-cdk-eks-helm-test/Vpc"
                      }
                    ]
                  }
                },
                "constructInfo": {
                  "fqn": "aws-cdk-lib.aws_ec2.CfnInternetGateway",
                  "version": "0.0.0"
                }
              },
              "VPCGW": {
                "id": "VPCGW",
                "path": "aws-cdk-eks-helm-test/Vpc/VPCGW",
                "attributes": {
                  "aws:cdk:cloudformation:type": "AWS::EC2::VPCGatewayAttachment",
                  "aws:cdk:cloudformation:props": {
                    "internetGatewayId": {
                      "Ref": "VpcIGWD7BA715C"
                    },
                    "vpcId": {
                      "Ref": "Vpc8378EB38"
                    }
                  }
                },
                "constructInfo": {
                  "fqn": "aws-cdk-lib.aws_ec2.CfnVPCGatewayAttachment",
                  "version": "0.0.0"
                }
              }
            },
            "constructInfo": {
              "fqn": "aws-cdk-lib.aws_ec2.Vpc",
              "version": "0.0.0",
              "metadata": [
                {
                  "natGateways": "*",
                  "restrictDefaultSecurityGroup": false
                }
              ]
            }
          },
          "KubectlLayer": {
            "id": "KubectlLayer",
            "path": "aws-cdk-eks-helm-test/KubectlLayer",
            "children": {
              "Code": {
                "id": "Code",
                "path": "aws-cdk-eks-helm-test/KubectlLayer/Code",
                "children": {
                  "Stage": {
                    "id": "Stage",
                    "path": "aws-cdk-eks-helm-test/KubectlLayer/Code/Stage",
                    "constructInfo": {
                      "fqn": "aws-cdk-lib.AssetStaging",
                      "version": "0.0.0"
                    }
                  },
                  "AssetBucket": {
                    "id": "AssetBucket",
                    "path": "aws-cdk-eks-helm-test/KubectlLayer/Code/AssetBucket",
                    "constructInfo": {
                      "fqn": "aws-cdk-lib.aws_s3.BucketBase",
                      "version": "0.0.0",
                      "metadata": []
                    }
                  }
                },
                "constructInfo": {
                  "fqn": "aws-cdk-lib.aws_s3_assets.Asset",
                  "version": "0.0.0"
                }
              },
              "Resource": {
                "id": "Resource",
                "path": "aws-cdk-eks-helm-test/KubectlLayer/Resource",
                "attributes": {
                  "aws:cdk:cloudformation:type": "AWS::Lambda::LayerVersion",
                  "aws:cdk:cloudformation:props": {
                    "content": {
                      "s3Bucket": {
                        "Fn::Sub": "cdk-hnb659fds-assets-${AWS::AccountId}-${AWS::Region}"
                      },
                      "s3Key": "c475180f5b1bbabac165414da13a9b843b111cd3b6d5fae9c954c006640c4064.zip"
                    },
                    "description": "/opt/kubectl/kubectl 1.24; /opt/helm/helm 3.9",
                    "licenseInfo": "Apache-2.0"
                  }
                },
                "constructInfo": {
                  "fqn": "aws-cdk-lib.aws_lambda.CfnLayerVersion",
                  "version": "0.0.0"
                }
              }
            },
            "constructInfo": {
              "fqn": "@aws-cdk/lambda-layer-kubectl-v24.KubectlV24Layer",
              "version": "2.0.242",
              "metadata": [
                "*"
              ]
            }
          },
          "Cluster": {
            "id": "Cluster",
            "path": "aws-cdk-eks-helm-test/Cluster",
            "children": {
              "KubectlHandlerRole": {
                "id": "KubectlHandlerRole",
                "path": "aws-cdk-eks-helm-test/Cluster/KubectlHandlerRole",
                "children": {
                  "ImportKubectlHandlerRole": {
                    "id": "ImportKubectlHandlerRole",
                    "path": "aws-cdk-eks-helm-test/Cluster/KubectlHandlerRole/ImportKubectlHandlerRole",
                    "constructInfo": {
                      "fqn": "aws-cdk-lib.Resource",
                      "version": "0.0.0",
                      "metadata": [
                        "*"
                      ]
                    }
                  },
                  "Resource": {
                    "id": "Resource",
                    "path": "aws-cdk-eks-helm-test/Cluster/KubectlHandlerRole/Resource",
                    "attributes": {
                      "aws:cdk:cloudformation:type": "AWS::IAM::Role",
                      "aws:cdk:cloudformation:props": {
                        "assumeRolePolicyDocument": {
                          "Statement": [
                            {
                              "Action": "sts:AssumeRole",
                              "Effect": "Allow",
                              "Principal": {
                                "Service": "lambda.amazonaws.com"
                              }
                            }
                          ],
                          "Version": "2012-10-17"
                        },
                        "managedPolicyArns": [
                          {
                            "Fn::Join": [
                              "",
                              [
                                "arn:",
                                {
                                  "Ref": "AWS::Partition"
                                },
                                ":iam::aws:policy/service-role/AWSLambdaBasicExecutionRole"
                              ]
                            ]
                          },
                          {
                            "Fn::Join": [
                              "",
                              [
                                "arn:",
                                {
                                  "Ref": "AWS::Partition"
                                },
                                ":iam::aws:policy/service-role/AWSLambdaVPCAccessExecutionRole"
                              ]
                            ]
                          },
                          {
                            "Fn::Join": [
                              "",
                              [
                                "arn:",
                                {
                                  "Ref": "AWS::Partition"
                                },
                                ":iam::aws:policy/AmazonEC2ContainerRegistryReadOnly"
                              ]
                            ]
                          },
                          {
                            "Fn::If": [
                              "ClusterHasEcrPublic8EE1114E",
                              {
                                "Fn::Join": [
                                  "",
                                  [
                                    "arn:",
                                    {
                                      "Ref": "AWS::Partition"
                                    },
                                    ":iam::aws:policy/AmazonElasticContainerRegistryPublicReadOnly"
                                  ]
                                ]
                              },
                              {
                                "Ref": "AWS::NoValue"
                              }
                            ]
                          }
                        ]
                      }
                    },
                    "constructInfo": {
                      "fqn": "aws-cdk-lib.aws_iam.CfnRole",
                      "version": "0.0.0"
                    }
                  },
                  "DefaultPolicy": {
                    "id": "DefaultPolicy",
                    "path": "aws-cdk-eks-helm-test/Cluster/KubectlHandlerRole/DefaultPolicy",
                    "children": {
                      "Resource": {
                        "id": "Resource",
                        "path": "aws-cdk-eks-helm-test/Cluster/KubectlHandlerRole/DefaultPolicy/Resource",
                        "attributes": {
                          "aws:cdk:cloudformation:type": "AWS::IAM::Policy",
                          "aws:cdk:cloudformation:props": {
                            "policyDocument": {
                              "Statement": [
                                {
                                  "Action": "eks:DescribeCluster",
                                  "Effect": "Allow",
                                  "Resource": {
                                    "Fn::GetAtt": [
                                      "Cluster9EE0221C",
                                      "Arn"
                                    ]
                                  }
                                },
                                {
                                  "Action": "sts:AssumeRole",
                                  "Effect": "Allow",
                                  "Resource": {
                                    "Fn::GetAtt": [
                                      "ClusterCreationRole360249B6",
                                      "Arn"
                                    ]
                                  }
                                },
                                {
                                  "Action": [
                                    "s3:GetBucket*",
                                    "s3:GetObject*",
                                    "s3:List*"
                                  ],
                                  "Effect": "Allow",
                                  "Resource": [
                                    {
                                      "Fn::Join": [
                                        "",
                                        [
                                          "arn:",
                                          {
                                            "Ref": "AWS::Partition"
                                          },
                                          ":s3:::",
                                          {
                                            "Fn::Sub": "cdk-hnb659fds-assets-${AWS::AccountId}-${AWS::Region}"
                                          },
                                          "/*"
                                        ]
                                      ]
                                    },
                                    {
                                      "Fn::Join": [
                                        "",
                                        [
                                          "arn:",
                                          {
                                            "Ref": "AWS::Partition"
                                          },
                                          ":s3:::",
                                          {
                                            "Fn::Sub": "cdk-hnb659fds-assets-${AWS::AccountId}-${AWS::Region}"
                                          }
                                        ]
                                      ]
                                    }
                                  ]
                                }
                              ],
                              "Version": "2012-10-17"
                            },
                            "policyName": "ClusterKubectlHandlerRoleDefaultPolicyE44083DD",
                            "roles": [
                              {
                                "Ref": "ClusterKubectlHandlerRole94549F93"
                              }
                            ]
                          }
                        },
                        "constructInfo": {
                          "fqn": "aws-cdk-lib.aws_iam.CfnPolicy",
                          "version": "0.0.0"
                        }
                      }
                    },
                    "constructInfo": {
                      "fqn": "aws-cdk-lib.aws_iam.Policy",
                      "version": "0.0.0",
                      "metadata": [
                        "*",
                        {
                          "attachToRole": [
                            "*"
                          ]
                        },
                        {
                          "attachToRole": [
                            "*"
                          ]
                        },
                        {
                          "addStatements": [
                            {}
                          ]
                        },
                        {
                          "addStatements": [
                            {}
                          ]
                        },
                        {
                          "addStatements": [
                            {}
                          ]
                        }
                      ]
                    }
                  }
                },
                "constructInfo": {
                  "fqn": "aws-cdk-lib.aws_iam.Role",
                  "version": "0.0.0",
                  "metadata": [
                    {
                      "assumedBy": {
                        "principalAccount": "*",
                        "assumeRoleAction": "*"
                      },
                      "managedPolicies": [
                        {
                          "managedPolicyArn": "*"
                        }
                      ]
                    },
                    {
                      "addToPrincipalPolicy": [
                        {}
                      ]
                    },
                    {
                      "attachInlinePolicy": [
                        "*"
                      ]
                    },
                    {
                      "attachInlinePolicy": [
                        "*"
                      ]
                    },
                    {
                      "addManagedPolicy": [
                        {
                          "managedPolicyArn": "*"
                        }
                      ]
                    },
                    {
                      "addManagedPolicy": [
                        {
                          "managedPolicyArn": "*"
                        }
                      ]
                    },
                    {
                      "addManagedPolicy": [
                        "*"
                      ]
                    },
                    {
                      "addToPrincipalPolicy": [
                        {}
                      ]
                    },
                    {
                      "addToPrincipalPolicy": [
                        {}
                      ]
                    }
                  ]
                }
              },
              "Role": {
                "id": "Role",
                "path": "aws-cdk-eks-helm-test/Cluster/Role",
                "children": {
                  "ImportRole": {
                    "id": "ImportRole",
                    "path": "aws-cdk-eks-helm-test/Cluster/Role/ImportRole",
                    "constructInfo": {
                      "fqn": "aws-cdk-lib.Resource",
                      "version": "0.0.0",
                      "metadata": [
                        "*"
                      ]
                    }
                  },
                  "Resource": {
                    "id": "Resource",
                    "path": "aws-cdk-eks-helm-test/Cluster/Role/Resource",
                    "attributes": {
                      "aws:cdk:cloudformation:type": "AWS::IAM::Role",
                      "aws:cdk:cloudformation:props": {
                        "assumeRolePolicyDocument": {
                          "Statement": [
                            {
                              "Action": "sts:AssumeRole",
                              "Effect": "Allow",
                              "Principal": {
                                "Service": "eks.amazonaws.com"
                              }
                            }
                          ],
                          "Version": "2012-10-17"
                        },
                        "managedPolicyArns": [
                          {
                            "Fn::Join": [
                              "",
                              [
                                "arn:",
                                {
                                  "Ref": "AWS::Partition"
                                },
                                ":iam::aws:policy/AmazonEKSClusterPolicy"
                              ]
                            ]
                          }
                        ]
                      }
                    },
                    "constructInfo": {
                      "fqn": "aws-cdk-lib.aws_iam.CfnRole",
                      "version": "0.0.0"
                    }
                  }
                },
                "constructInfo": {
                  "fqn": "aws-cdk-lib.aws_iam.Role",
                  "version": "0.0.0",
                  "metadata": [
                    {
                      "assumedBy": {
                        "principalAccount": "*",
                        "assumeRoleAction": "*"
                      },
                      "managedPolicies": [
                        {
                          "managedPolicyArn": "*"
                        }
                      ]
                    }
                  ]
                }
              },
              "ControlPlaneSecurityGroup": {
                "id": "ControlPlaneSecurityGroup",
                "path": "aws-cdk-eks-helm-test/Cluster/ControlPlaneSecurityGroup",
                "children": {
                  "Resource": {
                    "id": "Resource",
                    "path": "aws-cdk-eks-helm-test/Cluster/ControlPlaneSecurityGroup/Resource",
                    "attributes": {
                      "aws:cdk:cloudformation:type": "AWS::EC2::SecurityGroup",
                      "aws:cdk:cloudformation:props": {
                        "groupDescription": "EKS Control Plane Security Group",
                        "securityGroupEgress": [
                          {
                            "cidrIp": "0.0.0.0/0",
                            "description": "Allow all outbound traffic by default",
                            "ipProtocol": "-1"
                          }
                        ],
                        "vpcId": {
                          "Ref": "Vpc8378EB38"
                        }
                      }
                    },
                    "constructInfo": {
                      "fqn": "aws-cdk-lib.aws_ec2.CfnSecurityGroup",
                      "version": "0.0.0"
                    }
                  }
                },
                "constructInfo": {
                  "fqn": "aws-cdk-lib.aws_ec2.SecurityGroup",
                  "version": "0.0.0",
                  "metadata": [
                    {
                      "vpc": "*",
                      "description": "*"
                    }
                  ]
                }
              },
              "Resource": {
                "id": "Resource",
                "path": "aws-cdk-eks-helm-test/Cluster/Resource",
                "children": {
                  "CreationRole": {
                    "id": "CreationRole",
                    "path": "aws-cdk-eks-helm-test/Cluster/Resource/CreationRole",
                    "children": {
                      "ImportCreationRole": {
                        "id": "ImportCreationRole",
                        "path": "aws-cdk-eks-helm-test/Cluster/Resource/CreationRole/ImportCreationRole",
                        "constructInfo": {
                          "fqn": "aws-cdk-lib.Resource",
                          "version": "0.0.0",
                          "metadata": [
                            "*"
                          ]
                        }
                      },
                      "Resource": {
                        "id": "Resource",
                        "path": "aws-cdk-eks-helm-test/Cluster/Resource/CreationRole/Resource",
                        "attributes": {
                          "aws:cdk:cloudformation:type": "AWS::IAM::Role",
                          "aws:cdk:cloudformation:props": {
                            "assumeRolePolicyDocument": {
                              "Statement": [
                                {
                                  "Action": "sts:AssumeRole",
                                  "Effect": "Allow",
                                  "Principal": {
                                    "AWS": [
                                      {
                                        "Fn::GetAtt": [
                                          "ClusterKubectlHandlerRole94549F93",
                                          "Arn"
                                        ]
                                      },
                                      {
                                        "Fn::GetAtt": [
                                          "awscdkawseksClusterResourceProviderNestedStackawscdkawseksClusterResourceProviderNestedStackResource9827C454",
                                          "Outputs.awscdkekshelmtestawscdkawseksClusterResourceProviderIsCompleteHandlerServiceRole12F3DEC7Arn"
                                        ]
                                      },
                                      {
                                        "Fn::GetAtt": [
                                          "awscdkawseksClusterResourceProviderNestedStackawscdkawseksClusterResourceProviderNestedStackResource9827C454",
                                          "Outputs.awscdkekshelmtestawscdkawseksClusterResourceProviderOnEventHandlerServiceRole53C6A0AEArn"
                                        ]
                                      }
                                    ]
                                  }
                                }
                              ],
                              "Version": "2012-10-17"
                            }
                          }
                        },
                        "constructInfo": {
                          "fqn": "aws-cdk-lib.aws_iam.CfnRole",
                          "version": "0.0.0"
                        }
                      },
                      "DefaultPolicy": {
                        "id": "DefaultPolicy",
                        "path": "aws-cdk-eks-helm-test/Cluster/Resource/CreationRole/DefaultPolicy",
                        "children": {
                          "Resource": {
                            "id": "Resource",
                            "path": "aws-cdk-eks-helm-test/Cluster/Resource/CreationRole/DefaultPolicy/Resource",
                            "attributes": {
                              "aws:cdk:cloudformation:type": "AWS::IAM::Policy",
                              "aws:cdk:cloudformation:props": {
                                "policyDocument": {
                                  "Statement": [
                                    {
                                      "Action": "iam:PassRole",
                                      "Effect": "Allow",
                                      "Resource": {
                                        "Fn::GetAtt": [
                                          "ClusterRoleFA261979",
                                          "Arn"
                                        ]
                                      }
                                    },
                                    {
                                      "Action": [
                                        "eks:CreateCluster",
                                        "eks:CreateFargateProfile",
                                        "eks:DeleteCluster",
                                        "eks:DescribeCluster",
                                        "eks:DescribeUpdate",
                                        "eks:TagResource",
                                        "eks:UntagResource",
                                        "eks:UpdateClusterConfig",
                                        "eks:UpdateClusterVersion"
                                      ],
                                      "Effect": "Allow",
                                      "Resource": "*"
                                    },
                                    {
                                      "Action": [
                                        "eks:DeleteFargateProfile",
                                        "eks:DescribeFargateProfile"
                                      ],
                                      "Effect": "Allow",
                                      "Resource": "*"
                                    },
                                    {
                                      "Action": [
                                        "ec2:DescribeDhcpOptions",
                                        "ec2:DescribeInstances",
                                        "ec2:DescribeNetworkInterfaces",
                                        "ec2:DescribeRouteTables",
                                        "ec2:DescribeSecurityGroups",
                                        "ec2:DescribeSubnets",
                                        "ec2:DescribeVpcs",
                                        "iam:CreateServiceLinkedRole",
                                        "iam:GetRole",
                                        "iam:listAttachedRolePolicies"
                                      ],
                                      "Effect": "Allow",
                                      "Resource": "*"
                                    }
                                  ],
                                  "Version": "2012-10-17"
                                },
                                "policyName": "ClusterCreationRoleDefaultPolicyE8BDFC7B",
                                "roles": [
                                  {
                                    "Ref": "ClusterCreationRole360249B6"
                                  }
                                ]
                              }
                            },
                            "constructInfo": {
                              "fqn": "aws-cdk-lib.aws_iam.CfnPolicy",
                              "version": "0.0.0"
                            }
                          }
                        },
                        "constructInfo": {
                          "fqn": "aws-cdk-lib.aws_iam.Policy",
                          "version": "0.0.0",
                          "metadata": [
                            "*",
                            {
                              "attachToRole": [
                                "*"
                              ]
                            },
                            {
                              "attachToRole": [
                                "*"
                              ]
                            },
                            {
                              "addStatements": [
                                {}
                              ]
                            },
                            {
                              "addStatements": [
                                {}
                              ]
                            },
                            {
                              "addStatements": [
                                {}
                              ]
                            },
                            {
                              "addStatements": [
                                {}
                              ]
                            },
                            {
                              "addStatements": [
                                {}
                              ]
                            },
                            {
                              "addStatements": [
                                {}
                              ]
                            }
                          ]
                        }
                      }
                    },
                    "constructInfo": {
                      "fqn": "aws-cdk-lib.aws_iam.Role",
                      "version": "0.0.0",
                      "metadata": [
                        {
                          "assumedBy": {
                            "principalAccount": "*",
                            "assumeRoleAction": "*"
                          }
                        },
                        {
                          "addToPolicy": [
                            {}
                          ]
                        },
                        {
                          "addToPrincipalPolicy": [
                            {}
                          ]
                        },
                        {
                          "attachInlinePolicy": [
                            "*"
                          ]
                        },
                        {
                          "attachInlinePolicy": [
                            "*"
                          ]
                        },
                        {
                          "addToPolicy": [
                            {}
                          ]
                        },
                        {
                          "addToPrincipalPolicy": [
                            {}
                          ]
                        },
                        {
                          "addToPolicy": [
                            {}
                          ]
                        },
                        {
                          "addToPrincipalPolicy": [
                            {}
                          ]
                        },
                        {
                          "addToPolicy": [
                            {}
                          ]
                        },
                        {
                          "addToPrincipalPolicy": [
                            {}
                          ]
                        },
                        {
                          "addToPolicy": [
                            {}
                          ]
                        },
                        {
                          "addToPrincipalPolicy": [
                            {}
                          ]
                        },
                        {
                          "addToPolicy": [
                            {}
                          ]
                        },
                        {
                          "addToPrincipalPolicy": [
                            {}
                          ]
                        },
                        {
                          "grant": [
                            "*",
                            "*"
                          ]
                        }
                      ]
                    }
                  },
                  "Resource": {
                    "id": "Resource",
                    "path": "aws-cdk-eks-helm-test/Cluster/Resource/Resource",
                    "children": {
                      "Default": {
                        "id": "Default",
                        "path": "aws-cdk-eks-helm-test/Cluster/Resource/Resource/Default",
                        "constructInfo": {
                          "fqn": "aws-cdk-lib.CfnResource",
                          "version": "0.0.0"
                        }
                      }
                    },
                    "constructInfo": {
                      "fqn": "aws-cdk-lib.CustomResource",
                      "version": "0.0.0",
                      "metadata": [
                        "*",
                        "*",
                        "*",
                        "*",
                        "*",
                        "*",
                        "*",
                        "*"
                      ]
                    }
                  }
                },
                "constructInfo": {
                  "fqn": "constructs.Construct",
                  "version": "10.4.2"
                }
              },
              "KubectlReadyBarrier": {
                "id": "KubectlReadyBarrier",
                "path": "aws-cdk-eks-helm-test/Cluster/KubectlReadyBarrier",
                "constructInfo": {
                  "fqn": "aws-cdk-lib.CfnResource",
                  "version": "0.0.0"
                }
              },
              "ClusterSecurityGroup": {
                "id": "ClusterSecurityGroup",
                "path": "aws-cdk-eks-helm-test/Cluster/ClusterSecurityGroup",
                "constructInfo": {
                  "fqn": "aws-cdk-lib.Resource",
                  "version": "0.0.0",
                  "metadata": []
                }
              },
              "HasEcrPublic": {
                "id": "HasEcrPublic",
                "path": "aws-cdk-eks-helm-test/Cluster/HasEcrPublic",
                "constructInfo": {
                  "fqn": "aws-cdk-lib.CfnCondition",
                  "version": "0.0.0"
                }
              },
              "AwsAuth": {
                "id": "AwsAuth",
                "path": "aws-cdk-eks-helm-test/Cluster/AwsAuth",
                "children": {
                  "manifest": {
                    "id": "manifest",
                    "path": "aws-cdk-eks-helm-test/Cluster/AwsAuth/manifest",
                    "children": {
                      "Resource": {
                        "id": "Resource",
                        "path": "aws-cdk-eks-helm-test/Cluster/AwsAuth/manifest/Resource",
                        "children": {
                          "Default": {
                            "id": "Default",
                            "path": "aws-cdk-eks-helm-test/Cluster/AwsAuth/manifest/Resource/Default",
                            "constructInfo": {
                              "fqn": "aws-cdk-lib.CfnResource",
                              "version": "0.0.0"
                            }
                          }
                        },
                        "constructInfo": {
                          "fqn": "aws-cdk-lib.CustomResource",
                          "version": "0.0.0",
                          "metadata": [
                            "*"
                          ]
                        }
                      }
                    },
                    "constructInfo": {
                      "fqn": "aws-cdk-lib.aws_eks.KubernetesManifest",
                      "version": "0.0.0"
                    }
                  }
                },
                "constructInfo": {
                  "fqn": "aws-cdk-lib.aws_eks.AwsAuth",
                  "version": "0.0.0"
                }
              },
              "NodegroupDefaultCapacity": {
                "id": "NodegroupDefaultCapacity",
                "path": "aws-cdk-eks-helm-test/Cluster/NodegroupDefaultCapacity",
                "children": {
                  "NodeGroupRole": {
                    "id": "NodeGroupRole",
                    "path": "aws-cdk-eks-helm-test/Cluster/NodegroupDefaultCapacity/NodeGroupRole",
                    "children": {
                      "ImportNodeGroupRole": {
                        "id": "ImportNodeGroupRole",
                        "path": "aws-cdk-eks-helm-test/Cluster/NodegroupDefaultCapacity/NodeGroupRole/ImportNodeGroupRole",
                        "constructInfo": {
                          "fqn": "aws-cdk-lib.Resource",
                          "version": "0.0.0",
                          "metadata": [
                            "*"
                          ]
                        }
                      },
                      "Resource": {
                        "id": "Resource",
                        "path": "aws-cdk-eks-helm-test/Cluster/NodegroupDefaultCapacity/NodeGroupRole/Resource",
                        "attributes": {
                          "aws:cdk:cloudformation:type": "AWS::IAM::Role",
                          "aws:cdk:cloudformation:props": {
                            "assumeRolePolicyDocument": {
                              "Statement": [
                                {
                                  "Action": "sts:AssumeRole",
                                  "Effect": "Allow",
                                  "Principal": {
                                    "Service": "ec2.amazonaws.com"
                                  }
                                }
                              ],
                              "Version": "2012-10-17"
                            },
                            "managedPolicyArns": [
                              {
                                "Fn::Join": [
                                  "",
                                  [
                                    "arn:",
                                    {
                                      "Ref": "AWS::Partition"
                                    },
                                    ":iam::aws:policy/AmazonEKSWorkerNodePolicy"
                                  ]
                                ]
                              },
                              {
                                "Fn::Join": [
                                  "",
                                  [
                                    "arn:",
                                    {
                                      "Ref": "AWS::Partition"
                                    },
                                    ":iam::aws:policy/AmazonEKS_CNI_Policy"
                                  ]
                                ]
                              },
                              {
                                "Fn::Join": [
                                  "",
                                  [
                                    "arn:",
                                    {
                                      "Ref": "AWS::Partition"
                                    },
                                    ":iam::aws:policy/AmazonEC2ContainerRegistryReadOnly"
                                  ]
                                ]
                              }
                            ]
                          }
                        },
                        "constructInfo": {
                          "fqn": "aws-cdk-lib.aws_iam.CfnRole",
                          "version": "0.0.0"
                        }
                      }
                    },
                    "constructInfo": {
                      "fqn": "aws-cdk-lib.aws_iam.Role",
                      "version": "0.0.0",
                      "metadata": [
                        {
                          "assumedBy": {
                            "principalAccount": "*",
                            "assumeRoleAction": "*"
                          }
                        },
                        {
                          "addManagedPolicy": [
                            {
                              "managedPolicyArn": "*"
                            }
                          ]
                        },
                        {
                          "addManagedPolicy": [
                            {
                              "managedPolicyArn": "*"
                            }
                          ]
                        },
                        {
                          "addManagedPolicy": [
                            {
                              "managedPolicyArn": "*"
                            }
                          ]
                        }
                      ]
                    }
                  },
                  "Resource": {
                    "id": "Resource",
                    "path": "aws-cdk-eks-helm-test/Cluster/NodegroupDefaultCapacity/Resource",
                    "attributes": {
                      "aws:cdk:cloudformation:type": "AWS::EKS::Nodegroup",
                      "aws:cdk:cloudformation:props": {
                        "amiType": "AL2_x86_64",
                        "clusterName": {
                          "Ref": "Cluster9EE0221C"
                        },
                        "forceUpdateEnabled": true,
                        "instanceTypes": [
                          "m5.large"
                        ],
                        "nodeRole": {
                          "Fn::GetAtt": [
                            "ClusterNodegroupDefaultCapacityNodeGroupRole55953B04",
                            "Arn"
                          ]
                        },
                        "scalingConfig": {
                          "desiredSize": 2,
                          "maxSize": 2,
                          "minSize": 2
                        },
                        "subnets": [
                          {
                            "Ref": "VpcPrivateSubnet1Subnet536B997A"
                          },
                          {
                            "Ref": "VpcPrivateSubnet2Subnet3788AAA1"
                          }
                        ]
                      }
                    },
                    "constructInfo": {
                      "fqn": "aws-cdk-lib.aws_eks.CfnNodegroup",
                      "version": "0.0.0"
                    }
                  }
                },
                "constructInfo": {
                  "fqn": "aws-cdk-lib.aws_eks.Nodegroup",
                  "version": "0.0.0",
                  "metadata": [
                    {
                      "cluster": "*",
                      "instanceTypes": "*",
                      "minSize": "*"
                    }
                  ]
                }
              },
              "ConfigCommand": {
                "id": "ConfigCommand",
                "path": "aws-cdk-eks-helm-test/Cluster/ConfigCommand",
                "constructInfo": {
                  "fqn": "aws-cdk-lib.CfnOutput",
                  "version": "0.0.0"
                }
              },
              "GetTokenCommand": {
                "id": "GetTokenCommand",
                "path": "aws-cdk-eks-helm-test/Cluster/GetTokenCommand",
                "constructInfo": {
                  "fqn": "aws-cdk-lib.CfnOutput",
                  "version": "0.0.0"
                }
              },
              "chart-test-chart": {
                "id": "chart-test-chart",
                "path": "aws-cdk-eks-helm-test/Cluster/chart-test-chart",
                "children": {
                  "Resource": {
                    "id": "Resource",
                    "path": "aws-cdk-eks-helm-test/Cluster/chart-test-chart/Resource",
                    "children": {
                      "Default": {
                        "id": "Default",
                        "path": "aws-cdk-eks-helm-test/Cluster/chart-test-chart/Resource/Default",
                        "constructInfo": {
                          "fqn": "aws-cdk-lib.CfnResource",
                          "version": "0.0.0"
                        }
                      }
                    },
                    "constructInfo": {
                      "fqn": "aws-cdk-lib.CustomResource",
                      "version": "0.0.0",
                      "metadata": [
                        "*"
                      ]
                    }
                  }
                },
                "constructInfo": {
                  "fqn": "aws-cdk-lib.aws_eks.HelmChart",
                  "version": "0.0.0"
                }
              },
              "chart-test-oci-chart": {
                "id": "chart-test-oci-chart",
                "path": "aws-cdk-eks-helm-test/Cluster/chart-test-oci-chart",
                "children": {
                  "Resource": {
                    "id": "Resource",
                    "path": "aws-cdk-eks-helm-test/Cluster/chart-test-oci-chart/Resource",
                    "children": {
                      "Default": {
                        "id": "Default",
                        "path": "aws-cdk-eks-helm-test/Cluster/chart-test-oci-chart/Resource/Default",
                        "constructInfo": {
                          "fqn": "aws-cdk-lib.CfnResource",
                          "version": "0.0.0"
                        }
                      }
                    },
                    "constructInfo": {
                      "fqn": "aws-cdk-lib.CustomResource",
                      "version": "0.0.0",
                      "metadata": [
                        "*"
                      ]
                    }
                  }
                },
                "constructInfo": {
                  "fqn": "aws-cdk-lib.aws_eks.HelmChart",
                  "version": "0.0.0"
                }
              },
              "chart-test-oci-chart-different-release-name": {
                "id": "chart-test-oci-chart-different-release-name",
                "path": "aws-cdk-eks-helm-test/Cluster/chart-test-oci-chart-different-release-name",
                "children": {
                  "Resource": {
                    "id": "Resource",
                    "path": "aws-cdk-eks-helm-test/Cluster/chart-test-oci-chart-different-release-name/Resource",
                    "children": {
                      "Default": {
                        "id": "Default",
                        "path": "aws-cdk-eks-helm-test/Cluster/chart-test-oci-chart-different-release-name/Resource/Default",
                        "constructInfo": {
                          "fqn": "aws-cdk-lib.CfnResource",
                          "version": "0.0.0"
                        }
                      }
                    },
                    "constructInfo": {
                      "fqn": "aws-cdk-lib.CustomResource",
                      "version": "0.0.0",
                      "metadata": [
                        "*"
                      ]
                    }
                  }
                },
                "constructInfo": {
                  "fqn": "aws-cdk-lib.aws_eks.HelmChart",
                  "version": "0.0.0"
                }
              },
              "chart-test-skip-crd-installation": {
                "id": "chart-test-skip-crd-installation",
                "path": "aws-cdk-eks-helm-test/Cluster/chart-test-skip-crd-installation",
                "children": {
                  "Resource": {
                    "id": "Resource",
                    "path": "aws-cdk-eks-helm-test/Cluster/chart-test-skip-crd-installation/Resource",
                    "children": {
                      "Default": {
                        "id": "Default",
                        "path": "aws-cdk-eks-helm-test/Cluster/chart-test-skip-crd-installation/Resource/Default",
                        "constructInfo": {
                          "fqn": "aws-cdk-lib.CfnResource",
                          "version": "0.0.0"
                        }
                      }
                    },
                    "constructInfo": {
                      "fqn": "aws-cdk-lib.CustomResource",
                      "version": "0.0.0",
                      "metadata": [
                        "*"
                      ]
                    }
                  }
                },
                "constructInfo": {
                  "fqn": "aws-cdk-lib.aws_eks.HelmChart",
                  "version": "0.0.0"
                }
              },
              "chart-test-atomic-installation": {
                "id": "chart-test-atomic-installation",
                "path": "aws-cdk-eks-helm-test/Cluster/chart-test-atomic-installation",
                "children": {
                  "Resource": {
                    "id": "Resource",
                    "path": "aws-cdk-eks-helm-test/Cluster/chart-test-atomic-installation/Resource",
                    "children": {
                      "Default": {
                        "id": "Default",
                        "path": "aws-cdk-eks-helm-test/Cluster/chart-test-atomic-installation/Resource/Default",
                        "constructInfo": {
                          "fqn": "aws-cdk-lib.CfnResource",
                          "version": "0.0.0"
                        }
                      }
                    },
                    "constructInfo": {
                      "fqn": "aws-cdk-lib.CustomResource",
                      "version": "0.0.0",
                      "metadata": [
                        "*"
                      ]
                    }
                  }
                },
                "constructInfo": {
                  "fqn": "aws-cdk-lib.aws_eks.HelmChart",
                  "version": "0.0.0"
                }
              },
              "chart-test-non-ecr-oci-chart": {
                "id": "chart-test-non-ecr-oci-chart",
                "path": "aws-cdk-eks-helm-test/Cluster/chart-test-non-ecr-oci-chart",
                "children": {
                  "Resource": {
                    "id": "Resource",
                    "path": "aws-cdk-eks-helm-test/Cluster/chart-test-non-ecr-oci-chart/Resource",
                    "children": {
                      "Default": {
                        "id": "Default",
                        "path": "aws-cdk-eks-helm-test/Cluster/chart-test-non-ecr-oci-chart/Resource/Default",
                        "constructInfo": {
                          "fqn": "aws-cdk-lib.CfnResource",
                          "version": "0.0.0"
                        }
                      }
                    },
                    "constructInfo": {
                      "fqn": "aws-cdk-lib.CustomResource",
                      "version": "0.0.0",
                      "metadata": [
                        "*"
                      ]
                    }
                  }
                },
                "constructInfo": {
                  "fqn": "aws-cdk-lib.aws_eks.HelmChart",
                  "version": "0.0.0"
                }
              }
            },
            "constructInfo": {
              "fqn": "aws-cdk-lib.aws_eks.Cluster",
              "version": "0.0.0",
              "metadata": [
                {
                  "vpc": "*",
                  "mastersRole": "*",
                  "defaultCapacity": "*",
                  "version": "*",
                  "kubectlLayer": "*",
                  "tags": "*",
                  "clusterLogging": [
                    "api",
                    "authenticator",
                    "scheduler"
                  ]
                },
                {
                  "addNodegroupCapacity": [
                    "*",
                    {
                      "minSize": "*"
                    }
                  ]
                }
              ]
            }
          },
          "@aws-cdk--aws-eks.ClusterResourceProvider": {
            "id": "@aws-cdk--aws-eks.ClusterResourceProvider",
            "path": "aws-cdk-eks-helm-test/@aws-cdk--aws-eks.ClusterResourceProvider",
            "children": {
              "NodeProxyAgentLayer": {
                "id": "NodeProxyAgentLayer",
                "path": "aws-cdk-eks-helm-test/@aws-cdk--aws-eks.ClusterResourceProvider/NodeProxyAgentLayer",
                "children": {
                  "Code": {
                    "id": "Code",
                    "path": "aws-cdk-eks-helm-test/@aws-cdk--aws-eks.ClusterResourceProvider/NodeProxyAgentLayer/Code",
                    "children": {
                      "Stage": {
                        "id": "Stage",
                        "path": "aws-cdk-eks-helm-test/@aws-cdk--aws-eks.ClusterResourceProvider/NodeProxyAgentLayer/Code/Stage",
                        "constructInfo": {
                          "fqn": "aws-cdk-lib.AssetStaging",
                          "version": "0.0.0"
                        }
                      },
                      "AssetBucket": {
                        "id": "AssetBucket",
                        "path": "aws-cdk-eks-helm-test/@aws-cdk--aws-eks.ClusterResourceProvider/NodeProxyAgentLayer/Code/AssetBucket",
                        "constructInfo": {
                          "fqn": "aws-cdk-lib.aws_s3.BucketBase",
                          "version": "0.0.0",
                          "metadata": []
                        }
                      }
                    },
                    "constructInfo": {
                      "fqn": "aws-cdk-lib.aws_s3_assets.Asset",
                      "version": "0.0.0"
                    }
                  },
                  "Resource": {
                    "id": "Resource",
                    "path": "aws-cdk-eks-helm-test/@aws-cdk--aws-eks.ClusterResourceProvider/NodeProxyAgentLayer/Resource",
                    "attributes": {
                      "aws:cdk:cloudformation:type": "AWS::Lambda::LayerVersion",
                      "aws:cdk:cloudformation:props": {
                        "content": {
                          "s3Bucket": {
                            "Fn::Sub": "cdk-hnb659fds-assets-${AWS::AccountId}-${AWS::Region}"
                          },
                          "s3Key": "93d96d34e0d3cd20eb082652b91012b131bdc34fcf2bc16eb4170e04772fddb1.zip"
                        },
                        "description": "/opt/nodejs/node_modules/proxy-agent"
                      }
                    },
                    "constructInfo": {
                      "fqn": "aws-cdk-lib.aws_lambda.CfnLayerVersion",
                      "version": "0.0.0"
                    }
                  }
                },
                "constructInfo": {
                  "fqn": "aws-cdk-lib.lambda_layer_node_proxy_agent.NodeProxyAgentLayer",
                  "version": "0.0.0",
                  "metadata": [
                    {}
                  ]
                }
              },
              "LatestNodeRuntimeMap": {
                "id": "LatestNodeRuntimeMap",
                "path": "aws-cdk-eks-helm-test/@aws-cdk--aws-eks.ClusterResourceProvider/LatestNodeRuntimeMap",
                "constructInfo": {
                  "fqn": "aws-cdk-lib.CfnMapping",
                  "version": "0.0.0"
                }
              },
              "OnEventHandler": {
                "id": "OnEventHandler",
                "path": "aws-cdk-eks-helm-test/@aws-cdk--aws-eks.ClusterResourceProvider/OnEventHandler",
                "children": {
                  "ServiceRole": {
                    "id": "ServiceRole",
                    "path": "aws-cdk-eks-helm-test/@aws-cdk--aws-eks.ClusterResourceProvider/OnEventHandler/ServiceRole",
                    "children": {
                      "ImportServiceRole": {
                        "id": "ImportServiceRole",
                        "path": "aws-cdk-eks-helm-test/@aws-cdk--aws-eks.ClusterResourceProvider/OnEventHandler/ServiceRole/ImportServiceRole",
                        "constructInfo": {
                          "fqn": "aws-cdk-lib.Resource",
                          "version": "0.0.0",
                          "metadata": [
                            "*"
                          ]
                        }
                      },
                      "Resource": {
                        "id": "Resource",
                        "path": "aws-cdk-eks-helm-test/@aws-cdk--aws-eks.ClusterResourceProvider/OnEventHandler/ServiceRole/Resource",
                        "attributes": {
                          "aws:cdk:cloudformation:type": "AWS::IAM::Role",
                          "aws:cdk:cloudformation:props": {
                            "assumeRolePolicyDocument": {
                              "Statement": [
                                {
                                  "Action": "sts:AssumeRole",
                                  "Effect": "Allow",
                                  "Principal": {
                                    "Service": "lambda.amazonaws.com"
                                  }
                                }
                              ],
                              "Version": "2012-10-17"
                            },
                            "managedPolicyArns": [
                              {
                                "Fn::Join": [
                                  "",
                                  [
                                    "arn:",
                                    {
                                      "Ref": "AWS::Partition"
                                    },
                                    ":iam::aws:policy/service-role/AWSLambdaBasicExecutionRole"
                                  ]
                                ]
                              }
                            ]
                          }
                        },
                        "constructInfo": {
                          "fqn": "aws-cdk-lib.aws_iam.CfnRole",
                          "version": "0.0.0"
                        }
                      }
                    },
                    "constructInfo": {
                      "fqn": "aws-cdk-lib.aws_iam.Role",
                      "version": "0.0.0",
                      "metadata": [
                        {
                          "assumedBy": {
                            "principalAccount": "*",
                            "assumeRoleAction": "*"
                          },
                          "managedPolicies": [
                            {
                              "managedPolicyArn": "*"
                            }
                          ]
                        }
                      ]
                    }
                  },
                  "Code": {
                    "id": "Code",
                    "path": "aws-cdk-eks-helm-test/@aws-cdk--aws-eks.ClusterResourceProvider/OnEventHandler/Code",
                    "children": {
                      "Stage": {
                        "id": "Stage",
                        "path": "aws-cdk-eks-helm-test/@aws-cdk--aws-eks.ClusterResourceProvider/OnEventHandler/Code/Stage",
                        "constructInfo": {
                          "fqn": "aws-cdk-lib.AssetStaging",
                          "version": "0.0.0"
                        }
                      },
                      "AssetBucket": {
                        "id": "AssetBucket",
                        "path": "aws-cdk-eks-helm-test/@aws-cdk--aws-eks.ClusterResourceProvider/OnEventHandler/Code/AssetBucket",
                        "constructInfo": {
                          "fqn": "aws-cdk-lib.aws_s3.BucketBase",
                          "version": "0.0.0",
                          "metadata": []
                        }
                      }
                    },
                    "constructInfo": {
                      "fqn": "aws-cdk-lib.aws_s3_assets.Asset",
                      "version": "0.0.0"
                    }
                  },
                  "Resource": {
                    "id": "Resource",
                    "path": "aws-cdk-eks-helm-test/@aws-cdk--aws-eks.ClusterResourceProvider/OnEventHandler/Resource",
                    "attributes": {
                      "aws:cdk:cloudformation:type": "AWS::Lambda::Function",
                      "aws:cdk:cloudformation:props": {
                        "code": {
                          "s3Bucket": {
                            "Fn::Sub": "cdk-hnb659fds-assets-${AWS::AccountId}-${AWS::Region}"
                          },
                          "s3Key": "572dd2416e786aa13287a5bcd2330ca9b49d9bb7403340990da8b466445db001.zip"
                        },
                        "description": "onEvent handler for EKS cluster resource provider",
                        "environment": {
                          "variables": {
                            "AWS_STS_REGIONAL_ENDPOINTS": "regional"
                          }
                        },
                        "handler": "index.onEvent",
                        "layers": [
                          {
                            "Ref": "NodeProxyAgentLayer924C1971"
                          }
                        ],
                        "role": {
                          "Fn::GetAtt": [
                            "OnEventHandlerServiceRole15A26729",
                            "Arn"
                          ]
                        },
                        "runtime": {
                          "Fn::FindInMap": [
                            "LatestNodeRuntimeMap",
                            {
                              "Ref": "AWS::Region"
                            },
                            "value"
                          ]
                        },
                        "timeout": 60
                      }
                    },
                    "constructInfo": {
                      "fqn": "aws-cdk-lib.aws_lambda.CfnFunction",
                      "version": "0.0.0"
                    }
                  }
                },
                "constructInfo": {
                  "fqn": "aws-cdk-lib.aws_lambda.Function",
                  "version": "0.0.0",
                  "metadata": [
                    {
                      "description": "*",
                      "environment": "*",
                      "timeout": "*",
                      "vpc": "*",
                      "vpcSubnets": "*",
                      "securityGroups": "*",
                      "layers": [
                        "*"
                      ],
                      "code": "*",
                      "handler": "*",
                      "runtime": "*"
                    },
                    {
                      "addEnvironment": [
                        "*",
                        "*"
                      ]
                    },
                    {
                      "addLayers": [
                        "*"
                      ]
                    }
                  ]
                }
              },
              "IsCompleteHandler": {
                "id": "IsCompleteHandler",
                "path": "aws-cdk-eks-helm-test/@aws-cdk--aws-eks.ClusterResourceProvider/IsCompleteHandler",
                "children": {
                  "ServiceRole": {
                    "id": "ServiceRole",
                    "path": "aws-cdk-eks-helm-test/@aws-cdk--aws-eks.ClusterResourceProvider/IsCompleteHandler/ServiceRole",
                    "children": {
                      "ImportServiceRole": {
                        "id": "ImportServiceRole",
                        "path": "aws-cdk-eks-helm-test/@aws-cdk--aws-eks.ClusterResourceProvider/IsCompleteHandler/ServiceRole/ImportServiceRole",
                        "constructInfo": {
                          "fqn": "aws-cdk-lib.Resource",
                          "version": "0.0.0",
                          "metadata": [
                            "*"
                          ]
                        }
                      },
                      "Resource": {
                        "id": "Resource",
                        "path": "aws-cdk-eks-helm-test/@aws-cdk--aws-eks.ClusterResourceProvider/IsCompleteHandler/ServiceRole/Resource",
                        "attributes": {
                          "aws:cdk:cloudformation:type": "AWS::IAM::Role",
                          "aws:cdk:cloudformation:props": {
                            "assumeRolePolicyDocument": {
                              "Statement": [
                                {
                                  "Action": "sts:AssumeRole",
                                  "Effect": "Allow",
                                  "Principal": {
                                    "Service": "lambda.amazonaws.com"
                                  }
                                }
                              ],
                              "Version": "2012-10-17"
                            },
                            "managedPolicyArns": [
                              {
                                "Fn::Join": [
                                  "",
                                  [
                                    "arn:",
                                    {
                                      "Ref": "AWS::Partition"
                                    },
                                    ":iam::aws:policy/service-role/AWSLambdaBasicExecutionRole"
                                  ]
                                ]
                              }
                            ]
                          }
                        },
                        "constructInfo": {
                          "fqn": "aws-cdk-lib.aws_iam.CfnRole",
                          "version": "0.0.0"
                        }
                      }
                    },
                    "constructInfo": {
                      "fqn": "aws-cdk-lib.aws_iam.Role",
                      "version": "0.0.0",
                      "metadata": [
                        {
                          "assumedBy": {
                            "principalAccount": "*",
                            "assumeRoleAction": "*"
                          },
                          "managedPolicies": [
                            {
                              "managedPolicyArn": "*"
                            }
                          ]
                        }
                      ]
                    }
                  },
                  "Code": {
                    "id": "Code",
                    "path": "aws-cdk-eks-helm-test/@aws-cdk--aws-eks.ClusterResourceProvider/IsCompleteHandler/Code",
                    "children": {
                      "Stage": {
                        "id": "Stage",
                        "path": "aws-cdk-eks-helm-test/@aws-cdk--aws-eks.ClusterResourceProvider/IsCompleteHandler/Code/Stage",
                        "constructInfo": {
                          "fqn": "aws-cdk-lib.AssetStaging",
                          "version": "0.0.0"
                        }
                      },
                      "AssetBucket": {
                        "id": "AssetBucket",
                        "path": "aws-cdk-eks-helm-test/@aws-cdk--aws-eks.ClusterResourceProvider/IsCompleteHandler/Code/AssetBucket",
                        "constructInfo": {
                          "fqn": "aws-cdk-lib.aws_s3.BucketBase",
                          "version": "0.0.0",
                          "metadata": []
                        }
                      }
                    },
                    "constructInfo": {
                      "fqn": "aws-cdk-lib.aws_s3_assets.Asset",
                      "version": "0.0.0"
                    }
                  },
                  "Resource": {
                    "id": "Resource",
                    "path": "aws-cdk-eks-helm-test/@aws-cdk--aws-eks.ClusterResourceProvider/IsCompleteHandler/Resource",
                    "attributes": {
                      "aws:cdk:cloudformation:type": "AWS::Lambda::Function",
                      "aws:cdk:cloudformation:props": {
                        "code": {
                          "s3Bucket": {
                            "Fn::Sub": "cdk-hnb659fds-assets-${AWS::AccountId}-${AWS::Region}"
                          },
                          "s3Key": "572dd2416e786aa13287a5bcd2330ca9b49d9bb7403340990da8b466445db001.zip"
                        },
                        "description": "isComplete handler for EKS cluster resource provider",
                        "environment": {
                          "variables": {
                            "AWS_STS_REGIONAL_ENDPOINTS": "regional"
                          }
                        },
                        "handler": "index.isComplete",
                        "layers": [
                          {
                            "Ref": "NodeProxyAgentLayer924C1971"
                          }
                        ],
                        "role": {
                          "Fn::GetAtt": [
                            "IsCompleteHandlerServiceRole5810CC58",
                            "Arn"
                          ]
                        },
                        "runtime": {
                          "Fn::FindInMap": [
                            "LatestNodeRuntimeMap",
                            {
                              "Ref": "AWS::Region"
                            },
                            "value"
                          ]
                        },
                        "timeout": 60
                      }
                    },
                    "constructInfo": {
                      "fqn": "aws-cdk-lib.aws_lambda.CfnFunction",
                      "version": "0.0.0"
                    }
                  }
                },
                "constructInfo": {
                  "fqn": "aws-cdk-lib.aws_lambda.Function",
                  "version": "0.0.0",
                  "metadata": [
                    {
                      "description": "*",
                      "environment": "*",
                      "timeout": "*",
                      "vpc": "*",
                      "vpcSubnets": "*",
                      "securityGroups": "*",
                      "layers": [
                        "*"
                      ],
                      "code": "*",
                      "handler": "*",
                      "runtime": "*"
                    },
                    {
                      "addEnvironment": [
                        "*",
                        "*"
                      ]
                    },
                    {
                      "addLayers": [
                        "*"
                      ]
                    }
                  ]
                }
              },
              "Provider": {
                "id": "Provider",
                "path": "aws-cdk-eks-helm-test/@aws-cdk--aws-eks.ClusterResourceProvider/Provider",
                "children": {
                  "framework-onEvent": {
                    "id": "framework-onEvent",
                    "path": "aws-cdk-eks-helm-test/@aws-cdk--aws-eks.ClusterResourceProvider/Provider/framework-onEvent",
                    "children": {
                      "ServiceRole": {
                        "id": "ServiceRole",
                        "path": "aws-cdk-eks-helm-test/@aws-cdk--aws-eks.ClusterResourceProvider/Provider/framework-onEvent/ServiceRole",
                        "children": {
                          "ImportServiceRole": {
                            "id": "ImportServiceRole",
                            "path": "aws-cdk-eks-helm-test/@aws-cdk--aws-eks.ClusterResourceProvider/Provider/framework-onEvent/ServiceRole/ImportServiceRole",
                            "constructInfo": {
                              "fqn": "aws-cdk-lib.Resource",
                              "version": "0.0.0",
                              "metadata": [
                                "*"
                              ]
                            }
                          },
                          "Resource": {
                            "id": "Resource",
                            "path": "aws-cdk-eks-helm-test/@aws-cdk--aws-eks.ClusterResourceProvider/Provider/framework-onEvent/ServiceRole/Resource",
                            "attributes": {
                              "aws:cdk:cloudformation:type": "AWS::IAM::Role",
                              "aws:cdk:cloudformation:props": {
                                "assumeRolePolicyDocument": {
                                  "Statement": [
                                    {
                                      "Action": "sts:AssumeRole",
                                      "Effect": "Allow",
                                      "Principal": {
                                        "Service": "lambda.amazonaws.com"
                                      }
                                    }
                                  ],
                                  "Version": "2012-10-17"
                                },
                                "managedPolicyArns": [
                                  {
                                    "Fn::Join": [
                                      "",
                                      [
                                        "arn:",
                                        {
                                          "Ref": "AWS::Partition"
                                        },
                                        ":iam::aws:policy/service-role/AWSLambdaBasicExecutionRole"
                                      ]
                                    ]
                                  }
                                ]
                              }
                            },
                            "constructInfo": {
                              "fqn": "aws-cdk-lib.aws_iam.CfnRole",
                              "version": "0.0.0"
                            }
                          },
                          "DefaultPolicy": {
                            "id": "DefaultPolicy",
                            "path": "aws-cdk-eks-helm-test/@aws-cdk--aws-eks.ClusterResourceProvider/Provider/framework-onEvent/ServiceRole/DefaultPolicy",
                            "children": {
                              "Resource": {
                                "id": "Resource",
                                "path": "aws-cdk-eks-helm-test/@aws-cdk--aws-eks.ClusterResourceProvider/Provider/framework-onEvent/ServiceRole/DefaultPolicy/Resource",
                                "attributes": {
                                  "aws:cdk:cloudformation:type": "AWS::IAM::Policy",
                                  "aws:cdk:cloudformation:props": {
                                    "policyDocument": {
                                      "Statement": [
                                        {
                                          "Action": "lambda:InvokeFunction",
                                          "Effect": "Allow",
                                          "Resource": [
                                            {
                                              "Fn::GetAtt": [
                                                "IsCompleteHandler7073F4DA",
                                                "Arn"
                                              ]
                                            },
                                            {
                                              "Fn::GetAtt": [
                                                "OnEventHandler42BEBAE0",
                                                "Arn"
                                              ]
                                            },
                                            {
                                              "Fn::Join": [
                                                "",
                                                [
                                                  {
                                                    "Fn::GetAtt": [
                                                      "IsCompleteHandler7073F4DA",
                                                      "Arn"
                                                    ]
                                                  },
                                                  ":*"
                                                ]
                                              ]
                                            },
                                            {
                                              "Fn::Join": [
                                                "",
                                                [
                                                  {
                                                    "Fn::GetAtt": [
                                                      "OnEventHandler42BEBAE0",
                                                      "Arn"
                                                    ]
                                                  },
                                                  ":*"
                                                ]
                                              ]
                                            }
                                          ]
                                        },
                                        {
                                          "Action": "states:StartExecution",
                                          "Effect": "Allow",
                                          "Resource": {
                                            "Ref": "Providerwaiterstatemachine5D4A9DF0"
                                          }
                                        }
                                      ],
                                      "Version": "2012-10-17"
                                    },
                                    "policyName": "ProviderframeworkonEventServiceRoleDefaultPolicy48CD2133",
                                    "roles": [
                                      {
                                        "Ref": "ProviderframeworkonEventServiceRole9FF04296"
                                      }
                                    ]
                                  }
                                },
                                "constructInfo": {
                                  "fqn": "aws-cdk-lib.aws_iam.CfnPolicy",
                                  "version": "0.0.0"
                                }
                              }
                            },
                            "constructInfo": {
                              "fqn": "aws-cdk-lib.aws_iam.Policy",
                              "version": "0.0.0",
                              "metadata": [
                                "*",
                                {
                                  "attachToRole": [
                                    "*"
                                  ]
                                },
                                {
                                  "attachToRole": [
                                    "*"
                                  ]
                                },
                                {
                                  "addStatements": [
                                    {}
                                  ]
                                },
                                {
                                  "addStatements": [
                                    {}
                                  ]
                                },
                                {
                                  "addStatements": [
                                    {}
                                  ]
                                }
                              ]
                            }
                          }
                        },
                        "constructInfo": {
                          "fqn": "aws-cdk-lib.aws_iam.Role",
                          "version": "0.0.0",
                          "metadata": [
                            {
                              "assumedBy": {
                                "principalAccount": "*",
                                "assumeRoleAction": "*"
                              },
                              "managedPolicies": [
                                {
                                  "managedPolicyArn": "*"
                                }
                              ]
                            },
                            {
                              "addToPrincipalPolicy": [
                                {}
                              ]
                            },
                            {
                              "attachInlinePolicy": [
                                "*"
                              ]
                            },
                            {
                              "attachInlinePolicy": [
                                "*"
                              ]
                            },
                            {
                              "attachInlinePolicy": [
                                "*"
                              ]
                            },
                            {
                              "attachInlinePolicy": [
                                "*"
                              ]
                            },
                            {
                              "addToPrincipalPolicy": [
                                {}
                              ]
                            },
                            {
                              "attachInlinePolicy": [
                                "*"
                              ]
                            },
                            {
                              "attachInlinePolicy": [
                                "*"
                              ]
                            },
                            {
                              "addToPrincipalPolicy": [
                                {}
                              ]
                            }
                          ]
                        }
                      },
                      "Code": {
                        "id": "Code",
                        "path": "aws-cdk-eks-helm-test/@aws-cdk--aws-eks.ClusterResourceProvider/Provider/framework-onEvent/Code",
                        "children": {
                          "Stage": {
                            "id": "Stage",
                            "path": "aws-cdk-eks-helm-test/@aws-cdk--aws-eks.ClusterResourceProvider/Provider/framework-onEvent/Code/Stage",
                            "constructInfo": {
                              "fqn": "aws-cdk-lib.AssetStaging",
                              "version": "0.0.0"
                            }
                          },
                          "AssetBucket": {
                            "id": "AssetBucket",
                            "path": "aws-cdk-eks-helm-test/@aws-cdk--aws-eks.ClusterResourceProvider/Provider/framework-onEvent/Code/AssetBucket",
                            "constructInfo": {
                              "fqn": "aws-cdk-lib.aws_s3.BucketBase",
                              "version": "0.0.0",
                              "metadata": []
                            }
                          }
                        },
                        "constructInfo": {
                          "fqn": "aws-cdk-lib.aws_s3_assets.Asset",
                          "version": "0.0.0"
                        }
                      },
                      "Resource": {
                        "id": "Resource",
                        "path": "aws-cdk-eks-helm-test/@aws-cdk--aws-eks.ClusterResourceProvider/Provider/framework-onEvent/Resource",
                        "attributes": {
                          "aws:cdk:cloudformation:type": "AWS::Lambda::Function",
                          "aws:cdk:cloudformation:props": {
                            "code": {
                              "s3Bucket": {
                                "Fn::Sub": "cdk-hnb659fds-assets-${AWS::AccountId}-${AWS::Region}"
                              },
                              "s3Key": "39472b1c2875cf306d4ba429aeccdd34cb49bcf59dbde81f7e6b6cb9deac23a6.zip"
                            },
                            "description": "AWS CDK resource provider framework - onEvent (aws-cdk-eks-helm-test/@aws-cdk--aws-eks.ClusterResourceProvider/Provider)",
                            "environment": {
                              "variables": {
                                "USER_ON_EVENT_FUNCTION_ARN": {
                                  "Fn::GetAtt": [
                                    "OnEventHandler42BEBAE0",
                                    "Arn"
                                  ]
                                },
                                "USER_IS_COMPLETE_FUNCTION_ARN": {
                                  "Fn::GetAtt": [
                                    "IsCompleteHandler7073F4DA",
                                    "Arn"
                                  ]
                                },
                                "WAITER_STATE_MACHINE_ARN": {
                                  "Ref": "Providerwaiterstatemachine5D4A9DF0"
                                }
                              }
                            },
                            "handler": "framework.onEvent",
                            "role": {
                              "Fn::GetAtt": [
                                "ProviderframeworkonEventServiceRole9FF04296",
                                "Arn"
                              ]
                            },
                            "runtime": {
                              "Fn::FindInMap": [
                                "LatestNodeRuntimeMap",
                                {
                                  "Ref": "AWS::Region"
                                },
                                "value"
                              ]
                            },
                            "timeout": 900
                          }
                        },
                        "constructInfo": {
                          "fqn": "aws-cdk-lib.aws_lambda.CfnFunction",
                          "version": "0.0.0"
                        }
                      },
                      "inlinePolicyAddedToExecutionRole-0": {
                        "id": "inlinePolicyAddedToExecutionRole-0",
                        "path": "aws-cdk-eks-helm-test/@aws-cdk--aws-eks.ClusterResourceProvider/Provider/framework-onEvent/inlinePolicyAddedToExecutionRole-0",
                        "children": {
                          "Resource": {
                            "id": "Resource",
                            "path": "aws-cdk-eks-helm-test/@aws-cdk--aws-eks.ClusterResourceProvider/Provider/framework-onEvent/inlinePolicyAddedToExecutionRole-0/Resource",
                            "attributes": {
                              "aws:cdk:cloudformation:type": "AWS::IAM::Policy",
                              "aws:cdk:cloudformation:props": {
                                "policyDocument": {
                                  "Statement": [
                                    {
                                      "Action": "lambda:GetFunction",
                                      "Effect": "Allow",
                                      "Resource": {
                                        "Fn::GetAtt": [
                                          "OnEventHandler42BEBAE0",
                                          "Arn"
                                        ]
                                      }
                                    }
                                  ],
                                  "Version": "2012-10-17"
                                },
                                "policyName": "ProviderframeworkonEventinlinePolicyAddedToExecutionRole0D6E83756",
                                "roles": [
                                  {
                                    "Ref": "ProviderframeworkonEventServiceRole9FF04296"
                                  }
                                ]
                              }
                            },
                            "constructInfo": {
                              "fqn": "aws-cdk-lib.aws_iam.CfnPolicy",
                              "version": "0.0.0"
                            }
                          }
                        },
                        "constructInfo": {
                          "fqn": "aws-cdk-lib.aws_iam.Policy",
                          "version": "0.0.0",
                          "metadata": [
                            {
                              "statements": "*"
                            },
                            {
                              "addStatements": [
                                {}
                              ]
                            },
                            {
                              "attachToRole": [
                                "*"
                              ]
                            },
                            {
                              "attachToRole": [
                                "*"
                              ]
                            }
                          ]
                        }
                      },
                      "inlinePolicyAddedToExecutionRole-1": {
                        "id": "inlinePolicyAddedToExecutionRole-1",
                        "path": "aws-cdk-eks-helm-test/@aws-cdk--aws-eks.ClusterResourceProvider/Provider/framework-onEvent/inlinePolicyAddedToExecutionRole-1",
                        "children": {
                          "Resource": {
                            "id": "Resource",
                            "path": "aws-cdk-eks-helm-test/@aws-cdk--aws-eks.ClusterResourceProvider/Provider/framework-onEvent/inlinePolicyAddedToExecutionRole-1/Resource",
                            "attributes": {
                              "aws:cdk:cloudformation:type": "AWS::IAM::Policy",
                              "aws:cdk:cloudformation:props": {
                                "policyDocument": {
                                  "Statement": [
                                    {
                                      "Action": "lambda:GetFunction",
                                      "Effect": "Allow",
                                      "Resource": {
                                        "Fn::GetAtt": [
                                          "IsCompleteHandler7073F4DA",
                                          "Arn"
                                        ]
                                      }
                                    }
                                  ],
                                  "Version": "2012-10-17"
                                },
                                "policyName": "ProviderframeworkonEventinlinePolicyAddedToExecutionRole17772106B",
                                "roles": [
                                  {
                                    "Ref": "ProviderframeworkonEventServiceRole9FF04296"
                                  }
                                ]
                              }
                            },
                            "constructInfo": {
                              "fqn": "aws-cdk-lib.aws_iam.CfnPolicy",
                              "version": "0.0.0"
                            }
                          }
                        },
                        "constructInfo": {
                          "fqn": "aws-cdk-lib.aws_iam.Policy",
                          "version": "0.0.0",
                          "metadata": [
                            {
                              "statements": "*"
                            },
                            {
                              "addStatements": [
                                {}
                              ]
                            },
                            {
                              "attachToRole": [
                                "*"
                              ]
                            },
                            {
                              "attachToRole": [
                                "*"
                              ]
                            }
                          ]
                        }
                      }
                    },
                    "constructInfo": {
                      "fqn": "aws-cdk-lib.aws_lambda.Function",
                      "version": "0.0.0",
                      "metadata": [
                        {
                          "code": "*",
                          "description": "*",
                          "runtime": "*",
                          "handler": "*",
                          "timeout": "*",
                          "logGroup": "*",
                          "vpc": "*",
                          "vpcSubnets": "*",
                          "securityGroups": "*",
                          "role": "*",
                          "functionName": "*",
                          "environmentEncryption": "*"
                        },
                        {
                          "addEnvironment": [
                            "*",
                            "*"
                          ]
                        },
                        {
                          "addEnvironment": [
                            "*",
                            "*"
                          ]
                        },
                        {
                          "addEnvironment": [
                            "*",
                            "*"
                          ]
                        }
                      ]
                    }
                  },
                  "framework-isComplete": {
                    "id": "framework-isComplete",
                    "path": "aws-cdk-eks-helm-test/@aws-cdk--aws-eks.ClusterResourceProvider/Provider/framework-isComplete",
                    "children": {
                      "ServiceRole": {
                        "id": "ServiceRole",
                        "path": "aws-cdk-eks-helm-test/@aws-cdk--aws-eks.ClusterResourceProvider/Provider/framework-isComplete/ServiceRole",
                        "children": {
                          "ImportServiceRole": {
                            "id": "ImportServiceRole",
                            "path": "aws-cdk-eks-helm-test/@aws-cdk--aws-eks.ClusterResourceProvider/Provider/framework-isComplete/ServiceRole/ImportServiceRole",
                            "constructInfo": {
                              "fqn": "aws-cdk-lib.Resource",
                              "version": "0.0.0",
                              "metadata": [
                                "*"
                              ]
                            }
                          },
                          "Resource": {
                            "id": "Resource",
                            "path": "aws-cdk-eks-helm-test/@aws-cdk--aws-eks.ClusterResourceProvider/Provider/framework-isComplete/ServiceRole/Resource",
                            "attributes": {
                              "aws:cdk:cloudformation:type": "AWS::IAM::Role",
                              "aws:cdk:cloudformation:props": {
                                "assumeRolePolicyDocument": {
                                  "Statement": [
                                    {
                                      "Action": "sts:AssumeRole",
                                      "Effect": "Allow",
                                      "Principal": {
                                        "Service": "lambda.amazonaws.com"
                                      }
                                    }
                                  ],
                                  "Version": "2012-10-17"
                                },
                                "managedPolicyArns": [
                                  {
                                    "Fn::Join": [
                                      "",
                                      [
                                        "arn:",
                                        {
                                          "Ref": "AWS::Partition"
                                        },
                                        ":iam::aws:policy/service-role/AWSLambdaBasicExecutionRole"
                                      ]
                                    ]
                                  }
                                ]
                              }
                            },
                            "constructInfo": {
                              "fqn": "aws-cdk-lib.aws_iam.CfnRole",
                              "version": "0.0.0"
                            }
                          },
                          "DefaultPolicy": {
                            "id": "DefaultPolicy",
                            "path": "aws-cdk-eks-helm-test/@aws-cdk--aws-eks.ClusterResourceProvider/Provider/framework-isComplete/ServiceRole/DefaultPolicy",
                            "children": {
                              "Resource": {
                                "id": "Resource",
                                "path": "aws-cdk-eks-helm-test/@aws-cdk--aws-eks.ClusterResourceProvider/Provider/framework-isComplete/ServiceRole/DefaultPolicy/Resource",
                                "attributes": {
                                  "aws:cdk:cloudformation:type": "AWS::IAM::Policy",
                                  "aws:cdk:cloudformation:props": {
                                    "policyDocument": {
                                      "Statement": [
                                        {
                                          "Action": "lambda:InvokeFunction",
                                          "Effect": "Allow",
                                          "Resource": [
                                            {
                                              "Fn::GetAtt": [
                                                "IsCompleteHandler7073F4DA",
                                                "Arn"
                                              ]
                                            },
                                            {
                                              "Fn::GetAtt": [
                                                "OnEventHandler42BEBAE0",
                                                "Arn"
                                              ]
                                            },
                                            {
                                              "Fn::Join": [
                                                "",
                                                [
                                                  {
                                                    "Fn::GetAtt": [
                                                      "IsCompleteHandler7073F4DA",
                                                      "Arn"
                                                    ]
                                                  },
                                                  ":*"
                                                ]
                                              ]
                                            },
                                            {
                                              "Fn::Join": [
                                                "",
                                                [
                                                  {
                                                    "Fn::GetAtt": [
                                                      "OnEventHandler42BEBAE0",
                                                      "Arn"
                                                    ]
                                                  },
                                                  ":*"
                                                ]
                                              ]
                                            }
                                          ]
                                        }
                                      ],
                                      "Version": "2012-10-17"
                                    },
                                    "policyName": "ProviderframeworkisCompleteServiceRoleDefaultPolicy2E7140AC",
                                    "roles": [
                                      {
                                        "Ref": "ProviderframeworkisCompleteServiceRoleB1087139"
                                      }
                                    ]
                                  }
                                },
                                "constructInfo": {
                                  "fqn": "aws-cdk-lib.aws_iam.CfnPolicy",
                                  "version": "0.0.0"
                                }
                              }
                            },
                            "constructInfo": {
                              "fqn": "aws-cdk-lib.aws_iam.Policy",
                              "version": "0.0.0",
                              "metadata": [
                                "*",
                                {
                                  "attachToRole": [
                                    "*"
                                  ]
                                },
                                {
                                  "attachToRole": [
                                    "*"
                                  ]
                                },
                                {
                                  "addStatements": [
                                    {}
                                  ]
                                },
                                {
                                  "addStatements": [
                                    {}
                                  ]
                                }
                              ]
                            }
                          }
                        },
                        "constructInfo": {
                          "fqn": "aws-cdk-lib.aws_iam.Role",
                          "version": "0.0.0",
                          "metadata": [
                            {
                              "assumedBy": {
                                "principalAccount": "*",
                                "assumeRoleAction": "*"
                              },
                              "managedPolicies": [
                                {
                                  "managedPolicyArn": "*"
                                }
                              ]
                            },
                            {
                              "addToPrincipalPolicy": [
                                {}
                              ]
                            },
                            {
                              "attachInlinePolicy": [
                                "*"
                              ]
                            },
                            {
                              "attachInlinePolicy": [
                                "*"
                              ]
                            },
                            {
                              "attachInlinePolicy": [
                                "*"
                              ]
                            },
                            {
                              "attachInlinePolicy": [
                                "*"
                              ]
                            },
                            {
                              "addToPrincipalPolicy": [
                                {}
                              ]
                            },
                            {
                              "attachInlinePolicy": [
                                "*"
                              ]
                            },
                            {
                              "attachInlinePolicy": [
                                "*"
                              ]
                            }
                          ]
                        }
                      },
                      "Code": {
                        "id": "Code",
                        "path": "aws-cdk-eks-helm-test/@aws-cdk--aws-eks.ClusterResourceProvider/Provider/framework-isComplete/Code",
                        "children": {
                          "Stage": {
                            "id": "Stage",
                            "path": "aws-cdk-eks-helm-test/@aws-cdk--aws-eks.ClusterResourceProvider/Provider/framework-isComplete/Code/Stage",
                            "constructInfo": {
                              "fqn": "aws-cdk-lib.AssetStaging",
                              "version": "0.0.0"
                            }
                          },
                          "AssetBucket": {
                            "id": "AssetBucket",
                            "path": "aws-cdk-eks-helm-test/@aws-cdk--aws-eks.ClusterResourceProvider/Provider/framework-isComplete/Code/AssetBucket",
                            "constructInfo": {
                              "fqn": "aws-cdk-lib.aws_s3.BucketBase",
                              "version": "0.0.0",
                              "metadata": []
                            }
                          }
                        },
                        "constructInfo": {
                          "fqn": "aws-cdk-lib.aws_s3_assets.Asset",
                          "version": "0.0.0"
                        }
                      },
                      "Resource": {
                        "id": "Resource",
                        "path": "aws-cdk-eks-helm-test/@aws-cdk--aws-eks.ClusterResourceProvider/Provider/framework-isComplete/Resource",
                        "attributes": {
                          "aws:cdk:cloudformation:type": "AWS::Lambda::Function",
                          "aws:cdk:cloudformation:props": {
                            "code": {
                              "s3Bucket": {
                                "Fn::Sub": "cdk-hnb659fds-assets-${AWS::AccountId}-${AWS::Region}"
                              },
                              "s3Key": "39472b1c2875cf306d4ba429aeccdd34cb49bcf59dbde81f7e6b6cb9deac23a6.zip"
                            },
                            "description": "AWS CDK resource provider framework - isComplete (aws-cdk-eks-helm-test/@aws-cdk--aws-eks.ClusterResourceProvider/Provider)",
                            "environment": {
                              "variables": {
                                "USER_ON_EVENT_FUNCTION_ARN": {
                                  "Fn::GetAtt": [
                                    "OnEventHandler42BEBAE0",
                                    "Arn"
                                  ]
                                },
                                "USER_IS_COMPLETE_FUNCTION_ARN": {
                                  "Fn::GetAtt": [
                                    "IsCompleteHandler7073F4DA",
                                    "Arn"
                                  ]
                                }
                              }
                            },
                            "handler": "framework.isComplete",
                            "role": {
                              "Fn::GetAtt": [
                                "ProviderframeworkisCompleteServiceRoleB1087139",
                                "Arn"
                              ]
                            },
                            "runtime": {
                              "Fn::FindInMap": [
                                "LatestNodeRuntimeMap",
                                {
                                  "Ref": "AWS::Region"
                                },
                                "value"
                              ]
                            },
                            "timeout": 900
                          }
                        },
                        "constructInfo": {
                          "fqn": "aws-cdk-lib.aws_lambda.CfnFunction",
                          "version": "0.0.0"
                        }
                      },
                      "inlinePolicyAddedToExecutionRole-0": {
                        "id": "inlinePolicyAddedToExecutionRole-0",
                        "path": "aws-cdk-eks-helm-test/@aws-cdk--aws-eks.ClusterResourceProvider/Provider/framework-isComplete/inlinePolicyAddedToExecutionRole-0",
                        "children": {
                          "Resource": {
                            "id": "Resource",
                            "path": "aws-cdk-eks-helm-test/@aws-cdk--aws-eks.ClusterResourceProvider/Provider/framework-isComplete/inlinePolicyAddedToExecutionRole-0/Resource",
                            "attributes": {
                              "aws:cdk:cloudformation:type": "AWS::IAM::Policy",
                              "aws:cdk:cloudformation:props": {
                                "policyDocument": {
                                  "Statement": [
                                    {
                                      "Action": "lambda:GetFunction",
                                      "Effect": "Allow",
                                      "Resource": {
                                        "Fn::GetAtt": [
                                          "OnEventHandler42BEBAE0",
                                          "Arn"
                                        ]
                                      }
                                    }
                                  ],
                                  "Version": "2012-10-17"
                                },
                                "policyName": "ProviderframeworkisCompleteinlinePolicyAddedToExecutionRole0DA398EFB",
                                "roles": [
                                  {
                                    "Ref": "ProviderframeworkisCompleteServiceRoleB1087139"
                                  }
                                ]
                              }
                            },
                            "constructInfo": {
                              "fqn": "aws-cdk-lib.aws_iam.CfnPolicy",
                              "version": "0.0.0"
                            }
                          }
                        },
                        "constructInfo": {
                          "fqn": "aws-cdk-lib.aws_iam.Policy",
                          "version": "0.0.0",
                          "metadata": [
                            {
                              "statements": "*"
                            },
                            {
                              "addStatements": [
                                {}
                              ]
                            },
                            {
                              "attachToRole": [
                                "*"
                              ]
                            },
                            {
                              "attachToRole": [
                                "*"
                              ]
                            }
                          ]
                        }
                      },
                      "inlinePolicyAddedToExecutionRole-1": {
                        "id": "inlinePolicyAddedToExecutionRole-1",
                        "path": "aws-cdk-eks-helm-test/@aws-cdk--aws-eks.ClusterResourceProvider/Provider/framework-isComplete/inlinePolicyAddedToExecutionRole-1",
                        "children": {
                          "Resource": {
                            "id": "Resource",
                            "path": "aws-cdk-eks-helm-test/@aws-cdk--aws-eks.ClusterResourceProvider/Provider/framework-isComplete/inlinePolicyAddedToExecutionRole-1/Resource",
                            "attributes": {
                              "aws:cdk:cloudformation:type": "AWS::IAM::Policy",
                              "aws:cdk:cloudformation:props": {
                                "policyDocument": {
                                  "Statement": [
                                    {
                                      "Action": "lambda:GetFunction",
                                      "Effect": "Allow",
                                      "Resource": {
                                        "Fn::GetAtt": [
                                          "IsCompleteHandler7073F4DA",
                                          "Arn"
                                        ]
                                      }
                                    }
                                  ],
                                  "Version": "2012-10-17"
                                },
                                "policyName": "ProviderframeworkisCompleteinlinePolicyAddedToExecutionRole11B3461A6",
                                "roles": [
                                  {
                                    "Ref": "ProviderframeworkisCompleteServiceRoleB1087139"
                                  }
                                ]
                              }
                            },
                            "constructInfo": {
                              "fqn": "aws-cdk-lib.aws_iam.CfnPolicy",
                              "version": "0.0.0"
                            }
                          }
                        },
                        "constructInfo": {
                          "fqn": "aws-cdk-lib.aws_iam.Policy",
                          "version": "0.0.0",
                          "metadata": [
                            {
                              "statements": "*"
                            },
                            {
                              "addStatements": [
                                {}
                              ]
                            },
                            {
                              "attachToRole": [
                                "*"
                              ]
                            },
                            {
                              "attachToRole": [
                                "*"
                              ]
                            }
                          ]
                        }
                      }
                    },
                    "constructInfo": {
                      "fqn": "aws-cdk-lib.aws_lambda.Function",
                      "version": "0.0.0",
                      "metadata": [
                        {
                          "code": "*",
                          "description": "*",
                          "runtime": "*",
                          "handler": "*",
                          "timeout": "*",
                          "logGroup": "*",
                          "vpc": "*",
                          "vpcSubnets": "*",
                          "securityGroups": "*",
                          "role": "*",
                          "functionName": "*",
                          "environmentEncryption": "*"
                        },
                        {
                          "addEnvironment": [
                            "*",
                            "*"
                          ]
                        },
                        {
                          "addEnvironment": [
                            "*",
                            "*"
                          ]
                        }
                      ]
                    }
                  },
                  "framework-onTimeout": {
                    "id": "framework-onTimeout",
                    "path": "aws-cdk-eks-helm-test/@aws-cdk--aws-eks.ClusterResourceProvider/Provider/framework-onTimeout",
                    "children": {
                      "ServiceRole": {
                        "id": "ServiceRole",
                        "path": "aws-cdk-eks-helm-test/@aws-cdk--aws-eks.ClusterResourceProvider/Provider/framework-onTimeout/ServiceRole",
                        "children": {
                          "ImportServiceRole": {
                            "id": "ImportServiceRole",
                            "path": "aws-cdk-eks-helm-test/@aws-cdk--aws-eks.ClusterResourceProvider/Provider/framework-onTimeout/ServiceRole/ImportServiceRole",
                            "constructInfo": {
                              "fqn": "aws-cdk-lib.Resource",
                              "version": "0.0.0",
                              "metadata": [
                                "*"
                              ]
                            }
                          },
                          "Resource": {
                            "id": "Resource",
                            "path": "aws-cdk-eks-helm-test/@aws-cdk--aws-eks.ClusterResourceProvider/Provider/framework-onTimeout/ServiceRole/Resource",
                            "attributes": {
                              "aws:cdk:cloudformation:type": "AWS::IAM::Role",
                              "aws:cdk:cloudformation:props": {
                                "assumeRolePolicyDocument": {
                                  "Statement": [
                                    {
                                      "Action": "sts:AssumeRole",
                                      "Effect": "Allow",
                                      "Principal": {
                                        "Service": "lambda.amazonaws.com"
                                      }
                                    }
                                  ],
                                  "Version": "2012-10-17"
                                },
                                "managedPolicyArns": [
                                  {
                                    "Fn::Join": [
                                      "",
                                      [
                                        "arn:",
                                        {
                                          "Ref": "AWS::Partition"
                                        },
                                        ":iam::aws:policy/service-role/AWSLambdaBasicExecutionRole"
                                      ]
                                    ]
                                  }
                                ]
                              }
                            },
                            "constructInfo": {
                              "fqn": "aws-cdk-lib.aws_iam.CfnRole",
                              "version": "0.0.0"
                            }
                          },
                          "DefaultPolicy": {
                            "id": "DefaultPolicy",
                            "path": "aws-cdk-eks-helm-test/@aws-cdk--aws-eks.ClusterResourceProvider/Provider/framework-onTimeout/ServiceRole/DefaultPolicy",
                            "children": {
                              "Resource": {
                                "id": "Resource",
                                "path": "aws-cdk-eks-helm-test/@aws-cdk--aws-eks.ClusterResourceProvider/Provider/framework-onTimeout/ServiceRole/DefaultPolicy/Resource",
                                "attributes": {
                                  "aws:cdk:cloudformation:type": "AWS::IAM::Policy",
                                  "aws:cdk:cloudformation:props": {
                                    "policyDocument": {
                                      "Statement": [
                                        {
                                          "Action": "lambda:InvokeFunction",
                                          "Effect": "Allow",
                                          "Resource": [
                                            {
                                              "Fn::GetAtt": [
                                                "IsCompleteHandler7073F4DA",
                                                "Arn"
                                              ]
                                            },
                                            {
                                              "Fn::GetAtt": [
                                                "OnEventHandler42BEBAE0",
                                                "Arn"
                                              ]
                                            },
                                            {
                                              "Fn::Join": [
                                                "",
                                                [
                                                  {
                                                    "Fn::GetAtt": [
                                                      "IsCompleteHandler7073F4DA",
                                                      "Arn"
                                                    ]
                                                  },
                                                  ":*"
                                                ]
                                              ]
                                            },
                                            {
                                              "Fn::Join": [
                                                "",
                                                [
                                                  {
                                                    "Fn::GetAtt": [
                                                      "OnEventHandler42BEBAE0",
                                                      "Arn"
                                                    ]
                                                  },
                                                  ":*"
                                                ]
                                              ]
                                            }
                                          ]
                                        }
                                      ],
                                      "Version": "2012-10-17"
                                    },
                                    "policyName": "ProviderframeworkonTimeoutServiceRoleDefaultPolicy2688969F",
                                    "roles": [
                                      {
                                        "Ref": "ProviderframeworkonTimeoutServiceRole28643D26"
                                      }
                                    ]
                                  }
                                },
                                "constructInfo": {
                                  "fqn": "aws-cdk-lib.aws_iam.CfnPolicy",
                                  "version": "0.0.0"
                                }
                              }
                            },
                            "constructInfo": {
                              "fqn": "aws-cdk-lib.aws_iam.Policy",
                              "version": "0.0.0",
                              "metadata": [
                                "*",
                                {
                                  "attachToRole": [
                                    "*"
                                  ]
                                },
                                {
                                  "attachToRole": [
                                    "*"
                                  ]
                                },
                                {
                                  "addStatements": [
                                    {}
                                  ]
                                },
                                {
                                  "addStatements": [
                                    {}
                                  ]
                                }
                              ]
                            }
                          }
                        },
                        "constructInfo": {
                          "fqn": "aws-cdk-lib.aws_iam.Role",
                          "version": "0.0.0",
                          "metadata": [
                            {
                              "assumedBy": {
                                "principalAccount": "*",
                                "assumeRoleAction": "*"
                              },
                              "managedPolicies": [
                                {
                                  "managedPolicyArn": "*"
                                }
                              ]
                            },
                            {
                              "addToPrincipalPolicy": [
                                {}
                              ]
                            },
                            {
                              "attachInlinePolicy": [
                                "*"
                              ]
                            },
                            {
                              "attachInlinePolicy": [
                                "*"
                              ]
                            },
                            {
                              "attachInlinePolicy": [
                                "*"
                              ]
                            },
                            {
                              "attachInlinePolicy": [
                                "*"
                              ]
                            },
                            {
                              "addToPrincipalPolicy": [
                                {}
                              ]
                            },
                            {
                              "attachInlinePolicy": [
                                "*"
                              ]
                            },
                            {
                              "attachInlinePolicy": [
                                "*"
                              ]
                            }
                          ]
                        }
                      },
                      "Code": {
                        "id": "Code",
                        "path": "aws-cdk-eks-helm-test/@aws-cdk--aws-eks.ClusterResourceProvider/Provider/framework-onTimeout/Code",
                        "children": {
                          "Stage": {
                            "id": "Stage",
                            "path": "aws-cdk-eks-helm-test/@aws-cdk--aws-eks.ClusterResourceProvider/Provider/framework-onTimeout/Code/Stage",
                            "constructInfo": {
                              "fqn": "aws-cdk-lib.AssetStaging",
                              "version": "0.0.0"
                            }
                          },
                          "AssetBucket": {
                            "id": "AssetBucket",
                            "path": "aws-cdk-eks-helm-test/@aws-cdk--aws-eks.ClusterResourceProvider/Provider/framework-onTimeout/Code/AssetBucket",
                            "constructInfo": {
                              "fqn": "aws-cdk-lib.aws_s3.BucketBase",
                              "version": "0.0.0",
                              "metadata": []
                            }
                          }
                        },
                        "constructInfo": {
                          "fqn": "aws-cdk-lib.aws_s3_assets.Asset",
                          "version": "0.0.0"
                        }
                      },
                      "Resource": {
                        "id": "Resource",
                        "path": "aws-cdk-eks-helm-test/@aws-cdk--aws-eks.ClusterResourceProvider/Provider/framework-onTimeout/Resource",
                        "attributes": {
                          "aws:cdk:cloudformation:type": "AWS::Lambda::Function",
                          "aws:cdk:cloudformation:props": {
                            "code": {
                              "s3Bucket": {
                                "Fn::Sub": "cdk-hnb659fds-assets-${AWS::AccountId}-${AWS::Region}"
                              },
                              "s3Key": "39472b1c2875cf306d4ba429aeccdd34cb49bcf59dbde81f7e6b6cb9deac23a6.zip"
                            },
                            "description": "AWS CDK resource provider framework - onTimeout (aws-cdk-eks-helm-test/@aws-cdk--aws-eks.ClusterResourceProvider/Provider)",
                            "environment": {
                              "variables": {
                                "USER_ON_EVENT_FUNCTION_ARN": {
                                  "Fn::GetAtt": [
                                    "OnEventHandler42BEBAE0",
                                    "Arn"
                                  ]
                                },
                                "USER_IS_COMPLETE_FUNCTION_ARN": {
                                  "Fn::GetAtt": [
                                    "IsCompleteHandler7073F4DA",
                                    "Arn"
                                  ]
                                }
                              }
                            },
                            "handler": "framework.onTimeout",
                            "role": {
                              "Fn::GetAtt": [
                                "ProviderframeworkonTimeoutServiceRole28643D26",
                                "Arn"
                              ]
                            },
                            "runtime": {
                              "Fn::FindInMap": [
                                "LatestNodeRuntimeMap",
                                {
                                  "Ref": "AWS::Region"
                                },
                                "value"
                              ]
                            },
                            "timeout": 900
                          }
                        },
                        "constructInfo": {
                          "fqn": "aws-cdk-lib.aws_lambda.CfnFunction",
                          "version": "0.0.0"
                        }
                      },
                      "inlinePolicyAddedToExecutionRole-0": {
                        "id": "inlinePolicyAddedToExecutionRole-0",
                        "path": "aws-cdk-eks-helm-test/@aws-cdk--aws-eks.ClusterResourceProvider/Provider/framework-onTimeout/inlinePolicyAddedToExecutionRole-0",
                        "children": {
                          "Resource": {
                            "id": "Resource",
                            "path": "aws-cdk-eks-helm-test/@aws-cdk--aws-eks.ClusterResourceProvider/Provider/framework-onTimeout/inlinePolicyAddedToExecutionRole-0/Resource",
                            "attributes": {
                              "aws:cdk:cloudformation:type": "AWS::IAM::Policy",
                              "aws:cdk:cloudformation:props": {
                                "policyDocument": {
                                  "Statement": [
                                    {
                                      "Action": "lambda:GetFunction",
                                      "Effect": "Allow",
                                      "Resource": {
                                        "Fn::GetAtt": [
                                          "OnEventHandler42BEBAE0",
                                          "Arn"
                                        ]
                                      }
                                    }
                                  ],
                                  "Version": "2012-10-17"
                                },
                                "policyName": "ProviderframeworkonTimeoutinlinePolicyAddedToExecutionRole03D28EB24",
                                "roles": [
                                  {
                                    "Ref": "ProviderframeworkonTimeoutServiceRole28643D26"
                                  }
                                ]
                              }
                            },
                            "constructInfo": {
                              "fqn": "aws-cdk-lib.aws_iam.CfnPolicy",
                              "version": "0.0.0"
                            }
                          }
                        },
                        "constructInfo": {
                          "fqn": "aws-cdk-lib.aws_iam.Policy",
                          "version": "0.0.0",
                          "metadata": [
                            {
                              "statements": "*"
                            },
                            {
                              "addStatements": [
                                {}
                              ]
                            },
                            {
                              "attachToRole": [
                                "*"
                              ]
                            },
                            {
                              "attachToRole": [
                                "*"
                              ]
                            }
                          ]
                        }
                      },
                      "inlinePolicyAddedToExecutionRole-1": {
                        "id": "inlinePolicyAddedToExecutionRole-1",
                        "path": "aws-cdk-eks-helm-test/@aws-cdk--aws-eks.ClusterResourceProvider/Provider/framework-onTimeout/inlinePolicyAddedToExecutionRole-1",
                        "children": {
                          "Resource": {
                            "id": "Resource",
                            "path": "aws-cdk-eks-helm-test/@aws-cdk--aws-eks.ClusterResourceProvider/Provider/framework-onTimeout/inlinePolicyAddedToExecutionRole-1/Resource",
                            "attributes": {
                              "aws:cdk:cloudformation:type": "AWS::IAM::Policy",
                              "aws:cdk:cloudformation:props": {
                                "policyDocument": {
                                  "Statement": [
                                    {
                                      "Action": "lambda:GetFunction",
                                      "Effect": "Allow",
                                      "Resource": {
                                        "Fn::GetAtt": [
                                          "IsCompleteHandler7073F4DA",
                                          "Arn"
                                        ]
                                      }
                                    }
                                  ],
                                  "Version": "2012-10-17"
                                },
                                "policyName": "ProviderframeworkonTimeoutinlinePolicyAddedToExecutionRole10E895C60",
                                "roles": [
                                  {
                                    "Ref": "ProviderframeworkonTimeoutServiceRole28643D26"
                                  }
                                ]
                              }
                            },
                            "constructInfo": {
                              "fqn": "aws-cdk-lib.aws_iam.CfnPolicy",
                              "version": "0.0.0"
                            }
                          }
                        },
                        "constructInfo": {
                          "fqn": "aws-cdk-lib.aws_iam.Policy",
                          "version": "0.0.0",
                          "metadata": [
                            {
                              "statements": "*"
                            },
                            {
                              "addStatements": [
                                {}
                              ]
                            },
                            {
                              "attachToRole": [
                                "*"
                              ]
                            },
                            {
                              "attachToRole": [
                                "*"
                              ]
                            }
                          ]
                        }
                      }
                    },
                    "constructInfo": {
                      "fqn": "aws-cdk-lib.aws_lambda.Function",
                      "version": "0.0.0",
                      "metadata": [
                        {
                          "code": "*",
                          "description": "*",
                          "runtime": "*",
                          "handler": "*",
                          "timeout": "*",
                          "logGroup": "*",
                          "vpc": "*",
                          "vpcSubnets": "*",
                          "securityGroups": "*",
                          "role": "*",
                          "functionName": "*",
                          "environmentEncryption": "*"
                        },
                        {
                          "addEnvironment": [
                            "*",
                            "*"
                          ]
                        },
                        {
                          "addEnvironment": [
                            "*",
                            "*"
                          ]
                        }
                      ]
                    }
                  },
                  "waiter-state-machine": {
                    "id": "waiter-state-machine",
                    "path": "aws-cdk-eks-helm-test/@aws-cdk--aws-eks.ClusterResourceProvider/Provider/waiter-state-machine",
                    "children": {
                      "Role": {
                        "id": "Role",
                        "path": "aws-cdk-eks-helm-test/@aws-cdk--aws-eks.ClusterResourceProvider/Provider/waiter-state-machine/Role",
                        "children": {
                          "ImportRole": {
                            "id": "ImportRole",
                            "path": "aws-cdk-eks-helm-test/@aws-cdk--aws-eks.ClusterResourceProvider/Provider/waiter-state-machine/Role/ImportRole",
                            "constructInfo": {
                              "fqn": "aws-cdk-lib.Resource",
                              "version": "0.0.0",
                              "metadata": [
                                "*"
                              ]
                            }
                          },
                          "Resource": {
                            "id": "Resource",
                            "path": "aws-cdk-eks-helm-test/@aws-cdk--aws-eks.ClusterResourceProvider/Provider/waiter-state-machine/Role/Resource",
                            "attributes": {
                              "aws:cdk:cloudformation:type": "AWS::IAM::Role",
                              "aws:cdk:cloudformation:props": {
                                "assumeRolePolicyDocument": {
                                  "Statement": [
                                    {
                                      "Action": "sts:AssumeRole",
                                      "Effect": "Allow",
                                      "Principal": {
                                        "Service": "states.amazonaws.com"
                                      }
                                    }
                                  ],
                                  "Version": "2012-10-17"
                                }
                              }
                            },
                            "constructInfo": {
                              "fqn": "aws-cdk-lib.aws_iam.CfnRole",
                              "version": "0.0.0"
                            }
                          },
                          "DefaultPolicy": {
                            "id": "DefaultPolicy",
                            "path": "aws-cdk-eks-helm-test/@aws-cdk--aws-eks.ClusterResourceProvider/Provider/waiter-state-machine/Role/DefaultPolicy",
                            "children": {
                              "Resource": {
                                "id": "Resource",
                                "path": "aws-cdk-eks-helm-test/@aws-cdk--aws-eks.ClusterResourceProvider/Provider/waiter-state-machine/Role/DefaultPolicy/Resource",
                                "attributes": {
                                  "aws:cdk:cloudformation:type": "AWS::IAM::Policy",
                                  "aws:cdk:cloudformation:props": {
                                    "policyDocument": {
                                      "Statement": [
                                        {
                                          "Action": "lambda:InvokeFunction",
                                          "Effect": "Allow",
                                          "Resource": [
                                            {
                                              "Fn::GetAtt": [
                                                "ProviderframeworkisComplete26D7B0CB",
                                                "Arn"
                                              ]
                                            },
                                            {
                                              "Fn::GetAtt": [
                                                "ProviderframeworkonTimeout0B47CA38",
                                                "Arn"
                                              ]
                                            },
                                            {
                                              "Fn::Join": [
                                                "",
                                                [
                                                  {
                                                    "Fn::GetAtt": [
                                                      "ProviderframeworkisComplete26D7B0CB",
                                                      "Arn"
                                                    ]
                                                  },
                                                  ":*"
                                                ]
                                              ]
                                            },
                                            {
                                              "Fn::Join": [
                                                "",
                                                [
                                                  {
                                                    "Fn::GetAtt": [
                                                      "ProviderframeworkonTimeout0B47CA38",
                                                      "Arn"
                                                    ]
                                                  },
                                                  ":*"
                                                ]
                                              ]
                                            }
                                          ]
                                        },
                                        {
                                          "Action": [
                                            "logs:CreateLogDelivery",
                                            "logs:CreateLogStream",
                                            "logs:DeleteLogDelivery",
                                            "logs:DescribeLogGroups",
                                            "logs:DescribeResourcePolicies",
                                            "logs:GetLogDelivery",
                                            "logs:ListLogDeliveries",
                                            "logs:PutLogEvents",
                                            "logs:PutResourcePolicy",
                                            "logs:UpdateLogDelivery"
                                          ],
                                          "Effect": "Allow",
                                          "Resource": "*"
                                        }
                                      ],
                                      "Version": "2012-10-17"
                                    },
                                    "policyName": "ProviderwaiterstatemachineRoleDefaultPolicyD3C3DA1A",
                                    "roles": [
                                      {
                                        "Ref": "ProviderwaiterstatemachineRole0C7159F9"
                                      }
                                    ]
                                  }
                                },
                                "constructInfo": {
                                  "fqn": "aws-cdk-lib.aws_iam.CfnPolicy",
                                  "version": "0.0.0"
                                }
                              }
                            },
                            "constructInfo": {
                              "fqn": "aws-cdk-lib.aws_iam.Policy",
                              "version": "0.0.0",
                              "metadata": [
                                "*",
                                {
                                  "attachToRole": [
                                    "*"
                                  ]
                                },
                                {
                                  "attachToRole": [
                                    "*"
                                  ]
                                },
                                {
                                  "addStatements": [
                                    {}
                                  ]
                                },
                                {
                                  "addStatements": [
                                    {}
                                  ]
                                },
                                {
                                  "addStatements": [
                                    {}
                                  ]
                                }
                              ]
                            }
                          }
                        },
                        "constructInfo": {
                          "fqn": "aws-cdk-lib.aws_iam.Role",
                          "version": "0.0.0",
                          "metadata": [
                            {
                              "assumedBy": {
                                "principalAccount": "*",
                                "assumeRoleAction": "*"
                              }
                            },
                            {
                              "addToPrincipalPolicy": [
                                {}
                              ]
                            },
                            {
                              "attachInlinePolicy": [
                                "*"
                              ]
                            },
                            {
                              "attachInlinePolicy": [
                                "*"
                              ]
                            },
                            {
                              "addToPrincipalPolicy": [
                                {}
                              ]
                            },
                            {
                              "addToPrincipalPolicy": [
                                {}
                              ]
                            }
                          ]
                        }
                      },
                      "LogGroup": {
                        "id": "LogGroup",
                        "path": "aws-cdk-eks-helm-test/@aws-cdk--aws-eks.ClusterResourceProvider/Provider/waiter-state-machine/LogGroup",
                        "children": {
                          "Resource": {
                            "id": "Resource",
                            "path": "aws-cdk-eks-helm-test/@aws-cdk--aws-eks.ClusterResourceProvider/Provider/waiter-state-machine/LogGroup/Resource",
                            "attributes": {
                              "aws:cdk:cloudformation:type": "AWS::Logs::LogGroup",
                              "aws:cdk:cloudformation:props": {
                                "logGroupName": {
                                  "Fn::Join": [
                                    "",
                                    [
                                      "/aws/vendedlogs/states/waiter-state-machine-",
                                      {
                                        "Ref": "ProviderframeworkisComplete26D7B0CB"
                                      },
                                      "-c825284f9f9e33e76138a442a87510833bd8aaaa99"
                                    ]
                                  ]
                                },
                                "retentionInDays": 731
                              }
                            },
                            "constructInfo": {
                              "fqn": "aws-cdk-lib.aws_logs.CfnLogGroup",
                              "version": "0.0.0"
                            }
                          }
                        },
                        "constructInfo": {
                          "fqn": "aws-cdk-lib.aws_logs.LogGroup",
                          "version": "0.0.0",
                          "metadata": [
                            {
                              "logGroupName": "*"
                            }
                          ]
                        }
                      },
                      "Resource": {
                        "id": "Resource",
                        "path": "aws-cdk-eks-helm-test/@aws-cdk--aws-eks.ClusterResourceProvider/Provider/waiter-state-machine/Resource",
                        "attributes": {
                          "aws:cdk:cloudformation:type": "AWS::StepFunctions::StateMachine",
                          "aws:cdk:cloudformation:props": {
                            "definitionString": {
                              "Fn::Join": [
                                "",
                                [
                                  "{\"StartAt\":\"framework-isComplete-task\",\"States\":{\"framework-isComplete-task\":{\"End\":true,\"Retry\":[{\"ErrorEquals\":[\"States.ALL\"],\"IntervalSeconds\":60,\"MaxAttempts\":60,\"BackoffRate\":1}],\"Catch\":[{\"ErrorEquals\":[\"States.ALL\"],\"Next\":\"framework-onTimeout-task\"}],\"Type\":\"Task\",\"Resource\":\"",
                                  {
                                    "Fn::GetAtt": [
                                      "ProviderframeworkisComplete26D7B0CB",
                                      "Arn"
                                    ]
                                  },
                                  "\"},\"framework-onTimeout-task\":{\"End\":true,\"Type\":\"Task\",\"Resource\":\"",
                                  {
                                    "Fn::GetAtt": [
                                      "ProviderframeworkonTimeout0B47CA38",
                                      "Arn"
                                    ]
                                  },
                                  "\"}}}"
                                ]
                              ]
                            },
                            "loggingConfiguration": {
                              "destinations": [
                                {
                                  "cloudWatchLogsLogGroup": {
                                    "logGroupArn": {
                                      "Fn::GetAtt": [
                                        "ProviderwaiterstatemachineLogGroupDD693A98",
                                        "Arn"
                                      ]
                                    }
                                  }
                                }
                              ],
                              "includeExecutionData": false,
                              "level": "ERROR"
                            },
                            "roleArn": {
                              "Fn::GetAtt": [
                                "ProviderwaiterstatemachineRole0C7159F9",
                                "Arn"
                              ]
                            }
                          }
                        },
                        "constructInfo": {
                          "fqn": "aws-cdk-lib.aws_stepfunctions.CfnStateMachine",
                          "version": "0.0.0"
                        }
                      }
                    },
                    "constructInfo": {
                      "fqn": "aws-cdk-lib.custom_resources.WaiterStateMachine",
                      "version": "0.0.0"
                    }
                  }
                },
                "constructInfo": {
                  "fqn": "aws-cdk-lib.custom_resources.Provider",
                  "version": "0.0.0"
                }
              },
              "awscdkekshelmtestawscdkawseksClusterResourceProviderOnEventHandlerServiceRole53C6A0AEArn": {
                "id": "awscdkekshelmtestawscdkawseksClusterResourceProviderOnEventHandlerServiceRole53C6A0AEArn",
                "path": "aws-cdk-eks-helm-test/@aws-cdk--aws-eks.ClusterResourceProvider/awscdkekshelmtestawscdkawseksClusterResourceProviderOnEventHandlerServiceRole53C6A0AEArn",
                "constructInfo": {
                  "fqn": "aws-cdk-lib.CfnOutput",
                  "version": "0.0.0"
                }
              },
              "awscdkekshelmtestawscdkawseksClusterResourceProviderIsCompleteHandlerServiceRole12F3DEC7Arn": {
                "id": "awscdkekshelmtestawscdkawseksClusterResourceProviderIsCompleteHandlerServiceRole12F3DEC7Arn",
                "path": "aws-cdk-eks-helm-test/@aws-cdk--aws-eks.ClusterResourceProvider/awscdkekshelmtestawscdkawseksClusterResourceProviderIsCompleteHandlerServiceRole12F3DEC7Arn",
                "constructInfo": {
                  "fqn": "aws-cdk-lib.CfnOutput",
                  "version": "0.0.0"
                }
              },
              "awscdkekshelmtestawscdkawseksClusterResourceProviderframeworkonEventFCDC8710Arn": {
                "id": "awscdkekshelmtestawscdkawseksClusterResourceProviderframeworkonEventFCDC8710Arn",
                "path": "aws-cdk-eks-helm-test/@aws-cdk--aws-eks.ClusterResourceProvider/awscdkekshelmtestawscdkawseksClusterResourceProviderframeworkonEventFCDC8710Arn",
                "constructInfo": {
                  "fqn": "aws-cdk-lib.CfnOutput",
                  "version": "0.0.0"
                }
              }
            },
            "constructInfo": {
              "fqn": "aws-cdk-lib.NestedStack",
              "version": "0.0.0"
            }
          },
          "@aws-cdk--aws-eks.ClusterResourceProvider.NestedStack": {
            "id": "@aws-cdk--aws-eks.ClusterResourceProvider.NestedStack",
            "path": "aws-cdk-eks-helm-test/@aws-cdk--aws-eks.ClusterResourceProvider.NestedStack",
            "children": {
              "@aws-cdk--aws-eks.ClusterResourceProvider.NestedStackResource": {
                "id": "@aws-cdk--aws-eks.ClusterResourceProvider.NestedStackResource",
                "path": "aws-cdk-eks-helm-test/@aws-cdk--aws-eks.ClusterResourceProvider.NestedStack/@aws-cdk--aws-eks.ClusterResourceProvider.NestedStackResource",
                "attributes": {
                  "aws:cdk:cloudformation:type": "AWS::CloudFormation::Stack",
                  "aws:cdk:cloudformation:props": {
                    "templateUrl": {
                      "Fn::Join": [
                        "",
                        [
                          "https://s3.",
                          {
                            "Ref": "AWS::Region"
                          },
                          ".",
                          {
                            "Ref": "AWS::URLSuffix"
                          },
                          "/",
                          {
                            "Fn::Sub": "cdk-hnb659fds-assets-${AWS::AccountId}-${AWS::Region}"
                          },
                          "/c57fd0516b6a48c221f5f4c30f30869ef3b58ebcc2c5621b2da6ef79650ecac3.json"
                        ]
                      ]
                    }
                  }
                },
                "constructInfo": {
                  "fqn": "aws-cdk-lib.CfnStack",
                  "version": "0.0.0"
                }
              }
            },
            "constructInfo": {
              "fqn": "constructs.Construct",
              "version": "10.4.2"
            }
          },
          "@aws-cdk--aws-eks.KubectlProvider": {
            "id": "@aws-cdk--aws-eks.KubectlProvider",
            "path": "aws-cdk-eks-helm-test/@aws-cdk--aws-eks.KubectlProvider",
            "children": {
              "Handler": {
                "id": "Handler",
                "path": "aws-cdk-eks-helm-test/@aws-cdk--aws-eks.KubectlProvider/Handler",
                "children": {
                  "Code": {
                    "id": "Code",
                    "path": "aws-cdk-eks-helm-test/@aws-cdk--aws-eks.KubectlProvider/Handler/Code",
                    "children": {
                      "Stage": {
                        "id": "Stage",
                        "path": "aws-cdk-eks-helm-test/@aws-cdk--aws-eks.KubectlProvider/Handler/Code/Stage",
                        "constructInfo": {
                          "fqn": "aws-cdk-lib.AssetStaging",
                          "version": "0.0.0"
                        }
                      },
                      "AssetBucket": {
                        "id": "AssetBucket",
                        "path": "aws-cdk-eks-helm-test/@aws-cdk--aws-eks.KubectlProvider/Handler/Code/AssetBucket",
                        "constructInfo": {
                          "fqn": "aws-cdk-lib.aws_s3.BucketBase",
                          "version": "0.0.0",
                          "metadata": []
                        }
                      }
                    },
                    "constructInfo": {
                      "fqn": "aws-cdk-lib.aws_s3_assets.Asset",
                      "version": "0.0.0"
                    }
                  },
                  "Resource": {
                    "id": "Resource",
                    "path": "aws-cdk-eks-helm-test/@aws-cdk--aws-eks.KubectlProvider/Handler/Resource",
                    "attributes": {
                      "aws:cdk:cloudformation:type": "AWS::Lambda::Function",
                      "aws:cdk:cloudformation:props": {
                        "code": {
                          "s3Bucket": {
                            "Fn::Sub": "cdk-hnb659fds-assets-${AWS::AccountId}-${AWS::Region}"
                          },
                          "s3Key": "96b83d7c7535f7e731e0679249de9470f417342331b121e36664078b4ef4a11b.zip"
                        },
                        "description": "onEvent handler for EKS kubectl resource provider",
                        "environment": {
                          "variables": {
                            "AWS_STS_REGIONAL_ENDPOINTS": "regional"
                          }
                        },
                        "handler": "index.handler",
                        "layers": [
                          {
                            "Ref": "AwsCliLayerF44AAF94"
                          },
                          {
                            "Ref": "referencetoawscdkekshelmtestKubectlLayer2638D675Ref"
                          }
                        ],
                        "memorySize": 1024,
                        "role": {
                          "Ref": "referencetoawscdkekshelmtestClusterKubectlHandlerRoleF7B0B227Arn"
                        },
                        "runtime": "python3.11",
                        "timeout": 900,
                        "vpcConfig": {
                          "subnetIds": [
                            {
                              "Ref": "referencetoawscdkekshelmtestVpcPrivateSubnet1Subnet3D2B5C0BRef"
                            },
                            {
                              "Ref": "referencetoawscdkekshelmtestVpcPrivateSubnet2SubnetF5E4AFE9Ref"
                            }
                          ],
                          "securityGroupIds": [
                            {
                              "Ref": "referencetoawscdkekshelmtestCluster35BA672BClusterSecurityGroupId"
                            }
                          ]
                        }
                      }
                    },
                    "constructInfo": {
                      "fqn": "aws-cdk-lib.aws_lambda.CfnFunction",
                      "version": "0.0.0"
                    }
                  }
                },
                "constructInfo": {
                  "fqn": "aws-cdk-lib.aws_lambda.Function",
                  "version": "0.0.0",
                  "metadata": [
                    {
                      "timeout": "*",
                      "description": "*",
                      "memorySize": "*",
                      "environment": "*",
                      "role": "*",
                      "vpc": "*",
                      "securityGroups": [
                        "*"
                      ],
                      "vpcSubnets": {
                        "subnets": [
                          "*",
                          "*"
                        ]
                      },
                      "code": "*",
                      "handler": "*",
                      "runtime": "*"
                    },
                    {
                      "addEnvironment": [
                        "*",
                        "*"
                      ]
                    },
                    {
                      "addLayers": [
                        "*"
                      ]
                    },
                    {
                      "addLayers": [
                        "*"
                      ]
                    }
                  ]
                }
              },
              "AwsCliLayer": {
                "id": "AwsCliLayer",
                "path": "aws-cdk-eks-helm-test/@aws-cdk--aws-eks.KubectlProvider/AwsCliLayer",
                "children": {
                  "Code": {
                    "id": "Code",
                    "path": "aws-cdk-eks-helm-test/@aws-cdk--aws-eks.KubectlProvider/AwsCliLayer/Code",
                    "children": {
                      "Stage": {
                        "id": "Stage",
                        "path": "aws-cdk-eks-helm-test/@aws-cdk--aws-eks.KubectlProvider/AwsCliLayer/Code/Stage",
                        "constructInfo": {
                          "fqn": "aws-cdk-lib.AssetStaging",
                          "version": "0.0.0"
                        }
                      },
                      "AssetBucket": {
                        "id": "AssetBucket",
                        "path": "aws-cdk-eks-helm-test/@aws-cdk--aws-eks.KubectlProvider/AwsCliLayer/Code/AssetBucket",
                        "constructInfo": {
                          "fqn": "aws-cdk-lib.aws_s3.BucketBase",
                          "version": "0.0.0",
                          "metadata": []
                        }
                      }
                    },
                    "constructInfo": {
                      "fqn": "aws-cdk-lib.aws_s3_assets.Asset",
                      "version": "0.0.0"
                    }
                  },
                  "Resource": {
                    "id": "Resource",
                    "path": "aws-cdk-eks-helm-test/@aws-cdk--aws-eks.KubectlProvider/AwsCliLayer/Resource",
                    "attributes": {
                      "aws:cdk:cloudformation:type": "AWS::Lambda::LayerVersion",
                      "aws:cdk:cloudformation:props": {
                        "content": {
                          "s3Bucket": {
                            "Fn::Sub": "cdk-hnb659fds-assets-${AWS::AccountId}-${AWS::Region}"
                          },
                          "s3Key": "e42a736be21cd3134b9bff4e71e3afa99a4cc900ae489e9a7f7025c8d258f9b8.zip"
                        },
                        "description": "/opt/awscli/aws"
                      }
                    },
                    "constructInfo": {
                      "fqn": "aws-cdk-lib.aws_lambda.CfnLayerVersion",
                      "version": "0.0.0"
                    }
                  }
                },
                "constructInfo": {
                  "fqn": "aws-cdk-lib.lambda_layer_awscli.AwsCliLayer",
                  "version": "0.0.0",
                  "metadata": [
                    {}
                  ]
                }
              },
              "ConditionalPolicyArn": {
                "id": "ConditionalPolicyArn",
                "path": "aws-cdk-eks-helm-test/@aws-cdk--aws-eks.KubectlProvider/ConditionalPolicyArn",
                "constructInfo": {
                  "fqn": "aws-cdk-lib.Resource",
                  "version": "0.0.0",
                  "metadata": []
                }
              },
              "conditionalPolicy": {
                "id": "conditionalPolicy",
                "path": "aws-cdk-eks-helm-test/@aws-cdk--aws-eks.KubectlProvider/conditionalPolicy",
                "constructInfo": {
                  "fqn": "aws-cdk-lib.Resource",
                  "version": "0.0.0",
                  "metadata": []
                }
              },
              "Provider": {
                "id": "Provider",
                "path": "aws-cdk-eks-helm-test/@aws-cdk--aws-eks.KubectlProvider/Provider",
                "children": {
                  "framework-onEvent": {
                    "id": "framework-onEvent",
                    "path": "aws-cdk-eks-helm-test/@aws-cdk--aws-eks.KubectlProvider/Provider/framework-onEvent",
                    "children": {
                      "ServiceRole": {
                        "id": "ServiceRole",
                        "path": "aws-cdk-eks-helm-test/@aws-cdk--aws-eks.KubectlProvider/Provider/framework-onEvent/ServiceRole",
                        "children": {
                          "ImportServiceRole": {
                            "id": "ImportServiceRole",
                            "path": "aws-cdk-eks-helm-test/@aws-cdk--aws-eks.KubectlProvider/Provider/framework-onEvent/ServiceRole/ImportServiceRole",
                            "constructInfo": {
                              "fqn": "aws-cdk-lib.Resource",
                              "version": "0.0.0",
                              "metadata": [
                                "*"
                              ]
                            }
                          },
                          "Resource": {
                            "id": "Resource",
                            "path": "aws-cdk-eks-helm-test/@aws-cdk--aws-eks.KubectlProvider/Provider/framework-onEvent/ServiceRole/Resource",
                            "attributes": {
                              "aws:cdk:cloudformation:type": "AWS::IAM::Role",
                              "aws:cdk:cloudformation:props": {
                                "assumeRolePolicyDocument": {
                                  "Statement": [
                                    {
                                      "Action": "sts:AssumeRole",
                                      "Effect": "Allow",
                                      "Principal": {
                                        "Service": "lambda.amazonaws.com"
                                      }
                                    }
                                  ],
                                  "Version": "2012-10-17"
                                },
                                "managedPolicyArns": [
                                  {
                                    "Fn::Join": [
                                      "",
                                      [
                                        "arn:",
                                        {
                                          "Ref": "AWS::Partition"
                                        },
                                        ":iam::aws:policy/service-role/AWSLambdaBasicExecutionRole"
                                      ]
                                    ]
                                  },
                                  {
                                    "Fn::Join": [
                                      "",
                                      [
                                        "arn:",
                                        {
                                          "Ref": "AWS::Partition"
                                        },
                                        ":iam::aws:policy/service-role/AWSLambdaVPCAccessExecutionRole"
                                      ]
                                    ]
                                  }
                                ]
                              }
                            },
                            "constructInfo": {
                              "fqn": "aws-cdk-lib.aws_iam.CfnRole",
                              "version": "0.0.0"
                            }
                          },
                          "DefaultPolicy": {
                            "id": "DefaultPolicy",
                            "path": "aws-cdk-eks-helm-test/@aws-cdk--aws-eks.KubectlProvider/Provider/framework-onEvent/ServiceRole/DefaultPolicy",
                            "children": {
                              "Resource": {
                                "id": "Resource",
                                "path": "aws-cdk-eks-helm-test/@aws-cdk--aws-eks.KubectlProvider/Provider/framework-onEvent/ServiceRole/DefaultPolicy/Resource",
                                "attributes": {
                                  "aws:cdk:cloudformation:type": "AWS::IAM::Policy",
                                  "aws:cdk:cloudformation:props": {
                                    "policyDocument": {
                                      "Statement": [
                                        {
                                          "Action": "lambda:InvokeFunction",
                                          "Effect": "Allow",
                                          "Resource": [
                                            {
                                              "Fn::GetAtt": [
                                                "Handler886CB40B",
                                                "Arn"
                                              ]
                                            },
                                            {
                                              "Fn::Join": [
                                                "",
                                                [
                                                  {
                                                    "Fn::GetAtt": [
                                                      "Handler886CB40B",
                                                      "Arn"
                                                    ]
                                                  },
                                                  ":*"
                                                ]
                                              ]
                                            }
                                          ]
                                        }
                                      ],
                                      "Version": "2012-10-17"
                                    },
                                    "policyName": "ProviderframeworkonEventServiceRoleDefaultPolicy48CD2133",
                                    "roles": [
                                      {
                                        "Ref": "ProviderframeworkonEventServiceRole9FF04296"
                                      }
                                    ]
                                  }
                                },
                                "constructInfo": {
                                  "fqn": "aws-cdk-lib.aws_iam.CfnPolicy",
                                  "version": "0.0.0"
                                }
                              }
                            },
                            "constructInfo": {
                              "fqn": "aws-cdk-lib.aws_iam.Policy",
                              "version": "0.0.0",
                              "metadata": [
                                "*",
                                {
                                  "attachToRole": [
                                    "*"
                                  ]
                                },
                                {
                                  "attachToRole": [
                                    "*"
                                  ]
                                },
                                {
                                  "addStatements": [
                                    {}
                                  ]
                                }
                              ]
                            }
                          }
                        },
                        "constructInfo": {
                          "fqn": "aws-cdk-lib.aws_iam.Role",
                          "version": "0.0.0",
                          "metadata": [
                            {
                              "assumedBy": {
                                "principalAccount": "*",
                                "assumeRoleAction": "*"
                              },
                              "managedPolicies": [
                                {
                                  "managedPolicyArn": "*"
                                },
                                {
                                  "managedPolicyArn": "*"
                                }
                              ]
                            },
                            {
                              "addToPrincipalPolicy": [
                                {}
                              ]
                            },
                            {
                              "attachInlinePolicy": [
                                "*"
                              ]
                            },
                            {
                              "attachInlinePolicy": [
                                "*"
                              ]
                            },
                            {
                              "attachInlinePolicy": [
                                "*"
                              ]
                            },
                            {
                              "attachInlinePolicy": [
                                "*"
                              ]
                            }
                          ]
                        }
                      },
                      "Code": {
                        "id": "Code",
                        "path": "aws-cdk-eks-helm-test/@aws-cdk--aws-eks.KubectlProvider/Provider/framework-onEvent/Code",
                        "children": {
                          "Stage": {
                            "id": "Stage",
                            "path": "aws-cdk-eks-helm-test/@aws-cdk--aws-eks.KubectlProvider/Provider/framework-onEvent/Code/Stage",
                            "constructInfo": {
                              "fqn": "aws-cdk-lib.AssetStaging",
                              "version": "0.0.0"
                            }
                          },
                          "AssetBucket": {
                            "id": "AssetBucket",
                            "path": "aws-cdk-eks-helm-test/@aws-cdk--aws-eks.KubectlProvider/Provider/framework-onEvent/Code/AssetBucket",
                            "constructInfo": {
                              "fqn": "aws-cdk-lib.aws_s3.BucketBase",
                              "version": "0.0.0",
                              "metadata": []
                            }
                          }
                        },
                        "constructInfo": {
                          "fqn": "aws-cdk-lib.aws_s3_assets.Asset",
                          "version": "0.0.0"
                        }
                      },
                      "Resource": {
                        "id": "Resource",
                        "path": "aws-cdk-eks-helm-test/@aws-cdk--aws-eks.KubectlProvider/Provider/framework-onEvent/Resource",
                        "attributes": {
                          "aws:cdk:cloudformation:type": "AWS::Lambda::Function",
                          "aws:cdk:cloudformation:props": {
                            "code": {
                              "s3Bucket": {
                                "Fn::Sub": "cdk-hnb659fds-assets-${AWS::AccountId}-${AWS::Region}"
                              },
                              "s3Key": "39472b1c2875cf306d4ba429aeccdd34cb49bcf59dbde81f7e6b6cb9deac23a6.zip"
                            },
                            "description": "AWS CDK resource provider framework - onEvent (aws-cdk-eks-helm-test/@aws-cdk--aws-eks.KubectlProvider/Provider)",
                            "environment": {
                              "variables": {
                                "USER_ON_EVENT_FUNCTION_ARN": {
                                  "Fn::GetAtt": [
                                    "Handler886CB40B",
                                    "Arn"
                                  ]
                                }
                              }
                            },
                            "handler": "framework.onEvent",
                            "role": {
                              "Fn::GetAtt": [
                                "ProviderframeworkonEventServiceRole9FF04296",
                                "Arn"
                              ]
                            },
                            "runtime": {
                              "Fn::FindInMap": [
                                "LatestNodeRuntimeMap",
                                {
                                  "Ref": "AWS::Region"
                                },
                                "value"
                              ]
                            },
                            "timeout": 900,
                            "vpcConfig": {
                              "subnetIds": [
                                {
                                  "Ref": "referencetoawscdkekshelmtestVpcPrivateSubnet1Subnet3D2B5C0BRef"
                                },
                                {
                                  "Ref": "referencetoawscdkekshelmtestVpcPrivateSubnet2SubnetF5E4AFE9Ref"
                                }
                              ],
                              "securityGroupIds": [
                                {
                                  "Ref": "referencetoawscdkekshelmtestCluster35BA672BClusterSecurityGroupId"
                                }
                              ]
                            }
                          }
                        },
                        "constructInfo": {
                          "fqn": "aws-cdk-lib.aws_lambda.CfnFunction",
                          "version": "0.0.0"
                        }
                      },
                      "inlinePolicyAddedToExecutionRole-0": {
                        "id": "inlinePolicyAddedToExecutionRole-0",
                        "path": "aws-cdk-eks-helm-test/@aws-cdk--aws-eks.KubectlProvider/Provider/framework-onEvent/inlinePolicyAddedToExecutionRole-0",
                        "children": {
                          "Resource": {
                            "id": "Resource",
                            "path": "aws-cdk-eks-helm-test/@aws-cdk--aws-eks.KubectlProvider/Provider/framework-onEvent/inlinePolicyAddedToExecutionRole-0/Resource",
                            "attributes": {
                              "aws:cdk:cloudformation:type": "AWS::IAM::Policy",
                              "aws:cdk:cloudformation:props": {
                                "policyDocument": {
                                  "Statement": [
                                    {
                                      "Action": "lambda:GetFunction",
                                      "Effect": "Allow",
                                      "Resource": {
                                        "Fn::GetAtt": [
                                          "Handler886CB40B",
                                          "Arn"
                                        ]
                                      }
                                    }
                                  ],
                                  "Version": "2012-10-17"
                                },
                                "policyName": "ProviderframeworkonEventinlinePolicyAddedToExecutionRole0D6E83756",
                                "roles": [
                                  {
                                    "Ref": "ProviderframeworkonEventServiceRole9FF04296"
                                  }
                                ]
                              }
                            },
                            "constructInfo": {
                              "fqn": "aws-cdk-lib.aws_iam.CfnPolicy",
                              "version": "0.0.0"
                            }
                          }
                        },
                        "constructInfo": {
                          "fqn": "aws-cdk-lib.aws_iam.Policy",
                          "version": "0.0.0",
                          "metadata": [
                            {
                              "statements": "*"
                            },
                            {
                              "addStatements": [
                                {}
                              ]
                            },
                            {
                              "attachToRole": [
                                "*"
                              ]
                            },
                            {
                              "attachToRole": [
                                "*"
                              ]
                            }
                          ]
                        }
                      }
                    },
                    "constructInfo": {
                      "fqn": "aws-cdk-lib.aws_lambda.Function",
                      "version": "0.0.0",
                      "metadata": [
                        {
                          "code": "*",
                          "description": "*",
                          "runtime": "*",
                          "handler": "*",
                          "timeout": "*",
                          "logGroup": "*",
                          "vpc": "*",
                          "vpcSubnets": {
                            "subnets": [
                              "*",
                              "*"
                            ]
                          },
                          "securityGroups": [
                            "*"
                          ],
                          "role": "*",
                          "functionName": "*",
                          "environmentEncryption": "*"
                        },
                        {
                          "addEnvironment": [
                            "*",
                            "*"
                          ]
                        }
                      ]
                    }
                  }
                },
                "constructInfo": {
                  "fqn": "aws-cdk-lib.custom_resources.Provider",
                  "version": "0.0.0"
                }
              },
              "LatestNodeRuntimeMap": {
                "id": "LatestNodeRuntimeMap",
                "path": "aws-cdk-eks-helm-test/@aws-cdk--aws-eks.KubectlProvider/LatestNodeRuntimeMap",
                "constructInfo": {
                  "fqn": "aws-cdk-lib.CfnMapping",
                  "version": "0.0.0"
                }
              },
              "awscdkekshelmtestawscdkawseksKubectlProviderframeworkonEvent9D93C644Arn": {
                "id": "awscdkekshelmtestawscdkawseksKubectlProviderframeworkonEvent9D93C644Arn",
                "path": "aws-cdk-eks-helm-test/@aws-cdk--aws-eks.KubectlProvider/awscdkekshelmtestawscdkawseksKubectlProviderframeworkonEvent9D93C644Arn",
                "constructInfo": {
                  "fqn": "aws-cdk-lib.CfnOutput",
                  "version": "0.0.0"
                }
              },
              "reference-to-awscdkekshelmtestKubectlLayer2638D675Ref": {
                "id": "reference-to-awscdkekshelmtestKubectlLayer2638D675Ref",
                "path": "aws-cdk-eks-helm-test/@aws-cdk--aws-eks.KubectlProvider/reference-to-awscdkekshelmtestKubectlLayer2638D675Ref",
                "constructInfo": {
                  "fqn": "aws-cdk-lib.CfnParameter",
                  "version": "0.0.0"
                }
              },
              "reference-to-awscdkekshelmtestClusterKubectlHandlerRoleF7B0B227Arn": {
                "id": "reference-to-awscdkekshelmtestClusterKubectlHandlerRoleF7B0B227Arn",
                "path": "aws-cdk-eks-helm-test/@aws-cdk--aws-eks.KubectlProvider/reference-to-awscdkekshelmtestClusterKubectlHandlerRoleF7B0B227Arn",
                "constructInfo": {
                  "fqn": "aws-cdk-lib.CfnParameter",
                  "version": "0.0.0"
                }
              },
              "reference-to-awscdkekshelmtestVpcPrivateSubnet1Subnet3D2B5C0BRef": {
                "id": "reference-to-awscdkekshelmtestVpcPrivateSubnet1Subnet3D2B5C0BRef",
                "path": "aws-cdk-eks-helm-test/@aws-cdk--aws-eks.KubectlProvider/reference-to-awscdkekshelmtestVpcPrivateSubnet1Subnet3D2B5C0BRef",
                "constructInfo": {
                  "fqn": "aws-cdk-lib.CfnParameter",
                  "version": "0.0.0"
                }
              },
              "reference-to-awscdkekshelmtestVpcPrivateSubnet2SubnetF5E4AFE9Ref": {
                "id": "reference-to-awscdkekshelmtestVpcPrivateSubnet2SubnetF5E4AFE9Ref",
                "path": "aws-cdk-eks-helm-test/@aws-cdk--aws-eks.KubectlProvider/reference-to-awscdkekshelmtestVpcPrivateSubnet2SubnetF5E4AFE9Ref",
                "constructInfo": {
                  "fqn": "aws-cdk-lib.CfnParameter",
                  "version": "0.0.0"
                }
              },
              "reference-to-awscdkekshelmtestCluster35BA672BClusterSecurityGroupId": {
                "id": "reference-to-awscdkekshelmtestCluster35BA672BClusterSecurityGroupId",
                "path": "aws-cdk-eks-helm-test/@aws-cdk--aws-eks.KubectlProvider/reference-to-awscdkekshelmtestCluster35BA672BClusterSecurityGroupId",
                "constructInfo": {
                  "fqn": "aws-cdk-lib.CfnParameter",
                  "version": "0.0.0"
                }
              }
            },
            "constructInfo": {
              "fqn": "aws-cdk-lib.aws_eks.KubectlProvider",
              "version": "0.0.0"
            }
          },
          "@aws-cdk--aws-eks.KubectlProvider.NestedStack": {
            "id": "@aws-cdk--aws-eks.KubectlProvider.NestedStack",
            "path": "aws-cdk-eks-helm-test/@aws-cdk--aws-eks.KubectlProvider.NestedStack",
            "children": {
              "@aws-cdk--aws-eks.KubectlProvider.NestedStackResource": {
                "id": "@aws-cdk--aws-eks.KubectlProvider.NestedStackResource",
                "path": "aws-cdk-eks-helm-test/@aws-cdk--aws-eks.KubectlProvider.NestedStack/@aws-cdk--aws-eks.KubectlProvider.NestedStackResource",
                "attributes": {
                  "aws:cdk:cloudformation:type": "AWS::CloudFormation::Stack",
                  "aws:cdk:cloudformation:props": {
                    "parameters": {
                      "referencetoawscdkekshelmtestKubectlLayer2638D675Ref": {
                        "Ref": "KubectlLayer600207B5"
                      },
                      "referencetoawscdkekshelmtestClusterKubectlHandlerRoleF7B0B227Arn": {
                        "Fn::GetAtt": [
                          "ClusterKubectlHandlerRole94549F93",
                          "Arn"
                        ]
                      },
                      "referencetoawscdkekshelmtestVpcPrivateSubnet1Subnet3D2B5C0BRef": {
                        "Ref": "VpcPrivateSubnet1Subnet536B997A"
                      },
                      "referencetoawscdkekshelmtestVpcPrivateSubnet2SubnetF5E4AFE9Ref": {
                        "Ref": "VpcPrivateSubnet2Subnet3788AAA1"
                      },
                      "referencetoawscdkekshelmtestCluster35BA672BClusterSecurityGroupId": {
                        "Fn::GetAtt": [
                          "Cluster9EE0221C",
                          "ClusterSecurityGroupId"
                        ]
                      }
                    },
                    "templateUrl": {
                      "Fn::Join": [
                        "",
                        [
                          "https://s3.",
                          {
                            "Ref": "AWS::Region"
                          },
                          ".",
                          {
                            "Ref": "AWS::URLSuffix"
                          },
                          "/",
                          {
                            "Fn::Sub": "cdk-hnb659fds-assets-${AWS::AccountId}-${AWS::Region}"
                          },
<<<<<<< HEAD
                          "/2a035c5cfc621b9d787de43d2dd71326196e2f535ba0d70a438e565cf75891de.json"
=======
                          "/285073efff3c8021a1ececafc59702c37ccd5cdc1282f1cfdefe07aca8f379c8.json"
>>>>>>> c3bd4d9c
                        ]
                      ]
                    }
                  }
                },
                "constructInfo": {
                  "fqn": "aws-cdk-lib.CfnStack",
                  "version": "0.0.0"
                }
              }
            },
            "constructInfo": {
              "fqn": "constructs.Construct",
              "version": "10.4.2"
            }
          },
          "ChartAsset": {
            "id": "ChartAsset",
            "path": "aws-cdk-eks-helm-test/ChartAsset",
            "children": {
              "Stage": {
                "id": "Stage",
                "path": "aws-cdk-eks-helm-test/ChartAsset/Stage",
                "constructInfo": {
                  "fqn": "aws-cdk-lib.AssetStaging",
                  "version": "0.0.0"
                }
              },
              "AssetBucket": {
                "id": "AssetBucket",
                "path": "aws-cdk-eks-helm-test/ChartAsset/AssetBucket",
                "constructInfo": {
                  "fqn": "aws-cdk-lib.aws_s3.BucketBase",
                  "version": "0.0.0",
                  "metadata": []
                }
              }
            },
            "constructInfo": {
              "fqn": "aws-cdk-lib.aws_s3_assets.Asset",
              "version": "0.0.0"
            }
          },
          "BootstrapVersion": {
            "id": "BootstrapVersion",
            "path": "aws-cdk-eks-helm-test/BootstrapVersion",
            "constructInfo": {
              "fqn": "aws-cdk-lib.CfnParameter",
              "version": "0.0.0"
            }
          },
          "CheckBootstrapVersion": {
            "id": "CheckBootstrapVersion",
            "path": "aws-cdk-eks-helm-test/CheckBootstrapVersion",
            "constructInfo": {
              "fqn": "aws-cdk-lib.CfnRule",
              "version": "0.0.0"
            }
          }
        },
        "constructInfo": {
          "fqn": "aws-cdk-lib.Stack",
          "version": "0.0.0"
        }
      },
      "aws-cdk-eks-helm": {
        "id": "aws-cdk-eks-helm",
        "path": "aws-cdk-eks-helm",
        "children": {
          "DefaultTest": {
            "id": "DefaultTest",
            "path": "aws-cdk-eks-helm/DefaultTest",
            "children": {
              "Default": {
                "id": "Default",
                "path": "aws-cdk-eks-helm/DefaultTest/Default",
                "constructInfo": {
                  "fqn": "constructs.Construct",
                  "version": "10.4.2"
                }
              },
              "DeployAssert": {
                "id": "DeployAssert",
                "path": "aws-cdk-eks-helm/DefaultTest/DeployAssert",
                "children": {
                  "BootstrapVersion": {
                    "id": "BootstrapVersion",
                    "path": "aws-cdk-eks-helm/DefaultTest/DeployAssert/BootstrapVersion",
                    "constructInfo": {
                      "fqn": "aws-cdk-lib.CfnParameter",
                      "version": "0.0.0"
                    }
                  },
                  "CheckBootstrapVersion": {
                    "id": "CheckBootstrapVersion",
                    "path": "aws-cdk-eks-helm/DefaultTest/DeployAssert/CheckBootstrapVersion",
                    "constructInfo": {
                      "fqn": "aws-cdk-lib.CfnRule",
                      "version": "0.0.0"
                    }
                  }
                },
                "constructInfo": {
                  "fqn": "aws-cdk-lib.Stack",
                  "version": "0.0.0"
                }
              }
            },
            "constructInfo": {
              "fqn": "@aws-cdk/integ-tests-alpha.IntegTestCase",
              "version": "0.0.0"
            }
          }
        },
        "constructInfo": {
          "fqn": "@aws-cdk/integ-tests-alpha.IntegTest",
          "version": "0.0.0"
        }
      },
      "Tree": {
        "id": "Tree",
        "path": "Tree",
        "constructInfo": {
          "fqn": "constructs.Construct",
          "version": "10.4.2"
        }
      }
    },
    "constructInfo": {
      "fqn": "aws-cdk-lib.App",
      "version": "0.0.0"
    }
  }
}<|MERGE_RESOLUTION|>--- conflicted
+++ resolved
@@ -5007,11 +5007,7 @@
                           {
                             "Fn::Sub": "cdk-hnb659fds-assets-${AWS::AccountId}-${AWS::Region}"
                           },
-<<<<<<< HEAD
                           "/2a035c5cfc621b9d787de43d2dd71326196e2f535ba0d70a438e565cf75891de.json"
-=======
-                          "/285073efff3c8021a1ececafc59702c37ccd5cdc1282f1cfdefe07aca8f379c8.json"
->>>>>>> c3bd4d9c
                         ]
                       ]
                     }
