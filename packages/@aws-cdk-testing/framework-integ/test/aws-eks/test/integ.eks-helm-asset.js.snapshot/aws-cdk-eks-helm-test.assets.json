--- conflicted
+++ resolved
@@ -27,15 +27,15 @@
         }
       }
     },
-    "c76cba5201c73b483bfeb094cefd05c4055e68c2fb84cce3fad769d21f00ed89": {
+    "68b8fc42fe6d1eb6e6c39212ce770fac02511440fecfc5b69a904fe8a19f6b8e": {
       "source": {
-        "path": "asset.c76cba5201c73b483bfeb094cefd05c4055e68c2fb84cce3fad769d21f00ed89",
+        "path": "asset.68b8fc42fe6d1eb6e6c39212ce770fac02511440fecfc5b69a904fe8a19f6b8e",
         "packaging": "zip"
       },
       "destinations": {
         "current_account-current_region": {
           "bucketName": "cdk-hnb659fds-assets-${AWS::AccountId}-${AWS::Region}",
-          "objectKey": "c76cba5201c73b483bfeb094cefd05c4055e68c2fb84cce3fad769d21f00ed89.zip",
+          "objectKey": "68b8fc42fe6d1eb6e6c39212ce770fac02511440fecfc5b69a904fe8a19f6b8e.zip",
           "assumeRoleArn": "arn:${AWS::Partition}:iam::${AWS::AccountId}:role/cdk-hnb659fds-file-publishing-role-${AWS::AccountId}-${AWS::Region}"
         }
       }
@@ -92,11 +92,7 @@
         }
       }
     },
-<<<<<<< HEAD
-    "c2d385116ea364c93492886a04315a28de2834905f2c1faf448369e3bcac356f": {
-=======
     "6f61015f64f5df19d0afe8f154e61f20d67d5b05deae3d6099588b1f777283dd": {
->>>>>>> 74c35dc2
       "source": {
         "path": "awscdkekshelmtestawscdkawseksClusterResourceProviderB64048CD.nested.template.json",
         "packaging": "file"
@@ -104,20 +100,12 @@
       "destinations": {
         "current_account-current_region": {
           "bucketName": "cdk-hnb659fds-assets-${AWS::AccountId}-${AWS::Region}",
-<<<<<<< HEAD
-          "objectKey": "c2d385116ea364c93492886a04315a28de2834905f2c1faf448369e3bcac356f.json",
-=======
           "objectKey": "6f61015f64f5df19d0afe8f154e61f20d67d5b05deae3d6099588b1f777283dd.json",
->>>>>>> 74c35dc2
           "assumeRoleArn": "arn:${AWS::Partition}:iam::${AWS::AccountId}:role/cdk-hnb659fds-file-publishing-role-${AWS::AccountId}-${AWS::Region}"
         }
       }
     },
-<<<<<<< HEAD
-    "79b5801908a15e6cacc5d550ef322fc02e64f9f62f9a9c311b7ad8a5da3d29ad": {
-=======
     "8b84bcd1e0d8afe44c4d60f383eff6198959df6bd3cabb51a3e53cc82d7b1a14": {
->>>>>>> 74c35dc2
       "source": {
         "path": "awscdkekshelmtestawscdkawseksKubectlProvider207F42E4.nested.template.json",
         "packaging": "file"
@@ -125,20 +113,12 @@
       "destinations": {
         "current_account-current_region": {
           "bucketName": "cdk-hnb659fds-assets-${AWS::AccountId}-${AWS::Region}",
-<<<<<<< HEAD
-          "objectKey": "79b5801908a15e6cacc5d550ef322fc02e64f9f62f9a9c311b7ad8a5da3d29ad.json",
-=======
           "objectKey": "8b84bcd1e0d8afe44c4d60f383eff6198959df6bd3cabb51a3e53cc82d7b1a14.json",
->>>>>>> 74c35dc2
           "assumeRoleArn": "arn:${AWS::Partition}:iam::${AWS::AccountId}:role/cdk-hnb659fds-file-publishing-role-${AWS::AccountId}-${AWS::Region}"
         }
       }
     },
-<<<<<<< HEAD
-    "b269a594cfb525d60b0aadbc7826bdb5067e13e55d4d05be6fcde7e48da0b46b": {
-=======
     "997e65453c73f88f0df66d7761e4ccd19d53c7d2f544eaa077006ae7e1cef1e1": {
->>>>>>> 74c35dc2
       "source": {
         "path": "aws-cdk-eks-helm-test.template.json",
         "packaging": "file"
@@ -146,11 +126,7 @@
       "destinations": {
         "current_account-current_region": {
           "bucketName": "cdk-hnb659fds-assets-${AWS::AccountId}-${AWS::Region}",
-<<<<<<< HEAD
-          "objectKey": "b269a594cfb525d60b0aadbc7826bdb5067e13e55d4d05be6fcde7e48da0b46b.json",
-=======
           "objectKey": "997e65453c73f88f0df66d7761e4ccd19d53c7d2f544eaa077006ae7e1cef1e1.json",
->>>>>>> 74c35dc2
           "assumeRoleArn": "arn:${AWS::Partition}:iam::${AWS::AccountId}:role/cdk-hnb659fds-file-publishing-role-${AWS::AccountId}-${AWS::Region}"
         }
       }
