{
  "version": "39.0.0",
  "files": {
    "c475180f5b1bbabac165414da13a9b843b111cd3b6d5fae9c954c006640c4064": {
      "source": {
        "path": "asset.c475180f5b1bbabac165414da13a9b843b111cd3b6d5fae9c954c006640c4064.zip",
        "packaging": "file"
      },
      "destinations": {
        "current_account-current_region": {
          "bucketName": "cdk-hnb659fds-assets-${AWS::AccountId}-${AWS::Region}",
          "objectKey": "c475180f5b1bbabac165414da13a9b843b111cd3b6d5fae9c954c006640c4064.zip",
          "assumeRoleArn": "arn:${AWS::Partition}:iam::${AWS::AccountId}:role/cdk-hnb659fds-file-publishing-role-${AWS::AccountId}-${AWS::Region}"
        }
      }
    },
    "93d96d34e0d3cd20eb082652b91012b131bdc34fcf2bc16eb4170e04772fddb1": {
      "source": {
        "path": "asset.93d96d34e0d3cd20eb082652b91012b131bdc34fcf2bc16eb4170e04772fddb1.zip",
        "packaging": "file"
      },
      "destinations": {
        "current_account-current_region": {
          "bucketName": "cdk-hnb659fds-assets-${AWS::AccountId}-${AWS::Region}",
          "objectKey": "93d96d34e0d3cd20eb082652b91012b131bdc34fcf2bc16eb4170e04772fddb1.zip",
          "assumeRoleArn": "arn:${AWS::Partition}:iam::${AWS::AccountId}:role/cdk-hnb659fds-file-publishing-role-${AWS::AccountId}-${AWS::Region}"
        }
      }
    },
    "572dd2416e786aa13287a5bcd2330ca9b49d9bb7403340990da8b466445db001": {
      "source": {
        "path": "asset.572dd2416e786aa13287a5bcd2330ca9b49d9bb7403340990da8b466445db001",
        "packaging": "zip"
      },
      "destinations": {
        "current_account-current_region": {
          "bucketName": "cdk-hnb659fds-assets-${AWS::AccountId}-${AWS::Region}",
          "objectKey": "572dd2416e786aa13287a5bcd2330ca9b49d9bb7403340990da8b466445db001.zip",
          "assumeRoleArn": "arn:${AWS::Partition}:iam::${AWS::AccountId}:role/cdk-hnb659fds-file-publishing-role-${AWS::AccountId}-${AWS::Region}"
        }
      }
    },
    "39472b1c2875cf306d4ba429aeccdd34cb49bcf59dbde81f7e6b6cb9deac23a6": {
      "source": {
        "path": "asset.39472b1c2875cf306d4ba429aeccdd34cb49bcf59dbde81f7e6b6cb9deac23a6",
        "packaging": "zip"
      },
      "destinations": {
        "current_account-current_region": {
          "bucketName": "cdk-hnb659fds-assets-${AWS::AccountId}-${AWS::Region}",
          "objectKey": "39472b1c2875cf306d4ba429aeccdd34cb49bcf59dbde81f7e6b6cb9deac23a6.zip",
          "assumeRoleArn": "arn:${AWS::Partition}:iam::${AWS::AccountId}:role/cdk-hnb659fds-file-publishing-role-${AWS::AccountId}-${AWS::Region}"
        }
      }
    },
    "96b83d7c7535f7e731e0679249de9470f417342331b121e36664078b4ef4a11b": {
      "source": {
        "path": "asset.96b83d7c7535f7e731e0679249de9470f417342331b121e36664078b4ef4a11b",
        "packaging": "zip"
      },
      "destinations": {
        "current_account-current_region": {
          "bucketName": "cdk-hnb659fds-assets-${AWS::AccountId}-${AWS::Region}",
          "objectKey": "96b83d7c7535f7e731e0679249de9470f417342331b121e36664078b4ef4a11b.zip",
          "assumeRoleArn": "arn:${AWS::Partition}:iam::${AWS::AccountId}:role/cdk-hnb659fds-file-publishing-role-${AWS::AccountId}-${AWS::Region}"
        }
      }
    },
    "e42a736be21cd3134b9bff4e71e3afa99a4cc900ae489e9a7f7025c8d258f9b8": {
      "source": {
        "path": "asset.e42a736be21cd3134b9bff4e71e3afa99a4cc900ae489e9a7f7025c8d258f9b8.zip",
        "packaging": "file"
      },
      "destinations": {
        "current_account-current_region": {
          "bucketName": "cdk-hnb659fds-assets-${AWS::AccountId}-${AWS::Region}",
          "objectKey": "e42a736be21cd3134b9bff4e71e3afa99a4cc900ae489e9a7f7025c8d258f9b8.zip",
          "assumeRoleArn": "arn:${AWS::Partition}:iam::${AWS::AccountId}:role/cdk-hnb659fds-file-publishing-role-${AWS::AccountId}-${AWS::Region}"
        }
      }
    },
    "d65fbdc11b108e0386ed8577c454d4544f6d4e7960f84a0d2e211478d6324dbf": {
      "source": {
        "path": "asset.d65fbdc11b108e0386ed8577c454d4544f6d4e7960f84a0d2e211478d6324dbf",
        "packaging": "zip"
      },
      "destinations": {
        "current_account-current_region": {
          "bucketName": "cdk-hnb659fds-assets-${AWS::AccountId}-${AWS::Region}",
          "objectKey": "d65fbdc11b108e0386ed8577c454d4544f6d4e7960f84a0d2e211478d6324dbf.zip",
          "assumeRoleArn": "arn:${AWS::Partition}:iam::${AWS::AccountId}:role/cdk-hnb659fds-file-publishing-role-${AWS::AccountId}-${AWS::Region}"
        }
      }
    },
    "c57fd0516b6a48c221f5f4c30f30869ef3b58ebcc2c5621b2da6ef79650ecac3": {
      "source": {
        "path": "awscdkekshelmtestawscdkawseksClusterResourceProviderB64048CD.nested.template.json",
        "packaging": "file"
      },
      "destinations": {
        "current_account-current_region": {
          "bucketName": "cdk-hnb659fds-assets-${AWS::AccountId}-${AWS::Region}",
          "objectKey": "c57fd0516b6a48c221f5f4c30f30869ef3b58ebcc2c5621b2da6ef79650ecac3.json",
          "assumeRoleArn": "arn:${AWS::Partition}:iam::${AWS::AccountId}:role/cdk-hnb659fds-file-publishing-role-${AWS::AccountId}-${AWS::Region}"
        }
      }
    },
<<<<<<< HEAD
    "2a035c5cfc621b9d787de43d2dd71326196e2f535ba0d70a438e565cf75891de": {
=======
    "285073efff3c8021a1ececafc59702c37ccd5cdc1282f1cfdefe07aca8f379c8": {
>>>>>>> c3bd4d9c
      "source": {
        "path": "awscdkekshelmtestawscdkawseksKubectlProvider207F42E4.nested.template.json",
        "packaging": "file"
      },
      "destinations": {
        "current_account-current_region": {
          "bucketName": "cdk-hnb659fds-assets-${AWS::AccountId}-${AWS::Region}",
<<<<<<< HEAD
          "objectKey": "2a035c5cfc621b9d787de43d2dd71326196e2f535ba0d70a438e565cf75891de.json",
=======
          "objectKey": "285073efff3c8021a1ececafc59702c37ccd5cdc1282f1cfdefe07aca8f379c8.json",
>>>>>>> c3bd4d9c
          "assumeRoleArn": "arn:${AWS::Partition}:iam::${AWS::AccountId}:role/cdk-hnb659fds-file-publishing-role-${AWS::AccountId}-${AWS::Region}"
        }
      }
    },
<<<<<<< HEAD
    "c44f20c4171a91b9d8c9170266f3f7e1aea94be141eb04ce001afeebfdb6ad93": {
=======
    "0e45f21f8626140e4214ba6f31b77a66bfcfb6481cd15024f8eb53af41b0ed46": {
>>>>>>> c3bd4d9c
      "source": {
        "path": "aws-cdk-eks-helm-test.template.json",
        "packaging": "file"
      },
      "destinations": {
        "current_account-current_region": {
          "bucketName": "cdk-hnb659fds-assets-${AWS::AccountId}-${AWS::Region}",
<<<<<<< HEAD
          "objectKey": "c44f20c4171a91b9d8c9170266f3f7e1aea94be141eb04ce001afeebfdb6ad93.json",
=======
          "objectKey": "0e45f21f8626140e4214ba6f31b77a66bfcfb6481cd15024f8eb53af41b0ed46.json",
>>>>>>> c3bd4d9c
          "assumeRoleArn": "arn:${AWS::Partition}:iam::${AWS::AccountId}:role/cdk-hnb659fds-file-publishing-role-${AWS::AccountId}-${AWS::Region}"
        }
      }
    }
  },
  "dockerImages": {}
}<|MERGE_RESOLUTION|>--- conflicted
+++ resolved
@@ -105,11 +105,7 @@
         }
       }
     },
-<<<<<<< HEAD
     "2a035c5cfc621b9d787de43d2dd71326196e2f535ba0d70a438e565cf75891de": {
-=======
-    "285073efff3c8021a1ececafc59702c37ccd5cdc1282f1cfdefe07aca8f379c8": {
->>>>>>> c3bd4d9c
       "source": {
         "path": "awscdkekshelmtestawscdkawseksKubectlProvider207F42E4.nested.template.json",
         "packaging": "file"
@@ -117,20 +113,12 @@
       "destinations": {
         "current_account-current_region": {
           "bucketName": "cdk-hnb659fds-assets-${AWS::AccountId}-${AWS::Region}",
-<<<<<<< HEAD
           "objectKey": "2a035c5cfc621b9d787de43d2dd71326196e2f535ba0d70a438e565cf75891de.json",
-=======
-          "objectKey": "285073efff3c8021a1ececafc59702c37ccd5cdc1282f1cfdefe07aca8f379c8.json",
->>>>>>> c3bd4d9c
           "assumeRoleArn": "arn:${AWS::Partition}:iam::${AWS::AccountId}:role/cdk-hnb659fds-file-publishing-role-${AWS::AccountId}-${AWS::Region}"
         }
       }
     },
-<<<<<<< HEAD
     "c44f20c4171a91b9d8c9170266f3f7e1aea94be141eb04ce001afeebfdb6ad93": {
-=======
-    "0e45f21f8626140e4214ba6f31b77a66bfcfb6481cd15024f8eb53af41b0ed46": {
->>>>>>> c3bd4d9c
       "source": {
         "path": "aws-cdk-eks-helm-test.template.json",
         "packaging": "file"
@@ -138,11 +126,7 @@
       "destinations": {
         "current_account-current_region": {
           "bucketName": "cdk-hnb659fds-assets-${AWS::AccountId}-${AWS::Region}",
-<<<<<<< HEAD
           "objectKey": "c44f20c4171a91b9d8c9170266f3f7e1aea94be141eb04ce001afeebfdb6ad93.json",
-=======
-          "objectKey": "0e45f21f8626140e4214ba6f31b77a66bfcfb6481cd15024f8eb53af41b0ed46.json",
->>>>>>> c3bd4d9c
           "assumeRoleArn": "arn:${AWS::Partition}:iam::${AWS::AccountId}:role/cdk-hnb659fds-file-publishing-role-${AWS::AccountId}-${AWS::Region}"
         }
       }
