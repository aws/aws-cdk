{
  "version": "32.0.0",
  "files": {
    "c475180f5b1bbabac165414da13a9b843b111cd3b6d5fae9c954c006640c4064": {
      "source": {
        "path": "asset.c475180f5b1bbabac165414da13a9b843b111cd3b6d5fae9c954c006640c4064.zip",
        "packaging": "file"
      },
      "destinations": {
        "current_account-current_region": {
          "bucketName": "cdk-hnb659fds-assets-${AWS::AccountId}-${AWS::Region}",
          "objectKey": "c475180f5b1bbabac165414da13a9b843b111cd3b6d5fae9c954c006640c4064.zip",
          "assumeRoleArn": "arn:${AWS::Partition}:iam::${AWS::AccountId}:role/cdk-hnb659fds-file-publishing-role-${AWS::AccountId}-${AWS::Region}"
        }
      }
    },
    "25f7dc8c7a6d65604d70050f2d9d19d6bfc5060a3d74662fc86589f4385e3a1b": {
      "source": {
        "path": "asset.25f7dc8c7a6d65604d70050f2d9d19d6bfc5060a3d74662fc86589f4385e3a1b.zip",
        "packaging": "file"
      },
      "destinations": {
        "current_account-current_region": {
          "bucketName": "cdk-hnb659fds-assets-${AWS::AccountId}-${AWS::Region}",
          "objectKey": "25f7dc8c7a6d65604d70050f2d9d19d6bfc5060a3d74662fc86589f4385e3a1b.zip",
          "assumeRoleArn": "arn:${AWS::Partition}:iam::${AWS::AccountId}:role/cdk-hnb659fds-file-publishing-role-${AWS::AccountId}-${AWS::Region}"
        }
      }
    },
    "a46179e8334ce45c3cbb975d0dfe34028e095aa8dfa55496bbc7717623351649": {
      "source": {
        "path": "asset.a46179e8334ce45c3cbb975d0dfe34028e095aa8dfa55496bbc7717623351649",
        "packaging": "zip"
      },
      "destinations": {
        "current_account-current_region": {
          "bucketName": "cdk-hnb659fds-assets-${AWS::AccountId}-${AWS::Region}",
          "objectKey": "a46179e8334ce45c3cbb975d0dfe34028e095aa8dfa55496bbc7717623351649.zip",
          "assumeRoleArn": "arn:${AWS::Partition}:iam::${AWS::AccountId}:role/cdk-hnb659fds-file-publishing-role-${AWS::AccountId}-${AWS::Region}"
        }
      }
    },
    "73b60c2cf141bf58c33cfaa33858f5c84103a0232ba7192d696536488f7731c4": {
      "source": {
        "path": "asset.73b60c2cf141bf58c33cfaa33858f5c84103a0232ba7192d696536488f7731c4",
        "packaging": "zip"
      },
      "destinations": {
        "current_account-current_region": {
          "bucketName": "cdk-hnb659fds-assets-${AWS::AccountId}-${AWS::Region}",
          "objectKey": "73b60c2cf141bf58c33cfaa33858f5c84103a0232ba7192d696536488f7731c4.zip",
          "assumeRoleArn": "arn:${AWS::Partition}:iam::${AWS::AccountId}:role/cdk-hnb659fds-file-publishing-role-${AWS::AccountId}-${AWS::Region}"
        }
      }
    },
    "9017774b84ae2457b1b2ad6fcbb4860d8ce2537062c77010b24d9b156ced5a1b": {
      "source": {
        "path": "asset.9017774b84ae2457b1b2ad6fcbb4860d8ce2537062c77010b24d9b156ced5a1b",
        "packaging": "zip"
      },
      "destinations": {
        "current_account-current_region": {
          "bucketName": "cdk-hnb659fds-assets-${AWS::AccountId}-${AWS::Region}",
          "objectKey": "9017774b84ae2457b1b2ad6fcbb4860d8ce2537062c77010b24d9b156ced5a1b.zip",
          "assumeRoleArn": "arn:${AWS::Partition}:iam::${AWS::AccountId}:role/cdk-hnb659fds-file-publishing-role-${AWS::AccountId}-${AWS::Region}"
        }
      }
    },
    "e2277687077a2abf9ae1af1cc9565e6715e2ebb62f79ec53aa75a1af9298f642": {
      "source": {
        "path": "asset.e2277687077a2abf9ae1af1cc9565e6715e2ebb62f79ec53aa75a1af9298f642.zip",
        "packaging": "file"
      },
      "destinations": {
        "current_account-current_region": {
          "bucketName": "cdk-hnb659fds-assets-${AWS::AccountId}-${AWS::Region}",
          "objectKey": "e2277687077a2abf9ae1af1cc9565e6715e2ebb62f79ec53aa75a1af9298f642.zip",
          "assumeRoleArn": "arn:${AWS::Partition}:iam::${AWS::AccountId}:role/cdk-hnb659fds-file-publishing-role-${AWS::AccountId}-${AWS::Region}"
        }
      }
    },
    "d65fbdc11b108e0386ed8577c454d4544f6d4e7960f84a0d2e211478d6324dbf": {
      "source": {
        "path": "asset.d65fbdc11b108e0386ed8577c454d4544f6d4e7960f84a0d2e211478d6324dbf",
        "packaging": "zip"
      },
      "destinations": {
        "current_account-current_region": {
          "bucketName": "cdk-hnb659fds-assets-${AWS::AccountId}-${AWS::Region}",
          "objectKey": "d65fbdc11b108e0386ed8577c454d4544f6d4e7960f84a0d2e211478d6324dbf.zip",
          "assumeRoleArn": "arn:${AWS::Partition}:iam::${AWS::AccountId}:role/cdk-hnb659fds-file-publishing-role-${AWS::AccountId}-${AWS::Region}"
        }
      }
    },
    "a36e7f1cafd44a387bd51772bd40674e7110b7308aa2f6b57280298dd561dd03": {
      "source": {
        "path": "awscdkekshelmtestawscdkawseksClusterResourceProviderB64048CD.nested.template.json",
        "packaging": "file"
      },
      "destinations": {
        "current_account-current_region": {
          "bucketName": "cdk-hnb659fds-assets-${AWS::AccountId}-${AWS::Region}",
          "objectKey": "a36e7f1cafd44a387bd51772bd40674e7110b7308aa2f6b57280298dd561dd03.json",
          "assumeRoleArn": "arn:${AWS::Partition}:iam::${AWS::AccountId}:role/cdk-hnb659fds-file-publishing-role-${AWS::AccountId}-${AWS::Region}"
        }
      }
    },
<<<<<<< HEAD
    "c5e9b752d1eb161664e8276fba98b064dc071fa676929efcb64c0d9bf7ace8db": {
=======
    "71893a73e516134c84b4f51ea96cca1a2c7634f91e8aa540097d86c88d7578ed": {
>>>>>>> c575dded
      "source": {
        "path": "awscdkekshelmtestawscdkawseksKubectlProvider207F42E4.nested.template.json",
        "packaging": "file"
      },
      "destinations": {
        "current_account-current_region": {
          "bucketName": "cdk-hnb659fds-assets-${AWS::AccountId}-${AWS::Region}",
<<<<<<< HEAD
          "objectKey": "c5e9b752d1eb161664e8276fba98b064dc071fa676929efcb64c0d9bf7ace8db.json",
=======
          "objectKey": "71893a73e516134c84b4f51ea96cca1a2c7634f91e8aa540097d86c88d7578ed.json",
>>>>>>> c575dded
          "assumeRoleArn": "arn:${AWS::Partition}:iam::${AWS::AccountId}:role/cdk-hnb659fds-file-publishing-role-${AWS::AccountId}-${AWS::Region}"
        }
      }
    },
<<<<<<< HEAD
    "c7c29fa52402a1604ef7ea8fd9a62b4400ce0b3f8219a2fc341db7f72a6dfced": {
=======
    "0ab95709037165a6e49574da048b0a7a23a3fb6c89754a4dd11832805929bdc2": {
>>>>>>> c575dded
      "source": {
        "path": "aws-cdk-eks-helm-test.template.json",
        "packaging": "file"
      },
      "destinations": {
        "current_account-current_region": {
          "bucketName": "cdk-hnb659fds-assets-${AWS::AccountId}-${AWS::Region}",
<<<<<<< HEAD
          "objectKey": "c7c29fa52402a1604ef7ea8fd9a62b4400ce0b3f8219a2fc341db7f72a6dfced.json",
=======
          "objectKey": "0ab95709037165a6e49574da048b0a7a23a3fb6c89754a4dd11832805929bdc2.json",
>>>>>>> c575dded
          "assumeRoleArn": "arn:${AWS::Partition}:iam::${AWS::AccountId}:role/cdk-hnb659fds-file-publishing-role-${AWS::AccountId}-${AWS::Region}"
        }
      }
    }
  },
  "dockerImages": {}
}<|MERGE_RESOLUTION|>--- conflicted
+++ resolved
@@ -66,15 +66,15 @@
         }
       }
     },
-    "e2277687077a2abf9ae1af1cc9565e6715e2ebb62f79ec53aa75a1af9298f642": {
+    "292870ae2617f1c4d62ff18422e009afd534a342c17877fd1b931fb8d8a62abc": {
       "source": {
-        "path": "asset.e2277687077a2abf9ae1af1cc9565e6715e2ebb62f79ec53aa75a1af9298f642.zip",
+        "path": "asset.292870ae2617f1c4d62ff18422e009afd534a342c17877fd1b931fb8d8a62abc.zip",
         "packaging": "file"
       },
       "destinations": {
         "current_account-current_region": {
           "bucketName": "cdk-hnb659fds-assets-${AWS::AccountId}-${AWS::Region}",
-          "objectKey": "e2277687077a2abf9ae1af1cc9565e6715e2ebb62f79ec53aa75a1af9298f642.zip",
+          "objectKey": "292870ae2617f1c4d62ff18422e009afd534a342c17877fd1b931fb8d8a62abc.zip",
           "assumeRoleArn": "arn:${AWS::Partition}:iam::${AWS::AccountId}:role/cdk-hnb659fds-file-publishing-role-${AWS::AccountId}-${AWS::Region}"
         }
       }
@@ -105,11 +105,7 @@
         }
       }
     },
-<<<<<<< HEAD
-    "c5e9b752d1eb161664e8276fba98b064dc071fa676929efcb64c0d9bf7ace8db": {
-=======
     "71893a73e516134c84b4f51ea96cca1a2c7634f91e8aa540097d86c88d7578ed": {
->>>>>>> c575dded
       "source": {
         "path": "awscdkekshelmtestawscdkawseksKubectlProvider207F42E4.nested.template.json",
         "packaging": "file"
@@ -117,20 +113,12 @@
       "destinations": {
         "current_account-current_region": {
           "bucketName": "cdk-hnb659fds-assets-${AWS::AccountId}-${AWS::Region}",
-<<<<<<< HEAD
-          "objectKey": "c5e9b752d1eb161664e8276fba98b064dc071fa676929efcb64c0d9bf7ace8db.json",
-=======
           "objectKey": "71893a73e516134c84b4f51ea96cca1a2c7634f91e8aa540097d86c88d7578ed.json",
->>>>>>> c575dded
           "assumeRoleArn": "arn:${AWS::Partition}:iam::${AWS::AccountId}:role/cdk-hnb659fds-file-publishing-role-${AWS::AccountId}-${AWS::Region}"
         }
       }
     },
-<<<<<<< HEAD
-    "c7c29fa52402a1604ef7ea8fd9a62b4400ce0b3f8219a2fc341db7f72a6dfced": {
-=======
     "0ab95709037165a6e49574da048b0a7a23a3fb6c89754a4dd11832805929bdc2": {
->>>>>>> c575dded
       "source": {
         "path": "aws-cdk-eks-helm-test.template.json",
         "packaging": "file"
@@ -138,11 +126,7 @@
       "destinations": {
         "current_account-current_region": {
           "bucketName": "cdk-hnb659fds-assets-${AWS::AccountId}-${AWS::Region}",
-<<<<<<< HEAD
-          "objectKey": "c7c29fa52402a1604ef7ea8fd9a62b4400ce0b3f8219a2fc341db7f72a6dfced.json",
-=======
           "objectKey": "0ab95709037165a6e49574da048b0a7a23a3fb6c89754a4dd11832805929bdc2.json",
->>>>>>> c575dded
           "assumeRoleArn": "arn:${AWS::Partition}:iam::${AWS::AccountId}:role/cdk-hnb659fds-file-publishing-role-${AWS::AccountId}-${AWS::Region}"
         }
       }
