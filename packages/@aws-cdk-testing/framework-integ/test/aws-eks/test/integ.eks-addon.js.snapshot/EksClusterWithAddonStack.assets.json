--- conflicted
+++ resolved
@@ -99,11 +99,7 @@
         }
       }
     },
-<<<<<<< HEAD
-    "cb18e1dcb2dc489c8d2a57fa59e4fd6a78585a8fd343a6cae624f177d304f5e4": {
-=======
     "b951c111192b628cba86fb0536f04c33d98f4f08317edf75e1ce862f712075d6": {
->>>>>>> 7092b7d8
       "displayName": "@aws-cdk--aws-eks.ClusterResourceProvider Nested Stack Template",
       "source": {
         "path": "EksClusterWithAddonStackawscdkawseksClusterResourceProvider89B0AC2B.nested.template.json",
@@ -112,20 +108,12 @@
       "destinations": {
         "current_account-current_region": {
           "bucketName": "cdk-hnb659fds-assets-${AWS::AccountId}-${AWS::Region}",
-<<<<<<< HEAD
-          "objectKey": "cb18e1dcb2dc489c8d2a57fa59e4fd6a78585a8fd343a6cae624f177d304f5e4.json",
-=======
           "objectKey": "b951c111192b628cba86fb0536f04c33d98f4f08317edf75e1ce862f712075d6.json",
->>>>>>> 7092b7d8
           "assumeRoleArn": "arn:${AWS::Partition}:iam::${AWS::AccountId}:role/cdk-hnb659fds-file-publishing-role-${AWS::AccountId}-${AWS::Region}"
         }
       }
     },
-<<<<<<< HEAD
-    "4dee356dea547a3f9f5aaa47d03a2e989ca572cb79de8f11fca78fe4cd1bfa54": {
-=======
     "6642226fb0208fa9e267f2ef9748368a7c29841718616e8ce8b189e6ac1cf776": {
->>>>>>> 7092b7d8
       "displayName": "@aws-cdk--aws-eks.KubectlProvider Nested Stack Template",
       "source": {
         "path": "EksClusterWithAddonStackawscdkawseksKubectlProvider1A0173C6.nested.template.json",
@@ -134,20 +122,12 @@
       "destinations": {
         "current_account-current_region": {
           "bucketName": "cdk-hnb659fds-assets-${AWS::AccountId}-${AWS::Region}",
-<<<<<<< HEAD
-          "objectKey": "4dee356dea547a3f9f5aaa47d03a2e989ca572cb79de8f11fca78fe4cd1bfa54.json",
-=======
           "objectKey": "6642226fb0208fa9e267f2ef9748368a7c29841718616e8ce8b189e6ac1cf776.json",
->>>>>>> 7092b7d8
           "assumeRoleArn": "arn:${AWS::Partition}:iam::${AWS::AccountId}:role/cdk-hnb659fds-file-publishing-role-${AWS::AccountId}-${AWS::Region}"
         }
       }
     },
-<<<<<<< HEAD
-    "b71fcdab2fcdf1791f50f4ff8493905fbb6bd1ab9dacaad3963d215b7a8fa984": {
-=======
     "5add0da278c6a8224fec2f048ccd84fdb9ca013bf8d8656fb4eebf9f12cf61cb": {
->>>>>>> 7092b7d8
       "displayName": "EksClusterWithAddonStack Template",
       "source": {
         "path": "EksClusterWithAddonStack.template.json",
@@ -156,11 +136,7 @@
       "destinations": {
         "current_account-current_region": {
           "bucketName": "cdk-hnb659fds-assets-${AWS::AccountId}-${AWS::Region}",
-<<<<<<< HEAD
-          "objectKey": "b71fcdab2fcdf1791f50f4ff8493905fbb6bd1ab9dacaad3963d215b7a8fa984.json",
-=======
           "objectKey": "5add0da278c6a8224fec2f048ccd84fdb9ca013bf8d8656fb4eebf9f12cf61cb.json",
->>>>>>> 7092b7d8
           "assumeRoleArn": "arn:${AWS::Partition}:iam::${AWS::AccountId}:role/cdk-hnb659fds-file-publishing-role-${AWS::AccountId}-${AWS::Region}"
         }
       }
