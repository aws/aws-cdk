{
 "Resources": {
  "Vpc8378EB38": {
   "Type": "AWS::EC2::VPC",
   "Properties": {
    "CidrBlock": "10.0.0.0/16",
    "EnableDnsHostnames": true,
    "EnableDnsSupport": true,
    "InstanceTenancy": "default",
    "Tags": [
     {
      "Key": "Name",
      "Value": "EksClusterWithAddonStack/Vpc"
     }
    ]
   }
  },
  "VpcPublicSubnet1Subnet5C2D37C4": {
   "Type": "AWS::EC2::Subnet",
   "Properties": {
    "AvailabilityZone": {
     "Fn::Select": [
      0,
      {
       "Fn::GetAZs": ""
      }
     ]
    },
    "CidrBlock": "10.0.0.0/18",
    "MapPublicIpOnLaunch": true,
    "Tags": [
     {
      "Key": "aws-cdk:subnet-name",
      "Value": "Public"
     },
     {
      "Key": "aws-cdk:subnet-type",
      "Value": "Public"
     },
     {
      "Key": "kubernetes.io/role/elb",
      "Value": "1"
     },
     {
      "Key": "Name",
      "Value": "EksClusterWithAddonStack/Vpc/PublicSubnet1"
     }
    ],
    "VpcId": {
     "Ref": "Vpc8378EB38"
    }
   }
  },
  "VpcPublicSubnet1RouteTable6C95E38E": {
   "Type": "AWS::EC2::RouteTable",
   "Properties": {
    "Tags": [
     {
      "Key": "kubernetes.io/role/elb",
      "Value": "1"
     },
     {
      "Key": "Name",
      "Value": "EksClusterWithAddonStack/Vpc/PublicSubnet1"
     }
    ],
    "VpcId": {
     "Ref": "Vpc8378EB38"
    }
   }
  },
  "VpcPublicSubnet1RouteTableAssociation97140677": {
   "Type": "AWS::EC2::SubnetRouteTableAssociation",
   "Properties": {
    "RouteTableId": {
     "Ref": "VpcPublicSubnet1RouteTable6C95E38E"
    },
    "SubnetId": {
     "Ref": "VpcPublicSubnet1Subnet5C2D37C4"
    }
   }
  },
  "VpcPublicSubnet1DefaultRoute3DA9E72A": {
   "Type": "AWS::EC2::Route",
   "Properties": {
    "DestinationCidrBlock": "0.0.0.0/0",
    "GatewayId": {
     "Ref": "VpcIGWD7BA715C"
    },
    "RouteTableId": {
     "Ref": "VpcPublicSubnet1RouteTable6C95E38E"
    }
   },
   "DependsOn": [
    "VpcVPCGWBF912B6E"
   ]
  },
  "VpcPublicSubnet1EIPD7E02669": {
   "Type": "AWS::EC2::EIP",
   "Properties": {
    "Domain": "vpc",
    "Tags": [
     {
      "Key": "kubernetes.io/role/elb",
      "Value": "1"
     },
     {
      "Key": "Name",
      "Value": "EksClusterWithAddonStack/Vpc/PublicSubnet1"
     }
    ]
   }
  },
  "VpcPublicSubnet1NATGateway4D7517AA": {
   "Type": "AWS::EC2::NatGateway",
   "Properties": {
    "AllocationId": {
     "Fn::GetAtt": [
      "VpcPublicSubnet1EIPD7E02669",
      "AllocationId"
     ]
    },
    "SubnetId": {
     "Ref": "VpcPublicSubnet1Subnet5C2D37C4"
    },
    "Tags": [
     {
      "Key": "kubernetes.io/role/elb",
      "Value": "1"
     },
     {
      "Key": "Name",
      "Value": "EksClusterWithAddonStack/Vpc/PublicSubnet1"
     }
    ]
   },
   "DependsOn": [
    "VpcPublicSubnet1DefaultRoute3DA9E72A",
    "VpcPublicSubnet1RouteTableAssociation97140677"
   ]
  },
  "VpcPublicSubnet2Subnet691E08A3": {
   "Type": "AWS::EC2::Subnet",
   "Properties": {
    "AvailabilityZone": {
     "Fn::Select": [
      1,
      {
       "Fn::GetAZs": ""
      }
     ]
    },
    "CidrBlock": "10.0.64.0/18",
    "MapPublicIpOnLaunch": true,
    "Tags": [
     {
      "Key": "aws-cdk:subnet-name",
      "Value": "Public"
     },
     {
      "Key": "aws-cdk:subnet-type",
      "Value": "Public"
     },
     {
      "Key": "kubernetes.io/role/elb",
      "Value": "1"
     },
     {
      "Key": "Name",
      "Value": "EksClusterWithAddonStack/Vpc/PublicSubnet2"
     }
    ],
    "VpcId": {
     "Ref": "Vpc8378EB38"
    }
   }
  },
  "VpcPublicSubnet2RouteTable94F7E489": {
   "Type": "AWS::EC2::RouteTable",
   "Properties": {
    "Tags": [
     {
      "Key": "kubernetes.io/role/elb",
      "Value": "1"
     },
     {
      "Key": "Name",
      "Value": "EksClusterWithAddonStack/Vpc/PublicSubnet2"
     }
    ],
    "VpcId": {
     "Ref": "Vpc8378EB38"
    }
   }
  },
  "VpcPublicSubnet2RouteTableAssociationDD5762D8": {
   "Type": "AWS::EC2::SubnetRouteTableAssociation",
   "Properties": {
    "RouteTableId": {
     "Ref": "VpcPublicSubnet2RouteTable94F7E489"
    },
    "SubnetId": {
     "Ref": "VpcPublicSubnet2Subnet691E08A3"
    }
   }
  },
  "VpcPublicSubnet2DefaultRoute97F91067": {
   "Type": "AWS::EC2::Route",
   "Properties": {
    "DestinationCidrBlock": "0.0.0.0/0",
    "GatewayId": {
     "Ref": "VpcIGWD7BA715C"
    },
    "RouteTableId": {
     "Ref": "VpcPublicSubnet2RouteTable94F7E489"
    }
   },
   "DependsOn": [
    "VpcVPCGWBF912B6E"
   ]
  },
  "VpcPrivateSubnet1Subnet536B997A": {
   "Type": "AWS::EC2::Subnet",
   "Properties": {
    "AvailabilityZone": {
     "Fn::Select": [
      0,
      {
       "Fn::GetAZs": ""
      }
     ]
    },
    "CidrBlock": "10.0.128.0/18",
    "MapPublicIpOnLaunch": false,
    "Tags": [
     {
      "Key": "aws-cdk:subnet-name",
      "Value": "Private"
     },
     {
      "Key": "aws-cdk:subnet-type",
      "Value": "Private"
     },
     {
      "Key": "kubernetes.io/role/internal-elb",
      "Value": "1"
     },
     {
      "Key": "Name",
      "Value": "EksClusterWithAddonStack/Vpc/PrivateSubnet1"
     }
    ],
    "VpcId": {
     "Ref": "Vpc8378EB38"
    }
   }
  },
  "VpcPrivateSubnet1RouteTableB2C5B500": {
   "Type": "AWS::EC2::RouteTable",
   "Properties": {
    "Tags": [
     {
      "Key": "kubernetes.io/role/internal-elb",
      "Value": "1"
     },
     {
      "Key": "Name",
      "Value": "EksClusterWithAddonStack/Vpc/PrivateSubnet1"
     }
    ],
    "VpcId": {
     "Ref": "Vpc8378EB38"
    }
   }
  },
  "VpcPrivateSubnet1RouteTableAssociation70C59FA6": {
   "Type": "AWS::EC2::SubnetRouteTableAssociation",
   "Properties": {
    "RouteTableId": {
     "Ref": "VpcPrivateSubnet1RouteTableB2C5B500"
    },
    "SubnetId": {
     "Ref": "VpcPrivateSubnet1Subnet536B997A"
    }
   }
  },
  "VpcPrivateSubnet1DefaultRouteBE02A9ED": {
   "Type": "AWS::EC2::Route",
   "Properties": {
    "DestinationCidrBlock": "0.0.0.0/0",
    "NatGatewayId": {
     "Ref": "VpcPublicSubnet1NATGateway4D7517AA"
    },
    "RouteTableId": {
     "Ref": "VpcPrivateSubnet1RouteTableB2C5B500"
    }
   }
  },
  "VpcPrivateSubnet2Subnet3788AAA1": {
   "Type": "AWS::EC2::Subnet",
   "Properties": {
    "AvailabilityZone": {
     "Fn::Select": [
      1,
      {
       "Fn::GetAZs": ""
      }
     ]
    },
    "CidrBlock": "10.0.192.0/18",
    "MapPublicIpOnLaunch": false,
    "Tags": [
     {
      "Key": "aws-cdk:subnet-name",
      "Value": "Private"
     },
     {
      "Key": "aws-cdk:subnet-type",
      "Value": "Private"
     },
     {
      "Key": "kubernetes.io/role/internal-elb",
      "Value": "1"
     },
     {
      "Key": "Name",
      "Value": "EksClusterWithAddonStack/Vpc/PrivateSubnet2"
     }
    ],
    "VpcId": {
     "Ref": "Vpc8378EB38"
    }
   }
  },
  "VpcPrivateSubnet2RouteTableA678073B": {
   "Type": "AWS::EC2::RouteTable",
   "Properties": {
    "Tags": [
     {
      "Key": "kubernetes.io/role/internal-elb",
      "Value": "1"
     },
     {
      "Key": "Name",
      "Value": "EksClusterWithAddonStack/Vpc/PrivateSubnet2"
     }
    ],
    "VpcId": {
     "Ref": "Vpc8378EB38"
    }
   }
  },
  "VpcPrivateSubnet2RouteTableAssociationA89CAD56": {
   "Type": "AWS::EC2::SubnetRouteTableAssociation",
   "Properties": {
    "RouteTableId": {
     "Ref": "VpcPrivateSubnet2RouteTableA678073B"
    },
    "SubnetId": {
     "Ref": "VpcPrivateSubnet2Subnet3788AAA1"
    }
   }
  },
  "VpcPrivateSubnet2DefaultRoute060D2087": {
   "Type": "AWS::EC2::Route",
   "Properties": {
    "DestinationCidrBlock": "0.0.0.0/0",
    "NatGatewayId": {
     "Ref": "VpcPublicSubnet1NATGateway4D7517AA"
    },
    "RouteTableId": {
     "Ref": "VpcPrivateSubnet2RouteTableA678073B"
    }
   }
  },
  "VpcIGWD7BA715C": {
   "Type": "AWS::EC2::InternetGateway",
   "Properties": {
    "Tags": [
     {
      "Key": "Name",
      "Value": "EksClusterWithAddonStack/Vpc"
     }
    ]
   }
  },
  "VpcVPCGWBF912B6E": {
   "Type": "AWS::EC2::VPCGatewayAttachment",
   "Properties": {
    "InternetGatewayId": {
     "Ref": "VpcIGWD7BA715C"
    },
    "VpcId": {
     "Ref": "Vpc8378EB38"
    }
   }
  },
  "VpcRestrictDefaultSecurityGroupCustomResourceC73DA2BE": {
   "Type": "Custom::VpcRestrictDefaultSG",
   "Properties": {
    "ServiceToken": {
     "Fn::GetAtt": [
      "CustomVpcRestrictDefaultSGCustomResourceProviderHandlerDC833E5E",
      "Arn"
     ]
    },
    "DefaultSecurityGroupId": {
     "Fn::GetAtt": [
      "Vpc8378EB38",
      "DefaultSecurityGroup"
     ]
    },
    "Account": {
     "Ref": "AWS::AccountId"
    }
   },
   "UpdateReplacePolicy": "Delete",
   "DeletionPolicy": "Delete"
  },
  "CustomVpcRestrictDefaultSGCustomResourceProviderRole26592FE0": {
   "Type": "AWS::IAM::Role",
   "Properties": {
    "AssumeRolePolicyDocument": {
     "Version": "2012-10-17",
     "Statement": [
      {
       "Action": "sts:AssumeRole",
       "Effect": "Allow",
       "Principal": {
        "Service": "lambda.amazonaws.com"
       }
      }
     ]
    },
    "ManagedPolicyArns": [
     {
      "Fn::Sub": "arn:${AWS::Partition}:iam::aws:policy/service-role/AWSLambdaBasicExecutionRole"
     }
    ],
    "Policies": [
     {
      "PolicyName": "Inline",
      "PolicyDocument": {
       "Version": "2012-10-17",
       "Statement": [
        {
         "Effect": "Allow",
         "Action": [
          "ec2:AuthorizeSecurityGroupIngress",
          "ec2:AuthorizeSecurityGroupEgress",
          "ec2:RevokeSecurityGroupIngress",
          "ec2:RevokeSecurityGroupEgress"
         ],
         "Resource": [
          {
           "Fn::Join": [
            "",
            [
             "arn:",
             {
              "Ref": "AWS::Partition"
             },
             ":ec2:",
             {
              "Ref": "AWS::Region"
             },
             ":",
             {
              "Ref": "AWS::AccountId"
             },
             ":security-group/",
             {
              "Fn::GetAtt": [
               "Vpc8378EB38",
               "DefaultSecurityGroup"
              ]
             }
            ]
           ]
          }
         ]
        }
       ]
      }
     }
    ]
   }
  },
  "CustomVpcRestrictDefaultSGCustomResourceProviderHandlerDC833E5E": {
   "Type": "AWS::Lambda::Function",
   "Properties": {
    "Code": {
     "S3Bucket": {
      "Fn::Sub": "cdk-hnb659fds-assets-${AWS::AccountId}-${AWS::Region}"
     },
     "S3Key": "a1acfc2b5f4f6b183fd2bb9863f486bc5edef6a357b355a070d9a0e502df418c.zip"
    },
    "Timeout": 900,
    "MemorySize": 128,
    "Handler": "__entrypoint__.handler",
    "Role": {
     "Fn::GetAtt": [
      "CustomVpcRestrictDefaultSGCustomResourceProviderRole26592FE0",
      "Arn"
     ]
    },
    "Runtime": {
     "Fn::FindInMap": [
      "LatestNodeRuntimeMap",
      {
       "Ref": "AWS::Region"
      },
      "value"
     ]
    },
    "Description": "Lambda function for removing all inbound/outbound rules from the VPC default security group"
   },
   "DependsOn": [
    "CustomVpcRestrictDefaultSGCustomResourceProviderRole26592FE0"
   ]
  },
  "KubectlLayer600207B5": {
   "Type": "AWS::Lambda::LayerVersion",
   "Properties": {
    "Content": {
     "S3Bucket": {
      "Fn::Sub": "cdk-hnb659fds-assets-${AWS::AccountId}-${AWS::Region}"
     },
     "S3Key": "6094cb0ff874f89ab5ab24fb6b9417df0fdeb6966645f90c88ec1d7e28130112.zip"
    },
    "Description": "/opt/kubectl/kubectl 1.32.3; /opt/helm/helm 3.17.2",
    "LicenseInfo": "Apache-2.0"
   }
  },
  "ClusterKubectlHandlerRole94549F93": {
   "Type": "AWS::IAM::Role",
   "Properties": {
    "AssumeRolePolicyDocument": {
     "Statement": [
      {
       "Action": "sts:AssumeRole",
       "Effect": "Allow",
       "Principal": {
        "Service": "lambda.amazonaws.com"
       }
      }
     ],
     "Version": "2012-10-17"
    },
    "ManagedPolicyArns": [
     {
      "Fn::Join": [
       "",
       [
        "arn:",
        {
         "Ref": "AWS::Partition"
        },
        ":iam::aws:policy/service-role/AWSLambdaBasicExecutionRole"
       ]
      ]
     },
     {
      "Fn::Join": [
       "",
       [
        "arn:",
        {
         "Ref": "AWS::Partition"
        },
        ":iam::aws:policy/service-role/AWSLambdaVPCAccessExecutionRole"
       ]
      ]
     },
     {
      "Fn::Join": [
       "",
       [
        "arn:",
        {
         "Ref": "AWS::Partition"
        },
        ":iam::aws:policy/AmazonEC2ContainerRegistryReadOnly"
       ]
      ]
     },
     {
      "Fn::If": [
       "ClusterHasEcrPublic8EE1114E",
       {
        "Fn::Join": [
         "",
         [
          "arn:",
          {
           "Ref": "AWS::Partition"
          },
          ":iam::aws:policy/AmazonElasticContainerRegistryPublicReadOnly"
         ]
        ]
       },
       {
        "Ref": "AWS::NoValue"
       }
      ]
     }
    ]
   }
  },
  "ClusterKubectlHandlerRoleDefaultPolicyE44083DD": {
   "Type": "AWS::IAM::Policy",
   "Properties": {
    "PolicyDocument": {
     "Statement": [
      {
       "Action": "eks:DescribeCluster",
       "Effect": "Allow",
       "Resource": {
        "Fn::GetAtt": [
         "Cluster9EE0221C",
         "Arn"
        ]
       }
      },
      {
       "Action": "sts:AssumeRole",
       "Effect": "Allow",
       "Resource": {
        "Fn::GetAtt": [
         "ClusterCreationRole360249B6",
         "Arn"
        ]
       }
      }
     ],
     "Version": "2012-10-17"
    },
    "PolicyName": "ClusterKubectlHandlerRoleDefaultPolicyE44083DD",
    "Roles": [
     {
      "Ref": "ClusterKubectlHandlerRole94549F93"
     }
    ]
   }
  },
  "ClusterRoleFA261979": {
   "Type": "AWS::IAM::Role",
   "Properties": {
    "AssumeRolePolicyDocument": {
     "Statement": [
      {
       "Action": "sts:AssumeRole",
       "Effect": "Allow",
       "Principal": {
        "Service": "eks.amazonaws.com"
       }
      }
     ],
     "Version": "2012-10-17"
    },
    "ManagedPolicyArns": [
     {
      "Fn::Join": [
       "",
       [
        "arn:",
        {
         "Ref": "AWS::Partition"
        },
        ":iam::aws:policy/AmazonEKSClusterPolicy"
       ]
      ]
     }
    ]
   }
  },
  "ClusterControlPlaneSecurityGroupD274242C": {
   "Type": "AWS::EC2::SecurityGroup",
   "Properties": {
    "GroupDescription": "EKS Control Plane Security Group",
    "SecurityGroupEgress": [
     {
      "CidrIp": "0.0.0.0/0",
      "Description": "Allow all outbound traffic by default",
      "IpProtocol": "-1"
     }
    ],
    "VpcId": {
     "Ref": "Vpc8378EB38"
    }
   }
  },
  "ClusterCreationRole360249B6": {
   "Type": "AWS::IAM::Role",
   "Properties": {
    "AssumeRolePolicyDocument": {
     "Statement": [
      {
       "Action": "sts:AssumeRole",
       "Effect": "Allow",
       "Principal": {
        "AWS": [
         {
          "Fn::GetAtt": [
           "ClusterKubectlHandlerRole94549F93",
           "Arn"
          ]
         },
         {
          "Fn::GetAtt": [
           "awscdkawseksClusterResourceProviderNestedStackawscdkawseksClusterResourceProviderNestedStackResource9827C454",
           "Outputs.EksClusterWithAddonStackawscdkawseksClusterResourceProviderIsCompleteHandlerServiceRole0FCC173EArn"
          ]
         },
         {
          "Fn::GetAtt": [
           "awscdkawseksClusterResourceProviderNestedStackawscdkawseksClusterResourceProviderNestedStackResource9827C454",
           "Outputs.EksClusterWithAddonStackawscdkawseksClusterResourceProviderOnEventHandlerServiceRole2776B4E2Arn"
          ]
         }
        ]
       }
      }
     ],
     "Version": "2012-10-17"
    }
   },
   "DependsOn": [
    "VpcIGWD7BA715C",
    "VpcPrivateSubnet1DefaultRouteBE02A9ED",
    "VpcPrivateSubnet1RouteTableB2C5B500",
    "VpcPrivateSubnet1RouteTableAssociation70C59FA6",
    "VpcPrivateSubnet1Subnet536B997A",
    "VpcPrivateSubnet2DefaultRoute060D2087",
    "VpcPrivateSubnet2RouteTableA678073B",
    "VpcPrivateSubnet2RouteTableAssociationA89CAD56",
    "VpcPrivateSubnet2Subnet3788AAA1",
    "VpcPublicSubnet1DefaultRoute3DA9E72A",
    "VpcPublicSubnet1EIPD7E02669",
    "VpcPublicSubnet1NATGateway4D7517AA",
    "VpcPublicSubnet1RouteTable6C95E38E",
    "VpcPublicSubnet1RouteTableAssociation97140677",
    "VpcPublicSubnet1Subnet5C2D37C4",
    "VpcPublicSubnet2DefaultRoute97F91067",
    "VpcPublicSubnet2RouteTable94F7E489",
    "VpcPublicSubnet2RouteTableAssociationDD5762D8",
    "VpcPublicSubnet2Subnet691E08A3",
    "Vpc8378EB38",
    "VpcRestrictDefaultSecurityGroupCustomResourceC73DA2BE",
    "VpcVPCGWBF912B6E"
   ]
  },
  "ClusterCreationRoleDefaultPolicyE8BDFC7B": {
   "Type": "AWS::IAM::Policy",
   "Properties": {
    "PolicyDocument": {
     "Statement": [
      {
       "Action": "iam:PassRole",
       "Effect": "Allow",
       "Resource": {
        "Fn::GetAtt": [
         "ClusterRoleFA261979",
         "Arn"
        ]
       }
      },
      {
       "Action": [
        "eks:CreateCluster",
        "eks:CreateFargateProfile",
        "eks:DeleteCluster",
        "eks:DescribeCluster",
        "eks:DescribeUpdate",
        "eks:TagResource",
        "eks:UntagResource",
        "eks:UpdateClusterConfig",
        "eks:UpdateClusterVersion"
       ],
       "Effect": "Allow",
       "Resource": "*"
      },
      {
       "Action": [
        "eks:DeleteFargateProfile",
        "eks:DescribeFargateProfile"
       ],
       "Effect": "Allow",
       "Resource": "*"
      },
      {
       "Action": [
        "ec2:DescribeDhcpOptions",
        "ec2:DescribeInstances",
        "ec2:DescribeNetworkInterfaces",
        "ec2:DescribeRouteTables",
        "ec2:DescribeSecurityGroups",
        "ec2:DescribeSubnets",
        "ec2:DescribeVpcs",
        "iam:CreateServiceLinkedRole",
        "iam:GetRole",
        "iam:listAttachedRolePolicies"
       ],
       "Effect": "Allow",
       "Resource": "*"
      }
     ],
     "Version": "2012-10-17"
    },
    "PolicyName": "ClusterCreationRoleDefaultPolicyE8BDFC7B",
    "Roles": [
     {
      "Ref": "ClusterCreationRole360249B6"
     }
    ]
   },
   "DependsOn": [
    "VpcIGWD7BA715C",
    "VpcPrivateSubnet1DefaultRouteBE02A9ED",
    "VpcPrivateSubnet1RouteTableB2C5B500",
    "VpcPrivateSubnet1RouteTableAssociation70C59FA6",
    "VpcPrivateSubnet1Subnet536B997A",
    "VpcPrivateSubnet2DefaultRoute060D2087",
    "VpcPrivateSubnet2RouteTableA678073B",
    "VpcPrivateSubnet2RouteTableAssociationA89CAD56",
    "VpcPrivateSubnet2Subnet3788AAA1",
    "VpcPublicSubnet1DefaultRoute3DA9E72A",
    "VpcPublicSubnet1EIPD7E02669",
    "VpcPublicSubnet1NATGateway4D7517AA",
    "VpcPublicSubnet1RouteTable6C95E38E",
    "VpcPublicSubnet1RouteTableAssociation97140677",
    "VpcPublicSubnet1Subnet5C2D37C4",
    "VpcPublicSubnet2DefaultRoute97F91067",
    "VpcPublicSubnet2RouteTable94F7E489",
    "VpcPublicSubnet2RouteTableAssociationDD5762D8",
    "VpcPublicSubnet2Subnet691E08A3",
    "Vpc8378EB38",
    "VpcRestrictDefaultSecurityGroupCustomResourceC73DA2BE",
    "VpcVPCGWBF912B6E"
   ]
  },
  "Cluster9EE0221C": {
   "Type": "Custom::AWSCDK-EKS-Cluster",
   "Properties": {
    "ServiceToken": {
     "Fn::GetAtt": [
      "awscdkawseksClusterResourceProviderNestedStackawscdkawseksClusterResourceProviderNestedStackResource9827C454",
      "Outputs.EksClusterWithAddonStackawscdkawseksClusterResourceProviderframeworkonEventA7DE2BF2Arn"
     ]
    },
    "Config": {
     "version": "1.32",
     "roleArn": {
      "Fn::GetAtt": [
       "ClusterRoleFA261979",
       "Arn"
      ]
     },
     "kubernetesNetworkConfig": {
      "ipFamily": "ipv4"
     },
     "resourcesVpcConfig": {
      "subnetIds": [
       {
        "Ref": "VpcPublicSubnet1Subnet5C2D37C4"
       },
       {
        "Ref": "VpcPublicSubnet2Subnet691E08A3"
       },
       {
        "Ref": "VpcPrivateSubnet1Subnet536B997A"
       },
       {
        "Ref": "VpcPrivateSubnet2Subnet3788AAA1"
       }
      ],
      "securityGroupIds": [
       {
        "Fn::GetAtt": [
         "ClusterControlPlaneSecurityGroupD274242C",
         "GroupId"
        ]
       }
      ],
      "endpointPublicAccess": true,
      "endpointPrivateAccess": true
     },
     "accessConfig": {}
    },
    "AssumeRoleArn": {
     "Fn::GetAtt": [
      "ClusterCreationRole360249B6",
      "Arn"
     ]
    },
    "AttributesRevision": 4
   },
   "DependsOn": [
    "ClusterCreationRoleDefaultPolicyE8BDFC7B",
    "ClusterCreationRole360249B6",
    "VpcIGWD7BA715C",
    "VpcPrivateSubnet1DefaultRouteBE02A9ED",
    "VpcPrivateSubnet1RouteTableB2C5B500",
    "VpcPrivateSubnet1RouteTableAssociation70C59FA6",
    "VpcPrivateSubnet1Subnet536B997A",
    "VpcPrivateSubnet2DefaultRoute060D2087",
    "VpcPrivateSubnet2RouteTableA678073B",
    "VpcPrivateSubnet2RouteTableAssociationA89CAD56",
    "VpcPrivateSubnet2Subnet3788AAA1",
    "VpcPublicSubnet1DefaultRoute3DA9E72A",
    "VpcPublicSubnet1EIPD7E02669",
    "VpcPublicSubnet1NATGateway4D7517AA",
    "VpcPublicSubnet1RouteTable6C95E38E",
    "VpcPublicSubnet1RouteTableAssociation97140677",
    "VpcPublicSubnet1Subnet5C2D37C4",
    "VpcPublicSubnet2DefaultRoute97F91067",
    "VpcPublicSubnet2RouteTable94F7E489",
    "VpcPublicSubnet2RouteTableAssociationDD5762D8",
    "VpcPublicSubnet2Subnet691E08A3",
    "Vpc8378EB38",
    "VpcRestrictDefaultSecurityGroupCustomResourceC73DA2BE",
    "VpcVPCGWBF912B6E"
   ],
   "UpdateReplacePolicy": "Delete",
   "DeletionPolicy": "Delete"
  },
  "ClusterKubectlReadyBarrier200052AF": {
   "Type": "AWS::SSM::Parameter",
   "Properties": {
    "Type": "String",
    "Value": "aws:cdk:eks:kubectl-ready"
   },
   "DependsOn": [
    "ClusterCreationRoleDefaultPolicyE8BDFC7B",
    "ClusterCreationRole360249B6",
    "Cluster9EE0221C"
   ]
  },
  "ClusterNodegroupDefaultCapacityNodeGroupRole55953B04": {
   "Type": "AWS::IAM::Role",
   "Properties": {
    "AssumeRolePolicyDocument": {
     "Statement": [
      {
       "Action": "sts:AssumeRole",
       "Effect": "Allow",
       "Principal": {
        "Service": "ec2.amazonaws.com"
       }
      }
     ],
     "Version": "2012-10-17"
    },
    "ManagedPolicyArns": [
     {
      "Fn::Join": [
       "",
       [
        "arn:",
        {
         "Ref": "AWS::Partition"
        },
        ":iam::aws:policy/AmazonEKSWorkerNodePolicy"
       ]
      ]
     },
     {
      "Fn::Join": [
       "",
       [
        "arn:",
        {
         "Ref": "AWS::Partition"
        },
        ":iam::aws:policy/AmazonEKS_CNI_Policy"
       ]
      ]
     },
     {
      "Fn::Join": [
       "",
       [
        "arn:",
        {
         "Ref": "AWS::Partition"
        },
        ":iam::aws:policy/AmazonEC2ContainerRegistryReadOnly"
       ]
      ]
     }
    ]
   }
  },
  "ClusterNodegroupDefaultCapacityDA0920A3": {
   "Type": "AWS::EKS::Nodegroup",
   "Properties": {
    "AmiType": "AL2_x86_64",
    "ClusterName": {
     "Ref": "Cluster9EE0221C"
    },
    "ForceUpdateEnabled": true,
    "InstanceTypes": [
     "m5.large"
    ],
    "NodeRole": {
     "Fn::GetAtt": [
      "ClusterNodegroupDefaultCapacityNodeGroupRole55953B04",
      "Arn"
     ]
    },
    "ScalingConfig": {
     "DesiredSize": 2,
     "MaxSize": 2,
     "MinSize": 2
    },
    "Subnets": [
     {
      "Ref": "VpcPrivateSubnet1Subnet536B997A"
     },
     {
      "Ref": "VpcPrivateSubnet2Subnet3788AAA1"
     }
    ]
   }
  },
  "ClusterAwsAuthmanifestFE51F8AE": {
   "Type": "Custom::AWSCDK-EKS-KubernetesResource",
   "Properties": {
    "ServiceToken": {
     "Fn::GetAtt": [
      "awscdkawseksKubectlProviderNestedStackawscdkawseksKubectlProviderNestedStackResourceA7AEBA6B",
      "Outputs.EksClusterWithAddonStackawscdkawseksKubectlProviderframeworkonEventE32F3356Arn"
     ]
    },
    "Manifest": {
     "Fn::Join": [
      "",
      [
       "[{\"apiVersion\":\"v1\",\"kind\":\"ConfigMap\",\"metadata\":{\"name\":\"aws-auth\",\"namespace\":\"kube-system\",\"labels\":{\"aws.cdk.eks/prune-c884d37b3250d15990c70178facc591a17959a5197\":\"\"}},\"data\":{\"mapRoles\":\"[{\\\"rolearn\\\":\\\"",
       {
        "Fn::GetAtt": [
         "ClusterNodegroupDefaultCapacityNodeGroupRole55953B04",
         "Arn"
        ]
       },
       "\\\",\\\"username\\\":\\\"system:node:{{EC2PrivateDNSName}}\\\",\\\"groups\\\":[\\\"system:bootstrappers\\\",\\\"system:nodes\\\"]}]\",\"mapUsers\":\"[]\",\"mapAccounts\":\"[]\"}}]"
      ]
     ]
    },
    "ClusterName": {
     "Ref": "Cluster9EE0221C"
    },
    "RoleArn": {
     "Fn::GetAtt": [
      "ClusterCreationRole360249B6",
      "Arn"
     ]
    },
    "PruneLabel": "aws.cdk.eks/prune-c884d37b3250d15990c70178facc591a17959a5197",
    "Overwrite": true
   },
   "DependsOn": [
    "ClusterKubectlReadyBarrier200052AF"
   ],
   "UpdateReplacePolicy": "Delete",
   "DeletionPolicy": "Delete"
  },
  "awscdkawseksClusterResourceProviderNestedStackawscdkawseksClusterResourceProviderNestedStackResource9827C454": {
   "Type": "AWS::CloudFormation::Stack",
   "Properties": {
    "TemplateURL": {
     "Fn::Join": [
      "",
      [
       "https://s3.",
       {
        "Ref": "AWS::Region"
       },
       ".",
       {
        "Ref": "AWS::URLSuffix"
       },
       "/",
       {
        "Fn::Sub": "cdk-hnb659fds-assets-${AWS::AccountId}-${AWS::Region}"
       },
<<<<<<< HEAD
       "/cb18e1dcb2dc489c8d2a57fa59e4fd6a78585a8fd343a6cae624f177d304f5e4.json"
=======
       "/b951c111192b628cba86fb0536f04c33d98f4f08317edf75e1ce862f712075d6.json"
>>>>>>> 7092b7d8
      ]
     ]
    }
   },
   "UpdateReplacePolicy": "Delete",
   "DeletionPolicy": "Delete"
  },
  "awscdkawseksKubectlProviderNestedStackawscdkawseksKubectlProviderNestedStackResourceA7AEBA6B": {
   "Type": "AWS::CloudFormation::Stack",
   "Properties": {
    "Parameters": {
     "referencetoEksClusterWithAddonStackKubectlLayerE3BC1F98Ref": {
      "Ref": "KubectlLayer600207B5"
     },
     "referencetoEksClusterWithAddonStackClusterKubectlHandlerRole2C0D845CArn": {
      "Fn::GetAtt": [
       "ClusterKubectlHandlerRole94549F93",
       "Arn"
      ]
     },
     "referencetoEksClusterWithAddonStackVpcPrivateSubnet1SubnetC8296421Ref": {
      "Ref": "VpcPrivateSubnet1Subnet536B997A"
     },
     "referencetoEksClusterWithAddonStackVpcPrivateSubnet2Subnet03178651Ref": {
      "Ref": "VpcPrivateSubnet2Subnet3788AAA1"
     },
     "referencetoEksClusterWithAddonStackCluster3671E022ClusterSecurityGroupId": {
      "Fn::GetAtt": [
       "Cluster9EE0221C",
       "ClusterSecurityGroupId"
      ]
     }
    },
    "TemplateURL": {
     "Fn::Join": [
      "",
      [
       "https://s3.",
       {
        "Ref": "AWS::Region"
       },
       ".",
       {
        "Ref": "AWS::URLSuffix"
       },
       "/",
       {
        "Fn::Sub": "cdk-hnb659fds-assets-${AWS::AccountId}-${AWS::Region}"
       },
<<<<<<< HEAD
       "/4dee356dea547a3f9f5aaa47d03a2e989ca572cb79de8f11fca78fe4cd1bfa54.json"
=======
       "/6642226fb0208fa9e267f2ef9748368a7c29841718616e8ce8b189e6ac1cf776.json"
>>>>>>> 7092b7d8
      ]
     ]
    }
   },
   "DependsOn": [
    "ClusterKubectlHandlerRoleDefaultPolicyE44083DD",
    "ClusterKubectlHandlerRole94549F93",
    "VpcPrivateSubnet1DefaultRouteBE02A9ED",
    "VpcPrivateSubnet1RouteTableAssociation70C59FA6",
    "VpcPrivateSubnet2DefaultRoute060D2087",
    "VpcPrivateSubnet2RouteTableAssociationA89CAD56"
   ],
   "UpdateReplacePolicy": "Delete",
   "DeletionPolicy": "Delete"
  },
  "AddonF8C56F86": {
   "Type": "AWS::EKS::Addon",
   "Properties": {
    "AddonName": "coredns",
    "ClusterName": {
     "Ref": "Cluster9EE0221C"
    },
    "ConfigurationValues": "{\"replicaCount\":2}",
    "PreserveOnDelete": true
   }
  }
 },
 "Mappings": {
  "LatestNodeRuntimeMap": {
   "af-south-1": {
    "value": "nodejs20.x"
   },
   "ap-east-1": {
    "value": "nodejs20.x"
   },
   "ap-east-2": {
    "value": "nodejs20.x"
   },
   "ap-northeast-1": {
    "value": "nodejs20.x"
   },
   "ap-northeast-2": {
    "value": "nodejs20.x"
   },
   "ap-northeast-3": {
    "value": "nodejs20.x"
   },
   "ap-south-1": {
    "value": "nodejs20.x"
   },
   "ap-south-2": {
    "value": "nodejs20.x"
   },
   "ap-southeast-1": {
    "value": "nodejs20.x"
   },
   "ap-southeast-2": {
    "value": "nodejs20.x"
   },
   "ap-southeast-3": {
    "value": "nodejs20.x"
   },
   "ap-southeast-4": {
    "value": "nodejs20.x"
   },
   "ap-southeast-5": {
    "value": "nodejs20.x"
   },
   "ap-southeast-7": {
    "value": "nodejs20.x"
   },
   "ca-central-1": {
    "value": "nodejs20.x"
   },
   "ca-west-1": {
    "value": "nodejs20.x"
   },
   "cn-north-1": {
    "value": "nodejs20.x"
   },
   "cn-northwest-1": {
    "value": "nodejs20.x"
   },
   "eu-central-1": {
    "value": "nodejs20.x"
   },
   "eu-central-2": {
    "value": "nodejs20.x"
   },
   "eu-isoe-west-1": {
    "value": "nodejs18.x"
   },
   "eu-north-1": {
    "value": "nodejs20.x"
   },
   "eu-south-1": {
    "value": "nodejs20.x"
   },
   "eu-south-2": {
    "value": "nodejs20.x"
   },
   "eu-west-1": {
    "value": "nodejs20.x"
   },
   "eu-west-2": {
    "value": "nodejs20.x"
   },
   "eu-west-3": {
    "value": "nodejs20.x"
   },
   "il-central-1": {
    "value": "nodejs20.x"
   },
   "me-central-1": {
    "value": "nodejs20.x"
   },
   "me-south-1": {
    "value": "nodejs20.x"
   },
   "mx-central-1": {
    "value": "nodejs20.x"
   },
   "sa-east-1": {
    "value": "nodejs20.x"
   },
   "us-east-1": {
    "value": "nodejs20.x"
   },
   "us-east-2": {
    "value": "nodejs20.x"
   },
   "us-gov-east-1": {
    "value": "nodejs20.x"
   },
   "us-gov-west-1": {
    "value": "nodejs20.x"
   },
   "us-iso-east-1": {
    "value": "nodejs18.x"
   },
   "us-iso-west-1": {
    "value": "nodejs18.x"
   },
   "us-isob-east-1": {
    "value": "nodejs18.x"
   },
   "us-isob-west-1": {
    "value": "nodejs18.x"
   },
   "us-west-1": {
    "value": "nodejs20.x"
   },
   "us-west-2": {
    "value": "nodejs20.x"
   }
  }
 },
 "Conditions": {
  "ClusterHasEcrPublic8EE1114E": {
   "Fn::Equals": [
    {
     "Ref": "AWS::Partition"
    },
    "aws"
   ]
  }
 },
 "Parameters": {
  "BootstrapVersion": {
   "Type": "AWS::SSM::Parameter::Value<String>",
   "Default": "/cdk-bootstrap/hnb659fds/version",
   "Description": "Version of the CDK Bootstrap resources in this environment, automatically retrieved from SSM Parameter Store. [cdk:skip]"
  }
 },
 "Rules": {
  "CheckBootstrapVersion": {
   "Assertions": [
    {
     "Assert": {
      "Fn::Not": [
       {
        "Fn::Contains": [
         [
          "1",
          "2",
          "3",
          "4",
          "5"
         ],
         {
          "Ref": "BootstrapVersion"
         }
        ]
       }
      ]
     },
     "AssertDescription": "CDK bootstrap stack version 6 required. Please run 'cdk bootstrap' with a recent version of the CDK CLI."
    }
   ]
  }
 }
}<|MERGE_RESOLUTION|>--- conflicted
+++ resolved
@@ -1084,11 +1084,7 @@
        {
         "Fn::Sub": "cdk-hnb659fds-assets-${AWS::AccountId}-${AWS::Region}"
        },
-<<<<<<< HEAD
-       "/cb18e1dcb2dc489c8d2a57fa59e4fd6a78585a8fd343a6cae624f177d304f5e4.json"
-=======
        "/b951c111192b628cba86fb0536f04c33d98f4f08317edf75e1ce862f712075d6.json"
->>>>>>> 7092b7d8
       ]
      ]
     }
@@ -1138,11 +1134,7 @@
        {
         "Fn::Sub": "cdk-hnb659fds-assets-${AWS::AccountId}-${AWS::Region}"
        },
-<<<<<<< HEAD
-       "/4dee356dea547a3f9f5aaa47d03a2e989ca572cb79de8f11fca78fe4cd1bfa54.json"
-=======
        "/6642226fb0208fa9e267f2ef9748368a7c29841718616e8ce8b189e6ac1cf776.json"
->>>>>>> 7092b7d8
       ]
      ]
     }
