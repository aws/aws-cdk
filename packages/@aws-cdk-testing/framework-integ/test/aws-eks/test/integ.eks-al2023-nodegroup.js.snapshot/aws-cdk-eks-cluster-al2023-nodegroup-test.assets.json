{
  "version": "39.0.0",
  "files": {
    "2e670e0c40dc05a34d602c35c948edefcb81afaeea05b9f6240341173af6164e": {
      "source": {
        "path": "asset.2e670e0c40dc05a34d602c35c948edefcb81afaeea05b9f6240341173af6164e.zip",
        "packaging": "file"
      },
      "destinations": {
        "current_account-current_region": {
          "bucketName": "cdk-hnb659fds-assets-${AWS::AccountId}-${AWS::Region}",
          "objectKey": "2e670e0c40dc05a34d602c35c948edefcb81afaeea05b9f6240341173af6164e.zip",
          "assumeRoleArn": "arn:${AWS::Partition}:iam::${AWS::AccountId}:role/cdk-hnb659fds-file-publishing-role-${AWS::AccountId}-${AWS::Region}"
        }
      }
    },
    "93d96d34e0d3cd20eb082652b91012b131bdc34fcf2bc16eb4170e04772fddb1": {
      "source": {
        "path": "asset.93d96d34e0d3cd20eb082652b91012b131bdc34fcf2bc16eb4170e04772fddb1.zip",
        "packaging": "file"
      },
      "destinations": {
        "current_account-current_region": {
          "bucketName": "cdk-hnb659fds-assets-${AWS::AccountId}-${AWS::Region}",
          "objectKey": "93d96d34e0d3cd20eb082652b91012b131bdc34fcf2bc16eb4170e04772fddb1.zip",
          "assumeRoleArn": "arn:${AWS::Partition}:iam::${AWS::AccountId}:role/cdk-hnb659fds-file-publishing-role-${AWS::AccountId}-${AWS::Region}"
        }
      }
    },
    "818f9976c0b6e85dd2696d24402c2a177fb2c520d779e1925160a62523c4f20a": {
      "source": {
        "path": "asset.818f9976c0b6e85dd2696d24402c2a177fb2c520d779e1925160a62523c4f20a",
        "packaging": "zip"
      },
      "destinations": {
        "current_account-current_region": {
          "bucketName": "cdk-hnb659fds-assets-${AWS::AccountId}-${AWS::Region}",
          "objectKey": "818f9976c0b6e85dd2696d24402c2a177fb2c520d779e1925160a62523c4f20a.zip",
          "assumeRoleArn": "arn:${AWS::Partition}:iam::${AWS::AccountId}:role/cdk-hnb659fds-file-publishing-role-${AWS::AccountId}-${AWS::Region}"
        }
      }
    },
    "39472b1c2875cf306d4ba429aeccdd34cb49bcf59dbde81f7e6b6cb9deac23a6": {
      "source": {
        "path": "asset.39472b1c2875cf306d4ba429aeccdd34cb49bcf59dbde81f7e6b6cb9deac23a6",
        "packaging": "zip"
      },
      "destinations": {
        "current_account-current_region": {
          "bucketName": "cdk-hnb659fds-assets-${AWS::AccountId}-${AWS::Region}",
          "objectKey": "39472b1c2875cf306d4ba429aeccdd34cb49bcf59dbde81f7e6b6cb9deac23a6.zip",
          "assumeRoleArn": "arn:${AWS::Partition}:iam::${AWS::AccountId}:role/cdk-hnb659fds-file-publishing-role-${AWS::AccountId}-${AWS::Region}"
        }
      }
    },
    "fba306965da4b2680dd8b4e6916610efe237162f913f22b10146f647b3f6bce4": {
      "source": {
        "path": "asset.fba306965da4b2680dd8b4e6916610efe237162f913f22b10146f647b3f6bce4",
        "packaging": "zip"
      },
      "destinations": {
        "current_account-current_region": {
          "bucketName": "cdk-hnb659fds-assets-${AWS::AccountId}-${AWS::Region}",
          "objectKey": "fba306965da4b2680dd8b4e6916610efe237162f913f22b10146f647b3f6bce4.zip",
          "assumeRoleArn": "arn:${AWS::Partition}:iam::${AWS::AccountId}:role/cdk-hnb659fds-file-publishing-role-${AWS::AccountId}-${AWS::Region}"
        }
      }
    },
    "e42a736be21cd3134b9bff4e71e3afa99a4cc900ae489e9a7f7025c8d258f9b8": {
      "source": {
        "path": "asset.e42a736be21cd3134b9bff4e71e3afa99a4cc900ae489e9a7f7025c8d258f9b8.zip",
        "packaging": "file"
      },
      "destinations": {
        "current_account-current_region": {
          "bucketName": "cdk-hnb659fds-assets-${AWS::AccountId}-${AWS::Region}",
          "objectKey": "e42a736be21cd3134b9bff4e71e3afa99a4cc900ae489e9a7f7025c8d258f9b8.zip",
          "assumeRoleArn": "arn:${AWS::Partition}:iam::${AWS::AccountId}:role/cdk-hnb659fds-file-publishing-role-${AWS::AccountId}-${AWS::Region}"
        }
      }
    },
    "fe0a41502ba404d6b0633df732077c353fc02a167c14266193b229e5bc37d82f": {
      "source": {
        "path": "awscdkeksclusteral2023nodegrouptestawscdkawseksClusterResourceProviderE67D0702.nested.template.json",
        "packaging": "file"
      },
      "destinations": {
        "current_account-current_region": {
          "bucketName": "cdk-hnb659fds-assets-${AWS::AccountId}-${AWS::Region}",
          "objectKey": "fe0a41502ba404d6b0633df732077c353fc02a167c14266193b229e5bc37d82f.json",
          "assumeRoleArn": "arn:${AWS::Partition}:iam::${AWS::AccountId}:role/cdk-hnb659fds-file-publishing-role-${AWS::AccountId}-${AWS::Region}"
        }
      }
    },
    "af9fb8fd71726c02934dd9ed31db2934fb02f65683655243d57cc8c7591916a9": {
      "source": {
        "path": "awscdkeksclusteral2023nodegrouptestawscdkawseksKubectlProvider3D3ED876.nested.template.json",
        "packaging": "file"
      },
      "destinations": {
        "current_account-current_region": {
          "bucketName": "cdk-hnb659fds-assets-${AWS::AccountId}-${AWS::Region}",
          "objectKey": "af9fb8fd71726c02934dd9ed31db2934fb02f65683655243d57cc8c7591916a9.json",
          "assumeRoleArn": "arn:${AWS::Partition}:iam::${AWS::AccountId}:role/cdk-hnb659fds-file-publishing-role-${AWS::AccountId}-${AWS::Region}"
        }
      }
    },
<<<<<<< HEAD
    "efb93b6baa7530f219dec082f229d25644efe93be205cb3db246eadab5d77e98": {
=======
    "19eaa6604b4fff55db09199c550f47c7110aec2e5352d8ac56b8292d9695cf13": {
>>>>>>> 3490d2ef
      "source": {
        "path": "aws-cdk-eks-cluster-al2023-nodegroup-test.template.json",
        "packaging": "file"
      },
      "destinations": {
        "current_account-current_region": {
          "bucketName": "cdk-hnb659fds-assets-${AWS::AccountId}-${AWS::Region}",
<<<<<<< HEAD
          "objectKey": "efb93b6baa7530f219dec082f229d25644efe93be205cb3db246eadab5d77e98.json",
=======
          "objectKey": "19eaa6604b4fff55db09199c550f47c7110aec2e5352d8ac56b8292d9695cf13.json",
>>>>>>> 3490d2ef
          "assumeRoleArn": "arn:${AWS::Partition}:iam::${AWS::AccountId}:role/cdk-hnb659fds-file-publishing-role-${AWS::AccountId}-${AWS::Region}"
        }
      }
    }
  },
  "dockerImages": {}
}<|MERGE_RESOLUTION|>--- conflicted
+++ resolved
@@ -105,11 +105,8 @@
         }
       }
     },
-<<<<<<< HEAD
     "efb93b6baa7530f219dec082f229d25644efe93be205cb3db246eadab5d77e98": {
-=======
-    "19eaa6604b4fff55db09199c550f47c7110aec2e5352d8ac56b8292d9695cf13": {
->>>>>>> 3490d2ef
+
       "source": {
         "path": "aws-cdk-eks-cluster-al2023-nodegroup-test.template.json",
         "packaging": "file"
@@ -117,11 +114,8 @@
       "destinations": {
         "current_account-current_region": {
           "bucketName": "cdk-hnb659fds-assets-${AWS::AccountId}-${AWS::Region}",
-<<<<<<< HEAD
           "objectKey": "efb93b6baa7530f219dec082f229d25644efe93be205cb3db246eadab5d77e98.json",
-=======
-          "objectKey": "19eaa6604b4fff55db09199c550f47c7110aec2e5352d8ac56b8292d9695cf13.json",
->>>>>>> 3490d2ef
+
           "assumeRoleArn": "arn:${AWS::Partition}:iam::${AWS::AccountId}:role/cdk-hnb659fds-file-publishing-role-${AWS::AccountId}-${AWS::Region}"
         }
       }
