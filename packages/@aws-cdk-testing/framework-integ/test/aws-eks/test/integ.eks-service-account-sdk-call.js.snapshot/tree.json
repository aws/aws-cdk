--- conflicted
+++ resolved
@@ -2608,11 +2608,7 @@
                           {
                             "Fn::Sub": "cdk-hnb659fds-assets-${AWS::AccountId}-${AWS::Region}"
                           },
-<<<<<<< HEAD
                           "/2741c4398e5f911443c6efa6c196853fe9ba23f1dfa207f84428858e6ce702e1.json"
-=======
-                          "/d61a14c10a7a56a9d35cd43a0cc3964aad113fef2d72fec2a6ca6353ffa92d4b.json"
->>>>>>> df3ae95b
                         ]
                       ]
                     }
@@ -2775,67 +2771,11 @@
                   "version": "0.0.0"
                 }
               },
-<<<<<<< HEAD
-              "KubectlLayer": {
-                "id": "KubectlLayer",
-                "path": "aws-eks-service-account-sdk-calls-test/@aws-cdk--aws-eks.KubectlProvider/KubectlLayer",
-                "children": {
-                  "Code": {
-                    "id": "Code",
-                    "path": "aws-eks-service-account-sdk-calls-test/@aws-cdk--aws-eks.KubectlProvider/KubectlLayer/Code",
-                    "children": {
-                      "Stage": {
-                        "id": "Stage",
-                        "path": "aws-eks-service-account-sdk-calls-test/@aws-cdk--aws-eks.KubectlProvider/KubectlLayer/Code/Stage",
-                        "constructInfo": {
-                          "fqn": "aws-cdk-lib.AssetStaging",
-                          "version": "0.0.0"
-                        }
-                      },
-                      "AssetBucket": {
-                        "id": "AssetBucket",
-                        "path": "aws-eks-service-account-sdk-calls-test/@aws-cdk--aws-eks.KubectlProvider/KubectlLayer/Code/AssetBucket",
-                        "constructInfo": {
-                          "fqn": "aws-cdk-lib.aws_s3.BucketBase",
-                          "version": "0.0.0"
-                        }
-                      }
-                    },
-                    "constructInfo": {
-                      "fqn": "aws-cdk-lib.aws_s3_assets.Asset",
-                      "version": "0.0.0"
-                    }
-                  },
-                  "Resource": {
-                    "id": "Resource",
-                    "path": "aws-eks-service-account-sdk-calls-test/@aws-cdk--aws-eks.KubectlProvider/KubectlLayer/Resource",
-                    "attributes": {
-                      "aws:cdk:cloudformation:type": "AWS::Lambda::LayerVersion",
-                      "aws:cdk:cloudformation:props": {
-                        "content": {
-                          "s3Bucket": {
-                            "Fn::Sub": "cdk-hnb659fds-assets-${AWS::AccountId}-${AWS::Region}"
-                          },
-                          "s3Key": "7e5f48d1e79c915595d938c932b6f0101715a162780d01a55845367e014fbcda.zip"
-                        },
-                        "description": "/opt/kubectl/kubectl and /opt/helm/helm"
-                      }
-                    },
-                    "constructInfo": {
-                      "fqn": "aws-cdk-lib.aws_lambda.CfnLayerVersion",
-                      "version": "0.0.0"
-                    }
-                  }
-                },
-                "constructInfo": {
-                  "fqn": "aws-cdk-lib.lambda_layer_kubectl.KubectlLayer",
-=======
               "HasEcrPublic": {
                 "id": "HasEcrPublic",
                 "path": "aws-eks-service-account-sdk-calls-test/@aws-cdk--aws-eks.KubectlProvider/HasEcrPublic",
                 "constructInfo": {
                   "fqn": "aws-cdk-lib.CfnCondition",
->>>>>>> df3ae95b
                   "version": "0.0.0"
                 }
               },
@@ -3164,11 +3104,7 @@
                           {
                             "Fn::Sub": "cdk-hnb659fds-assets-${AWS::AccountId}-${AWS::Region}"
                           },
-<<<<<<< HEAD
                           "/eef6b93ead7abe8bea2d61fed95fabf0f706ef49e02e5e29e6dd338ff78c009b.json"
-=======
-                          "/8f21cc4a7b99bde6b8c01be99c679d53ec2e04a18dcb43e2b37e501e36f9b0d4.json"
->>>>>>> df3ae95b
                         ]
                       ]
                     },
