--- conflicted
+++ resolved
@@ -723,7 +723,7 @@
             },
             "constructInfo": {
               "fqn": "@aws-cdk/lambda-layer-kubectl-v24.KubectlV24Layer",
-              "version": "2.0.242"
+              "version": "2.0.229"
             }
           },
           "Cluster": {
@@ -1146,7 +1146,7 @@
                 },
                 "constructInfo": {
                   "fqn": "constructs.Construct",
-                  "version": "10.2.69"
+                  "version": "10.2.55"
                 }
               },
               "KubectlReadyBarrier": {
@@ -2706,7 +2706,7 @@
                     },
                     "constructInfo": {
                       "fqn": "constructs.Construct",
-                      "version": "10.2.69"
+                      "version": "10.2.55"
                     }
                   }
                 },
@@ -2785,7 +2785,7 @@
             },
             "constructInfo": {
               "fqn": "constructs.Construct",
-              "version": "10.2.69"
+              "version": "10.2.55"
             }
           },
           "@aws-cdk--aws-eks.KubectlProvider": {
@@ -2918,7 +2918,7 @@
                           "s3Bucket": {
                             "Fn::Sub": "cdk-hnb659fds-assets-${AWS::AccountId}-${AWS::Region}"
                           },
-                          "s3Key": "e2277687077a2abf9ae1af1cc9565e6715e2ebb62f79ec53aa75a1af9298f642.zip"
+                          "s3Key": "292870ae2617f1c4d62ff18422e009afd534a342c17877fd1b931fb8d8a62abc.zip"
                         },
                         "description": "/opt/awscli/aws"
                       }
@@ -3243,29 +3243,6 @@
                 "attributes": {
                   "aws:cdk:cloudformation:type": "AWS::CloudFormation::Stack",
                   "aws:cdk:cloudformation:props": {
-<<<<<<< HEAD
-                    "templateUrl": {
-                      "Fn::Join": [
-                        "",
-                        [
-                          "https://s3.",
-                          {
-                            "Ref": "AWS::Region"
-                          },
-                          ".",
-                          {
-                            "Ref": "AWS::URLSuffix"
-                          },
-                          "/",
-                          {
-                            "Fn::Sub": "cdk-hnb659fds-assets-${AWS::AccountId}-${AWS::Region}"
-                          },
-                          "/c0a3d0001aa9e3194026f13bb0635e62130f15551e6be1e4365bf4db58067d60.json"
-                        ]
-                      ]
-                    },
-=======
->>>>>>> c575dded
                     "parameters": {
                       "referencetoawseksserviceaccountsdkcallstestKubectlLayer470A83D3Ref": {
                         "Ref": "KubectlLayer600207B5"
@@ -3319,7 +3296,7 @@
             },
             "constructInfo": {
               "fqn": "constructs.Construct",
-              "version": "10.2.69"
+              "version": "10.2.55"
             }
           },
           "Custom::AWSCDKOpenIdConnectProviderCustomResourceProvider": {
@@ -3395,7 +3372,7 @@
             "path": "aws-eks-service-account-sdk-calls-test/kplus-sa",
             "constructInfo": {
               "fqn": "constructs.Construct",
-              "version": "10.2.69"
+              "version": "10.2.55"
             }
           },
           "S3BucketPinger": {
@@ -3821,7 +3798,7 @@
             },
             "constructInfo": {
               "fqn": "constructs.Construct",
-              "version": "10.2.69"
+              "version": "10.2.55"
             }
           },
           "PingerResponse": {
@@ -3867,7 +3844,7 @@
                 "path": "aws-cdk-eks-service-account-sdk-call/DefaultTest/Default",
                 "constructInfo": {
                   "fqn": "constructs.Construct",
-                  "version": "10.2.69"
+                  "version": "10.2.55"
                 }
               },
               "DeployAssert": {
@@ -3913,7 +3890,7 @@
         "path": "Tree",
         "constructInfo": {
           "fqn": "constructs.Construct",
-          "version": "10.2.69"
+          "version": "10.2.55"
         }
       }
     },
