{
  "version": "31.0.0",
  "files": {
    "c475180f5b1bbabac165414da13a9b843b111cd3b6d5fae9c954c006640c4064": {
      "source": {
        "path": "asset.c475180f5b1bbabac165414da13a9b843b111cd3b6d5fae9c954c006640c4064.zip",
        "packaging": "file"
      },
      "destinations": {
        "current_account-current_region": {
          "bucketName": "cdk-hnb659fds-assets-${AWS::AccountId}-${AWS::Region}",
          "objectKey": "c475180f5b1bbabac165414da13a9b843b111cd3b6d5fae9c954c006640c4064.zip",
          "assumeRoleArn": "arn:${AWS::Partition}:iam::${AWS::AccountId}:role/cdk-hnb659fds-file-publishing-role-${AWS::AccountId}-${AWS::Region}"
        }
      }
    },
    "75dfa9114a30421542432dcb55212f010f591a9e3bd203ae98ba3f9bedf5bb31": {
      "source": {
        "path": "asset.75dfa9114a30421542432dcb55212f010f591a9e3bd203ae98ba3f9bedf5bb31.zip",
        "packaging": "file"
      },
      "destinations": {
        "current_account-current_region": {
          "bucketName": "cdk-hnb659fds-assets-${AWS::AccountId}-${AWS::Region}",
          "objectKey": "75dfa9114a30421542432dcb55212f010f591a9e3bd203ae98ba3f9bedf5bb31.zip",
          "assumeRoleArn": "arn:${AWS::Partition}:iam::${AWS::AccountId}:role/cdk-hnb659fds-file-publishing-role-${AWS::AccountId}-${AWS::Region}"
        }
      }
    },
    "a21fb971385f0210c6b1c88a25f1b9986bae4e4e1bca8d4aa818c442e1878ddf": {
      "source": {
        "path": "asset.a21fb971385f0210c6b1c88a25f1b9986bae4e4e1bca8d4aa818c442e1878ddf",
        "packaging": "zip"
      },
      "destinations": {
        "current_account-current_region": {
          "bucketName": "cdk-hnb659fds-assets-${AWS::AccountId}-${AWS::Region}",
          "objectKey": "a21fb971385f0210c6b1c88a25f1b9986bae4e4e1bca8d4aa818c442e1878ddf.zip",
          "assumeRoleArn": "arn:${AWS::Partition}:iam::${AWS::AccountId}:role/cdk-hnb659fds-file-publishing-role-${AWS::AccountId}-${AWS::Region}"
        }
      }
    },
    "45017ac1fb5b50dac36a255c328b0fe125f18a8e6d3689e188eab5e3a1bf8146": {
      "source": {
        "path": "asset.45017ac1fb5b50dac36a255c328b0fe125f18a8e6d3689e188eab5e3a1bf8146",
        "packaging": "zip"
      },
      "destinations": {
        "current_account-current_region": {
          "bucketName": "cdk-hnb659fds-assets-${AWS::AccountId}-${AWS::Region}",
          "objectKey": "45017ac1fb5b50dac36a255c328b0fe125f18a8e6d3689e188eab5e3a1bf8146.zip",
          "assumeRoleArn": "arn:${AWS::Partition}:iam::${AWS::AccountId}:role/cdk-hnb659fds-file-publishing-role-${AWS::AccountId}-${AWS::Region}"
        }
      }
    },
    "9017774b84ae2457b1b2ad6fcbb4860d8ce2537062c77010b24d9b156ced5a1b": {
      "source": {
        "path": "asset.9017774b84ae2457b1b2ad6fcbb4860d8ce2537062c77010b24d9b156ced5a1b",
        "packaging": "zip"
      },
      "destinations": {
        "current_account-current_region": {
          "bucketName": "cdk-hnb659fds-assets-${AWS::AccountId}-${AWS::Region}",
          "objectKey": "9017774b84ae2457b1b2ad6fcbb4860d8ce2537062c77010b24d9b156ced5a1b.zip",
          "assumeRoleArn": "arn:${AWS::Partition}:iam::${AWS::AccountId}:role/cdk-hnb659fds-file-publishing-role-${AWS::AccountId}-${AWS::Region}"
        }
      }
    },
    "6a28458f7bc3d04e4d2b17f9c3da0709bf456e34b06ea7c96111eecb2fddd054": {
      "source": {
        "path": "asset.6a28458f7bc3d04e4d2b17f9c3da0709bf456e34b06ea7c96111eecb2fddd054.zip",
        "packaging": "file"
      },
      "destinations": {
        "current_account-current_region": {
          "bucketName": "cdk-hnb659fds-assets-${AWS::AccountId}-${AWS::Region}",
          "objectKey": "6a28458f7bc3d04e4d2b17f9c3da0709bf456e34b06ea7c96111eecb2fddd054.zip",
          "assumeRoleArn": "arn:${AWS::Partition}:iam::${AWS::AccountId}:role/cdk-hnb659fds-file-publishing-role-${AWS::AccountId}-${AWS::Region}"
        }
      }
    },
    "ffa3d5f3876afed62c60735ced8dafb4db2ccbd70a8b2f6b0d9e6eaa5823d631": {
      "source": {
        "path": "asset.ffa3d5f3876afed62c60735ced8dafb4db2ccbd70a8b2f6b0d9e6eaa5823d631",
        "packaging": "zip"
      },
      "destinations": {
        "current_account-current_region": {
          "bucketName": "cdk-hnb659fds-assets-${AWS::AccountId}-${AWS::Region}",
          "objectKey": "ffa3d5f3876afed62c60735ced8dafb4db2ccbd70a8b2f6b0d9e6eaa5823d631.zip",
          "assumeRoleArn": "arn:${AWS::Partition}:iam::${AWS::AccountId}:role/cdk-hnb659fds-file-publishing-role-${AWS::AccountId}-${AWS::Region}"
        }
      }
    },
    "a913a2614f4e118cb83fa3c0dd17575c9adbbdbad4da17aecd505282a25513f8": {
      "source": {
        "path": "asset.a913a2614f4e118cb83fa3c0dd17575c9adbbdbad4da17aecd505282a25513f8",
        "packaging": "zip"
      },
      "destinations": {
        "current_account-current_region": {
          "bucketName": "cdk-hnb659fds-assets-${AWS::AccountId}-${AWS::Region}",
          "objectKey": "a913a2614f4e118cb83fa3c0dd17575c9adbbdbad4da17aecd505282a25513f8.zip",
          "assumeRoleArn": "arn:${AWS::Partition}:iam::${AWS::AccountId}:role/cdk-hnb659fds-file-publishing-role-${AWS::AccountId}-${AWS::Region}"
        }
      }
    },
    "3288039bc8bec7ac5dc9703ec049d2459153ef155f803e01d7dbb6d02bae37c6": {
      "source": {
        "path": "awscdkeksclusterinferencetestawscdkawseksClusterResourceProviderFE14F3C4.nested.template.json",
        "packaging": "file"
      },
      "destinations": {
        "current_account-current_region": {
          "bucketName": "cdk-hnb659fds-assets-${AWS::AccountId}-${AWS::Region}",
          "objectKey": "3288039bc8bec7ac5dc9703ec049d2459153ef155f803e01d7dbb6d02bae37c6.json",
          "assumeRoleArn": "arn:${AWS::Partition}:iam::${AWS::AccountId}:role/cdk-hnb659fds-file-publishing-role-${AWS::AccountId}-${AWS::Region}"
        }
      }
    },
    "f9096b2ebcff0a3c67df223968136ec3843567462cefd426cb5a611c3f43ff60": {
      "source": {
        "path": "awscdkeksclusterinferencetestawscdkawseksKubectlProviderB4348345.nested.template.json",
        "packaging": "file"
      },
      "destinations": {
        "current_account-current_region": {
          "bucketName": "cdk-hnb659fds-assets-${AWS::AccountId}-${AWS::Region}",
          "objectKey": "f9096b2ebcff0a3c67df223968136ec3843567462cefd426cb5a611c3f43ff60.json",
          "assumeRoleArn": "arn:${AWS::Partition}:iam::${AWS::AccountId}:role/cdk-hnb659fds-file-publishing-role-${AWS::AccountId}-${AWS::Region}"
        }
      }
    },
<<<<<<< HEAD
    "b474e2fce9a46a449abbf21f52df7bb05dbf7e2003b9d74c028a8b52734d534f": {
=======
    "12b6604b2450a12cf486164bb6c534bed96c17e8cdbeedf0e432e9ebd4092f14": {
>>>>>>> 51f0193b
      "source": {
        "path": "aws-cdk-eks-cluster-inference-test.template.json",
        "packaging": "file"
      },
      "destinations": {
        "current_account-current_region": {
          "bucketName": "cdk-hnb659fds-assets-${AWS::AccountId}-${AWS::Region}",
<<<<<<< HEAD
          "objectKey": "b474e2fce9a46a449abbf21f52df7bb05dbf7e2003b9d74c028a8b52734d534f.json",
=======
          "objectKey": "12b6604b2450a12cf486164bb6c534bed96c17e8cdbeedf0e432e9ebd4092f14.json",
>>>>>>> 51f0193b
          "assumeRoleArn": "arn:${AWS::Partition}:iam::${AWS::AccountId}:role/cdk-hnb659fds-file-publishing-role-${AWS::AccountId}-${AWS::Region}"
        }
      }
    }
  },
  "dockerImages": {}
}<|MERGE_RESOLUTION|>--- conflicted
+++ resolved
@@ -131,11 +131,7 @@
         }
       }
     },
-<<<<<<< HEAD
-    "b474e2fce9a46a449abbf21f52df7bb05dbf7e2003b9d74c028a8b52734d534f": {
-=======
     "12b6604b2450a12cf486164bb6c534bed96c17e8cdbeedf0e432e9ebd4092f14": {
->>>>>>> 51f0193b
       "source": {
         "path": "aws-cdk-eks-cluster-inference-test.template.json",
         "packaging": "file"
@@ -143,11 +139,7 @@
       "destinations": {
         "current_account-current_region": {
           "bucketName": "cdk-hnb659fds-assets-${AWS::AccountId}-${AWS::Region}",
-<<<<<<< HEAD
-          "objectKey": "b474e2fce9a46a449abbf21f52df7bb05dbf7e2003b9d74c028a8b52734d534f.json",
-=======
           "objectKey": "12b6604b2450a12cf486164bb6c534bed96c17e8cdbeedf0e432e9ebd4092f14.json",
->>>>>>> 51f0193b
           "assumeRoleArn": "arn:${AWS::Partition}:iam::${AWS::AccountId}:role/cdk-hnb659fds-file-publishing-role-${AWS::AccountId}-${AWS::Region}"
         }
       }
