--- conflicted
+++ resolved
@@ -2118,11 +2118,7 @@
        {
         "Fn::Sub": "cdk-hnb659fds-assets-${AWS::AccountId}-${AWS::Region}"
        },
-<<<<<<< HEAD
        "/d7566d2ec5f130b5cfec4b209b6c79ffd23d3a8abcfb89f246396e9f7b237f31.json"
-=======
-       "/f99ed8148d369ec0dcfe1b34bec2681b544b064e53f8a628840c621ba1fd4b76.json"
->>>>>>> 7f378b6e
       ]
      ]
     }
@@ -2172,11 +2168,7 @@
        {
         "Fn::Sub": "cdk-hnb659fds-assets-${AWS::AccountId}-${AWS::Region}"
        },
-<<<<<<< HEAD
        "/bab16fe3e29051ca8e32da17461fdac2a1459ae543092d85d2328c68b5ff7fbf.json"
-=======
-       "/bd657f6843e88eda23be8b2b00b1b92a18364f637122ca4a033ab8312e5583b4.json"
->>>>>>> 7f378b6e
       ]
      ]
     }
