{
 "Resources": {
  "AdminRole38563C57": {
   "Type": "AWS::IAM::Role",
   "Properties": {
    "AssumeRolePolicyDocument": {
     "Statement": [
      {
       "Action": "sts:AssumeRole",
       "Effect": "Allow",
       "Principal": {
        "AWS": {
         "Fn::Join": [
          "",
          [
           "arn:",
           {
            "Ref": "AWS::Partition"
           },
           ":iam::",
           {
            "Ref": "AWS::AccountId"
           },
           ":root"
          ]
         ]
        }
       }
      }
     ],
     "Version": "2012-10-17"
    }
   }
  },
  "Vpc8378EB38": {
   "Type": "AWS::EC2::VPC",
   "Properties": {
    "CidrBlock": "10.0.0.0/16",
    "EnableDnsHostnames": true,
    "EnableDnsSupport": true,
    "InstanceTenancy": "default",
    "Tags": [
     {
      "Key": "Name",
      "Value": "aws-cdk-eks-cluster-bottlerocket-ng-test/Vpc"
     }
    ]
   }
  },
  "VpcPublicSubnet1Subnet5C2D37C4": {
   "Type": "AWS::EC2::Subnet",
   "Properties": {
    "AvailabilityZone": {
     "Fn::Select": [
      0,
      {
       "Fn::GetAZs": ""
      }
     ]
    },
    "CidrBlock": "10.0.0.0/18",
    "MapPublicIpOnLaunch": true,
    "Tags": [
     {
      "Key": "aws-cdk:subnet-name",
      "Value": "Public"
     },
     {
      "Key": "aws-cdk:subnet-type",
      "Value": "Public"
     },
     {
      "Key": "kubernetes.io/role/elb",
      "Value": "1"
     },
     {
      "Key": "Name",
      "Value": "aws-cdk-eks-cluster-bottlerocket-ng-test/Vpc/PublicSubnet1"
     }
    ],
    "VpcId": {
     "Ref": "Vpc8378EB38"
    }
   }
  },
  "VpcPublicSubnet1RouteTable6C95E38E": {
   "Type": "AWS::EC2::RouteTable",
   "Properties": {
    "Tags": [
     {
      "Key": "kubernetes.io/role/elb",
      "Value": "1"
     },
     {
      "Key": "Name",
      "Value": "aws-cdk-eks-cluster-bottlerocket-ng-test/Vpc/PublicSubnet1"
     }
    ],
    "VpcId": {
     "Ref": "Vpc8378EB38"
    }
   }
  },
  "VpcPublicSubnet1RouteTableAssociation97140677": {
   "Type": "AWS::EC2::SubnetRouteTableAssociation",
   "Properties": {
    "RouteTableId": {
     "Ref": "VpcPublicSubnet1RouteTable6C95E38E"
    },
    "SubnetId": {
     "Ref": "VpcPublicSubnet1Subnet5C2D37C4"
    }
   }
  },
  "VpcPublicSubnet1DefaultRoute3DA9E72A": {
   "Type": "AWS::EC2::Route",
   "Properties": {
    "DestinationCidrBlock": "0.0.0.0/0",
    "GatewayId": {
     "Ref": "VpcIGWD7BA715C"
    },
    "RouteTableId": {
     "Ref": "VpcPublicSubnet1RouteTable6C95E38E"
    }
   },
   "DependsOn": [
    "VpcVPCGWBF912B6E"
   ]
  },
  "VpcPublicSubnet1EIPD7E02669": {
   "Type": "AWS::EC2::EIP",
   "Properties": {
    "Domain": "vpc",
    "Tags": [
     {
      "Key": "kubernetes.io/role/elb",
      "Value": "1"
     },
     {
      "Key": "Name",
      "Value": "aws-cdk-eks-cluster-bottlerocket-ng-test/Vpc/PublicSubnet1"
     }
    ]
   }
  },
  "VpcPublicSubnet1NATGateway4D7517AA": {
   "Type": "AWS::EC2::NatGateway",
   "Properties": {
    "AllocationId": {
     "Fn::GetAtt": [
      "VpcPublicSubnet1EIPD7E02669",
      "AllocationId"
     ]
    },
    "SubnetId": {
     "Ref": "VpcPublicSubnet1Subnet5C2D37C4"
    },
    "Tags": [
     {
      "Key": "kubernetes.io/role/elb",
      "Value": "1"
     },
     {
      "Key": "Name",
      "Value": "aws-cdk-eks-cluster-bottlerocket-ng-test/Vpc/PublicSubnet1"
     }
    ]
   },
   "DependsOn": [
    "VpcPublicSubnet1DefaultRoute3DA9E72A",
    "VpcPublicSubnet1RouteTableAssociation97140677"
   ]
  },
  "VpcPublicSubnet2Subnet691E08A3": {
   "Type": "AWS::EC2::Subnet",
   "Properties": {
    "AvailabilityZone": {
     "Fn::Select": [
      1,
      {
       "Fn::GetAZs": ""
      }
     ]
    },
    "CidrBlock": "10.0.64.0/18",
    "MapPublicIpOnLaunch": true,
    "Tags": [
     {
      "Key": "aws-cdk:subnet-name",
      "Value": "Public"
     },
     {
      "Key": "aws-cdk:subnet-type",
      "Value": "Public"
     },
     {
      "Key": "kubernetes.io/role/elb",
      "Value": "1"
     },
     {
      "Key": "Name",
      "Value": "aws-cdk-eks-cluster-bottlerocket-ng-test/Vpc/PublicSubnet2"
     }
    ],
    "VpcId": {
     "Ref": "Vpc8378EB38"
    }
   }
  },
  "VpcPublicSubnet2RouteTable94F7E489": {
   "Type": "AWS::EC2::RouteTable",
   "Properties": {
    "Tags": [
     {
      "Key": "kubernetes.io/role/elb",
      "Value": "1"
     },
     {
      "Key": "Name",
      "Value": "aws-cdk-eks-cluster-bottlerocket-ng-test/Vpc/PublicSubnet2"
     }
    ],
    "VpcId": {
     "Ref": "Vpc8378EB38"
    }
   }
  },
  "VpcPublicSubnet2RouteTableAssociationDD5762D8": {
   "Type": "AWS::EC2::SubnetRouteTableAssociation",
   "Properties": {
    "RouteTableId": {
     "Ref": "VpcPublicSubnet2RouteTable94F7E489"
    },
    "SubnetId": {
     "Ref": "VpcPublicSubnet2Subnet691E08A3"
    }
   }
  },
  "VpcPublicSubnet2DefaultRoute97F91067": {
   "Type": "AWS::EC2::Route",
   "Properties": {
    "DestinationCidrBlock": "0.0.0.0/0",
    "GatewayId": {
     "Ref": "VpcIGWD7BA715C"
    },
    "RouteTableId": {
     "Ref": "VpcPublicSubnet2RouteTable94F7E489"
    }
   },
   "DependsOn": [
    "VpcVPCGWBF912B6E"
   ]
  },
  "VpcPrivateSubnet1Subnet536B997A": {
   "Type": "AWS::EC2::Subnet",
   "Properties": {
    "AvailabilityZone": {
     "Fn::Select": [
      0,
      {
       "Fn::GetAZs": ""
      }
     ]
    },
    "CidrBlock": "10.0.128.0/18",
    "MapPublicIpOnLaunch": false,
    "Tags": [
     {
      "Key": "aws-cdk:subnet-name",
      "Value": "Private"
     },
     {
      "Key": "aws-cdk:subnet-type",
      "Value": "Private"
     },
     {
      "Key": "kubernetes.io/role/internal-elb",
      "Value": "1"
     },
     {
      "Key": "Name",
      "Value": "aws-cdk-eks-cluster-bottlerocket-ng-test/Vpc/PrivateSubnet1"
     }
    ],
    "VpcId": {
     "Ref": "Vpc8378EB38"
    }
   }
  },
  "VpcPrivateSubnet1RouteTableB2C5B500": {
   "Type": "AWS::EC2::RouteTable",
   "Properties": {
    "Tags": [
     {
      "Key": "kubernetes.io/role/internal-elb",
      "Value": "1"
     },
     {
      "Key": "Name",
      "Value": "aws-cdk-eks-cluster-bottlerocket-ng-test/Vpc/PrivateSubnet1"
     }
    ],
    "VpcId": {
     "Ref": "Vpc8378EB38"
    }
   }
  },
  "VpcPrivateSubnet1RouteTableAssociation70C59FA6": {
   "Type": "AWS::EC2::SubnetRouteTableAssociation",
   "Properties": {
    "RouteTableId": {
     "Ref": "VpcPrivateSubnet1RouteTableB2C5B500"
    },
    "SubnetId": {
     "Ref": "VpcPrivateSubnet1Subnet536B997A"
    }
   }
  },
  "VpcPrivateSubnet1DefaultRouteBE02A9ED": {
   "Type": "AWS::EC2::Route",
   "Properties": {
    "DestinationCidrBlock": "0.0.0.0/0",
    "NatGatewayId": {
     "Ref": "VpcPublicSubnet1NATGateway4D7517AA"
    },
    "RouteTableId": {
     "Ref": "VpcPrivateSubnet1RouteTableB2C5B500"
    }
   }
  },
  "VpcPrivateSubnet2Subnet3788AAA1": {
   "Type": "AWS::EC2::Subnet",
   "Properties": {
    "AvailabilityZone": {
     "Fn::Select": [
      1,
      {
       "Fn::GetAZs": ""
      }
     ]
    },
    "CidrBlock": "10.0.192.0/18",
    "MapPublicIpOnLaunch": false,
    "Tags": [
     {
      "Key": "aws-cdk:subnet-name",
      "Value": "Private"
     },
     {
      "Key": "aws-cdk:subnet-type",
      "Value": "Private"
     },
     {
      "Key": "kubernetes.io/role/internal-elb",
      "Value": "1"
     },
     {
      "Key": "Name",
      "Value": "aws-cdk-eks-cluster-bottlerocket-ng-test/Vpc/PrivateSubnet2"
     }
    ],
    "VpcId": {
     "Ref": "Vpc8378EB38"
    }
   }
  },
  "VpcPrivateSubnet2RouteTableA678073B": {
   "Type": "AWS::EC2::RouteTable",
   "Properties": {
    "Tags": [
     {
      "Key": "kubernetes.io/role/internal-elb",
      "Value": "1"
     },
     {
      "Key": "Name",
      "Value": "aws-cdk-eks-cluster-bottlerocket-ng-test/Vpc/PrivateSubnet2"
     }
    ],
    "VpcId": {
     "Ref": "Vpc8378EB38"
    }
   }
  },
  "VpcPrivateSubnet2RouteTableAssociationA89CAD56": {
   "Type": "AWS::EC2::SubnetRouteTableAssociation",
   "Properties": {
    "RouteTableId": {
     "Ref": "VpcPrivateSubnet2RouteTableA678073B"
    },
    "SubnetId": {
     "Ref": "VpcPrivateSubnet2Subnet3788AAA1"
    }
   }
  },
  "VpcPrivateSubnet2DefaultRoute060D2087": {
   "Type": "AWS::EC2::Route",
   "Properties": {
    "DestinationCidrBlock": "0.0.0.0/0",
    "NatGatewayId": {
     "Ref": "VpcPublicSubnet1NATGateway4D7517AA"
    },
    "RouteTableId": {
     "Ref": "VpcPrivateSubnet2RouteTableA678073B"
    }
   }
  },
  "VpcIGWD7BA715C": {
   "Type": "AWS::EC2::InternetGateway",
   "Properties": {
    "Tags": [
     {
      "Key": "Name",
      "Value": "aws-cdk-eks-cluster-bottlerocket-ng-test/Vpc"
     }
    ]
   }
  },
  "VpcVPCGWBF912B6E": {
   "Type": "AWS::EC2::VPCGatewayAttachment",
   "Properties": {
    "InternetGatewayId": {
     "Ref": "VpcIGWD7BA715C"
    },
    "VpcId": {
     "Ref": "Vpc8378EB38"
    }
   }
  },
  "KubectlLayer600207B5": {
   "Type": "AWS::Lambda::LayerVersion",
   "Properties": {
    "Content": {
     "S3Bucket": {
      "Fn::Sub": "cdk-hnb659fds-assets-${AWS::AccountId}-${AWS::Region}"
     },
     "S3Key": "c475180f5b1bbabac165414da13a9b843b111cd3b6d5fae9c954c006640c4064.zip"
    },
    "Description": "/opt/kubectl/kubectl 1.24; /opt/helm/helm 3.9",
    "LicenseInfo": "Apache-2.0"
   }
  },
  "ClusterKubectlHandlerRole94549F93": {
   "Type": "AWS::IAM::Role",
   "Properties": {
    "AssumeRolePolicyDocument": {
     "Statement": [
      {
       "Action": "sts:AssumeRole",
       "Effect": "Allow",
       "Principal": {
        "Service": "lambda.amazonaws.com"
       }
      }
     ],
     "Version": "2012-10-17"
    },
    "ManagedPolicyArns": [
     {
      "Fn::Join": [
       "",
       [
        "arn:",
        {
         "Ref": "AWS::Partition"
        },
        ":iam::aws:policy/service-role/AWSLambdaBasicExecutionRole"
       ]
      ]
     },
     {
      "Fn::Join": [
       "",
       [
        "arn:",
        {
         "Ref": "AWS::Partition"
        },
        ":iam::aws:policy/service-role/AWSLambdaVPCAccessExecutionRole"
       ]
      ]
     },
     {
      "Fn::Join": [
       "",
       [
        "arn:",
        {
         "Ref": "AWS::Partition"
        },
        ":iam::aws:policy/AmazonEC2ContainerRegistryReadOnly"
       ]
      ]
     },
     {
      "Fn::If": [
       "ClusterHasEcrPublic8EE1114E",
       {
        "Fn::Join": [
         "",
         [
          "arn:",
          {
           "Ref": "AWS::Partition"
          },
          ":iam::aws:policy/AmazonElasticContainerRegistryPublicReadOnly"
         ]
        ]
       },
       {
        "Ref": "AWS::NoValue"
       }
      ]
     }
    ]
   }
  },
  "ClusterKubectlHandlerRoleDefaultPolicyE44083DD": {
   "Type": "AWS::IAM::Policy",
   "Properties": {
    "PolicyDocument": {
     "Statement": [
      {
       "Action": "eks:DescribeCluster",
       "Effect": "Allow",
       "Resource": {
        "Fn::GetAtt": [
         "Cluster9EE0221C",
         "Arn"
        ]
       }
      },
      {
       "Action": "sts:AssumeRole",
       "Effect": "Allow",
       "Resource": {
        "Fn::GetAtt": [
         "ClusterCreationRole360249B6",
         "Arn"
        ]
       }
      }
     ],
     "Version": "2012-10-17"
    },
    "PolicyName": "ClusterKubectlHandlerRoleDefaultPolicyE44083DD",
    "Roles": [
     {
      "Ref": "ClusterKubectlHandlerRole94549F93"
     }
    ]
   }
  },
  "ClusterRoleFA261979": {
   "Type": "AWS::IAM::Role",
   "Properties": {
    "AssumeRolePolicyDocument": {
     "Statement": [
      {
       "Action": "sts:AssumeRole",
       "Effect": "Allow",
       "Principal": {
        "Service": "eks.amazonaws.com"
       }
      }
     ],
     "Version": "2012-10-17"
    },
    "ManagedPolicyArns": [
     {
      "Fn::Join": [
       "",
       [
        "arn:",
        {
         "Ref": "AWS::Partition"
        },
        ":iam::aws:policy/AmazonEKSClusterPolicy"
       ]
      ]
     }
    ]
   }
  },
  "ClusterControlPlaneSecurityGroupD274242C": {
   "Type": "AWS::EC2::SecurityGroup",
   "Properties": {
    "GroupDescription": "EKS Control Plane Security Group",
    "SecurityGroupEgress": [
     {
      "CidrIp": "0.0.0.0/0",
      "Description": "Allow all outbound traffic by default",
      "IpProtocol": "-1"
     }
    ],
    "VpcId": {
     "Ref": "Vpc8378EB38"
    }
   }
  },
  "ClusterCreationRole360249B6": {
   "Type": "AWS::IAM::Role",
   "Properties": {
    "AssumeRolePolicyDocument": {
     "Statement": [
      {
       "Action": "sts:AssumeRole",
       "Effect": "Allow",
       "Principal": {
        "AWS": [
         {
          "Fn::GetAtt": [
           "ClusterKubectlHandlerRole94549F93",
           "Arn"
          ]
         },
         {
          "Fn::GetAtt": [
           "awscdkawseksClusterResourceProviderNestedStackawscdkawseksClusterResourceProviderNestedStackResource9827C454",
           "Outputs.awscdkeksclusterbottlerocketngtestawscdkawseksClusterResourceProviderIsCompleteHandlerServiceRoleE74A431FArn"
          ]
         },
         {
          "Fn::GetAtt": [
           "awscdkawseksClusterResourceProviderNestedStackawscdkawseksClusterResourceProviderNestedStackResource9827C454",
           "Outputs.awscdkeksclusterbottlerocketngtestawscdkawseksClusterResourceProviderOnEventHandlerServiceRoleF2D7A6FBArn"
          ]
         }
        ]
       }
      }
     ],
     "Version": "2012-10-17"
    }
   },
   "DependsOn": [
    "VpcIGWD7BA715C",
    "VpcPrivateSubnet1DefaultRouteBE02A9ED",
    "VpcPrivateSubnet1RouteTableB2C5B500",
    "VpcPrivateSubnet1RouteTableAssociation70C59FA6",
    "VpcPrivateSubnet1Subnet536B997A",
    "VpcPrivateSubnet2DefaultRoute060D2087",
    "VpcPrivateSubnet2RouteTableA678073B",
    "VpcPrivateSubnet2RouteTableAssociationA89CAD56",
    "VpcPrivateSubnet2Subnet3788AAA1",
    "VpcPublicSubnet1DefaultRoute3DA9E72A",
    "VpcPublicSubnet1EIPD7E02669",
    "VpcPublicSubnet1NATGateway4D7517AA",
    "VpcPublicSubnet1RouteTable6C95E38E",
    "VpcPublicSubnet1RouteTableAssociation97140677",
    "VpcPublicSubnet1Subnet5C2D37C4",
    "VpcPublicSubnet2DefaultRoute97F91067",
    "VpcPublicSubnet2RouteTable94F7E489",
    "VpcPublicSubnet2RouteTableAssociationDD5762D8",
    "VpcPublicSubnet2Subnet691E08A3",
    "Vpc8378EB38",
    "VpcVPCGWBF912B6E"
   ]
  },
  "ClusterCreationRoleDefaultPolicyE8BDFC7B": {
   "Type": "AWS::IAM::Policy",
   "Properties": {
    "PolicyDocument": {
     "Statement": [
      {
       "Action": "iam:PassRole",
       "Effect": "Allow",
       "Resource": {
        "Fn::GetAtt": [
         "ClusterRoleFA261979",
         "Arn"
        ]
       }
      },
      {
       "Action": [
        "eks:CreateCluster",
        "eks:CreateFargateProfile",
        "eks:DeleteCluster",
        "eks:DescribeCluster",
        "eks:DescribeUpdate",
        "eks:TagResource",
        "eks:UntagResource",
        "eks:UpdateClusterConfig",
        "eks:UpdateClusterVersion"
       ],
       "Effect": "Allow",
       "Resource": "*"
      },
      {
       "Action": [
        "eks:DeleteFargateProfile",
        "eks:DescribeFargateProfile"
       ],
       "Effect": "Allow",
       "Resource": "*"
      },
      {
       "Action": [
        "ec2:DescribeDhcpOptions",
        "ec2:DescribeInstances",
        "ec2:DescribeNetworkInterfaces",
        "ec2:DescribeRouteTables",
        "ec2:DescribeSecurityGroups",
        "ec2:DescribeSubnets",
        "ec2:DescribeVpcs",
        "iam:CreateServiceLinkedRole",
        "iam:GetRole",
        "iam:listAttachedRolePolicies"
       ],
       "Effect": "Allow",
       "Resource": "*"
      }
     ],
     "Version": "2012-10-17"
    },
    "PolicyName": "ClusterCreationRoleDefaultPolicyE8BDFC7B",
    "Roles": [
     {
      "Ref": "ClusterCreationRole360249B6"
     }
    ]
   },
   "DependsOn": [
    "VpcIGWD7BA715C",
    "VpcPrivateSubnet1DefaultRouteBE02A9ED",
    "VpcPrivateSubnet1RouteTableB2C5B500",
    "VpcPrivateSubnet1RouteTableAssociation70C59FA6",
    "VpcPrivateSubnet1Subnet536B997A",
    "VpcPrivateSubnet2DefaultRoute060D2087",
    "VpcPrivateSubnet2RouteTableA678073B",
    "VpcPrivateSubnet2RouteTableAssociationA89CAD56",
    "VpcPrivateSubnet2Subnet3788AAA1",
    "VpcPublicSubnet1DefaultRoute3DA9E72A",
    "VpcPublicSubnet1EIPD7E02669",
    "VpcPublicSubnet1NATGateway4D7517AA",
    "VpcPublicSubnet1RouteTable6C95E38E",
    "VpcPublicSubnet1RouteTableAssociation97140677",
    "VpcPublicSubnet1Subnet5C2D37C4",
    "VpcPublicSubnet2DefaultRoute97F91067",
    "VpcPublicSubnet2RouteTable94F7E489",
    "VpcPublicSubnet2RouteTableAssociationDD5762D8",
    "VpcPublicSubnet2Subnet691E08A3",
    "Vpc8378EB38",
    "VpcVPCGWBF912B6E"
   ]
  },
  "Cluster9EE0221C": {
   "Type": "Custom::AWSCDK-EKS-Cluster",
   "Properties": {
    "ServiceToken": {
     "Fn::GetAtt": [
      "awscdkawseksClusterResourceProviderNestedStackawscdkawseksClusterResourceProviderNestedStackResource9827C454",
      "Outputs.awscdkeksclusterbottlerocketngtestawscdkawseksClusterResourceProviderframeworkonEventCB851FF9Arn"
     ]
    },
    "Config": {
     "version": "1.24",
     "roleArn": {
      "Fn::GetAtt": [
       "ClusterRoleFA261979",
       "Arn"
      ]
     },
     "kubernetesNetworkConfig": {
      "ipFamily": "ipv4"
     },
     "resourcesVpcConfig": {
      "subnetIds": [
       {
        "Ref": "VpcPublicSubnet1Subnet5C2D37C4"
       },
       {
        "Ref": "VpcPublicSubnet2Subnet691E08A3"
       },
       {
        "Ref": "VpcPrivateSubnet1Subnet536B997A"
       },
       {
        "Ref": "VpcPrivateSubnet2Subnet3788AAA1"
       }
      ],
      "securityGroupIds": [
       {
        "Fn::GetAtt": [
         "ClusterControlPlaneSecurityGroupD274242C",
         "GroupId"
        ]
       }
      ],
      "endpointPublicAccess": true,
      "endpointPrivateAccess": true
     }
    },
    "AssumeRoleArn": {
     "Fn::GetAtt": [
      "ClusterCreationRole360249B6",
      "Arn"
     ]
    },
    "AttributesRevision": 2
   },
   "DependsOn": [
    "ClusterCreationRoleDefaultPolicyE8BDFC7B",
    "ClusterCreationRole360249B6",
    "VpcIGWD7BA715C",
    "VpcPrivateSubnet1DefaultRouteBE02A9ED",
    "VpcPrivateSubnet1RouteTableB2C5B500",
    "VpcPrivateSubnet1RouteTableAssociation70C59FA6",
    "VpcPrivateSubnet1Subnet536B997A",
    "VpcPrivateSubnet2DefaultRoute060D2087",
    "VpcPrivateSubnet2RouteTableA678073B",
    "VpcPrivateSubnet2RouteTableAssociationA89CAD56",
    "VpcPrivateSubnet2Subnet3788AAA1",
    "VpcPublicSubnet1DefaultRoute3DA9E72A",
    "VpcPublicSubnet1EIPD7E02669",
    "VpcPublicSubnet1NATGateway4D7517AA",
    "VpcPublicSubnet1RouteTable6C95E38E",
    "VpcPublicSubnet1RouteTableAssociation97140677",
    "VpcPublicSubnet1Subnet5C2D37C4",
    "VpcPublicSubnet2DefaultRoute97F91067",
    "VpcPublicSubnet2RouteTable94F7E489",
    "VpcPublicSubnet2RouteTableAssociationDD5762D8",
    "VpcPublicSubnet2Subnet691E08A3",
    "Vpc8378EB38",
    "VpcVPCGWBF912B6E"
   ],
   "UpdateReplacePolicy": "Delete",
   "DeletionPolicy": "Delete"
  },
  "ClusterKubectlReadyBarrier200052AF": {
   "Type": "AWS::SSM::Parameter",
   "Properties": {
    "Type": "String",
    "Value": "aws:cdk:eks:kubectl-ready"
   },
   "DependsOn": [
    "ClusterCreationRoleDefaultPolicyE8BDFC7B",
    "ClusterCreationRole360249B6",
    "Cluster9EE0221C"
   ]
  },
  "ClusterAwsAuthmanifestFE51F8AE": {
   "Type": "Custom::AWSCDK-EKS-KubernetesResource",
   "Properties": {
    "ServiceToken": {
     "Fn::GetAtt": [
      "awscdkawseksKubectlProviderNestedStackawscdkawseksKubectlProviderNestedStackResourceA7AEBA6B",
      "Outputs.awscdkeksclusterbottlerocketngtestawscdkawseksKubectlProviderframeworkonEvent3ECB1FCDArn"
     ]
    },
    "Manifest": {
     "Fn::Join": [
      "",
      [
       "[{\"apiVersion\":\"v1\",\"kind\":\"ConfigMap\",\"metadata\":{\"name\":\"aws-auth\",\"namespace\":\"kube-system\",\"labels\":{\"aws.cdk.eks/prune-c87c1fbc4683198a7515f685e00e1c1aba281309ed\":\"\"}},\"data\":{\"mapRoles\":\"[{\\\"rolearn\\\":\\\"",
       {
        "Fn::GetAtt": [
         "AdminRole38563C57",
         "Arn"
        ]
       },
       "\\\",\\\"username\\\":\\\"",
       {
        "Fn::GetAtt": [
         "AdminRole38563C57",
         "Arn"
        ]
       },
       "\\\",\\\"groups\\\":[\\\"system:masters\\\"]},{\\\"rolearn\\\":\\\"",
       {
        "Fn::GetAtt": [
         "ClusterNodegroupBottlerocketNG1NodeGroupRoleF0E6A2C6",
         "Arn"
        ]
       },
       "\\\",\\\"username\\\":\\\"system:node:{{EC2PrivateDNSName}}\\\",\\\"groups\\\":[\\\"system:bootstrappers\\\",\\\"system:nodes\\\"]},{\\\"rolearn\\\":\\\"",
       {
        "Fn::GetAtt": [
         "ClusterNodegroupBottlerocketNG2NodeGroupRole8BD62EDB",
         "Arn"
        ]
       },
       "\\\",\\\"username\\\":\\\"system:node:{{EC2PrivateDNSName}}\\\",\\\"groups\\\":[\\\"system:bootstrappers\\\",\\\"system:nodes\\\"]}]\",\"mapUsers\":\"[]\",\"mapAccounts\":\"[]\"}}]"
      ]
     ]
    },
    "ClusterName": {
     "Ref": "Cluster9EE0221C"
    },
    "RoleArn": {
     "Fn::GetAtt": [
      "ClusterCreationRole360249B6",
      "Arn"
     ]
    },
    "PruneLabel": "aws.cdk.eks/prune-c87c1fbc4683198a7515f685e00e1c1aba281309ed",
    "Overwrite": true
   },
   "DependsOn": [
    "ClusterKubectlReadyBarrier200052AF"
   ],
   "UpdateReplacePolicy": "Delete",
   "DeletionPolicy": "Delete"
  },
  "ClusterNodegroupBottlerocketNG1NodeGroupRoleF0E6A2C6": {
   "Type": "AWS::IAM::Role",
   "Properties": {
    "AssumeRolePolicyDocument": {
     "Statement": [
      {
       "Action": "sts:AssumeRole",
       "Effect": "Allow",
       "Principal": {
        "Service": "ec2.amazonaws.com"
       }
      }
     ],
     "Version": "2012-10-17"
    },
    "ManagedPolicyArns": [
     {
      "Fn::Join": [
       "",
       [
        "arn:",
        {
         "Ref": "AWS::Partition"
        },
        ":iam::aws:policy/AmazonEKSWorkerNodePolicy"
       ]
      ]
     },
     {
      "Fn::Join": [
       "",
       [
        "arn:",
        {
         "Ref": "AWS::Partition"
        },
        ":iam::aws:policy/AmazonEKS_CNI_Policy"
       ]
      ]
     },
     {
      "Fn::Join": [
       "",
       [
        "arn:",
        {
         "Ref": "AWS::Partition"
        },
        ":iam::aws:policy/AmazonEC2ContainerRegistryReadOnly"
       ]
      ]
     }
    ]
   }
  },
  "ClusterNodegroupBottlerocketNG1B78D1784": {
   "Type": "AWS::EKS::Nodegroup",
   "Properties": {
    "AmiType": "BOTTLEROCKET_x86_64",
    "ClusterName": {
     "Ref": "Cluster9EE0221C"
    },
    "ForceUpdateEnabled": true,
    "NodeRole": {
     "Fn::GetAtt": [
      "ClusterNodegroupBottlerocketNG1NodeGroupRoleF0E6A2C6",
      "Arn"
     ]
    },
    "ScalingConfig": {
     "DesiredSize": 2,
     "MaxSize": 2,
     "MinSize": 1
    },
    "Subnets": [
     {
      "Ref": "VpcPrivateSubnet1Subnet536B997A"
     },
     {
      "Ref": "VpcPrivateSubnet2Subnet3788AAA1"
     }
    ]
   }
  },
  "ClusterNodegroupBottlerocketNG2NodeGroupRole8BD62EDB": {
   "Type": "AWS::IAM::Role",
   "Properties": {
    "AssumeRolePolicyDocument": {
     "Statement": [
      {
       "Action": "sts:AssumeRole",
       "Effect": "Allow",
       "Principal": {
        "Service": "ec2.amazonaws.com"
       }
      }
     ],
     "Version": "2012-10-17"
    },
    "ManagedPolicyArns": [
     {
      "Fn::Join": [
       "",
       [
        "arn:",
        {
         "Ref": "AWS::Partition"
        },
        ":iam::aws:policy/AmazonEKSWorkerNodePolicy"
       ]
      ]
     },
     {
      "Fn::Join": [
       "",
       [
        "arn:",
        {
         "Ref": "AWS::Partition"
        },
        ":iam::aws:policy/AmazonEKS_CNI_Policy"
       ]
      ]
     },
     {
      "Fn::Join": [
       "",
       [
        "arn:",
        {
         "Ref": "AWS::Partition"
        },
        ":iam::aws:policy/AmazonEC2ContainerRegistryReadOnly"
       ]
      ]
     }
    ]
   }
  },
  "ClusterNodegroupBottlerocketNG299226DAB": {
   "Type": "AWS::EKS::Nodegroup",
   "Properties": {
    "AmiType": "BOTTLEROCKET_ARM_64",
    "ClusterName": {
     "Ref": "Cluster9EE0221C"
    },
    "ForceUpdateEnabled": true,
    "NodeRole": {
     "Fn::GetAtt": [
      "ClusterNodegroupBottlerocketNG2NodeGroupRole8BD62EDB",
      "Arn"
     ]
    },
    "ScalingConfig": {
     "DesiredSize": 2,
     "MaxSize": 2,
     "MinSize": 1
    },
    "Subnets": [
     {
      "Ref": "VpcPrivateSubnet1Subnet536B997A"
     },
     {
      "Ref": "VpcPrivateSubnet2Subnet3788AAA1"
     }
    ]
   }
  },
  "awscdkawseksClusterResourceProviderNestedStackawscdkawseksClusterResourceProviderNestedStackResource9827C454": {
   "Type": "AWS::CloudFormation::Stack",
   "Properties": {
    "TemplateURL": {
     "Fn::Join": [
      "",
      [
       "https://s3.",
       {
        "Ref": "AWS::Region"
       },
       ".",
       {
        "Ref": "AWS::URLSuffix"
       },
       "/",
       {
        "Fn::Sub": "cdk-hnb659fds-assets-${AWS::AccountId}-${AWS::Region}"
       },
       "/bdf702e57b56cbfa0d04058257f2cf794def3496ab3121b25a1632b7e7d2016b.json"
      ]
     ]
    }
   },
   "UpdateReplacePolicy": "Delete",
   "DeletionPolicy": "Delete"
  },
  "awscdkawseksKubectlProviderNestedStackawscdkawseksKubectlProviderNestedStackResourceA7AEBA6B": {
   "Type": "AWS::CloudFormation::Stack",
   "Properties": {
<<<<<<< HEAD
    "TemplateURL": {
     "Fn::Join": [
      "",
      [
       "https://s3.",
       {
        "Ref": "AWS::Region"
       },
       ".",
       {
        "Ref": "AWS::URLSuffix"
       },
       "/",
       {
        "Fn::Sub": "cdk-hnb659fds-assets-${AWS::AccountId}-${AWS::Region}"
       },
       "/e0682d76ea6baadf2191d8782ba1253aaee0676920d14d039cd7dd34e86b1a02.json"
      ]
     ]
    },
=======
>>>>>>> c575dded
    "Parameters": {
     "referencetoawscdkeksclusterbottlerocketngtestKubectlLayer779BB176Ref": {
      "Ref": "KubectlLayer600207B5"
     },
     "referencetoawscdkeksclusterbottlerocketngtestClusterKubectlHandlerRoleF0C5857AArn": {
      "Fn::GetAtt": [
       "ClusterKubectlHandlerRole94549F93",
       "Arn"
      ]
     },
     "referencetoawscdkeksclusterbottlerocketngtestVpcPrivateSubnet1Subnet2EA4083BRef": {
      "Ref": "VpcPrivateSubnet1Subnet536B997A"
     },
     "referencetoawscdkeksclusterbottlerocketngtestVpcPrivateSubnet2Subnet30447333Ref": {
      "Ref": "VpcPrivateSubnet2Subnet3788AAA1"
     },
     "referencetoawscdkeksclusterbottlerocketngtestCluster81B40D2EClusterSecurityGroupId": {
      "Fn::GetAtt": [
       "Cluster9EE0221C",
       "ClusterSecurityGroupId"
      ]
     }
    },
    "TemplateURL": {
     "Fn::Join": [
      "",
      [
       "https://s3.",
       {
        "Ref": "AWS::Region"
       },
       ".",
       {
        "Ref": "AWS::URLSuffix"
       },
       "/",
       {
        "Fn::Sub": "cdk-hnb659fds-assets-${AWS::AccountId}-${AWS::Region}"
       },
       "/796ff19246e8d3cbe41a8bb2f1ce3b5dedb5687958765fad3a3031a77e0c3362.json"
      ]
     ]
    }
   },
   "DependsOn": [
    "ClusterKubectlHandlerRoleDefaultPolicyE44083DD",
    "ClusterKubectlHandlerRole94549F93",
    "VpcPrivateSubnet1DefaultRouteBE02A9ED",
    "VpcPrivateSubnet1RouteTableAssociation70C59FA6",
    "VpcPrivateSubnet2DefaultRoute060D2087",
    "VpcPrivateSubnet2RouteTableAssociationA89CAD56"
   ],
   "UpdateReplacePolicy": "Delete",
   "DeletionPolicy": "Delete"
  }
 },
 "Conditions": {
  "ClusterHasEcrPublic8EE1114E": {
   "Fn::Equals": [
    {
     "Ref": "AWS::Partition"
    },
    "aws"
   ]
  }
 },
 "Outputs": {
  "ClusterConfigCommand43AAE40F": {
   "Value": {
    "Fn::Join": [
     "",
     [
      "aws eks update-kubeconfig --name ",
      {
       "Ref": "Cluster9EE0221C"
      },
      " --region ",
      {
       "Ref": "AWS::Region"
      },
      " --role-arn ",
      {
       "Fn::GetAtt": [
        "AdminRole38563C57",
        "Arn"
       ]
      }
     ]
    ]
   }
  },
  "ClusterGetTokenCommand06AE992E": {
   "Value": {
    "Fn::Join": [
     "",
     [
      "aws eks get-token --cluster-name ",
      {
       "Ref": "Cluster9EE0221C"
      },
      " --region ",
      {
       "Ref": "AWS::Region"
      },
      " --role-arn ",
      {
       "Fn::GetAtt": [
        "AdminRole38563C57",
        "Arn"
       ]
      }
     ]
    ]
   }
  }
 },
 "Parameters": {
  "BootstrapVersion": {
   "Type": "AWS::SSM::Parameter::Value<String>",
   "Default": "/cdk-bootstrap/hnb659fds/version",
   "Description": "Version of the CDK Bootstrap resources in this environment, automatically retrieved from SSM Parameter Store. [cdk:skip]"
  }
 },
 "Rules": {
  "CheckBootstrapVersion": {
   "Assertions": [
    {
     "Assert": {
      "Fn::Not": [
       {
        "Fn::Contains": [
         [
          "1",
          "2",
          "3",
          "4",
          "5"
         ],
         {
          "Ref": "BootstrapVersion"
         }
        ]
       }
      ]
     },
     "AssertDescription": "CDK bootstrap stack version 6 required. Please run 'cdk bootstrap' with a recent version of the CDK CLI."
    }
   ]
  }
 }
}<|MERGE_RESOLUTION|>--- conflicted
+++ resolved
@@ -1101,29 +1101,6 @@
   "awscdkawseksKubectlProviderNestedStackawscdkawseksKubectlProviderNestedStackResourceA7AEBA6B": {
    "Type": "AWS::CloudFormation::Stack",
    "Properties": {
-<<<<<<< HEAD
-    "TemplateURL": {
-     "Fn::Join": [
-      "",
-      [
-       "https://s3.",
-       {
-        "Ref": "AWS::Region"
-       },
-       ".",
-       {
-        "Ref": "AWS::URLSuffix"
-       },
-       "/",
-       {
-        "Fn::Sub": "cdk-hnb659fds-assets-${AWS::AccountId}-${AWS::Region}"
-       },
-       "/e0682d76ea6baadf2191d8782ba1253aaee0676920d14d039cd7dd34e86b1a02.json"
-      ]
-     ]
-    },
-=======
->>>>>>> c575dded
     "Parameters": {
      "referencetoawscdkeksclusterbottlerocketngtestKubectlLayer779BB176Ref": {
       "Ref": "KubectlLayer600207B5"
