--- conflicted
+++ resolved
@@ -1069,11 +1069,7 @@
        {
         "Fn::Sub": "cdk-hnb659fds-assets-${AWS::AccountId}-${AWS::Region}"
        },
-<<<<<<< HEAD
        "/1b2bb71ef29e74bd86a7f03007a0d67540afa78f9e69353a0062b44e554cb86e.json"
-=======
-       "/37a9049de1cf950817ad29e58e4f92c3d62d4ce1ce0daff1d8b2bb2f878556b0.json"
->>>>>>> 084667c1
       ]
      ]
     }
@@ -1123,11 +1119,7 @@
        {
         "Fn::Sub": "cdk-hnb659fds-assets-${AWS::AccountId}-${AWS::Region}"
        },
-<<<<<<< HEAD
        "/90c7d96489357cb99199f925662eb4e11c1673b8691f4fe89aa94115756ac2e7.json"
-=======
-       "/8a5089f55d3a885373a56a838b576e15a9f285582238dafaac42e0fb409106eb.json"
->>>>>>> 084667c1
       ]
      ]
     }
