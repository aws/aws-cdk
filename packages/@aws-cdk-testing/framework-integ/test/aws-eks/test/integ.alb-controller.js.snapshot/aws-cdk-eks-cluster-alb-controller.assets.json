{
  "version": "41.0.0",
  "files": {
    "9953ad4c3e84d120643ece4b2e51caf43fd9850063641b4d78bf30fbe6b4d381": {
      "displayName": "KubectlLayer/Code",
      "source": {
        "path": "asset.9953ad4c3e84d120643ece4b2e51caf43fd9850063641b4d78bf30fbe6b4d381.zip",
        "packaging": "file"
      },
      "destinations": {
        "current_account-current_region": {
          "bucketName": "cdk-hnb659fds-assets-${AWS::AccountId}-${AWS::Region}",
          "objectKey": "9953ad4c3e84d120643ece4b2e51caf43fd9850063641b4d78bf30fbe6b4d381.zip",
          "assumeRoleArn": "arn:${AWS::Partition}:iam::${AWS::AccountId}:role/cdk-hnb659fds-file-publishing-role-${AWS::AccountId}-${AWS::Region}"
        }
      }
    },
    "93d96d34e0d3cd20eb082652b91012b131bdc34fcf2bc16eb4170e04772fddb1": {
      "displayName": "@aws-cdk--aws-eks.ClusterResourceProvider/NodeProxyAgentLayer/Code",
      "source": {
        "path": "asset.93d96d34e0d3cd20eb082652b91012b131bdc34fcf2bc16eb4170e04772fddb1.zip",
        "packaging": "file"
      },
      "destinations": {
        "current_account-current_region": {
          "bucketName": "cdk-hnb659fds-assets-${AWS::AccountId}-${AWS::Region}",
          "objectKey": "93d96d34e0d3cd20eb082652b91012b131bdc34fcf2bc16eb4170e04772fddb1.zip",
          "assumeRoleArn": "arn:${AWS::Partition}:iam::${AWS::AccountId}:role/cdk-hnb659fds-file-publishing-role-${AWS::AccountId}-${AWS::Region}"
        }
      }
    },
    "5e26fe1db8ce3c4e3a4463e9e01996ba9baa7f2e468aa7ce30fd593883b306ab": {
      "displayName": "@aws-cdk--aws-eks.ClusterResourceProvider/OnEventHandler/Code",
      "source": {
        "path": "asset.5e26fe1db8ce3c4e3a4463e9e01996ba9baa7f2e468aa7ce30fd593883b306ab",
        "packaging": "zip"
      },
      "destinations": {
        "current_account-current_region": {
          "bucketName": "cdk-hnb659fds-assets-${AWS::AccountId}-${AWS::Region}",
          "objectKey": "5e26fe1db8ce3c4e3a4463e9e01996ba9baa7f2e468aa7ce30fd593883b306ab.zip",
          "assumeRoleArn": "arn:${AWS::Partition}:iam::${AWS::AccountId}:role/cdk-hnb659fds-file-publishing-role-${AWS::AccountId}-${AWS::Region}"
        }
      }
    },
    "39472b1c2875cf306d4ba429aeccdd34cb49bcf59dbde81f7e6b6cb9deac23a6": {
      "displayName": "@aws-cdk--aws-eks.ClusterResourceProvider/Provider/framework-onEvent/Code",
      "source": {
        "path": "asset.39472b1c2875cf306d4ba429aeccdd34cb49bcf59dbde81f7e6b6cb9deac23a6",
        "packaging": "zip"
      },
      "destinations": {
        "current_account-current_region": {
          "bucketName": "cdk-hnb659fds-assets-${AWS::AccountId}-${AWS::Region}",
          "objectKey": "39472b1c2875cf306d4ba429aeccdd34cb49bcf59dbde81f7e6b6cb9deac23a6.zip",
          "assumeRoleArn": "arn:${AWS::Partition}:iam::${AWS::AccountId}:role/cdk-hnb659fds-file-publishing-role-${AWS::AccountId}-${AWS::Region}"
        }
      }
    },
    "96b83d7c7535f7e731e0679249de9470f417342331b121e36664078b4ef4a11b": {
      "displayName": "@aws-cdk--aws-eks.KubectlProvider/Handler/Code",
      "source": {
        "path": "asset.96b83d7c7535f7e731e0679249de9470f417342331b121e36664078b4ef4a11b",
        "packaging": "zip"
      },
      "destinations": {
        "current_account-current_region": {
          "bucketName": "cdk-hnb659fds-assets-${AWS::AccountId}-${AWS::Region}",
          "objectKey": "96b83d7c7535f7e731e0679249de9470f417342331b121e36664078b4ef4a11b.zip",
          "assumeRoleArn": "arn:${AWS::Partition}:iam::${AWS::AccountId}:role/cdk-hnb659fds-file-publishing-role-${AWS::AccountId}-${AWS::Region}"
        }
      }
    },
    "12157b27d30ab71eb24ae65825f672ba5cc2c09dbb1703cd7adfcff3aeaca136": {
      "displayName": "@aws-cdk--aws-eks.KubectlProvider/AwsCliLayer/Code",
      "source": {
        "path": "asset.12157b27d30ab71eb24ae65825f672ba5cc2c09dbb1703cd7adfcff3aeaca136.zip",
        "packaging": "file"
      },
      "destinations": {
        "current_account-current_region": {
          "bucketName": "cdk-hnb659fds-assets-${AWS::AccountId}-${AWS::Region}",
          "objectKey": "12157b27d30ab71eb24ae65825f672ba5cc2c09dbb1703cd7adfcff3aeaca136.zip",
          "assumeRoleArn": "arn:${AWS::Partition}:iam::${AWS::AccountId}:role/cdk-hnb659fds-file-publishing-role-${AWS::AccountId}-${AWS::Region}"
        }
      }
    },
    "2ef56be7a7906182ed8d1a8479be348cf836b925a9956cafededbd08199ba5c4": {
      "displayName": "aws-cdk-eks-cluster-alb-controller/Custom::AWSCDKOpenIdConnectProviderCustomResourceProvider Code",
      "source": {
        "path": "asset.2ef56be7a7906182ed8d1a8479be348cf836b925a9956cafededbd08199ba5c4",
        "packaging": "zip"
      },
      "destinations": {
        "current_account-current_region": {
          "bucketName": "cdk-hnb659fds-assets-${AWS::AccountId}-${AWS::Region}",
          "objectKey": "2ef56be7a7906182ed8d1a8479be348cf836b925a9956cafededbd08199ba5c4.zip",
          "assumeRoleArn": "arn:${AWS::Partition}:iam::${AWS::AccountId}:role/cdk-hnb659fds-file-publishing-role-${AWS::AccountId}-${AWS::Region}"
        }
      }
    },
    "0d94926290549a70008a6e1e24fe1f1b29c5b53364bc1c09c60ef9cb02f562ca": {
      "displayName": "aws-cdk-eks-cluster-alb-controller/AWSCDKCfnUtilsProviderCustomResourceProvider Code",
      "source": {
        "path": "asset.0d94926290549a70008a6e1e24fe1f1b29c5b53364bc1c09c60ef9cb02f562ca",
        "packaging": "zip"
      },
      "destinations": {
        "current_account-current_region": {
          "bucketName": "cdk-hnb659fds-assets-${AWS::AccountId}-${AWS::Region}",
          "objectKey": "0d94926290549a70008a6e1e24fe1f1b29c5b53364bc1c09c60ef9cb02f562ca.zip",
          "assumeRoleArn": "arn:${AWS::Partition}:iam::${AWS::AccountId}:role/cdk-hnb659fds-file-publishing-role-${AWS::AccountId}-${AWS::Region}"
        }
      }
    },
    "5f49893093e1ad14831626016699156d48da5f0890f19eb930bc3c46cf5f636d": {
      "displayName": "IngressPinger/Function/Code",
      "source": {
        "path": "asset.5f49893093e1ad14831626016699156d48da5f0890f19eb930bc3c46cf5f636d",
        "packaging": "zip"
      },
      "destinations": {
        "current_account-current_region": {
          "bucketName": "cdk-hnb659fds-assets-${AWS::AccountId}-${AWS::Region}",
          "objectKey": "5f49893093e1ad14831626016699156d48da5f0890f19eb930bc3c46cf5f636d.zip",
          "assumeRoleArn": "arn:${AWS::Partition}:iam::${AWS::AccountId}:role/cdk-hnb659fds-file-publishing-role-${AWS::AccountId}-${AWS::Region}"
        }
      }
    },
<<<<<<< HEAD
    "96b51fa93dc2eb7873e91e072890ef32724bd20c285be8a867fd4a051247221d": {
=======
    "537de5010e7b9d15f3b133a57f2d6e511bb2cb92a2807dec5e3e8986eb392376": {
>>>>>>> 2fac64ed
      "displayName": "@aws-cdk--aws-eks.ClusterResourceProvider Nested Stack Template",
      "source": {
        "path": "awscdkeksclusteralbcontrollerawscdkawseksClusterResourceProviderC3126E77.nested.template.json",
        "packaging": "file"
      },
      "destinations": {
        "current_account-current_region": {
          "bucketName": "cdk-hnb659fds-assets-${AWS::AccountId}-${AWS::Region}",
<<<<<<< HEAD
          "objectKey": "96b51fa93dc2eb7873e91e072890ef32724bd20c285be8a867fd4a051247221d.json",
=======
          "objectKey": "537de5010e7b9d15f3b133a57f2d6e511bb2cb92a2807dec5e3e8986eb392376.json",
>>>>>>> 2fac64ed
          "assumeRoleArn": "arn:${AWS::Partition}:iam::${AWS::AccountId}:role/cdk-hnb659fds-file-publishing-role-${AWS::AccountId}-${AWS::Region}"
        }
      }
    },
<<<<<<< HEAD
    "949038a5701197baedd07578beeb473a0349afba0b8ca3961302d191617f3931": {
=======
    "9047da7ecc15fbec39ce653ba95145dc3379c58311e91e976956530c79b57c27": {
>>>>>>> 2fac64ed
      "displayName": "@aws-cdk--aws-eks.KubectlProvider Nested Stack Template",
      "source": {
        "path": "awscdkeksclusteralbcontrollerawscdkawseksKubectlProvider935399DC.nested.template.json",
        "packaging": "file"
      },
      "destinations": {
        "current_account-current_region": {
          "bucketName": "cdk-hnb659fds-assets-${AWS::AccountId}-${AWS::Region}",
<<<<<<< HEAD
          "objectKey": "949038a5701197baedd07578beeb473a0349afba0b8ca3961302d191617f3931.json",
=======
          "objectKey": "9047da7ecc15fbec39ce653ba95145dc3379c58311e91e976956530c79b57c27.json",
>>>>>>> 2fac64ed
          "assumeRoleArn": "arn:${AWS::Partition}:iam::${AWS::AccountId}:role/cdk-hnb659fds-file-publishing-role-${AWS::AccountId}-${AWS::Region}"
        }
      }
    },
<<<<<<< HEAD
    "9f0eb5d705310fa0af393091f41a42eef7a3ebbbee842b22aee800e9d06cb83e": {
=======
    "31834da58fe6a4534c780e9a9d499fb021007e260fe57ed39efc03d0bf5955f6": {
>>>>>>> 2fac64ed
      "displayName": "aws-cdk-eks-cluster-alb-controller Template",
      "source": {
        "path": "aws-cdk-eks-cluster-alb-controller.template.json",
        "packaging": "file"
      },
      "destinations": {
        "current_account-current_region": {
          "bucketName": "cdk-hnb659fds-assets-${AWS::AccountId}-${AWS::Region}",
<<<<<<< HEAD
          "objectKey": "9f0eb5d705310fa0af393091f41a42eef7a3ebbbee842b22aee800e9d06cb83e.json",
=======
          "objectKey": "31834da58fe6a4534c780e9a9d499fb021007e260fe57ed39efc03d0bf5955f6.json",
>>>>>>> 2fac64ed
          "assumeRoleArn": "arn:${AWS::Partition}:iam::${AWS::AccountId}:role/cdk-hnb659fds-file-publishing-role-${AWS::AccountId}-${AWS::Region}"
        }
      }
    }
  },
  "dockerImages": {}
}<|MERGE_RESOLUTION|>--- conflicted
+++ resolved
@@ -127,11 +127,7 @@
         }
       }
     },
-<<<<<<< HEAD
-    "96b51fa93dc2eb7873e91e072890ef32724bd20c285be8a867fd4a051247221d": {
-=======
     "537de5010e7b9d15f3b133a57f2d6e511bb2cb92a2807dec5e3e8986eb392376": {
->>>>>>> 2fac64ed
       "displayName": "@aws-cdk--aws-eks.ClusterResourceProvider Nested Stack Template",
       "source": {
         "path": "awscdkeksclusteralbcontrollerawscdkawseksClusterResourceProviderC3126E77.nested.template.json",
@@ -140,20 +136,12 @@
       "destinations": {
         "current_account-current_region": {
           "bucketName": "cdk-hnb659fds-assets-${AWS::AccountId}-${AWS::Region}",
-<<<<<<< HEAD
-          "objectKey": "96b51fa93dc2eb7873e91e072890ef32724bd20c285be8a867fd4a051247221d.json",
-=======
           "objectKey": "537de5010e7b9d15f3b133a57f2d6e511bb2cb92a2807dec5e3e8986eb392376.json",
->>>>>>> 2fac64ed
           "assumeRoleArn": "arn:${AWS::Partition}:iam::${AWS::AccountId}:role/cdk-hnb659fds-file-publishing-role-${AWS::AccountId}-${AWS::Region}"
         }
       }
     },
-<<<<<<< HEAD
-    "949038a5701197baedd07578beeb473a0349afba0b8ca3961302d191617f3931": {
-=======
     "9047da7ecc15fbec39ce653ba95145dc3379c58311e91e976956530c79b57c27": {
->>>>>>> 2fac64ed
       "displayName": "@aws-cdk--aws-eks.KubectlProvider Nested Stack Template",
       "source": {
         "path": "awscdkeksclusteralbcontrollerawscdkawseksKubectlProvider935399DC.nested.template.json",
@@ -162,20 +150,12 @@
       "destinations": {
         "current_account-current_region": {
           "bucketName": "cdk-hnb659fds-assets-${AWS::AccountId}-${AWS::Region}",
-<<<<<<< HEAD
-          "objectKey": "949038a5701197baedd07578beeb473a0349afba0b8ca3961302d191617f3931.json",
-=======
           "objectKey": "9047da7ecc15fbec39ce653ba95145dc3379c58311e91e976956530c79b57c27.json",
->>>>>>> 2fac64ed
           "assumeRoleArn": "arn:${AWS::Partition}:iam::${AWS::AccountId}:role/cdk-hnb659fds-file-publishing-role-${AWS::AccountId}-${AWS::Region}"
         }
       }
     },
-<<<<<<< HEAD
-    "9f0eb5d705310fa0af393091f41a42eef7a3ebbbee842b22aee800e9d06cb83e": {
-=======
     "31834da58fe6a4534c780e9a9d499fb021007e260fe57ed39efc03d0bf5955f6": {
->>>>>>> 2fac64ed
       "displayName": "aws-cdk-eks-cluster-alb-controller Template",
       "source": {
         "path": "aws-cdk-eks-cluster-alb-controller.template.json",
@@ -184,11 +164,7 @@
       "destinations": {
         "current_account-current_region": {
           "bucketName": "cdk-hnb659fds-assets-${AWS::AccountId}-${AWS::Region}",
-<<<<<<< HEAD
-          "objectKey": "9f0eb5d705310fa0af393091f41a42eef7a3ebbbee842b22aee800e9d06cb83e.json",
-=======
           "objectKey": "31834da58fe6a4534c780e9a9d499fb021007e260fe57ed39efc03d0bf5955f6.json",
->>>>>>> 2fac64ed
           "assumeRoleArn": "arn:${AWS::Partition}:iam::${AWS::AccountId}:role/cdk-hnb659fds-file-publishing-role-${AWS::AccountId}-${AWS::Region}"
         }
       }
