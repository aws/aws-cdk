--- conflicted
+++ resolved
@@ -1057,11 +1057,7 @@
        {
         "Fn::Sub": "cdk-hnb659fds-assets-${AWS::AccountId}-${AWS::Region}"
        },
-<<<<<<< HEAD
-       "/96b51fa93dc2eb7873e91e072890ef32724bd20c285be8a867fd4a051247221d.json"
-=======
        "/537de5010e7b9d15f3b133a57f2d6e511bb2cb92a2807dec5e3e8986eb392376.json"
->>>>>>> 2fac64ed
       ]
      ]
     }
@@ -1111,11 +1107,7 @@
        {
         "Fn::Sub": "cdk-hnb659fds-assets-${AWS::AccountId}-${AWS::Region}"
        },
-<<<<<<< HEAD
-       "/949038a5701197baedd07578beeb473a0349afba0b8ca3961302d191617f3931.json"
-=======
        "/9047da7ecc15fbec39ce653ba95145dc3379c58311e91e976956530c79b57c27.json"
->>>>>>> 2fac64ed
       ]
      ]
     }
