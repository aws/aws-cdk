--- conflicted
+++ resolved
@@ -2543,11 +2543,11 @@
                       },
                       "LogGroup": {
                         "id": "LogGroup",
-                        "path": "aws-cdk-eks-cluster-alb-controller-test/@aws-cdk--aws-eks.ClusterResourceProvider/Provider/waiter-state-machine/LogGroup",
+                        "path": "aws-cdk-eks-cluster-alb-controller/@aws-cdk--aws-eks.ClusterResourceProvider/Provider/waiter-state-machine/LogGroup",
                         "children": {
                           "Resource": {
                             "id": "Resource",
-                            "path": "aws-cdk-eks-cluster-alb-controller-test/@aws-cdk--aws-eks.ClusterResourceProvider/Provider/waiter-state-machine/LogGroup/Resource",
+                            "path": "aws-cdk-eks-cluster-alb-controller/@aws-cdk--aws-eks.ClusterResourceProvider/Provider/waiter-state-machine/LogGroup/Resource",
                             "attributes": {
                               "aws:cdk:cloudformation:type": "AWS::Logs::LogGroup",
                               "aws:cdk:cloudformation:props": {
@@ -2568,20 +2568,64 @@
                       "Resource": {
                         "id": "Resource",
                         "path": "aws-cdk-eks-cluster-alb-controller/@aws-cdk--aws-eks.ClusterResourceProvider/Provider/waiter-state-machine/Resource",
-                        "constructInfo": {
-                          "fqn": "aws-cdk-lib.CfnResource",
-                          "version": "0.0.0"
-                        }
-                      }
-                    },
-                    "constructInfo": {
-<<<<<<< HEAD
+                        "attributes": {
+                          "aws:cdk:cloudformation:type": "AWS::StepFunctions::StateMachine",
+                          "aws:cdk:cloudformation:props": {
+                            "definitionString": {
+                              "Fn::Join": [
+                                "",
+                                [
+                                  "{\"StartAt\":\"framework-isComplete-task\",\"States\":{\"framework-isComplete-task\":{\"End\":true,\"Retry\":[{\"ErrorEquals\":[\"States.ALL\"],\"IntervalSeconds\":60,\"MaxAttempts\":60,\"BackoffRate\":1}],\"Catch\":[{\"ErrorEquals\":[\"States.ALL\"],\"Next\":\"framework-onTimeout-task\"}],\"Type\":\"Task\",\"Resource\":\"",
+                                  {
+                                    "Fn::GetAtt": [
+                                      "ProviderframeworkisComplete26D7B0CB",
+                                      "Arn"
+                                    ]
+                                  },
+                                  "\"},\"framework-onTimeout-task\":{\"End\":true,\"Type\":\"Task\",\"Resource\":\"",
+                                  {
+                                    "Fn::GetAtt": [
+                                      "ProviderframeworkonTimeout0B47CA38",
+                                      "Arn"
+                                    ]
+                                  },
+                                  "\"}}}"
+                                ]
+                              ]
+                            },
+                            "loggingConfiguration": {
+                              "destinations": [
+                                {
+                                  "cloudWatchLogsLogGroup": {
+                                    "logGroupArn": {
+                                      "Fn::GetAtt": [
+                                        "ProviderwaiterstatemachineLogGroupDD693A98",
+                                        "Arn"
+                                      ]
+                                    }
+                                  }
+                                }
+                              ],
+                              "includeExecutionData": false,
+                              "level": "ERROR"
+                            },
+                            "roleArn": {
+                              "Fn::GetAtt": [
+                                "ProviderwaiterstatemachineRole0C7159F9",
+                                "Arn"
+                              ]
+                            }
+                          }
+                        },
+                        "constructInfo": {
+                          "fqn": "aws-cdk-lib.aws_stepfunctions.CfnStateMachine",
+                          "version": "0.0.0"
+                        }
+                      }
+                    },
+                    "constructInfo": {
                       "fqn": "aws-cdk-lib.custom_resources.WaiterStateMachine",
                       "version": "0.0.0"
-=======
-                      "fqn": "constructs.Construct",
-                      "version": "10.3.0"
->>>>>>> 70f66c7d
                     }
                   }
                 },
@@ -2646,7 +2690,7 @@
                           {
                             "Fn::Sub": "cdk-hnb659fds-assets-${AWS::AccountId}-${AWS::Region}"
                           },
-                          "/4a91122ba7471a52d11948b8faa9e741dd6d471b7d5e0092fe1062dbb7dea6ae.json"
+                          "/22c75c68afc44b1a8494b04ea3ee6e295265c5eca7f2df45c4e2f258ea1d640b.json"
                         ]
                       ]
                     }
