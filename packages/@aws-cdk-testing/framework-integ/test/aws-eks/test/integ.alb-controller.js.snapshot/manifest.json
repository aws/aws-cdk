--- conflicted
+++ resolved
@@ -18,7 +18,7 @@
         "validateOnSynth": false,
         "assumeRoleArn": "arn:${AWS::Partition}:iam::${AWS::AccountId}:role/cdk-hnb659fds-deploy-role-${AWS::AccountId}-${AWS::Region}",
         "cloudFormationExecutionRoleArn": "arn:${AWS::Partition}:iam::${AWS::AccountId}:role/cdk-hnb659fds-cfn-exec-role-${AWS::AccountId}-${AWS::Region}",
-        "stackTemplateAssetObjectUrl": "s3://cdk-hnb659fds-assets-${AWS::AccountId}-${AWS::Region}/e0601e4d3f2be5a4e62764630321b10516d621b815159175ec12caf617922ca5.json",
+        "stackTemplateAssetObjectUrl": "s3://cdk-hnb659fds-assets-${AWS::AccountId}-${AWS::Region}/1247f6f09d152a7fe9217e58dabf6319527435440d895709478012b602872e5e.json",
         "requiresBootstrapStackVersion": 6,
         "bootstrapStackVersionSsmParameter": "/cdk-bootstrap/hnb659fds/version",
         "additionalDependencies": [
@@ -352,17 +352,13 @@
             "data": "ProviderwaiterstatemachineRoleDefaultPolicyD3C3DA1A"
           }
         ],
-<<<<<<< HEAD
-        "/aws-cdk-eks-cluster-alb-controller-test/@aws-cdk--aws-eks.ClusterResourceProvider/Provider/waiter-state-machine/LogGroup/Resource": [
+        "/aws-cdk-eks-cluster-alb-controller/@aws-cdk--aws-eks.ClusterResourceProvider/Provider/waiter-state-machine/LogGroup/Resource": [
           {
             "type": "aws:cdk:logicalId",
             "data": "ProviderwaiterstatemachineLogGroupDD693A98"
           }
         ],
-        "/aws-cdk-eks-cluster-alb-controller-test/@aws-cdk--aws-eks.ClusterResourceProvider/Provider/waiter-state-machine/Resource": [
-=======
         "/aws-cdk-eks-cluster-alb-controller/@aws-cdk--aws-eks.ClusterResourceProvider/Provider/waiter-state-machine/Resource": [
->>>>>>> 70f66c7d
           {
             "type": "aws:cdk:logicalId",
             "data": "Providerwaiterstatemachine5D4A9DF0"
