--- conflicted
+++ resolved
@@ -941,11 +941,7 @@
        {
         "Fn::Sub": "cdk-hnb659fds-assets-${AWS::AccountId}-${AWS::Region}"
        },
-<<<<<<< HEAD
-       "/d656af9b6233553f9b40eaef4e1b095c3bc12507c73b129789e0ef4e32d161e6.json"
-=======
        "/4c6918bf63f8b24e5209d75ea2a9081c8c5644044af3c9d170914ed24570d0a3.json"
->>>>>>> c2ef6571
       ]
      ]
     }
@@ -972,11 +968,7 @@
        {
         "Fn::Sub": "cdk-hnb659fds-assets-${AWS::AccountId}-${AWS::Region}"
        },
-<<<<<<< HEAD
-       "/a53debd36ddb920c91f38d6ab90672cb57fbe9ce9ee3399b063f9b3a3bc7c53f.json"
-=======
        "/2a9b6f878c47ebd8f226474bb748ab8daf1a747a28bcf1035189b3e0c01e93c0.json"
->>>>>>> c2ef6571
       ]
      ]
     },
