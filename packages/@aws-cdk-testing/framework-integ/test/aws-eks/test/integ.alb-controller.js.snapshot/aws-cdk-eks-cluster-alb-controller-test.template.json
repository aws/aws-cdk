--- conflicted
+++ resolved
@@ -464,26 +464,22 @@
        "Action": "sts:AssumeRole",
        "Effect": "Allow",
        "Principal": {
-        "AWS": [
-         {
-          "Fn::GetAtt": [
-           "KubectlHandlerRoleD25EBD08",
-           "Arn"
+        "AWS": {
+         "Fn::Join": [
+          "",
+          [
+           "arn:",
+           {
+            "Ref": "AWS::Partition"
+           },
+           ":iam::",
+           {
+            "Ref": "AWS::AccountId"
+           },
+           ":root"
           ]
-         },
-         {
-          "Fn::GetAtt": [
-           "awscdkawseksClusterResourceProviderNestedStackawscdkawseksClusterResourceProviderNestedStackResource9827C454",
-           "Outputs.awscdkeksclusteralbcontrollertestawscdkawseksClusterResourceProviderIsCompleteHandlerServiceRoleAE488DC9Arn"
-          ]
-         },
-         {
-          "Fn::GetAtt": [
-           "awscdkawseksClusterResourceProviderNestedStackawscdkawseksClusterResourceProviderNestedStackResource9827C454",
-           "Outputs.awscdkeksclusteralbcontrollertestawscdkawseksClusterResourceProviderOnEventHandlerServiceRoleEBBA51FAArn"
-          ]
-         }
-        ]
+         ]
+        }
        }
       }
      ],
@@ -987,13 +983,17 @@
        {
         "Fn::Sub": "cdk-hnb659fds-assets-${AWS::AccountId}-${AWS::Region}"
        },
-<<<<<<< HEAD
-       "/13c595fdce25e75bbb35ca9e894f56f8660e1778ba38c91120c17453a0cff2a6.json"
-=======
        "/0012f419a9393c17c5a86ff17556cefc404351bbe6c99ec49dd44be4b48d2577.json"
->>>>>>> 74c35dc2
       ]
      ]
+    },
+    "Parameters": {
+     "referencetoawscdkeksclusteralbcontrollertestClusterCreationRoleA16C24E9Arn": {
+      "Fn::GetAtt": [
+       "ClusterCreationRole360249B6",
+       "Arn"
+      ]
+     }
     }
    },
    "UpdateReplacePolicy": "Delete",
@@ -1018,18 +1018,20 @@
        {
         "Fn::Sub": "cdk-hnb659fds-assets-${AWS::AccountId}-${AWS::Region}"
        },
-<<<<<<< HEAD
-       "/8c066effd2e8c995993afea39d21bc686b6bf03bb5ba81901c31d4d227e6fe92.json"
-=======
        "/0a2759e578a7d944a84ce155939e8c0bc2647c51c13817054669640c0acc1565.json"
->>>>>>> 74c35dc2
       ]
      ]
     },
     "Parameters": {
-     "referencetoawscdkeksclusteralbcontrollertestKubectlHandlerRole00B715AEArn": {
+     "referencetoawscdkeksclusteralbcontrollertestCluster80A60A64Arn": {
       "Fn::GetAtt": [
-       "KubectlHandlerRoleD25EBD08",
+       "Cluster9EE0221C",
+       "Arn"
+      ]
+     },
+     "referencetoawscdkeksclusteralbcontrollertestClusterCreationRoleA16C24E9Arn": {
+      "Fn::GetAtt": [
+       "ClusterCreationRole360249B6",
        "Arn"
       ]
      },
@@ -1051,8 +1053,6 @@
     }
    },
    "DependsOn": [
-    "KubectlHandlerRoleDefaultPolicyA09B4223",
-    "KubectlHandlerRoleD25EBD08",
     "VpcPrivateSubnet1DefaultRouteBE02A9ED",
     "VpcPrivateSubnet1RouteTableAssociation70C59FA6",
     "VpcPrivateSubnet2DefaultRoute060D2087",
@@ -1060,107 +1060,6 @@
    ],
    "UpdateReplacePolicy": "Delete",
    "DeletionPolicy": "Delete"
-  },
-  "KubectlHandlerRoleD25EBD08": {
-   "Type": "AWS::IAM::Role",
-   "Properties": {
-    "AssumeRolePolicyDocument": {
-     "Statement": [
-      {
-       "Action": "sts:AssumeRole",
-       "Effect": "Allow",
-       "Principal": {
-        "Service": "lambda.amazonaws.com"
-       }
-      }
-     ],
-     "Version": "2012-10-17"
-    },
-    "ManagedPolicyArns": [
-     {
-      "Fn::Join": [
-       "",
-       [
-        "arn:",
-        {
-         "Ref": "AWS::Partition"
-        },
-        ":iam::aws:policy/service-role/AWSLambdaBasicExecutionRole"
-       ]
-      ]
-     },
-     {
-      "Fn::Join": [
-       "",
-       [
-        "arn:",
-        {
-         "Ref": "AWS::Partition"
-        },
-        ":iam::aws:policy/service-role/AWSLambdaVPCAccessExecutionRole"
-       ]
-      ]
-     },
-     {
-      "Fn::Join": [
-       "",
-       [
-        "arn:",
-        {
-         "Ref": "AWS::Partition"
-        },
-        ":iam::aws:policy/AmazonEC2ContainerRegistryReadOnly"
-       ]
-      ]
-     },
-     {
-      "Fn::If": [
-       "HasEcrPublic",
-       {
-        "Fn::Join": [
-         "",
-         [
-          "arn:",
-          {
-           "Ref": "AWS::Partition"
-          },
-          ":iam::aws:policy/AmazonElasticContainerRegistryPublicReadOnly"
-         ]
-        ]
-       },
-       {
-        "Ref": "AWS::NoValue"
-       }
-      ]
-     }
-    ]
-   }
-  },
-  "KubectlHandlerRoleDefaultPolicyA09B4223": {
-   "Type": "AWS::IAM::Policy",
-   "Properties": {
-    "PolicyDocument": {
-     "Statement": [
-      {
-       "Action": "eks:DescribeCluster",
-       "Effect": "Allow",
-       "Resource": {
-        "Fn::GetAtt": [
-         "Cluster9EE0221C",
-         "Arn"
-        ]
-       }
-      }
-     ],
-     "Version": "2012-10-17"
-    },
-    "PolicyName": "KubectlHandlerRoleDefaultPolicyA09B4223",
-    "Roles": [
-     {
-      "Ref": "KubectlHandlerRoleD25EBD08"
-     }
-    ]
-   }
   },
   "awscdkeksclusteralbcontrollertestCluster481F6464AlbControlleralbsaConditionJsonCB1A2F4A": {
    "Type": "Custom::AWSCDKCfnJson",
@@ -1975,16 +1874,6 @@
    }
   }
  },
-<<<<<<< HEAD
- "Conditions": {
-  "HasEcrPublic": {
-   "Fn::Equals": [
-    {
-     "Ref": "AWS::Partition"
-    },
-    "aws"
-   ]
-=======
  "Mappings": {
   "DefaultCrNodeVersionMap": {
    "af-south-1": {
@@ -2086,7 +1975,6 @@
    "us-west-2": {
     "value": "nodejs16.x"
    }
->>>>>>> 74c35dc2
   }
  },
  "Parameters": {
