<<<<<<< HEAD
FROM --platform=linux/amd64 node:18-alpine3.18
=======
FROM  --platform=linux/amd64 node:18-alpine3.18
>>>>>>> e6d57cdb

# Create app directory
RUN mkdir -p /usr/src/app
WORKDIR /usr/src/app

# Install app dependencies
COPY package.json /usr/src/app/
COPY package-lock.json /usr/src/app/
RUN npm ci

# Bundle app source
COPY . /usr/src/app

USER node

CMD [ "node", "sdk-call.js" ]<|MERGE_RESOLUTION|>--- conflicted
+++ resolved
@@ -1,8 +1,4 @@
-<<<<<<< HEAD
-FROM --platform=linux/amd64 node:18-alpine3.18
-=======
 FROM  --platform=linux/amd64 node:18-alpine3.18
->>>>>>> e6d57cdb
 
 # Create app directory
 RUN mkdir -p /usr/src/app
