{
  "version": "tree-0.1",
  "tree": {
    "id": "App",
    "path": "",
    "children": {
      "aws-cdk-eks-cluster-stack": {
        "id": "aws-cdk-eks-cluster-stack",
        "path": "aws-cdk-eks-cluster-stack",
        "children": {
          "Vpc": {
            "id": "Vpc",
            "path": "aws-cdk-eks-cluster-stack/Vpc",
            "children": {
              "Resource": {
                "id": "Resource",
                "path": "aws-cdk-eks-cluster-stack/Vpc/Resource",
                "attributes": {
                  "aws:cdk:cloudformation:type": "AWS::EC2::VPC",
                  "aws:cdk:cloudformation:props": {
                    "cidrBlock": "10.0.0.0/16",
                    "enableDnsHostnames": true,
                    "enableDnsSupport": true,
                    "instanceTenancy": "default",
                    "tags": [
                      {
                        "key": "Name",
                        "value": "aws-cdk-eks-cluster-stack/Vpc"
                      }
                    ]
                  }
                },
                "constructInfo": {
                  "fqn": "constructs.Construct",
                  "version": "10.3.0"
                }
              },
              "PublicSubnet1": {
                "id": "PublicSubnet1",
                "path": "aws-cdk-eks-cluster-stack/Vpc/PublicSubnet1",
                "children": {
                  "Subnet": {
                    "id": "Subnet",
                    "path": "aws-cdk-eks-cluster-stack/Vpc/PublicSubnet1/Subnet",
                    "attributes": {
                      "aws:cdk:cloudformation:type": "AWS::EC2::Subnet",
                      "aws:cdk:cloudformation:props": {
                        "availabilityZone": {
                          "Fn::Select": [
                            0,
                            {
                              "Fn::GetAZs": ""
                            }
                          ]
                        },
                        "cidrBlock": "10.0.0.0/18",
                        "mapPublicIpOnLaunch": true,
                        "tags": [
                          {
                            "key": "aws-cdk:subnet-name",
                            "value": "Public"
                          },
                          {
                            "key": "aws-cdk:subnet-type",
                            "value": "Public"
                          },
                          {
                            "key": "kubernetes.io/role/elb",
                            "value": "1"
                          },
                          {
                            "key": "Name",
                            "value": "aws-cdk-eks-cluster-stack/Vpc/PublicSubnet1"
                          }
                        ],
                        "vpcId": {
                          "Ref": "Vpc8378EB38"
                        }
                      }
                    },
                    "constructInfo": {
                      "fqn": "constructs.Construct",
                      "version": "10.3.0"
                    }
                  },
                  "Acl": {
                    "id": "Acl",
                    "path": "aws-cdk-eks-cluster-stack/Vpc/PublicSubnet1/Acl",
                    "constructInfo": {
                      "fqn": "constructs.Construct",
                      "version": "10.3.0"
                    }
                  },
                  "RouteTable": {
                    "id": "RouteTable",
                    "path": "aws-cdk-eks-cluster-stack/Vpc/PublicSubnet1/RouteTable",
                    "attributes": {
                      "aws:cdk:cloudformation:type": "AWS::EC2::RouteTable",
                      "aws:cdk:cloudformation:props": {
                        "tags": [
                          {
                            "key": "kubernetes.io/role/elb",
                            "value": "1"
                          },
                          {
                            "key": "Name",
                            "value": "aws-cdk-eks-cluster-stack/Vpc/PublicSubnet1"
                          }
                        ],
                        "vpcId": {
                          "Ref": "Vpc8378EB38"
                        }
                      }
                    },
                    "constructInfo": {
                      "fqn": "constructs.Construct",
                      "version": "10.3.0"
                    }
                  },
                  "RouteTableAssociation": {
                    "id": "RouteTableAssociation",
                    "path": "aws-cdk-eks-cluster-stack/Vpc/PublicSubnet1/RouteTableAssociation",
                    "attributes": {
                      "aws:cdk:cloudformation:type": "AWS::EC2::SubnetRouteTableAssociation",
                      "aws:cdk:cloudformation:props": {
                        "routeTableId": {
                          "Ref": "VpcPublicSubnet1RouteTable6C95E38E"
                        },
                        "subnetId": {
                          "Ref": "VpcPublicSubnet1Subnet5C2D37C4"
                        }
                      }
                    },
                    "constructInfo": {
                      "fqn": "constructs.Construct",
                      "version": "10.3.0"
                    }
                  },
                  "DefaultRoute": {
                    "id": "DefaultRoute",
                    "path": "aws-cdk-eks-cluster-stack/Vpc/PublicSubnet1/DefaultRoute",
                    "attributes": {
                      "aws:cdk:cloudformation:type": "AWS::EC2::Route",
                      "aws:cdk:cloudformation:props": {
                        "destinationCidrBlock": "0.0.0.0/0",
                        "gatewayId": {
                          "Ref": "VpcIGWD7BA715C"
                        },
                        "routeTableId": {
                          "Ref": "VpcPublicSubnet1RouteTable6C95E38E"
                        }
                      }
                    },
                    "constructInfo": {
                      "fqn": "constructs.Construct",
                      "version": "10.3.0"
                    }
                  },
                  "EIP": {
                    "id": "EIP",
                    "path": "aws-cdk-eks-cluster-stack/Vpc/PublicSubnet1/EIP",
                    "attributes": {
                      "aws:cdk:cloudformation:type": "AWS::EC2::EIP",
                      "aws:cdk:cloudformation:props": {
                        "domain": "vpc",
                        "tags": [
                          {
                            "key": "kubernetes.io/role/elb",
                            "value": "1"
                          },
                          {
                            "key": "Name",
                            "value": "aws-cdk-eks-cluster-stack/Vpc/PublicSubnet1"
                          }
                        ]
                      }
                    },
                    "constructInfo": {
                      "fqn": "constructs.Construct",
                      "version": "10.3.0"
                    }
                  },
                  "NATGateway": {
                    "id": "NATGateway",
                    "path": "aws-cdk-eks-cluster-stack/Vpc/PublicSubnet1/NATGateway",
                    "attributes": {
                      "aws:cdk:cloudformation:type": "AWS::EC2::NatGateway",
                      "aws:cdk:cloudformation:props": {
                        "allocationId": {
                          "Fn::GetAtt": [
                            "VpcPublicSubnet1EIPD7E02669",
                            "AllocationId"
                          ]
                        },
                        "subnetId": {
                          "Ref": "VpcPublicSubnet1Subnet5C2D37C4"
                        },
                        "tags": [
                          {
                            "key": "kubernetes.io/role/elb",
                            "value": "1"
                          },
                          {
                            "key": "Name",
                            "value": "aws-cdk-eks-cluster-stack/Vpc/PublicSubnet1"
                          }
                        ]
                      }
                    },
                    "constructInfo": {
                      "fqn": "constructs.Construct",
                      "version": "10.3.0"
                    }
                  }
                },
                "constructInfo": {
                  "fqn": "constructs.Construct",
                  "version": "10.3.0"
                }
              },
              "PublicSubnet2": {
                "id": "PublicSubnet2",
                "path": "aws-cdk-eks-cluster-stack/Vpc/PublicSubnet2",
                "children": {
                  "Subnet": {
                    "id": "Subnet",
                    "path": "aws-cdk-eks-cluster-stack/Vpc/PublicSubnet2/Subnet",
                    "attributes": {
                      "aws:cdk:cloudformation:type": "AWS::EC2::Subnet",
                      "aws:cdk:cloudformation:props": {
                        "availabilityZone": {
                          "Fn::Select": [
                            1,
                            {
                              "Fn::GetAZs": ""
                            }
                          ]
                        },
                        "cidrBlock": "10.0.64.0/18",
                        "mapPublicIpOnLaunch": true,
                        "tags": [
                          {
                            "key": "aws-cdk:subnet-name",
                            "value": "Public"
                          },
                          {
                            "key": "aws-cdk:subnet-type",
                            "value": "Public"
                          },
                          {
                            "key": "kubernetes.io/role/elb",
                            "value": "1"
                          },
                          {
                            "key": "Name",
                            "value": "aws-cdk-eks-cluster-stack/Vpc/PublicSubnet2"
                          }
                        ],
                        "vpcId": {
                          "Ref": "Vpc8378EB38"
                        }
                      }
                    },
                    "constructInfo": {
                      "fqn": "constructs.Construct",
                      "version": "10.3.0"
                    }
                  },
                  "Acl": {
                    "id": "Acl",
                    "path": "aws-cdk-eks-cluster-stack/Vpc/PublicSubnet2/Acl",
                    "constructInfo": {
                      "fqn": "constructs.Construct",
                      "version": "10.3.0"
                    }
                  },
                  "RouteTable": {
                    "id": "RouteTable",
                    "path": "aws-cdk-eks-cluster-stack/Vpc/PublicSubnet2/RouteTable",
                    "attributes": {
                      "aws:cdk:cloudformation:type": "AWS::EC2::RouteTable",
                      "aws:cdk:cloudformation:props": {
                        "tags": [
                          {
                            "key": "kubernetes.io/role/elb",
                            "value": "1"
                          },
                          {
                            "key": "Name",
                            "value": "aws-cdk-eks-cluster-stack/Vpc/PublicSubnet2"
                          }
                        ],
                        "vpcId": {
                          "Ref": "Vpc8378EB38"
                        }
                      }
                    },
                    "constructInfo": {
                      "fqn": "constructs.Construct",
                      "version": "10.3.0"
                    }
                  },
                  "RouteTableAssociation": {
                    "id": "RouteTableAssociation",
                    "path": "aws-cdk-eks-cluster-stack/Vpc/PublicSubnet2/RouteTableAssociation",
                    "attributes": {
                      "aws:cdk:cloudformation:type": "AWS::EC2::SubnetRouteTableAssociation",
                      "aws:cdk:cloudformation:props": {
                        "routeTableId": {
                          "Ref": "VpcPublicSubnet2RouteTable94F7E489"
                        },
                        "subnetId": {
                          "Ref": "VpcPublicSubnet2Subnet691E08A3"
                        }
                      }
                    },
                    "constructInfo": {
                      "fqn": "constructs.Construct",
                      "version": "10.3.0"
                    }
                  },
                  "DefaultRoute": {
                    "id": "DefaultRoute",
                    "path": "aws-cdk-eks-cluster-stack/Vpc/PublicSubnet2/DefaultRoute",
                    "attributes": {
                      "aws:cdk:cloudformation:type": "AWS::EC2::Route",
                      "aws:cdk:cloudformation:props": {
                        "destinationCidrBlock": "0.0.0.0/0",
                        "gatewayId": {
                          "Ref": "VpcIGWD7BA715C"
                        },
                        "routeTableId": {
                          "Ref": "VpcPublicSubnet2RouteTable94F7E489"
                        }
                      }
                    },
                    "constructInfo": {
                      "fqn": "constructs.Construct",
                      "version": "10.3.0"
                    }
                  }
                },
                "constructInfo": {
                  "fqn": "constructs.Construct",
                  "version": "10.3.0"
                }
              },
              "PrivateSubnet1": {
                "id": "PrivateSubnet1",
                "path": "aws-cdk-eks-cluster-stack/Vpc/PrivateSubnet1",
                "children": {
                  "Subnet": {
                    "id": "Subnet",
                    "path": "aws-cdk-eks-cluster-stack/Vpc/PrivateSubnet1/Subnet",
                    "attributes": {
                      "aws:cdk:cloudformation:type": "AWS::EC2::Subnet",
                      "aws:cdk:cloudformation:props": {
                        "availabilityZone": {
                          "Fn::Select": [
                            0,
                            {
                              "Fn::GetAZs": ""
                            }
                          ]
                        },
                        "cidrBlock": "10.0.128.0/18",
                        "mapPublicIpOnLaunch": false,
                        "tags": [
                          {
                            "key": "aws-cdk:subnet-name",
                            "value": "Private"
                          },
                          {
                            "key": "aws-cdk:subnet-type",
                            "value": "Private"
                          },
                          {
                            "key": "kubernetes.io/role/internal-elb",
                            "value": "1"
                          },
                          {
                            "key": "Name",
                            "value": "aws-cdk-eks-cluster-stack/Vpc/PrivateSubnet1"
                          }
                        ],
                        "vpcId": {
                          "Ref": "Vpc8378EB38"
                        }
                      }
                    },
                    "constructInfo": {
                      "fqn": "constructs.Construct",
                      "version": "10.3.0"
                    }
                  },
                  "Acl": {
                    "id": "Acl",
                    "path": "aws-cdk-eks-cluster-stack/Vpc/PrivateSubnet1/Acl",
                    "constructInfo": {
                      "fqn": "constructs.Construct",
                      "version": "10.3.0"
                    }
                  },
                  "RouteTable": {
                    "id": "RouteTable",
                    "path": "aws-cdk-eks-cluster-stack/Vpc/PrivateSubnet1/RouteTable",
                    "attributes": {
                      "aws:cdk:cloudformation:type": "AWS::EC2::RouteTable",
                      "aws:cdk:cloudformation:props": {
                        "tags": [
                          {
                            "key": "kubernetes.io/role/internal-elb",
                            "value": "1"
                          },
                          {
                            "key": "Name",
                            "value": "aws-cdk-eks-cluster-stack/Vpc/PrivateSubnet1"
                          }
                        ],
                        "vpcId": {
                          "Ref": "Vpc8378EB38"
                        }
                      }
                    },
                    "constructInfo": {
                      "fqn": "constructs.Construct",
                      "version": "10.3.0"
                    }
                  },
                  "RouteTableAssociation": {
                    "id": "RouteTableAssociation",
                    "path": "aws-cdk-eks-cluster-stack/Vpc/PrivateSubnet1/RouteTableAssociation",
                    "attributes": {
                      "aws:cdk:cloudformation:type": "AWS::EC2::SubnetRouteTableAssociation",
                      "aws:cdk:cloudformation:props": {
                        "routeTableId": {
                          "Ref": "VpcPrivateSubnet1RouteTableB2C5B500"
                        },
                        "subnetId": {
                          "Ref": "VpcPrivateSubnet1Subnet536B997A"
                        }
                      }
                    },
                    "constructInfo": {
                      "fqn": "constructs.Construct",
                      "version": "10.3.0"
                    }
                  },
                  "DefaultRoute": {
                    "id": "DefaultRoute",
                    "path": "aws-cdk-eks-cluster-stack/Vpc/PrivateSubnet1/DefaultRoute",
                    "attributes": {
                      "aws:cdk:cloudformation:type": "AWS::EC2::Route",
                      "aws:cdk:cloudformation:props": {
                        "destinationCidrBlock": "0.0.0.0/0",
                        "natGatewayId": {
                          "Ref": "VpcPublicSubnet1NATGateway4D7517AA"
                        },
                        "routeTableId": {
                          "Ref": "VpcPrivateSubnet1RouteTableB2C5B500"
                        }
                      }
                    },
                    "constructInfo": {
                      "fqn": "constructs.Construct",
                      "version": "10.3.0"
                    }
                  }
                },
                "constructInfo": {
                  "fqn": "constructs.Construct",
                  "version": "10.3.0"
                }
              },
              "PrivateSubnet2": {
                "id": "PrivateSubnet2",
                "path": "aws-cdk-eks-cluster-stack/Vpc/PrivateSubnet2",
                "children": {
                  "Subnet": {
                    "id": "Subnet",
                    "path": "aws-cdk-eks-cluster-stack/Vpc/PrivateSubnet2/Subnet",
                    "attributes": {
                      "aws:cdk:cloudformation:type": "AWS::EC2::Subnet",
                      "aws:cdk:cloudformation:props": {
                        "availabilityZone": {
                          "Fn::Select": [
                            1,
                            {
                              "Fn::GetAZs": ""
                            }
                          ]
                        },
                        "cidrBlock": "10.0.192.0/18",
                        "mapPublicIpOnLaunch": false,
                        "tags": [
                          {
                            "key": "aws-cdk:subnet-name",
                            "value": "Private"
                          },
                          {
                            "key": "aws-cdk:subnet-type",
                            "value": "Private"
                          },
                          {
                            "key": "kubernetes.io/role/internal-elb",
                            "value": "1"
                          },
                          {
                            "key": "Name",
                            "value": "aws-cdk-eks-cluster-stack/Vpc/PrivateSubnet2"
                          }
                        ],
                        "vpcId": {
                          "Ref": "Vpc8378EB38"
                        }
                      }
                    },
                    "constructInfo": {
                      "fqn": "constructs.Construct",
                      "version": "10.3.0"
                    }
                  },
                  "Acl": {
                    "id": "Acl",
                    "path": "aws-cdk-eks-cluster-stack/Vpc/PrivateSubnet2/Acl",
                    "constructInfo": {
                      "fqn": "constructs.Construct",
                      "version": "10.3.0"
                    }
                  },
                  "RouteTable": {
                    "id": "RouteTable",
                    "path": "aws-cdk-eks-cluster-stack/Vpc/PrivateSubnet2/RouteTable",
                    "attributes": {
                      "aws:cdk:cloudformation:type": "AWS::EC2::RouteTable",
                      "aws:cdk:cloudformation:props": {
                        "tags": [
                          {
                            "key": "kubernetes.io/role/internal-elb",
                            "value": "1"
                          },
                          {
                            "key": "Name",
                            "value": "aws-cdk-eks-cluster-stack/Vpc/PrivateSubnet2"
                          }
                        ],
                        "vpcId": {
                          "Ref": "Vpc8378EB38"
                        }
                      }
                    },
                    "constructInfo": {
                      "fqn": "constructs.Construct",
                      "version": "10.3.0"
                    }
                  },
                  "RouteTableAssociation": {
                    "id": "RouteTableAssociation",
                    "path": "aws-cdk-eks-cluster-stack/Vpc/PrivateSubnet2/RouteTableAssociation",
                    "attributes": {
                      "aws:cdk:cloudformation:type": "AWS::EC2::SubnetRouteTableAssociation",
                      "aws:cdk:cloudformation:props": {
                        "routeTableId": {
                          "Ref": "VpcPrivateSubnet2RouteTableA678073B"
                        },
                        "subnetId": {
                          "Ref": "VpcPrivateSubnet2Subnet3788AAA1"
                        }
                      }
                    },
                    "constructInfo": {
                      "fqn": "constructs.Construct",
                      "version": "10.3.0"
                    }
                  },
                  "DefaultRoute": {
                    "id": "DefaultRoute",
                    "path": "aws-cdk-eks-cluster-stack/Vpc/PrivateSubnet2/DefaultRoute",
                    "attributes": {
                      "aws:cdk:cloudformation:type": "AWS::EC2::Route",
                      "aws:cdk:cloudformation:props": {
                        "destinationCidrBlock": "0.0.0.0/0",
                        "natGatewayId": {
                          "Ref": "VpcPublicSubnet1NATGateway4D7517AA"
                        },
                        "routeTableId": {
                          "Ref": "VpcPrivateSubnet2RouteTableA678073B"
                        }
                      }
                    },
                    "constructInfo": {
                      "fqn": "constructs.Construct",
                      "version": "10.3.0"
                    }
                  }
                },
                "constructInfo": {
                  "fqn": "constructs.Construct",
                  "version": "10.3.0"
                }
              },
              "IGW": {
                "id": "IGW",
                "path": "aws-cdk-eks-cluster-stack/Vpc/IGW",
                "attributes": {
                  "aws:cdk:cloudformation:type": "AWS::EC2::InternetGateway",
                  "aws:cdk:cloudformation:props": {
                    "tags": [
                      {
                        "key": "Name",
                        "value": "aws-cdk-eks-cluster-stack/Vpc"
                      }
                    ]
                  }
                },
                "constructInfo": {
                  "fqn": "constructs.Construct",
                  "version": "10.3.0"
                }
              },
              "VPCGW": {
                "id": "VPCGW",
                "path": "aws-cdk-eks-cluster-stack/Vpc/VPCGW",
                "attributes": {
                  "aws:cdk:cloudformation:type": "AWS::EC2::VPCGatewayAttachment",
                  "aws:cdk:cloudformation:props": {
                    "internetGatewayId": {
                      "Ref": "VpcIGWD7BA715C"
                    },
                    "vpcId": {
                      "Ref": "Vpc8378EB38"
                    }
                  }
                },
                "constructInfo": {
                  "fqn": "constructs.Construct",
                  "version": "10.3.0"
                }
              },
              "RestrictDefaultSecurityGroupCustomResource": {
                "id": "RestrictDefaultSecurityGroupCustomResource",
                "path": "aws-cdk-eks-cluster-stack/Vpc/RestrictDefaultSecurityGroupCustomResource",
                "children": {
                  "Default": {
                    "id": "Default",
                    "path": "aws-cdk-eks-cluster-stack/Vpc/RestrictDefaultSecurityGroupCustomResource/Default",
                    "constructInfo": {
                      "fqn": "constructs.Construct",
                      "version": "10.3.0"
                    }
                  }
                },
                "constructInfo": {
                  "fqn": "constructs.Construct",
                  "version": "10.3.0"
                }
              }
            },
            "constructInfo": {
              "fqn": "constructs.Construct",
              "version": "10.3.0"
            }
          },
          "Custom::VpcRestrictDefaultSGCustomResourceProvider": {
            "id": "Custom::VpcRestrictDefaultSGCustomResourceProvider",
            "path": "aws-cdk-eks-cluster-stack/Custom::VpcRestrictDefaultSGCustomResourceProvider",
            "children": {
              "Staging": {
                "id": "Staging",
                "path": "aws-cdk-eks-cluster-stack/Custom::VpcRestrictDefaultSGCustomResourceProvider/Staging",
                "constructInfo": {
                  "fqn": "constructs.Construct",
                  "version": "10.3.0"
                }
              },
              "Role": {
                "id": "Role",
                "path": "aws-cdk-eks-cluster-stack/Custom::VpcRestrictDefaultSGCustomResourceProvider/Role",
                "constructInfo": {
                  "fqn": "constructs.Construct",
                  "version": "10.3.0"
                }
              },
              "Handler": {
                "id": "Handler",
                "path": "aws-cdk-eks-cluster-stack/Custom::VpcRestrictDefaultSGCustomResourceProvider/Handler",
                "constructInfo": {
                  "fqn": "constructs.Construct",
                  "version": "10.3.0"
                }
              }
            },
            "constructInfo": {
              "fqn": "constructs.Construct",
              "version": "10.3.0"
            }
          },
          "KubectlLayer": {
            "id": "KubectlLayer",
            "path": "aws-cdk-eks-cluster-stack/KubectlLayer",
            "children": {
              "Code": {
                "id": "Code",
                "path": "aws-cdk-eks-cluster-stack/KubectlLayer/Code",
                "children": {
                  "Stage": {
                    "id": "Stage",
                    "path": "aws-cdk-eks-cluster-stack/KubectlLayer/Code/Stage",
                    "constructInfo": {
                      "fqn": "constructs.Construct",
                      "version": "10.3.0"
                    }
                  },
                  "AssetBucket": {
                    "id": "AssetBucket",
                    "path": "aws-cdk-eks-cluster-stack/KubectlLayer/Code/AssetBucket",
                    "constructInfo": {
                      "fqn": "constructs.Construct",
                      "version": "10.3.0"
                    }
                  }
                },
                "constructInfo": {
                  "fqn": "constructs.Construct",
                  "version": "10.3.0"
                }
              },
              "Resource": {
                "id": "Resource",
                "path": "aws-cdk-eks-cluster-stack/KubectlLayer/Resource",
                "attributes": {
                  "aws:cdk:cloudformation:type": "AWS::Lambda::LayerVersion",
                  "aws:cdk:cloudformation:props": {
                    "content": {
                      "s3Bucket": {
                        "Fn::Sub": "cdk-hnb659fds-assets-${AWS::AccountId}-${AWS::Region}"
                      },
                      "s3Key": "bfbdea4d45250c8162c204fe0687cb775e24d61c895ad89e4ca6e9a7fc90b0f0.zip"
                    },
                    "description": "/opt/kubectl/kubectl 1.30; /opt/helm/helm 3.15",
                    "licenseInfo": "Apache-2.0"
                  }
                },
                "constructInfo": {
                  "fqn": "constructs.Construct",
                  "version": "10.3.0"
                }
              }
            },
            "constructInfo": {
              "fqn": "@aws-cdk/lambda-layer-kubectl-v30.KubectlV30Layer",
              "version": "2.0.0"
            }
          },
          "Cluster": {
            "id": "Cluster",
            "path": "aws-cdk-eks-cluster-stack/Cluster",
            "children": {
              "KubectlHandlerRole": {
                "id": "KubectlHandlerRole",
                "path": "aws-cdk-eks-cluster-stack/Cluster/KubectlHandlerRole",
                "children": {
                  "ImportKubectlHandlerRole": {
                    "id": "ImportKubectlHandlerRole",
                    "path": "aws-cdk-eks-cluster-stack/Cluster/KubectlHandlerRole/ImportKubectlHandlerRole",
                    "constructInfo": {
                      "fqn": "constructs.Construct",
                      "version": "10.3.0"
                    }
                  },
                  "Resource": {
                    "id": "Resource",
                    "path": "aws-cdk-eks-cluster-stack/Cluster/KubectlHandlerRole/Resource",
                    "attributes": {
                      "aws:cdk:cloudformation:type": "AWS::IAM::Role",
                      "aws:cdk:cloudformation:props": {
                        "assumeRolePolicyDocument": {
                          "Statement": [
                            {
                              "Action": "sts:AssumeRole",
                              "Effect": "Allow",
                              "Principal": {
                                "Service": "lambda.amazonaws.com"
                              }
                            }
                          ],
                          "Version": "2012-10-17"
                        },
                        "managedPolicyArns": [
                          {
                            "Fn::Join": [
                              "",
                              [
                                "arn:",
                                {
                                  "Ref": "AWS::Partition"
                                },
                                ":iam::aws:policy/service-role/AWSLambdaBasicExecutionRole"
                              ]
                            ]
                          },
                          {
                            "Fn::Join": [
                              "",
                              [
                                "arn:",
                                {
                                  "Ref": "AWS::Partition"
                                },
                                ":iam::aws:policy/AmazonEC2ContainerRegistryReadOnly"
                              ]
                            ]
                          },
                          {
                            "Fn::If": [
                              "ClusterHasEcrPublic8EE1114E",
                              {
                                "Fn::Join": [
                                  "",
                                  [
                                    "arn:",
                                    {
                                      "Ref": "AWS::Partition"
                                    },
                                    ":iam::aws:policy/AmazonElasticContainerRegistryPublicReadOnly"
                                  ]
                                ]
                              },
                              {
                                "Ref": "AWS::NoValue"
                              }
                            ]
                          }
                        ]
                      }
                    },
                    "constructInfo": {
                      "fqn": "constructs.Construct",
                      "version": "10.3.0"
                    }
                  },
                  "DefaultPolicy": {
                    "id": "DefaultPolicy",
                    "path": "aws-cdk-eks-cluster-stack/Cluster/KubectlHandlerRole/DefaultPolicy",
                    "children": {
                      "Resource": {
                        "id": "Resource",
                        "path": "aws-cdk-eks-cluster-stack/Cluster/KubectlHandlerRole/DefaultPolicy/Resource",
                        "attributes": {
                          "aws:cdk:cloudformation:type": "AWS::IAM::Policy",
                          "aws:cdk:cloudformation:props": {
                            "policyDocument": {
                              "Statement": [
                                {
                                  "Action": "eks:DescribeCluster",
                                  "Effect": "Allow",
                                  "Resource": {
                                    "Fn::GetAtt": [
                                      "Cluster9EE0221C",
                                      "Arn"
                                    ]
                                  }
                                },
                                {
                                  "Action": "sts:AssumeRole",
                                  "Effect": "Allow",
                                  "Resource": {
                                    "Fn::GetAtt": [
                                      "ClusterCreationRole360249B6",
                                      "Arn"
                                    ]
                                  }
                                }
                              ],
                              "Version": "2012-10-17"
                            },
                            "policyName": "ClusterKubectlHandlerRoleDefaultPolicyE44083DD",
                            "roles": [
                              {
                                "Ref": "ClusterKubectlHandlerRole94549F93"
                              }
                            ]
                          }
                        },
                        "constructInfo": {
                          "fqn": "constructs.Construct",
                          "version": "10.3.0"
                        }
                      }
                    },
                    "constructInfo": {
                      "fqn": "constructs.Construct",
                      "version": "10.3.0"
                    }
                  }
                },
                "constructInfo": {
                  "fqn": "constructs.Construct",
                  "version": "10.3.0"
                }
              },
              "Role": {
                "id": "Role",
                "path": "aws-cdk-eks-cluster-stack/Cluster/Role",
                "children": {
                  "ImportRole": {
                    "id": "ImportRole",
                    "path": "aws-cdk-eks-cluster-stack/Cluster/Role/ImportRole",
                    "constructInfo": {
                      "fqn": "constructs.Construct",
                      "version": "10.3.0"
                    }
                  },
                  "Resource": {
                    "id": "Resource",
                    "path": "aws-cdk-eks-cluster-stack/Cluster/Role/Resource",
                    "attributes": {
                      "aws:cdk:cloudformation:type": "AWS::IAM::Role",
                      "aws:cdk:cloudformation:props": {
                        "assumeRolePolicyDocument": {
                          "Statement": [
                            {
                              "Action": "sts:AssumeRole",
                              "Effect": "Allow",
                              "Principal": {
                                "Service": "eks.amazonaws.com"
                              }
                            }
                          ],
                          "Version": "2012-10-17"
                        },
                        "managedPolicyArns": [
                          {
                            "Fn::Join": [
                              "",
                              [
                                "arn:",
                                {
                                  "Ref": "AWS::Partition"
                                },
                                ":iam::aws:policy/AmazonEKSClusterPolicy"
                              ]
                            ]
                          }
                        ]
                      }
                    },
                    "constructInfo": {
                      "fqn": "constructs.Construct",
                      "version": "10.3.0"
                    }
                  }
                },
                "constructInfo": {
                  "fqn": "constructs.Construct",
                  "version": "10.3.0"
                }
              },
              "ControlPlaneSecurityGroup": {
                "id": "ControlPlaneSecurityGroup",
                "path": "aws-cdk-eks-cluster-stack/Cluster/ControlPlaneSecurityGroup",
                "children": {
                  "Resource": {
                    "id": "Resource",
                    "path": "aws-cdk-eks-cluster-stack/Cluster/ControlPlaneSecurityGroup/Resource",
                    "attributes": {
                      "aws:cdk:cloudformation:type": "AWS::EC2::SecurityGroup",
                      "aws:cdk:cloudformation:props": {
                        "groupDescription": "EKS Control Plane Security Group",
                        "securityGroupEgress": [
                          {
                            "cidrIp": "0.0.0.0/0",
                            "description": "Allow all outbound traffic by default",
                            "ipProtocol": "-1"
                          }
                        ],
                        "vpcId": {
                          "Ref": "Vpc8378EB38"
                        }
                      }
                    },
                    "constructInfo": {
                      "fqn": "constructs.Construct",
                      "version": "10.3.0"
                    }
                  }
                },
                "constructInfo": {
                  "fqn": "constructs.Construct",
                  "version": "10.3.0"
                }
              },
              "Resource": {
                "id": "Resource",
                "path": "aws-cdk-eks-cluster-stack/Cluster/Resource",
                "children": {
                  "CreationRole": {
                    "id": "CreationRole",
                    "path": "aws-cdk-eks-cluster-stack/Cluster/Resource/CreationRole",
                    "children": {
                      "ImportCreationRole": {
                        "id": "ImportCreationRole",
                        "path": "aws-cdk-eks-cluster-stack/Cluster/Resource/CreationRole/ImportCreationRole",
                        "constructInfo": {
                          "fqn": "constructs.Construct",
                          "version": "10.3.0"
                        }
                      },
                      "Resource": {
                        "id": "Resource",
                        "path": "aws-cdk-eks-cluster-stack/Cluster/Resource/CreationRole/Resource",
                        "attributes": {
                          "aws:cdk:cloudformation:type": "AWS::IAM::Role",
                          "aws:cdk:cloudformation:props": {
                            "assumeRolePolicyDocument": {
                              "Statement": [
                                {
                                  "Action": "sts:AssumeRole",
                                  "Effect": "Allow",
                                  "Principal": {
                                    "AWS": [
                                      {
                                        "Fn::GetAtt": [
                                          "ClusterKubectlHandlerRole94549F93",
                                          "Arn"
                                        ]
                                      },
                                      {
                                        "Fn::GetAtt": [
                                          "awscdkawseksClusterResourceProviderNestedStackawscdkawseksClusterResourceProviderNestedStackResource9827C454",
                                          "Outputs.awscdkeksclusterstackawscdkawseksClusterResourceProviderIsCompleteHandlerServiceRole70B1C85DArn"
                                        ]
                                      },
                                      {
                                        "Fn::GetAtt": [
                                          "awscdkawseksClusterResourceProviderNestedStackawscdkawseksClusterResourceProviderNestedStackResource9827C454",
                                          "Outputs.awscdkeksclusterstackawscdkawseksClusterResourceProviderOnEventHandlerServiceRoleB2950FB4Arn"
                                        ]
                                      }
                                    ]
                                  }
                                }
                              ],
                              "Version": "2012-10-17"
                            }
                          }
                        },
                        "constructInfo": {
                          "fqn": "constructs.Construct",
                          "version": "10.3.0"
                        }
                      },
                      "DefaultPolicy": {
                        "id": "DefaultPolicy",
                        "path": "aws-cdk-eks-cluster-stack/Cluster/Resource/CreationRole/DefaultPolicy",
                        "children": {
                          "Resource": {
                            "id": "Resource",
                            "path": "aws-cdk-eks-cluster-stack/Cluster/Resource/CreationRole/DefaultPolicy/Resource",
                            "attributes": {
                              "aws:cdk:cloudformation:type": "AWS::IAM::Policy",
                              "aws:cdk:cloudformation:props": {
                                "policyDocument": {
                                  "Statement": [
                                    {
                                      "Action": "iam:PassRole",
                                      "Effect": "Allow",
                                      "Resource": {
                                        "Fn::GetAtt": [
                                          "ClusterRoleFA261979",
                                          "Arn"
                                        ]
                                      }
                                    },
                                    {
                                      "Action": [
                                        "eks:CreateCluster",
                                        "eks:CreateFargateProfile",
                                        "eks:DeleteCluster",
                                        "eks:DescribeCluster",
                                        "eks:DescribeUpdate",
                                        "eks:TagResource",
                                        "eks:UntagResource",
                                        "eks:UpdateClusterConfig",
                                        "eks:UpdateClusterVersion"
                                      ],
                                      "Effect": "Allow",
                                      "Resource": "*"
                                    },
                                    {
                                      "Action": [
                                        "eks:DeleteFargateProfile",
                                        "eks:DescribeFargateProfile"
                                      ],
                                      "Effect": "Allow",
                                      "Resource": "*"
                                    },
                                    {
                                      "Action": [
                                        "ec2:DescribeDhcpOptions",
                                        "ec2:DescribeInstances",
                                        "ec2:DescribeNetworkInterfaces",
                                        "ec2:DescribeRouteTables",
                                        "ec2:DescribeSecurityGroups",
                                        "ec2:DescribeSubnets",
                                        "ec2:DescribeVpcs",
                                        "iam:CreateServiceLinkedRole",
                                        "iam:GetRole",
                                        "iam:listAttachedRolePolicies"
                                      ],
                                      "Effect": "Allow",
                                      "Resource": "*"
                                    }
                                  ],
                                  "Version": "2012-10-17"
                                },
                                "policyName": "ClusterCreationRoleDefaultPolicyE8BDFC7B",
                                "roles": [
                                  {
                                    "Ref": "ClusterCreationRole360249B6"
                                  }
                                ]
                              }
                            },
                            "constructInfo": {
                              "fqn": "constructs.Construct",
                              "version": "10.3.0"
                            }
                          }
                        },
                        "constructInfo": {
                          "fqn": "constructs.Construct",
                          "version": "10.3.0"
                        }
                      }
                    },
                    "constructInfo": {
                      "fqn": "constructs.Construct",
                      "version": "10.3.0"
                    }
                  },
                  "Resource": {
                    "id": "Resource",
                    "path": "aws-cdk-eks-cluster-stack/Cluster/Resource/Resource",
                    "children": {
                      "Default": {
                        "id": "Default",
                        "path": "aws-cdk-eks-cluster-stack/Cluster/Resource/Resource/Default",
                        "constructInfo": {
                          "fqn": "constructs.Construct",
                          "version": "10.3.0"
                        }
                      }
                    },
                    "constructInfo": {
                      "fqn": "constructs.Construct",
                      "version": "10.3.0"
                    }
                  }
                },
                "constructInfo": {
                  "fqn": "constructs.Construct",
                  "version": "10.3.0"
                }
              },
              "KubectlReadyBarrier": {
                "id": "KubectlReadyBarrier",
                "path": "aws-cdk-eks-cluster-stack/Cluster/KubectlReadyBarrier",
                "constructInfo": {
                  "fqn": "constructs.Construct",
                  "version": "10.3.0"
                }
              },
              "ClusterSecurityGroup": {
                "id": "ClusterSecurityGroup",
                "path": "aws-cdk-eks-cluster-stack/Cluster/ClusterSecurityGroup",
                "constructInfo": {
                  "fqn": "constructs.Construct",
                  "version": "10.3.0"
                }
              },
              "HasEcrPublic": {
                "id": "HasEcrPublic",
                "path": "aws-cdk-eks-cluster-stack/Cluster/HasEcrPublic",
                "constructInfo": {
                  "fqn": "constructs.Construct",
                  "version": "10.3.0"
                }
              }
            },
            "constructInfo": {
              "fqn": "constructs.Construct",
              "version": "10.3.0"
            }
          },
          "@aws-cdk--aws-eks.ClusterResourceProvider": {
            "id": "@aws-cdk--aws-eks.ClusterResourceProvider",
            "path": "aws-cdk-eks-cluster-stack/@aws-cdk--aws-eks.ClusterResourceProvider",
            "children": {
              "NodeProxyAgentLayer": {
                "id": "NodeProxyAgentLayer",
                "path": "aws-cdk-eks-cluster-stack/@aws-cdk--aws-eks.ClusterResourceProvider/NodeProxyAgentLayer",
                "children": {
                  "Code": {
                    "id": "Code",
                    "path": "aws-cdk-eks-cluster-stack/@aws-cdk--aws-eks.ClusterResourceProvider/NodeProxyAgentLayer/Code",
                    "children": {
                      "Stage": {
                        "id": "Stage",
                        "path": "aws-cdk-eks-cluster-stack/@aws-cdk--aws-eks.ClusterResourceProvider/NodeProxyAgentLayer/Code/Stage",
                        "constructInfo": {
                          "fqn": "constructs.Construct",
                          "version": "10.3.0"
                        }
                      },
                      "AssetBucket": {
                        "id": "AssetBucket",
                        "path": "aws-cdk-eks-cluster-stack/@aws-cdk--aws-eks.ClusterResourceProvider/NodeProxyAgentLayer/Code/AssetBucket",
                        "constructInfo": {
                          "fqn": "constructs.Construct",
                          "version": "10.3.0"
                        }
                      }
                    },
                    "constructInfo": {
                      "fqn": "constructs.Construct",
                      "version": "10.3.0"
                    }
                  },
                  "Resource": {
                    "id": "Resource",
                    "path": "aws-cdk-eks-cluster-stack/@aws-cdk--aws-eks.ClusterResourceProvider/NodeProxyAgentLayer/Resource",
                    "attributes": {
                      "aws:cdk:cloudformation:type": "AWS::Lambda::LayerVersion",
                      "aws:cdk:cloudformation:props": {
                        "content": {
                          "s3Bucket": {
                            "Fn::Sub": "cdk-hnb659fds-assets-${AWS::AccountId}-${AWS::Region}"
                          },
                          "s3Key": "22de69e75b55e15d4d49905d8a4901edd66d1367f617c2a01ac6e86ca2b7eb84.zip"
                        },
                        "description": "/opt/nodejs/node_modules/proxy-agent"
                      }
                    },
                    "constructInfo": {
                      "fqn": "constructs.Construct",
                      "version": "10.3.0"
                    }
                  }
                },
                "constructInfo": {
                  "fqn": "constructs.Construct",
                  "version": "10.3.0"
                }
              },
              "OnEventHandler": {
                "id": "OnEventHandler",
                "path": "aws-cdk-eks-cluster-stack/@aws-cdk--aws-eks.ClusterResourceProvider/OnEventHandler",
                "children": {
                  "ServiceRole": {
                    "id": "ServiceRole",
                    "path": "aws-cdk-eks-cluster-stack/@aws-cdk--aws-eks.ClusterResourceProvider/OnEventHandler/ServiceRole",
                    "children": {
                      "ImportServiceRole": {
                        "id": "ImportServiceRole",
                        "path": "aws-cdk-eks-cluster-stack/@aws-cdk--aws-eks.ClusterResourceProvider/OnEventHandler/ServiceRole/ImportServiceRole",
                        "constructInfo": {
                          "fqn": "constructs.Construct",
                          "version": "10.3.0"
                        }
                      },
                      "Resource": {
                        "id": "Resource",
                        "path": "aws-cdk-eks-cluster-stack/@aws-cdk--aws-eks.ClusterResourceProvider/OnEventHandler/ServiceRole/Resource",
                        "attributes": {
                          "aws:cdk:cloudformation:type": "AWS::IAM::Role",
                          "aws:cdk:cloudformation:props": {
                            "assumeRolePolicyDocument": {
                              "Statement": [
                                {
                                  "Action": "sts:AssumeRole",
                                  "Effect": "Allow",
                                  "Principal": {
                                    "Service": "lambda.amazonaws.com"
                                  }
                                }
                              ],
                              "Version": "2012-10-17"
                            },
                            "managedPolicyArns": [
                              {
                                "Fn::Join": [
                                  "",
                                  [
                                    "arn:",
                                    {
                                      "Ref": "AWS::Partition"
                                    },
                                    ":iam::aws:policy/service-role/AWSLambdaBasicExecutionRole"
                                  ]
                                ]
                              }
                            ]
                          }
                        },
                        "constructInfo": {
                          "fqn": "constructs.Construct",
                          "version": "10.3.0"
                        }
                      }
                    },
                    "constructInfo": {
                      "fqn": "constructs.Construct",
                      "version": "10.3.0"
                    }
                  },
                  "Code": {
                    "id": "Code",
                    "path": "aws-cdk-eks-cluster-stack/@aws-cdk--aws-eks.ClusterResourceProvider/OnEventHandler/Code",
                    "children": {
                      "Stage": {
                        "id": "Stage",
                        "path": "aws-cdk-eks-cluster-stack/@aws-cdk--aws-eks.ClusterResourceProvider/OnEventHandler/Code/Stage",
                        "constructInfo": {
                          "fqn": "constructs.Construct",
                          "version": "10.3.0"
                        }
                      },
                      "AssetBucket": {
                        "id": "AssetBucket",
                        "path": "aws-cdk-eks-cluster-stack/@aws-cdk--aws-eks.ClusterResourceProvider/OnEventHandler/Code/AssetBucket",
                        "constructInfo": {
                          "fqn": "constructs.Construct",
                          "version": "10.3.0"
                        }
                      }
                    },
                    "constructInfo": {
                      "fqn": "constructs.Construct",
                      "version": "10.3.0"
                    }
                  },
                  "Resource": {
                    "id": "Resource",
                    "path": "aws-cdk-eks-cluster-stack/@aws-cdk--aws-eks.ClusterResourceProvider/OnEventHandler/Resource",
                    "attributes": {
                      "aws:cdk:cloudformation:type": "AWS::Lambda::Function",
                      "aws:cdk:cloudformation:props": {
                        "code": {
                          "s3Bucket": {
                            "Fn::Sub": "cdk-hnb659fds-assets-${AWS::AccountId}-${AWS::Region}"
                          },
<<<<<<< HEAD
                          "s3Key": "b429556b52ca97f3617a76fd24aafc95dc0f9a8a2f5097db844caf5dc5db324e.zip"
=======
                          "s3Key": "98b432f1b1df9de4026df7e718c23783d833d67973da5291085b4dc7be1a568a.zip"
>>>>>>> d2ea2809
                        },
                        "description": "onEvent handler for EKS cluster resource provider",
                        "environment": {
                          "variables": {
                            "AWS_STS_REGIONAL_ENDPOINTS": "regional"
                          }
                        },
                        "handler": "index.onEvent",
                        "layers": [
                          {
                            "Ref": "NodeProxyAgentLayer924C1971"
                          }
                        ],
                        "role": {
                          "Fn::GetAtt": [
                            "OnEventHandlerServiceRole15A26729",
                            "Arn"
                          ]
                        },
                        "runtime": "nodejs18.x",
                        "timeout": 60
                      }
                    },
                    "constructInfo": {
                      "fqn": "constructs.Construct",
                      "version": "10.3.0"
                    }
                  }
                },
                "constructInfo": {
                  "fqn": "constructs.Construct",
                  "version": "10.3.0"
                }
              },
              "IsCompleteHandler": {
                "id": "IsCompleteHandler",
                "path": "aws-cdk-eks-cluster-stack/@aws-cdk--aws-eks.ClusterResourceProvider/IsCompleteHandler",
                "children": {
                  "ServiceRole": {
                    "id": "ServiceRole",
                    "path": "aws-cdk-eks-cluster-stack/@aws-cdk--aws-eks.ClusterResourceProvider/IsCompleteHandler/ServiceRole",
                    "children": {
                      "ImportServiceRole": {
                        "id": "ImportServiceRole",
                        "path": "aws-cdk-eks-cluster-stack/@aws-cdk--aws-eks.ClusterResourceProvider/IsCompleteHandler/ServiceRole/ImportServiceRole",
                        "constructInfo": {
                          "fqn": "constructs.Construct",
                          "version": "10.3.0"
                        }
                      },
                      "Resource": {
                        "id": "Resource",
                        "path": "aws-cdk-eks-cluster-stack/@aws-cdk--aws-eks.ClusterResourceProvider/IsCompleteHandler/ServiceRole/Resource",
                        "attributes": {
                          "aws:cdk:cloudformation:type": "AWS::IAM::Role",
                          "aws:cdk:cloudformation:props": {
                            "assumeRolePolicyDocument": {
                              "Statement": [
                                {
                                  "Action": "sts:AssumeRole",
                                  "Effect": "Allow",
                                  "Principal": {
                                    "Service": "lambda.amazonaws.com"
                                  }
                                }
                              ],
                              "Version": "2012-10-17"
                            },
                            "managedPolicyArns": [
                              {
                                "Fn::Join": [
                                  "",
                                  [
                                    "arn:",
                                    {
                                      "Ref": "AWS::Partition"
                                    },
                                    ":iam::aws:policy/service-role/AWSLambdaBasicExecutionRole"
                                  ]
                                ]
                              }
                            ]
                          }
                        },
                        "constructInfo": {
                          "fqn": "constructs.Construct",
                          "version": "10.3.0"
                        }
                      }
                    },
                    "constructInfo": {
                      "fqn": "constructs.Construct",
                      "version": "10.3.0"
                    }
                  },
                  "Code": {
                    "id": "Code",
                    "path": "aws-cdk-eks-cluster-stack/@aws-cdk--aws-eks.ClusterResourceProvider/IsCompleteHandler/Code",
                    "children": {
                      "Stage": {
                        "id": "Stage",
                        "path": "aws-cdk-eks-cluster-stack/@aws-cdk--aws-eks.ClusterResourceProvider/IsCompleteHandler/Code/Stage",
                        "constructInfo": {
                          "fqn": "constructs.Construct",
                          "version": "10.3.0"
                        }
                      },
                      "AssetBucket": {
                        "id": "AssetBucket",
                        "path": "aws-cdk-eks-cluster-stack/@aws-cdk--aws-eks.ClusterResourceProvider/IsCompleteHandler/Code/AssetBucket",
                        "constructInfo": {
                          "fqn": "constructs.Construct",
                          "version": "10.3.0"
                        }
                      }
                    },
                    "constructInfo": {
                      "fqn": "constructs.Construct",
                      "version": "10.3.0"
                    }
                  },
                  "Resource": {
                    "id": "Resource",
                    "path": "aws-cdk-eks-cluster-stack/@aws-cdk--aws-eks.ClusterResourceProvider/IsCompleteHandler/Resource",
                    "attributes": {
                      "aws:cdk:cloudformation:type": "AWS::Lambda::Function",
                      "aws:cdk:cloudformation:props": {
                        "code": {
                          "s3Bucket": {
                            "Fn::Sub": "cdk-hnb659fds-assets-${AWS::AccountId}-${AWS::Region}"
                          },
<<<<<<< HEAD
                          "s3Key": "b429556b52ca97f3617a76fd24aafc95dc0f9a8a2f5097db844caf5dc5db324e.zip"
=======
                          "s3Key": "98b432f1b1df9de4026df7e718c23783d833d67973da5291085b4dc7be1a568a.zip"
>>>>>>> d2ea2809
                        },
                        "description": "isComplete handler for EKS cluster resource provider",
                        "environment": {
                          "variables": {
                            "AWS_STS_REGIONAL_ENDPOINTS": "regional"
                          }
                        },
                        "handler": "index.isComplete",
                        "layers": [
                          {
                            "Ref": "NodeProxyAgentLayer924C1971"
                          }
                        ],
                        "role": {
                          "Fn::GetAtt": [
                            "IsCompleteHandlerServiceRole5810CC58",
                            "Arn"
                          ]
                        },
                        "runtime": "nodejs18.x",
                        "timeout": 60
                      }
                    },
                    "constructInfo": {
                      "fqn": "constructs.Construct",
                      "version": "10.3.0"
                    }
                  }
                },
                "constructInfo": {
                  "fqn": "constructs.Construct",
                  "version": "10.3.0"
                }
              },
              "Provider": {
                "id": "Provider",
                "path": "aws-cdk-eks-cluster-stack/@aws-cdk--aws-eks.ClusterResourceProvider/Provider",
                "children": {
                  "framework-onEvent": {
                    "id": "framework-onEvent",
                    "path": "aws-cdk-eks-cluster-stack/@aws-cdk--aws-eks.ClusterResourceProvider/Provider/framework-onEvent",
                    "children": {
                      "ServiceRole": {
                        "id": "ServiceRole",
                        "path": "aws-cdk-eks-cluster-stack/@aws-cdk--aws-eks.ClusterResourceProvider/Provider/framework-onEvent/ServiceRole",
                        "children": {
                          "ImportServiceRole": {
                            "id": "ImportServiceRole",
                            "path": "aws-cdk-eks-cluster-stack/@aws-cdk--aws-eks.ClusterResourceProvider/Provider/framework-onEvent/ServiceRole/ImportServiceRole",
                            "constructInfo": {
                              "fqn": "constructs.Construct",
                              "version": "10.3.0"
                            }
                          },
                          "Resource": {
                            "id": "Resource",
                            "path": "aws-cdk-eks-cluster-stack/@aws-cdk--aws-eks.ClusterResourceProvider/Provider/framework-onEvent/ServiceRole/Resource",
                            "attributes": {
                              "aws:cdk:cloudformation:type": "AWS::IAM::Role",
                              "aws:cdk:cloudformation:props": {
                                "assumeRolePolicyDocument": {
                                  "Statement": [
                                    {
                                      "Action": "sts:AssumeRole",
                                      "Effect": "Allow",
                                      "Principal": {
                                        "Service": "lambda.amazonaws.com"
                                      }
                                    }
                                  ],
                                  "Version": "2012-10-17"
                                },
                                "managedPolicyArns": [
                                  {
                                    "Fn::Join": [
                                      "",
                                      [
                                        "arn:",
                                        {
                                          "Ref": "AWS::Partition"
                                        },
                                        ":iam::aws:policy/service-role/AWSLambdaBasicExecutionRole"
                                      ]
                                    ]
                                  }
                                ]
                              }
                            },
                            "constructInfo": {
                              "fqn": "constructs.Construct",
                              "version": "10.3.0"
                            }
                          },
                          "DefaultPolicy": {
                            "id": "DefaultPolicy",
                            "path": "aws-cdk-eks-cluster-stack/@aws-cdk--aws-eks.ClusterResourceProvider/Provider/framework-onEvent/ServiceRole/DefaultPolicy",
                            "children": {
                              "Resource": {
                                "id": "Resource",
                                "path": "aws-cdk-eks-cluster-stack/@aws-cdk--aws-eks.ClusterResourceProvider/Provider/framework-onEvent/ServiceRole/DefaultPolicy/Resource",
                                "attributes": {
                                  "aws:cdk:cloudformation:type": "AWS::IAM::Policy",
                                  "aws:cdk:cloudformation:props": {
                                    "policyDocument": {
                                      "Statement": [
                                        {
                                          "Action": "lambda:InvokeFunction",
                                          "Effect": "Allow",
                                          "Resource": [
                                            {
                                              "Fn::GetAtt": [
                                                "IsCompleteHandler7073F4DA",
                                                "Arn"
                                              ]
                                            },
                                            {
                                              "Fn::GetAtt": [
                                                "OnEventHandler42BEBAE0",
                                                "Arn"
                                              ]
                                            },
                                            {
                                              "Fn::Join": [
                                                "",
                                                [
                                                  {
                                                    "Fn::GetAtt": [
                                                      "IsCompleteHandler7073F4DA",
                                                      "Arn"
                                                    ]
                                                  },
                                                  ":*"
                                                ]
                                              ]
                                            },
                                            {
                                              "Fn::Join": [
                                                "",
                                                [
                                                  {
                                                    "Fn::GetAtt": [
                                                      "OnEventHandler42BEBAE0",
                                                      "Arn"
                                                    ]
                                                  },
                                                  ":*"
                                                ]
                                              ]
                                            }
                                          ]
                                        },
                                        {
                                          "Action": "states:StartExecution",
                                          "Effect": "Allow",
                                          "Resource": {
                                            "Ref": "Providerwaiterstatemachine5D4A9DF0"
                                          }
                                        }
                                      ],
                                      "Version": "2012-10-17"
                                    },
                                    "policyName": "ProviderframeworkonEventServiceRoleDefaultPolicy48CD2133",
                                    "roles": [
                                      {
                                        "Ref": "ProviderframeworkonEventServiceRole9FF04296"
                                      }
                                    ]
                                  }
                                },
                                "constructInfo": {
                                  "fqn": "constructs.Construct",
                                  "version": "10.3.0"
                                }
                              }
                            },
                            "constructInfo": {
                              "fqn": "constructs.Construct",
                              "version": "10.3.0"
                            }
                          }
                        },
                        "constructInfo": {
                          "fqn": "constructs.Construct",
                          "version": "10.3.0"
                        }
                      },
                      "Code": {
                        "id": "Code",
                        "path": "aws-cdk-eks-cluster-stack/@aws-cdk--aws-eks.ClusterResourceProvider/Provider/framework-onEvent/Code",
                        "children": {
                          "Stage": {
                            "id": "Stage",
                            "path": "aws-cdk-eks-cluster-stack/@aws-cdk--aws-eks.ClusterResourceProvider/Provider/framework-onEvent/Code/Stage",
                            "constructInfo": {
                              "fqn": "constructs.Construct",
                              "version": "10.3.0"
                            }
                          },
                          "AssetBucket": {
                            "id": "AssetBucket",
                            "path": "aws-cdk-eks-cluster-stack/@aws-cdk--aws-eks.ClusterResourceProvider/Provider/framework-onEvent/Code/AssetBucket",
                            "constructInfo": {
                              "fqn": "constructs.Construct",
                              "version": "10.3.0"
                            }
                          }
                        },
                        "constructInfo": {
                          "fqn": "constructs.Construct",
                          "version": "10.3.0"
                        }
                      },
                      "Resource": {
                        "id": "Resource",
                        "path": "aws-cdk-eks-cluster-stack/@aws-cdk--aws-eks.ClusterResourceProvider/Provider/framework-onEvent/Resource",
                        "attributes": {
                          "aws:cdk:cloudformation:type": "AWS::Lambda::Function",
                          "aws:cdk:cloudformation:props": {
                            "code": {
                              "s3Bucket": {
                                "Fn::Sub": "cdk-hnb659fds-assets-${AWS::AccountId}-${AWS::Region}"
                              },
                              "s3Key": "15197a5512179542fe2cff74af89bb047793c9c4e0b4395f114641a81cd52ae5.zip"
                            },
                            "description": "AWS CDK resource provider framework - onEvent (aws-cdk-eks-cluster-stack/@aws-cdk--aws-eks.ClusterResourceProvider/Provider)",
                            "environment": {
                              "variables": {
                                "USER_ON_EVENT_FUNCTION_ARN": {
                                  "Fn::GetAtt": [
                                    "OnEventHandler42BEBAE0",
                                    "Arn"
                                  ]
                                },
                                "USER_IS_COMPLETE_FUNCTION_ARN": {
                                  "Fn::GetAtt": [
                                    "IsCompleteHandler7073F4DA",
                                    "Arn"
                                  ]
                                },
                                "WAITER_STATE_MACHINE_ARN": {
                                  "Ref": "Providerwaiterstatemachine5D4A9DF0"
                                }
                              }
                            },
                            "handler": "framework.onEvent",
                            "role": {
                              "Fn::GetAtt": [
                                "ProviderframeworkonEventServiceRole9FF04296",
                                "Arn"
                              ]
                            },
                            "runtime": "nodejs18.x",
                            "timeout": 900
                          }
                        },
                        "constructInfo": {
                          "fqn": "constructs.Construct",
                          "version": "10.3.0"
                        }
                      }
                    },
                    "constructInfo": {
                      "fqn": "constructs.Construct",
                      "version": "10.3.0"
                    }
                  },
                  "framework-isComplete": {
                    "id": "framework-isComplete",
                    "path": "aws-cdk-eks-cluster-stack/@aws-cdk--aws-eks.ClusterResourceProvider/Provider/framework-isComplete",
                    "children": {
                      "ServiceRole": {
                        "id": "ServiceRole",
                        "path": "aws-cdk-eks-cluster-stack/@aws-cdk--aws-eks.ClusterResourceProvider/Provider/framework-isComplete/ServiceRole",
                        "children": {
                          "ImportServiceRole": {
                            "id": "ImportServiceRole",
                            "path": "aws-cdk-eks-cluster-stack/@aws-cdk--aws-eks.ClusterResourceProvider/Provider/framework-isComplete/ServiceRole/ImportServiceRole",
                            "constructInfo": {
                              "fqn": "constructs.Construct",
                              "version": "10.3.0"
                            }
                          },
                          "Resource": {
                            "id": "Resource",
                            "path": "aws-cdk-eks-cluster-stack/@aws-cdk--aws-eks.ClusterResourceProvider/Provider/framework-isComplete/ServiceRole/Resource",
                            "attributes": {
                              "aws:cdk:cloudformation:type": "AWS::IAM::Role",
                              "aws:cdk:cloudformation:props": {
                                "assumeRolePolicyDocument": {
                                  "Statement": [
                                    {
                                      "Action": "sts:AssumeRole",
                                      "Effect": "Allow",
                                      "Principal": {
                                        "Service": "lambda.amazonaws.com"
                                      }
                                    }
                                  ],
                                  "Version": "2012-10-17"
                                },
                                "managedPolicyArns": [
                                  {
                                    "Fn::Join": [
                                      "",
                                      [
                                        "arn:",
                                        {
                                          "Ref": "AWS::Partition"
                                        },
                                        ":iam::aws:policy/service-role/AWSLambdaBasicExecutionRole"
                                      ]
                                    ]
                                  }
                                ]
                              }
                            },
                            "constructInfo": {
                              "fqn": "constructs.Construct",
                              "version": "10.3.0"
                            }
                          },
                          "DefaultPolicy": {
                            "id": "DefaultPolicy",
                            "path": "aws-cdk-eks-cluster-stack/@aws-cdk--aws-eks.ClusterResourceProvider/Provider/framework-isComplete/ServiceRole/DefaultPolicy",
                            "children": {
                              "Resource": {
                                "id": "Resource",
                                "path": "aws-cdk-eks-cluster-stack/@aws-cdk--aws-eks.ClusterResourceProvider/Provider/framework-isComplete/ServiceRole/DefaultPolicy/Resource",
                                "attributes": {
                                  "aws:cdk:cloudformation:type": "AWS::IAM::Policy",
                                  "aws:cdk:cloudformation:props": {
                                    "policyDocument": {
                                      "Statement": [
                                        {
                                          "Action": "lambda:InvokeFunction",
                                          "Effect": "Allow",
                                          "Resource": [
                                            {
                                              "Fn::GetAtt": [
                                                "IsCompleteHandler7073F4DA",
                                                "Arn"
                                              ]
                                            },
                                            {
                                              "Fn::GetAtt": [
                                                "OnEventHandler42BEBAE0",
                                                "Arn"
                                              ]
                                            },
                                            {
                                              "Fn::Join": [
                                                "",
                                                [
                                                  {
                                                    "Fn::GetAtt": [
                                                      "IsCompleteHandler7073F4DA",
                                                      "Arn"
                                                    ]
                                                  },
                                                  ":*"
                                                ]
                                              ]
                                            },
                                            {
                                              "Fn::Join": [
                                                "",
                                                [
                                                  {
                                                    "Fn::GetAtt": [
                                                      "OnEventHandler42BEBAE0",
                                                      "Arn"
                                                    ]
                                                  },
                                                  ":*"
                                                ]
                                              ]
                                            }
                                          ]
                                        }
                                      ],
                                      "Version": "2012-10-17"
                                    },
                                    "policyName": "ProviderframeworkisCompleteServiceRoleDefaultPolicy2E7140AC",
                                    "roles": [
                                      {
                                        "Ref": "ProviderframeworkisCompleteServiceRoleB1087139"
                                      }
                                    ]
                                  }
                                },
                                "constructInfo": {
                                  "fqn": "constructs.Construct",
                                  "version": "10.3.0"
                                }
                              }
                            },
                            "constructInfo": {
                              "fqn": "constructs.Construct",
                              "version": "10.3.0"
                            }
                          }
                        },
                        "constructInfo": {
                          "fqn": "constructs.Construct",
                          "version": "10.3.0"
                        }
                      },
                      "Code": {
                        "id": "Code",
                        "path": "aws-cdk-eks-cluster-stack/@aws-cdk--aws-eks.ClusterResourceProvider/Provider/framework-isComplete/Code",
                        "children": {
                          "Stage": {
                            "id": "Stage",
                            "path": "aws-cdk-eks-cluster-stack/@aws-cdk--aws-eks.ClusterResourceProvider/Provider/framework-isComplete/Code/Stage",
                            "constructInfo": {
                              "fqn": "constructs.Construct",
                              "version": "10.3.0"
                            }
                          },
                          "AssetBucket": {
                            "id": "AssetBucket",
                            "path": "aws-cdk-eks-cluster-stack/@aws-cdk--aws-eks.ClusterResourceProvider/Provider/framework-isComplete/Code/AssetBucket",
                            "constructInfo": {
                              "fqn": "constructs.Construct",
                              "version": "10.3.0"
                            }
                          }
                        },
                        "constructInfo": {
                          "fqn": "constructs.Construct",
                          "version": "10.3.0"
                        }
                      },
                      "Resource": {
                        "id": "Resource",
                        "path": "aws-cdk-eks-cluster-stack/@aws-cdk--aws-eks.ClusterResourceProvider/Provider/framework-isComplete/Resource",
                        "attributes": {
                          "aws:cdk:cloudformation:type": "AWS::Lambda::Function",
                          "aws:cdk:cloudformation:props": {
                            "code": {
                              "s3Bucket": {
                                "Fn::Sub": "cdk-hnb659fds-assets-${AWS::AccountId}-${AWS::Region}"
                              },
                              "s3Key": "15197a5512179542fe2cff74af89bb047793c9c4e0b4395f114641a81cd52ae5.zip"
                            },
                            "description": "AWS CDK resource provider framework - isComplete (aws-cdk-eks-cluster-stack/@aws-cdk--aws-eks.ClusterResourceProvider/Provider)",
                            "environment": {
                              "variables": {
                                "USER_ON_EVENT_FUNCTION_ARN": {
                                  "Fn::GetAtt": [
                                    "OnEventHandler42BEBAE0",
                                    "Arn"
                                  ]
                                },
                                "USER_IS_COMPLETE_FUNCTION_ARN": {
                                  "Fn::GetAtt": [
                                    "IsCompleteHandler7073F4DA",
                                    "Arn"
                                  ]
                                }
                              }
                            },
                            "handler": "framework.isComplete",
                            "role": {
                              "Fn::GetAtt": [
                                "ProviderframeworkisCompleteServiceRoleB1087139",
                                "Arn"
                              ]
                            },
                            "runtime": "nodejs18.x",
                            "timeout": 900
                          }
                        },
                        "constructInfo": {
                          "fqn": "constructs.Construct",
                          "version": "10.3.0"
                        }
                      }
                    },
                    "constructInfo": {
                      "fqn": "constructs.Construct",
                      "version": "10.3.0"
                    }
                  },
                  "framework-onTimeout": {
                    "id": "framework-onTimeout",
                    "path": "aws-cdk-eks-cluster-stack/@aws-cdk--aws-eks.ClusterResourceProvider/Provider/framework-onTimeout",
                    "children": {
                      "ServiceRole": {
                        "id": "ServiceRole",
                        "path": "aws-cdk-eks-cluster-stack/@aws-cdk--aws-eks.ClusterResourceProvider/Provider/framework-onTimeout/ServiceRole",
                        "children": {
                          "ImportServiceRole": {
                            "id": "ImportServiceRole",
                            "path": "aws-cdk-eks-cluster-stack/@aws-cdk--aws-eks.ClusterResourceProvider/Provider/framework-onTimeout/ServiceRole/ImportServiceRole",
                            "constructInfo": {
                              "fqn": "constructs.Construct",
                              "version": "10.3.0"
                            }
                          },
                          "Resource": {
                            "id": "Resource",
                            "path": "aws-cdk-eks-cluster-stack/@aws-cdk--aws-eks.ClusterResourceProvider/Provider/framework-onTimeout/ServiceRole/Resource",
                            "attributes": {
                              "aws:cdk:cloudformation:type": "AWS::IAM::Role",
                              "aws:cdk:cloudformation:props": {
                                "assumeRolePolicyDocument": {
                                  "Statement": [
                                    {
                                      "Action": "sts:AssumeRole",
                                      "Effect": "Allow",
                                      "Principal": {
                                        "Service": "lambda.amazonaws.com"
                                      }
                                    }
                                  ],
                                  "Version": "2012-10-17"
                                },
                                "managedPolicyArns": [
                                  {
                                    "Fn::Join": [
                                      "",
                                      [
                                        "arn:",
                                        {
                                          "Ref": "AWS::Partition"
                                        },
                                        ":iam::aws:policy/service-role/AWSLambdaBasicExecutionRole"
                                      ]
                                    ]
                                  }
                                ]
                              }
                            },
                            "constructInfo": {
                              "fqn": "constructs.Construct",
                              "version": "10.3.0"
                            }
                          },
                          "DefaultPolicy": {
                            "id": "DefaultPolicy",
                            "path": "aws-cdk-eks-cluster-stack/@aws-cdk--aws-eks.ClusterResourceProvider/Provider/framework-onTimeout/ServiceRole/DefaultPolicy",
                            "children": {
                              "Resource": {
                                "id": "Resource",
                                "path": "aws-cdk-eks-cluster-stack/@aws-cdk--aws-eks.ClusterResourceProvider/Provider/framework-onTimeout/ServiceRole/DefaultPolicy/Resource",
                                "attributes": {
                                  "aws:cdk:cloudformation:type": "AWS::IAM::Policy",
                                  "aws:cdk:cloudformation:props": {
                                    "policyDocument": {
                                      "Statement": [
                                        {
                                          "Action": "lambda:InvokeFunction",
                                          "Effect": "Allow",
                                          "Resource": [
                                            {
                                              "Fn::GetAtt": [
                                                "IsCompleteHandler7073F4DA",
                                                "Arn"
                                              ]
                                            },
                                            {
                                              "Fn::GetAtt": [
                                                "OnEventHandler42BEBAE0",
                                                "Arn"
                                              ]
                                            },
                                            {
                                              "Fn::Join": [
                                                "",
                                                [
                                                  {
                                                    "Fn::GetAtt": [
                                                      "IsCompleteHandler7073F4DA",
                                                      "Arn"
                                                    ]
                                                  },
                                                  ":*"
                                                ]
                                              ]
                                            },
                                            {
                                              "Fn::Join": [
                                                "",
                                                [
                                                  {
                                                    "Fn::GetAtt": [
                                                      "OnEventHandler42BEBAE0",
                                                      "Arn"
                                                    ]
                                                  },
                                                  ":*"
                                                ]
                                              ]
                                            }
                                          ]
                                        }
                                      ],
                                      "Version": "2012-10-17"
                                    },
                                    "policyName": "ProviderframeworkonTimeoutServiceRoleDefaultPolicy2688969F",
                                    "roles": [
                                      {
                                        "Ref": "ProviderframeworkonTimeoutServiceRole28643D26"
                                      }
                                    ]
                                  }
                                },
                                "constructInfo": {
                                  "fqn": "constructs.Construct",
                                  "version": "10.3.0"
                                }
                              }
                            },
                            "constructInfo": {
                              "fqn": "constructs.Construct",
                              "version": "10.3.0"
                            }
                          }
                        },
                        "constructInfo": {
                          "fqn": "constructs.Construct",
                          "version": "10.3.0"
                        }
                      },
                      "Code": {
                        "id": "Code",
                        "path": "aws-cdk-eks-cluster-stack/@aws-cdk--aws-eks.ClusterResourceProvider/Provider/framework-onTimeout/Code",
                        "children": {
                          "Stage": {
                            "id": "Stage",
                            "path": "aws-cdk-eks-cluster-stack/@aws-cdk--aws-eks.ClusterResourceProvider/Provider/framework-onTimeout/Code/Stage",
                            "constructInfo": {
                              "fqn": "constructs.Construct",
                              "version": "10.3.0"
                            }
                          },
                          "AssetBucket": {
                            "id": "AssetBucket",
                            "path": "aws-cdk-eks-cluster-stack/@aws-cdk--aws-eks.ClusterResourceProvider/Provider/framework-onTimeout/Code/AssetBucket",
                            "constructInfo": {
                              "fqn": "constructs.Construct",
                              "version": "10.3.0"
                            }
                          }
                        },
                        "constructInfo": {
                          "fqn": "constructs.Construct",
                          "version": "10.3.0"
                        }
                      },
                      "Resource": {
                        "id": "Resource",
                        "path": "aws-cdk-eks-cluster-stack/@aws-cdk--aws-eks.ClusterResourceProvider/Provider/framework-onTimeout/Resource",
                        "attributes": {
                          "aws:cdk:cloudformation:type": "AWS::Lambda::Function",
                          "aws:cdk:cloudformation:props": {
                            "code": {
                              "s3Bucket": {
                                "Fn::Sub": "cdk-hnb659fds-assets-${AWS::AccountId}-${AWS::Region}"
                              },
                              "s3Key": "15197a5512179542fe2cff74af89bb047793c9c4e0b4395f114641a81cd52ae5.zip"
                            },
                            "description": "AWS CDK resource provider framework - onTimeout (aws-cdk-eks-cluster-stack/@aws-cdk--aws-eks.ClusterResourceProvider/Provider)",
                            "environment": {
                              "variables": {
                                "USER_ON_EVENT_FUNCTION_ARN": {
                                  "Fn::GetAtt": [
                                    "OnEventHandler42BEBAE0",
                                    "Arn"
                                  ]
                                },
                                "USER_IS_COMPLETE_FUNCTION_ARN": {
                                  "Fn::GetAtt": [
                                    "IsCompleteHandler7073F4DA",
                                    "Arn"
                                  ]
                                }
                              }
                            },
                            "handler": "framework.onTimeout",
                            "role": {
                              "Fn::GetAtt": [
                                "ProviderframeworkonTimeoutServiceRole28643D26",
                                "Arn"
                              ]
                            },
                            "runtime": "nodejs18.x",
                            "timeout": 900
                          }
                        },
                        "constructInfo": {
                          "fqn": "constructs.Construct",
                          "version": "10.3.0"
                        }
                      }
                    },
                    "constructInfo": {
                      "fqn": "constructs.Construct",
                      "version": "10.3.0"
                    }
                  },
                  "waiter-state-machine": {
                    "id": "waiter-state-machine",
                    "path": "aws-cdk-eks-cluster-stack/@aws-cdk--aws-eks.ClusterResourceProvider/Provider/waiter-state-machine",
                    "children": {
                      "Role": {
                        "id": "Role",
                        "path": "aws-cdk-eks-cluster-stack/@aws-cdk--aws-eks.ClusterResourceProvider/Provider/waiter-state-machine/Role",
                        "children": {
                          "ImportRole": {
                            "id": "ImportRole",
                            "path": "aws-cdk-eks-cluster-stack/@aws-cdk--aws-eks.ClusterResourceProvider/Provider/waiter-state-machine/Role/ImportRole",
                            "constructInfo": {
                              "fqn": "constructs.Construct",
                              "version": "10.3.0"
                            }
                          },
                          "Resource": {
                            "id": "Resource",
                            "path": "aws-cdk-eks-cluster-stack/@aws-cdk--aws-eks.ClusterResourceProvider/Provider/waiter-state-machine/Role/Resource",
                            "attributes": {
                              "aws:cdk:cloudformation:type": "AWS::IAM::Role",
                              "aws:cdk:cloudformation:props": {
                                "assumeRolePolicyDocument": {
                                  "Statement": [
                                    {
                                      "Action": "sts:AssumeRole",
                                      "Effect": "Allow",
                                      "Principal": {
                                        "Service": "states.amazonaws.com"
                                      }
                                    }
                                  ],
                                  "Version": "2012-10-17"
                                }
                              }
                            },
                            "constructInfo": {
                              "fqn": "constructs.Construct",
                              "version": "10.3.0"
                            }
                          },
                          "DefaultPolicy": {
                            "id": "DefaultPolicy",
                            "path": "aws-cdk-eks-cluster-stack/@aws-cdk--aws-eks.ClusterResourceProvider/Provider/waiter-state-machine/Role/DefaultPolicy",
                            "children": {
                              "Resource": {
                                "id": "Resource",
                                "path": "aws-cdk-eks-cluster-stack/@aws-cdk--aws-eks.ClusterResourceProvider/Provider/waiter-state-machine/Role/DefaultPolicy/Resource",
                                "attributes": {
                                  "aws:cdk:cloudformation:type": "AWS::IAM::Policy",
                                  "aws:cdk:cloudformation:props": {
                                    "policyDocument": {
                                      "Statement": [
                                        {
                                          "Action": "lambda:InvokeFunction",
                                          "Effect": "Allow",
                                          "Resource": [
                                            {
                                              "Fn::GetAtt": [
                                                "ProviderframeworkisComplete26D7B0CB",
                                                "Arn"
                                              ]
                                            },
                                            {
                                              "Fn::GetAtt": [
                                                "ProviderframeworkonTimeout0B47CA38",
                                                "Arn"
                                              ]
                                            },
                                            {
                                              "Fn::Join": [
                                                "",
                                                [
                                                  {
                                                    "Fn::GetAtt": [
                                                      "ProviderframeworkisComplete26D7B0CB",
                                                      "Arn"
                                                    ]
                                                  },
                                                  ":*"
                                                ]
                                              ]
                                            },
                                            {
                                              "Fn::Join": [
                                                "",
                                                [
                                                  {
                                                    "Fn::GetAtt": [
                                                      "ProviderframeworkonTimeout0B47CA38",
                                                      "Arn"
                                                    ]
                                                  },
                                                  ":*"
                                                ]
                                              ]
                                            }
                                          ]
                                        },
                                        {
                                          "Action": [
                                            "logs:CreateLogDelivery",
                                            "logs:CreateLogStream",
                                            "logs:DeleteLogDelivery",
                                            "logs:DescribeLogGroups",
                                            "logs:DescribeResourcePolicies",
                                            "logs:GetLogDelivery",
                                            "logs:ListLogDeliveries",
                                            "logs:PutLogEvents",
                                            "logs:PutResourcePolicy",
                                            "logs:UpdateLogDelivery"
                                          ],
                                          "Effect": "Allow",
                                          "Resource": "*"
                                        }
                                      ],
                                      "Version": "2012-10-17"
                                    },
                                    "policyName": "ProviderwaiterstatemachineRoleDefaultPolicyD3C3DA1A",
                                    "roles": [
                                      {
                                        "Ref": "ProviderwaiterstatemachineRole0C7159F9"
                                      }
                                    ]
                                  }
                                },
                                "constructInfo": {
                                  "fqn": "constructs.Construct",
                                  "version": "10.3.0"
                                }
                              }
                            },
                            "constructInfo": {
                              "fqn": "constructs.Construct",
                              "version": "10.3.0"
                            }
                          }
                        },
                        "constructInfo": {
                          "fqn": "constructs.Construct",
                          "version": "10.3.0"
                        }
                      },
                      "LogGroup": {
                        "id": "LogGroup",
                        "path": "aws-cdk-eks-cluster-stack/@aws-cdk--aws-eks.ClusterResourceProvider/Provider/waiter-state-machine/LogGroup",
                        "children": {
                          "Resource": {
                            "id": "Resource",
                            "path": "aws-cdk-eks-cluster-stack/@aws-cdk--aws-eks.ClusterResourceProvider/Provider/waiter-state-machine/LogGroup/Resource",
                            "attributes": {
                              "aws:cdk:cloudformation:type": "AWS::Logs::LogGroup",
                              "aws:cdk:cloudformation:props": {
                                "logGroupName": {
                                  "Fn::Join": [
                                    "",
                                    [
                                      "/aws/vendedlogs/states/waiter-state-machine-",
                                      {
                                        "Ref": "ProviderframeworkisComplete26D7B0CB"
                                      },
                                      "-c877ed638625dc9b797da23b7bd8f98aabfa3101bf"
                                    ]
                                  ]
                                },
                                "retentionInDays": 731
                              }
                            },
                            "constructInfo": {
                              "fqn": "constructs.Construct",
                              "version": "10.3.0"
                            }
                          }
                        },
                        "constructInfo": {
                          "fqn": "constructs.Construct",
                          "version": "10.3.0"
                        }
                      },
                      "Resource": {
                        "id": "Resource",
                        "path": "aws-cdk-eks-cluster-stack/@aws-cdk--aws-eks.ClusterResourceProvider/Provider/waiter-state-machine/Resource",
                        "attributes": {
                          "aws:cdk:cloudformation:type": "AWS::StepFunctions::StateMachine",
                          "aws:cdk:cloudformation:props": {
                            "definitionString": {
                              "Fn::Join": [
                                "",
                                [
                                  "{\"StartAt\":\"framework-isComplete-task\",\"States\":{\"framework-isComplete-task\":{\"End\":true,\"Retry\":[{\"ErrorEquals\":[\"States.ALL\"],\"IntervalSeconds\":60,\"MaxAttempts\":60,\"BackoffRate\":1}],\"Catch\":[{\"ErrorEquals\":[\"States.ALL\"],\"Next\":\"framework-onTimeout-task\"}],\"Type\":\"Task\",\"Resource\":\"",
                                  {
                                    "Fn::GetAtt": [
                                      "ProviderframeworkisComplete26D7B0CB",
                                      "Arn"
                                    ]
                                  },
                                  "\"},\"framework-onTimeout-task\":{\"End\":true,\"Type\":\"Task\",\"Resource\":\"",
                                  {
                                    "Fn::GetAtt": [
                                      "ProviderframeworkonTimeout0B47CA38",
                                      "Arn"
                                    ]
                                  },
                                  "\"}}}"
                                ]
                              ]
                            },
                            "loggingConfiguration": {
                              "destinations": [
                                {
                                  "cloudWatchLogsLogGroup": {
                                    "logGroupArn": {
                                      "Fn::GetAtt": [
                                        "ProviderwaiterstatemachineLogGroupDD693A98",
                                        "Arn"
                                      ]
                                    }
                                  }
                                }
                              ],
                              "includeExecutionData": false,
                              "level": "ERROR"
                            },
                            "roleArn": {
                              "Fn::GetAtt": [
                                "ProviderwaiterstatemachineRole0C7159F9",
                                "Arn"
                              ]
                            }
                          }
                        },
                        "constructInfo": {
                          "fqn": "constructs.Construct",
                          "version": "10.3.0"
                        }
                      }
                    },
                    "constructInfo": {
                      "fqn": "constructs.Construct",
                      "version": "10.3.0"
                    }
                  }
                },
                "constructInfo": {
                  "fqn": "constructs.Construct",
                  "version": "10.3.0"
                }
              },
              "awscdkeksclusterstackawscdkawseksClusterResourceProviderOnEventHandlerServiceRoleB2950FB4Arn": {
                "id": "awscdkeksclusterstackawscdkawseksClusterResourceProviderOnEventHandlerServiceRoleB2950FB4Arn",
                "path": "aws-cdk-eks-cluster-stack/@aws-cdk--aws-eks.ClusterResourceProvider/awscdkeksclusterstackawscdkawseksClusterResourceProviderOnEventHandlerServiceRoleB2950FB4Arn",
                "constructInfo": {
                  "fqn": "constructs.Construct",
                  "version": "10.3.0"
                }
              },
              "awscdkeksclusterstackawscdkawseksClusterResourceProviderIsCompleteHandlerServiceRole70B1C85DArn": {
                "id": "awscdkeksclusterstackawscdkawseksClusterResourceProviderIsCompleteHandlerServiceRole70B1C85DArn",
                "path": "aws-cdk-eks-cluster-stack/@aws-cdk--aws-eks.ClusterResourceProvider/awscdkeksclusterstackawscdkawseksClusterResourceProviderIsCompleteHandlerServiceRole70B1C85DArn",
                "constructInfo": {
                  "fqn": "constructs.Construct",
                  "version": "10.3.0"
                }
              },
              "awscdkeksclusterstackawscdkawseksClusterResourceProviderframeworkonEvent969BA09CArn": {
                "id": "awscdkeksclusterstackawscdkawseksClusterResourceProviderframeworkonEvent969BA09CArn",
                "path": "aws-cdk-eks-cluster-stack/@aws-cdk--aws-eks.ClusterResourceProvider/awscdkeksclusterstackawscdkawseksClusterResourceProviderframeworkonEvent969BA09CArn",
                "constructInfo": {
                  "fqn": "constructs.Construct",
                  "version": "10.3.0"
                }
              }
            },
            "constructInfo": {
              "fqn": "constructs.Construct",
              "version": "10.3.0"
            }
          },
          "@aws-cdk--aws-eks.ClusterResourceProvider.NestedStack": {
            "id": "@aws-cdk--aws-eks.ClusterResourceProvider.NestedStack",
            "path": "aws-cdk-eks-cluster-stack/@aws-cdk--aws-eks.ClusterResourceProvider.NestedStack",
            "children": {
              "@aws-cdk--aws-eks.ClusterResourceProvider.NestedStackResource": {
                "id": "@aws-cdk--aws-eks.ClusterResourceProvider.NestedStackResource",
                "path": "aws-cdk-eks-cluster-stack/@aws-cdk--aws-eks.ClusterResourceProvider.NestedStack/@aws-cdk--aws-eks.ClusterResourceProvider.NestedStackResource",
                "attributes": {
                  "aws:cdk:cloudformation:type": "AWS::CloudFormation::Stack",
                  "aws:cdk:cloudformation:props": {
                    "templateUrl": {
                      "Fn::Join": [
                        "",
                        [
                          "https://s3.",
                          {
                            "Ref": "AWS::Region"
                          },
                          ".",
                          {
                            "Ref": "AWS::URLSuffix"
                          },
                          "/",
                          {
                            "Fn::Sub": "cdk-hnb659fds-assets-${AWS::AccountId}-${AWS::Region}"
                          },
<<<<<<< HEAD
                          "/b5b2dfb5987f916d69f3189eb6d324ff4f9fc610f3754045b64f4c3d972b8c82.json"
=======
                          "/6fbd84620b59082df8ff25796f55a646708fe76dc6c670dbe1364c57c6d32dcb.json"
>>>>>>> d2ea2809
                        ]
                      ]
                    }
                  }
                },
                "constructInfo": {
                  "fqn": "constructs.Construct",
                  "version": "10.3.0"
                }
              }
            },
            "constructInfo": {
              "fqn": "constructs.Construct",
              "version": "10.3.0"
            }
          },
          "@aws-cdk--aws-eks.KubectlProvider": {
            "id": "@aws-cdk--aws-eks.KubectlProvider",
            "path": "aws-cdk-eks-cluster-stack/@aws-cdk--aws-eks.KubectlProvider",
            "children": {
              "Handler": {
                "id": "Handler",
                "path": "aws-cdk-eks-cluster-stack/@aws-cdk--aws-eks.KubectlProvider/Handler",
                "children": {
                  "Code": {
                    "id": "Code",
                    "path": "aws-cdk-eks-cluster-stack/@aws-cdk--aws-eks.KubectlProvider/Handler/Code",
                    "children": {
                      "Stage": {
                        "id": "Stage",
                        "path": "aws-cdk-eks-cluster-stack/@aws-cdk--aws-eks.KubectlProvider/Handler/Code/Stage",
                        "constructInfo": {
                          "fqn": "constructs.Construct",
                          "version": "10.3.0"
                        }
                      },
                      "AssetBucket": {
                        "id": "AssetBucket",
                        "path": "aws-cdk-eks-cluster-stack/@aws-cdk--aws-eks.KubectlProvider/Handler/Code/AssetBucket",
                        "constructInfo": {
                          "fqn": "constructs.Construct",
                          "version": "10.3.0"
                        }
                      }
                    },
                    "constructInfo": {
                      "fqn": "constructs.Construct",
                      "version": "10.3.0"
                    }
                  },
                  "Resource": {
                    "id": "Resource",
                    "path": "aws-cdk-eks-cluster-stack/@aws-cdk--aws-eks.KubectlProvider/Handler/Resource",
                    "attributes": {
                      "aws:cdk:cloudformation:type": "AWS::Lambda::Function",
                      "aws:cdk:cloudformation:props": {
                        "code": {
                          "s3Bucket": {
                            "Fn::Sub": "cdk-hnb659fds-assets-${AWS::AccountId}-${AWS::Region}"
                          },
                          "s3Key": "abc70c90ded969d12235ca11768293cb20557cff54518518480c0d9fb344a098.zip"
                        },
                        "description": "onEvent handler for EKS kubectl resource provider",
                        "handler": "index.handler",
                        "layers": [
                          {
                            "Ref": "AwsCliLayerF44AAF94"
                          },
                          {
                            "Ref": "referencetoawscdkeksclusterstackKubectlLayer380CD730Ref"
                          }
                        ],
                        "memorySize": 1024,
                        "role": {
                          "Ref": "referencetoawscdkeksclusterstackClusterKubectlHandlerRoleB305ACA0Arn"
                        },
                        "runtime": "python3.10",
                        "timeout": 900
                      }
                    },
                    "constructInfo": {
                      "fqn": "constructs.Construct",
                      "version": "10.3.0"
                    }
                  }
                },
                "constructInfo": {
                  "fqn": "constructs.Construct",
                  "version": "10.3.0"
                }
              },
              "AwsCliLayer": {
                "id": "AwsCliLayer",
                "path": "aws-cdk-eks-cluster-stack/@aws-cdk--aws-eks.KubectlProvider/AwsCliLayer",
                "children": {
                  "Code": {
                    "id": "Code",
                    "path": "aws-cdk-eks-cluster-stack/@aws-cdk--aws-eks.KubectlProvider/AwsCliLayer/Code",
                    "children": {
                      "Stage": {
                        "id": "Stage",
                        "path": "aws-cdk-eks-cluster-stack/@aws-cdk--aws-eks.KubectlProvider/AwsCliLayer/Code/Stage",
                        "constructInfo": {
                          "fqn": "constructs.Construct",
                          "version": "10.3.0"
                        }
                      },
                      "AssetBucket": {
                        "id": "AssetBucket",
                        "path": "aws-cdk-eks-cluster-stack/@aws-cdk--aws-eks.KubectlProvider/AwsCliLayer/Code/AssetBucket",
                        "constructInfo": {
                          "fqn": "constructs.Construct",
                          "version": "10.3.0"
                        }
                      }
                    },
                    "constructInfo": {
                      "fqn": "constructs.Construct",
                      "version": "10.3.0"
                    }
                  },
                  "Resource": {
                    "id": "Resource",
                    "path": "aws-cdk-eks-cluster-stack/@aws-cdk--aws-eks.KubectlProvider/AwsCliLayer/Resource",
                    "attributes": {
                      "aws:cdk:cloudformation:type": "AWS::Lambda::LayerVersion",
                      "aws:cdk:cloudformation:props": {
                        "content": {
                          "s3Bucket": {
                            "Fn::Sub": "cdk-hnb659fds-assets-${AWS::AccountId}-${AWS::Region}"
                          },
                          "s3Key": "3322b7049fb0ed2b7cbb644a2ada8d1116ff80c32dca89e6ada846b5de26f961.zip"
                        },
                        "description": "/opt/awscli/aws"
                      }
                    },
                    "constructInfo": {
                      "fqn": "constructs.Construct",
                      "version": "10.3.0"
                    }
                  }
                },
                "constructInfo": {
                  "fqn": "constructs.Construct",
                  "version": "10.3.0"
                }
              },
              "ConditionalPolicyArn": {
                "id": "ConditionalPolicyArn",
                "path": "aws-cdk-eks-cluster-stack/@aws-cdk--aws-eks.KubectlProvider/ConditionalPolicyArn",
                "constructInfo": {
                  "fqn": "constructs.Construct",
                  "version": "10.3.0"
                }
              },
              "conditionalPolicy": {
                "id": "conditionalPolicy",
                "path": "aws-cdk-eks-cluster-stack/@aws-cdk--aws-eks.KubectlProvider/conditionalPolicy",
                "constructInfo": {
                  "fqn": "constructs.Construct",
                  "version": "10.3.0"
                }
              },
              "Provider": {
                "id": "Provider",
                "path": "aws-cdk-eks-cluster-stack/@aws-cdk--aws-eks.KubectlProvider/Provider",
                "children": {
                  "framework-onEvent": {
                    "id": "framework-onEvent",
                    "path": "aws-cdk-eks-cluster-stack/@aws-cdk--aws-eks.KubectlProvider/Provider/framework-onEvent",
                    "children": {
                      "ServiceRole": {
                        "id": "ServiceRole",
                        "path": "aws-cdk-eks-cluster-stack/@aws-cdk--aws-eks.KubectlProvider/Provider/framework-onEvent/ServiceRole",
                        "children": {
                          "ImportServiceRole": {
                            "id": "ImportServiceRole",
                            "path": "aws-cdk-eks-cluster-stack/@aws-cdk--aws-eks.KubectlProvider/Provider/framework-onEvent/ServiceRole/ImportServiceRole",
                            "constructInfo": {
                              "fqn": "constructs.Construct",
                              "version": "10.3.0"
                            }
                          },
                          "Resource": {
                            "id": "Resource",
                            "path": "aws-cdk-eks-cluster-stack/@aws-cdk--aws-eks.KubectlProvider/Provider/framework-onEvent/ServiceRole/Resource",
                            "attributes": {
                              "aws:cdk:cloudformation:type": "AWS::IAM::Role",
                              "aws:cdk:cloudformation:props": {
                                "assumeRolePolicyDocument": {
                                  "Statement": [
                                    {
                                      "Action": "sts:AssumeRole",
                                      "Effect": "Allow",
                                      "Principal": {
                                        "Service": "lambda.amazonaws.com"
                                      }
                                    }
                                  ],
                                  "Version": "2012-10-17"
                                },
                                "managedPolicyArns": [
                                  {
                                    "Fn::Join": [
                                      "",
                                      [
                                        "arn:",
                                        {
                                          "Ref": "AWS::Partition"
                                        },
                                        ":iam::aws:policy/service-role/AWSLambdaBasicExecutionRole"
                                      ]
                                    ]
                                  }
                                ]
                              }
                            },
                            "constructInfo": {
                              "fqn": "constructs.Construct",
                              "version": "10.3.0"
                            }
                          },
                          "DefaultPolicy": {
                            "id": "DefaultPolicy",
                            "path": "aws-cdk-eks-cluster-stack/@aws-cdk--aws-eks.KubectlProvider/Provider/framework-onEvent/ServiceRole/DefaultPolicy",
                            "children": {
                              "Resource": {
                                "id": "Resource",
                                "path": "aws-cdk-eks-cluster-stack/@aws-cdk--aws-eks.KubectlProvider/Provider/framework-onEvent/ServiceRole/DefaultPolicy/Resource",
                                "attributes": {
                                  "aws:cdk:cloudformation:type": "AWS::IAM::Policy",
                                  "aws:cdk:cloudformation:props": {
                                    "policyDocument": {
                                      "Statement": [
                                        {
                                          "Action": "lambda:InvokeFunction",
                                          "Effect": "Allow",
                                          "Resource": [
                                            {
                                              "Fn::GetAtt": [
                                                "Handler886CB40B",
                                                "Arn"
                                              ]
                                            },
                                            {
                                              "Fn::Join": [
                                                "",
                                                [
                                                  {
                                                    "Fn::GetAtt": [
                                                      "Handler886CB40B",
                                                      "Arn"
                                                    ]
                                                  },
                                                  ":*"
                                                ]
                                              ]
                                            }
                                          ]
                                        }
                                      ],
                                      "Version": "2012-10-17"
                                    },
                                    "policyName": "ProviderframeworkonEventServiceRoleDefaultPolicy48CD2133",
                                    "roles": [
                                      {
                                        "Ref": "ProviderframeworkonEventServiceRole9FF04296"
                                      }
                                    ]
                                  }
                                },
                                "constructInfo": {
                                  "fqn": "constructs.Construct",
                                  "version": "10.3.0"
                                }
                              }
                            },
                            "constructInfo": {
                              "fqn": "constructs.Construct",
                              "version": "10.3.0"
                            }
                          }
                        },
                        "constructInfo": {
                          "fqn": "constructs.Construct",
                          "version": "10.3.0"
                        }
                      },
                      "Code": {
                        "id": "Code",
                        "path": "aws-cdk-eks-cluster-stack/@aws-cdk--aws-eks.KubectlProvider/Provider/framework-onEvent/Code",
                        "children": {
                          "Stage": {
                            "id": "Stage",
                            "path": "aws-cdk-eks-cluster-stack/@aws-cdk--aws-eks.KubectlProvider/Provider/framework-onEvent/Code/Stage",
                            "constructInfo": {
                              "fqn": "constructs.Construct",
                              "version": "10.3.0"
                            }
                          },
                          "AssetBucket": {
                            "id": "AssetBucket",
                            "path": "aws-cdk-eks-cluster-stack/@aws-cdk--aws-eks.KubectlProvider/Provider/framework-onEvent/Code/AssetBucket",
                            "constructInfo": {
                              "fqn": "constructs.Construct",
                              "version": "10.3.0"
                            }
                          }
                        },
                        "constructInfo": {
                          "fqn": "constructs.Construct",
                          "version": "10.3.0"
                        }
                      },
                      "Resource": {
                        "id": "Resource",
                        "path": "aws-cdk-eks-cluster-stack/@aws-cdk--aws-eks.KubectlProvider/Provider/framework-onEvent/Resource",
                        "attributes": {
                          "aws:cdk:cloudformation:type": "AWS::Lambda::Function",
                          "aws:cdk:cloudformation:props": {
                            "code": {
                              "s3Bucket": {
                                "Fn::Sub": "cdk-hnb659fds-assets-${AWS::AccountId}-${AWS::Region}"
                              },
                              "s3Key": "15197a5512179542fe2cff74af89bb047793c9c4e0b4395f114641a81cd52ae5.zip"
                            },
                            "description": "AWS CDK resource provider framework - onEvent (aws-cdk-eks-cluster-stack/@aws-cdk--aws-eks.KubectlProvider/Provider)",
                            "environment": {
                              "variables": {
                                "USER_ON_EVENT_FUNCTION_ARN": {
                                  "Fn::GetAtt": [
                                    "Handler886CB40B",
                                    "Arn"
                                  ]
                                }
                              }
                            },
                            "handler": "framework.onEvent",
                            "role": {
                              "Fn::GetAtt": [
                                "ProviderframeworkonEventServiceRole9FF04296",
                                "Arn"
                              ]
                            },
                            "runtime": "nodejs18.x",
                            "timeout": 900
                          }
                        },
                        "constructInfo": {
                          "fqn": "constructs.Construct",
                          "version": "10.3.0"
                        }
                      }
                    },
                    "constructInfo": {
                      "fqn": "constructs.Construct",
                      "version": "10.3.0"
                    }
                  }
                },
                "constructInfo": {
                  "fqn": "constructs.Construct",
                  "version": "10.3.0"
                }
              },
              "reference-to-awscdkeksclusterstackKubectlLayer380CD730Ref": {
                "id": "reference-to-awscdkeksclusterstackKubectlLayer380CD730Ref",
                "path": "aws-cdk-eks-cluster-stack/@aws-cdk--aws-eks.KubectlProvider/reference-to-awscdkeksclusterstackKubectlLayer380CD730Ref",
                "constructInfo": {
                  "fqn": "constructs.Construct",
                  "version": "10.3.0"
                }
              },
              "reference-to-awscdkeksclusterstackClusterKubectlHandlerRoleB305ACA0Arn": {
                "id": "reference-to-awscdkeksclusterstackClusterKubectlHandlerRoleB305ACA0Arn",
                "path": "aws-cdk-eks-cluster-stack/@aws-cdk--aws-eks.KubectlProvider/reference-to-awscdkeksclusterstackClusterKubectlHandlerRoleB305ACA0Arn",
                "constructInfo": {
                  "fqn": "constructs.Construct",
                  "version": "10.3.0"
                }
              }
            },
            "constructInfo": {
              "fqn": "constructs.Construct",
              "version": "10.3.0"
            }
          },
          "@aws-cdk--aws-eks.KubectlProvider.NestedStack": {
            "id": "@aws-cdk--aws-eks.KubectlProvider.NestedStack",
            "path": "aws-cdk-eks-cluster-stack/@aws-cdk--aws-eks.KubectlProvider.NestedStack",
            "children": {
              "@aws-cdk--aws-eks.KubectlProvider.NestedStackResource": {
                "id": "@aws-cdk--aws-eks.KubectlProvider.NestedStackResource",
                "path": "aws-cdk-eks-cluster-stack/@aws-cdk--aws-eks.KubectlProvider.NestedStack/@aws-cdk--aws-eks.KubectlProvider.NestedStackResource",
                "attributes": {
                  "aws:cdk:cloudformation:type": "AWS::CloudFormation::Stack",
                  "aws:cdk:cloudformation:props": {
                    "parameters": {
                      "referencetoawscdkeksclusterstackKubectlLayer380CD730Ref": {
                        "Ref": "KubectlLayer600207B5"
                      },
                      "referencetoawscdkeksclusterstackClusterKubectlHandlerRoleB305ACA0Arn": {
                        "Fn::GetAtt": [
                          "ClusterKubectlHandlerRole94549F93",
                          "Arn"
                        ]
                      }
                    },
                    "templateUrl": {
                      "Fn::Join": [
                        "",
                        [
                          "https://s3.",
                          {
                            "Ref": "AWS::Region"
                          },
                          ".",
                          {
                            "Ref": "AWS::URLSuffix"
                          },
                          "/",
                          {
                            "Fn::Sub": "cdk-hnb659fds-assets-${AWS::AccountId}-${AWS::Region}"
                          },
                          "/1e64ad7dd437a26d9f4ddd114ad977f4186a7c9089da1b03c85372d7c36c0a88.json"
                        ]
                      ]
                    }
                  }
                },
                "constructInfo": {
                  "fqn": "constructs.Construct",
                  "version": "10.3.0"
                }
              }
            },
            "constructInfo": {
              "fqn": "constructs.Construct",
              "version": "10.3.0"
            }
          },
          "BootstrapVersion": {
            "id": "BootstrapVersion",
            "path": "aws-cdk-eks-cluster-stack/BootstrapVersion",
            "constructInfo": {
              "fqn": "constructs.Construct",
              "version": "10.3.0"
            }
          },
          "CheckBootstrapVersion": {
            "id": "CheckBootstrapVersion",
            "path": "aws-cdk-eks-cluster-stack/CheckBootstrapVersion",
            "constructInfo": {
              "fqn": "constructs.Construct",
              "version": "10.3.0"
            }
          }
        },
        "constructInfo": {
          "fqn": "constructs.Construct",
          "version": "10.3.0"
        }
      },
      "aws-cdk-eks-cluster": {
        "id": "aws-cdk-eks-cluster",
        "path": "aws-cdk-eks-cluster",
        "children": {
          "DefaultTest": {
            "id": "DefaultTest",
            "path": "aws-cdk-eks-cluster/DefaultTest",
            "children": {
              "Default": {
                "id": "Default",
                "path": "aws-cdk-eks-cluster/DefaultTest/Default",
                "constructInfo": {
                  "fqn": "constructs.Construct",
                  "version": "10.3.0"
                }
              },
              "DeployAssert": {
                "id": "DeployAssert",
                "path": "aws-cdk-eks-cluster/DefaultTest/DeployAssert",
                "children": {
                  "BootstrapVersion": {
                    "id": "BootstrapVersion",
                    "path": "aws-cdk-eks-cluster/DefaultTest/DeployAssert/BootstrapVersion",
                    "constructInfo": {
                      "fqn": "constructs.Construct",
                      "version": "10.3.0"
                    }
                  },
                  "CheckBootstrapVersion": {
                    "id": "CheckBootstrapVersion",
                    "path": "aws-cdk-eks-cluster/DefaultTest/DeployAssert/CheckBootstrapVersion",
                    "constructInfo": {
                      "fqn": "constructs.Construct",
                      "version": "10.3.0"
                    }
                  }
                },
                "constructInfo": {
                  "fqn": "constructs.Construct",
                  "version": "10.3.0"
                }
              }
            },
            "constructInfo": {
              "fqn": "@aws-cdk/integ-tests-alpha.IntegTestCase",
              "version": "0.0.0"
            }
          }
        },
        "constructInfo": {
          "fqn": "@aws-cdk/integ-tests-alpha.IntegTest",
          "version": "0.0.0"
        }
      },
      "Tree": {
        "id": "Tree",
        "path": "Tree",
        "constructInfo": {
          "fqn": "constructs.Construct",
          "version": "10.3.0"
        }
      }
    },
    "constructInfo": {
      "fqn": "constructs.Construct",
      "version": "10.3.0"
    }
  }
}<|MERGE_RESOLUTION|>--- conflicted
+++ resolved
@@ -1350,11 +1350,7 @@
                           "s3Bucket": {
                             "Fn::Sub": "cdk-hnb659fds-assets-${AWS::AccountId}-${AWS::Region}"
                           },
-<<<<<<< HEAD
                           "s3Key": "b429556b52ca97f3617a76fd24aafc95dc0f9a8a2f5097db844caf5dc5db324e.zip"
-=======
-                          "s3Key": "98b432f1b1df9de4026df7e718c23783d833d67973da5291085b4dc7be1a568a.zip"
->>>>>>> d2ea2809
                         },
                         "description": "onEvent handler for EKS cluster resource provider",
                         "environment": {
@@ -1486,11 +1482,7 @@
                           "s3Bucket": {
                             "Fn::Sub": "cdk-hnb659fds-assets-${AWS::AccountId}-${AWS::Region}"
                           },
-<<<<<<< HEAD
                           "s3Key": "b429556b52ca97f3617a76fd24aafc95dc0f9a8a2f5097db844caf5dc5db324e.zip"
-=======
-                          "s3Key": "98b432f1b1df9de4026df7e718c23783d833d67973da5291085b4dc7be1a568a.zip"
->>>>>>> d2ea2809
                         },
                         "description": "isComplete handler for EKS cluster resource provider",
                         "environment": {
@@ -2497,11 +2489,7 @@
                           {
                             "Fn::Sub": "cdk-hnb659fds-assets-${AWS::AccountId}-${AWS::Region}"
                           },
-<<<<<<< HEAD
                           "/b5b2dfb5987f916d69f3189eb6d324ff4f9fc610f3754045b64f4c3d972b8c82.json"
-=======
-                          "/6fbd84620b59082df8ff25796f55a646708fe76dc6c670dbe1364c57c6d32dcb.json"
->>>>>>> d2ea2809
                         ]
                       ]
                     }
