{
  "version": "tree-0.1",
  "tree": {
    "id": "App",
    "path": "",
    "children": {
      "aws-cdk-eks-cluster-stack": {
        "id": "aws-cdk-eks-cluster-stack",
        "path": "aws-cdk-eks-cluster-stack",
        "children": {
          "Vpc": {
            "id": "Vpc",
            "path": "aws-cdk-eks-cluster-stack/Vpc",
            "children": {
              "Resource": {
                "id": "Resource",
                "path": "aws-cdk-eks-cluster-stack/Vpc/Resource",
                "attributes": {
                  "aws:cdk:cloudformation:type": "AWS::EC2::VPC",
                  "aws:cdk:cloudformation:props": {
                    "cidrBlock": "10.0.0.0/16",
                    "enableDnsHostnames": true,
                    "enableDnsSupport": true,
                    "instanceTenancy": "default",
                    "tags": [
                      {
                        "key": "Name",
                        "value": "aws-cdk-eks-cluster-stack/Vpc"
                      }
                    ]
                  }
                },
                "constructInfo": {
                  "fqn": "constructs.Construct",
                  "version": "10.3.0"
                }
              },
              "PublicSubnet1": {
                "id": "PublicSubnet1",
                "path": "aws-cdk-eks-cluster-stack/Vpc/PublicSubnet1",
                "children": {
                  "Subnet": {
                    "id": "Subnet",
                    "path": "aws-cdk-eks-cluster-stack/Vpc/PublicSubnet1/Subnet",
                    "attributes": {
                      "aws:cdk:cloudformation:type": "AWS::EC2::Subnet",
                      "aws:cdk:cloudformation:props": {
                        "availabilityZone": {
                          "Fn::Select": [
                            0,
                            {
                              "Fn::GetAZs": ""
                            }
                          ]
                        },
                        "cidrBlock": "10.0.0.0/18",
                        "mapPublicIpOnLaunch": true,
                        "tags": [
                          {
                            "key": "aws-cdk:subnet-name",
                            "value": "Public"
                          },
                          {
                            "key": "aws-cdk:subnet-type",
                            "value": "Public"
                          },
                          {
                            "key": "kubernetes.io/role/elb",
                            "value": "1"
                          },
                          {
                            "key": "Name",
                            "value": "aws-cdk-eks-cluster-stack/Vpc/PublicSubnet1"
                          }
                        ],
                        "vpcId": {
                          "Ref": "Vpc8378EB38"
                        }
                      }
                    },
                    "constructInfo": {
                      "fqn": "constructs.Construct",
                      "version": "10.3.0"
                    }
                  },
                  "Acl": {
                    "id": "Acl",
                    "path": "aws-cdk-eks-cluster-stack/Vpc/PublicSubnet1/Acl",
                    "constructInfo": {
                      "fqn": "constructs.Construct",
                      "version": "10.3.0"
                    }
                  },
                  "RouteTable": {
                    "id": "RouteTable",
                    "path": "aws-cdk-eks-cluster-stack/Vpc/PublicSubnet1/RouteTable",
                    "attributes": {
                      "aws:cdk:cloudformation:type": "AWS::EC2::RouteTable",
                      "aws:cdk:cloudformation:props": {
                        "tags": [
                          {
                            "key": "kubernetes.io/role/elb",
                            "value": "1"
                          },
                          {
                            "key": "Name",
                            "value": "aws-cdk-eks-cluster-stack/Vpc/PublicSubnet1"
                          }
                        ],
                        "vpcId": {
                          "Ref": "Vpc8378EB38"
                        }
                      }
                    },
                    "constructInfo": {
                      "fqn": "constructs.Construct",
                      "version": "10.3.0"
                    }
                  },
                  "RouteTableAssociation": {
                    "id": "RouteTableAssociation",
                    "path": "aws-cdk-eks-cluster-stack/Vpc/PublicSubnet1/RouteTableAssociation",
                    "attributes": {
                      "aws:cdk:cloudformation:type": "AWS::EC2::SubnetRouteTableAssociation",
                      "aws:cdk:cloudformation:props": {
                        "routeTableId": {
                          "Ref": "VpcPublicSubnet1RouteTable6C95E38E"
                        },
                        "subnetId": {
                          "Ref": "VpcPublicSubnet1Subnet5C2D37C4"
                        }
                      }
                    },
                    "constructInfo": {
                      "fqn": "constructs.Construct",
                      "version": "10.3.0"
                    }
                  },
                  "DefaultRoute": {
                    "id": "DefaultRoute",
                    "path": "aws-cdk-eks-cluster-stack/Vpc/PublicSubnet1/DefaultRoute",
                    "attributes": {
                      "aws:cdk:cloudformation:type": "AWS::EC2::Route",
                      "aws:cdk:cloudformation:props": {
                        "destinationCidrBlock": "0.0.0.0/0",
                        "gatewayId": {
                          "Ref": "VpcIGWD7BA715C"
                        },
                        "routeTableId": {
                          "Ref": "VpcPublicSubnet1RouteTable6C95E38E"
                        }
                      }
                    },
                    "constructInfo": {
                      "fqn": "constructs.Construct",
                      "version": "10.3.0"
                    }
                  },
                  "EIP": {
                    "id": "EIP",
                    "path": "aws-cdk-eks-cluster-stack/Vpc/PublicSubnet1/EIP",
                    "attributes": {
                      "aws:cdk:cloudformation:type": "AWS::EC2::EIP",
                      "aws:cdk:cloudformation:props": {
                        "domain": "vpc",
                        "tags": [
                          {
                            "key": "kubernetes.io/role/elb",
                            "value": "1"
                          },
                          {
                            "key": "Name",
                            "value": "aws-cdk-eks-cluster-stack/Vpc/PublicSubnet1"
                          }
                        ]
                      }
                    },
                    "constructInfo": {
                      "fqn": "constructs.Construct",
                      "version": "10.3.0"
                    }
                  },
                  "NATGateway": {
                    "id": "NATGateway",
                    "path": "aws-cdk-eks-cluster-stack/Vpc/PublicSubnet1/NATGateway",
                    "attributes": {
                      "aws:cdk:cloudformation:type": "AWS::EC2::NatGateway",
                      "aws:cdk:cloudformation:props": {
                        "allocationId": {
                          "Fn::GetAtt": [
                            "VpcPublicSubnet1EIPD7E02669",
                            "AllocationId"
                          ]
                        },
                        "subnetId": {
                          "Ref": "VpcPublicSubnet1Subnet5C2D37C4"
                        },
                        "tags": [
                          {
                            "key": "kubernetes.io/role/elb",
                            "value": "1"
                          },
                          {
                            "key": "Name",
                            "value": "aws-cdk-eks-cluster-stack/Vpc/PublicSubnet1"
                          }
                        ]
                      }
                    },
                    "constructInfo": {
                      "fqn": "constructs.Construct",
                      "version": "10.3.0"
                    }
                  }
                },
                "constructInfo": {
                  "fqn": "constructs.Construct",
                  "version": "10.3.0"
                }
              },
              "PublicSubnet2": {
                "id": "PublicSubnet2",
                "path": "aws-cdk-eks-cluster-stack/Vpc/PublicSubnet2",
                "children": {
                  "Subnet": {
                    "id": "Subnet",
                    "path": "aws-cdk-eks-cluster-stack/Vpc/PublicSubnet2/Subnet",
                    "attributes": {
                      "aws:cdk:cloudformation:type": "AWS::EC2::Subnet",
                      "aws:cdk:cloudformation:props": {
                        "availabilityZone": {
                          "Fn::Select": [
                            1,
                            {
                              "Fn::GetAZs": ""
                            }
                          ]
                        },
                        "cidrBlock": "10.0.64.0/18",
                        "mapPublicIpOnLaunch": true,
                        "tags": [
                          {
                            "key": "aws-cdk:subnet-name",
                            "value": "Public"
                          },
                          {
                            "key": "aws-cdk:subnet-type",
                            "value": "Public"
                          },
                          {
                            "key": "kubernetes.io/role/elb",
                            "value": "1"
                          },
                          {
                            "key": "Name",
                            "value": "aws-cdk-eks-cluster-stack/Vpc/PublicSubnet2"
                          }
                        ],
                        "vpcId": {
                          "Ref": "Vpc8378EB38"
                        }
                      }
                    },
                    "constructInfo": {
                      "fqn": "constructs.Construct",
                      "version": "10.3.0"
                    }
                  },
                  "Acl": {
                    "id": "Acl",
                    "path": "aws-cdk-eks-cluster-stack/Vpc/PublicSubnet2/Acl",
                    "constructInfo": {
                      "fqn": "constructs.Construct",
                      "version": "10.3.0"
                    }
                  },
                  "RouteTable": {
                    "id": "RouteTable",
                    "path": "aws-cdk-eks-cluster-stack/Vpc/PublicSubnet2/RouteTable",
                    "attributes": {
                      "aws:cdk:cloudformation:type": "AWS::EC2::RouteTable",
                      "aws:cdk:cloudformation:props": {
                        "tags": [
                          {
                            "key": "kubernetes.io/role/elb",
                            "value": "1"
                          },
                          {
                            "key": "Name",
                            "value": "aws-cdk-eks-cluster-stack/Vpc/PublicSubnet2"
                          }
                        ],
                        "vpcId": {
                          "Ref": "Vpc8378EB38"
                        }
                      }
                    },
                    "constructInfo": {
                      "fqn": "constructs.Construct",
                      "version": "10.3.0"
                    }
                  },
                  "RouteTableAssociation": {
                    "id": "RouteTableAssociation",
                    "path": "aws-cdk-eks-cluster-stack/Vpc/PublicSubnet2/RouteTableAssociation",
                    "attributes": {
                      "aws:cdk:cloudformation:type": "AWS::EC2::SubnetRouteTableAssociation",
                      "aws:cdk:cloudformation:props": {
                        "routeTableId": {
                          "Ref": "VpcPublicSubnet2RouteTable94F7E489"
                        },
                        "subnetId": {
                          "Ref": "VpcPublicSubnet2Subnet691E08A3"
                        }
                      }
                    },
                    "constructInfo": {
                      "fqn": "constructs.Construct",
                      "version": "10.3.0"
                    }
                  },
                  "DefaultRoute": {
                    "id": "DefaultRoute",
                    "path": "aws-cdk-eks-cluster-stack/Vpc/PublicSubnet2/DefaultRoute",
                    "attributes": {
                      "aws:cdk:cloudformation:type": "AWS::EC2::Route",
                      "aws:cdk:cloudformation:props": {
                        "destinationCidrBlock": "0.0.0.0/0",
                        "gatewayId": {
                          "Ref": "VpcIGWD7BA715C"
                        },
                        "routeTableId": {
                          "Ref": "VpcPublicSubnet2RouteTable94F7E489"
                        }
                      }
                    },
                    "constructInfo": {
                      "fqn": "constructs.Construct",
                      "version": "10.3.0"
                    }
                  }
                },
                "constructInfo": {
                  "fqn": "constructs.Construct",
                  "version": "10.3.0"
                }
              },
              "PrivateSubnet1": {
                "id": "PrivateSubnet1",
                "path": "aws-cdk-eks-cluster-stack/Vpc/PrivateSubnet1",
                "children": {
                  "Subnet": {
                    "id": "Subnet",
                    "path": "aws-cdk-eks-cluster-stack/Vpc/PrivateSubnet1/Subnet",
                    "attributes": {
                      "aws:cdk:cloudformation:type": "AWS::EC2::Subnet",
                      "aws:cdk:cloudformation:props": {
                        "availabilityZone": {
                          "Fn::Select": [
                            0,
                            {
                              "Fn::GetAZs": ""
                            }
                          ]
                        },
                        "cidrBlock": "10.0.128.0/18",
                        "mapPublicIpOnLaunch": false,
                        "tags": [
                          {
                            "key": "aws-cdk:subnet-name",
                            "value": "Private"
                          },
                          {
                            "key": "aws-cdk:subnet-type",
                            "value": "Private"
                          },
                          {
                            "key": "kubernetes.io/role/internal-elb",
                            "value": "1"
                          },
                          {
                            "key": "Name",
                            "value": "aws-cdk-eks-cluster-stack/Vpc/PrivateSubnet1"
                          }
                        ],
                        "vpcId": {
                          "Ref": "Vpc8378EB38"
                        }
                      }
                    },
                    "constructInfo": {
                      "fqn": "constructs.Construct",
                      "version": "10.3.0"
                    }
                  },
                  "Acl": {
                    "id": "Acl",
                    "path": "aws-cdk-eks-cluster-stack/Vpc/PrivateSubnet1/Acl",
                    "constructInfo": {
                      "fqn": "constructs.Construct",
                      "version": "10.3.0"
                    }
                  },
                  "RouteTable": {
                    "id": "RouteTable",
                    "path": "aws-cdk-eks-cluster-stack/Vpc/PrivateSubnet1/RouteTable",
                    "attributes": {
                      "aws:cdk:cloudformation:type": "AWS::EC2::RouteTable",
                      "aws:cdk:cloudformation:props": {
                        "tags": [
                          {
                            "key": "kubernetes.io/role/internal-elb",
                            "value": "1"
                          },
                          {
                            "key": "Name",
                            "value": "aws-cdk-eks-cluster-stack/Vpc/PrivateSubnet1"
                          }
                        ],
                        "vpcId": {
                          "Ref": "Vpc8378EB38"
                        }
                      }
                    },
                    "constructInfo": {
                      "fqn": "constructs.Construct",
                      "version": "10.3.0"
                    }
                  },
                  "RouteTableAssociation": {
                    "id": "RouteTableAssociation",
                    "path": "aws-cdk-eks-cluster-stack/Vpc/PrivateSubnet1/RouteTableAssociation",
                    "attributes": {
                      "aws:cdk:cloudformation:type": "AWS::EC2::SubnetRouteTableAssociation",
                      "aws:cdk:cloudformation:props": {
                        "routeTableId": {
                          "Ref": "VpcPrivateSubnet1RouteTableB2C5B500"
                        },
                        "subnetId": {
                          "Ref": "VpcPrivateSubnet1Subnet536B997A"
                        }
                      }
                    },
                    "constructInfo": {
                      "fqn": "constructs.Construct",
                      "version": "10.3.0"
                    }
                  },
                  "DefaultRoute": {
                    "id": "DefaultRoute",
                    "path": "aws-cdk-eks-cluster-stack/Vpc/PrivateSubnet1/DefaultRoute",
                    "attributes": {
                      "aws:cdk:cloudformation:type": "AWS::EC2::Route",
                      "aws:cdk:cloudformation:props": {
                        "destinationCidrBlock": "0.0.0.0/0",
                        "natGatewayId": {
                          "Ref": "VpcPublicSubnet1NATGateway4D7517AA"
                        },
                        "routeTableId": {
                          "Ref": "VpcPrivateSubnet1RouteTableB2C5B500"
                        }
                      }
                    },
                    "constructInfo": {
                      "fqn": "constructs.Construct",
                      "version": "10.3.0"
                    }
                  }
                },
                "constructInfo": {
                  "fqn": "constructs.Construct",
                  "version": "10.3.0"
                }
              },
              "PrivateSubnet2": {
                "id": "PrivateSubnet2",
                "path": "aws-cdk-eks-cluster-stack/Vpc/PrivateSubnet2",
                "children": {
                  "Subnet": {
                    "id": "Subnet",
                    "path": "aws-cdk-eks-cluster-stack/Vpc/PrivateSubnet2/Subnet",
                    "attributes": {
                      "aws:cdk:cloudformation:type": "AWS::EC2::Subnet",
                      "aws:cdk:cloudformation:props": {
                        "availabilityZone": {
                          "Fn::Select": [
                            1,
                            {
                              "Fn::GetAZs": ""
                            }
                          ]
                        },
                        "cidrBlock": "10.0.192.0/18",
                        "mapPublicIpOnLaunch": false,
                        "tags": [
                          {
                            "key": "aws-cdk:subnet-name",
                            "value": "Private"
                          },
                          {
                            "key": "aws-cdk:subnet-type",
                            "value": "Private"
                          },
                          {
                            "key": "kubernetes.io/role/internal-elb",
                            "value": "1"
                          },
                          {
                            "key": "Name",
                            "value": "aws-cdk-eks-cluster-stack/Vpc/PrivateSubnet2"
                          }
                        ],
                        "vpcId": {
                          "Ref": "Vpc8378EB38"
                        }
                      }
                    },
                    "constructInfo": {
                      "fqn": "constructs.Construct",
                      "version": "10.3.0"
                    }
                  },
                  "Acl": {
                    "id": "Acl",
                    "path": "aws-cdk-eks-cluster-stack/Vpc/PrivateSubnet2/Acl",
                    "constructInfo": {
                      "fqn": "constructs.Construct",
                      "version": "10.3.0"
                    }
                  },
                  "RouteTable": {
                    "id": "RouteTable",
                    "path": "aws-cdk-eks-cluster-stack/Vpc/PrivateSubnet2/RouteTable",
                    "attributes": {
                      "aws:cdk:cloudformation:type": "AWS::EC2::RouteTable",
                      "aws:cdk:cloudformation:props": {
                        "tags": [
                          {
                            "key": "kubernetes.io/role/internal-elb",
                            "value": "1"
                          },
                          {
                            "key": "Name",
                            "value": "aws-cdk-eks-cluster-stack/Vpc/PrivateSubnet2"
                          }
                        ],
                        "vpcId": {
                          "Ref": "Vpc8378EB38"
                        }
                      }
                    },
                    "constructInfo": {
                      "fqn": "constructs.Construct",
                      "version": "10.3.0"
                    }
                  },
                  "RouteTableAssociation": {
                    "id": "RouteTableAssociation",
                    "path": "aws-cdk-eks-cluster-stack/Vpc/PrivateSubnet2/RouteTableAssociation",
                    "attributes": {
                      "aws:cdk:cloudformation:type": "AWS::EC2::SubnetRouteTableAssociation",
                      "aws:cdk:cloudformation:props": {
                        "routeTableId": {
                          "Ref": "VpcPrivateSubnet2RouteTableA678073B"
                        },
                        "subnetId": {
                          "Ref": "VpcPrivateSubnet2Subnet3788AAA1"
                        }
                      }
                    },
                    "constructInfo": {
                      "fqn": "constructs.Construct",
                      "version": "10.3.0"
                    }
                  },
                  "DefaultRoute": {
                    "id": "DefaultRoute",
                    "path": "aws-cdk-eks-cluster-stack/Vpc/PrivateSubnet2/DefaultRoute",
                    "attributes": {
                      "aws:cdk:cloudformation:type": "AWS::EC2::Route",
                      "aws:cdk:cloudformation:props": {
                        "destinationCidrBlock": "0.0.0.0/0",
                        "natGatewayId": {
                          "Ref": "VpcPublicSubnet1NATGateway4D7517AA"
                        },
                        "routeTableId": {
                          "Ref": "VpcPrivateSubnet2RouteTableA678073B"
                        }
                      }
                    },
                    "constructInfo": {
                      "fqn": "constructs.Construct",
                      "version": "10.3.0"
                    }
                  }
                },
                "constructInfo": {
                  "fqn": "constructs.Construct",
                  "version": "10.3.0"
                }
              },
              "IGW": {
                "id": "IGW",
                "path": "aws-cdk-eks-cluster-stack/Vpc/IGW",
                "attributes": {
                  "aws:cdk:cloudformation:type": "AWS::EC2::InternetGateway",
                  "aws:cdk:cloudformation:props": {
                    "tags": [
                      {
                        "key": "Name",
                        "value": "aws-cdk-eks-cluster-stack/Vpc"
                      }
                    ]
                  }
                },
                "constructInfo": {
                  "fqn": "constructs.Construct",
                  "version": "10.3.0"
                }
              },
              "VPCGW": {
                "id": "VPCGW",
                "path": "aws-cdk-eks-cluster-stack/Vpc/VPCGW",
                "attributes": {
                  "aws:cdk:cloudformation:type": "AWS::EC2::VPCGatewayAttachment",
                  "aws:cdk:cloudformation:props": {
                    "internetGatewayId": {
                      "Ref": "VpcIGWD7BA715C"
                    },
                    "vpcId": {
                      "Ref": "Vpc8378EB38"
                    }
                  }
                },
                "constructInfo": {
                  "fqn": "constructs.Construct",
                  "version": "10.3.0"
                }
              },
              "RestrictDefaultSecurityGroupCustomResource": {
                "id": "RestrictDefaultSecurityGroupCustomResource",
                "path": "aws-cdk-eks-cluster-stack/Vpc/RestrictDefaultSecurityGroupCustomResource",
                "children": {
                  "Default": {
                    "id": "Default",
                    "path": "aws-cdk-eks-cluster-stack/Vpc/RestrictDefaultSecurityGroupCustomResource/Default",
                    "constructInfo": {
                      "fqn": "constructs.Construct",
                      "version": "10.3.0"
                    }
                  }
                },
                "constructInfo": {
                  "fqn": "constructs.Construct",
                  "version": "10.3.0"
                }
              }
            },
            "constructInfo": {
              "fqn": "constructs.Construct",
              "version": "10.3.0"
            }
          },
          "LatestNodeRuntimeMap": {
            "id": "LatestNodeRuntimeMap",
            "path": "aws-cdk-eks-cluster-stack/LatestNodeRuntimeMap",
            "constructInfo": {
              "fqn": "aws-cdk-lib.CfnMapping",
              "version": "0.0.0"
            }
          },
          "Custom::VpcRestrictDefaultSGCustomResourceProvider": {
            "id": "Custom::VpcRestrictDefaultSGCustomResourceProvider",
            "path": "aws-cdk-eks-cluster-stack/Custom::VpcRestrictDefaultSGCustomResourceProvider",
            "children": {
              "Staging": {
                "id": "Staging",
                "path": "aws-cdk-eks-cluster-stack/Custom::VpcRestrictDefaultSGCustomResourceProvider/Staging",
                "constructInfo": {
                  "fqn": "constructs.Construct",
                  "version": "10.3.0"
                }
              },
              "Role": {
                "id": "Role",
                "path": "aws-cdk-eks-cluster-stack/Custom::VpcRestrictDefaultSGCustomResourceProvider/Role",
                "constructInfo": {
                  "fqn": "constructs.Construct",
                  "version": "10.3.0"
                }
              },
              "Handler": {
                "id": "Handler",
                "path": "aws-cdk-eks-cluster-stack/Custom::VpcRestrictDefaultSGCustomResourceProvider/Handler",
                "constructInfo": {
                  "fqn": "constructs.Construct",
                  "version": "10.3.0"
                }
              }
            },
            "constructInfo": {
              "fqn": "constructs.Construct",
              "version": "10.3.0"
            }
          },
          "KubectlLayer": {
            "id": "KubectlLayer",
            "path": "aws-cdk-eks-cluster-stack/KubectlLayer",
            "children": {
              "Code": {
                "id": "Code",
                "path": "aws-cdk-eks-cluster-stack/KubectlLayer/Code",
                "children": {
                  "Stage": {
                    "id": "Stage",
                    "path": "aws-cdk-eks-cluster-stack/KubectlLayer/Code/Stage",
                    "constructInfo": {
                      "fqn": "constructs.Construct",
                      "version": "10.3.0"
                    }
                  },
                  "AssetBucket": {
                    "id": "AssetBucket",
                    "path": "aws-cdk-eks-cluster-stack/KubectlLayer/Code/AssetBucket",
                    "constructInfo": {
                      "fqn": "constructs.Construct",
                      "version": "10.3.0"
                    }
                  }
                },
                "constructInfo": {
                  "fqn": "constructs.Construct",
                  "version": "10.3.0"
                }
              },
              "Resource": {
                "id": "Resource",
                "path": "aws-cdk-eks-cluster-stack/KubectlLayer/Resource",
                "attributes": {
                  "aws:cdk:cloudformation:type": "AWS::Lambda::LayerVersion",
                  "aws:cdk:cloudformation:props": {
                    "content": {
                      "s3Bucket": {
                        "Fn::Sub": "cdk-hnb659fds-assets-${AWS::AccountId}-${AWS::Region}"
                      },
                      "s3Key": "bfbdea4d45250c8162c204fe0687cb775e24d61c895ad89e4ca6e9a7fc90b0f0.zip"
                    },
                    "description": "/opt/kubectl/kubectl 1.30; /opt/helm/helm 3.15",
                    "licenseInfo": "Apache-2.0"
                  }
                },
                "constructInfo": {
                  "fqn": "constructs.Construct",
                  "version": "10.3.0"
                }
              }
            },
            "constructInfo": {
              "fqn": "@aws-cdk/lambda-layer-kubectl-v30.KubectlV30Layer",
              "version": "2.0.0"
            }
          },
          "Cluster": {
            "id": "Cluster",
            "path": "aws-cdk-eks-cluster-stack/Cluster",
            "children": {
              "KubectlHandlerRole": {
                "id": "KubectlHandlerRole",
                "path": "aws-cdk-eks-cluster-stack/Cluster/KubectlHandlerRole",
                "children": {
                  "ImportKubectlHandlerRole": {
                    "id": "ImportKubectlHandlerRole",
                    "path": "aws-cdk-eks-cluster-stack/Cluster/KubectlHandlerRole/ImportKubectlHandlerRole",
                    "constructInfo": {
                      "fqn": "constructs.Construct",
                      "version": "10.3.0"
                    }
                  },
                  "Resource": {
                    "id": "Resource",
                    "path": "aws-cdk-eks-cluster-stack/Cluster/KubectlHandlerRole/Resource",
                    "attributes": {
                      "aws:cdk:cloudformation:type": "AWS::IAM::Role",
                      "aws:cdk:cloudformation:props": {
                        "assumeRolePolicyDocument": {
                          "Statement": [
                            {
                              "Action": "sts:AssumeRole",
                              "Effect": "Allow",
                              "Principal": {
                                "Service": "lambda.amazonaws.com"
                              }
                            }
                          ],
                          "Version": "2012-10-17"
                        },
                        "managedPolicyArns": [
                          {
                            "Fn::Join": [
                              "",
                              [
                                "arn:",
                                {
                                  "Ref": "AWS::Partition"
                                },
                                ":iam::aws:policy/service-role/AWSLambdaBasicExecutionRole"
                              ]
                            ]
                          },
                          {
                            "Fn::Join": [
                              "",
                              [
                                "arn:",
                                {
                                  "Ref": "AWS::Partition"
                                },
                                ":iam::aws:policy/AmazonEC2ContainerRegistryReadOnly"
                              ]
                            ]
                          },
                          {
                            "Fn::If": [
                              "ClusterHasEcrPublic8EE1114E",
                              {
                                "Fn::Join": [
                                  "",
                                  [
                                    "arn:",
                                    {
                                      "Ref": "AWS::Partition"
                                    },
                                    ":iam::aws:policy/AmazonElasticContainerRegistryPublicReadOnly"
                                  ]
                                ]
                              },
                              {
                                "Ref": "AWS::NoValue"
                              }
                            ]
                          }
                        ]
                      }
                    },
                    "constructInfo": {
                      "fqn": "constructs.Construct",
                      "version": "10.3.0"
                    }
                  },
                  "DefaultPolicy": {
                    "id": "DefaultPolicy",
                    "path": "aws-cdk-eks-cluster-stack/Cluster/KubectlHandlerRole/DefaultPolicy",
                    "children": {
                      "Resource": {
                        "id": "Resource",
                        "path": "aws-cdk-eks-cluster-stack/Cluster/KubectlHandlerRole/DefaultPolicy/Resource",
                        "attributes": {
                          "aws:cdk:cloudformation:type": "AWS::IAM::Policy",
                          "aws:cdk:cloudformation:props": {
                            "policyDocument": {
                              "Statement": [
                                {
                                  "Action": "eks:DescribeCluster",
                                  "Effect": "Allow",
                                  "Resource": {
                                    "Fn::GetAtt": [
                                      "Cluster9EE0221C",
                                      "Arn"
                                    ]
                                  }
                                },
                                {
                                  "Action": "sts:AssumeRole",
                                  "Effect": "Allow",
                                  "Resource": {
                                    "Fn::GetAtt": [
                                      "ClusterCreationRole360249B6",
                                      "Arn"
                                    ]
                                  }
                                }
                              ],
                              "Version": "2012-10-17"
                            },
                            "policyName": "ClusterKubectlHandlerRoleDefaultPolicyE44083DD",
                            "roles": [
                              {
                                "Ref": "ClusterKubectlHandlerRole94549F93"
                              }
                            ]
                          }
                        },
                        "constructInfo": {
                          "fqn": "constructs.Construct",
                          "version": "10.3.0"
                        }
                      }
                    },
                    "constructInfo": {
                      "fqn": "constructs.Construct",
                      "version": "10.3.0"
                    }
                  }
                },
                "constructInfo": {
                  "fqn": "constructs.Construct",
                  "version": "10.3.0"
                }
              },
              "Role": {
                "id": "Role",
                "path": "aws-cdk-eks-cluster-stack/Cluster/Role",
                "children": {
                  "ImportRole": {
                    "id": "ImportRole",
                    "path": "aws-cdk-eks-cluster-stack/Cluster/Role/ImportRole",
                    "constructInfo": {
                      "fqn": "constructs.Construct",
                      "version": "10.3.0"
                    }
                  },
                  "Resource": {
                    "id": "Resource",
                    "path": "aws-cdk-eks-cluster-stack/Cluster/Role/Resource",
                    "attributes": {
                      "aws:cdk:cloudformation:type": "AWS::IAM::Role",
                      "aws:cdk:cloudformation:props": {
                        "assumeRolePolicyDocument": {
                          "Statement": [
                            {
                              "Action": "sts:AssumeRole",
                              "Effect": "Allow",
                              "Principal": {
                                "Service": "eks.amazonaws.com"
                              }
                            }
                          ],
                          "Version": "2012-10-17"
                        },
                        "managedPolicyArns": [
                          {
                            "Fn::Join": [
                              "",
                              [
                                "arn:",
                                {
                                  "Ref": "AWS::Partition"
                                },
                                ":iam::aws:policy/AmazonEKSClusterPolicy"
                              ]
                            ]
                          }
                        ]
                      }
                    },
                    "constructInfo": {
                      "fqn": "constructs.Construct",
                      "version": "10.3.0"
                    }
                  }
                },
                "constructInfo": {
                  "fqn": "constructs.Construct",
                  "version": "10.3.0"
                }
              },
              "ControlPlaneSecurityGroup": {
                "id": "ControlPlaneSecurityGroup",
                "path": "aws-cdk-eks-cluster-stack/Cluster/ControlPlaneSecurityGroup",
                "children": {
                  "Resource": {
                    "id": "Resource",
                    "path": "aws-cdk-eks-cluster-stack/Cluster/ControlPlaneSecurityGroup/Resource",
                    "attributes": {
                      "aws:cdk:cloudformation:type": "AWS::EC2::SecurityGroup",
                      "aws:cdk:cloudformation:props": {
                        "groupDescription": "EKS Control Plane Security Group",
                        "securityGroupEgress": [
                          {
                            "cidrIp": "0.0.0.0/0",
                            "description": "Allow all outbound traffic by default",
                            "ipProtocol": "-1"
                          }
                        ],
                        "vpcId": {
                          "Ref": "Vpc8378EB38"
                        }
                      }
                    },
                    "constructInfo": {
                      "fqn": "constructs.Construct",
                      "version": "10.3.0"
                    }
                  }
                },
                "constructInfo": {
                  "fqn": "constructs.Construct",
                  "version": "10.3.0"
                }
              },
              "Resource": {
                "id": "Resource",
                "path": "aws-cdk-eks-cluster-stack/Cluster/Resource",
                "children": {
                  "CreationRole": {
                    "id": "CreationRole",
                    "path": "aws-cdk-eks-cluster-stack/Cluster/Resource/CreationRole",
                    "children": {
                      "ImportCreationRole": {
                        "id": "ImportCreationRole",
                        "path": "aws-cdk-eks-cluster-stack/Cluster/Resource/CreationRole/ImportCreationRole",
                        "constructInfo": {
                          "fqn": "constructs.Construct",
                          "version": "10.3.0"
                        }
                      },
                      "Resource": {
                        "id": "Resource",
                        "path": "aws-cdk-eks-cluster-stack/Cluster/Resource/CreationRole/Resource",
                        "attributes": {
                          "aws:cdk:cloudformation:type": "AWS::IAM::Role",
                          "aws:cdk:cloudformation:props": {
                            "assumeRolePolicyDocument": {
                              "Statement": [
                                {
                                  "Action": "sts:AssumeRole",
                                  "Effect": "Allow",
                                  "Principal": {
                                    "AWS": [
                                      {
                                        "Fn::GetAtt": [
                                          "ClusterKubectlHandlerRole94549F93",
                                          "Arn"
                                        ]
                                      },
                                      {
                                        "Fn::GetAtt": [
                                          "awscdkawseksClusterResourceProviderNestedStackawscdkawseksClusterResourceProviderNestedStackResource9827C454",
                                          "Outputs.awscdkeksclusterstackawscdkawseksClusterResourceProviderIsCompleteHandlerServiceRole70B1C85DArn"
                                        ]
                                      },
                                      {
                                        "Fn::GetAtt": [
                                          "awscdkawseksClusterResourceProviderNestedStackawscdkawseksClusterResourceProviderNestedStackResource9827C454",
                                          "Outputs.awscdkeksclusterstackawscdkawseksClusterResourceProviderOnEventHandlerServiceRoleB2950FB4Arn"
                                        ]
                                      }
                                    ]
                                  }
                                }
                              ],
                              "Version": "2012-10-17"
                            }
                          }
                        },
                        "constructInfo": {
                          "fqn": "constructs.Construct",
                          "version": "10.3.0"
                        }
                      },
                      "DefaultPolicy": {
                        "id": "DefaultPolicy",
                        "path": "aws-cdk-eks-cluster-stack/Cluster/Resource/CreationRole/DefaultPolicy",
                        "children": {
                          "Resource": {
                            "id": "Resource",
                            "path": "aws-cdk-eks-cluster-stack/Cluster/Resource/CreationRole/DefaultPolicy/Resource",
                            "attributes": {
                              "aws:cdk:cloudformation:type": "AWS::IAM::Policy",
                              "aws:cdk:cloudformation:props": {
                                "policyDocument": {
                                  "Statement": [
                                    {
                                      "Action": "iam:PassRole",
                                      "Effect": "Allow",
                                      "Resource": {
                                        "Fn::GetAtt": [
                                          "ClusterRoleFA261979",
                                          "Arn"
                                        ]
                                      }
                                    },
                                    {
                                      "Action": [
                                        "eks:CreateCluster",
                                        "eks:CreateFargateProfile",
                                        "eks:DeleteCluster",
                                        "eks:DescribeCluster",
                                        "eks:DescribeUpdate",
                                        "eks:TagResource",
                                        "eks:UntagResource",
                                        "eks:UpdateClusterConfig",
                                        "eks:UpdateClusterVersion"
                                      ],
                                      "Effect": "Allow",
                                      "Resource": "*"
                                    },
                                    {
                                      "Action": [
                                        "eks:DeleteFargateProfile",
                                        "eks:DescribeFargateProfile"
                                      ],
                                      "Effect": "Allow",
                                      "Resource": "*"
                                    },
                                    {
                                      "Action": [
                                        "ec2:DescribeDhcpOptions",
                                        "ec2:DescribeInstances",
                                        "ec2:DescribeNetworkInterfaces",
                                        "ec2:DescribeRouteTables",
                                        "ec2:DescribeSecurityGroups",
                                        "ec2:DescribeSubnets",
                                        "ec2:DescribeVpcs",
                                        "iam:CreateServiceLinkedRole",
                                        "iam:GetRole",
                                        "iam:listAttachedRolePolicies"
                                      ],
                                      "Effect": "Allow",
                                      "Resource": "*"
                                    }
                                  ],
                                  "Version": "2012-10-17"
                                },
                                "policyName": "ClusterCreationRoleDefaultPolicyE8BDFC7B",
                                "roles": [
                                  {
                                    "Ref": "ClusterCreationRole360249B6"
                                  }
                                ]
                              }
                            },
                            "constructInfo": {
                              "fqn": "constructs.Construct",
                              "version": "10.3.0"
                            }
                          }
                        },
                        "constructInfo": {
                          "fqn": "constructs.Construct",
                          "version": "10.3.0"
                        }
                      }
                    },
                    "constructInfo": {
                      "fqn": "constructs.Construct",
                      "version": "10.3.0"
                    }
                  },
                  "Resource": {
                    "id": "Resource",
                    "path": "aws-cdk-eks-cluster-stack/Cluster/Resource/Resource",
                    "children": {
                      "Default": {
                        "id": "Default",
                        "path": "aws-cdk-eks-cluster-stack/Cluster/Resource/Resource/Default",
                        "constructInfo": {
                          "fqn": "constructs.Construct",
                          "version": "10.3.0"
                        }
                      }
                    },
                    "constructInfo": {
                      "fqn": "constructs.Construct",
                      "version": "10.3.0"
                    }
                  }
                },
                "constructInfo": {
                  "fqn": "constructs.Construct",
                  "version": "10.3.0"
                }
              },
              "KubectlReadyBarrier": {
                "id": "KubectlReadyBarrier",
                "path": "aws-cdk-eks-cluster-stack/Cluster/KubectlReadyBarrier",
                "constructInfo": {
                  "fqn": "constructs.Construct",
                  "version": "10.3.0"
                }
              },
              "ClusterSecurityGroup": {
                "id": "ClusterSecurityGroup",
                "path": "aws-cdk-eks-cluster-stack/Cluster/ClusterSecurityGroup",
                "constructInfo": {
                  "fqn": "constructs.Construct",
                  "version": "10.3.0"
                }
              },
              "HasEcrPublic": {
                "id": "HasEcrPublic",
                "path": "aws-cdk-eks-cluster-stack/Cluster/HasEcrPublic",
                "constructInfo": {
                  "fqn": "constructs.Construct",
                  "version": "10.3.0"
                }
              }
            },
            "constructInfo": {
              "fqn": "constructs.Construct",
              "version": "10.3.0"
            }
          },
          "@aws-cdk--aws-eks.ClusterResourceProvider": {
            "id": "@aws-cdk--aws-eks.ClusterResourceProvider",
            "path": "aws-cdk-eks-cluster-stack/@aws-cdk--aws-eks.ClusterResourceProvider",
            "children": {
              "NodeProxyAgentLayer": {
                "id": "NodeProxyAgentLayer",
                "path": "aws-cdk-eks-cluster-stack/@aws-cdk--aws-eks.ClusterResourceProvider/NodeProxyAgentLayer",
                "children": {
                  "Code": {
                    "id": "Code",
                    "path": "aws-cdk-eks-cluster-stack/@aws-cdk--aws-eks.ClusterResourceProvider/NodeProxyAgentLayer/Code",
                    "children": {
                      "Stage": {
                        "id": "Stage",
                        "path": "aws-cdk-eks-cluster-stack/@aws-cdk--aws-eks.ClusterResourceProvider/NodeProxyAgentLayer/Code/Stage",
                        "constructInfo": {
                          "fqn": "constructs.Construct",
                          "version": "10.3.0"
                        }
                      },
                      "AssetBucket": {
                        "id": "AssetBucket",
                        "path": "aws-cdk-eks-cluster-stack/@aws-cdk--aws-eks.ClusterResourceProvider/NodeProxyAgentLayer/Code/AssetBucket",
                        "constructInfo": {
                          "fqn": "constructs.Construct",
                          "version": "10.3.0"
                        }
                      }
                    },
                    "constructInfo": {
                      "fqn": "constructs.Construct",
                      "version": "10.3.0"
                    }
                  },
                  "Resource": {
                    "id": "Resource",
                    "path": "aws-cdk-eks-cluster-stack/@aws-cdk--aws-eks.ClusterResourceProvider/NodeProxyAgentLayer/Resource",
                    "attributes": {
                      "aws:cdk:cloudformation:type": "AWS::Lambda::LayerVersion",
                      "aws:cdk:cloudformation:props": {
                        "content": {
                          "s3Bucket": {
                            "Fn::Sub": "cdk-hnb659fds-assets-${AWS::AccountId}-${AWS::Region}"
                          },
                          "s3Key": "22de69e75b55e15d4d49905d8a4901edd66d1367f617c2a01ac6e86ca2b7eb84.zip"
                        },
                        "description": "/opt/nodejs/node_modules/proxy-agent"
                      }
                    },
                    "constructInfo": {
                      "fqn": "constructs.Construct",
                      "version": "10.3.0"
                    }
                  }
                },
                "constructInfo": {
                  "fqn": "constructs.Construct",
                  "version": "10.3.0"
                }
              },
              "LatestNodeRuntimeMap": {
                "id": "LatestNodeRuntimeMap",
                "path": "aws-cdk-eks-cluster-stack/@aws-cdk--aws-eks.ClusterResourceProvider/LatestNodeRuntimeMap",
                "constructInfo": {
                  "fqn": "aws-cdk-lib.CfnMapping",
                  "version": "0.0.0"
                }
              },
              "OnEventHandler": {
                "id": "OnEventHandler",
                "path": "aws-cdk-eks-cluster-stack/@aws-cdk--aws-eks.ClusterResourceProvider/OnEventHandler",
                "children": {
                  "ServiceRole": {
                    "id": "ServiceRole",
                    "path": "aws-cdk-eks-cluster-stack/@aws-cdk--aws-eks.ClusterResourceProvider/OnEventHandler/ServiceRole",
                    "children": {
                      "ImportServiceRole": {
                        "id": "ImportServiceRole",
                        "path": "aws-cdk-eks-cluster-stack/@aws-cdk--aws-eks.ClusterResourceProvider/OnEventHandler/ServiceRole/ImportServiceRole",
                        "constructInfo": {
                          "fqn": "constructs.Construct",
                          "version": "10.3.0"
                        }
                      },
                      "Resource": {
                        "id": "Resource",
                        "path": "aws-cdk-eks-cluster-stack/@aws-cdk--aws-eks.ClusterResourceProvider/OnEventHandler/ServiceRole/Resource",
                        "attributes": {
                          "aws:cdk:cloudformation:type": "AWS::IAM::Role",
                          "aws:cdk:cloudformation:props": {
                            "assumeRolePolicyDocument": {
                              "Statement": [
                                {
                                  "Action": "sts:AssumeRole",
                                  "Effect": "Allow",
                                  "Principal": {
                                    "Service": "lambda.amazonaws.com"
                                  }
                                }
                              ],
                              "Version": "2012-10-17"
                            },
                            "managedPolicyArns": [
                              {
                                "Fn::Join": [
                                  "",
                                  [
                                    "arn:",
                                    {
                                      "Ref": "AWS::Partition"
                                    },
                                    ":iam::aws:policy/service-role/AWSLambdaBasicExecutionRole"
                                  ]
                                ]
                              }
                            ]
                          }
                        },
                        "constructInfo": {
                          "fqn": "constructs.Construct",
                          "version": "10.3.0"
                        }
                      }
                    },
                    "constructInfo": {
                      "fqn": "constructs.Construct",
                      "version": "10.3.0"
                    }
                  },
                  "Code": {
                    "id": "Code",
                    "path": "aws-cdk-eks-cluster-stack/@aws-cdk--aws-eks.ClusterResourceProvider/OnEventHandler/Code",
                    "children": {
                      "Stage": {
                        "id": "Stage",
                        "path": "aws-cdk-eks-cluster-stack/@aws-cdk--aws-eks.ClusterResourceProvider/OnEventHandler/Code/Stage",
                        "constructInfo": {
                          "fqn": "constructs.Construct",
                          "version": "10.3.0"
                        }
                      },
                      "AssetBucket": {
                        "id": "AssetBucket",
                        "path": "aws-cdk-eks-cluster-stack/@aws-cdk--aws-eks.ClusterResourceProvider/OnEventHandler/Code/AssetBucket",
                        "constructInfo": {
                          "fqn": "constructs.Construct",
                          "version": "10.3.0"
                        }
                      }
                    },
                    "constructInfo": {
                      "fqn": "constructs.Construct",
                      "version": "10.3.0"
                    }
                  },
                  "Resource": {
                    "id": "Resource",
                    "path": "aws-cdk-eks-cluster-stack/@aws-cdk--aws-eks.ClusterResourceProvider/OnEventHandler/Resource",
                    "attributes": {
                      "aws:cdk:cloudformation:type": "AWS::Lambda::Function",
                      "aws:cdk:cloudformation:props": {
                        "code": {
                          "s3Bucket": {
                            "Fn::Sub": "cdk-hnb659fds-assets-${AWS::AccountId}-${AWS::Region}"
                          },
<<<<<<< HEAD
                          "s3Key": "96e08078ff1c0c6f320ab729994f87b461011e4d042244927d1208c4db523c76.zip"
=======
                          "s3Key": "98b432f1b1df9de4026df7e718c23783d833d67973da5291085b4dc7be1a568a.zip"
>>>>>>> 8f4d4d75
                        },
                        "description": "onEvent handler for EKS cluster resource provider",
                        "environment": {
                          "variables": {
                            "AWS_STS_REGIONAL_ENDPOINTS": "regional"
                          }
                        },
                        "handler": "index.onEvent",
                        "layers": [
                          {
                            "Ref": "NodeProxyAgentLayer924C1971"
                          }
                        ],
                        "role": {
                          "Fn::GetAtt": [
                            "OnEventHandlerServiceRole15A26729",
                            "Arn"
                          ]
                        },
                        "runtime": {
                          "Fn::FindInMap": [
                            "LatestNodeRuntimeMap",
                            {
                              "Ref": "AWS::Region"
                            },
                            "value"
                          ]
                        },
                        "timeout": 60
                      }
                    },
                    "constructInfo": {
                      "fqn": "constructs.Construct",
                      "version": "10.3.0"
                    }
                  }
                },
                "constructInfo": {
                  "fqn": "constructs.Construct",
                  "version": "10.3.0"
                }
              },
              "IsCompleteHandler": {
                "id": "IsCompleteHandler",
                "path": "aws-cdk-eks-cluster-stack/@aws-cdk--aws-eks.ClusterResourceProvider/IsCompleteHandler",
                "children": {
                  "ServiceRole": {
                    "id": "ServiceRole",
                    "path": "aws-cdk-eks-cluster-stack/@aws-cdk--aws-eks.ClusterResourceProvider/IsCompleteHandler/ServiceRole",
                    "children": {
                      "ImportServiceRole": {
                        "id": "ImportServiceRole",
                        "path": "aws-cdk-eks-cluster-stack/@aws-cdk--aws-eks.ClusterResourceProvider/IsCompleteHandler/ServiceRole/ImportServiceRole",
                        "constructInfo": {
                          "fqn": "constructs.Construct",
                          "version": "10.3.0"
                        }
                      },
                      "Resource": {
                        "id": "Resource",
                        "path": "aws-cdk-eks-cluster-stack/@aws-cdk--aws-eks.ClusterResourceProvider/IsCompleteHandler/ServiceRole/Resource",
                        "attributes": {
                          "aws:cdk:cloudformation:type": "AWS::IAM::Role",
                          "aws:cdk:cloudformation:props": {
                            "assumeRolePolicyDocument": {
                              "Statement": [
                                {
                                  "Action": "sts:AssumeRole",
                                  "Effect": "Allow",
                                  "Principal": {
                                    "Service": "lambda.amazonaws.com"
                                  }
                                }
                              ],
                              "Version": "2012-10-17"
                            },
                            "managedPolicyArns": [
                              {
                                "Fn::Join": [
                                  "",
                                  [
                                    "arn:",
                                    {
                                      "Ref": "AWS::Partition"
                                    },
                                    ":iam::aws:policy/service-role/AWSLambdaBasicExecutionRole"
                                  ]
                                ]
                              }
                            ]
                          }
                        },
                        "constructInfo": {
                          "fqn": "constructs.Construct",
                          "version": "10.3.0"
                        }
                      }
                    },
                    "constructInfo": {
                      "fqn": "constructs.Construct",
                      "version": "10.3.0"
                    }
                  },
                  "Code": {
                    "id": "Code",
                    "path": "aws-cdk-eks-cluster-stack/@aws-cdk--aws-eks.ClusterResourceProvider/IsCompleteHandler/Code",
                    "children": {
                      "Stage": {
                        "id": "Stage",
                        "path": "aws-cdk-eks-cluster-stack/@aws-cdk--aws-eks.ClusterResourceProvider/IsCompleteHandler/Code/Stage",
                        "constructInfo": {
                          "fqn": "constructs.Construct",
                          "version": "10.3.0"
                        }
                      },
                      "AssetBucket": {
                        "id": "AssetBucket",
                        "path": "aws-cdk-eks-cluster-stack/@aws-cdk--aws-eks.ClusterResourceProvider/IsCompleteHandler/Code/AssetBucket",
                        "constructInfo": {
                          "fqn": "constructs.Construct",
                          "version": "10.3.0"
                        }
                      }
                    },
                    "constructInfo": {
                      "fqn": "constructs.Construct",
                      "version": "10.3.0"
                    }
                  },
                  "Resource": {
                    "id": "Resource",
                    "path": "aws-cdk-eks-cluster-stack/@aws-cdk--aws-eks.ClusterResourceProvider/IsCompleteHandler/Resource",
                    "attributes": {
                      "aws:cdk:cloudformation:type": "AWS::Lambda::Function",
                      "aws:cdk:cloudformation:props": {
                        "code": {
                          "s3Bucket": {
                            "Fn::Sub": "cdk-hnb659fds-assets-${AWS::AccountId}-${AWS::Region}"
                          },
<<<<<<< HEAD
                          "s3Key": "96e08078ff1c0c6f320ab729994f87b461011e4d042244927d1208c4db523c76.zip"
=======
                          "s3Key": "98b432f1b1df9de4026df7e718c23783d833d67973da5291085b4dc7be1a568a.zip"
>>>>>>> 8f4d4d75
                        },
                        "description": "isComplete handler for EKS cluster resource provider",
                        "environment": {
                          "variables": {
                            "AWS_STS_REGIONAL_ENDPOINTS": "regional"
                          }
                        },
                        "handler": "index.isComplete",
                        "layers": [
                          {
                            "Ref": "NodeProxyAgentLayer924C1971"
                          }
                        ],
                        "role": {
                          "Fn::GetAtt": [
                            "IsCompleteHandlerServiceRole5810CC58",
                            "Arn"
                          ]
                        },
                        "runtime": {
                          "Fn::FindInMap": [
                            "LatestNodeRuntimeMap",
                            {
                              "Ref": "AWS::Region"
                            },
                            "value"
                          ]
                        },
                        "timeout": 60
                      }
                    },
                    "constructInfo": {
                      "fqn": "constructs.Construct",
                      "version": "10.3.0"
                    }
                  }
                },
                "constructInfo": {
                  "fqn": "constructs.Construct",
                  "version": "10.3.0"
                }
              },
              "Provider": {
                "id": "Provider",
                "path": "aws-cdk-eks-cluster-stack/@aws-cdk--aws-eks.ClusterResourceProvider/Provider",
                "children": {
                  "framework-onEvent": {
                    "id": "framework-onEvent",
                    "path": "aws-cdk-eks-cluster-stack/@aws-cdk--aws-eks.ClusterResourceProvider/Provider/framework-onEvent",
                    "children": {
                      "ServiceRole": {
                        "id": "ServiceRole",
                        "path": "aws-cdk-eks-cluster-stack/@aws-cdk--aws-eks.ClusterResourceProvider/Provider/framework-onEvent/ServiceRole",
                        "children": {
                          "ImportServiceRole": {
                            "id": "ImportServiceRole",
                            "path": "aws-cdk-eks-cluster-stack/@aws-cdk--aws-eks.ClusterResourceProvider/Provider/framework-onEvent/ServiceRole/ImportServiceRole",
                            "constructInfo": {
                              "fqn": "constructs.Construct",
                              "version": "10.3.0"
                            }
                          },
                          "Resource": {
                            "id": "Resource",
                            "path": "aws-cdk-eks-cluster-stack/@aws-cdk--aws-eks.ClusterResourceProvider/Provider/framework-onEvent/ServiceRole/Resource",
                            "attributes": {
                              "aws:cdk:cloudformation:type": "AWS::IAM::Role",
                              "aws:cdk:cloudformation:props": {
                                "assumeRolePolicyDocument": {
                                  "Statement": [
                                    {
                                      "Action": "sts:AssumeRole",
                                      "Effect": "Allow",
                                      "Principal": {
                                        "Service": "lambda.amazonaws.com"
                                      }
                                    }
                                  ],
                                  "Version": "2012-10-17"
                                },
                                "managedPolicyArns": [
                                  {
                                    "Fn::Join": [
                                      "",
                                      [
                                        "arn:",
                                        {
                                          "Ref": "AWS::Partition"
                                        },
                                        ":iam::aws:policy/service-role/AWSLambdaBasicExecutionRole"
                                      ]
                                    ]
                                  }
                                ]
                              }
                            },
                            "constructInfo": {
                              "fqn": "constructs.Construct",
                              "version": "10.3.0"
                            }
                          },
                          "DefaultPolicy": {
                            "id": "DefaultPolicy",
                            "path": "aws-cdk-eks-cluster-stack/@aws-cdk--aws-eks.ClusterResourceProvider/Provider/framework-onEvent/ServiceRole/DefaultPolicy",
                            "children": {
                              "Resource": {
                                "id": "Resource",
                                "path": "aws-cdk-eks-cluster-stack/@aws-cdk--aws-eks.ClusterResourceProvider/Provider/framework-onEvent/ServiceRole/DefaultPolicy/Resource",
                                "attributes": {
                                  "aws:cdk:cloudformation:type": "AWS::IAM::Policy",
                                  "aws:cdk:cloudformation:props": {
                                    "policyDocument": {
                                      "Statement": [
                                        {
                                          "Action": "lambda:InvokeFunction",
                                          "Effect": "Allow",
                                          "Resource": [
                                            {
                                              "Fn::GetAtt": [
                                                "IsCompleteHandler7073F4DA",
                                                "Arn"
                                              ]
                                            },
                                            {
                                              "Fn::GetAtt": [
                                                "OnEventHandler42BEBAE0",
                                                "Arn"
                                              ]
                                            },
                                            {
                                              "Fn::Join": [
                                                "",
                                                [
                                                  {
                                                    "Fn::GetAtt": [
                                                      "IsCompleteHandler7073F4DA",
                                                      "Arn"
                                                    ]
                                                  },
                                                  ":*"
                                                ]
                                              ]
                                            },
                                            {
                                              "Fn::Join": [
                                                "",
                                                [
                                                  {
                                                    "Fn::GetAtt": [
                                                      "OnEventHandler42BEBAE0",
                                                      "Arn"
                                                    ]
                                                  },
                                                  ":*"
                                                ]
                                              ]
                                            }
                                          ]
                                        },
                                        {
                                          "Action": "states:StartExecution",
                                          "Effect": "Allow",
                                          "Resource": {
                                            "Ref": "Providerwaiterstatemachine5D4A9DF0"
                                          }
                                        }
                                      ],
                                      "Version": "2012-10-17"
                                    },
                                    "policyName": "ProviderframeworkonEventServiceRoleDefaultPolicy48CD2133",
                                    "roles": [
                                      {
                                        "Ref": "ProviderframeworkonEventServiceRole9FF04296"
                                      }
                                    ]
                                  }
                                },
                                "constructInfo": {
                                  "fqn": "constructs.Construct",
                                  "version": "10.3.0"
                                }
                              }
                            },
                            "constructInfo": {
                              "fqn": "constructs.Construct",
                              "version": "10.3.0"
                            }
                          }
                        },
                        "constructInfo": {
                          "fqn": "constructs.Construct",
                          "version": "10.3.0"
                        }
                      },
                      "Code": {
                        "id": "Code",
                        "path": "aws-cdk-eks-cluster-stack/@aws-cdk--aws-eks.ClusterResourceProvider/Provider/framework-onEvent/Code",
                        "children": {
                          "Stage": {
                            "id": "Stage",
                            "path": "aws-cdk-eks-cluster-stack/@aws-cdk--aws-eks.ClusterResourceProvider/Provider/framework-onEvent/Code/Stage",
                            "constructInfo": {
                              "fqn": "constructs.Construct",
                              "version": "10.3.0"
                            }
                          },
                          "AssetBucket": {
                            "id": "AssetBucket",
                            "path": "aws-cdk-eks-cluster-stack/@aws-cdk--aws-eks.ClusterResourceProvider/Provider/framework-onEvent/Code/AssetBucket",
                            "constructInfo": {
                              "fqn": "constructs.Construct",
                              "version": "10.3.0"
                            }
                          }
                        },
                        "constructInfo": {
                          "fqn": "constructs.Construct",
                          "version": "10.3.0"
                        }
                      },
                      "Resource": {
                        "id": "Resource",
                        "path": "aws-cdk-eks-cluster-stack/@aws-cdk--aws-eks.ClusterResourceProvider/Provider/framework-onEvent/Resource",
                        "attributes": {
                          "aws:cdk:cloudformation:type": "AWS::Lambda::Function",
                          "aws:cdk:cloudformation:props": {
                            "code": {
                              "s3Bucket": {
                                "Fn::Sub": "cdk-hnb659fds-assets-${AWS::AccountId}-${AWS::Region}"
                              },
                              "s3Key": "15197a5512179542fe2cff74af89bb047793c9c4e0b4395f114641a81cd52ae5.zip"
                            },
                            "description": "AWS CDK resource provider framework - onEvent (aws-cdk-eks-cluster-stack/@aws-cdk--aws-eks.ClusterResourceProvider/Provider)",
                            "environment": {
                              "variables": {
                                "USER_ON_EVENT_FUNCTION_ARN": {
                                  "Fn::GetAtt": [
                                    "OnEventHandler42BEBAE0",
                                    "Arn"
                                  ]
                                },
                                "USER_IS_COMPLETE_FUNCTION_ARN": {
                                  "Fn::GetAtt": [
                                    "IsCompleteHandler7073F4DA",
                                    "Arn"
                                  ]
                                },
                                "WAITER_STATE_MACHINE_ARN": {
                                  "Ref": "Providerwaiterstatemachine5D4A9DF0"
                                }
                              }
                            },
                            "handler": "framework.onEvent",
                            "role": {
                              "Fn::GetAtt": [
                                "ProviderframeworkonEventServiceRole9FF04296",
                                "Arn"
                              ]
                            },
                            "runtime": {
                              "Fn::FindInMap": [
                                "LatestNodeRuntimeMap",
                                {
                                  "Ref": "AWS::Region"
                                },
                                "value"
                              ]
                            },
                            "timeout": 900
                          }
                        },
                        "constructInfo": {
                          "fqn": "constructs.Construct",
                          "version": "10.3.0"
                        }
                      }
                    },
                    "constructInfo": {
                      "fqn": "constructs.Construct",
                      "version": "10.3.0"
                    }
                  },
                  "framework-isComplete": {
                    "id": "framework-isComplete",
                    "path": "aws-cdk-eks-cluster-stack/@aws-cdk--aws-eks.ClusterResourceProvider/Provider/framework-isComplete",
                    "children": {
                      "ServiceRole": {
                        "id": "ServiceRole",
                        "path": "aws-cdk-eks-cluster-stack/@aws-cdk--aws-eks.ClusterResourceProvider/Provider/framework-isComplete/ServiceRole",
                        "children": {
                          "ImportServiceRole": {
                            "id": "ImportServiceRole",
                            "path": "aws-cdk-eks-cluster-stack/@aws-cdk--aws-eks.ClusterResourceProvider/Provider/framework-isComplete/ServiceRole/ImportServiceRole",
                            "constructInfo": {
                              "fqn": "constructs.Construct",
                              "version": "10.3.0"
                            }
                          },
                          "Resource": {
                            "id": "Resource",
                            "path": "aws-cdk-eks-cluster-stack/@aws-cdk--aws-eks.ClusterResourceProvider/Provider/framework-isComplete/ServiceRole/Resource",
                            "attributes": {
                              "aws:cdk:cloudformation:type": "AWS::IAM::Role",
                              "aws:cdk:cloudformation:props": {
                                "assumeRolePolicyDocument": {
                                  "Statement": [
                                    {
                                      "Action": "sts:AssumeRole",
                                      "Effect": "Allow",
                                      "Principal": {
                                        "Service": "lambda.amazonaws.com"
                                      }
                                    }
                                  ],
                                  "Version": "2012-10-17"
                                },
                                "managedPolicyArns": [
                                  {
                                    "Fn::Join": [
                                      "",
                                      [
                                        "arn:",
                                        {
                                          "Ref": "AWS::Partition"
                                        },
                                        ":iam::aws:policy/service-role/AWSLambdaBasicExecutionRole"
                                      ]
                                    ]
                                  }
                                ]
                              }
                            },
                            "constructInfo": {
                              "fqn": "constructs.Construct",
                              "version": "10.3.0"
                            }
                          },
                          "DefaultPolicy": {
                            "id": "DefaultPolicy",
                            "path": "aws-cdk-eks-cluster-stack/@aws-cdk--aws-eks.ClusterResourceProvider/Provider/framework-isComplete/ServiceRole/DefaultPolicy",
                            "children": {
                              "Resource": {
                                "id": "Resource",
                                "path": "aws-cdk-eks-cluster-stack/@aws-cdk--aws-eks.ClusterResourceProvider/Provider/framework-isComplete/ServiceRole/DefaultPolicy/Resource",
                                "attributes": {
                                  "aws:cdk:cloudformation:type": "AWS::IAM::Policy",
                                  "aws:cdk:cloudformation:props": {
                                    "policyDocument": {
                                      "Statement": [
                                        {
                                          "Action": "lambda:InvokeFunction",
                                          "Effect": "Allow",
                                          "Resource": [
                                            {
                                              "Fn::GetAtt": [
                                                "IsCompleteHandler7073F4DA",
                                                "Arn"
                                              ]
                                            },
                                            {
                                              "Fn::GetAtt": [
                                                "OnEventHandler42BEBAE0",
                                                "Arn"
                                              ]
                                            },
                                            {
                                              "Fn::Join": [
                                                "",
                                                [
                                                  {
                                                    "Fn::GetAtt": [
                                                      "IsCompleteHandler7073F4DA",
                                                      "Arn"
                                                    ]
                                                  },
                                                  ":*"
                                                ]
                                              ]
                                            },
                                            {
                                              "Fn::Join": [
                                                "",
                                                [
                                                  {
                                                    "Fn::GetAtt": [
                                                      "OnEventHandler42BEBAE0",
                                                      "Arn"
                                                    ]
                                                  },
                                                  ":*"
                                                ]
                                              ]
                                            }
                                          ]
                                        }
                                      ],
                                      "Version": "2012-10-17"
                                    },
                                    "policyName": "ProviderframeworkisCompleteServiceRoleDefaultPolicy2E7140AC",
                                    "roles": [
                                      {
                                        "Ref": "ProviderframeworkisCompleteServiceRoleB1087139"
                                      }
                                    ]
                                  }
                                },
                                "constructInfo": {
                                  "fqn": "constructs.Construct",
                                  "version": "10.3.0"
                                }
                              }
                            },
                            "constructInfo": {
                              "fqn": "constructs.Construct",
                              "version": "10.3.0"
                            }
                          }
                        },
                        "constructInfo": {
                          "fqn": "constructs.Construct",
                          "version": "10.3.0"
                        }
                      },
                      "Code": {
                        "id": "Code",
                        "path": "aws-cdk-eks-cluster-stack/@aws-cdk--aws-eks.ClusterResourceProvider/Provider/framework-isComplete/Code",
                        "children": {
                          "Stage": {
                            "id": "Stage",
                            "path": "aws-cdk-eks-cluster-stack/@aws-cdk--aws-eks.ClusterResourceProvider/Provider/framework-isComplete/Code/Stage",
                            "constructInfo": {
                              "fqn": "constructs.Construct",
                              "version": "10.3.0"
                            }
                          },
                          "AssetBucket": {
                            "id": "AssetBucket",
                            "path": "aws-cdk-eks-cluster-stack/@aws-cdk--aws-eks.ClusterResourceProvider/Provider/framework-isComplete/Code/AssetBucket",
                            "constructInfo": {
                              "fqn": "constructs.Construct",
                              "version": "10.3.0"
                            }
                          }
                        },
                        "constructInfo": {
                          "fqn": "constructs.Construct",
                          "version": "10.3.0"
                        }
                      },
                      "Resource": {
                        "id": "Resource",
                        "path": "aws-cdk-eks-cluster-stack/@aws-cdk--aws-eks.ClusterResourceProvider/Provider/framework-isComplete/Resource",
                        "attributes": {
                          "aws:cdk:cloudformation:type": "AWS::Lambda::Function",
                          "aws:cdk:cloudformation:props": {
                            "code": {
                              "s3Bucket": {
                                "Fn::Sub": "cdk-hnb659fds-assets-${AWS::AccountId}-${AWS::Region}"
                              },
                              "s3Key": "15197a5512179542fe2cff74af89bb047793c9c4e0b4395f114641a81cd52ae5.zip"
                            },
                            "description": "AWS CDK resource provider framework - isComplete (aws-cdk-eks-cluster-stack/@aws-cdk--aws-eks.ClusterResourceProvider/Provider)",
                            "environment": {
                              "variables": {
                                "USER_ON_EVENT_FUNCTION_ARN": {
                                  "Fn::GetAtt": [
                                    "OnEventHandler42BEBAE0",
                                    "Arn"
                                  ]
                                },
                                "USER_IS_COMPLETE_FUNCTION_ARN": {
                                  "Fn::GetAtt": [
                                    "IsCompleteHandler7073F4DA",
                                    "Arn"
                                  ]
                                }
                              }
                            },
                            "handler": "framework.isComplete",
                            "role": {
                              "Fn::GetAtt": [
                                "ProviderframeworkisCompleteServiceRoleB1087139",
                                "Arn"
                              ]
                            },
                            "runtime": {
                              "Fn::FindInMap": [
                                "LatestNodeRuntimeMap",
                                {
                                  "Ref": "AWS::Region"
                                },
                                "value"
                              ]
                            },
                            "timeout": 900
                          }
                        },
                        "constructInfo": {
                          "fqn": "constructs.Construct",
                          "version": "10.3.0"
                        }
                      }
                    },
                    "constructInfo": {
                      "fqn": "constructs.Construct",
                      "version": "10.3.0"
                    }
                  },
                  "framework-onTimeout": {
                    "id": "framework-onTimeout",
                    "path": "aws-cdk-eks-cluster-stack/@aws-cdk--aws-eks.ClusterResourceProvider/Provider/framework-onTimeout",
                    "children": {
                      "ServiceRole": {
                        "id": "ServiceRole",
                        "path": "aws-cdk-eks-cluster-stack/@aws-cdk--aws-eks.ClusterResourceProvider/Provider/framework-onTimeout/ServiceRole",
                        "children": {
                          "ImportServiceRole": {
                            "id": "ImportServiceRole",
                            "path": "aws-cdk-eks-cluster-stack/@aws-cdk--aws-eks.ClusterResourceProvider/Provider/framework-onTimeout/ServiceRole/ImportServiceRole",
                            "constructInfo": {
                              "fqn": "constructs.Construct",
                              "version": "10.3.0"
                            }
                          },
                          "Resource": {
                            "id": "Resource",
                            "path": "aws-cdk-eks-cluster-stack/@aws-cdk--aws-eks.ClusterResourceProvider/Provider/framework-onTimeout/ServiceRole/Resource",
                            "attributes": {
                              "aws:cdk:cloudformation:type": "AWS::IAM::Role",
                              "aws:cdk:cloudformation:props": {
                                "assumeRolePolicyDocument": {
                                  "Statement": [
                                    {
                                      "Action": "sts:AssumeRole",
                                      "Effect": "Allow",
                                      "Principal": {
                                        "Service": "lambda.amazonaws.com"
                                      }
                                    }
                                  ],
                                  "Version": "2012-10-17"
                                },
                                "managedPolicyArns": [
                                  {
                                    "Fn::Join": [
                                      "",
                                      [
                                        "arn:",
                                        {
                                          "Ref": "AWS::Partition"
                                        },
                                        ":iam::aws:policy/service-role/AWSLambdaBasicExecutionRole"
                                      ]
                                    ]
                                  }
                                ]
                              }
                            },
                            "constructInfo": {
                              "fqn": "constructs.Construct",
                              "version": "10.3.0"
                            }
                          },
                          "DefaultPolicy": {
                            "id": "DefaultPolicy",
                            "path": "aws-cdk-eks-cluster-stack/@aws-cdk--aws-eks.ClusterResourceProvider/Provider/framework-onTimeout/ServiceRole/DefaultPolicy",
                            "children": {
                              "Resource": {
                                "id": "Resource",
                                "path": "aws-cdk-eks-cluster-stack/@aws-cdk--aws-eks.ClusterResourceProvider/Provider/framework-onTimeout/ServiceRole/DefaultPolicy/Resource",
                                "attributes": {
                                  "aws:cdk:cloudformation:type": "AWS::IAM::Policy",
                                  "aws:cdk:cloudformation:props": {
                                    "policyDocument": {
                                      "Statement": [
                                        {
                                          "Action": "lambda:InvokeFunction",
                                          "Effect": "Allow",
                                          "Resource": [
                                            {
                                              "Fn::GetAtt": [
                                                "IsCompleteHandler7073F4DA",
                                                "Arn"
                                              ]
                                            },
                                            {
                                              "Fn::GetAtt": [
                                                "OnEventHandler42BEBAE0",
                                                "Arn"
                                              ]
                                            },
                                            {
                                              "Fn::Join": [
                                                "",
                                                [
                                                  {
                                                    "Fn::GetAtt": [
                                                      "IsCompleteHandler7073F4DA",
                                                      "Arn"
                                                    ]
                                                  },
                                                  ":*"
                                                ]
                                              ]
                                            },
                                            {
                                              "Fn::Join": [
                                                "",
                                                [
                                                  {
                                                    "Fn::GetAtt": [
                                                      "OnEventHandler42BEBAE0",
                                                      "Arn"
                                                    ]
                                                  },
                                                  ":*"
                                                ]
                                              ]
                                            }
                                          ]
                                        }
                                      ],
                                      "Version": "2012-10-17"
                                    },
                                    "policyName": "ProviderframeworkonTimeoutServiceRoleDefaultPolicy2688969F",
                                    "roles": [
                                      {
                                        "Ref": "ProviderframeworkonTimeoutServiceRole28643D26"
                                      }
                                    ]
                                  }
                                },
                                "constructInfo": {
                                  "fqn": "constructs.Construct",
                                  "version": "10.3.0"
                                }
                              }
                            },
                            "constructInfo": {
                              "fqn": "constructs.Construct",
                              "version": "10.3.0"
                            }
                          }
                        },
                        "constructInfo": {
                          "fqn": "constructs.Construct",
                          "version": "10.3.0"
                        }
                      },
                      "Code": {
                        "id": "Code",
                        "path": "aws-cdk-eks-cluster-stack/@aws-cdk--aws-eks.ClusterResourceProvider/Provider/framework-onTimeout/Code",
                        "children": {
                          "Stage": {
                            "id": "Stage",
                            "path": "aws-cdk-eks-cluster-stack/@aws-cdk--aws-eks.ClusterResourceProvider/Provider/framework-onTimeout/Code/Stage",
                            "constructInfo": {
                              "fqn": "constructs.Construct",
                              "version": "10.3.0"
                            }
                          },
                          "AssetBucket": {
                            "id": "AssetBucket",
                            "path": "aws-cdk-eks-cluster-stack/@aws-cdk--aws-eks.ClusterResourceProvider/Provider/framework-onTimeout/Code/AssetBucket",
                            "constructInfo": {
                              "fqn": "constructs.Construct",
                              "version": "10.3.0"
                            }
                          }
                        },
                        "constructInfo": {
                          "fqn": "constructs.Construct",
                          "version": "10.3.0"
                        }
                      },
                      "Resource": {
                        "id": "Resource",
                        "path": "aws-cdk-eks-cluster-stack/@aws-cdk--aws-eks.ClusterResourceProvider/Provider/framework-onTimeout/Resource",
                        "attributes": {
                          "aws:cdk:cloudformation:type": "AWS::Lambda::Function",
                          "aws:cdk:cloudformation:props": {
                            "code": {
                              "s3Bucket": {
                                "Fn::Sub": "cdk-hnb659fds-assets-${AWS::AccountId}-${AWS::Region}"
                              },
                              "s3Key": "15197a5512179542fe2cff74af89bb047793c9c4e0b4395f114641a81cd52ae5.zip"
                            },
                            "description": "AWS CDK resource provider framework - onTimeout (aws-cdk-eks-cluster-stack/@aws-cdk--aws-eks.ClusterResourceProvider/Provider)",
                            "environment": {
                              "variables": {
                                "USER_ON_EVENT_FUNCTION_ARN": {
                                  "Fn::GetAtt": [
                                    "OnEventHandler42BEBAE0",
                                    "Arn"
                                  ]
                                },
                                "USER_IS_COMPLETE_FUNCTION_ARN": {
                                  "Fn::GetAtt": [
                                    "IsCompleteHandler7073F4DA",
                                    "Arn"
                                  ]
                                }
                              }
                            },
                            "handler": "framework.onTimeout",
                            "role": {
                              "Fn::GetAtt": [
                                "ProviderframeworkonTimeoutServiceRole28643D26",
                                "Arn"
                              ]
                            },
                            "runtime": {
                              "Fn::FindInMap": [
                                "LatestNodeRuntimeMap",
                                {
                                  "Ref": "AWS::Region"
                                },
                                "value"
                              ]
                            },
                            "timeout": 900
                          }
                        },
                        "constructInfo": {
                          "fqn": "constructs.Construct",
                          "version": "10.3.0"
                        }
                      }
                    },
                    "constructInfo": {
                      "fqn": "constructs.Construct",
                      "version": "10.3.0"
                    }
                  },
                  "waiter-state-machine": {
                    "id": "waiter-state-machine",
                    "path": "aws-cdk-eks-cluster-stack/@aws-cdk--aws-eks.ClusterResourceProvider/Provider/waiter-state-machine",
                    "children": {
                      "Role": {
                        "id": "Role",
                        "path": "aws-cdk-eks-cluster-stack/@aws-cdk--aws-eks.ClusterResourceProvider/Provider/waiter-state-machine/Role",
                        "children": {
                          "ImportRole": {
                            "id": "ImportRole",
                            "path": "aws-cdk-eks-cluster-stack/@aws-cdk--aws-eks.ClusterResourceProvider/Provider/waiter-state-machine/Role/ImportRole",
                            "constructInfo": {
                              "fqn": "constructs.Construct",
                              "version": "10.3.0"
                            }
                          },
                          "Resource": {
                            "id": "Resource",
                            "path": "aws-cdk-eks-cluster-stack/@aws-cdk--aws-eks.ClusterResourceProvider/Provider/waiter-state-machine/Role/Resource",
                            "attributes": {
                              "aws:cdk:cloudformation:type": "AWS::IAM::Role",
                              "aws:cdk:cloudformation:props": {
                                "assumeRolePolicyDocument": {
                                  "Statement": [
                                    {
                                      "Action": "sts:AssumeRole",
                                      "Effect": "Allow",
                                      "Principal": {
                                        "Service": "states.amazonaws.com"
                                      }
                                    }
                                  ],
                                  "Version": "2012-10-17"
                                }
                              }
                            },
                            "constructInfo": {
                              "fqn": "constructs.Construct",
                              "version": "10.3.0"
                            }
                          },
                          "DefaultPolicy": {
                            "id": "DefaultPolicy",
                            "path": "aws-cdk-eks-cluster-stack/@aws-cdk--aws-eks.ClusterResourceProvider/Provider/waiter-state-machine/Role/DefaultPolicy",
                            "children": {
                              "Resource": {
                                "id": "Resource",
                                "path": "aws-cdk-eks-cluster-stack/@aws-cdk--aws-eks.ClusterResourceProvider/Provider/waiter-state-machine/Role/DefaultPolicy/Resource",
                                "attributes": {
                                  "aws:cdk:cloudformation:type": "AWS::IAM::Policy",
                                  "aws:cdk:cloudformation:props": {
                                    "policyDocument": {
                                      "Statement": [
                                        {
                                          "Action": "lambda:InvokeFunction",
                                          "Effect": "Allow",
                                          "Resource": [
                                            {
                                              "Fn::GetAtt": [
                                                "ProviderframeworkisComplete26D7B0CB",
                                                "Arn"
                                              ]
                                            },
                                            {
                                              "Fn::GetAtt": [
                                                "ProviderframeworkonTimeout0B47CA38",
                                                "Arn"
                                              ]
                                            },
                                            {
                                              "Fn::Join": [
                                                "",
                                                [
                                                  {
                                                    "Fn::GetAtt": [
                                                      "ProviderframeworkisComplete26D7B0CB",
                                                      "Arn"
                                                    ]
                                                  },
                                                  ":*"
                                                ]
                                              ]
                                            },
                                            {
                                              "Fn::Join": [
                                                "",
                                                [
                                                  {
                                                    "Fn::GetAtt": [
                                                      "ProviderframeworkonTimeout0B47CA38",
                                                      "Arn"
                                                    ]
                                                  },
                                                  ":*"
                                                ]
                                              ]
                                            }
                                          ]
                                        },
                                        {
                                          "Action": [
                                            "logs:CreateLogDelivery",
                                            "logs:CreateLogStream",
                                            "logs:DeleteLogDelivery",
                                            "logs:DescribeLogGroups",
                                            "logs:DescribeResourcePolicies",
                                            "logs:GetLogDelivery",
                                            "logs:ListLogDeliveries",
                                            "logs:PutLogEvents",
                                            "logs:PutResourcePolicy",
                                            "logs:UpdateLogDelivery"
                                          ],
                                          "Effect": "Allow",
                                          "Resource": "*"
                                        }
                                      ],
                                      "Version": "2012-10-17"
                                    },
                                    "policyName": "ProviderwaiterstatemachineRoleDefaultPolicyD3C3DA1A",
                                    "roles": [
                                      {
                                        "Ref": "ProviderwaiterstatemachineRole0C7159F9"
                                      }
                                    ]
                                  }
                                },
                                "constructInfo": {
                                  "fqn": "constructs.Construct",
                                  "version": "10.3.0"
                                }
                              }
                            },
                            "constructInfo": {
                              "fqn": "constructs.Construct",
                              "version": "10.3.0"
                            }
                          }
                        },
                        "constructInfo": {
                          "fqn": "constructs.Construct",
                          "version": "10.3.0"
                        }
                      },
                      "LogGroup": {
                        "id": "LogGroup",
                        "path": "aws-cdk-eks-cluster-stack/@aws-cdk--aws-eks.ClusterResourceProvider/Provider/waiter-state-machine/LogGroup",
                        "children": {
                          "Resource": {
                            "id": "Resource",
                            "path": "aws-cdk-eks-cluster-stack/@aws-cdk--aws-eks.ClusterResourceProvider/Provider/waiter-state-machine/LogGroup/Resource",
                            "attributes": {
                              "aws:cdk:cloudformation:type": "AWS::Logs::LogGroup",
                              "aws:cdk:cloudformation:props": {
                                "logGroupName": {
                                  "Fn::Join": [
                                    "",
                                    [
                                      "/aws/vendedlogs/states/waiter-state-machine-",
                                      {
                                        "Ref": "ProviderframeworkisComplete26D7B0CB"
                                      },
                                      "-c877ed638625dc9b797da23b7bd8f98aabfa3101bf"
                                    ]
                                  ]
                                },
                                "retentionInDays": 731
                              }
                            },
                            "constructInfo": {
                              "fqn": "constructs.Construct",
                              "version": "10.3.0"
                            }
                          }
                        },
                        "constructInfo": {
                          "fqn": "constructs.Construct",
                          "version": "10.3.0"
                        }
                      },
                      "Resource": {
                        "id": "Resource",
                        "path": "aws-cdk-eks-cluster-stack/@aws-cdk--aws-eks.ClusterResourceProvider/Provider/waiter-state-machine/Resource",
                        "attributes": {
                          "aws:cdk:cloudformation:type": "AWS::StepFunctions::StateMachine",
                          "aws:cdk:cloudformation:props": {
                            "definitionString": {
                              "Fn::Join": [
                                "",
                                [
                                  "{\"StartAt\":\"framework-isComplete-task\",\"States\":{\"framework-isComplete-task\":{\"End\":true,\"Retry\":[{\"ErrorEquals\":[\"States.ALL\"],\"IntervalSeconds\":60,\"MaxAttempts\":60,\"BackoffRate\":1}],\"Catch\":[{\"ErrorEquals\":[\"States.ALL\"],\"Next\":\"framework-onTimeout-task\"}],\"Type\":\"Task\",\"Resource\":\"",
                                  {
                                    "Fn::GetAtt": [
                                      "ProviderframeworkisComplete26D7B0CB",
                                      "Arn"
                                    ]
                                  },
                                  "\"},\"framework-onTimeout-task\":{\"End\":true,\"Type\":\"Task\",\"Resource\":\"",
                                  {
                                    "Fn::GetAtt": [
                                      "ProviderframeworkonTimeout0B47CA38",
                                      "Arn"
                                    ]
                                  },
                                  "\"}}}"
                                ]
                              ]
                            },
                            "loggingConfiguration": {
                              "destinations": [
                                {
                                  "cloudWatchLogsLogGroup": {
                                    "logGroupArn": {
                                      "Fn::GetAtt": [
                                        "ProviderwaiterstatemachineLogGroupDD693A98",
                                        "Arn"
                                      ]
                                    }
                                  }
                                }
                              ],
                              "includeExecutionData": false,
                              "level": "ERROR"
                            },
                            "roleArn": {
                              "Fn::GetAtt": [
                                "ProviderwaiterstatemachineRole0C7159F9",
                                "Arn"
                              ]
                            }
                          }
                        },
                        "constructInfo": {
                          "fqn": "constructs.Construct",
                          "version": "10.3.0"
                        }
                      }
                    },
                    "constructInfo": {
                      "fqn": "constructs.Construct",
                      "version": "10.3.0"
                    }
                  }
                },
                "constructInfo": {
                  "fqn": "constructs.Construct",
                  "version": "10.3.0"
                }
              },
              "awscdkeksclusterstackawscdkawseksClusterResourceProviderOnEventHandlerServiceRoleB2950FB4Arn": {
                "id": "awscdkeksclusterstackawscdkawseksClusterResourceProviderOnEventHandlerServiceRoleB2950FB4Arn",
                "path": "aws-cdk-eks-cluster-stack/@aws-cdk--aws-eks.ClusterResourceProvider/awscdkeksclusterstackawscdkawseksClusterResourceProviderOnEventHandlerServiceRoleB2950FB4Arn",
                "constructInfo": {
                  "fqn": "constructs.Construct",
                  "version": "10.3.0"
                }
              },
              "awscdkeksclusterstackawscdkawseksClusterResourceProviderIsCompleteHandlerServiceRole70B1C85DArn": {
                "id": "awscdkeksclusterstackawscdkawseksClusterResourceProviderIsCompleteHandlerServiceRole70B1C85DArn",
                "path": "aws-cdk-eks-cluster-stack/@aws-cdk--aws-eks.ClusterResourceProvider/awscdkeksclusterstackawscdkawseksClusterResourceProviderIsCompleteHandlerServiceRole70B1C85DArn",
                "constructInfo": {
                  "fqn": "constructs.Construct",
                  "version": "10.3.0"
                }
              },
              "awscdkeksclusterstackawscdkawseksClusterResourceProviderframeworkonEvent969BA09CArn": {
                "id": "awscdkeksclusterstackawscdkawseksClusterResourceProviderframeworkonEvent969BA09CArn",
                "path": "aws-cdk-eks-cluster-stack/@aws-cdk--aws-eks.ClusterResourceProvider/awscdkeksclusterstackawscdkawseksClusterResourceProviderframeworkonEvent969BA09CArn",
                "constructInfo": {
                  "fqn": "constructs.Construct",
                  "version": "10.3.0"
                }
              }
            },
            "constructInfo": {
              "fqn": "constructs.Construct",
              "version": "10.3.0"
            }
          },
          "@aws-cdk--aws-eks.ClusterResourceProvider.NestedStack": {
            "id": "@aws-cdk--aws-eks.ClusterResourceProvider.NestedStack",
            "path": "aws-cdk-eks-cluster-stack/@aws-cdk--aws-eks.ClusterResourceProvider.NestedStack",
            "children": {
              "@aws-cdk--aws-eks.ClusterResourceProvider.NestedStackResource": {
                "id": "@aws-cdk--aws-eks.ClusterResourceProvider.NestedStackResource",
                "path": "aws-cdk-eks-cluster-stack/@aws-cdk--aws-eks.ClusterResourceProvider.NestedStack/@aws-cdk--aws-eks.ClusterResourceProvider.NestedStackResource",
                "attributes": {
                  "aws:cdk:cloudformation:type": "AWS::CloudFormation::Stack",
                  "aws:cdk:cloudformation:props": {
                    "templateUrl": {
                      "Fn::Join": [
                        "",
                        [
                          "https://s3.",
                          {
                            "Ref": "AWS::Region"
                          },
                          ".",
                          {
                            "Ref": "AWS::URLSuffix"
                          },
                          "/",
                          {
                            "Fn::Sub": "cdk-hnb659fds-assets-${AWS::AccountId}-${AWS::Region}"
                          },
<<<<<<< HEAD
                          "/7447367c1ca03e3969727d29e6fa1b2fb7a943800787624e0940d9316aa25b93.json"
=======
                          "/6fbd84620b59082df8ff25796f55a646708fe76dc6c670dbe1364c57c6d32dcb.json"
>>>>>>> 8f4d4d75
                        ]
                      ]
                    }
                  }
                },
                "constructInfo": {
                  "fqn": "constructs.Construct",
                  "version": "10.3.0"
                }
              }
            },
            "constructInfo": {
              "fqn": "constructs.Construct",
              "version": "10.3.0"
            }
          },
          "@aws-cdk--aws-eks.KubectlProvider": {
            "id": "@aws-cdk--aws-eks.KubectlProvider",
            "path": "aws-cdk-eks-cluster-stack/@aws-cdk--aws-eks.KubectlProvider",
            "children": {
              "Handler": {
                "id": "Handler",
                "path": "aws-cdk-eks-cluster-stack/@aws-cdk--aws-eks.KubectlProvider/Handler",
                "children": {
                  "Code": {
                    "id": "Code",
                    "path": "aws-cdk-eks-cluster-stack/@aws-cdk--aws-eks.KubectlProvider/Handler/Code",
                    "children": {
                      "Stage": {
                        "id": "Stage",
                        "path": "aws-cdk-eks-cluster-stack/@aws-cdk--aws-eks.KubectlProvider/Handler/Code/Stage",
                        "constructInfo": {
                          "fqn": "constructs.Construct",
                          "version": "10.3.0"
                        }
                      },
                      "AssetBucket": {
                        "id": "AssetBucket",
                        "path": "aws-cdk-eks-cluster-stack/@aws-cdk--aws-eks.KubectlProvider/Handler/Code/AssetBucket",
                        "constructInfo": {
                          "fqn": "constructs.Construct",
                          "version": "10.3.0"
                        }
                      }
                    },
                    "constructInfo": {
                      "fqn": "constructs.Construct",
                      "version": "10.3.0"
                    }
                  },
                  "Resource": {
                    "id": "Resource",
                    "path": "aws-cdk-eks-cluster-stack/@aws-cdk--aws-eks.KubectlProvider/Handler/Resource",
                    "attributes": {
                      "aws:cdk:cloudformation:type": "AWS::Lambda::Function",
                      "aws:cdk:cloudformation:props": {
                        "code": {
                          "s3Bucket": {
                            "Fn::Sub": "cdk-hnb659fds-assets-${AWS::AccountId}-${AWS::Region}"
                          },
                          "s3Key": "abc70c90ded969d12235ca11768293cb20557cff54518518480c0d9fb344a098.zip"
                        },
                        "description": "onEvent handler for EKS kubectl resource provider",
                        "handler": "index.handler",
                        "layers": [
                          {
                            "Ref": "AwsCliLayerF44AAF94"
                          },
                          {
                            "Ref": "referencetoawscdkeksclusterstackKubectlLayer380CD730Ref"
                          }
                        ],
                        "memorySize": 1024,
                        "role": {
                          "Ref": "referencetoawscdkeksclusterstackClusterKubectlHandlerRoleB305ACA0Arn"
                        },
                        "runtime": "python3.10",
                        "timeout": 900
                      }
                    },
                    "constructInfo": {
                      "fqn": "constructs.Construct",
                      "version": "10.3.0"
                    }
                  }
                },
                "constructInfo": {
                  "fqn": "constructs.Construct",
                  "version": "10.3.0"
                }
              },
              "AwsCliLayer": {
                "id": "AwsCliLayer",
                "path": "aws-cdk-eks-cluster-stack/@aws-cdk--aws-eks.KubectlProvider/AwsCliLayer",
                "children": {
                  "Code": {
                    "id": "Code",
                    "path": "aws-cdk-eks-cluster-stack/@aws-cdk--aws-eks.KubectlProvider/AwsCliLayer/Code",
                    "children": {
                      "Stage": {
                        "id": "Stage",
                        "path": "aws-cdk-eks-cluster-stack/@aws-cdk--aws-eks.KubectlProvider/AwsCliLayer/Code/Stage",
                        "constructInfo": {
                          "fqn": "constructs.Construct",
                          "version": "10.3.0"
                        }
                      },
                      "AssetBucket": {
                        "id": "AssetBucket",
                        "path": "aws-cdk-eks-cluster-stack/@aws-cdk--aws-eks.KubectlProvider/AwsCliLayer/Code/AssetBucket",
                        "constructInfo": {
                          "fqn": "constructs.Construct",
                          "version": "10.3.0"
                        }
                      }
                    },
                    "constructInfo": {
                      "fqn": "constructs.Construct",
                      "version": "10.3.0"
                    }
                  },
                  "Resource": {
                    "id": "Resource",
                    "path": "aws-cdk-eks-cluster-stack/@aws-cdk--aws-eks.KubectlProvider/AwsCliLayer/Resource",
                    "attributes": {
                      "aws:cdk:cloudformation:type": "AWS::Lambda::LayerVersion",
                      "aws:cdk:cloudformation:props": {
                        "content": {
                          "s3Bucket": {
                            "Fn::Sub": "cdk-hnb659fds-assets-${AWS::AccountId}-${AWS::Region}"
                          },
                          "s3Key": "3322b7049fb0ed2b7cbb644a2ada8d1116ff80c32dca89e6ada846b5de26f961.zip"
                        },
                        "description": "/opt/awscli/aws"
                      }
                    },
                    "constructInfo": {
                      "fqn": "constructs.Construct",
                      "version": "10.3.0"
                    }
                  }
                },
                "constructInfo": {
                  "fqn": "constructs.Construct",
                  "version": "10.3.0"
                }
              },
              "ConditionalPolicyArn": {
                "id": "ConditionalPolicyArn",
                "path": "aws-cdk-eks-cluster-stack/@aws-cdk--aws-eks.KubectlProvider/ConditionalPolicyArn",
                "constructInfo": {
                  "fqn": "constructs.Construct",
                  "version": "10.3.0"
                }
              },
              "conditionalPolicy": {
                "id": "conditionalPolicy",
                "path": "aws-cdk-eks-cluster-stack/@aws-cdk--aws-eks.KubectlProvider/conditionalPolicy",
                "constructInfo": {
                  "fqn": "constructs.Construct",
                  "version": "10.3.0"
                }
              },
              "Provider": {
                "id": "Provider",
                "path": "aws-cdk-eks-cluster-stack/@aws-cdk--aws-eks.KubectlProvider/Provider",
                "children": {
                  "framework-onEvent": {
                    "id": "framework-onEvent",
                    "path": "aws-cdk-eks-cluster-stack/@aws-cdk--aws-eks.KubectlProvider/Provider/framework-onEvent",
                    "children": {
                      "ServiceRole": {
                        "id": "ServiceRole",
                        "path": "aws-cdk-eks-cluster-stack/@aws-cdk--aws-eks.KubectlProvider/Provider/framework-onEvent/ServiceRole",
                        "children": {
                          "ImportServiceRole": {
                            "id": "ImportServiceRole",
                            "path": "aws-cdk-eks-cluster-stack/@aws-cdk--aws-eks.KubectlProvider/Provider/framework-onEvent/ServiceRole/ImportServiceRole",
                            "constructInfo": {
                              "fqn": "constructs.Construct",
                              "version": "10.3.0"
                            }
                          },
                          "Resource": {
                            "id": "Resource",
                            "path": "aws-cdk-eks-cluster-stack/@aws-cdk--aws-eks.KubectlProvider/Provider/framework-onEvent/ServiceRole/Resource",
                            "attributes": {
                              "aws:cdk:cloudformation:type": "AWS::IAM::Role",
                              "aws:cdk:cloudformation:props": {
                                "assumeRolePolicyDocument": {
                                  "Statement": [
                                    {
                                      "Action": "sts:AssumeRole",
                                      "Effect": "Allow",
                                      "Principal": {
                                        "Service": "lambda.amazonaws.com"
                                      }
                                    }
                                  ],
                                  "Version": "2012-10-17"
                                },
                                "managedPolicyArns": [
                                  {
                                    "Fn::Join": [
                                      "",
                                      [
                                        "arn:",
                                        {
                                          "Ref": "AWS::Partition"
                                        },
                                        ":iam::aws:policy/service-role/AWSLambdaBasicExecutionRole"
                                      ]
                                    ]
                                  }
                                ]
                              }
                            },
                            "constructInfo": {
                              "fqn": "constructs.Construct",
                              "version": "10.3.0"
                            }
                          },
                          "DefaultPolicy": {
                            "id": "DefaultPolicy",
                            "path": "aws-cdk-eks-cluster-stack/@aws-cdk--aws-eks.KubectlProvider/Provider/framework-onEvent/ServiceRole/DefaultPolicy",
                            "children": {
                              "Resource": {
                                "id": "Resource",
                                "path": "aws-cdk-eks-cluster-stack/@aws-cdk--aws-eks.KubectlProvider/Provider/framework-onEvent/ServiceRole/DefaultPolicy/Resource",
                                "attributes": {
                                  "aws:cdk:cloudformation:type": "AWS::IAM::Policy",
                                  "aws:cdk:cloudformation:props": {
                                    "policyDocument": {
                                      "Statement": [
                                        {
                                          "Action": "lambda:InvokeFunction",
                                          "Effect": "Allow",
                                          "Resource": [
                                            {
                                              "Fn::GetAtt": [
                                                "Handler886CB40B",
                                                "Arn"
                                              ]
                                            },
                                            {
                                              "Fn::Join": [
                                                "",
                                                [
                                                  {
                                                    "Fn::GetAtt": [
                                                      "Handler886CB40B",
                                                      "Arn"
                                                    ]
                                                  },
                                                  ":*"
                                                ]
                                              ]
                                            }
                                          ]
                                        }
                                      ],
                                      "Version": "2012-10-17"
                                    },
                                    "policyName": "ProviderframeworkonEventServiceRoleDefaultPolicy48CD2133",
                                    "roles": [
                                      {
                                        "Ref": "ProviderframeworkonEventServiceRole9FF04296"
                                      }
                                    ]
                                  }
                                },
                                "constructInfo": {
                                  "fqn": "constructs.Construct",
                                  "version": "10.3.0"
                                }
                              }
                            },
                            "constructInfo": {
                              "fqn": "constructs.Construct",
                              "version": "10.3.0"
                            }
                          }
                        },
                        "constructInfo": {
                          "fqn": "constructs.Construct",
                          "version": "10.3.0"
                        }
                      },
                      "Code": {
                        "id": "Code",
                        "path": "aws-cdk-eks-cluster-stack/@aws-cdk--aws-eks.KubectlProvider/Provider/framework-onEvent/Code",
                        "children": {
                          "Stage": {
                            "id": "Stage",
                            "path": "aws-cdk-eks-cluster-stack/@aws-cdk--aws-eks.KubectlProvider/Provider/framework-onEvent/Code/Stage",
                            "constructInfo": {
                              "fqn": "constructs.Construct",
                              "version": "10.3.0"
                            }
                          },
                          "AssetBucket": {
                            "id": "AssetBucket",
                            "path": "aws-cdk-eks-cluster-stack/@aws-cdk--aws-eks.KubectlProvider/Provider/framework-onEvent/Code/AssetBucket",
                            "constructInfo": {
                              "fqn": "constructs.Construct",
                              "version": "10.3.0"
                            }
                          }
                        },
                        "constructInfo": {
                          "fqn": "constructs.Construct",
                          "version": "10.3.0"
                        }
                      },
                      "Resource": {
                        "id": "Resource",
                        "path": "aws-cdk-eks-cluster-stack/@aws-cdk--aws-eks.KubectlProvider/Provider/framework-onEvent/Resource",
                        "attributes": {
                          "aws:cdk:cloudformation:type": "AWS::Lambda::Function",
                          "aws:cdk:cloudformation:props": {
                            "code": {
                              "s3Bucket": {
                                "Fn::Sub": "cdk-hnb659fds-assets-${AWS::AccountId}-${AWS::Region}"
                              },
                              "s3Key": "15197a5512179542fe2cff74af89bb047793c9c4e0b4395f114641a81cd52ae5.zip"
                            },
                            "description": "AWS CDK resource provider framework - onEvent (aws-cdk-eks-cluster-stack/@aws-cdk--aws-eks.KubectlProvider/Provider)",
                            "environment": {
                              "variables": {
                                "USER_ON_EVENT_FUNCTION_ARN": {
                                  "Fn::GetAtt": [
                                    "Handler886CB40B",
                                    "Arn"
                                  ]
                                }
                              }
                            },
                            "handler": "framework.onEvent",
                            "role": {
                              "Fn::GetAtt": [
                                "ProviderframeworkonEventServiceRole9FF04296",
                                "Arn"
                              ]
                            },
                            "runtime": {
                              "Fn::FindInMap": [
                                "LatestNodeRuntimeMap",
                                {
                                  "Ref": "AWS::Region"
                                },
                                "value"
                              ]
                            },
                            "timeout": 900
                          }
                        },
                        "constructInfo": {
                          "fqn": "constructs.Construct",
                          "version": "10.3.0"
                        }
                      }
                    },
                    "constructInfo": {
                      "fqn": "constructs.Construct",
                      "version": "10.3.0"
                    }
                  }
                },
                "constructInfo": {
                  "fqn": "constructs.Construct",
                  "version": "10.3.0"
                }
              },
              "LatestNodeRuntimeMap": {
                "id": "LatestNodeRuntimeMap",
                "path": "aws-cdk-eks-cluster-stack/@aws-cdk--aws-eks.KubectlProvider/LatestNodeRuntimeMap",
                "constructInfo": {
                  "fqn": "aws-cdk-lib.CfnMapping",
                  "version": "0.0.0"
                }
              },
              "reference-to-awscdkeksclusterstackKubectlLayer380CD730Ref": {
                "id": "reference-to-awscdkeksclusterstackKubectlLayer380CD730Ref",
                "path": "aws-cdk-eks-cluster-stack/@aws-cdk--aws-eks.KubectlProvider/reference-to-awscdkeksclusterstackKubectlLayer380CD730Ref",
                "constructInfo": {
                  "fqn": "constructs.Construct",
                  "version": "10.3.0"
                }
              },
              "reference-to-awscdkeksclusterstackClusterKubectlHandlerRoleB305ACA0Arn": {
                "id": "reference-to-awscdkeksclusterstackClusterKubectlHandlerRoleB305ACA0Arn",
                "path": "aws-cdk-eks-cluster-stack/@aws-cdk--aws-eks.KubectlProvider/reference-to-awscdkeksclusterstackClusterKubectlHandlerRoleB305ACA0Arn",
                "constructInfo": {
                  "fqn": "constructs.Construct",
                  "version": "10.3.0"
                }
              }
            },
            "constructInfo": {
              "fqn": "constructs.Construct",
              "version": "10.3.0"
            }
          },
          "@aws-cdk--aws-eks.KubectlProvider.NestedStack": {
            "id": "@aws-cdk--aws-eks.KubectlProvider.NestedStack",
            "path": "aws-cdk-eks-cluster-stack/@aws-cdk--aws-eks.KubectlProvider.NestedStack",
            "children": {
              "@aws-cdk--aws-eks.KubectlProvider.NestedStackResource": {
                "id": "@aws-cdk--aws-eks.KubectlProvider.NestedStackResource",
                "path": "aws-cdk-eks-cluster-stack/@aws-cdk--aws-eks.KubectlProvider.NestedStack/@aws-cdk--aws-eks.KubectlProvider.NestedStackResource",
                "attributes": {
                  "aws:cdk:cloudformation:type": "AWS::CloudFormation::Stack",
                  "aws:cdk:cloudformation:props": {
                    "parameters": {
                      "referencetoawscdkeksclusterstackKubectlLayer380CD730Ref": {
                        "Ref": "KubectlLayer600207B5"
                      },
                      "referencetoawscdkeksclusterstackClusterKubectlHandlerRoleB305ACA0Arn": {
                        "Fn::GetAtt": [
                          "ClusterKubectlHandlerRole94549F93",
                          "Arn"
                        ]
                      }
                    },
                    "templateUrl": {
                      "Fn::Join": [
                        "",
                        [
                          "https://s3.",
                          {
                            "Ref": "AWS::Region"
                          },
                          ".",
                          {
                            "Ref": "AWS::URLSuffix"
                          },
                          "/",
                          {
                            "Fn::Sub": "cdk-hnb659fds-assets-${AWS::AccountId}-${AWS::Region}"
                          },
                          "/457d9e5fcdceec85e596398ccfad7c35ccb890af7f8160f73a0372b7bd67d27d.json"
                        ]
                      ]
                    }
                  }
                },
                "constructInfo": {
                  "fqn": "constructs.Construct",
                  "version": "10.3.0"
                }
              }
            },
            "constructInfo": {
              "fqn": "constructs.Construct",
              "version": "10.3.0"
            }
          },
          "BootstrapVersion": {
            "id": "BootstrapVersion",
            "path": "aws-cdk-eks-cluster-stack/BootstrapVersion",
            "constructInfo": {
              "fqn": "constructs.Construct",
              "version": "10.3.0"
            }
          },
          "CheckBootstrapVersion": {
            "id": "CheckBootstrapVersion",
            "path": "aws-cdk-eks-cluster-stack/CheckBootstrapVersion",
            "constructInfo": {
              "fqn": "constructs.Construct",
              "version": "10.3.0"
            }
          }
        },
        "constructInfo": {
          "fqn": "constructs.Construct",
          "version": "10.3.0"
        }
      },
      "aws-cdk-eks-cluster": {
        "id": "aws-cdk-eks-cluster",
        "path": "aws-cdk-eks-cluster",
        "children": {
          "DefaultTest": {
            "id": "DefaultTest",
            "path": "aws-cdk-eks-cluster/DefaultTest",
            "children": {
              "Default": {
                "id": "Default",
                "path": "aws-cdk-eks-cluster/DefaultTest/Default",
                "constructInfo": {
                  "fqn": "constructs.Construct",
                  "version": "10.3.0"
                }
              },
              "DeployAssert": {
                "id": "DeployAssert",
                "path": "aws-cdk-eks-cluster/DefaultTest/DeployAssert",
                "children": {
                  "BootstrapVersion": {
                    "id": "BootstrapVersion",
                    "path": "aws-cdk-eks-cluster/DefaultTest/DeployAssert/BootstrapVersion",
                    "constructInfo": {
                      "fqn": "constructs.Construct",
                      "version": "10.3.0"
                    }
                  },
                  "CheckBootstrapVersion": {
                    "id": "CheckBootstrapVersion",
                    "path": "aws-cdk-eks-cluster/DefaultTest/DeployAssert/CheckBootstrapVersion",
                    "constructInfo": {
                      "fqn": "constructs.Construct",
                      "version": "10.3.0"
                    }
                  }
                },
                "constructInfo": {
                  "fqn": "constructs.Construct",
                  "version": "10.3.0"
                }
              }
            },
            "constructInfo": {
              "fqn": "@aws-cdk/integ-tests-alpha.IntegTestCase",
              "version": "0.0.0"
            }
          }
        },
        "constructInfo": {
          "fqn": "@aws-cdk/integ-tests-alpha.IntegTest",
          "version": "0.0.0"
        }
      },
      "Tree": {
        "id": "Tree",
        "path": "Tree",
        "constructInfo": {
          "fqn": "constructs.Construct",
          "version": "10.3.0"
        }
      }
    },
    "constructInfo": {
      "fqn": "constructs.Construct",
      "version": "10.3.0"
    }
  }
}<|MERGE_RESOLUTION|>--- conflicted
+++ resolved
@@ -1366,11 +1366,7 @@
                           "s3Bucket": {
                             "Fn::Sub": "cdk-hnb659fds-assets-${AWS::AccountId}-${AWS::Region}"
                           },
-<<<<<<< HEAD
                           "s3Key": "96e08078ff1c0c6f320ab729994f87b461011e4d042244927d1208c4db523c76.zip"
-=======
-                          "s3Key": "98b432f1b1df9de4026df7e718c23783d833d67973da5291085b4dc7be1a568a.zip"
->>>>>>> 8f4d4d75
                         },
                         "description": "onEvent handler for EKS cluster resource provider",
                         "environment": {
@@ -1510,11 +1506,7 @@
                           "s3Bucket": {
                             "Fn::Sub": "cdk-hnb659fds-assets-${AWS::AccountId}-${AWS::Region}"
                           },
-<<<<<<< HEAD
                           "s3Key": "96e08078ff1c0c6f320ab729994f87b461011e4d042244927d1208c4db523c76.zip"
-=======
-                          "s3Key": "98b432f1b1df9de4026df7e718c23783d833d67973da5291085b4dc7be1a568a.zip"
->>>>>>> 8f4d4d75
                         },
                         "description": "isComplete handler for EKS cluster resource provider",
                         "environment": {
@@ -2553,11 +2545,7 @@
                           {
                             "Fn::Sub": "cdk-hnb659fds-assets-${AWS::AccountId}-${AWS::Region}"
                           },
-<<<<<<< HEAD
                           "/7447367c1ca03e3969727d29e6fa1b2fb7a943800787624e0940d9316aa25b93.json"
-=======
-                          "/6fbd84620b59082df8ff25796f55a646708fe76dc6c670dbe1364c57c6d32dcb.json"
->>>>>>> 8f4d4d75
                         ]
                       ]
                     }
