{
  "version": "36.0.0",
  "files": {
    "bde7b5c89cb43285f884c94f0b9e17cdb0f5eb5345005114dd60342e0b8a85a1": {
      "source": {
        "path": "asset.bde7b5c89cb43285f884c94f0b9e17cdb0f5eb5345005114dd60342e0b8a85a1",
        "packaging": "zip"
      },
      "destinations": {
        "current_account-current_region": {
          "bucketName": "cdk-hnb659fds-assets-${AWS::AccountId}-${AWS::Region}",
          "objectKey": "bde7b5c89cb43285f884c94f0b9e17cdb0f5eb5345005114dd60342e0b8a85a1.zip",
          "assumeRoleArn": "arn:${AWS::Partition}:iam::${AWS::AccountId}:role/cdk-hnb659fds-file-publishing-role-${AWS::AccountId}-${AWS::Region}"
        }
      }
    },
    "bfbdea4d45250c8162c204fe0687cb775e24d61c895ad89e4ca6e9a7fc90b0f0": {
      "source": {
        "path": "asset.bfbdea4d45250c8162c204fe0687cb775e24d61c895ad89e4ca6e9a7fc90b0f0.zip",
        "packaging": "file"
      },
      "destinations": {
        "current_account-current_region": {
          "bucketName": "cdk-hnb659fds-assets-${AWS::AccountId}-${AWS::Region}",
          "objectKey": "bfbdea4d45250c8162c204fe0687cb775e24d61c895ad89e4ca6e9a7fc90b0f0.zip",
          "assumeRoleArn": "arn:${AWS::Partition}:iam::${AWS::AccountId}:role/cdk-hnb659fds-file-publishing-role-${AWS::AccountId}-${AWS::Region}"
        }
      }
    },
    "22de69e75b55e15d4d49905d8a4901edd66d1367f617c2a01ac6e86ca2b7eb84": {
      "source": {
        "path": "asset.22de69e75b55e15d4d49905d8a4901edd66d1367f617c2a01ac6e86ca2b7eb84.zip",
        "packaging": "file"
      },
      "destinations": {
        "current_account-current_region": {
          "bucketName": "cdk-hnb659fds-assets-${AWS::AccountId}-${AWS::Region}",
          "objectKey": "22de69e75b55e15d4d49905d8a4901edd66d1367f617c2a01ac6e86ca2b7eb84.zip",
          "assumeRoleArn": "arn:${AWS::Partition}:iam::${AWS::AccountId}:role/cdk-hnb659fds-file-publishing-role-${AWS::AccountId}-${AWS::Region}"
        }
      }
    },
<<<<<<< HEAD
    "b429556b52ca97f3617a76fd24aafc95dc0f9a8a2f5097db844caf5dc5db324e": {
      "source": {
        "path": "asset.b429556b52ca97f3617a76fd24aafc95dc0f9a8a2f5097db844caf5dc5db324e",
=======
    "98b432f1b1df9de4026df7e718c23783d833d67973da5291085b4dc7be1a568a": {
      "source": {
        "path": "asset.98b432f1b1df9de4026df7e718c23783d833d67973da5291085b4dc7be1a568a",
>>>>>>> d2ea2809
        "packaging": "zip"
      },
      "destinations": {
        "current_account-current_region": {
          "bucketName": "cdk-hnb659fds-assets-${AWS::AccountId}-${AWS::Region}",
<<<<<<< HEAD
          "objectKey": "b429556b52ca97f3617a76fd24aafc95dc0f9a8a2f5097db844caf5dc5db324e.zip",
=======
          "objectKey": "98b432f1b1df9de4026df7e718c23783d833d67973da5291085b4dc7be1a568a.zip",
>>>>>>> d2ea2809
          "assumeRoleArn": "arn:${AWS::Partition}:iam::${AWS::AccountId}:role/cdk-hnb659fds-file-publishing-role-${AWS::AccountId}-${AWS::Region}"
        }
      }
    },
    "15197a5512179542fe2cff74af89bb047793c9c4e0b4395f114641a81cd52ae5": {
      "source": {
        "path": "asset.15197a5512179542fe2cff74af89bb047793c9c4e0b4395f114641a81cd52ae5",
        "packaging": "zip"
      },
      "destinations": {
        "current_account-current_region": {
          "bucketName": "cdk-hnb659fds-assets-${AWS::AccountId}-${AWS::Region}",
          "objectKey": "15197a5512179542fe2cff74af89bb047793c9c4e0b4395f114641a81cd52ae5.zip",
          "assumeRoleArn": "arn:${AWS::Partition}:iam::${AWS::AccountId}:role/cdk-hnb659fds-file-publishing-role-${AWS::AccountId}-${AWS::Region}"
        }
      }
    },
    "abc70c90ded969d12235ca11768293cb20557cff54518518480c0d9fb344a098": {
      "source": {
        "path": "asset.abc70c90ded969d12235ca11768293cb20557cff54518518480c0d9fb344a098",
        "packaging": "zip"
      },
      "destinations": {
        "current_account-current_region": {
          "bucketName": "cdk-hnb659fds-assets-${AWS::AccountId}-${AWS::Region}",
          "objectKey": "abc70c90ded969d12235ca11768293cb20557cff54518518480c0d9fb344a098.zip",
          "assumeRoleArn": "arn:${AWS::Partition}:iam::${AWS::AccountId}:role/cdk-hnb659fds-file-publishing-role-${AWS::AccountId}-${AWS::Region}"
        }
      }
    },
    "3322b7049fb0ed2b7cbb644a2ada8d1116ff80c32dca89e6ada846b5de26f961": {
      "source": {
        "path": "asset.3322b7049fb0ed2b7cbb644a2ada8d1116ff80c32dca89e6ada846b5de26f961.zip",
        "packaging": "file"
      },
      "destinations": {
        "current_account-current_region": {
          "bucketName": "cdk-hnb659fds-assets-${AWS::AccountId}-${AWS::Region}",
          "objectKey": "3322b7049fb0ed2b7cbb644a2ada8d1116ff80c32dca89e6ada846b5de26f961.zip",
          "assumeRoleArn": "arn:${AWS::Partition}:iam::${AWS::AccountId}:role/cdk-hnb659fds-file-publishing-role-${AWS::AccountId}-${AWS::Region}"
        }
      }
    },
<<<<<<< HEAD
    "b5b2dfb5987f916d69f3189eb6d324ff4f9fc610f3754045b64f4c3d972b8c82": {
=======
    "6fbd84620b59082df8ff25796f55a646708fe76dc6c670dbe1364c57c6d32dcb": {
>>>>>>> d2ea2809
      "source": {
        "path": "awscdkeksclusterstackawscdkawseksClusterResourceProviderD3E096A1.nested.template.json",
        "packaging": "file"
      },
      "destinations": {
        "current_account-current_region": {
          "bucketName": "cdk-hnb659fds-assets-${AWS::AccountId}-${AWS::Region}",
<<<<<<< HEAD
          "objectKey": "b5b2dfb5987f916d69f3189eb6d324ff4f9fc610f3754045b64f4c3d972b8c82.json",
=======
          "objectKey": "6fbd84620b59082df8ff25796f55a646708fe76dc6c670dbe1364c57c6d32dcb.json",
>>>>>>> d2ea2809
          "assumeRoleArn": "arn:${AWS::Partition}:iam::${AWS::AccountId}:role/cdk-hnb659fds-file-publishing-role-${AWS::AccountId}-${AWS::Region}"
        }
      }
    },
    "1e64ad7dd437a26d9f4ddd114ad977f4186a7c9089da1b03c85372d7c36c0a88": {
      "source": {
        "path": "awscdkeksclusterstackawscdkawseksKubectlProviderB17EB2CD.nested.template.json",
        "packaging": "file"
      },
      "destinations": {
        "current_account-current_region": {
          "bucketName": "cdk-hnb659fds-assets-${AWS::AccountId}-${AWS::Region}",
          "objectKey": "1e64ad7dd437a26d9f4ddd114ad977f4186a7c9089da1b03c85372d7c36c0a88.json",
          "assumeRoleArn": "arn:${AWS::Partition}:iam::${AWS::AccountId}:role/cdk-hnb659fds-file-publishing-role-${AWS::AccountId}-${AWS::Region}"
        }
      }
    },
<<<<<<< HEAD
    "d8aa3ec0967989a2b695b653260a9735903e4c9ba794d5d4eaeb3f027a23da99": {
=======
    "fd81532934a050c848ea0bcc7c129786f43b969fb7e17485022cf858003efd69": {
>>>>>>> d2ea2809
      "source": {
        "path": "aws-cdk-eks-cluster-stack.template.json",
        "packaging": "file"
      },
      "destinations": {
        "current_account-current_region": {
          "bucketName": "cdk-hnb659fds-assets-${AWS::AccountId}-${AWS::Region}",
<<<<<<< HEAD
          "objectKey": "d8aa3ec0967989a2b695b653260a9735903e4c9ba794d5d4eaeb3f027a23da99.json",
=======
          "objectKey": "fd81532934a050c848ea0bcc7c129786f43b969fb7e17485022cf858003efd69.json",
>>>>>>> d2ea2809
          "assumeRoleArn": "arn:${AWS::Partition}:iam::${AWS::AccountId}:role/cdk-hnb659fds-file-publishing-role-${AWS::AccountId}-${AWS::Region}"
        }
      }
    }
  },
  "dockerImages": {}
}<|MERGE_RESOLUTION|>--- conflicted
+++ resolved
@@ -40,25 +40,15 @@
         }
       }
     },
-<<<<<<< HEAD
     "b429556b52ca97f3617a76fd24aafc95dc0f9a8a2f5097db844caf5dc5db324e": {
       "source": {
         "path": "asset.b429556b52ca97f3617a76fd24aafc95dc0f9a8a2f5097db844caf5dc5db324e",
-=======
-    "98b432f1b1df9de4026df7e718c23783d833d67973da5291085b4dc7be1a568a": {
-      "source": {
-        "path": "asset.98b432f1b1df9de4026df7e718c23783d833d67973da5291085b4dc7be1a568a",
->>>>>>> d2ea2809
         "packaging": "zip"
       },
       "destinations": {
         "current_account-current_region": {
           "bucketName": "cdk-hnb659fds-assets-${AWS::AccountId}-${AWS::Region}",
-<<<<<<< HEAD
           "objectKey": "b429556b52ca97f3617a76fd24aafc95dc0f9a8a2f5097db844caf5dc5db324e.zip",
-=======
-          "objectKey": "98b432f1b1df9de4026df7e718c23783d833d67973da5291085b4dc7be1a568a.zip",
->>>>>>> d2ea2809
           "assumeRoleArn": "arn:${AWS::Partition}:iam::${AWS::AccountId}:role/cdk-hnb659fds-file-publishing-role-${AWS::AccountId}-${AWS::Region}"
         }
       }
@@ -102,11 +92,7 @@
         }
       }
     },
-<<<<<<< HEAD
     "b5b2dfb5987f916d69f3189eb6d324ff4f9fc610f3754045b64f4c3d972b8c82": {
-=======
-    "6fbd84620b59082df8ff25796f55a646708fe76dc6c670dbe1364c57c6d32dcb": {
->>>>>>> d2ea2809
       "source": {
         "path": "awscdkeksclusterstackawscdkawseksClusterResourceProviderD3E096A1.nested.template.json",
         "packaging": "file"
@@ -114,11 +100,7 @@
       "destinations": {
         "current_account-current_region": {
           "bucketName": "cdk-hnb659fds-assets-${AWS::AccountId}-${AWS::Region}",
-<<<<<<< HEAD
           "objectKey": "b5b2dfb5987f916d69f3189eb6d324ff4f9fc610f3754045b64f4c3d972b8c82.json",
-=======
-          "objectKey": "6fbd84620b59082df8ff25796f55a646708fe76dc6c670dbe1364c57c6d32dcb.json",
->>>>>>> d2ea2809
           "assumeRoleArn": "arn:${AWS::Partition}:iam::${AWS::AccountId}:role/cdk-hnb659fds-file-publishing-role-${AWS::AccountId}-${AWS::Region}"
         }
       }
@@ -136,11 +118,7 @@
         }
       }
     },
-<<<<<<< HEAD
     "d8aa3ec0967989a2b695b653260a9735903e4c9ba794d5d4eaeb3f027a23da99": {
-=======
-    "fd81532934a050c848ea0bcc7c129786f43b969fb7e17485022cf858003efd69": {
->>>>>>> d2ea2809
       "source": {
         "path": "aws-cdk-eks-cluster-stack.template.json",
         "packaging": "file"
@@ -148,11 +126,7 @@
       "destinations": {
         "current_account-current_region": {
           "bucketName": "cdk-hnb659fds-assets-${AWS::AccountId}-${AWS::Region}",
-<<<<<<< HEAD
           "objectKey": "d8aa3ec0967989a2b695b653260a9735903e4c9ba794d5d4eaeb3f027a23da99.json",
-=======
-          "objectKey": "fd81532934a050c848ea0bcc7c129786f43b969fb7e17485022cf858003efd69.json",
->>>>>>> d2ea2809
           "assumeRoleArn": "arn:${AWS::Partition}:iam::${AWS::AccountId}:role/cdk-hnb659fds-file-publishing-role-${AWS::AccountId}-${AWS::Region}"
         }
       }
