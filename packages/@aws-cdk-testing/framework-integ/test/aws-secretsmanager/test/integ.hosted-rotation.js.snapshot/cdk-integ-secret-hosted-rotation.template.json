--- conflicted
+++ resolved
@@ -14,19 +14,15 @@
   "SecretSchedule18F2CB66": {
    "Type": "AWS::SecretsManager::RotationSchedule",
    "Properties": {
+    "SecretId": {
+     "Ref": "SecretA720EF05"
+    },
     "HostedRotationLambda": {
      "ExcludeCharacters": " %+~`#$&*()|[]{}:;<>?!'/@\"\\",
      "RotationType": "MySQLSingleUser"
     },
     "RotationRules": {
-<<<<<<< HEAD
      "AutomaticallyAfterDays": 30
-    },
-    "SecretId": {
-     "Ref": "SecretA720EF05"
-=======
-     "ScheduleExpression": "rate(30 days)"
->>>>>>> 7c62d680
     }
    }
   },
@@ -79,20 +75,16 @@
   "CustomSecretScheduleDD99F351": {
    "Type": "AWS::SecretsManager::RotationSchedule",
    "Properties": {
+    "SecretId": {
+     "Ref": "CustomSecret5DC95D87"
+    },
     "HostedRotationLambda": {
      "ExcludeCharacters": "&@/",
      "RotationType": "MySQLSingleUser"
     },
     "RotateImmediatelyOnUpdate": false,
     "RotationRules": {
-<<<<<<< HEAD
      "AutomaticallyAfterDays": 30
-    },
-    "SecretId": {
-     "Ref": "CustomSecret5DC95D87"
-=======
-     "ScheduleExpression": "rate(30 days)"
->>>>>>> 7c62d680
     }
    }
   },
@@ -131,147 +123,6 @@
      "Ref": "CustomSecret5DC95D87"
     }
    }
-  },
-  "MySecret8FE80B51": {
-   "Type": "AWS::SecretsManager::Secret",
-   "Properties": {
-    "GenerateSecretString": {}
-   },
-   "UpdateReplacePolicy": "Delete",
-   "DeletionPolicy": "Delete"
-  },
-  "MySecretRotationSchedule673B961C": {
-   "Type": "AWS::SecretsManager::RotationSchedule",
-   "Properties": {
-    "HostedRotationLambda": {
-     "ExcludeCharacters": " %+~`#$&*()|[]{}:;<>?!'/@\"\\",
-     "MasterSecretArn": {
-      "Fn::Join": [
-       "",
-       [
-        "arn:",
-        {
-         "Ref": "AWS::Partition"
-        },
-        ":secretsmanager:",
-        {
-         "Ref": "AWS::Region"
-        },
-        ":",
-        {
-         "Ref": "AWS::AccountId"
-        },
-        ":secret:",
-        {
-         "Fn::Join": [
-          "-",
-          [
-           {
-            "Fn::Select": [
-             0,
-             {
-              "Fn::Split": [
-               "-",
-               {
-                "Fn::Select": [
-                 6,
-                 {
-                  "Fn::Split": [
-                   ":",
-                   {
-                    "Ref": "MasterSecretA11BF785"
-                   }
-                  ]
-                 }
-                ]
-               }
-              ]
-             }
-            ]
-           },
-           {
-            "Fn::Select": [
-             1,
-             {
-              "Fn::Split": [
-               "-",
-               {
-                "Fn::Select": [
-                 6,
-                 {
-                  "Fn::Split": [
-                   ":",
-                   {
-                    "Ref": "MasterSecretA11BF785"
-                   }
-                  ]
-                 }
-                ]
-               }
-              ]
-             }
-            ]
-           }
-          ]
-         ]
-        },
-        "-??????"
-       ]
-      ]
-     },
-     "RotationType": "PostgreSQLMultiUser"
-    },
-    "RotationRules": {
-     "AutomaticallyAfterDays": 30
-    },
-    "SecretId": {
-     "Ref": "MySecret8FE80B51"
-    }
-   }
-  },
-  "MySecretPolicyDAD0E682": {
-   "Type": "AWS::SecretsManager::ResourcePolicy",
-   "Properties": {
-    "ResourcePolicy": {
-     "Statement": [
-      {
-       "Action": "secretsmanager:DeleteSecret",
-       "Effect": "Deny",
-       "Principal": {
-        "AWS": {
-         "Fn::Join": [
-          "",
-          [
-           "arn:",
-           {
-            "Ref": "AWS::Partition"
-           },
-           ":iam::",
-           {
-            "Ref": "AWS::AccountId"
-           },
-           ":root"
-          ]
-         ]
-        }
-       },
-       "Resource": "*"
-      }
-     ],
-     "Version": "2012-10-17"
-    },
-    "SecretId": {
-     "Ref": "MySecret8FE80B51"
-    }
-   }
-  },
-  "MasterSecretA11BF785": {
-   "Type": "AWS::SecretsManager::Secret",
-   "Properties": {
-    "GenerateSecretString": {}
-   },
-   "UpdateReplacePolicy": "Delete",
-   "DeletionPolicy": "Delete"
   }
  },
  "Parameters": {
