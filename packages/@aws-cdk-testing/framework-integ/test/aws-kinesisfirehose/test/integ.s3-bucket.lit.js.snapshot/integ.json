--- conflicted
+++ resolved
@@ -12,9 +12,5 @@
       "assertionStackName": "integtestsDefaultTestDeployAssert44C8D370"
     }
   },
-<<<<<<< HEAD
-  "minimumCliVersion": "2.1018.0"
-=======
   "minimumCliVersion": "2.1019.2"
->>>>>>> 2e0e5362
 }