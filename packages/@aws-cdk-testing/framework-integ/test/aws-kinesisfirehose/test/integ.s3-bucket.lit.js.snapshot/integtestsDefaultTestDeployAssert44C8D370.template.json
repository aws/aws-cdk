{
 "Resources": {
  "AwsApiCallFirehoseputRecord44585e4a4193ab6938b5675835d76f5f": {
   "Type": "Custom::DeployAssert@SdkCallFirehoseputRecord",
   "Properties": {
    "ServiceToken": {
     "Fn::GetAtt": [
      "SingletonFunction1488541a7b23466481b69b4408076b81HandlerCD40AE9F",
      "Arn"
     ]
    },
    "service": "Firehose",
    "api": "putRecord",
    "parameters": {
     "DeliveryStreamName": {
      "Fn::Join": [
       "",
       [
        "\"",
        {
         "Fn::ImportValue": "aws-cdk-firehose-delivery-stream-s3-all-properties:ExportsOutputRefDeliveryStream58CF96DB919FEA68"
        },
        "\""
       ]
      ]
     },
     "Record": "{\"Data\":\"testData123\"}"
    },
    "flattenResponse": "false",
<<<<<<< HEAD
    "salt": "1750150444018"
=======
    "salt": "1751503987955"
>>>>>>> 2e0e5362
   },
   "UpdateReplacePolicy": "Delete",
   "DeletionPolicy": "Delete"
  },
  "SingletonFunction1488541a7b23466481b69b4408076b81Role37ABCE73": {
   "Type": "AWS::IAM::Role",
   "Properties": {
    "AssumeRolePolicyDocument": {
     "Version": "2012-10-17",
     "Statement": [
      {
       "Action": "sts:AssumeRole",
       "Effect": "Allow",
       "Principal": {
        "Service": "lambda.amazonaws.com"
       }
      }
     ]
    },
    "ManagedPolicyArns": [
     {
      "Fn::Sub": "arn:${AWS::Partition}:iam::aws:policy/service-role/AWSLambdaBasicExecutionRole"
     }
    ],
    "Policies": [
     {
      "PolicyName": "Inline",
      "PolicyDocument": {
       "Version": "2012-10-17",
       "Statement": [
        {
         "Action": [
          "firehose:PutRecord"
         ],
         "Effect": "Allow",
         "Resource": [
          "*"
         ]
        },
        {
         "Action": [
          "s3:ListObjectsV2"
         ],
         "Effect": "Allow",
         "Resource": [
          "*"
         ]
        },
        {
         "Action": [
          "states:StartExecution"
         ],
         "Effect": "Allow",
         "Resource": [
          "*"
         ]
        }
       ]
      }
     }
    ]
   }
  },
  "SingletonFunction1488541a7b23466481b69b4408076b81HandlerCD40AE9F": {
   "Type": "AWS::Lambda::Function",
   "Properties": {
    "Runtime": {
     "Fn::FindInMap": [
      "LatestNodeRuntimeMap",
      {
       "Ref": "AWS::Region"
      },
      "value"
     ]
    },
    "Code": {
     "S3Bucket": {
      "Fn::Sub": "cdk-hnb659fds-assets-${AWS::AccountId}-${AWS::Region}"
     },
<<<<<<< HEAD
     "S3Key": "d9986c6e44adb9331064dc0efb9c1ffeeb94f6d16b46c34353881608a339a107.zip"
=======
     "S3Key": "c74d4e3c82f2db3767a5b28f12d80d3dc43fdb041406fd738e1a754a716b9f96.zip"
>>>>>>> 2e0e5362
    },
    "Timeout": 120,
    "Handler": "index.handler",
    "Role": {
     "Fn::GetAtt": [
      "SingletonFunction1488541a7b23466481b69b4408076b81Role37ABCE73",
      "Arn"
     ]
    }
   }
  },
  "AwsApiCallS3listObjectsV2ce1c85ff85b0db4aaa6f0d3dd453a7ea": {
   "Type": "Custom::DeployAssert@SdkCallS3listObjectsV2",
   "Properties": {
    "ServiceToken": {
     "Fn::GetAtt": [
      "SingletonFunction1488541a7b23466481b69b4408076b81HandlerCD40AE9F",
      "Arn"
     ]
    },
    "service": "S3",
    "api": "listObjectsV2",
    "expected": "{\"$ObjectLike\":{\"KeyCount\":1}}",
    "stateMachineArn": {
     "Ref": "AwsApiCallS3listObjectsV2ce1c85ff85b0db4aaa6f0d3dd453a7eaWaitFor9E1FB374"
    },
    "parameters": {
     "Bucket": {
      "Fn::Join": [
       "",
       [
        "\"",
        {
         "Fn::ImportValue": "aws-cdk-firehose-delivery-stream-s3-all-properties:ExportsOutputRefFirehoseDeliveryStreamS3AllPropertiesBucketD6F6CA7545A7B036"
        },
        "\""
       ]
      ]
     },
     "MaxKeys": "1"
    },
    "flattenResponse": "false",
<<<<<<< HEAD
    "salt": "1750150444019"
=======
    "salt": "1751503987955"
>>>>>>> 2e0e5362
   },
   "UpdateReplacePolicy": "Delete",
   "DeletionPolicy": "Delete"
  },
  "AwsApiCallS3listObjectsV2ce1c85ff85b0db4aaa6f0d3dd453a7eaWaitForIsCompleteProviderInvoke446666EB": {
   "Type": "AWS::Lambda::Permission",
   "Properties": {
    "Action": "lambda:InvokeFunction",
    "FunctionName": {
     "Fn::GetAtt": [
      "SingletonFunction76b3e830a873425f8453eddd85c86925Handler81461ECE",
      "Arn"
     ]
    },
    "Principal": {
     "Fn::GetAtt": [
      "AwsApiCallS3listObjectsV2ce1c85ff85b0db4aaa6f0d3dd453a7eaWaitForRole2A08C77F",
      "Arn"
     ]
    }
   }
  },
  "AwsApiCallS3listObjectsV2ce1c85ff85b0db4aaa6f0d3dd453a7eaWaitForTimeoutProviderInvokeC3141BCC": {
   "Type": "AWS::Lambda::Permission",
   "Properties": {
    "Action": "lambda:InvokeFunction",
    "FunctionName": {
     "Fn::GetAtt": [
      "SingletonFunction5c1898e096fb4e3e95d5f6c67f3ce41aHandlerADF3E6EA",
      "Arn"
     ]
    },
    "Principal": {
     "Fn::GetAtt": [
      "AwsApiCallS3listObjectsV2ce1c85ff85b0db4aaa6f0d3dd453a7eaWaitForRole2A08C77F",
      "Arn"
     ]
    }
   }
  },
  "AwsApiCallS3listObjectsV2ce1c85ff85b0db4aaa6f0d3dd453a7eaWaitForRole2A08C77F": {
   "Type": "AWS::IAM::Role",
   "Properties": {
    "AssumeRolePolicyDocument": {
     "Version": "2012-10-17",
     "Statement": [
      {
       "Action": "sts:AssumeRole",
       "Effect": "Allow",
       "Principal": {
        "Service": "states.amazonaws.com"
       }
      }
     ]
    },
    "Policies": [
     {
      "PolicyName": "InlineInvokeFunctions",
      "PolicyDocument": {
       "Version": "2012-10-17",
       "Statement": [
        {
         "Action": "lambda:InvokeFunction",
         "Effect": "Allow",
         "Resource": [
          {
           "Fn::GetAtt": [
            "SingletonFunction76b3e830a873425f8453eddd85c86925Handler81461ECE",
            "Arn"
           ]
          },
          {
           "Fn::GetAtt": [
            "SingletonFunction5c1898e096fb4e3e95d5f6c67f3ce41aHandlerADF3E6EA",
            "Arn"
           ]
          }
         ]
        }
       ]
      }
     }
    ]
   }
  },
  "AwsApiCallS3listObjectsV2ce1c85ff85b0db4aaa6f0d3dd453a7eaWaitFor9E1FB374": {
   "Type": "AWS::StepFunctions::StateMachine",
   "Properties": {
    "DefinitionString": {
     "Fn::Join": [
      "",
      [
       "{\"StartAt\":\"framework-isComplete-task\",\"States\":{\"framework-isComplete-task\":{\"End\":true,\"Retry\":[{\"ErrorEquals\":[\"States.ALL\"],\"IntervalSeconds\":30,\"MaxAttempts\":20,\"BackoffRate\":1}],\"Catch\":[{\"ErrorEquals\":[\"States.ALL\"],\"Next\":\"framework-onTimeout-task\"}],\"Type\":\"Task\",\"Resource\":\"",
       {
        "Fn::GetAtt": [
         "SingletonFunction76b3e830a873425f8453eddd85c86925Handler81461ECE",
         "Arn"
        ]
       },
       "\"},\"framework-onTimeout-task\":{\"End\":true,\"Type\":\"Task\",\"Resource\":\"",
       {
        "Fn::GetAtt": [
         "SingletonFunction5c1898e096fb4e3e95d5f6c67f3ce41aHandlerADF3E6EA",
         "Arn"
        ]
       },
       "\"}}}"
      ]
     ]
    },
    "RoleArn": {
     "Fn::GetAtt": [
      "AwsApiCallS3listObjectsV2ce1c85ff85b0db4aaa6f0d3dd453a7eaWaitForRole2A08C77F",
      "Arn"
     ]
    }
   },
   "DependsOn": [
    "AwsApiCallS3listObjectsV2ce1c85ff85b0db4aaa6f0d3dd453a7eaWaitForRole2A08C77F"
   ]
  },
  "SingletonFunction76b3e830a873425f8453eddd85c86925Role918961BB": {
   "Type": "AWS::IAM::Role",
   "Properties": {
    "AssumeRolePolicyDocument": {
     "Version": "2012-10-17",
     "Statement": [
      {
       "Action": "sts:AssumeRole",
       "Effect": "Allow",
       "Principal": {
        "Service": "lambda.amazonaws.com"
       }
      }
     ]
    },
    "ManagedPolicyArns": [
     {
      "Fn::Sub": "arn:${AWS::Partition}:iam::aws:policy/service-role/AWSLambdaBasicExecutionRole"
     }
    ],
    "Policies": [
     {
      "PolicyName": "Inline",
      "PolicyDocument": {
       "Version": "2012-10-17",
       "Statement": [
        {
         "Action": [
          "s3:ListObjectsV2"
         ],
         "Effect": "Allow",
         "Resource": [
          "*"
         ]
        },
        {
         "Effect": "Allow",
         "Action": [
          "s3:GetObject",
          "s3:ListBucket"
         ],
         "Resource": [
          "*"
         ]
        }
       ]
      }
     }
    ]
   }
  },
  "SingletonFunction76b3e830a873425f8453eddd85c86925Handler81461ECE": {
   "Type": "AWS::Lambda::Function",
   "Properties": {
    "Runtime": {
     "Fn::FindInMap": [
      "LatestNodeRuntimeMap",
      {
       "Ref": "AWS::Region"
      },
      "value"
     ]
    },
    "Code": {
     "S3Bucket": {
      "Fn::Sub": "cdk-hnb659fds-assets-${AWS::AccountId}-${AWS::Region}"
     },
<<<<<<< HEAD
     "S3Key": "d9986c6e44adb9331064dc0efb9c1ffeeb94f6d16b46c34353881608a339a107.zip"
=======
     "S3Key": "c74d4e3c82f2db3767a5b28f12d80d3dc43fdb041406fd738e1a754a716b9f96.zip"
>>>>>>> 2e0e5362
    },
    "Timeout": 120,
    "Handler": "index.isComplete",
    "Role": {
     "Fn::GetAtt": [
      "SingletonFunction76b3e830a873425f8453eddd85c86925Role918961BB",
      "Arn"
     ]
    }
   }
  },
  "SingletonFunction5c1898e096fb4e3e95d5f6c67f3ce41aRoleB84BD8CE": {
   "Type": "AWS::IAM::Role",
   "Properties": {
    "AssumeRolePolicyDocument": {
     "Version": "2012-10-17",
     "Statement": [
      {
       "Action": "sts:AssumeRole",
       "Effect": "Allow",
       "Principal": {
        "Service": "lambda.amazonaws.com"
       }
      }
     ]
    },
    "ManagedPolicyArns": [
     {
      "Fn::Sub": "arn:${AWS::Partition}:iam::aws:policy/service-role/AWSLambdaBasicExecutionRole"
     }
    ]
   }
  },
  "SingletonFunction5c1898e096fb4e3e95d5f6c67f3ce41aHandlerADF3E6EA": {
   "Type": "AWS::Lambda::Function",
   "Properties": {
    "Runtime": {
     "Fn::FindInMap": [
      "LatestNodeRuntimeMap",
      {
       "Ref": "AWS::Region"
      },
      "value"
     ]
    },
    "Code": {
     "S3Bucket": {
      "Fn::Sub": "cdk-hnb659fds-assets-${AWS::AccountId}-${AWS::Region}"
     },
<<<<<<< HEAD
     "S3Key": "d9986c6e44adb9331064dc0efb9c1ffeeb94f6d16b46c34353881608a339a107.zip"
=======
     "S3Key": "c74d4e3c82f2db3767a5b28f12d80d3dc43fdb041406fd738e1a754a716b9f96.zip"
>>>>>>> 2e0e5362
    },
    "Timeout": 120,
    "Handler": "index.onTimeout",
    "Role": {
     "Fn::GetAtt": [
      "SingletonFunction5c1898e096fb4e3e95d5f6c67f3ce41aRoleB84BD8CE",
      "Arn"
     ]
    }
   }
  }
 },
 "Mappings": {
  "LatestNodeRuntimeMap": {
   "af-south-1": {
    "value": "nodejs22.x"
   },
   "ap-east-1": {
    "value": "nodejs22.x"
   },
   "ap-east-2": {
    "value": "nodejs22.x"
   },
   "ap-northeast-1": {
    "value": "nodejs22.x"
   },
   "ap-northeast-2": {
    "value": "nodejs22.x"
   },
   "ap-northeast-3": {
    "value": "nodejs22.x"
   },
   "ap-south-1": {
    "value": "nodejs22.x"
   },
   "ap-south-2": {
    "value": "nodejs22.x"
   },
   "ap-southeast-1": {
    "value": "nodejs22.x"
   },
   "ap-southeast-2": {
    "value": "nodejs22.x"
   },
   "ap-southeast-3": {
    "value": "nodejs22.x"
   },
   "ap-southeast-4": {
    "value": "nodejs22.x"
   },
   "ap-southeast-5": {
    "value": "nodejs22.x"
   },
   "ap-southeast-7": {
    "value": "nodejs22.x"
   },
   "ca-central-1": {
    "value": "nodejs22.x"
   },
   "ca-west-1": {
    "value": "nodejs22.x"
   },
   "cn-north-1": {
    "value": "nodejs22.x"
   },
   "cn-northwest-1": {
    "value": "nodejs22.x"
   },
   "eu-central-1": {
    "value": "nodejs22.x"
   },
   "eu-central-2": {
    "value": "nodejs22.x"
   },
   "eu-isoe-west-1": {
    "value": "nodejs18.x"
   },
   "eu-north-1": {
    "value": "nodejs22.x"
   },
   "eu-south-1": {
    "value": "nodejs22.x"
   },
   "eu-south-2": {
    "value": "nodejs22.x"
   },
   "eu-west-1": {
    "value": "nodejs22.x"
   },
   "eu-west-2": {
    "value": "nodejs22.x"
   },
   "eu-west-3": {
    "value": "nodejs22.x"
   },
   "eusc-de-east-1": {
    "value": "nodejs22.x"
   },
   "il-central-1": {
    "value": "nodejs22.x"
   },
   "me-central-1": {
    "value": "nodejs22.x"
   },
   "me-south-1": {
    "value": "nodejs22.x"
   },
   "mx-central-1": {
    "value": "nodejs22.x"
   },
   "sa-east-1": {
    "value": "nodejs22.x"
   },
   "us-east-1": {
    "value": "nodejs22.x"
   },
   "us-east-2": {
    "value": "nodejs22.x"
   },
   "us-gov-east-1": {
    "value": "nodejs22.x"
   },
   "us-gov-west-1": {
    "value": "nodejs22.x"
   },
   "us-iso-east-1": {
    "value": "nodejs18.x"
   },
   "us-iso-west-1": {
    "value": "nodejs18.x"
   },
   "us-isob-east-1": {
    "value": "nodejs18.x"
   },
   "us-isob-west-1": {
    "value": "nodejs18.x"
   },
   "us-west-1": {
    "value": "nodejs22.x"
   },
   "us-west-2": {
    "value": "nodejs22.x"
   }
  }
 },
 "Outputs": {
  "AssertionResultsAwsApiCallS3listObjectsV2ce1c85ff85b0db4aaa6f0d3dd453a7ea": {
   "Value": {
    "Fn::GetAtt": [
     "AwsApiCallS3listObjectsV2ce1c85ff85b0db4aaa6f0d3dd453a7ea",
     "assertion"
    ]
   }
  }
 },
 "Parameters": {
  "BootstrapVersion": {
   "Type": "AWS::SSM::Parameter::Value<String>",
   "Default": "/cdk-bootstrap/hnb659fds/version",
   "Description": "Version of the CDK Bootstrap resources in this environment, automatically retrieved from SSM Parameter Store. [cdk:skip]"
  }
 },
 "Rules": {
  "CheckBootstrapVersion": {
   "Assertions": [
    {
     "Assert": {
      "Fn::Not": [
       {
        "Fn::Contains": [
         [
          "1",
          "2",
          "3",
          "4",
          "5"
         ],
         {
          "Ref": "BootstrapVersion"
         }
        ]
       }
      ]
     },
     "AssertDescription": "CDK bootstrap stack version 6 required. Please run 'cdk bootstrap' with a recent version of the CDK CLI."
    }
   ]
  }
 }
}<|MERGE_RESOLUTION|>--- conflicted
+++ resolved
@@ -27,11 +27,7 @@
      "Record": "{\"Data\":\"testData123\"}"
     },
     "flattenResponse": "false",
-<<<<<<< HEAD
-    "salt": "1750150444018"
-=======
     "salt": "1751503987955"
->>>>>>> 2e0e5362
    },
    "UpdateReplacePolicy": "Delete",
    "DeletionPolicy": "Delete"
@@ -111,11 +107,7 @@
      "S3Bucket": {
       "Fn::Sub": "cdk-hnb659fds-assets-${AWS::AccountId}-${AWS::Region}"
      },
-<<<<<<< HEAD
-     "S3Key": "d9986c6e44adb9331064dc0efb9c1ffeeb94f6d16b46c34353881608a339a107.zip"
-=======
      "S3Key": "c74d4e3c82f2db3767a5b28f12d80d3dc43fdb041406fd738e1a754a716b9f96.zip"
->>>>>>> 2e0e5362
     },
     "Timeout": 120,
     "Handler": "index.handler",
@@ -158,11 +150,7 @@
      "MaxKeys": "1"
     },
     "flattenResponse": "false",
-<<<<<<< HEAD
-    "salt": "1750150444019"
-=======
     "salt": "1751503987955"
->>>>>>> 2e0e5362
    },
    "UpdateReplacePolicy": "Delete",
    "DeletionPolicy": "Delete"
@@ -351,11 +339,7 @@
      "S3Bucket": {
       "Fn::Sub": "cdk-hnb659fds-assets-${AWS::AccountId}-${AWS::Region}"
      },
-<<<<<<< HEAD
-     "S3Key": "d9986c6e44adb9331064dc0efb9c1ffeeb94f6d16b46c34353881608a339a107.zip"
-=======
      "S3Key": "c74d4e3c82f2db3767a5b28f12d80d3dc43fdb041406fd738e1a754a716b9f96.zip"
->>>>>>> 2e0e5362
     },
     "Timeout": 120,
     "Handler": "index.isComplete",
@@ -405,11 +389,7 @@
      "S3Bucket": {
       "Fn::Sub": "cdk-hnb659fds-assets-${AWS::AccountId}-${AWS::Region}"
      },
-<<<<<<< HEAD
-     "S3Key": "d9986c6e44adb9331064dc0efb9c1ffeeb94f6d16b46c34353881608a339a107.zip"
-=======
      "S3Key": "c74d4e3c82f2db3767a5b28f12d80d3dc43fdb041406fd738e1a754a716b9f96.zip"
->>>>>>> 2e0e5362
     },
     "Timeout": 120,
     "Handler": "index.onTimeout",
