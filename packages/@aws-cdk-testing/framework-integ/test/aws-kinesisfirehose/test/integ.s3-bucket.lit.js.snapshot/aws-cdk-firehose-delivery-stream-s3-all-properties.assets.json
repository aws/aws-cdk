{
  "version": "44.0.0",
  "files": {
    "44e9c4d7a5d3fd2d677e1a7e416b2b56f6b0104bd5eff9cac5557b4c65a9dc61": {
      "displayName": "aws-cdk-firehose-delivery-stream-s3-all-properties/Custom::S3AutoDeleteObjectsCustomResourceProvider Code",
      "source": {
        "path": "asset.44e9c4d7a5d3fd2d677e1a7e416b2b56f6b0104bd5eff9cac5557b4c65a9dc61",
        "packaging": "zip"
      },
      "destinations": {
        "current_account-current_region": {
          "bucketName": "cdk-hnb659fds-assets-${AWS::AccountId}-${AWS::Region}",
          "objectKey": "44e9c4d7a5d3fd2d677e1a7e416b2b56f6b0104bd5eff9cac5557b4c65a9dc61.zip",
          "assumeRoleArn": "arn:${AWS::Partition}:iam::${AWS::AccountId}:role/cdk-hnb659fds-file-publishing-role-${AWS::AccountId}-${AWS::Region}"
        }
      }
    },
    "52cf96d8e37139faa98832bfcf5d3af4afc4e7353b74595c3f179e45410e31cb": {
      "displayName": "DataProcessorFunction/Code",
      "source": {
        "path": "asset.52cf96d8e37139faa98832bfcf5d3af4afc4e7353b74595c3f179e45410e31cb",
        "packaging": "zip"
      },
      "destinations": {
        "current_account-current_region": {
          "bucketName": "cdk-hnb659fds-assets-${AWS::AccountId}-${AWS::Region}",
          "objectKey": "52cf96d8e37139faa98832bfcf5d3af4afc4e7353b74595c3f179e45410e31cb.zip",
          "assumeRoleArn": "arn:${AWS::Partition}:iam::${AWS::AccountId}:role/cdk-hnb659fds-file-publishing-role-${AWS::AccountId}-${AWS::Region}"
        }
      }
    },
<<<<<<< HEAD
    "cf0fad297dae48f571625ad41abe8f2916b613bd889f0a7fdf61c15a8d73c3dc": {
=======
    "2605a87ec0c8090c12a9f31f576db18ede355fbb44aeba5f5179a946dd69b387": {
>>>>>>> 2e0e5362
      "displayName": "aws-cdk-firehose-delivery-stream-s3-all-properties Template",
      "source": {
        "path": "aws-cdk-firehose-delivery-stream-s3-all-properties.template.json",
        "packaging": "file"
      },
      "destinations": {
        "current_account-current_region": {
          "bucketName": "cdk-hnb659fds-assets-${AWS::AccountId}-${AWS::Region}",
<<<<<<< HEAD
          "objectKey": "cf0fad297dae48f571625ad41abe8f2916b613bd889f0a7fdf61c15a8d73c3dc.json",
=======
          "objectKey": "2605a87ec0c8090c12a9f31f576db18ede355fbb44aeba5f5179a946dd69b387.json",
>>>>>>> 2e0e5362
          "assumeRoleArn": "arn:${AWS::Partition}:iam::${AWS::AccountId}:role/cdk-hnb659fds-file-publishing-role-${AWS::AccountId}-${AWS::Region}"
        }
      }
    }
  },
  "dockerImages": {}
}<|MERGE_RESOLUTION|>--- conflicted
+++ resolved
@@ -29,11 +29,7 @@
         }
       }
     },
-<<<<<<< HEAD
-    "cf0fad297dae48f571625ad41abe8f2916b613bd889f0a7fdf61c15a8d73c3dc": {
-=======
     "2605a87ec0c8090c12a9f31f576db18ede355fbb44aeba5f5179a946dd69b387": {
->>>>>>> 2e0e5362
       "displayName": "aws-cdk-firehose-delivery-stream-s3-all-properties Template",
       "source": {
         "path": "aws-cdk-firehose-delivery-stream-s3-all-properties.template.json",
@@ -42,11 +38,7 @@
       "destinations": {
         "current_account-current_region": {
           "bucketName": "cdk-hnb659fds-assets-${AWS::AccountId}-${AWS::Region}",
-<<<<<<< HEAD
-          "objectKey": "cf0fad297dae48f571625ad41abe8f2916b613bd889f0a7fdf61c15a8d73c3dc.json",
-=======
           "objectKey": "2605a87ec0c8090c12a9f31f576db18ede355fbb44aeba5f5179a946dd69b387.json",
->>>>>>> 2e0e5362
           "assumeRoleArn": "arn:${AWS::Partition}:iam::${AWS::AccountId}:role/cdk-hnb659fds-file-publishing-role-${AWS::AccountId}-${AWS::Region}"
         }
       }
