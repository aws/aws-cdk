{
  "version": "36.0.0",
  "artifacts": {
    "integ-servicecatalog-product.assets": {
      "type": "cdk:asset-manifest",
      "properties": {
        "file": "integ-servicecatalog-product.assets.json",
        "requiresBootstrapStackVersion": 6,
        "bootstrapStackVersionSsmParameter": "/cdk-bootstrap/hnb659fds/version"
      }
    },
    "integ-servicecatalog-product": {
      "type": "aws:cloudformation:stack",
      "environment": "aws://12345678/test-region",
      "properties": {
        "templateFile": "integ-servicecatalog-product.template.json",
        "terminationProtection": false,
        "validateOnSynth": false,
        "assumeRoleArn": "arn:${AWS::Partition}:iam::12345678:role/cdk-hnb659fds-deploy-role-12345678-test-region",
        "cloudFormationExecutionRoleArn": "arn:${AWS::Partition}:iam::12345678:role/cdk-hnb659fds-cfn-exec-role-12345678-test-region",
<<<<<<< HEAD
        "stackTemplateAssetObjectUrl": "s3://cdk-hnb659fds-assets-12345678-test-region/50026e7ae4bf4c275032f8505bc276d4bc355339fa8e86217d778d749a1f468c.json",
=======
        "stackTemplateAssetObjectUrl": "s3://cdk-hnb659fds-assets-12345678-test-region/01b527e92b6f94e7bffb157cc2731dc31a48b482bf734d26a11b5e052977ecfa.json",
>>>>>>> efccfcb9
        "requiresBootstrapStackVersion": 6,
        "bootstrapStackVersionSsmParameter": "/cdk-bootstrap/hnb659fds/version",
        "additionalDependencies": [
          "integ-servicecatalog-product.assets"
        ],
        "lookupRole": {
          "arn": "arn:${AWS::Partition}:iam::12345678:role/cdk-hnb659fds-lookup-role-12345678-test-region",
          "requiresBootstrapStackVersion": 8,
          "bootstrapStackVersionSsmParameter": "/cdk-bootstrap/hnb659fds/version"
        }
      },
      "dependencies": [
        "integ-servicecatalog-product.assets"
      ],
      "metadata": {
        "/integ-servicecatalog-product/TestPortfolio/Resource": [
          {
            "type": "aws:cdk:logicalId",
            "data": "TestPortfolio4AC794EB"
          }
        ],
        "/integ-servicecatalog-product/TestPortfolio/PortfolioProductAssociation9c99ebba36fc": [
          {
            "type": "aws:cdk:logicalId",
            "data": "TestPortfolioPortfolioProductAssociation9c99ebba36fc70F2C75A"
          }
        ],
        "/integ-servicecatalog-product/TestAssetBucket/Resource": [
          {
            "type": "aws:cdk:logicalId",
            "data": "TestAssetBucket9434EFAE"
          }
        ],
        "/integ-servicecatalog-product/TestAssetBucket/Policy/Resource": [
          {
            "type": "aws:cdk:logicalId",
            "data": "TestAssetBucketPolicy62167ACB"
          }
        ],
        "/integ-servicecatalog-product/TestAssetBucket/AutoDeleteObjectsCustomResource/Default": [
          {
            "type": "aws:cdk:logicalId",
            "data": "TestAssetBucketAutoDeleteObjectsCustomResource5A0F8F22"
          }
        ],
        "/integ-servicecatalog-product/TestAssetBucket/ProductAssetsDeployment/AwsCliLayer/Resource": [
          {
            "type": "aws:cdk:logicalId",
            "data": "TestAssetBucketProductAssetsDeploymentAwsCliLayerD1E52C82",
            "trace": [
              "!!DESTRUCTIVE_CHANGES: WILL_REPLACE"
            ]
          }
        ],
        "/integ-servicecatalog-product/TestAssetBucket/ProductAssetsDeployment/CustomResource/Default": [
          {
            "type": "aws:cdk:logicalId",
            "data": "TestAssetBucketProductAssetsDeploymentCustomResource5F81E30F"
          }
        ],
        "/integ-servicecatalog-product/Custom::S3AutoDeleteObjectsCustomResourceProvider/Role": [
          {
            "type": "aws:cdk:logicalId",
            "data": "CustomS3AutoDeleteObjectsCustomResourceProviderRole3B1BD092"
          }
        ],
        "/integ-servicecatalog-product/Custom::S3AutoDeleteObjectsCustomResourceProvider/Handler": [
          {
            "type": "aws:cdk:logicalId",
            "data": "CustomS3AutoDeleteObjectsCustomResourceProviderHandler9D90184F"
          }
        ],
        "/integ-servicecatalog-product/Custom::CDKBucketDeployment8693BB64968944B69AAFB0CC9EB8756C/ServiceRole/Resource": [
          {
            "type": "aws:cdk:logicalId",
            "data": "CustomCDKBucketDeployment8693BB64968944B69AAFB0CC9EB8756CServiceRole89A01265"
          }
        ],
        "/integ-servicecatalog-product/Custom::CDKBucketDeployment8693BB64968944B69AAFB0CC9EB8756C/ServiceRole/DefaultPolicy/Resource": [
          {
            "type": "aws:cdk:logicalId",
            "data": "CustomCDKBucketDeployment8693BB64968944B69AAFB0CC9EB8756CServiceRoleDefaultPolicy88902FDF"
          }
        ],
        "/integ-servicecatalog-product/Custom::CDKBucketDeployment8693BB64968944B69AAFB0CC9EB8756C/Resource": [
          {
            "type": "aws:cdk:logicalId",
            "data": "CustomCDKBucketDeployment8693BB64968944B69AAFB0CC9EB8756C81C01536"
          }
        ],
        "/integ-servicecatalog-product/TestProduct/Resource": [
          {
            "type": "aws:cdk:logicalId",
            "data": "TestProduct7606930B"
          }
        ],
        "/integ-servicecatalog-product/PortfolioId": [
          {
            "type": "aws:cdk:logicalId",
            "data": "PortfolioId"
          }
        ],
        "/integ-servicecatalog-product/BootstrapVersion": [
          {
            "type": "aws:cdk:logicalId",
            "data": "BootstrapVersion"
          }
        ],
        "/integ-servicecatalog-product/CheckBootstrapVersion": [
          {
            "type": "aws:cdk:logicalId",
            "data": "CheckBootstrapVersion"
          }
        ]
      },
      "displayName": "integ-servicecatalog-product"
    },
    "integproductDefaultTestDeployAssertEB23E2A9.assets": {
      "type": "cdk:asset-manifest",
      "properties": {
        "file": "integproductDefaultTestDeployAssertEB23E2A9.assets.json",
        "requiresBootstrapStackVersion": 6,
        "bootstrapStackVersionSsmParameter": "/cdk-bootstrap/hnb659fds/version"
      }
    },
    "integproductDefaultTestDeployAssertEB23E2A9": {
      "type": "aws:cloudformation:stack",
      "environment": "aws://unknown-account/unknown-region",
      "properties": {
        "templateFile": "integproductDefaultTestDeployAssertEB23E2A9.template.json",
        "terminationProtection": false,
        "validateOnSynth": false,
        "assumeRoleArn": "arn:${AWS::Partition}:iam::${AWS::AccountId}:role/cdk-hnb659fds-deploy-role-${AWS::AccountId}-${AWS::Region}",
        "cloudFormationExecutionRoleArn": "arn:${AWS::Partition}:iam::${AWS::AccountId}:role/cdk-hnb659fds-cfn-exec-role-${AWS::AccountId}-${AWS::Region}",
        "stackTemplateAssetObjectUrl": "s3://cdk-hnb659fds-assets-${AWS::AccountId}-${AWS::Region}/21fbb51d7b23f6a6c262b46a9caee79d744a3ac019fd45422d988b96d44b2a22.json",
        "requiresBootstrapStackVersion": 6,
        "bootstrapStackVersionSsmParameter": "/cdk-bootstrap/hnb659fds/version",
        "additionalDependencies": [
          "integproductDefaultTestDeployAssertEB23E2A9.assets"
        ],
        "lookupRole": {
          "arn": "arn:${AWS::Partition}:iam::${AWS::AccountId}:role/cdk-hnb659fds-lookup-role-${AWS::AccountId}-${AWS::Region}",
          "requiresBootstrapStackVersion": 8,
          "bootstrapStackVersionSsmParameter": "/cdk-bootstrap/hnb659fds/version"
        }
      },
      "dependencies": [
        "integproductDefaultTestDeployAssertEB23E2A9.assets"
      ],
      "metadata": {
        "/integ-product/DefaultTest/DeployAssert/BootstrapVersion": [
          {
            "type": "aws:cdk:logicalId",
            "data": "BootstrapVersion"
          }
        ],
        "/integ-product/DefaultTest/DeployAssert/CheckBootstrapVersion": [
          {
            "type": "aws:cdk:logicalId",
            "data": "CheckBootstrapVersion"
          }
        ]
      },
      "displayName": "integ-product/DefaultTest/DeployAssert"
    },
    "Tree": {
      "type": "cdk:tree",
      "properties": {
        "file": "tree.json"
      }
    }
  }
}<|MERGE_RESOLUTION|>--- conflicted
+++ resolved
@@ -18,11 +18,7 @@
         "validateOnSynth": false,
         "assumeRoleArn": "arn:${AWS::Partition}:iam::12345678:role/cdk-hnb659fds-deploy-role-12345678-test-region",
         "cloudFormationExecutionRoleArn": "arn:${AWS::Partition}:iam::12345678:role/cdk-hnb659fds-cfn-exec-role-12345678-test-region",
-<<<<<<< HEAD
-        "stackTemplateAssetObjectUrl": "s3://cdk-hnb659fds-assets-12345678-test-region/50026e7ae4bf4c275032f8505bc276d4bc355339fa8e86217d778d749a1f468c.json",
-=======
         "stackTemplateAssetObjectUrl": "s3://cdk-hnb659fds-assets-12345678-test-region/01b527e92b6f94e7bffb157cc2731dc31a48b482bf734d26a11b5e052977ecfa.json",
->>>>>>> efccfcb9
         "requiresBootstrapStackVersion": 6,
         "bootstrapStackVersionSsmParameter": "/cdk-bootstrap/hnb659fds/version",
         "additionalDependencies": [
