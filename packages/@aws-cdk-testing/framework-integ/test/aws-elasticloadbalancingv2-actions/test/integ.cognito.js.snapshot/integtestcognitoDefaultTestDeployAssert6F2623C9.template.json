--- conflicted
+++ resolved
@@ -27,11 +27,7 @@
      }
     },
     "flattenResponse": "false",
-<<<<<<< HEAD
-    "salt": "1760990632251"
-=======
     "salt": "1761052728242"
->>>>>>> 36140d12
    },
    "UpdateReplacePolicy": "Delete",
    "DeletionPolicy": "Delete"
@@ -180,11 +176,7 @@
      "Username": "\"test-user@example.com\""
     },
     "flattenResponse": "false",
-<<<<<<< HEAD
-    "salt": "1760990632252"
-=======
     "salt": "1761052728243"
->>>>>>> 36140d12
    },
    "UpdateReplacePolicy": "Delete",
    "DeletionPolicy": "Delete"
