{
  "version": "30.1.0",
  "files": {
<<<<<<< HEAD
    "03b4d158d0add3f414e246227b019ec3a9848a1f539b3c90c17f687872402977": {
=======
    "0c2d0def6db3389453a3efadab8db4804f46dd1e84431da6a970923085b33a51": {
>>>>>>> 5573025f
      "source": {
        "path": "integ-cognito.template.json",
        "packaging": "file"
      },
      "destinations": {
        "current_account-current_region": {
          "bucketName": "cdk-hnb659fds-assets-${AWS::AccountId}-${AWS::Region}",
<<<<<<< HEAD
          "objectKey": "03b4d158d0add3f414e246227b019ec3a9848a1f539b3c90c17f687872402977.json",
=======
          "objectKey": "0c2d0def6db3389453a3efadab8db4804f46dd1e84431da6a970923085b33a51.json",
>>>>>>> 5573025f
          "assumeRoleArn": "arn:${AWS::Partition}:iam::${AWS::AccountId}:role/cdk-hnb659fds-file-publishing-role-${AWS::AccountId}-${AWS::Region}"
        }
      }
    }
  },
  "dockerImages": {}
}<|MERGE_RESOLUTION|>--- conflicted
+++ resolved
@@ -1,11 +1,7 @@
 {
   "version": "30.1.0",
   "files": {
-<<<<<<< HEAD
-    "03b4d158d0add3f414e246227b019ec3a9848a1f539b3c90c17f687872402977": {
-=======
     "0c2d0def6db3389453a3efadab8db4804f46dd1e84431da6a970923085b33a51": {
->>>>>>> 5573025f
       "source": {
         "path": "integ-cognito.template.json",
         "packaging": "file"
@@ -13,11 +9,7 @@
       "destinations": {
         "current_account-current_region": {
           "bucketName": "cdk-hnb659fds-assets-${AWS::AccountId}-${AWS::Region}",
-<<<<<<< HEAD
-          "objectKey": "03b4d158d0add3f414e246227b019ec3a9848a1f539b3c90c17f687872402977.json",
-=======
           "objectKey": "0c2d0def6db3389453a3efadab8db4804f46dd1e84431da6a970923085b33a51.json",
->>>>>>> 5573025f
           "assumeRoleArn": "arn:${AWS::Partition}:iam::${AWS::AccountId}:role/cdk-hnb659fds-file-publishing-role-${AWS::AccountId}-${AWS::Region}"
         }
       }
