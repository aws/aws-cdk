--- conflicted
+++ resolved
@@ -1,36 +1,20 @@
 {
-<<<<<<< HEAD
-  "version": "35.0.0",
-  "files": {
-    "5d4737649e879e9388d96eb1cf67ca61dcee86b285f7582a8e93934fdc654e88": {
-      "source": {
-        "path": "asset.5d4737649e879e9388d96eb1cf67ca61dcee86b285f7582a8e93934fdc654e88.bundle",
-=======
   "version": "36.0.0",
   "files": {
     "4984c845346313a408899c8ff361d3b7b97953a9d4202e47694ef2a101f4b5c3": {
       "source": {
         "path": "asset.4984c845346313a408899c8ff361d3b7b97953a9d4202e47694ef2a101f4b5c3.bundle",
->>>>>>> 8a67f399
         "packaging": "zip"
       },
       "destinations": {
         "current_account-current_region": {
           "bucketName": "cdk-hnb659fds-assets-${AWS::AccountId}-${AWS::Region}",
-<<<<<<< HEAD
-          "objectKey": "5d4737649e879e9388d96eb1cf67ca61dcee86b285f7582a8e93934fdc654e88.zip",
-=======
           "objectKey": "4984c845346313a408899c8ff361d3b7b97953a9d4202e47694ef2a101f4b5c3.zip",
->>>>>>> 8a67f399
           "assumeRoleArn": "arn:${AWS::Partition}:iam::${AWS::AccountId}:role/cdk-hnb659fds-file-publishing-role-${AWS::AccountId}-${AWS::Region}"
         }
       }
     },
-<<<<<<< HEAD
-    "0ed070184d6ed7b52ab8f7ac41d5f7eca667e530943b3ee6eb6114edac41f648": {
-=======
     "30bfdaf75d642bc3e886992cada86dcf033146f90371c9c66e5e696f36b123d2": {
->>>>>>> 8a67f399
       "source": {
         "path": "integtestcognitoDefaultTestDeployAssert6F2623C9.template.json",
         "packaging": "file"
@@ -38,11 +22,7 @@
       "destinations": {
         "current_account-current_region": {
           "bucketName": "cdk-hnb659fds-assets-${AWS::AccountId}-${AWS::Region}",
-<<<<<<< HEAD
-          "objectKey": "0ed070184d6ed7b52ab8f7ac41d5f7eca667e530943b3ee6eb6114edac41f648.json",
-=======
           "objectKey": "30bfdaf75d642bc3e886992cada86dcf033146f90371c9c66e5e696f36b123d2.json",
->>>>>>> 8a67f399
           "assumeRoleArn": "arn:${AWS::Partition}:iam::${AWS::AccountId}:role/cdk-hnb659fds-file-publishing-role-${AWS::AccountId}-${AWS::Region}"
         }
       }
