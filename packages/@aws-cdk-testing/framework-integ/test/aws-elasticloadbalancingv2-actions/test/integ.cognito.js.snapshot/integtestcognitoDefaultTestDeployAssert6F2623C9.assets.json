--- conflicted
+++ resolved
@@ -14,26 +14,16 @@
         }
       }
     },
-<<<<<<< HEAD
-    "d8c08484e1d4aae88eea1e81bdfe2dece2a22c7c4f29373fb1c6e1599ffc7b1c": {
-=======
     "4d559a66abbace14d2c45041fbb182e992cfa1edc3e943088e6534716037ba89": {
->>>>>>> 36140d12
       "displayName": "integtestcognitoDefaultTestDeployAssert6F2623C9 Template",
       "source": {
         "path": "integtestcognitoDefaultTestDeployAssert6F2623C9.template.json",
         "packaging": "file"
       },
       "destinations": {
-<<<<<<< HEAD
-        "current_account-current_region-ac71f109": {
-          "bucketName": "cdk-hnb659fds-assets-${AWS::AccountId}-${AWS::Region}",
-          "objectKey": "d8c08484e1d4aae88eea1e81bdfe2dece2a22c7c4f29373fb1c6e1599ffc7b1c.json",
-=======
         "current_account-current_region-e067507b": {
           "bucketName": "cdk-hnb659fds-assets-${AWS::AccountId}-${AWS::Region}",
           "objectKey": "4d559a66abbace14d2c45041fbb182e992cfa1edc3e943088e6534716037ba89.json",
->>>>>>> 36140d12
           "assumeRoleArn": "arn:${AWS::Partition}:iam::${AWS::AccountId}:role/cdk-hnb659fds-file-publishing-role-${AWS::AccountId}-${AWS::Region}"
         }
       }
