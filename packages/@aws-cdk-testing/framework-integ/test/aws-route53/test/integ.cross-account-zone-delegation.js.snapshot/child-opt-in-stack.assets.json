--- conflicted
+++ resolved
@@ -1,35 +1,21 @@
 {
   "version": "35.0.0",
   "files": {
-<<<<<<< HEAD
-    "69219f047e481ddc8381858ba133c767a07fe8f2d8e1823bdeb08bd9e0ec1106": {
-      "source": {
-        "path": "asset.69219f047e481ddc8381858ba133c767a07fe8f2d8e1823bdeb08bd9e0ec1106",
-=======
     "2b579e92e62b1fec719d37bec6b4c9a853eb770a1ec95bbfb0cb301be93af3b7": {
       "source": {
         "path": "asset.2b579e92e62b1fec719d37bec6b4c9a853eb770a1ec95bbfb0cb301be93af3b7",
->>>>>>> 640817b5
         "packaging": "zip"
       },
       "destinations": {
         "234567890123-af-south-1": {
           "bucketName": "cdk-hnb659fds-assets-234567890123-af-south-1",
-<<<<<<< HEAD
-          "objectKey": "69219f047e481ddc8381858ba133c767a07fe8f2d8e1823bdeb08bd9e0ec1106.zip",
-=======
           "objectKey": "2b579e92e62b1fec719d37bec6b4c9a853eb770a1ec95bbfb0cb301be93af3b7.zip",
->>>>>>> 640817b5
           "region": "af-south-1",
           "assumeRoleArn": "arn:${AWS::Partition}:iam::234567890123:role/cdk-hnb659fds-file-publishing-role-234567890123-af-south-1"
         }
       }
     },
-<<<<<<< HEAD
-    "5aeaaeba47cf4effdcccefd67c7969191d5c817d01cefef98fd6e90b5f8d2632": {
-=======
     "724fcbf9d2e61f5f01219e5ccf1893c6a7e501628b6b58e7f196e06a8ffc40a4": {
->>>>>>> 640817b5
       "source": {
         "path": "child-opt-in-stack.template.json",
         "packaging": "file"
@@ -37,11 +23,7 @@
       "destinations": {
         "234567890123-af-south-1": {
           "bucketName": "cdk-hnb659fds-assets-234567890123-af-south-1",
-<<<<<<< HEAD
-          "objectKey": "5aeaaeba47cf4effdcccefd67c7969191d5c817d01cefef98fd6e90b5f8d2632.json",
-=======
           "objectKey": "724fcbf9d2e61f5f01219e5ccf1893c6a7e501628b6b58e7f196e06a8ffc40a4.json",
->>>>>>> 640817b5
           "region": "af-south-1",
           "assumeRoleArn": "arn:${AWS::Partition}:iam::234567890123:role/cdk-hnb659fds-file-publishing-role-234567890123-af-south-1"
         }
