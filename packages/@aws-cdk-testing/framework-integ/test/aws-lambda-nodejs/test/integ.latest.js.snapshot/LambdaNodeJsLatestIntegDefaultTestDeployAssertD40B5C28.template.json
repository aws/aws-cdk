{
 "Resources": {
  "LambdaInvoked00748c118c58ddbf17c194faa46eda2": {
   "Type": "Custom::DeployAssert@SdkCallLambdainvoke",
   "Properties": {
    "ServiceToken": {
     "Fn::GetAtt": [
      "SingletonFunction1488541a7b23466481b69b4408076b81HandlerCD40AE9F",
      "Arn"
     ]
    },
    "service": "Lambda",
    "api": "invoke",
    "expected": "{\"$ObjectLike\":{\"StatusCode\":200,\"ExecutedVersion\":\"$LATEST\"}}",
    "parameters": {
     "FunctionName": {
      "Fn::Join": [
       "",
       [
        "\"",
        {
         "Fn::ImportValue": "cdk-integ-lambda-nodejs-latest:ExportsOutputReflatestFE0D80B6C9B17E6B"
        },
        "\""
       ]
      ]
     }
    },
    "flattenResponse": "false",
<<<<<<< HEAD
    "salt": "1754308665521"
=======
    "salt": "1755535460607"
>>>>>>> b1791f7b
   },
   "UpdateReplacePolicy": "Delete",
   "DeletionPolicy": "Delete"
  },
  "LambdaInvoked00748c118c58ddbf17c194faa46eda2InvokeC0A33EEB": {
   "Type": "AWS::Lambda::Permission",
   "Properties": {
    "Action": "lambda:InvokeFunction",
    "FunctionName": {
     "Fn::ImportValue": "cdk-integ-lambda-nodejs-latest:ExportsOutputReflatestFE0D80B6C9B17E6B"
    },
    "Principal": {
     "Fn::GetAtt": [
      "SingletonFunction1488541a7b23466481b69b4408076b81Role37ABCE73",
      "Arn"
     ]
    }
   }
  },
  "SingletonFunction1488541a7b23466481b69b4408076b81Role37ABCE73": {
   "Type": "AWS::IAM::Role",
   "Properties": {
    "AssumeRolePolicyDocument": {
     "Version": "2012-10-17",
     "Statement": [
      {
       "Action": "sts:AssumeRole",
       "Effect": "Allow",
       "Principal": {
        "Service": "lambda.amazonaws.com"
       }
      }
     ]
    },
    "ManagedPolicyArns": [
     {
      "Fn::Sub": "arn:${AWS::Partition}:iam::aws:policy/service-role/AWSLambdaBasicExecutionRole"
     }
    ],
    "Policies": [
     {
      "PolicyName": "Inline",
      "PolicyDocument": {
       "Version": "2012-10-17",
       "Statement": [
        {
         "Action": [
          "lambda:Invoke"
         ],
         "Effect": "Allow",
         "Resource": [
          "*"
         ]
        },
        {
         "Action": [
          "lambda:InvokeFunction"
         ],
         "Effect": "Allow",
         "Resource": [
          {
           "Fn::Join": [
            "",
            [
             "arn:",
             {
              "Ref": "AWS::Partition"
             },
             ":lambda:",
             {
              "Ref": "AWS::Region"
             },
             ":",
             {
              "Ref": "AWS::AccountId"
             },
             ":function:",
             {
              "Fn::ImportValue": "cdk-integ-lambda-nodejs-latest:ExportsOutputReflatestFE0D80B6C9B17E6B"
             }
            ]
           ]
          }
         ]
        }
       ]
      }
     }
    ]
   }
  },
  "SingletonFunction1488541a7b23466481b69b4408076b81HandlerCD40AE9F": {
   "Type": "AWS::Lambda::Function",
   "Properties": {
    "Runtime": "nodejs22.x",
    "Code": {
     "S3Bucket": {
      "Fn::Sub": "cdk-hnb659fds-assets-${AWS::AccountId}-${AWS::Region}"
     },
     "S3Key": "4cbd7cdb5600b1d8c000087fcff345214c258e0476ef89eb6b39a89b7de1b656.zip"
    },
    "Timeout": 120,
    "Handler": "index.handler",
    "Role": {
     "Fn::GetAtt": [
      "SingletonFunction1488541a7b23466481b69b4408076b81Role37ABCE73",
      "Arn"
     ]
    }
   }
  }
 },
 "Outputs": {
  "AssertionResultsLambdaInvoked00748c118c58ddbf17c194faa46eda2": {
   "Value": {
    "Fn::GetAtt": [
     "LambdaInvoked00748c118c58ddbf17c194faa46eda2",
     "assertion"
    ]
   }
  }
 },
 "Parameters": {
  "BootstrapVersion": {
   "Type": "AWS::SSM::Parameter::Value<String>",
   "Default": "/cdk-bootstrap/hnb659fds/version",
   "Description": "Version of the CDK Bootstrap resources in this environment, automatically retrieved from SSM Parameter Store. [cdk:skip]"
  }
 },
 "Rules": {
  "CheckBootstrapVersion": {
   "Assertions": [
    {
     "Assert": {
      "Fn::Not": [
       {
        "Fn::Contains": [
         [
          "1",
          "2",
          "3",
          "4",
          "5"
         ],
         {
          "Ref": "BootstrapVersion"
         }
        ]
       }
      ]
     },
     "AssertDescription": "CDK bootstrap stack version 6 required. Please run 'cdk bootstrap' with a recent version of the CDK CLI."
    }
   ]
  }
 }
}<|MERGE_RESOLUTION|>--- conflicted
+++ resolved
@@ -27,11 +27,7 @@
      }
     },
     "flattenResponse": "false",
-<<<<<<< HEAD
-    "salt": "1754308665521"
-=======
-    "salt": "1755535460607"
->>>>>>> b1791f7b
+    "salt": "1755777740669"
    },
    "UpdateReplacePolicy": "Delete",
    "DeletionPolicy": "Delete"
