{
  "version": "34.0.0",
  "files": {
<<<<<<< HEAD
    "0b3f5699e02d713af8ae5766d9389821142c47d17818a940c2cf9b314b1f869d": {
      "source": {
        "path": "asset.0b3f5699e02d713af8ae5766d9389821142c47d17818a940c2cf9b314b1f869d",
=======
    "857be83e8ab6a1d9b812ae68df0a948fd5fcd6ee578ae2c7793512fdbe647611": {
      "source": {
        "path": "asset.857be83e8ab6a1d9b812ae68df0a948fd5fcd6ee578ae2c7793512fdbe647611",
>>>>>>> 4769bf32
        "packaging": "zip"
      },
      "destinations": {
        "current_account-current_region": {
          "bucketName": "cdk-hnb659fds-assets-${AWS::AccountId}-${AWS::Region}",
<<<<<<< HEAD
          "objectKey": "0b3f5699e02d713af8ae5766d9389821142c47d17818a940c2cf9b314b1f869d.zip",
=======
          "objectKey": "857be83e8ab6a1d9b812ae68df0a948fd5fcd6ee578ae2c7793512fdbe647611.zip",
>>>>>>> 4769bf32
          "assumeRoleArn": "arn:${AWS::Partition}:iam::${AWS::AccountId}:role/cdk-hnb659fds-file-publishing-role-${AWS::AccountId}-${AWS::Region}"
        }
      }
    },
<<<<<<< HEAD
    "28772f3b722976a3c4e90410c627c7e800113451db46b8b620cfd19bb24ea24f": {
=======
    "c4746f0c802eaab3400ada26a1c3bd653cb078794db01d0ad2cf3cc7b9cd53e3": {
>>>>>>> 4769bf32
      "source": {
        "path": "cdk-integ-lambda-nodejs-latest.template.json",
        "packaging": "file"
      },
      "destinations": {
        "current_account-current_region": {
          "bucketName": "cdk-hnb659fds-assets-${AWS::AccountId}-${AWS::Region}",
<<<<<<< HEAD
          "objectKey": "28772f3b722976a3c4e90410c627c7e800113451db46b8b620cfd19bb24ea24f.json",
=======
          "objectKey": "c4746f0c802eaab3400ada26a1c3bd653cb078794db01d0ad2cf3cc7b9cd53e3.json",
>>>>>>> 4769bf32
          "assumeRoleArn": "arn:${AWS::Partition}:iam::${AWS::AccountId}:role/cdk-hnb659fds-file-publishing-role-${AWS::AccountId}-${AWS::Region}"
        }
      }
    }
  },
  "dockerImages": {}
}<|MERGE_RESOLUTION|>--- conflicted
+++ resolved
@@ -1,34 +1,20 @@
 {
   "version": "34.0.0",
   "files": {
-<<<<<<< HEAD
-    "0b3f5699e02d713af8ae5766d9389821142c47d17818a940c2cf9b314b1f869d": {
-      "source": {
-        "path": "asset.0b3f5699e02d713af8ae5766d9389821142c47d17818a940c2cf9b314b1f869d",
-=======
     "857be83e8ab6a1d9b812ae68df0a948fd5fcd6ee578ae2c7793512fdbe647611": {
       "source": {
         "path": "asset.857be83e8ab6a1d9b812ae68df0a948fd5fcd6ee578ae2c7793512fdbe647611",
->>>>>>> 4769bf32
         "packaging": "zip"
       },
       "destinations": {
         "current_account-current_region": {
           "bucketName": "cdk-hnb659fds-assets-${AWS::AccountId}-${AWS::Region}",
-<<<<<<< HEAD
-          "objectKey": "0b3f5699e02d713af8ae5766d9389821142c47d17818a940c2cf9b314b1f869d.zip",
-=======
           "objectKey": "857be83e8ab6a1d9b812ae68df0a948fd5fcd6ee578ae2c7793512fdbe647611.zip",
->>>>>>> 4769bf32
           "assumeRoleArn": "arn:${AWS::Partition}:iam::${AWS::AccountId}:role/cdk-hnb659fds-file-publishing-role-${AWS::AccountId}-${AWS::Region}"
         }
       }
     },
-<<<<<<< HEAD
-    "28772f3b722976a3c4e90410c627c7e800113451db46b8b620cfd19bb24ea24f": {
-=======
     "c4746f0c802eaab3400ada26a1c3bd653cb078794db01d0ad2cf3cc7b9cd53e3": {
->>>>>>> 4769bf32
       "source": {
         "path": "cdk-integ-lambda-nodejs-latest.template.json",
         "packaging": "file"
@@ -36,11 +22,7 @@
       "destinations": {
         "current_account-current_region": {
           "bucketName": "cdk-hnb659fds-assets-${AWS::AccountId}-${AWS::Region}",
-<<<<<<< HEAD
-          "objectKey": "28772f3b722976a3c4e90410c627c7e800113451db46b8b620cfd19bb24ea24f.json",
-=======
           "objectKey": "c4746f0c802eaab3400ada26a1c3bd653cb078794db01d0ad2cf3cc7b9cd53e3.json",
->>>>>>> 4769bf32
           "assumeRoleArn": "arn:${AWS::Partition}:iam::${AWS::AccountId}:role/cdk-hnb659fds-file-publishing-role-${AWS::AccountId}-${AWS::Region}"
         }
       }
