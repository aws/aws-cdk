--- conflicted
+++ resolved
@@ -38,11 +38,7 @@
      "S3Bucket": {
       "Fn::Sub": "cdk-hnb659fds-assets-${AWS::AccountId}-${AWS::Region}"
      },
-<<<<<<< HEAD
-     "S3Key": "0b3f5699e02d713af8ae5766d9389821142c47d17818a940c2cf9b314b1f869d.zip"
-=======
      "S3Key": "857be83e8ab6a1d9b812ae68df0a948fd5fcd6ee578ae2c7793512fdbe647611.zip"
->>>>>>> 4769bf32
     },
     "Environment": {
      "Variables": {
