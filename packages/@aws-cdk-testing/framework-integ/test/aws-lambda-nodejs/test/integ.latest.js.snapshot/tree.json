{
  "version": "tree-0.1",
  "tree": {
    "id": "App",
    "path": "",
    "children": {
      "cdk-integ-lambda-nodejs-latest": {
        "id": "cdk-integ-lambda-nodejs-latest",
        "path": "cdk-integ-lambda-nodejs-latest",
        "children": {
          "latest": {
            "id": "latest",
            "path": "cdk-integ-lambda-nodejs-latest/latest",
            "children": {
              "ServiceRole": {
                "id": "ServiceRole",
                "path": "cdk-integ-lambda-nodejs-latest/latest/ServiceRole",
                "children": {
                  "ImportServiceRole": {
                    "id": "ImportServiceRole",
                    "path": "cdk-integ-lambda-nodejs-latest/latest/ServiceRole/ImportServiceRole",
                    "constructInfo": {
                      "fqn": "aws-cdk-lib.Resource",
                      "version": "0.0.0"
                    }
                  },
                  "Resource": {
                    "id": "Resource",
                    "path": "cdk-integ-lambda-nodejs-latest/latest/ServiceRole/Resource",
                    "attributes": {
                      "aws:cdk:cloudformation:type": "AWS::IAM::Role",
                      "aws:cdk:cloudformation:props": {
                        "assumeRolePolicyDocument": {
                          "Statement": [
                            {
                              "Action": "sts:AssumeRole",
                              "Effect": "Allow",
                              "Principal": {
                                "Service": "lambda.amazonaws.com"
                              }
                            }
                          ],
                          "Version": "2012-10-17"
                        },
                        "managedPolicyArns": [
                          {
                            "Fn::Join": [
                              "",
                              [
                                "arn:",
                                {
                                  "Ref": "AWS::Partition"
                                },
                                ":iam::aws:policy/service-role/AWSLambdaBasicExecutionRole"
                              ]
                            ]
                          }
                        ]
                      }
                    },
                    "constructInfo": {
                      "fqn": "aws-cdk-lib.aws_iam.CfnRole",
                      "version": "0.0.0"
                    }
                  }
                },
                "constructInfo": {
                  "fqn": "aws-cdk-lib.aws_iam.Role",
                  "version": "0.0.0"
                }
              },
              "Code": {
                "id": "Code",
                "path": "cdk-integ-lambda-nodejs-latest/latest/Code",
                "children": {
                  "Stage": {
                    "id": "Stage",
                    "path": "cdk-integ-lambda-nodejs-latest/latest/Code/Stage",
                    "constructInfo": {
                      "fqn": "aws-cdk-lib.AssetStaging",
                      "version": "0.0.0"
                    }
                  },
                  "AssetBucket": {
                    "id": "AssetBucket",
                    "path": "cdk-integ-lambda-nodejs-latest/latest/Code/AssetBucket",
                    "constructInfo": {
                      "fqn": "aws-cdk-lib.aws_s3.BucketBase",
                      "version": "0.0.0"
                    }
                  }
                },
                "constructInfo": {
                  "fqn": "aws-cdk-lib.aws_s3_assets.Asset",
                  "version": "0.0.0"
                }
              },
              "Resource": {
                "id": "Resource",
                "path": "cdk-integ-lambda-nodejs-latest/latest/Resource",
                "attributes": {
                  "aws:cdk:cloudformation:type": "AWS::Lambda::Function",
                  "aws:cdk:cloudformation:props": {
                    "code": {
                      "s3Bucket": {
                        "Fn::Sub": "cdk-hnb659fds-assets-${AWS::AccountId}-${AWS::Region}"
                      },
<<<<<<< HEAD
                      "s3Key": "8b74e8b5925e743296f47264a1d280e895424cbb5d2cc612a77a3a9e9def7741.zip"
=======
                      "s3Key": "f65ed1f2b93b6c6b88cb97ff443d650e4e09589d9c7e796f63abbf32ceb40866.zip"
>>>>>>> 2272fe45
                    },
                    "environment": {
                      "variables": {
                        "AWS_NODEJS_CONNECTION_REUSE_ENABLED": "1"
                      }
                    },
                    "handler": "index.handler",
                    "role": {
                      "Fn::GetAtt": [
                        "latestServiceRole8A40241A",
                        "Arn"
                      ]
                    },
                    "runtime": "nodejs16.x"
                  }
                },
                "constructInfo": {
                  "fqn": "aws-cdk-lib.aws_lambda.CfnFunction",
                  "version": "0.0.0"
                }
              }
            },
            "constructInfo": {
              "fqn": "aws-cdk-lib.aws_lambda_nodejs.NodejsFunction",
              "version": "0.0.0"
            }
          },
          "Exports": {
            "id": "Exports",
            "path": "cdk-integ-lambda-nodejs-latest/Exports",
            "children": {
              "Output{\"Ref\":\"latestFE0D80B6\"}": {
                "id": "Output{\"Ref\":\"latestFE0D80B6\"}",
                "path": "cdk-integ-lambda-nodejs-latest/Exports/Output{\"Ref\":\"latestFE0D80B6\"}",
                "constructInfo": {
                  "fqn": "aws-cdk-lib.CfnOutput",
                  "version": "0.0.0"
                }
              }
            },
            "constructInfo": {
              "fqn": "constructs.Construct",
              "version": "10.3.0"
            }
          },
          "BootstrapVersion": {
            "id": "BootstrapVersion",
            "path": "cdk-integ-lambda-nodejs-latest/BootstrapVersion",
            "constructInfo": {
              "fqn": "aws-cdk-lib.CfnParameter",
              "version": "0.0.0"
            }
          },
          "CheckBootstrapVersion": {
            "id": "CheckBootstrapVersion",
            "path": "cdk-integ-lambda-nodejs-latest/CheckBootstrapVersion",
            "constructInfo": {
              "fqn": "aws-cdk-lib.CfnRule",
              "version": "0.0.0"
            }
          }
        },
        "constructInfo": {
          "fqn": "aws-cdk-lib.Stack",
          "version": "0.0.0"
        }
      },
      "LambdaNodeJsLatestInteg": {
        "id": "LambdaNodeJsLatestInteg",
        "path": "LambdaNodeJsLatestInteg",
        "children": {
          "DefaultTest": {
            "id": "DefaultTest",
            "path": "LambdaNodeJsLatestInteg/DefaultTest",
            "children": {
              "Default": {
                "id": "Default",
                "path": "LambdaNodeJsLatestInteg/DefaultTest/Default",
                "constructInfo": {
                  "fqn": "constructs.Construct",
                  "version": "10.3.0"
                }
              },
              "DeployAssert": {
                "id": "DeployAssert",
                "path": "LambdaNodeJsLatestInteg/DefaultTest/DeployAssert",
                "children": {
                  "LambdaInvoked00748c118c58ddbf17c194faa46eda2": {
                    "id": "LambdaInvoked00748c118c58ddbf17c194faa46eda2",
                    "path": "LambdaNodeJsLatestInteg/DefaultTest/DeployAssert/LambdaInvoked00748c118c58ddbf17c194faa46eda2",
                    "children": {
                      "SdkProvider": {
                        "id": "SdkProvider",
                        "path": "LambdaNodeJsLatestInteg/DefaultTest/DeployAssert/LambdaInvoked00748c118c58ddbf17c194faa46eda2/SdkProvider",
                        "children": {
                          "AssertionsProvider": {
                            "id": "AssertionsProvider",
                            "path": "LambdaNodeJsLatestInteg/DefaultTest/DeployAssert/LambdaInvoked00748c118c58ddbf17c194faa46eda2/SdkProvider/AssertionsProvider",
                            "constructInfo": {
                              "fqn": "constructs.Construct",
                              "version": "10.3.0"
                            }
                          }
                        },
                        "constructInfo": {
                          "fqn": "@aws-cdk/integ-tests-alpha.AssertionsProvider",
                          "version": "0.0.0"
                        }
                      },
                      "Default": {
                        "id": "Default",
                        "path": "LambdaNodeJsLatestInteg/DefaultTest/DeployAssert/LambdaInvoked00748c118c58ddbf17c194faa46eda2/Default",
                        "children": {
                          "Default": {
                            "id": "Default",
                            "path": "LambdaNodeJsLatestInteg/DefaultTest/DeployAssert/LambdaInvoked00748c118c58ddbf17c194faa46eda2/Default/Default",
                            "constructInfo": {
                              "fqn": "aws-cdk-lib.CfnResource",
                              "version": "0.0.0"
                            }
                          }
                        },
                        "constructInfo": {
                          "fqn": "aws-cdk-lib.CustomResource",
                          "version": "0.0.0"
                        }
                      },
                      "Invoke": {
                        "id": "Invoke",
                        "path": "LambdaNodeJsLatestInteg/DefaultTest/DeployAssert/LambdaInvoked00748c118c58ddbf17c194faa46eda2/Invoke",
                        "constructInfo": {
                          "fqn": "aws-cdk-lib.CfnResource",
                          "version": "0.0.0"
                        }
                      },
                      "AssertionResults": {
                        "id": "AssertionResults",
                        "path": "LambdaNodeJsLatestInteg/DefaultTest/DeployAssert/LambdaInvoked00748c118c58ddbf17c194faa46eda2/AssertionResults",
                        "constructInfo": {
                          "fqn": "aws-cdk-lib.CfnOutput",
                          "version": "0.0.0"
                        }
                      }
                    },
                    "constructInfo": {
                      "fqn": "@aws-cdk/integ-tests-alpha.LambdaInvokeFunction",
                      "version": "0.0.0"
                    }
                  },
                  "SingletonFunction1488541a7b23466481b69b4408076b81": {
                    "id": "SingletonFunction1488541a7b23466481b69b4408076b81",
                    "path": "LambdaNodeJsLatestInteg/DefaultTest/DeployAssert/SingletonFunction1488541a7b23466481b69b4408076b81",
                    "children": {
                      "Staging": {
                        "id": "Staging",
                        "path": "LambdaNodeJsLatestInteg/DefaultTest/DeployAssert/SingletonFunction1488541a7b23466481b69b4408076b81/Staging",
                        "constructInfo": {
                          "fqn": "aws-cdk-lib.AssetStaging",
                          "version": "0.0.0"
                        }
                      },
                      "Role": {
                        "id": "Role",
                        "path": "LambdaNodeJsLatestInteg/DefaultTest/DeployAssert/SingletonFunction1488541a7b23466481b69b4408076b81/Role",
                        "constructInfo": {
                          "fqn": "aws-cdk-lib.CfnResource",
                          "version": "0.0.0"
                        }
                      },
                      "Handler": {
                        "id": "Handler",
                        "path": "LambdaNodeJsLatestInteg/DefaultTest/DeployAssert/SingletonFunction1488541a7b23466481b69b4408076b81/Handler",
                        "constructInfo": {
                          "fqn": "aws-cdk-lib.CfnResource",
                          "version": "0.0.0"
                        }
                      }
                    },
                    "constructInfo": {
                      "fqn": "constructs.Construct",
                      "version": "10.3.0"
                    }
                  },
                  "BootstrapVersion": {
                    "id": "BootstrapVersion",
                    "path": "LambdaNodeJsLatestInteg/DefaultTest/DeployAssert/BootstrapVersion",
                    "constructInfo": {
                      "fqn": "aws-cdk-lib.CfnParameter",
                      "version": "0.0.0"
                    }
                  },
                  "CheckBootstrapVersion": {
                    "id": "CheckBootstrapVersion",
                    "path": "LambdaNodeJsLatestInteg/DefaultTest/DeployAssert/CheckBootstrapVersion",
                    "constructInfo": {
                      "fqn": "aws-cdk-lib.CfnRule",
                      "version": "0.0.0"
                    }
                  }
                },
                "constructInfo": {
                  "fqn": "aws-cdk-lib.Stack",
                  "version": "0.0.0"
                }
              }
            },
            "constructInfo": {
              "fqn": "@aws-cdk/integ-tests-alpha.IntegTestCase",
              "version": "0.0.0"
            }
          }
        },
        "constructInfo": {
          "fqn": "@aws-cdk/integ-tests-alpha.IntegTest",
          "version": "0.0.0"
        }
      },
      "Tree": {
        "id": "Tree",
        "path": "Tree",
        "constructInfo": {
          "fqn": "constructs.Construct",
          "version": "10.3.0"
        }
      }
    },
    "constructInfo": {
      "fqn": "aws-cdk-lib.App",
      "version": "0.0.0"
    }
  }
}<|MERGE_RESOLUTION|>--- conflicted
+++ resolved
@@ -105,11 +105,7 @@
                       "s3Bucket": {
                         "Fn::Sub": "cdk-hnb659fds-assets-${AWS::AccountId}-${AWS::Region}"
                       },
-<<<<<<< HEAD
-                      "s3Key": "8b74e8b5925e743296f47264a1d280e895424cbb5d2cc612a77a3a9e9def7741.zip"
-=======
                       "s3Key": "f65ed1f2b93b6c6b88cb97ff443d650e4e09589d9c7e796f63abbf32ceb40866.zip"
->>>>>>> 2272fe45
                     },
                     "environment": {
                       "variables": {
