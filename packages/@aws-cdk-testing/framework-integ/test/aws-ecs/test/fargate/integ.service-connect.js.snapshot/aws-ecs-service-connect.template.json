{
 "Resources": {
  "EcsCluster97242B84": {
   "Type": "AWS::ECS::Cluster",
   "Properties": {
    "ServiceConnectDefaults": {
     "Namespace": {
      "Fn::GetAtt": [
       "EcsClusterDefaultServiceDiscoveryNamespaceB0971B2F",
       "Arn"
      ]
     }
    }
   }
  },
  "EcsClusterVpc779914AB": {
   "Type": "AWS::EC2::VPC",
   "Properties": {
    "CidrBlock": "10.0.0.0/16",
    "EnableDnsHostnames": true,
    "EnableDnsSupport": true,
    "InstanceTenancy": "default",
    "Tags": [
     {
      "Key": "Name",
      "Value": "aws-ecs-service-connect/EcsCluster/Vpc"
     }
    ]
   }
  },
  "EcsClusterVpcPublicSubnet1Subnet4AC37B0F": {
   "Type": "AWS::EC2::Subnet",
   "Properties": {
    "VpcId": {
     "Ref": "EcsClusterVpc779914AB"
    },
    "AvailabilityZone": {
     "Fn::Select": [
      0,
      {
       "Fn::GetAZs": ""
      }
     ]
    },
    "CidrBlock": "10.0.0.0/18",
    "MapPublicIpOnLaunch": true,
    "Tags": [
     {
      "Key": "aws-cdk:subnet-name",
      "Value": "Public"
     },
     {
      "Key": "aws-cdk:subnet-type",
      "Value": "Public"
     },
     {
      "Key": "Name",
      "Value": "aws-ecs-service-connect/EcsCluster/Vpc/PublicSubnet1"
     }
    ]
   }
  },
  "EcsClusterVpcPublicSubnet1RouteTable4AE3113D": {
   "Type": "AWS::EC2::RouteTable",
   "Properties": {
    "VpcId": {
     "Ref": "EcsClusterVpc779914AB"
    },
    "Tags": [
     {
      "Key": "Name",
      "Value": "aws-ecs-service-connect/EcsCluster/Vpc/PublicSubnet1"
     }
    ]
   }
  },
  "EcsClusterVpcPublicSubnet1RouteTableAssociation49C4CDBB": {
   "Type": "AWS::EC2::SubnetRouteTableAssociation",
   "Properties": {
    "RouteTableId": {
     "Ref": "EcsClusterVpcPublicSubnet1RouteTable4AE3113D"
    },
    "SubnetId": {
     "Ref": "EcsClusterVpcPublicSubnet1Subnet4AC37B0F"
    }
   }
  },
  "EcsClusterVpcPublicSubnet1DefaultRoute8C7EFC96": {
   "Type": "AWS::EC2::Route",
   "Properties": {
    "RouteTableId": {
     "Ref": "EcsClusterVpcPublicSubnet1RouteTable4AE3113D"
    },
    "DestinationCidrBlock": "0.0.0.0/0",
    "GatewayId": {
     "Ref": "EcsClusterVpcIGW3663B083"
    }
   },
   "DependsOn": [
    "EcsClusterVpcVPCGW944296C0"
   ]
  },
  "EcsClusterVpcPublicSubnet1EIP2D3759A3": {
   "Type": "AWS::EC2::EIP",
   "Properties": {
    "Domain": "vpc",
    "Tags": [
     {
      "Key": "Name",
      "Value": "aws-ecs-service-connect/EcsCluster/Vpc/PublicSubnet1"
     }
    ]
   }
  },
  "EcsClusterVpcPublicSubnet1NATGateway2F1E7764": {
   "Type": "AWS::EC2::NatGateway",
   "Properties": {
    "SubnetId": {
     "Ref": "EcsClusterVpcPublicSubnet1Subnet4AC37B0F"
    },
    "AllocationId": {
     "Fn::GetAtt": [
      "EcsClusterVpcPublicSubnet1EIP2D3759A3",
      "AllocationId"
     ]
    },
    "Tags": [
     {
      "Key": "Name",
      "Value": "aws-ecs-service-connect/EcsCluster/Vpc/PublicSubnet1"
     }
    ]
   },
   "DependsOn": [
    "EcsClusterVpcPublicSubnet1DefaultRoute8C7EFC96",
    "EcsClusterVpcPublicSubnet1RouteTableAssociation49C4CDBB"
   ]
  },
  "EcsClusterVpcPublicSubnet2Subnet4A959A4C": {
   "Type": "AWS::EC2::Subnet",
   "Properties": {
    "VpcId": {
     "Ref": "EcsClusterVpc779914AB"
    },
    "AvailabilityZone": {
     "Fn::Select": [
      1,
      {
       "Fn::GetAZs": ""
      }
     ]
    },
    "CidrBlock": "10.0.64.0/18",
    "MapPublicIpOnLaunch": true,
    "Tags": [
     {
      "Key": "aws-cdk:subnet-name",
      "Value": "Public"
     },
     {
      "Key": "aws-cdk:subnet-type",
      "Value": "Public"
     },
     {
      "Key": "Name",
      "Value": "aws-ecs-service-connect/EcsCluster/Vpc/PublicSubnet2"
     }
    ]
   }
  },
  "EcsClusterVpcPublicSubnet2RouteTable89A2F6C5": {
   "Type": "AWS::EC2::RouteTable",
   "Properties": {
    "VpcId": {
     "Ref": "EcsClusterVpc779914AB"
    },
    "Tags": [
     {
      "Key": "Name",
      "Value": "aws-ecs-service-connect/EcsCluster/Vpc/PublicSubnet2"
     }
    ]
   }
  },
  "EcsClusterVpcPublicSubnet2RouteTableAssociationE4D42FC1": {
   "Type": "AWS::EC2::SubnetRouteTableAssociation",
   "Properties": {
    "RouteTableId": {
     "Ref": "EcsClusterVpcPublicSubnet2RouteTable89A2F6C5"
    },
    "SubnetId": {
     "Ref": "EcsClusterVpcPublicSubnet2Subnet4A959A4C"
    }
   }
  },
  "EcsClusterVpcPublicSubnet2DefaultRoute048730F7": {
   "Type": "AWS::EC2::Route",
   "Properties": {
    "RouteTableId": {
     "Ref": "EcsClusterVpcPublicSubnet2RouteTable89A2F6C5"
    },
    "DestinationCidrBlock": "0.0.0.0/0",
    "GatewayId": {
     "Ref": "EcsClusterVpcIGW3663B083"
    }
   },
   "DependsOn": [
    "EcsClusterVpcVPCGW944296C0"
   ]
  },
  "EcsClusterVpcPublicSubnet2EIP26E3EEEF": {
   "Type": "AWS::EC2::EIP",
   "Properties": {
    "Domain": "vpc",
    "Tags": [
     {
      "Key": "Name",
      "Value": "aws-ecs-service-connect/EcsCluster/Vpc/PublicSubnet2"
     }
    ]
   }
  },
  "EcsClusterVpcPublicSubnet2NATGatewayBD015416": {
   "Type": "AWS::EC2::NatGateway",
   "Properties": {
    "SubnetId": {
     "Ref": "EcsClusterVpcPublicSubnet2Subnet4A959A4C"
    },
    "AllocationId": {
     "Fn::GetAtt": [
      "EcsClusterVpcPublicSubnet2EIP26E3EEEF",
      "AllocationId"
     ]
    },
    "Tags": [
     {
      "Key": "Name",
      "Value": "aws-ecs-service-connect/EcsCluster/Vpc/PublicSubnet2"
     }
    ]
   },
   "DependsOn": [
    "EcsClusterVpcPublicSubnet2DefaultRoute048730F7",
    "EcsClusterVpcPublicSubnet2RouteTableAssociationE4D42FC1"
   ]
  },
  "EcsClusterVpcPrivateSubnet1SubnetFAB0E487": {
   "Type": "AWS::EC2::Subnet",
   "Properties": {
    "VpcId": {
     "Ref": "EcsClusterVpc779914AB"
    },
    "AvailabilityZone": {
     "Fn::Select": [
      0,
      {
       "Fn::GetAZs": ""
      }
     ]
    },
    "CidrBlock": "10.0.128.0/18",
    "MapPublicIpOnLaunch": false,
    "Tags": [
     {
      "Key": "aws-cdk:subnet-name",
      "Value": "Private"
     },
     {
      "Key": "aws-cdk:subnet-type",
      "Value": "Private"
     },
     {
      "Key": "Name",
      "Value": "aws-ecs-service-connect/EcsCluster/Vpc/PrivateSubnet1"
     }
    ]
   }
  },
  "EcsClusterVpcPrivateSubnet1RouteTable2EA148EE": {
   "Type": "AWS::EC2::RouteTable",
   "Properties": {
    "VpcId": {
     "Ref": "EcsClusterVpc779914AB"
    },
    "Tags": [
     {
      "Key": "Name",
      "Value": "aws-ecs-service-connect/EcsCluster/Vpc/PrivateSubnet1"
     }
    ]
   }
  },
  "EcsClusterVpcPrivateSubnet1RouteTableAssociationF4E8ACD7": {
   "Type": "AWS::EC2::SubnetRouteTableAssociation",
   "Properties": {
    "RouteTableId": {
     "Ref": "EcsClusterVpcPrivateSubnet1RouteTable2EA148EE"
    },
    "SubnetId": {
     "Ref": "EcsClusterVpcPrivateSubnet1SubnetFAB0E487"
    }
   }
  },
  "EcsClusterVpcPrivateSubnet1DefaultRoute0239F5D0": {
   "Type": "AWS::EC2::Route",
   "Properties": {
    "RouteTableId": {
     "Ref": "EcsClusterVpcPrivateSubnet1RouteTable2EA148EE"
    },
    "DestinationCidrBlock": "0.0.0.0/0",
    "NatGatewayId": {
     "Ref": "EcsClusterVpcPublicSubnet1NATGateway2F1E7764"
    }
   }
  },
  "EcsClusterVpcPrivateSubnet2SubnetC2B7B1BA": {
   "Type": "AWS::EC2::Subnet",
   "Properties": {
    "VpcId": {
     "Ref": "EcsClusterVpc779914AB"
    },
    "AvailabilityZone": {
     "Fn::Select": [
      1,
      {
       "Fn::GetAZs": ""
      }
     ]
    },
    "CidrBlock": "10.0.192.0/18",
    "MapPublicIpOnLaunch": false,
    "Tags": [
     {
      "Key": "aws-cdk:subnet-name",
      "Value": "Private"
     },
     {
      "Key": "aws-cdk:subnet-type",
      "Value": "Private"
     },
     {
      "Key": "Name",
      "Value": "aws-ecs-service-connect/EcsCluster/Vpc/PrivateSubnet2"
     }
    ]
   }
  },
  "EcsClusterVpcPrivateSubnet2RouteTable1D430E45": {
   "Type": "AWS::EC2::RouteTable",
   "Properties": {
    "VpcId": {
     "Ref": "EcsClusterVpc779914AB"
    },
    "Tags": [
     {
      "Key": "Name",
      "Value": "aws-ecs-service-connect/EcsCluster/Vpc/PrivateSubnet2"
     }
    ]
   }
  },
  "EcsClusterVpcPrivateSubnet2RouteTableAssociation329A2412": {
   "Type": "AWS::EC2::SubnetRouteTableAssociation",
   "Properties": {
    "RouteTableId": {
     "Ref": "EcsClusterVpcPrivateSubnet2RouteTable1D430E45"
    },
    "SubnetId": {
     "Ref": "EcsClusterVpcPrivateSubnet2SubnetC2B7B1BA"
    }
   }
  },
  "EcsClusterVpcPrivateSubnet2DefaultRoute27221D27": {
   "Type": "AWS::EC2::Route",
   "Properties": {
    "RouteTableId": {
     "Ref": "EcsClusterVpcPrivateSubnet2RouteTable1D430E45"
    },
    "DestinationCidrBlock": "0.0.0.0/0",
    "NatGatewayId": {
     "Ref": "EcsClusterVpcPublicSubnet2NATGatewayBD015416"
    }
   }
  },
  "EcsClusterVpcIGW3663B083": {
   "Type": "AWS::EC2::InternetGateway",
   "Properties": {
    "Tags": [
     {
      "Key": "Name",
      "Value": "aws-ecs-service-connect/EcsCluster/Vpc"
     }
    ]
   }
  },
  "EcsClusterVpcVPCGW944296C0": {
   "Type": "AWS::EC2::VPCGatewayAttachment",
   "Properties": {
    "VpcId": {
     "Ref": "EcsClusterVpc779914AB"
    },
    "InternetGatewayId": {
     "Ref": "EcsClusterVpcIGW3663B083"
    }
   }
  },
  "EcsClusterDefaultServiceDiscoveryNamespaceB0971B2F": {
   "Type": "AWS::ServiceDiscovery::PrivateDnsNamespace",
   "Properties": {
    "Name": "scorekeep.com",
    "Vpc": {
     "Ref": "EcsClusterVpc779914AB"
    }
   }
  },
  "TaskDefTaskRole1EDB4A67": {
   "Type": "AWS::IAM::Role",
   "Properties": {
    "AssumeRolePolicyDocument": {
     "Statement": [
      {
       "Action": "sts:AssumeRole",
       "Effect": "Allow",
       "Principal": {
        "Service": "ecs-tasks.amazonaws.com"
       }
      }
     ],
     "Version": "2012-10-17"
    }
   }
  },
  "TaskDef54694570": {
   "Type": "AWS::ECS::TaskDefinition",
   "Properties": {
    "ContainerDefinitions": [
     {
      "Essential": true,
      "Image": "amazon/amazon-ecs-sample",
      "LogConfiguration": {
       "LogDriver": "awslogs",
       "Options": {
        "awslogs-group": {
         "Ref": "TaskDefcontainerLogGroupAB21CBAF"
        },
        "awslogs-stream-prefix": "web",
        "awslogs-region": {
         "Ref": "AWS::Region"
        }
       }
      },
      "Name": "web",
      "PortMappings": [
       {
        "AppProtocol": "http2",
        "ContainerPort": 80,
        "Name": "api",
        "Protocol": "tcp"
       }
      ]
     }
    ],
    "Cpu": "1024",
    "ExecutionRoleArn": {
     "Fn::GetAtt": [
      "TaskDefExecutionRoleB4775C97",
      "Arn"
     ]
    },
    "Family": "awsecsserviceconnectTaskDefEE77A948",
    "Memory": "2048",
    "NetworkMode": "awsvpc",
    "RequiresCompatibilities": [
     "FARGATE"
    ],
    "TaskRoleArn": {
     "Fn::GetAtt": [
      "TaskDefTaskRole1EDB4A67",
      "Arn"
     ]
    }
   }
  },
  "TaskDefcontainerLogGroupAB21CBAF": {
   "Type": "AWS::Logs::LogGroup",
   "UpdateReplacePolicy": "Retain",
   "DeletionPolicy": "Retain"
  },
  "TaskDefExecutionRoleB4775C97": {
   "Type": "AWS::IAM::Role",
   "Properties": {
    "AssumeRolePolicyDocument": {
     "Statement": [
      {
       "Action": "sts:AssumeRole",
       "Effect": "Allow",
       "Principal": {
        "Service": "ecs-tasks.amazonaws.com"
       }
      }
     ],
     "Version": "2012-10-17"
    }
   }
  },
  "TaskDefExecutionRoleDefaultPolicy0DBB737A": {
   "Type": "AWS::IAM::Policy",
   "Properties": {
    "PolicyDocument": {
     "Statement": [
      {
       "Action": [
        "logs:CreateLogStream",
        "logs:PutLogEvents"
       ],
       "Effect": "Allow",
       "Resource": [
        {
         "Fn::GetAtt": [
          "TaskDefcontainerLogGroupAB21CBAF",
          "Arn"
         ]
        },
        {
         "Fn::GetAtt": [
          "svcLogGroup25CAF347",
          "Arn"
         ]
        }
       ]
      }
     ],
     "Version": "2012-10-17"
    },
    "PolicyName": "TaskDefExecutionRoleDefaultPolicy0DBB737A",
    "Roles": [
     {
      "Ref": "TaskDefExecutionRoleB4775C97"
     }
    ]
   }
  },
  "svcService376F2D22": {
   "Type": "AWS::ECS::Service",
   "Properties": {
    "Cluster": {
     "Ref": "EcsCluster97242B84"
    },
    "DeploymentConfiguration": {
     "MaximumPercent": 200,
     "MinimumHealthyPercent": 50
    },
    "EnableECSManagedTags": false,
    "LaunchType": "FARGATE",
    "NetworkConfiguration": {
     "AwsvpcConfiguration": {
      "AssignPublicIp": "DISABLED",
      "SecurityGroups": [
       {
        "Fn::GetAtt": [
         "svcSecurityGroup205CC2DA",
         "GroupId"
        ]
       }
      ],
      "Subnets": [
       {
        "Ref": "EcsClusterVpcPrivateSubnet1SubnetFAB0E487"
       },
       {
        "Ref": "EcsClusterVpcPrivateSubnet2SubnetC2B7B1BA"
       }
      ]
     }
    },
    "ServiceConnectConfiguration": {
     "Enabled": true,
     "LogConfiguration": {
      "LogDriver": "awslogs",
      "Options": {
       "awslogs-group": {
        "Ref": "svcLogGroup25CAF347"
       },
       "awslogs-stream-prefix": "sc",
       "awslogs-region": {
        "Ref": "AWS::Region"
       }
      }
     },
     "Namespace": "scorekeep.com",
     "Services": [
      {
       "ClientAliases": [
        {
         "DnsName": "api",
         "Port": 80
        }
       ],
       "PortName": "api"
      }
     ]
    },
    "TaskDefinition": {
     "Ref": "TaskDef54694570"
    }
   },
   "DependsOn": [
    "TaskDefTaskRole1EDB4A67"
   ]
  },
  "svcLogGroup25CAF347": {
   "Type": "AWS::Logs::LogGroup",
   "DependsOn": [
    "TaskDefTaskRole1EDB4A67"
   ],
   "UpdateReplacePolicy": "Retain",
   "DeletionPolicy": "Retain"
  },
  "svcSecurityGroup205CC2DA": {
   "Type": "AWS::EC2::SecurityGroup",
   "Properties": {
    "GroupDescription": "aws-ecs-service-connect/svc/SecurityGroup",
    "SecurityGroupEgress": [
     {
      "CidrIp": "0.0.0.0/0",
      "Description": "Allow all outbound traffic by default",
      "IpProtocol": "-1"
     }
    ],
    "VpcId": {
     "Ref": "EcsClusterVpc779914AB"
    }
<<<<<<< HEAD
   },
   "DependsOn": [
    "TaskDefTaskRole1EDB4A67"
=======
   }
  },
  "ns7AAD7A1A": {
   "Type": "AWS::ServiceDiscovery::HttpNamespace",
   "Properties": {
    "Name": "whistler.com"
   }
  },
  "svctwoService5892185E": {
   "Type": "AWS::ECS::Service",
   "Properties": {
    "Cluster": {
     "Ref": "EcsCluster97242B84"
    },
    "DeploymentConfiguration": {
     "MaximumPercent": 200,
     "MinimumHealthyPercent": 50
    },
    "EnableECSManagedTags": false,
    "LaunchType": "FARGATE",
    "NetworkConfiguration": {
     "AwsvpcConfiguration": {
      "AssignPublicIp": "DISABLED",
      "SecurityGroups": [
       {
        "Fn::GetAtt": [
         "svctwoSecurityGroup7B696927",
         "GroupId"
        ]
       }
      ],
      "Subnets": [
       {
        "Ref": "EcsClusterVpcPrivateSubnet1SubnetFAB0E487"
       },
       {
        "Ref": "EcsClusterVpcPrivateSubnet2SubnetC2B7B1BA"
       }
      ]
     }
    },
    "ServiceConnectConfiguration": {
     "Enabled": true,
     "Namespace": {
      "Fn::GetAtt": [
       "ns7AAD7A1A",
       "Arn"
      ]
     },
     "Services": [
      {
       "ClientAliases": [
        {
         "DnsName": "api",
         "Port": 80
        }
       ],
       "PortName": "api"
      }
     ]
    },
    "TaskDefinition": {
     "Ref": "TaskDef54694570"
    }
   },
   "DependsOn": [
    "ns7AAD7A1A"
   ]
  },
  "svctwoSecurityGroup7B696927": {
   "Type": "AWS::EC2::SecurityGroup",
   "Properties": {
    "GroupDescription": "aws-ecs-service-connect/svc-two/SecurityGroup",
    "SecurityGroupEgress": [
     {
      "CidrIp": "0.0.0.0/0",
      "Description": "Allow all outbound traffic by default",
      "IpProtocol": "-1"
     }
    ],
    "VpcId": {
     "Ref": "EcsClusterVpc779914AB"
    }
   },
   "DependsOn": [
    "ns7AAD7A1A"
>>>>>>> 37caaabd
   ]
  }
 },
 "Parameters": {
  "BootstrapVersion": {
   "Type": "AWS::SSM::Parameter::Value<String>",
   "Default": "/cdk-bootstrap/hnb659fds/version",
   "Description": "Version of the CDK Bootstrap resources in this environment, automatically retrieved from SSM Parameter Store. [cdk:skip]"
  }
 },
 "Rules": {
  "CheckBootstrapVersion": {
   "Assertions": [
    {
     "Assert": {
      "Fn::Not": [
       {
        "Fn::Contains": [
         [
          "1",
          "2",
          "3",
          "4",
          "5"
         ],
         {
          "Ref": "BootstrapVersion"
         }
        ]
       }
      ]
     },
     "AssertDescription": "CDK bootstrap stack version 6 required. Please run 'cdk bootstrap' with a recent version of the CDK CLI."
    }
   ]
  }
 }
}<|MERGE_RESOLUTION|>--- conflicted
+++ resolved
@@ -630,12 +630,10 @@
     "VpcId": {
      "Ref": "EcsClusterVpc779914AB"
     }
-<<<<<<< HEAD
    },
    "DependsOn": [
     "TaskDefTaskRole1EDB4A67"
-=======
-   }
+   ]
   },
   "ns7AAD7A1A": {
    "Type": "AWS::ServiceDiscovery::HttpNamespace",
@@ -721,7 +719,6 @@
    },
    "DependsOn": [
     "ns7AAD7A1A"
->>>>>>> 37caaabd
    ]
   }
  },
