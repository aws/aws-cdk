{
  "version": "tree-0.1",
  "tree": {
    "id": "App",
    "path": "",
    "children": {
      "aws-ecs-service-connect": {
        "id": "aws-ecs-service-connect",
        "path": "aws-ecs-service-connect",
        "children": {
          "EcsCluster": {
            "id": "EcsCluster",
            "path": "aws-ecs-service-connect/EcsCluster",
            "children": {
              "Resource": {
                "id": "Resource",
                "path": "aws-ecs-service-connect/EcsCluster/Resource",
                "attributes": {
                  "aws:cdk:cloudformation:type": "AWS::ECS::Cluster",
                  "aws:cdk:cloudformation:props": {
                    "serviceConnectDefaults": {
                      "namespace": {
                        "Fn::GetAtt": [
                          "EcsClusterDefaultServiceDiscoveryNamespaceB0971B2F",
                          "Arn"
                        ]
                      }
                    }
                  }
                },
                "constructInfo": {
                  "fqn": "aws-cdk-lib.aws_ecs.CfnCluster",
                  "version": "0.0.0"
                }
              },
              "Vpc": {
                "id": "Vpc",
                "path": "aws-ecs-service-connect/EcsCluster/Vpc",
                "children": {
                  "Resource": {
                    "id": "Resource",
                    "path": "aws-ecs-service-connect/EcsCluster/Vpc/Resource",
                    "attributes": {
                      "aws:cdk:cloudformation:type": "AWS::EC2::VPC",
                      "aws:cdk:cloudformation:props": {
                        "cidrBlock": "10.0.0.0/16",
                        "enableDnsHostnames": true,
                        "enableDnsSupport": true,
                        "instanceTenancy": "default",
                        "tags": [
                          {
                            "key": "Name",
                            "value": "aws-ecs-service-connect/EcsCluster/Vpc"
                          }
                        ]
                      }
                    },
                    "constructInfo": {
                      "fqn": "aws-cdk-lib.aws_ec2.CfnVPC",
                      "version": "0.0.0"
                    }
                  },
                  "PublicSubnet1": {
                    "id": "PublicSubnet1",
                    "path": "aws-ecs-service-connect/EcsCluster/Vpc/PublicSubnet1",
                    "children": {
                      "Subnet": {
                        "id": "Subnet",
                        "path": "aws-ecs-service-connect/EcsCluster/Vpc/PublicSubnet1/Subnet",
                        "attributes": {
                          "aws:cdk:cloudformation:type": "AWS::EC2::Subnet",
                          "aws:cdk:cloudformation:props": {
                            "vpcId": {
                              "Ref": "EcsClusterVpc779914AB"
                            },
                            "availabilityZone": {
                              "Fn::Select": [
                                0,
                                {
                                  "Fn::GetAZs": ""
                                }
                              ]
                            },
                            "cidrBlock": "10.0.0.0/18",
                            "mapPublicIpOnLaunch": true,
                            "tags": [
                              {
                                "key": "aws-cdk:subnet-name",
                                "value": "Public"
                              },
                              {
                                "key": "aws-cdk:subnet-type",
                                "value": "Public"
                              },
                              {
                                "key": "Name",
                                "value": "aws-ecs-service-connect/EcsCluster/Vpc/PublicSubnet1"
                              }
                            ]
                          }
                        },
                        "constructInfo": {
                          "fqn": "aws-cdk-lib.aws_ec2.CfnSubnet",
                          "version": "0.0.0"
                        }
                      },
                      "Acl": {
                        "id": "Acl",
                        "path": "aws-ecs-service-connect/EcsCluster/Vpc/PublicSubnet1/Acl",
                        "constructInfo": {
                          "fqn": "aws-cdk-lib.Resource",
                          "version": "0.0.0"
                        }
                      },
                      "RouteTable": {
                        "id": "RouteTable",
                        "path": "aws-ecs-service-connect/EcsCluster/Vpc/PublicSubnet1/RouteTable",
                        "attributes": {
                          "aws:cdk:cloudformation:type": "AWS::EC2::RouteTable",
                          "aws:cdk:cloudformation:props": {
                            "vpcId": {
                              "Ref": "EcsClusterVpc779914AB"
                            },
                            "tags": [
                              {
                                "key": "Name",
                                "value": "aws-ecs-service-connect/EcsCluster/Vpc/PublicSubnet1"
                              }
                            ]
                          }
                        },
                        "constructInfo": {
                          "fqn": "aws-cdk-lib.aws_ec2.CfnRouteTable",
                          "version": "0.0.0"
                        }
                      },
                      "RouteTableAssociation": {
                        "id": "RouteTableAssociation",
                        "path": "aws-ecs-service-connect/EcsCluster/Vpc/PublicSubnet1/RouteTableAssociation",
                        "attributes": {
                          "aws:cdk:cloudformation:type": "AWS::EC2::SubnetRouteTableAssociation",
                          "aws:cdk:cloudformation:props": {
                            "routeTableId": {
                              "Ref": "EcsClusterVpcPublicSubnet1RouteTable4AE3113D"
                            },
                            "subnetId": {
                              "Ref": "EcsClusterVpcPublicSubnet1Subnet4AC37B0F"
                            }
                          }
                        },
                        "constructInfo": {
                          "fqn": "aws-cdk-lib.aws_ec2.CfnSubnetRouteTableAssociation",
                          "version": "0.0.0"
                        }
                      },
                      "DefaultRoute": {
                        "id": "DefaultRoute",
                        "path": "aws-ecs-service-connect/EcsCluster/Vpc/PublicSubnet1/DefaultRoute",
                        "attributes": {
                          "aws:cdk:cloudformation:type": "AWS::EC2::Route",
                          "aws:cdk:cloudformation:props": {
                            "routeTableId": {
                              "Ref": "EcsClusterVpcPublicSubnet1RouteTable4AE3113D"
                            },
                            "destinationCidrBlock": "0.0.0.0/0",
                            "gatewayId": {
                              "Ref": "EcsClusterVpcIGW3663B083"
                            }
                          }
                        },
                        "constructInfo": {
                          "fqn": "aws-cdk-lib.aws_ec2.CfnRoute",
                          "version": "0.0.0"
                        }
                      },
                      "EIP": {
                        "id": "EIP",
                        "path": "aws-ecs-service-connect/EcsCluster/Vpc/PublicSubnet1/EIP",
                        "attributes": {
                          "aws:cdk:cloudformation:type": "AWS::EC2::EIP",
                          "aws:cdk:cloudformation:props": {
                            "domain": "vpc",
                            "tags": [
                              {
                                "key": "Name",
                                "value": "aws-ecs-service-connect/EcsCluster/Vpc/PublicSubnet1"
                              }
                            ]
                          }
                        },
                        "constructInfo": {
                          "fqn": "aws-cdk-lib.aws_ec2.CfnEIP",
                          "version": "0.0.0"
                        }
                      },
                      "NATGateway": {
                        "id": "NATGateway",
                        "path": "aws-ecs-service-connect/EcsCluster/Vpc/PublicSubnet1/NATGateway",
                        "attributes": {
                          "aws:cdk:cloudformation:type": "AWS::EC2::NatGateway",
                          "aws:cdk:cloudformation:props": {
                            "subnetId": {
                              "Ref": "EcsClusterVpcPublicSubnet1Subnet4AC37B0F"
                            },
                            "allocationId": {
                              "Fn::GetAtt": [
                                "EcsClusterVpcPublicSubnet1EIP2D3759A3",
                                "AllocationId"
                              ]
                            },
                            "tags": [
                              {
                                "key": "Name",
                                "value": "aws-ecs-service-connect/EcsCluster/Vpc/PublicSubnet1"
                              }
                            ]
                          }
                        },
                        "constructInfo": {
                          "fqn": "aws-cdk-lib.aws_ec2.CfnNatGateway",
                          "version": "0.0.0"
                        }
                      }
                    },
                    "constructInfo": {
                      "fqn": "aws-cdk-lib.aws_ec2.PublicSubnet",
                      "version": "0.0.0"
                    }
                  },
                  "PublicSubnet2": {
                    "id": "PublicSubnet2",
                    "path": "aws-ecs-service-connect/EcsCluster/Vpc/PublicSubnet2",
                    "children": {
                      "Subnet": {
                        "id": "Subnet",
                        "path": "aws-ecs-service-connect/EcsCluster/Vpc/PublicSubnet2/Subnet",
                        "attributes": {
                          "aws:cdk:cloudformation:type": "AWS::EC2::Subnet",
                          "aws:cdk:cloudformation:props": {
                            "vpcId": {
                              "Ref": "EcsClusterVpc779914AB"
                            },
                            "availabilityZone": {
                              "Fn::Select": [
                                1,
                                {
                                  "Fn::GetAZs": ""
                                }
                              ]
                            },
                            "cidrBlock": "10.0.64.0/18",
                            "mapPublicIpOnLaunch": true,
                            "tags": [
                              {
                                "key": "aws-cdk:subnet-name",
                                "value": "Public"
                              },
                              {
                                "key": "aws-cdk:subnet-type",
                                "value": "Public"
                              },
                              {
                                "key": "Name",
                                "value": "aws-ecs-service-connect/EcsCluster/Vpc/PublicSubnet2"
                              }
                            ]
                          }
                        },
                        "constructInfo": {
                          "fqn": "aws-cdk-lib.aws_ec2.CfnSubnet",
                          "version": "0.0.0"
                        }
                      },
                      "Acl": {
                        "id": "Acl",
                        "path": "aws-ecs-service-connect/EcsCluster/Vpc/PublicSubnet2/Acl",
                        "constructInfo": {
                          "fqn": "aws-cdk-lib.Resource",
                          "version": "0.0.0"
                        }
                      },
                      "RouteTable": {
                        "id": "RouteTable",
                        "path": "aws-ecs-service-connect/EcsCluster/Vpc/PublicSubnet2/RouteTable",
                        "attributes": {
                          "aws:cdk:cloudformation:type": "AWS::EC2::RouteTable",
                          "aws:cdk:cloudformation:props": {
                            "vpcId": {
                              "Ref": "EcsClusterVpc779914AB"
                            },
                            "tags": [
                              {
                                "key": "Name",
                                "value": "aws-ecs-service-connect/EcsCluster/Vpc/PublicSubnet2"
                              }
                            ]
                          }
                        },
                        "constructInfo": {
                          "fqn": "aws-cdk-lib.aws_ec2.CfnRouteTable",
                          "version": "0.0.0"
                        }
                      },
                      "RouteTableAssociation": {
                        "id": "RouteTableAssociation",
                        "path": "aws-ecs-service-connect/EcsCluster/Vpc/PublicSubnet2/RouteTableAssociation",
                        "attributes": {
                          "aws:cdk:cloudformation:type": "AWS::EC2::SubnetRouteTableAssociation",
                          "aws:cdk:cloudformation:props": {
                            "routeTableId": {
                              "Ref": "EcsClusterVpcPublicSubnet2RouteTable89A2F6C5"
                            },
                            "subnetId": {
                              "Ref": "EcsClusterVpcPublicSubnet2Subnet4A959A4C"
                            }
                          }
                        },
                        "constructInfo": {
                          "fqn": "aws-cdk-lib.aws_ec2.CfnSubnetRouteTableAssociation",
                          "version": "0.0.0"
                        }
                      },
                      "DefaultRoute": {
                        "id": "DefaultRoute",
                        "path": "aws-ecs-service-connect/EcsCluster/Vpc/PublicSubnet2/DefaultRoute",
                        "attributes": {
                          "aws:cdk:cloudformation:type": "AWS::EC2::Route",
                          "aws:cdk:cloudformation:props": {
                            "routeTableId": {
                              "Ref": "EcsClusterVpcPublicSubnet2RouteTable89A2F6C5"
                            },
                            "destinationCidrBlock": "0.0.0.0/0",
                            "gatewayId": {
                              "Ref": "EcsClusterVpcIGW3663B083"
                            }
                          }
                        },
                        "constructInfo": {
                          "fqn": "aws-cdk-lib.aws_ec2.CfnRoute",
                          "version": "0.0.0"
                        }
                      },
                      "EIP": {
                        "id": "EIP",
                        "path": "aws-ecs-service-connect/EcsCluster/Vpc/PublicSubnet2/EIP",
                        "attributes": {
                          "aws:cdk:cloudformation:type": "AWS::EC2::EIP",
                          "aws:cdk:cloudformation:props": {
                            "domain": "vpc",
                            "tags": [
                              {
                                "key": "Name",
                                "value": "aws-ecs-service-connect/EcsCluster/Vpc/PublicSubnet2"
                              }
                            ]
                          }
                        },
                        "constructInfo": {
                          "fqn": "aws-cdk-lib.aws_ec2.CfnEIP",
                          "version": "0.0.0"
                        }
                      },
                      "NATGateway": {
                        "id": "NATGateway",
                        "path": "aws-ecs-service-connect/EcsCluster/Vpc/PublicSubnet2/NATGateway",
                        "attributes": {
                          "aws:cdk:cloudformation:type": "AWS::EC2::NatGateway",
                          "aws:cdk:cloudformation:props": {
                            "subnetId": {
                              "Ref": "EcsClusterVpcPublicSubnet2Subnet4A959A4C"
                            },
                            "allocationId": {
                              "Fn::GetAtt": [
                                "EcsClusterVpcPublicSubnet2EIP26E3EEEF",
                                "AllocationId"
                              ]
                            },
                            "tags": [
                              {
                                "key": "Name",
                                "value": "aws-ecs-service-connect/EcsCluster/Vpc/PublicSubnet2"
                              }
                            ]
                          }
                        },
                        "constructInfo": {
                          "fqn": "aws-cdk-lib.aws_ec2.CfnNatGateway",
                          "version": "0.0.0"
                        }
                      }
                    },
                    "constructInfo": {
                      "fqn": "aws-cdk-lib.aws_ec2.PublicSubnet",
                      "version": "0.0.0"
                    }
                  },
                  "PrivateSubnet1": {
                    "id": "PrivateSubnet1",
                    "path": "aws-ecs-service-connect/EcsCluster/Vpc/PrivateSubnet1",
                    "children": {
                      "Subnet": {
                        "id": "Subnet",
                        "path": "aws-ecs-service-connect/EcsCluster/Vpc/PrivateSubnet1/Subnet",
                        "attributes": {
                          "aws:cdk:cloudformation:type": "AWS::EC2::Subnet",
                          "aws:cdk:cloudformation:props": {
                            "vpcId": {
                              "Ref": "EcsClusterVpc779914AB"
                            },
                            "availabilityZone": {
                              "Fn::Select": [
                                0,
                                {
                                  "Fn::GetAZs": ""
                                }
                              ]
                            },
                            "cidrBlock": "10.0.128.0/18",
                            "mapPublicIpOnLaunch": false,
                            "tags": [
                              {
                                "key": "aws-cdk:subnet-name",
                                "value": "Private"
                              },
                              {
                                "key": "aws-cdk:subnet-type",
                                "value": "Private"
                              },
                              {
                                "key": "Name",
                                "value": "aws-ecs-service-connect/EcsCluster/Vpc/PrivateSubnet1"
                              }
                            ]
                          }
                        },
                        "constructInfo": {
                          "fqn": "aws-cdk-lib.aws_ec2.CfnSubnet",
                          "version": "0.0.0"
                        }
                      },
                      "Acl": {
                        "id": "Acl",
                        "path": "aws-ecs-service-connect/EcsCluster/Vpc/PrivateSubnet1/Acl",
                        "constructInfo": {
                          "fqn": "aws-cdk-lib.Resource",
                          "version": "0.0.0"
                        }
                      },
                      "RouteTable": {
                        "id": "RouteTable",
                        "path": "aws-ecs-service-connect/EcsCluster/Vpc/PrivateSubnet1/RouteTable",
                        "attributes": {
                          "aws:cdk:cloudformation:type": "AWS::EC2::RouteTable",
                          "aws:cdk:cloudformation:props": {
                            "vpcId": {
                              "Ref": "EcsClusterVpc779914AB"
                            },
                            "tags": [
                              {
                                "key": "Name",
                                "value": "aws-ecs-service-connect/EcsCluster/Vpc/PrivateSubnet1"
                              }
                            ]
                          }
                        },
                        "constructInfo": {
                          "fqn": "aws-cdk-lib.aws_ec2.CfnRouteTable",
                          "version": "0.0.0"
                        }
                      },
                      "RouteTableAssociation": {
                        "id": "RouteTableAssociation",
                        "path": "aws-ecs-service-connect/EcsCluster/Vpc/PrivateSubnet1/RouteTableAssociation",
                        "attributes": {
                          "aws:cdk:cloudformation:type": "AWS::EC2::SubnetRouteTableAssociation",
                          "aws:cdk:cloudformation:props": {
                            "routeTableId": {
                              "Ref": "EcsClusterVpcPrivateSubnet1RouteTable2EA148EE"
                            },
                            "subnetId": {
                              "Ref": "EcsClusterVpcPrivateSubnet1SubnetFAB0E487"
                            }
                          }
                        },
                        "constructInfo": {
                          "fqn": "aws-cdk-lib.aws_ec2.CfnSubnetRouteTableAssociation",
                          "version": "0.0.0"
                        }
                      },
                      "DefaultRoute": {
                        "id": "DefaultRoute",
                        "path": "aws-ecs-service-connect/EcsCluster/Vpc/PrivateSubnet1/DefaultRoute",
                        "attributes": {
                          "aws:cdk:cloudformation:type": "AWS::EC2::Route",
                          "aws:cdk:cloudformation:props": {
                            "routeTableId": {
                              "Ref": "EcsClusterVpcPrivateSubnet1RouteTable2EA148EE"
                            },
                            "destinationCidrBlock": "0.0.0.0/0",
                            "natGatewayId": {
                              "Ref": "EcsClusterVpcPublicSubnet1NATGateway2F1E7764"
                            }
                          }
                        },
                        "constructInfo": {
                          "fqn": "aws-cdk-lib.aws_ec2.CfnRoute",
                          "version": "0.0.0"
                        }
                      }
                    },
                    "constructInfo": {
                      "fqn": "aws-cdk-lib.aws_ec2.PrivateSubnet",
                      "version": "0.0.0"
                    }
                  },
                  "PrivateSubnet2": {
                    "id": "PrivateSubnet2",
                    "path": "aws-ecs-service-connect/EcsCluster/Vpc/PrivateSubnet2",
                    "children": {
                      "Subnet": {
                        "id": "Subnet",
                        "path": "aws-ecs-service-connect/EcsCluster/Vpc/PrivateSubnet2/Subnet",
                        "attributes": {
                          "aws:cdk:cloudformation:type": "AWS::EC2::Subnet",
                          "aws:cdk:cloudformation:props": {
                            "vpcId": {
                              "Ref": "EcsClusterVpc779914AB"
                            },
                            "availabilityZone": {
                              "Fn::Select": [
                                1,
                                {
                                  "Fn::GetAZs": ""
                                }
                              ]
                            },
                            "cidrBlock": "10.0.192.0/18",
                            "mapPublicIpOnLaunch": false,
                            "tags": [
                              {
                                "key": "aws-cdk:subnet-name",
                                "value": "Private"
                              },
                              {
                                "key": "aws-cdk:subnet-type",
                                "value": "Private"
                              },
                              {
                                "key": "Name",
                                "value": "aws-ecs-service-connect/EcsCluster/Vpc/PrivateSubnet2"
                              }
                            ]
                          }
                        },
                        "constructInfo": {
                          "fqn": "aws-cdk-lib.aws_ec2.CfnSubnet",
                          "version": "0.0.0"
                        }
                      },
                      "Acl": {
                        "id": "Acl",
                        "path": "aws-ecs-service-connect/EcsCluster/Vpc/PrivateSubnet2/Acl",
                        "constructInfo": {
                          "fqn": "aws-cdk-lib.Resource",
                          "version": "0.0.0"
                        }
                      },
                      "RouteTable": {
                        "id": "RouteTable",
                        "path": "aws-ecs-service-connect/EcsCluster/Vpc/PrivateSubnet2/RouteTable",
                        "attributes": {
                          "aws:cdk:cloudformation:type": "AWS::EC2::RouteTable",
                          "aws:cdk:cloudformation:props": {
                            "vpcId": {
                              "Ref": "EcsClusterVpc779914AB"
                            },
                            "tags": [
                              {
                                "key": "Name",
                                "value": "aws-ecs-service-connect/EcsCluster/Vpc/PrivateSubnet2"
                              }
                            ]
                          }
                        },
                        "constructInfo": {
                          "fqn": "aws-cdk-lib.aws_ec2.CfnRouteTable",
                          "version": "0.0.0"
                        }
                      },
                      "RouteTableAssociation": {
                        "id": "RouteTableAssociation",
                        "path": "aws-ecs-service-connect/EcsCluster/Vpc/PrivateSubnet2/RouteTableAssociation",
                        "attributes": {
                          "aws:cdk:cloudformation:type": "AWS::EC2::SubnetRouteTableAssociation",
                          "aws:cdk:cloudformation:props": {
                            "routeTableId": {
                              "Ref": "EcsClusterVpcPrivateSubnet2RouteTable1D430E45"
                            },
                            "subnetId": {
                              "Ref": "EcsClusterVpcPrivateSubnet2SubnetC2B7B1BA"
                            }
                          }
                        },
                        "constructInfo": {
                          "fqn": "aws-cdk-lib.aws_ec2.CfnSubnetRouteTableAssociation",
                          "version": "0.0.0"
                        }
                      },
                      "DefaultRoute": {
                        "id": "DefaultRoute",
                        "path": "aws-ecs-service-connect/EcsCluster/Vpc/PrivateSubnet2/DefaultRoute",
                        "attributes": {
                          "aws:cdk:cloudformation:type": "AWS::EC2::Route",
                          "aws:cdk:cloudformation:props": {
                            "routeTableId": {
                              "Ref": "EcsClusterVpcPrivateSubnet2RouteTable1D430E45"
                            },
                            "destinationCidrBlock": "0.0.0.0/0",
                            "natGatewayId": {
                              "Ref": "EcsClusterVpcPublicSubnet2NATGatewayBD015416"
                            }
                          }
                        },
                        "constructInfo": {
                          "fqn": "aws-cdk-lib.aws_ec2.CfnRoute",
                          "version": "0.0.0"
                        }
                      }
                    },
                    "constructInfo": {
                      "fqn": "aws-cdk-lib.aws_ec2.PrivateSubnet",
                      "version": "0.0.0"
                    }
                  },
                  "IGW": {
                    "id": "IGW",
                    "path": "aws-ecs-service-connect/EcsCluster/Vpc/IGW",
                    "attributes": {
                      "aws:cdk:cloudformation:type": "AWS::EC2::InternetGateway",
                      "aws:cdk:cloudformation:props": {
                        "tags": [
                          {
                            "key": "Name",
                            "value": "aws-ecs-service-connect/EcsCluster/Vpc"
                          }
                        ]
                      }
                    },
                    "constructInfo": {
                      "fqn": "aws-cdk-lib.aws_ec2.CfnInternetGateway",
                      "version": "0.0.0"
                    }
                  },
                  "VPCGW": {
                    "id": "VPCGW",
                    "path": "aws-ecs-service-connect/EcsCluster/Vpc/VPCGW",
                    "attributes": {
                      "aws:cdk:cloudformation:type": "AWS::EC2::VPCGatewayAttachment",
                      "aws:cdk:cloudformation:props": {
                        "vpcId": {
                          "Ref": "EcsClusterVpc779914AB"
                        },
                        "internetGatewayId": {
                          "Ref": "EcsClusterVpcIGW3663B083"
                        }
                      }
                    },
                    "constructInfo": {
                      "fqn": "aws-cdk-lib.aws_ec2.CfnVPCGatewayAttachment",
                      "version": "0.0.0"
                    }
                  }
                },
                "constructInfo": {
                  "fqn": "aws-cdk-lib.aws_ec2.Vpc",
                  "version": "0.0.0"
                }
              },
              "DefaultServiceDiscoveryNamespace": {
                "id": "DefaultServiceDiscoveryNamespace",
                "path": "aws-ecs-service-connect/EcsCluster/DefaultServiceDiscoveryNamespace",
                "children": {
                  "Resource": {
                    "id": "Resource",
                    "path": "aws-ecs-service-connect/EcsCluster/DefaultServiceDiscoveryNamespace/Resource",
                    "attributes": {
                      "aws:cdk:cloudformation:type": "AWS::ServiceDiscovery::PrivateDnsNamespace",
                      "aws:cdk:cloudformation:props": {
                        "name": "scorekeep.com",
                        "vpc": {
                          "Ref": "EcsClusterVpc779914AB"
                        }
                      }
                    },
                    "constructInfo": {
                      "fqn": "aws-cdk-lib.aws_servicediscovery.CfnPrivateDnsNamespace",
                      "version": "0.0.0"
                    }
                  }
                },
                "constructInfo": {
                  "fqn": "aws-cdk-lib.aws_servicediscovery.PrivateDnsNamespace",
                  "version": "0.0.0"
                }
              }
            },
            "constructInfo": {
              "fqn": "aws-cdk-lib.aws_ecs.Cluster",
              "version": "0.0.0"
            }
          },
          "TaskDef": {
            "id": "TaskDef",
            "path": "aws-ecs-service-connect/TaskDef",
            "children": {
              "TaskRole": {
                "id": "TaskRole",
                "path": "aws-ecs-service-connect/TaskDef/TaskRole",
                "children": {
                  "ImportTaskRole": {
                    "id": "ImportTaskRole",
                    "path": "aws-ecs-service-connect/TaskDef/TaskRole/ImportTaskRole",
                    "constructInfo": {
                      "fqn": "aws-cdk-lib.Resource",
                      "version": "0.0.0"
                    }
                  },
                  "Resource": {
                    "id": "Resource",
                    "path": "aws-ecs-service-connect/TaskDef/TaskRole/Resource",
                    "attributes": {
                      "aws:cdk:cloudformation:type": "AWS::IAM::Role",
                      "aws:cdk:cloudformation:props": {
                        "assumeRolePolicyDocument": {
                          "Statement": [
                            {
                              "Action": "sts:AssumeRole",
                              "Effect": "Allow",
                              "Principal": {
                                "Service": "ecs-tasks.amazonaws.com"
                              }
                            }
                          ],
                          "Version": "2012-10-17"
                        }
                      }
                    },
                    "constructInfo": {
                      "fqn": "aws-cdk-lib.aws_iam.CfnRole",
                      "version": "0.0.0"
                    }
                  }
                },
                "constructInfo": {
                  "fqn": "aws-cdk-lib.aws_iam.Role",
                  "version": "0.0.0"
                }
              },
              "Resource": {
                "id": "Resource",
                "path": "aws-ecs-service-connect/TaskDef/Resource",
                "attributes": {
                  "aws:cdk:cloudformation:type": "AWS::ECS::TaskDefinition",
                  "aws:cdk:cloudformation:props": {
                    "containerDefinitions": [
                      {
                        "essential": true,
                        "image": "amazon/amazon-ecs-sample",
                        "name": "web",
                        "portMappings": [
                          {
                            "containerPort": 80,
                            "protocol": "tcp",
                            "appProtocol": "http2",
                            "name": "api"
                          }
                        ],
                        "logConfiguration": {
                          "logDriver": "awslogs",
                          "options": {
                            "awslogs-group": {
                              "Ref": "TaskDefcontainerLogGroupAB21CBAF"
                            },
                            "awslogs-stream-prefix": "web",
                            "awslogs-region": {
                              "Ref": "AWS::Region"
                            }
                          }
                        }
                      }
                    ],
                    "cpu": "1024",
                    "executionRoleArn": {
                      "Fn::GetAtt": [
                        "TaskDefExecutionRoleB4775C97",
                        "Arn"
                      ]
                    },
                    "family": "awsecsserviceconnectTaskDefEE77A948",
                    "memory": "2048",
                    "networkMode": "awsvpc",
                    "requiresCompatibilities": [
                      "FARGATE"
                    ],
                    "taskRoleArn": {
                      "Fn::GetAtt": [
                        "TaskDefTaskRole1EDB4A67",
                        "Arn"
                      ]
                    }
                  }
                },
                "constructInfo": {
                  "fqn": "aws-cdk-lib.aws_ecs.CfnTaskDefinition",
                  "version": "0.0.0"
                }
              },
              "container": {
                "id": "container",
                "path": "aws-ecs-service-connect/TaskDef/container",
                "children": {
                  "LogGroup": {
                    "id": "LogGroup",
                    "path": "aws-ecs-service-connect/TaskDef/container/LogGroup",
                    "children": {
                      "Resource": {
                        "id": "Resource",
                        "path": "aws-ecs-service-connect/TaskDef/container/LogGroup/Resource",
                        "attributes": {
                          "aws:cdk:cloudformation:type": "AWS::Logs::LogGroup",
                          "aws:cdk:cloudformation:props": {}
                        },
                        "constructInfo": {
                          "fqn": "aws-cdk-lib.aws_logs.CfnLogGroup",
                          "version": "0.0.0"
                        }
                      }
                    },
                    "constructInfo": {
                      "fqn": "aws-cdk-lib.aws_logs.LogGroup",
                      "version": "0.0.0"
                    }
                  }
                },
                "constructInfo": {
                  "fqn": "aws-cdk-lib.aws_ecs.ContainerDefinition",
                  "version": "0.0.0"
                }
              },
              "ExecutionRole": {
                "id": "ExecutionRole",
                "path": "aws-ecs-service-connect/TaskDef/ExecutionRole",
                "children": {
                  "ImportExecutionRole": {
                    "id": "ImportExecutionRole",
                    "path": "aws-ecs-service-connect/TaskDef/ExecutionRole/ImportExecutionRole",
                    "constructInfo": {
                      "fqn": "aws-cdk-lib.Resource",
                      "version": "0.0.0"
                    }
                  },
                  "Resource": {
                    "id": "Resource",
                    "path": "aws-ecs-service-connect/TaskDef/ExecutionRole/Resource",
                    "attributes": {
                      "aws:cdk:cloudformation:type": "AWS::IAM::Role",
                      "aws:cdk:cloudformation:props": {
                        "assumeRolePolicyDocument": {
                          "Statement": [
                            {
                              "Action": "sts:AssumeRole",
                              "Effect": "Allow",
                              "Principal": {
                                "Service": "ecs-tasks.amazonaws.com"
                              }
                            }
                          ],
                          "Version": "2012-10-17"
                        }
                      }
                    },
                    "constructInfo": {
                      "fqn": "aws-cdk-lib.aws_iam.CfnRole",
                      "version": "0.0.0"
                    }
                  },
                  "DefaultPolicy": {
                    "id": "DefaultPolicy",
                    "path": "aws-ecs-service-connect/TaskDef/ExecutionRole/DefaultPolicy",
                    "children": {
                      "Resource": {
                        "id": "Resource",
                        "path": "aws-ecs-service-connect/TaskDef/ExecutionRole/DefaultPolicy/Resource",
                        "attributes": {
                          "aws:cdk:cloudformation:type": "AWS::IAM::Policy",
                          "aws:cdk:cloudformation:props": {
                            "policyDocument": {
                              "Statement": [
                                {
                                  "Action": [
                                    "logs:CreateLogStream",
                                    "logs:PutLogEvents"
                                  ],
                                  "Effect": "Allow",
                                  "Resource": [
                                    {
                                      "Fn::GetAtt": [
                                        "TaskDefcontainerLogGroupAB21CBAF",
                                        "Arn"
                                      ]
                                    },
                                    {
                                      "Fn::GetAtt": [
                                        "svcLogGroup25CAF347",
                                        "Arn"
                                      ]
                                    }
                                  ]
                                }
                              ],
                              "Version": "2012-10-17"
                            },
                            "policyName": "TaskDefExecutionRoleDefaultPolicy0DBB737A",
                            "roles": [
                              {
                                "Ref": "TaskDefExecutionRoleB4775C97"
                              }
                            ]
                          }
                        },
                        "constructInfo": {
                          "fqn": "aws-cdk-lib.aws_iam.CfnPolicy",
                          "version": "0.0.0"
                        }
                      }
                    },
                    "constructInfo": {
                      "fqn": "aws-cdk-lib.aws_iam.Policy",
                      "version": "0.0.0"
                    }
                  }
                },
                "constructInfo": {
                  "fqn": "aws-cdk-lib.aws_iam.Role",
                  "version": "0.0.0"
                }
              }
            },
            "constructInfo": {
              "fqn": "aws-cdk-lib.aws_ecs.FargateTaskDefinition",
              "version": "0.0.0"
            }
          },
          "svc": {
            "id": "svc",
            "path": "aws-ecs-service-connect/svc",
            "children": {
              "Service": {
                "id": "Service",
                "path": "aws-ecs-service-connect/svc/Service",
                "attributes": {
                  "aws:cdk:cloudformation:type": "AWS::ECS::Service",
                  "aws:cdk:cloudformation:props": {
                    "cluster": {
                      "Ref": "EcsCluster97242B84"
                    },
                    "deploymentConfiguration": {
                      "maximumPercent": 200,
                      "minimumHealthyPercent": 50,
                      "alarms": {
                        "alarmNames": [],
                        "enable": false,
                        "rollback": false
                      }
                    },
                    "enableEcsManagedTags": false,
                    "launchType": "FARGATE",
                    "networkConfiguration": {
                      "awsvpcConfiguration": {
                        "assignPublicIp": "DISABLED",
                        "subnets": [
                          {
                            "Ref": "EcsClusterVpcPrivateSubnet1SubnetFAB0E487"
                          },
                          {
                            "Ref": "EcsClusterVpcPrivateSubnet2SubnetC2B7B1BA"
                          }
                        ],
                        "securityGroups": [
                          {
                            "Fn::GetAtt": [
                              "svcSecurityGroup205CC2DA",
                              "GroupId"
                            ]
                          }
                        ]
                      }
                    },
                    "serviceConnectConfiguration": {
                      "enabled": true,
                      "logConfiguration": {
                        "logDriver": "awslogs",
                        "options": {
                          "awslogs-group": {
                            "Ref": "svcLogGroup25CAF347"
                          },
                          "awslogs-stream-prefix": "sc",
                          "awslogs-region": {
                            "Ref": "AWS::Region"
                          }
                        }
                      },
                      "namespace": "scorekeep.com",
                      "services": [
                        {
                          "portName": "api",
                          "clientAliases": [
                            {
                              "port": 80,
                              "dnsName": "api"
                            }
                          ]
                        }
                      ]
                    },
                    "taskDefinition": {
                      "Ref": "TaskDef54694570"
                    }
                  }
                },
                "constructInfo": {
                  "fqn": "aws-cdk-lib.aws_ecs.CfnService",
                  "version": "0.0.0"
                }
              },
              "LogGroup": {
                "id": "LogGroup",
                "path": "aws-ecs-service-connect/svc/LogGroup",
                "children": {
                  "Resource": {
                    "id": "Resource",
                    "path": "aws-ecs-service-connect/svc/LogGroup/Resource",
                    "attributes": {
                      "aws:cdk:cloudformation:type": "AWS::Logs::LogGroup",
                      "aws:cdk:cloudformation:props": {}
                    },
                    "constructInfo": {
                      "fqn": "aws-cdk-lib.aws_logs.CfnLogGroup",
                      "version": "0.0.0"
                    }
                  }
                },
                "constructInfo": {
                  "fqn": "aws-cdk-lib.aws_logs.LogGroup",
                  "version": "0.0.0"
                }
              },
              "SecurityGroup": {
                "id": "SecurityGroup",
                "path": "aws-ecs-service-connect/svc/SecurityGroup",
                "children": {
                  "Resource": {
                    "id": "Resource",
                    "path": "aws-ecs-service-connect/svc/SecurityGroup/Resource",
                    "attributes": {
                      "aws:cdk:cloudformation:type": "AWS::EC2::SecurityGroup",
                      "aws:cdk:cloudformation:props": {
                        "groupDescription": "aws-ecs-service-connect/svc/SecurityGroup",
                        "securityGroupEgress": [
                          {
                            "cidrIp": "0.0.0.0/0",
                            "description": "Allow all outbound traffic by default",
                            "ipProtocol": "-1"
                          }
                        ],
                        "vpcId": {
                          "Ref": "EcsClusterVpc779914AB"
                        }
                      }
                    },
                    "constructInfo": {
                      "fqn": "aws-cdk-lib.aws_ec2.CfnSecurityGroup",
                      "version": "0.0.0"
<<<<<<< HEAD
=======
                    }
                  }
                },
                "constructInfo": {
                  "fqn": "aws-cdk-lib.aws_ec2.SecurityGroup",
                  "version": "0.0.0"
                }
              }
            },
            "constructInfo": {
              "fqn": "aws-cdk-lib.aws_ecs.FargateService",
              "version": "0.0.0"
            }
          },
          "ns": {
            "id": "ns",
            "path": "aws-ecs-service-connect/ns",
            "children": {
              "Resource": {
                "id": "Resource",
                "path": "aws-ecs-service-connect/ns/Resource",
                "attributes": {
                  "aws:cdk:cloudformation:type": "AWS::ServiceDiscovery::HttpNamespace",
                  "aws:cdk:cloudformation:props": {
                    "name": "whistler.com"
                  }
                },
                "constructInfo": {
                  "fqn": "aws-cdk-lib.aws_servicediscovery.CfnHttpNamespace",
                  "version": "0.0.0"
                }
              }
            },
            "constructInfo": {
              "fqn": "aws-cdk-lib.aws_servicediscovery.HttpNamespace",
              "version": "0.0.0"
            }
          },
          "svc-two": {
            "id": "svc-two",
            "path": "aws-ecs-service-connect/svc-two",
            "children": {
              "Service": {
                "id": "Service",
                "path": "aws-ecs-service-connect/svc-two/Service",
                "attributes": {
                  "aws:cdk:cloudformation:type": "AWS::ECS::Service",
                  "aws:cdk:cloudformation:props": {
                    "cluster": {
                      "Ref": "EcsCluster97242B84"
                    },
                    "deploymentConfiguration": {
                      "maximumPercent": 200,
                      "minimumHealthyPercent": 50
                    },
                    "enableEcsManagedTags": false,
                    "launchType": "FARGATE",
                    "networkConfiguration": {
                      "awsvpcConfiguration": {
                        "assignPublicIp": "DISABLED",
                        "subnets": [
                          {
                            "Ref": "EcsClusterVpcPrivateSubnet1SubnetFAB0E487"
                          },
                          {
                            "Ref": "EcsClusterVpcPrivateSubnet2SubnetC2B7B1BA"
                          }
                        ],
                        "securityGroups": [
                          {
                            "Fn::GetAtt": [
                              "svctwoSecurityGroup7B696927",
                              "GroupId"
                            ]
                          }
                        ]
                      }
                    },
                    "serviceConnectConfiguration": {
                      "enabled": true,
                      "namespace": {
                        "Fn::GetAtt": [
                          "ns7AAD7A1A",
                          "Arn"
                        ]
                      },
                      "services": [
                        {
                          "portName": "api",
                          "clientAliases": [
                            {
                              "port": 80,
                              "dnsName": "api"
                            }
                          ]
                        }
                      ]
                    },
                    "taskDefinition": {
                      "Ref": "TaskDef54694570"
                    }
                  }
                },
                "constructInfo": {
                  "fqn": "aws-cdk-lib.aws_ecs.CfnService",
                  "version": "0.0.0"
                }
              },
              "SecurityGroup": {
                "id": "SecurityGroup",
                "path": "aws-ecs-service-connect/svc-two/SecurityGroup",
                "children": {
                  "Resource": {
                    "id": "Resource",
                    "path": "aws-ecs-service-connect/svc-two/SecurityGroup/Resource",
                    "attributes": {
                      "aws:cdk:cloudformation:type": "AWS::EC2::SecurityGroup",
                      "aws:cdk:cloudformation:props": {
                        "groupDescription": "aws-ecs-service-connect/svc-two/SecurityGroup",
                        "securityGroupEgress": [
                          {
                            "cidrIp": "0.0.0.0/0",
                            "description": "Allow all outbound traffic by default",
                            "ipProtocol": "-1"
                          }
                        ],
                        "vpcId": {
                          "Ref": "EcsClusterVpc779914AB"
                        }
                      }
                    },
                    "constructInfo": {
                      "fqn": "aws-cdk-lib.aws_ec2.CfnSecurityGroup",
                      "version": "0.0.0"
>>>>>>> 06b33d54
                    }
                  }
                },
                "constructInfo": {
                  "fqn": "aws-cdk-lib.aws_ec2.SecurityGroup",
                  "version": "0.0.0"
                }
              }
            },
            "constructInfo": {
              "fqn": "aws-cdk-lib.aws_ecs.FargateService",
              "version": "0.0.0"
            }
          },
          "BootstrapVersion": {
            "id": "BootstrapVersion",
            "path": "aws-ecs-service-connect/BootstrapVersion",
            "constructInfo": {
              "fqn": "aws-cdk-lib.CfnParameter",
              "version": "0.0.0"
            }
          },
          "CheckBootstrapVersion": {
            "id": "CheckBootstrapVersion",
            "path": "aws-ecs-service-connect/CheckBootstrapVersion",
            "constructInfo": {
              "fqn": "aws-cdk-lib.CfnRule",
              "version": "0.0.0"
            }
          }
        },
        "constructInfo": {
          "fqn": "aws-cdk-lib.Stack",
          "version": "0.0.0"
        }
      },
      "ServiceConnect": {
        "id": "ServiceConnect",
        "path": "ServiceConnect",
        "children": {
          "DefaultTest": {
            "id": "DefaultTest",
            "path": "ServiceConnect/DefaultTest",
            "children": {
              "Default": {
                "id": "Default",
                "path": "ServiceConnect/DefaultTest/Default",
                "constructInfo": {
                  "fqn": "constructs.Construct",
<<<<<<< HEAD
                  "version": "10.1.270"
=======
                  "version": "10.2.26"
>>>>>>> 06b33d54
                }
              },
              "DeployAssert": {
                "id": "DeployAssert",
                "path": "ServiceConnect/DefaultTest/DeployAssert",
                "children": {
<<<<<<< HEAD
=======
                  "AwsApiCallServiceDiscoverylistNamespaces": {
                    "id": "AwsApiCallServiceDiscoverylistNamespaces",
                    "path": "ServiceConnect/DefaultTest/DeployAssert/AwsApiCallServiceDiscoverylistNamespaces",
                    "children": {
                      "SdkProvider": {
                        "id": "SdkProvider",
                        "path": "ServiceConnect/DefaultTest/DeployAssert/AwsApiCallServiceDiscoverylistNamespaces/SdkProvider",
                        "children": {
                          "AssertionsProvider": {
                            "id": "AssertionsProvider",
                            "path": "ServiceConnect/DefaultTest/DeployAssert/AwsApiCallServiceDiscoverylistNamespaces/SdkProvider/AssertionsProvider",
                            "constructInfo": {
                              "fqn": "constructs.Construct",
                              "version": "10.2.26"
                            }
                          }
                        },
                        "constructInfo": {
                          "fqn": "@aws-cdk/integ-tests-alpha.AssertionsProvider",
                          "version": "0.0.0"
                        }
                      },
                      "Default": {
                        "id": "Default",
                        "path": "ServiceConnect/DefaultTest/DeployAssert/AwsApiCallServiceDiscoverylistNamespaces/Default",
                        "children": {
                          "Default": {
                            "id": "Default",
                            "path": "ServiceConnect/DefaultTest/DeployAssert/AwsApiCallServiceDiscoverylistNamespaces/Default/Default",
                            "constructInfo": {
                              "fqn": "aws-cdk-lib.CfnResource",
                              "version": "0.0.0"
                            }
                          }
                        },
                        "constructInfo": {
                          "fqn": "aws-cdk-lib.CustomResource",
                          "version": "0.0.0"
                        }
                      },
                      "AssertionResults": {
                        "id": "AssertionResults",
                        "path": "ServiceConnect/DefaultTest/DeployAssert/AwsApiCallServiceDiscoverylistNamespaces/AssertionResults",
                        "constructInfo": {
                          "fqn": "aws-cdk-lib.CfnOutput",
                          "version": "0.0.0"
                        }
                      }
                    },
                    "constructInfo": {
                      "fqn": "@aws-cdk/integ-tests-alpha.AwsApiCall",
                      "version": "0.0.0"
                    }
                  },
                  "SingletonFunction1488541a7b23466481b69b4408076b81": {
                    "id": "SingletonFunction1488541a7b23466481b69b4408076b81",
                    "path": "ServiceConnect/DefaultTest/DeployAssert/SingletonFunction1488541a7b23466481b69b4408076b81",
                    "children": {
                      "Staging": {
                        "id": "Staging",
                        "path": "ServiceConnect/DefaultTest/DeployAssert/SingletonFunction1488541a7b23466481b69b4408076b81/Staging",
                        "constructInfo": {
                          "fqn": "aws-cdk-lib.AssetStaging",
                          "version": "0.0.0"
                        }
                      },
                      "Role": {
                        "id": "Role",
                        "path": "ServiceConnect/DefaultTest/DeployAssert/SingletonFunction1488541a7b23466481b69b4408076b81/Role",
                        "constructInfo": {
                          "fqn": "aws-cdk-lib.CfnResource",
                          "version": "0.0.0"
                        }
                      },
                      "Handler": {
                        "id": "Handler",
                        "path": "ServiceConnect/DefaultTest/DeployAssert/SingletonFunction1488541a7b23466481b69b4408076b81/Handler",
                        "constructInfo": {
                          "fqn": "aws-cdk-lib.CfnResource",
                          "version": "0.0.0"
                        }
                      }
                    },
                    "constructInfo": {
                      "fqn": "constructs.Construct",
                      "version": "10.2.26"
                    }
                  },
>>>>>>> 06b33d54
                  "BootstrapVersion": {
                    "id": "BootstrapVersion",
                    "path": "ServiceConnect/DefaultTest/DeployAssert/BootstrapVersion",
                    "constructInfo": {
                      "fqn": "aws-cdk-lib.CfnParameter",
                      "version": "0.0.0"
                    }
                  },
                  "CheckBootstrapVersion": {
                    "id": "CheckBootstrapVersion",
                    "path": "ServiceConnect/DefaultTest/DeployAssert/CheckBootstrapVersion",
                    "constructInfo": {
                      "fqn": "aws-cdk-lib.CfnRule",
                      "version": "0.0.0"
                    }
                  }
                },
                "constructInfo": {
                  "fqn": "aws-cdk-lib.Stack",
                  "version": "0.0.0"
                }
              }
            },
            "constructInfo": {
              "fqn": "@aws-cdk/integ-tests-alpha.IntegTestCase",
              "version": "0.0.0"
            }
          }
        },
        "constructInfo": {
          "fqn": "@aws-cdk/integ-tests-alpha.IntegTest",
          "version": "0.0.0"
        }
      },
      "Tree": {
        "id": "Tree",
        "path": "Tree",
        "constructInfo": {
          "fqn": "constructs.Construct",
<<<<<<< HEAD
          "version": "10.1.270"
=======
          "version": "10.2.26"
>>>>>>> 06b33d54
        }
      }
    },
    "constructInfo": {
      "fqn": "aws-cdk-lib.App",
      "version": "0.0.0"
    }
  }
}<|MERGE_RESOLUTION|>--- conflicted
+++ resolved
@@ -966,12 +966,7 @@
                     },
                     "deploymentConfiguration": {
                       "maximumPercent": 200,
-                      "minimumHealthyPercent": 50,
-                      "alarms": {
-                        "alarmNames": [],
-                        "enable": false,
-                        "rollback": false
-                      }
+                      "minimumHealthyPercent": 50
                     },
                     "enableEcsManagedTags": false,
                     "launchType": "FARGATE",
@@ -1081,8 +1076,6 @@
                     "constructInfo": {
                       "fqn": "aws-cdk-lib.aws_ec2.CfnSecurityGroup",
                       "version": "0.0.0"
-<<<<<<< HEAD
-=======
                     }
                   }
                 },
@@ -1217,7 +1210,6 @@
                     "constructInfo": {
                       "fqn": "aws-cdk-lib.aws_ec2.CfnSecurityGroup",
                       "version": "0.0.0"
->>>>>>> 06b33d54
                     }
                   }
                 },
@@ -1267,19 +1259,13 @@
                 "path": "ServiceConnect/DefaultTest/Default",
                 "constructInfo": {
                   "fqn": "constructs.Construct",
-<<<<<<< HEAD
-                  "version": "10.1.270"
-=======
                   "version": "10.2.26"
->>>>>>> 06b33d54
                 }
               },
               "DeployAssert": {
                 "id": "DeployAssert",
                 "path": "ServiceConnect/DefaultTest/DeployAssert",
                 "children": {
-<<<<<<< HEAD
-=======
                   "AwsApiCallServiceDiscoverylistNamespaces": {
                     "id": "AwsApiCallServiceDiscoverylistNamespaces",
                     "path": "ServiceConnect/DefaultTest/DeployAssert/AwsApiCallServiceDiscoverylistNamespaces",
@@ -1368,7 +1354,6 @@
                       "version": "10.2.26"
                     }
                   },
->>>>>>> 06b33d54
                   "BootstrapVersion": {
                     "id": "BootstrapVersion",
                     "path": "ServiceConnect/DefaultTest/DeployAssert/BootstrapVersion",
@@ -1408,11 +1393,7 @@
         "path": "Tree",
         "constructInfo": {
           "fqn": "constructs.Construct",
-<<<<<<< HEAD
-          "version": "10.1.270"
-=======
           "version": "10.2.26"
->>>>>>> 06b33d54
         }
       }
     },
