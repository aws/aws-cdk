{
  "version": "31.0.0",
  "files": {
<<<<<<< HEAD
    "c6fbd6c9e5c0e076714fb1802976a8c5d55ab9939e6beb9df764493a4f90fcf9": {
=======
    "272b898738768621eaaebfc8150fcd5850d3c11be14c8eff68846f45224f8f74": {
>>>>>>> 06b33d54
      "source": {
        "path": "aws-ecs-integ.template.json",
        "packaging": "file"
      },
      "destinations": {
        "current_account-current_region": {
          "bucketName": "cdk-hnb659fds-assets-${AWS::AccountId}-${AWS::Region}",
<<<<<<< HEAD
          "objectKey": "c6fbd6c9e5c0e076714fb1802976a8c5d55ab9939e6beb9df764493a4f90fcf9.json",
=======
          "objectKey": "272b898738768621eaaebfc8150fcd5850d3c11be14c8eff68846f45224f8f74.json",
>>>>>>> 06b33d54
          "assumeRoleArn": "arn:${AWS::Partition}:iam::${AWS::AccountId}:role/cdk-hnb659fds-file-publishing-role-${AWS::AccountId}-${AWS::Region}"
        }
      }
    }
  },
  "dockerImages": {}
}<|MERGE_RESOLUTION|>--- conflicted
+++ resolved
@@ -1,11 +1,7 @@
 {
   "version": "31.0.0",
   "files": {
-<<<<<<< HEAD
-    "c6fbd6c9e5c0e076714fb1802976a8c5d55ab9939e6beb9df764493a4f90fcf9": {
-=======
     "272b898738768621eaaebfc8150fcd5850d3c11be14c8eff68846f45224f8f74": {
->>>>>>> 06b33d54
       "source": {
         "path": "aws-ecs-integ.template.json",
         "packaging": "file"
@@ -13,11 +9,7 @@
       "destinations": {
         "current_account-current_region": {
           "bucketName": "cdk-hnb659fds-assets-${AWS::AccountId}-${AWS::Region}",
-<<<<<<< HEAD
-          "objectKey": "c6fbd6c9e5c0e076714fb1802976a8c5d55ab9939e6beb9df764493a4f90fcf9.json",
-=======
           "objectKey": "272b898738768621eaaebfc8150fcd5850d3c11be14c8eff68846f45224f8f74.json",
->>>>>>> 06b33d54
           "assumeRoleArn": "arn:${AWS::Partition}:iam::${AWS::AccountId}:role/cdk-hnb659fds-file-publishing-role-${AWS::AccountId}-${AWS::Region}"
         }
       }
