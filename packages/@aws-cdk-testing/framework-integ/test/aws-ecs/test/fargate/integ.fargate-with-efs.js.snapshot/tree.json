{
  "version": "tree-0.1",
  "tree": {
    "id": "App",
    "path": "",
    "children": {
      "aws-ecs-fargate-efs": {
        "id": "aws-ecs-fargate-efs",
        "path": "aws-ecs-fargate-efs",
        "children": {
          "Vpc": {
            "id": "Vpc",
            "path": "aws-ecs-fargate-efs/Vpc",
            "children": {
              "Resource": {
                "id": "Resource",
                "path": "aws-ecs-fargate-efs/Vpc/Resource",
                "attributes": {
                  "aws:cdk:cloudformation:type": "AWS::EC2::VPC",
                  "aws:cdk:cloudformation:props": {
                    "cidrBlock": "10.0.0.0/16",
                    "enableDnsHostnames": true,
                    "enableDnsSupport": true,
                    "instanceTenancy": "default",
                    "tags": [
                      {
                        "key": "Name",
                        "value": "aws-ecs-fargate-efs/Vpc"
                      }
                    ]
                  }
                },
                "constructInfo": {
                  "fqn": "aws-cdk-lib.aws_ec2.CfnVPC",
                  "version": "0.0.0"
                }
              },
              "PublicSubnet1": {
                "id": "PublicSubnet1",
                "path": "aws-ecs-fargate-efs/Vpc/PublicSubnet1",
                "children": {
                  "Subnet": {
                    "id": "Subnet",
                    "path": "aws-ecs-fargate-efs/Vpc/PublicSubnet1/Subnet",
                    "attributes": {
                      "aws:cdk:cloudformation:type": "AWS::EC2::Subnet",
                      "aws:cdk:cloudformation:props": {
                        "vpcId": {
                          "Ref": "Vpc8378EB38"
                        },
                        "availabilityZone": {
                          "Fn::Select": [
                            0,
                            {
                              "Fn::GetAZs": ""
                            }
                          ]
                        },
                        "cidrBlock": "10.0.0.0/18",
                        "mapPublicIpOnLaunch": true,
                        "tags": [
                          {
                            "key": "aws-cdk:subnet-name",
                            "value": "Public"
                          },
                          {
                            "key": "aws-cdk:subnet-type",
                            "value": "Public"
                          },
                          {
                            "key": "Name",
                            "value": "aws-ecs-fargate-efs/Vpc/PublicSubnet1"
                          }
                        ]
                      }
                    },
                    "constructInfo": {
                      "fqn": "aws-cdk-lib.aws_ec2.CfnSubnet",
                      "version": "0.0.0"
                    }
                  },
                  "Acl": {
                    "id": "Acl",
                    "path": "aws-ecs-fargate-efs/Vpc/PublicSubnet1/Acl",
                    "constructInfo": {
                      "fqn": "aws-cdk-lib.Resource",
                      "version": "0.0.0"
                    }
                  },
                  "RouteTable": {
                    "id": "RouteTable",
                    "path": "aws-ecs-fargate-efs/Vpc/PublicSubnet1/RouteTable",
                    "attributes": {
                      "aws:cdk:cloudformation:type": "AWS::EC2::RouteTable",
                      "aws:cdk:cloudformation:props": {
                        "vpcId": {
                          "Ref": "Vpc8378EB38"
                        },
                        "tags": [
                          {
                            "key": "Name",
                            "value": "aws-ecs-fargate-efs/Vpc/PublicSubnet1"
                          }
                        ]
                      }
                    },
                    "constructInfo": {
                      "fqn": "aws-cdk-lib.aws_ec2.CfnRouteTable",
                      "version": "0.0.0"
                    }
                  },
                  "RouteTableAssociation": {
                    "id": "RouteTableAssociation",
                    "path": "aws-ecs-fargate-efs/Vpc/PublicSubnet1/RouteTableAssociation",
                    "attributes": {
                      "aws:cdk:cloudformation:type": "AWS::EC2::SubnetRouteTableAssociation",
                      "aws:cdk:cloudformation:props": {
                        "routeTableId": {
                          "Ref": "VpcPublicSubnet1RouteTable6C95E38E"
                        },
                        "subnetId": {
                          "Ref": "VpcPublicSubnet1Subnet5C2D37C4"
                        }
                      }
                    },
                    "constructInfo": {
                      "fqn": "aws-cdk-lib.aws_ec2.CfnSubnetRouteTableAssociation",
                      "version": "0.0.0"
                    }
                  },
                  "DefaultRoute": {
                    "id": "DefaultRoute",
                    "path": "aws-ecs-fargate-efs/Vpc/PublicSubnet1/DefaultRoute",
                    "attributes": {
                      "aws:cdk:cloudformation:type": "AWS::EC2::Route",
                      "aws:cdk:cloudformation:props": {
                        "routeTableId": {
                          "Ref": "VpcPublicSubnet1RouteTable6C95E38E"
                        },
                        "destinationCidrBlock": "0.0.0.0/0",
                        "gatewayId": {
                          "Ref": "VpcIGWD7BA715C"
                        }
                      }
                    },
                    "constructInfo": {
                      "fqn": "aws-cdk-lib.aws_ec2.CfnRoute",
                      "version": "0.0.0"
                    }
                  },
                  "EIP": {
                    "id": "EIP",
                    "path": "aws-ecs-fargate-efs/Vpc/PublicSubnet1/EIP",
                    "attributes": {
                      "aws:cdk:cloudformation:type": "AWS::EC2::EIP",
                      "aws:cdk:cloudformation:props": {
                        "domain": "vpc",
                        "tags": [
                          {
                            "key": "Name",
                            "value": "aws-ecs-fargate-efs/Vpc/PublicSubnet1"
                          }
                        ]
                      }
                    },
                    "constructInfo": {
                      "fqn": "aws-cdk-lib.aws_ec2.CfnEIP",
                      "version": "0.0.0"
                    }
                  },
                  "NATGateway": {
                    "id": "NATGateway",
                    "path": "aws-ecs-fargate-efs/Vpc/PublicSubnet1/NATGateway",
                    "attributes": {
                      "aws:cdk:cloudformation:type": "AWS::EC2::NatGateway",
                      "aws:cdk:cloudformation:props": {
                        "subnetId": {
                          "Ref": "VpcPublicSubnet1Subnet5C2D37C4"
                        },
                        "allocationId": {
                          "Fn::GetAtt": [
                            "VpcPublicSubnet1EIPD7E02669",
                            "AllocationId"
                          ]
                        },
                        "tags": [
                          {
                            "key": "Name",
                            "value": "aws-ecs-fargate-efs/Vpc/PublicSubnet1"
                          }
                        ]
                      }
                    },
                    "constructInfo": {
                      "fqn": "aws-cdk-lib.aws_ec2.CfnNatGateway",
                      "version": "0.0.0"
                    }
                  }
                },
                "constructInfo": {
                  "fqn": "aws-cdk-lib.aws_ec2.PublicSubnet",
                  "version": "0.0.0"
                }
              },
              "PublicSubnet2": {
                "id": "PublicSubnet2",
                "path": "aws-ecs-fargate-efs/Vpc/PublicSubnet2",
                "children": {
                  "Subnet": {
                    "id": "Subnet",
                    "path": "aws-ecs-fargate-efs/Vpc/PublicSubnet2/Subnet",
                    "attributes": {
                      "aws:cdk:cloudformation:type": "AWS::EC2::Subnet",
                      "aws:cdk:cloudformation:props": {
                        "vpcId": {
                          "Ref": "Vpc8378EB38"
                        },
                        "availabilityZone": {
                          "Fn::Select": [
                            1,
                            {
                              "Fn::GetAZs": ""
                            }
                          ]
                        },
                        "cidrBlock": "10.0.64.0/18",
                        "mapPublicIpOnLaunch": true,
                        "tags": [
                          {
                            "key": "aws-cdk:subnet-name",
                            "value": "Public"
                          },
                          {
                            "key": "aws-cdk:subnet-type",
                            "value": "Public"
                          },
                          {
                            "key": "Name",
                            "value": "aws-ecs-fargate-efs/Vpc/PublicSubnet2"
                          }
                        ]
                      }
                    },
                    "constructInfo": {
                      "fqn": "aws-cdk-lib.aws_ec2.CfnSubnet",
                      "version": "0.0.0"
                    }
                  },
                  "Acl": {
                    "id": "Acl",
                    "path": "aws-ecs-fargate-efs/Vpc/PublicSubnet2/Acl",
                    "constructInfo": {
                      "fqn": "aws-cdk-lib.Resource",
                      "version": "0.0.0"
                    }
                  },
                  "RouteTable": {
                    "id": "RouteTable",
                    "path": "aws-ecs-fargate-efs/Vpc/PublicSubnet2/RouteTable",
                    "attributes": {
                      "aws:cdk:cloudformation:type": "AWS::EC2::RouteTable",
                      "aws:cdk:cloudformation:props": {
                        "vpcId": {
                          "Ref": "Vpc8378EB38"
                        },
                        "tags": [
                          {
                            "key": "Name",
                            "value": "aws-ecs-fargate-efs/Vpc/PublicSubnet2"
                          }
                        ]
                      }
                    },
                    "constructInfo": {
                      "fqn": "aws-cdk-lib.aws_ec2.CfnRouteTable",
                      "version": "0.0.0"
                    }
                  },
                  "RouteTableAssociation": {
                    "id": "RouteTableAssociation",
                    "path": "aws-ecs-fargate-efs/Vpc/PublicSubnet2/RouteTableAssociation",
                    "attributes": {
                      "aws:cdk:cloudformation:type": "AWS::EC2::SubnetRouteTableAssociation",
                      "aws:cdk:cloudformation:props": {
                        "routeTableId": {
                          "Ref": "VpcPublicSubnet2RouteTable94F7E489"
                        },
                        "subnetId": {
                          "Ref": "VpcPublicSubnet2Subnet691E08A3"
                        }
                      }
                    },
                    "constructInfo": {
                      "fqn": "aws-cdk-lib.aws_ec2.CfnSubnetRouteTableAssociation",
                      "version": "0.0.0"
                    }
                  },
                  "DefaultRoute": {
                    "id": "DefaultRoute",
                    "path": "aws-ecs-fargate-efs/Vpc/PublicSubnet2/DefaultRoute",
                    "attributes": {
                      "aws:cdk:cloudformation:type": "AWS::EC2::Route",
                      "aws:cdk:cloudformation:props": {
                        "routeTableId": {
                          "Ref": "VpcPublicSubnet2RouteTable94F7E489"
                        },
                        "destinationCidrBlock": "0.0.0.0/0",
                        "gatewayId": {
                          "Ref": "VpcIGWD7BA715C"
                        }
                      }
                    },
                    "constructInfo": {
                      "fqn": "aws-cdk-lib.aws_ec2.CfnRoute",
                      "version": "0.0.0"
                    }
                  },
                  "EIP": {
                    "id": "EIP",
                    "path": "aws-ecs-fargate-efs/Vpc/PublicSubnet2/EIP",
                    "attributes": {
                      "aws:cdk:cloudformation:type": "AWS::EC2::EIP",
                      "aws:cdk:cloudformation:props": {
                        "domain": "vpc",
                        "tags": [
                          {
                            "key": "Name",
                            "value": "aws-ecs-fargate-efs/Vpc/PublicSubnet2"
                          }
                        ]
                      }
                    },
                    "constructInfo": {
                      "fqn": "aws-cdk-lib.aws_ec2.CfnEIP",
                      "version": "0.0.0"
                    }
                  },
                  "NATGateway": {
                    "id": "NATGateway",
                    "path": "aws-ecs-fargate-efs/Vpc/PublicSubnet2/NATGateway",
                    "attributes": {
                      "aws:cdk:cloudformation:type": "AWS::EC2::NatGateway",
                      "aws:cdk:cloudformation:props": {
                        "subnetId": {
                          "Ref": "VpcPublicSubnet2Subnet691E08A3"
                        },
                        "allocationId": {
                          "Fn::GetAtt": [
                            "VpcPublicSubnet2EIP3C605A87",
                            "AllocationId"
                          ]
                        },
                        "tags": [
                          {
                            "key": "Name",
                            "value": "aws-ecs-fargate-efs/Vpc/PublicSubnet2"
                          }
                        ]
                      }
                    },
                    "constructInfo": {
                      "fqn": "aws-cdk-lib.aws_ec2.CfnNatGateway",
                      "version": "0.0.0"
                    }
                  }
                },
                "constructInfo": {
                  "fqn": "aws-cdk-lib.aws_ec2.PublicSubnet",
                  "version": "0.0.0"
                }
              },
              "PrivateSubnet1": {
                "id": "PrivateSubnet1",
                "path": "aws-ecs-fargate-efs/Vpc/PrivateSubnet1",
                "children": {
                  "Subnet": {
                    "id": "Subnet",
                    "path": "aws-ecs-fargate-efs/Vpc/PrivateSubnet1/Subnet",
                    "attributes": {
                      "aws:cdk:cloudformation:type": "AWS::EC2::Subnet",
                      "aws:cdk:cloudformation:props": {
                        "vpcId": {
                          "Ref": "Vpc8378EB38"
                        },
                        "availabilityZone": {
                          "Fn::Select": [
                            0,
                            {
                              "Fn::GetAZs": ""
                            }
                          ]
                        },
                        "cidrBlock": "10.0.128.0/18",
                        "mapPublicIpOnLaunch": false,
                        "tags": [
                          {
                            "key": "aws-cdk:subnet-name",
                            "value": "Private"
                          },
                          {
                            "key": "aws-cdk:subnet-type",
                            "value": "Private"
                          },
                          {
                            "key": "Name",
                            "value": "aws-ecs-fargate-efs/Vpc/PrivateSubnet1"
                          }
                        ]
                      }
                    },
                    "constructInfo": {
                      "fqn": "aws-cdk-lib.aws_ec2.CfnSubnet",
                      "version": "0.0.0"
                    }
                  },
                  "Acl": {
                    "id": "Acl",
                    "path": "aws-ecs-fargate-efs/Vpc/PrivateSubnet1/Acl",
                    "constructInfo": {
                      "fqn": "aws-cdk-lib.Resource",
                      "version": "0.0.0"
                    }
                  },
                  "RouteTable": {
                    "id": "RouteTable",
                    "path": "aws-ecs-fargate-efs/Vpc/PrivateSubnet1/RouteTable",
                    "attributes": {
                      "aws:cdk:cloudformation:type": "AWS::EC2::RouteTable",
                      "aws:cdk:cloudformation:props": {
                        "vpcId": {
                          "Ref": "Vpc8378EB38"
                        },
                        "tags": [
                          {
                            "key": "Name",
                            "value": "aws-ecs-fargate-efs/Vpc/PrivateSubnet1"
                          }
                        ]
                      }
                    },
                    "constructInfo": {
                      "fqn": "aws-cdk-lib.aws_ec2.CfnRouteTable",
                      "version": "0.0.0"
                    }
                  },
                  "RouteTableAssociation": {
                    "id": "RouteTableAssociation",
                    "path": "aws-ecs-fargate-efs/Vpc/PrivateSubnet1/RouteTableAssociation",
                    "attributes": {
                      "aws:cdk:cloudformation:type": "AWS::EC2::SubnetRouteTableAssociation",
                      "aws:cdk:cloudformation:props": {
                        "routeTableId": {
                          "Ref": "VpcPrivateSubnet1RouteTableB2C5B500"
                        },
                        "subnetId": {
                          "Ref": "VpcPrivateSubnet1Subnet536B997A"
                        }
                      }
                    },
                    "constructInfo": {
                      "fqn": "aws-cdk-lib.aws_ec2.CfnSubnetRouteTableAssociation",
                      "version": "0.0.0"
                    }
                  },
                  "DefaultRoute": {
                    "id": "DefaultRoute",
                    "path": "aws-ecs-fargate-efs/Vpc/PrivateSubnet1/DefaultRoute",
                    "attributes": {
                      "aws:cdk:cloudformation:type": "AWS::EC2::Route",
                      "aws:cdk:cloudformation:props": {
                        "routeTableId": {
                          "Ref": "VpcPrivateSubnet1RouteTableB2C5B500"
                        },
                        "destinationCidrBlock": "0.0.0.0/0",
                        "natGatewayId": {
                          "Ref": "VpcPublicSubnet1NATGateway4D7517AA"
                        }
                      }
                    },
                    "constructInfo": {
                      "fqn": "aws-cdk-lib.aws_ec2.CfnRoute",
                      "version": "0.0.0"
                    }
                  }
                },
                "constructInfo": {
                  "fqn": "aws-cdk-lib.aws_ec2.PrivateSubnet",
                  "version": "0.0.0"
                }
              },
              "PrivateSubnet2": {
                "id": "PrivateSubnet2",
                "path": "aws-ecs-fargate-efs/Vpc/PrivateSubnet2",
                "children": {
                  "Subnet": {
                    "id": "Subnet",
                    "path": "aws-ecs-fargate-efs/Vpc/PrivateSubnet2/Subnet",
                    "attributes": {
                      "aws:cdk:cloudformation:type": "AWS::EC2::Subnet",
                      "aws:cdk:cloudformation:props": {
                        "vpcId": {
                          "Ref": "Vpc8378EB38"
                        },
                        "availabilityZone": {
                          "Fn::Select": [
                            1,
                            {
                              "Fn::GetAZs": ""
                            }
                          ]
                        },
                        "cidrBlock": "10.0.192.0/18",
                        "mapPublicIpOnLaunch": false,
                        "tags": [
                          {
                            "key": "aws-cdk:subnet-name",
                            "value": "Private"
                          },
                          {
                            "key": "aws-cdk:subnet-type",
                            "value": "Private"
                          },
                          {
                            "key": "Name",
                            "value": "aws-ecs-fargate-efs/Vpc/PrivateSubnet2"
                          }
                        ]
                      }
                    },
                    "constructInfo": {
                      "fqn": "aws-cdk-lib.aws_ec2.CfnSubnet",
                      "version": "0.0.0"
                    }
                  },
                  "Acl": {
                    "id": "Acl",
                    "path": "aws-ecs-fargate-efs/Vpc/PrivateSubnet2/Acl",
                    "constructInfo": {
                      "fqn": "aws-cdk-lib.Resource",
                      "version": "0.0.0"
                    }
                  },
                  "RouteTable": {
                    "id": "RouteTable",
                    "path": "aws-ecs-fargate-efs/Vpc/PrivateSubnet2/RouteTable",
                    "attributes": {
                      "aws:cdk:cloudformation:type": "AWS::EC2::RouteTable",
                      "aws:cdk:cloudformation:props": {
                        "vpcId": {
                          "Ref": "Vpc8378EB38"
                        },
                        "tags": [
                          {
                            "key": "Name",
                            "value": "aws-ecs-fargate-efs/Vpc/PrivateSubnet2"
                          }
                        ]
                      }
                    },
                    "constructInfo": {
                      "fqn": "aws-cdk-lib.aws_ec2.CfnRouteTable",
                      "version": "0.0.0"
                    }
                  },
                  "RouteTableAssociation": {
                    "id": "RouteTableAssociation",
                    "path": "aws-ecs-fargate-efs/Vpc/PrivateSubnet2/RouteTableAssociation",
                    "attributes": {
                      "aws:cdk:cloudformation:type": "AWS::EC2::SubnetRouteTableAssociation",
                      "aws:cdk:cloudformation:props": {
                        "routeTableId": {
                          "Ref": "VpcPrivateSubnet2RouteTableA678073B"
                        },
                        "subnetId": {
                          "Ref": "VpcPrivateSubnet2Subnet3788AAA1"
                        }
                      }
                    },
                    "constructInfo": {
                      "fqn": "aws-cdk-lib.aws_ec2.CfnSubnetRouteTableAssociation",
                      "version": "0.0.0"
                    }
                  },
                  "DefaultRoute": {
                    "id": "DefaultRoute",
                    "path": "aws-ecs-fargate-efs/Vpc/PrivateSubnet2/DefaultRoute",
                    "attributes": {
                      "aws:cdk:cloudformation:type": "AWS::EC2::Route",
                      "aws:cdk:cloudformation:props": {
                        "routeTableId": {
                          "Ref": "VpcPrivateSubnet2RouteTableA678073B"
                        },
                        "destinationCidrBlock": "0.0.0.0/0",
                        "natGatewayId": {
                          "Ref": "VpcPublicSubnet2NATGateway9182C01D"
                        }
                      }
                    },
                    "constructInfo": {
                      "fqn": "aws-cdk-lib.aws_ec2.CfnRoute",
                      "version": "0.0.0"
                    }
                  }
                },
                "constructInfo": {
                  "fqn": "aws-cdk-lib.aws_ec2.PrivateSubnet",
                  "version": "0.0.0"
                }
              },
              "IGW": {
                "id": "IGW",
                "path": "aws-ecs-fargate-efs/Vpc/IGW",
                "attributes": {
                  "aws:cdk:cloudformation:type": "AWS::EC2::InternetGateway",
                  "aws:cdk:cloudformation:props": {
                    "tags": [
                      {
                        "key": "Name",
                        "value": "aws-ecs-fargate-efs/Vpc"
                      }
                    ]
                  }
                },
                "constructInfo": {
                  "fqn": "aws-cdk-lib.aws_ec2.CfnInternetGateway",
                  "version": "0.0.0"
                }
              },
              "VPCGW": {
                "id": "VPCGW",
                "path": "aws-ecs-fargate-efs/Vpc/VPCGW",
                "attributes": {
                  "aws:cdk:cloudformation:type": "AWS::EC2::VPCGatewayAttachment",
                  "aws:cdk:cloudformation:props": {
                    "vpcId": {
                      "Ref": "Vpc8378EB38"
                    },
                    "internetGatewayId": {
                      "Ref": "VpcIGWD7BA715C"
                    }
                  }
                },
                "constructInfo": {
                  "fqn": "aws-cdk-lib.aws_ec2.CfnVPCGatewayAttachment",
                  "version": "0.0.0"
                }
              }
            },
            "constructInfo": {
              "fqn": "aws-cdk-lib.aws_ec2.Vpc",
              "version": "0.0.0"
            }
          },
          "etcdata": {
            "id": "etcdata",
            "path": "aws-ecs-fargate-efs/etcdata",
            "children": {
              "Resource": {
                "id": "Resource",
                "path": "aws-ecs-fargate-efs/etcdata/Resource",
                "attributes": {
                  "aws:cdk:cloudformation:type": "AWS::EFS::FileSystem",
                  "aws:cdk:cloudformation:props": {
                    "encrypted": true,
                    "fileSystemPolicy": {
                      "Statement": [
                        {
                          "Action": [
                            "elasticfilesystem:ClientRootAccess",
                            "elasticfilesystem:ClientWrite"
                          ],
                          "Condition": {
                            "Bool": {
                              "elasticfilesystem:AccessedViaMountTarget": "true"
                            }
                          },
                          "Effect": "Allow",
                          "Principal": {
                            "AWS": "*"
                          }
                        }
                      ],
                      "Version": "2012-10-17"
                    },
                    "fileSystemTags": [
                      {
                        "key": "Name",
                        "value": "aws-ecs-fargate-efs/etcdata"
                      }
                    ]
                  }
                },
                "constructInfo": {
                  "fqn": "aws-cdk-lib.aws_efs.CfnFileSystem",
                  "version": "0.0.0"
                }
              },
              "EfsSecurityGroup": {
                "id": "EfsSecurityGroup",
                "path": "aws-ecs-fargate-efs/etcdata/EfsSecurityGroup",
                "children": {
                  "Resource": {
                    "id": "Resource",
                    "path": "aws-ecs-fargate-efs/etcdata/EfsSecurityGroup/Resource",
                    "attributes": {
                      "aws:cdk:cloudformation:type": "AWS::EC2::SecurityGroup",
                      "aws:cdk:cloudformation:props": {
                        "groupDescription": "aws-ecs-fargate-efs/etcdata/EfsSecurityGroup",
                        "securityGroupEgress": [
                          {
                            "cidrIp": "0.0.0.0/0",
                            "description": "Allow all outbound traffic by default",
                            "ipProtocol": "-1"
                          }
                        ],
                        "tags": [
                          {
                            "key": "Name",
                            "value": "aws-ecs-fargate-efs/etcdata"
                          }
                        ],
                        "vpcId": {
                          "Ref": "Vpc8378EB38"
                        }
                      }
                    },
                    "constructInfo": {
                      "fqn": "aws-cdk-lib.aws_ec2.CfnSecurityGroup",
                      "version": "0.0.0"
                    }
                  }
                },
                "constructInfo": {
                  "fqn": "aws-cdk-lib.aws_ec2.SecurityGroup",
                  "version": "0.0.0"
                }
              },
              "EfsMountTarget-PrivateSubnet1": {
                "id": "EfsMountTarget-PrivateSubnet1",
                "path": "aws-ecs-fargate-efs/etcdata/EfsMountTarget-PrivateSubnet1",
                "attributes": {
                  "aws:cdk:cloudformation:type": "AWS::EFS::MountTarget",
                  "aws:cdk:cloudformation:props": {
                    "fileSystemId": {
                      "Ref": "etcdata80702D7D"
                    },
                    "securityGroups": [
                      {
                        "Fn::GetAtt": [
                          "etcdataEfsSecurityGroupB0A9B014",
                          "GroupId"
                        ]
                      }
                    ],
                    "subnetId": {
                      "Ref": "VpcPrivateSubnet1Subnet536B997A"
                    }
                  }
                },
                "constructInfo": {
                  "fqn": "aws-cdk-lib.aws_efs.CfnMountTarget",
                  "version": "0.0.0"
                }
              },
              "EfsMountTarget-PrivateSubnet2": {
                "id": "EfsMountTarget-PrivateSubnet2",
                "path": "aws-ecs-fargate-efs/etcdata/EfsMountTarget-PrivateSubnet2",
                "attributes": {
                  "aws:cdk:cloudformation:type": "AWS::EFS::MountTarget",
                  "aws:cdk:cloudformation:props": {
                    "fileSystemId": {
                      "Ref": "etcdata80702D7D"
                    },
                    "securityGroups": [
                      {
                        "Fn::GetAtt": [
                          "etcdataEfsSecurityGroupB0A9B014",
                          "GroupId"
                        ]
                      }
                    ],
                    "subnetId": {
                      "Ref": "VpcPrivateSubnet2Subnet3788AAA1"
                    }
                  }
                },
                "constructInfo": {
                  "fqn": "aws-cdk-lib.aws_efs.CfnMountTarget",
                  "version": "0.0.0"
                }
              }
            },
            "constructInfo": {
              "fqn": "aws-cdk-lib.aws_efs.FileSystem",
              "version": "0.0.0"
            }
          },
          "TaskDef": {
            "id": "TaskDef",
            "path": "aws-ecs-fargate-efs/TaskDef",
            "children": {
              "TaskRole": {
                "id": "TaskRole",
                "path": "aws-ecs-fargate-efs/TaskDef/TaskRole",
                "children": {
                  "ImportTaskRole": {
                    "id": "ImportTaskRole",
                    "path": "aws-ecs-fargate-efs/TaskDef/TaskRole/ImportTaskRole",
                    "constructInfo": {
                      "fqn": "aws-cdk-lib.Resource",
                      "version": "0.0.0"
                    }
                  },
                  "Resource": {
                    "id": "Resource",
                    "path": "aws-ecs-fargate-efs/TaskDef/TaskRole/Resource",
                    "attributes": {
                      "aws:cdk:cloudformation:type": "AWS::IAM::Role",
                      "aws:cdk:cloudformation:props": {
                        "assumeRolePolicyDocument": {
                          "Statement": [
                            {
                              "Action": "sts:AssumeRole",
                              "Effect": "Allow",
                              "Principal": {
                                "Service": "ecs-tasks.amazonaws.com"
                              }
                            }
                          ],
                          "Version": "2012-10-17"
                        }
                      }
                    },
                    "constructInfo": {
                      "fqn": "aws-cdk-lib.aws_iam.CfnRole",
                      "version": "0.0.0"
                    }
                  }
                },
                "constructInfo": {
                  "fqn": "aws-cdk-lib.aws_iam.Role",
                  "version": "0.0.0"
                }
              },
              "Resource": {
                "id": "Resource",
                "path": "aws-ecs-fargate-efs/TaskDef/Resource",
                "attributes": {
                  "aws:cdk:cloudformation:type": "AWS::ECS::TaskDefinition",
                  "aws:cdk:cloudformation:props": {
                    "containerDefinitions": [
                      {
                        "essential": true,
                        "image": "amazon/amazon-ecs-sample",
                        "name": "web"
                      }
                    ],
                    "cpu": "256",
                    "family": "awsecsfargateefsTaskDefBFA2D408",
                    "memory": "512",
                    "networkMode": "awsvpc",
                    "requiresCompatibilities": [
                      "FARGATE"
                    ],
                    "taskRoleArn": {
                      "Fn::GetAtt": [
                        "TaskDefTaskRole1EDB4A67",
                        "Arn"
                      ]
                    },
                    "volumes": [
                      {
                        "name": "somedata",
                        "efsVolumeConfiguration": {
                          "filesystemId": {
                            "Ref": "etcdata80702D7D"
                          }
                        }
                      }
                    ]
                  }
                },
                "constructInfo": {
                  "fqn": "aws-cdk-lib.aws_ecs.CfnTaskDefinition",
                  "version": "0.0.0"
                }
              },
              "web": {
                "id": "web",
                "path": "aws-ecs-fargate-efs/TaskDef/web",
                "constructInfo": {
                  "fqn": "aws-cdk-lib.aws_ecs.ContainerDefinition",
                  "version": "0.0.0"
                }
              }
            },
            "constructInfo": {
              "fqn": "aws-cdk-lib.aws_ecs.FargateTaskDefinition",
              "version": "0.0.0"
            }
          },
          "BootstrapVersion": {
            "id": "BootstrapVersion",
            "path": "aws-ecs-fargate-efs/BootstrapVersion",
            "constructInfo": {
              "fqn": "aws-cdk-lib.CfnParameter",
              "version": "0.0.0"
            }
          },
          "CheckBootstrapVersion": {
            "id": "CheckBootstrapVersion",
            "path": "aws-ecs-fargate-efs/CheckBootstrapVersion",
            "constructInfo": {
              "fqn": "aws-cdk-lib.CfnRule",
              "version": "0.0.0"
            }
          }
        },
        "constructInfo": {
          "fqn": "aws-cdk-lib.Stack",
          "version": "0.0.0"
        }
      },
<<<<<<< HEAD
=======
      "aws-ecs-fargate-test": {
        "id": "aws-ecs-fargate-test",
        "path": "aws-ecs-fargate-test",
        "children": {
          "DefaultTest": {
            "id": "DefaultTest",
            "path": "aws-ecs-fargate-test/DefaultTest",
            "children": {
              "Default": {
                "id": "Default",
                "path": "aws-ecs-fargate-test/DefaultTest/Default",
                "constructInfo": {
                  "fqn": "constructs.Construct",
                  "version": "10.2.55"
                }
              },
              "DeployAssert": {
                "id": "DeployAssert",
                "path": "aws-ecs-fargate-test/DefaultTest/DeployAssert",
                "children": {
                  "BootstrapVersion": {
                    "id": "BootstrapVersion",
                    "path": "aws-ecs-fargate-test/DefaultTest/DeployAssert/BootstrapVersion",
                    "constructInfo": {
                      "fqn": "aws-cdk-lib.CfnParameter",
                      "version": "0.0.0"
                    }
                  },
                  "CheckBootstrapVersion": {
                    "id": "CheckBootstrapVersion",
                    "path": "aws-ecs-fargate-test/DefaultTest/DeployAssert/CheckBootstrapVersion",
                    "constructInfo": {
                      "fqn": "aws-cdk-lib.CfnRule",
                      "version": "0.0.0"
                    }
                  }
                },
                "constructInfo": {
                  "fqn": "aws-cdk-lib.Stack",
                  "version": "0.0.0"
                }
              }
            },
            "constructInfo": {
              "fqn": "@aws-cdk/integ-tests-alpha.IntegTestCase",
              "version": "0.0.0"
            }
          }
        },
        "constructInfo": {
          "fqn": "@aws-cdk/integ-tests-alpha.IntegTest",
          "version": "0.0.0"
        }
      },
>>>>>>> 6f9fcd62
      "Tree": {
        "id": "Tree",
        "path": "Tree",
        "constructInfo": {
          "fqn": "constructs.Construct",
          "version": "10.2.55"
        }
      }
    },
    "constructInfo": {
      "fqn": "aws-cdk-lib.App",
      "version": "0.0.0"
    }
  }
}<|MERGE_RESOLUTION|>--- conflicted
+++ resolved
@@ -45,9 +45,6 @@
                     "attributes": {
                       "aws:cdk:cloudformation:type": "AWS::EC2::Subnet",
                       "aws:cdk:cloudformation:props": {
-                        "vpcId": {
-                          "Ref": "Vpc8378EB38"
-                        },
                         "availabilityZone": {
                           "Fn::Select": [
                             0,
@@ -71,7 +68,10 @@
                             "key": "Name",
                             "value": "aws-ecs-fargate-efs/Vpc/PublicSubnet1"
                           }
-                        ]
+                        ],
+                        "vpcId": {
+                          "Ref": "Vpc8378EB38"
+                        }
                       }
                     },
                     "constructInfo": {
@@ -93,15 +93,15 @@
                     "attributes": {
                       "aws:cdk:cloudformation:type": "AWS::EC2::RouteTable",
                       "aws:cdk:cloudformation:props": {
+                        "tags": [
+                          {
+                            "key": "Name",
+                            "value": "aws-ecs-fargate-efs/Vpc/PublicSubnet1"
+                          }
+                        ],
                         "vpcId": {
                           "Ref": "Vpc8378EB38"
-                        },
-                        "tags": [
-                          {
-                            "key": "Name",
-                            "value": "aws-ecs-fargate-efs/Vpc/PublicSubnet1"
-                          }
-                        ]
+                        }
                       }
                     },
                     "constructInfo": {
@@ -134,12 +134,12 @@
                     "attributes": {
                       "aws:cdk:cloudformation:type": "AWS::EC2::Route",
                       "aws:cdk:cloudformation:props": {
-                        "routeTableId": {
-                          "Ref": "VpcPublicSubnet1RouteTable6C95E38E"
-                        },
                         "destinationCidrBlock": "0.0.0.0/0",
                         "gatewayId": {
                           "Ref": "VpcIGWD7BA715C"
+                        },
+                        "routeTableId": {
+                          "Ref": "VpcPublicSubnet1RouteTable6C95E38E"
                         }
                       }
                     },
@@ -174,14 +174,14 @@
                     "attributes": {
                       "aws:cdk:cloudformation:type": "AWS::EC2::NatGateway",
                       "aws:cdk:cloudformation:props": {
-                        "subnetId": {
-                          "Ref": "VpcPublicSubnet1Subnet5C2D37C4"
-                        },
                         "allocationId": {
                           "Fn::GetAtt": [
                             "VpcPublicSubnet1EIPD7E02669",
                             "AllocationId"
                           ]
+                        },
+                        "subnetId": {
+                          "Ref": "VpcPublicSubnet1Subnet5C2D37C4"
                         },
                         "tags": [
                           {
@@ -212,9 +212,6 @@
                     "attributes": {
                       "aws:cdk:cloudformation:type": "AWS::EC2::Subnet",
                       "aws:cdk:cloudformation:props": {
-                        "vpcId": {
-                          "Ref": "Vpc8378EB38"
-                        },
                         "availabilityZone": {
                           "Fn::Select": [
                             1,
@@ -238,7 +235,10 @@
                             "key": "Name",
                             "value": "aws-ecs-fargate-efs/Vpc/PublicSubnet2"
                           }
-                        ]
+                        ],
+                        "vpcId": {
+                          "Ref": "Vpc8378EB38"
+                        }
                       }
                     },
                     "constructInfo": {
@@ -260,15 +260,15 @@
                     "attributes": {
                       "aws:cdk:cloudformation:type": "AWS::EC2::RouteTable",
                       "aws:cdk:cloudformation:props": {
+                        "tags": [
+                          {
+                            "key": "Name",
+                            "value": "aws-ecs-fargate-efs/Vpc/PublicSubnet2"
+                          }
+                        ],
                         "vpcId": {
                           "Ref": "Vpc8378EB38"
-                        },
-                        "tags": [
-                          {
-                            "key": "Name",
-                            "value": "aws-ecs-fargate-efs/Vpc/PublicSubnet2"
-                          }
-                        ]
+                        }
                       }
                     },
                     "constructInfo": {
@@ -301,12 +301,12 @@
                     "attributes": {
                       "aws:cdk:cloudformation:type": "AWS::EC2::Route",
                       "aws:cdk:cloudformation:props": {
-                        "routeTableId": {
-                          "Ref": "VpcPublicSubnet2RouteTable94F7E489"
-                        },
                         "destinationCidrBlock": "0.0.0.0/0",
                         "gatewayId": {
                           "Ref": "VpcIGWD7BA715C"
+                        },
+                        "routeTableId": {
+                          "Ref": "VpcPublicSubnet2RouteTable94F7E489"
                         }
                       }
                     },
@@ -341,14 +341,14 @@
                     "attributes": {
                       "aws:cdk:cloudformation:type": "AWS::EC2::NatGateway",
                       "aws:cdk:cloudformation:props": {
-                        "subnetId": {
-                          "Ref": "VpcPublicSubnet2Subnet691E08A3"
-                        },
                         "allocationId": {
                           "Fn::GetAtt": [
                             "VpcPublicSubnet2EIP3C605A87",
                             "AllocationId"
                           ]
+                        },
+                        "subnetId": {
+                          "Ref": "VpcPublicSubnet2Subnet691E08A3"
                         },
                         "tags": [
                           {
@@ -379,9 +379,6 @@
                     "attributes": {
                       "aws:cdk:cloudformation:type": "AWS::EC2::Subnet",
                       "aws:cdk:cloudformation:props": {
-                        "vpcId": {
-                          "Ref": "Vpc8378EB38"
-                        },
                         "availabilityZone": {
                           "Fn::Select": [
                             0,
@@ -405,7 +402,10 @@
                             "key": "Name",
                             "value": "aws-ecs-fargate-efs/Vpc/PrivateSubnet1"
                           }
-                        ]
+                        ],
+                        "vpcId": {
+                          "Ref": "Vpc8378EB38"
+                        }
                       }
                     },
                     "constructInfo": {
@@ -427,15 +427,15 @@
                     "attributes": {
                       "aws:cdk:cloudformation:type": "AWS::EC2::RouteTable",
                       "aws:cdk:cloudformation:props": {
+                        "tags": [
+                          {
+                            "key": "Name",
+                            "value": "aws-ecs-fargate-efs/Vpc/PrivateSubnet1"
+                          }
+                        ],
                         "vpcId": {
                           "Ref": "Vpc8378EB38"
-                        },
-                        "tags": [
-                          {
-                            "key": "Name",
-                            "value": "aws-ecs-fargate-efs/Vpc/PrivateSubnet1"
-                          }
-                        ]
+                        }
                       }
                     },
                     "constructInfo": {
@@ -468,12 +468,12 @@
                     "attributes": {
                       "aws:cdk:cloudformation:type": "AWS::EC2::Route",
                       "aws:cdk:cloudformation:props": {
-                        "routeTableId": {
-                          "Ref": "VpcPrivateSubnet1RouteTableB2C5B500"
-                        },
                         "destinationCidrBlock": "0.0.0.0/0",
                         "natGatewayId": {
                           "Ref": "VpcPublicSubnet1NATGateway4D7517AA"
+                        },
+                        "routeTableId": {
+                          "Ref": "VpcPrivateSubnet1RouteTableB2C5B500"
                         }
                       }
                     },
@@ -498,9 +498,6 @@
                     "attributes": {
                       "aws:cdk:cloudformation:type": "AWS::EC2::Subnet",
                       "aws:cdk:cloudformation:props": {
-                        "vpcId": {
-                          "Ref": "Vpc8378EB38"
-                        },
                         "availabilityZone": {
                           "Fn::Select": [
                             1,
@@ -524,7 +521,10 @@
                             "key": "Name",
                             "value": "aws-ecs-fargate-efs/Vpc/PrivateSubnet2"
                           }
-                        ]
+                        ],
+                        "vpcId": {
+                          "Ref": "Vpc8378EB38"
+                        }
                       }
                     },
                     "constructInfo": {
@@ -546,15 +546,15 @@
                     "attributes": {
                       "aws:cdk:cloudformation:type": "AWS::EC2::RouteTable",
                       "aws:cdk:cloudformation:props": {
+                        "tags": [
+                          {
+                            "key": "Name",
+                            "value": "aws-ecs-fargate-efs/Vpc/PrivateSubnet2"
+                          }
+                        ],
                         "vpcId": {
                           "Ref": "Vpc8378EB38"
-                        },
-                        "tags": [
-                          {
-                            "key": "Name",
-                            "value": "aws-ecs-fargate-efs/Vpc/PrivateSubnet2"
-                          }
-                        ]
+                        }
                       }
                     },
                     "constructInfo": {
@@ -587,12 +587,12 @@
                     "attributes": {
                       "aws:cdk:cloudformation:type": "AWS::EC2::Route",
                       "aws:cdk:cloudformation:props": {
-                        "routeTableId": {
-                          "Ref": "VpcPrivateSubnet2RouteTableA678073B"
-                        },
                         "destinationCidrBlock": "0.0.0.0/0",
                         "natGatewayId": {
                           "Ref": "VpcPublicSubnet2NATGateway9182C01D"
+                        },
+                        "routeTableId": {
+                          "Ref": "VpcPrivateSubnet2RouteTableA678073B"
                         }
                       }
                     },
@@ -632,11 +632,11 @@
                 "attributes": {
                   "aws:cdk:cloudformation:type": "AWS::EC2::VPCGatewayAttachment",
                   "aws:cdk:cloudformation:props": {
+                    "internetGatewayId": {
+                      "Ref": "VpcIGWD7BA715C"
+                    },
                     "vpcId": {
                       "Ref": "Vpc8378EB38"
-                    },
-                    "internetGatewayId": {
-                      "Ref": "VpcIGWD7BA715C"
                     }
                   }
                 },
@@ -921,8 +921,6 @@
           "version": "0.0.0"
         }
       },
-<<<<<<< HEAD
-=======
       "aws-ecs-fargate-test": {
         "id": "aws-ecs-fargate-test",
         "path": "aws-ecs-fargate-test",
@@ -936,7 +934,7 @@
                 "path": "aws-ecs-fargate-test/DefaultTest/Default",
                 "constructInfo": {
                   "fqn": "constructs.Construct",
-                  "version": "10.2.55"
+                  "version": "10.2.69"
                 }
               },
               "DeployAssert": {
@@ -977,13 +975,12 @@
           "version": "0.0.0"
         }
       },
->>>>>>> 6f9fcd62
       "Tree": {
         "id": "Tree",
         "path": "Tree",
         "constructInfo": {
           "fqn": "constructs.Construct",
-          "version": "10.2.55"
+          "version": "10.2.69"
         }
       }
     },
