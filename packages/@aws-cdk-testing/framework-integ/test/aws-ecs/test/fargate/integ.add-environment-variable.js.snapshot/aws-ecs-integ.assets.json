{
  "version": "31.0.0",
  "files": {
<<<<<<< HEAD
    "c159bd66aa192d080fa389a9736a8e804c228b555f8f690b3ac359161e2fbc41": {
=======
    "ddc36cc9ccff2ec9f5e197b0e0d306dd95faa31744c179493a3a9bd501226502": {
>>>>>>> 06b33d54
      "source": {
        "path": "aws-ecs-integ.template.json",
        "packaging": "file"
      },
      "destinations": {
        "current_account-current_region": {
          "bucketName": "cdk-hnb659fds-assets-${AWS::AccountId}-${AWS::Region}",
<<<<<<< HEAD
          "objectKey": "c159bd66aa192d080fa389a9736a8e804c228b555f8f690b3ac359161e2fbc41.json",
=======
          "objectKey": "ddc36cc9ccff2ec9f5e197b0e0d306dd95faa31744c179493a3a9bd501226502.json",
>>>>>>> 06b33d54
          "assumeRoleArn": "arn:${AWS::Partition}:iam::${AWS::AccountId}:role/cdk-hnb659fds-file-publishing-role-${AWS::AccountId}-${AWS::Region}"
        }
      }
    }
  },
  "dockerImages": {}
}<|MERGE_RESOLUTION|>--- conflicted
+++ resolved
@@ -1,11 +1,7 @@
 {
   "version": "31.0.0",
   "files": {
-<<<<<<< HEAD
-    "c159bd66aa192d080fa389a9736a8e804c228b555f8f690b3ac359161e2fbc41": {
-=======
     "ddc36cc9ccff2ec9f5e197b0e0d306dd95faa31744c179493a3a9bd501226502": {
->>>>>>> 06b33d54
       "source": {
         "path": "aws-ecs-integ.template.json",
         "packaging": "file"
@@ -13,11 +9,7 @@
       "destinations": {
         "current_account-current_region": {
           "bucketName": "cdk-hnb659fds-assets-${AWS::AccountId}-${AWS::Region}",
-<<<<<<< HEAD
-          "objectKey": "c159bd66aa192d080fa389a9736a8e804c228b555f8f690b3ac359161e2fbc41.json",
-=======
           "objectKey": "ddc36cc9ccff2ec9f5e197b0e0d306dd95faa31744c179493a3a9bd501226502.json",
->>>>>>> 06b33d54
           "assumeRoleArn": "arn:${AWS::Partition}:iam::${AWS::AccountId}:role/cdk-hnb659fds-file-publishing-role-${AWS::AccountId}-${AWS::Region}"
         }
       }
