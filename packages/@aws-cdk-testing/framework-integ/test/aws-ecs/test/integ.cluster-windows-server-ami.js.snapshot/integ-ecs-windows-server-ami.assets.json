{
  "version": "45.0.0",
  "files": {
    "a1acfc2b5f4f6b183fd2bb9863f486bc5edef6a357b355a070d9a0e502df418c": {
      "displayName": "integ-ecs-windows-server-ami/Custom::VpcRestrictDefaultSGCustomResourceProvider Code",
      "source": {
        "path": "asset.a1acfc2b5f4f6b183fd2bb9863f486bc5edef6a357b355a070d9a0e502df418c",
        "packaging": "zip"
      },
      "destinations": {
        "current_account-current_region-4416417b": {
          "bucketName": "cdk-hnb659fds-assets-${AWS::AccountId}-${AWS::Region}",
          "objectKey": "a1acfc2b5f4f6b183fd2bb9863f486bc5edef6a357b355a070d9a0e502df418c.zip",
          "assumeRoleArn": "arn:${AWS::Partition}:iam::${AWS::AccountId}:role/cdk-hnb659fds-file-publishing-role-${AWS::AccountId}-${AWS::Region}"
        }
      }
    },
<<<<<<< HEAD
    "38e73d818b4f783475734168835e72ae4d627c8535086eae3478da7ac41555f3": {
=======
    "2a6c423456e547ff30f4f03fda6cd66fab8237ebc93c1c37a812b0839ff89685": {
>>>>>>> 24bbced7
      "displayName": "integ-ecs-windows-server-ami Template",
      "source": {
        "path": "integ-ecs-windows-server-ami.template.json",
        "packaging": "file"
      },
      "destinations": {
<<<<<<< HEAD
        "current_account-current_region-70294c90": {
          "bucketName": "cdk-hnb659fds-assets-${AWS::AccountId}-${AWS::Region}",
          "objectKey": "38e73d818b4f783475734168835e72ae4d627c8535086eae3478da7ac41555f3.json",
=======
        "current_account-current_region-825ceb6c": {
          "bucketName": "cdk-hnb659fds-assets-${AWS::AccountId}-${AWS::Region}",
          "objectKey": "2a6c423456e547ff30f4f03fda6cd66fab8237ebc93c1c37a812b0839ff89685.json",
>>>>>>> 24bbced7
          "assumeRoleArn": "arn:${AWS::Partition}:iam::${AWS::AccountId}:role/cdk-hnb659fds-file-publishing-role-${AWS::AccountId}-${AWS::Region}"
        }
      }
    }
  },
  "dockerImages": {}
}<|MERGE_RESOLUTION|>--- conflicted
+++ resolved
@@ -15,26 +15,16 @@
         }
       }
     },
-<<<<<<< HEAD
-    "38e73d818b4f783475734168835e72ae4d627c8535086eae3478da7ac41555f3": {
-=======
-    "2a6c423456e547ff30f4f03fda6cd66fab8237ebc93c1c37a812b0839ff89685": {
->>>>>>> 24bbced7
+    "b170897f360de14993652a51265552d114ef708b71c933e204b9fdaef4ae4b12": {
       "displayName": "integ-ecs-windows-server-ami Template",
       "source": {
         "path": "integ-ecs-windows-server-ami.template.json",
         "packaging": "file"
       },
       "destinations": {
-<<<<<<< HEAD
-        "current_account-current_region-70294c90": {
+        "current_account-current_region-c99c929e": {
           "bucketName": "cdk-hnb659fds-assets-${AWS::AccountId}-${AWS::Region}",
-          "objectKey": "38e73d818b4f783475734168835e72ae4d627c8535086eae3478da7ac41555f3.json",
-=======
-        "current_account-current_region-825ceb6c": {
-          "bucketName": "cdk-hnb659fds-assets-${AWS::AccountId}-${AWS::Region}",
-          "objectKey": "2a6c423456e547ff30f4f03fda6cd66fab8237ebc93c1c37a812b0839ff89685.json",
->>>>>>> 24bbced7
+          "objectKey": "b170897f360de14993652a51265552d114ef708b71c933e204b9fdaef4ae4b12.json",
           "assumeRoleArn": "arn:${AWS::Partition}:iam::${AWS::AccountId}:role/cdk-hnb659fds-file-publishing-role-${AWS::AccountId}-${AWS::Region}"
         }
       }
