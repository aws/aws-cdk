{
  "version": "31.0.0",
  "files": {
<<<<<<< HEAD
    "51b09f9b4c49e317b1c9754e77756c0d4e080fa60f08ad664874d2c4a3b31625": {
=======
    "6c0c1c3aaf88c754b5ae598b652636cedaeae1c466e09dfc31293002d3867ae0": {
>>>>>>> 06b33d54
      "source": {
        "path": "aws-ecs-integ-ecs.template.json",
        "packaging": "file"
      },
      "destinations": {
        "current_account-current_region": {
          "bucketName": "cdk-hnb659fds-assets-${AWS::AccountId}-${AWS::Region}",
<<<<<<< HEAD
          "objectKey": "51b09f9b4c49e317b1c9754e77756c0d4e080fa60f08ad664874d2c4a3b31625.json",
=======
          "objectKey": "6c0c1c3aaf88c754b5ae598b652636cedaeae1c466e09dfc31293002d3867ae0.json",
>>>>>>> 06b33d54
          "assumeRoleArn": "arn:${AWS::Partition}:iam::${AWS::AccountId}:role/cdk-hnb659fds-file-publishing-role-${AWS::AccountId}-${AWS::Region}"
        }
      }
    }
  },
  "dockerImages": {}
}<|MERGE_RESOLUTION|>--- conflicted
+++ resolved
@@ -1,11 +1,7 @@
 {
   "version": "31.0.0",
   "files": {
-<<<<<<< HEAD
-    "51b09f9b4c49e317b1c9754e77756c0d4e080fa60f08ad664874d2c4a3b31625": {
-=======
     "6c0c1c3aaf88c754b5ae598b652636cedaeae1c466e09dfc31293002d3867ae0": {
->>>>>>> 06b33d54
       "source": {
         "path": "aws-ecs-integ-ecs.template.json",
         "packaging": "file"
@@ -13,11 +9,7 @@
       "destinations": {
         "current_account-current_region": {
           "bucketName": "cdk-hnb659fds-assets-${AWS::AccountId}-${AWS::Region}",
-<<<<<<< HEAD
-          "objectKey": "51b09f9b4c49e317b1c9754e77756c0d4e080fa60f08ad664874d2c4a3b31625.json",
-=======
           "objectKey": "6c0c1c3aaf88c754b5ae598b652636cedaeae1c466e09dfc31293002d3867ae0.json",
->>>>>>> 06b33d54
           "assumeRoleArn": "arn:${AWS::Partition}:iam::${AWS::AccountId}:role/cdk-hnb659fds-file-publishing-role-${AWS::AccountId}-${AWS::Region}"
         }
       }
