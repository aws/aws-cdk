{
  "version": "31.0.0",
  "files": {
<<<<<<< HEAD
    "b6ed2199598e6440c6ea82d14ff88f649addd81ad365bb471394b7c9c022de2f": {
=======
    "025af952426bb4c247f62aa24fb68d8fe35b26d5a4376aa077e1cad1babed7c0": {
>>>>>>> 06b33d54
      "source": {
        "path": "aws-ecs-integ-ecs.template.json",
        "packaging": "file"
      },
      "destinations": {
        "current_account-current_region": {
          "bucketName": "cdk-hnb659fds-assets-${AWS::AccountId}-${AWS::Region}",
<<<<<<< HEAD
          "objectKey": "b6ed2199598e6440c6ea82d14ff88f649addd81ad365bb471394b7c9c022de2f.json",
=======
          "objectKey": "025af952426bb4c247f62aa24fb68d8fe35b26d5a4376aa077e1cad1babed7c0.json",
>>>>>>> 06b33d54
          "assumeRoleArn": "arn:${AWS::Partition}:iam::${AWS::AccountId}:role/cdk-hnb659fds-file-publishing-role-${AWS::AccountId}-${AWS::Region}"
        }
      }
    }
  },
  "dockerImages": {}
}<|MERGE_RESOLUTION|>--- conflicted
+++ resolved
@@ -1,11 +1,7 @@
 {
   "version": "31.0.0",
   "files": {
-<<<<<<< HEAD
-    "b6ed2199598e6440c6ea82d14ff88f649addd81ad365bb471394b7c9c022de2f": {
-=======
     "025af952426bb4c247f62aa24fb68d8fe35b26d5a4376aa077e1cad1babed7c0": {
->>>>>>> 06b33d54
       "source": {
         "path": "aws-ecs-integ-ecs.template.json",
         "packaging": "file"
@@ -13,11 +9,7 @@
       "destinations": {
         "current_account-current_region": {
           "bucketName": "cdk-hnb659fds-assets-${AWS::AccountId}-${AWS::Region}",
-<<<<<<< HEAD
-          "objectKey": "b6ed2199598e6440c6ea82d14ff88f649addd81ad365bb471394b7c9c022de2f.json",
-=======
           "objectKey": "025af952426bb4c247f62aa24fb68d8fe35b26d5a4376aa077e1cad1babed7c0.json",
->>>>>>> 06b33d54
           "assumeRoleArn": "arn:${AWS::Partition}:iam::${AWS::AccountId}:role/cdk-hnb659fds-file-publishing-role-${AWS::AccountId}-${AWS::Region}"
         }
       }
