--- conflicted
+++ resolved
@@ -131,8 +131,6 @@
             },
             "constructInfo": {
               "fqn": "aws-cdk-lib.aws_s3.Bucket",
-<<<<<<< HEAD
-=======
               "version": "0.0.0"
             }
           },
@@ -141,7 +139,6 @@
             "path": "aws-ecs-integ/DefaultCrNodeVersionMap",
             "constructInfo": {
               "fqn": "aws-cdk-lib.CfnMapping",
->>>>>>> 2f1a4dda
               "version": "0.0.0"
             }
           },
@@ -2087,11 +2084,7 @@
                       "s3Bucket": {
                         "Fn::Sub": "cdk-hnb659fds-assets-${AWS::AccountId}-${AWS::Region}"
                       },
-<<<<<<< HEAD
-                      "s3Key": "de91205450df70f943fbde8ad6f4eec685d4c82c11ddec668199a8d2ec4d7065.zip"
-=======
                       "s3Key": "9eb41a5505d37607ac419321497a4f8c21cf0ee1f9b4a6b29aa04301aea5c7fd.zip"
->>>>>>> 2f1a4dda
                     },
                     "role": {
                       "Fn::GetAtt": [
@@ -2269,63 +2262,6 @@
           "version": "0.0.0"
         }
       },
-<<<<<<< HEAD
-      "Integ": {
-        "id": "Integ",
-        "path": "Integ",
-        "children": {
-          "DefaultTest": {
-            "id": "DefaultTest",
-            "path": "Integ/DefaultTest",
-            "children": {
-              "Default": {
-                "id": "Default",
-                "path": "Integ/DefaultTest/Default",
-                "constructInfo": {
-                  "fqn": "constructs.Construct",
-                  "version": "10.1.270"
-                }
-              },
-              "DeployAssert": {
-                "id": "DeployAssert",
-                "path": "Integ/DefaultTest/DeployAssert",
-                "children": {
-                  "BootstrapVersion": {
-                    "id": "BootstrapVersion",
-                    "path": "Integ/DefaultTest/DeployAssert/BootstrapVersion",
-                    "constructInfo": {
-                      "fqn": "aws-cdk-lib.CfnParameter",
-                      "version": "0.0.0"
-                    }
-                  },
-                  "CheckBootstrapVersion": {
-                    "id": "CheckBootstrapVersion",
-                    "path": "Integ/DefaultTest/DeployAssert/CheckBootstrapVersion",
-                    "constructInfo": {
-                      "fqn": "aws-cdk-lib.CfnRule",
-                      "version": "0.0.0"
-                    }
-                  }
-                },
-                "constructInfo": {
-                  "fqn": "aws-cdk-lib.Stack",
-                  "version": "0.0.0"
-                }
-              }
-            },
-            "constructInfo": {
-              "fqn": "@aws-cdk/integ-tests-alpha.IntegTestCase",
-              "version": "0.0.0"
-            }
-          }
-        },
-        "constructInfo": {
-          "fqn": "@aws-cdk/integ-tests-alpha.IntegTest",
-          "version": "0.0.0"
-        }
-      },
-=======
->>>>>>> 2f1a4dda
       "Tree": {
         "id": "Tree",
         "path": "Tree",
