--- conflicted
+++ resolved
@@ -1173,11 +1173,7 @@
      "S3Bucket": {
       "Fn::Sub": "cdk-hnb659fds-assets-${AWS::AccountId}-${AWS::Region}"
      },
-<<<<<<< HEAD
      "S3Key": "10972873dd8a3bc33ae1cb91d834617be249fd84bed5bdbb6ffbb581650aea83.zip"
-=======
-     "S3Key": "cff916937906abb9c99e0ecbb4accbc091c734ce975c7ff64b3f4bfae4372b9c.zip"
->>>>>>> a79794e3
     },
     "Description": "/opt/awscli/aws"
    }
