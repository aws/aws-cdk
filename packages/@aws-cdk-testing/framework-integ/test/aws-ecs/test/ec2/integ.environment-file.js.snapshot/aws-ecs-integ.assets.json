--- conflicted
+++ resolved
@@ -14,25 +14,15 @@
         }
       }
     },
-<<<<<<< HEAD
     "10972873dd8a3bc33ae1cb91d834617be249fd84bed5bdbb6ffbb581650aea83": {
       "source": {
         "path": "asset.10972873dd8a3bc33ae1cb91d834617be249fd84bed5bdbb6ffbb581650aea83.zip",
-=======
-    "cff916937906abb9c99e0ecbb4accbc091c734ce975c7ff64b3f4bfae4372b9c": {
-      "source": {
-        "path": "asset.cff916937906abb9c99e0ecbb4accbc091c734ce975c7ff64b3f4bfae4372b9c.zip",
->>>>>>> a79794e3
         "packaging": "file"
       },
       "destinations": {
         "current_account-current_region": {
           "bucketName": "cdk-hnb659fds-assets-${AWS::AccountId}-${AWS::Region}",
-<<<<<<< HEAD
           "objectKey": "10972873dd8a3bc33ae1cb91d834617be249fd84bed5bdbb6ffbb581650aea83.zip",
-=======
-          "objectKey": "cff916937906abb9c99e0ecbb4accbc091c734ce975c7ff64b3f4bfae4372b9c.zip",
->>>>>>> a79794e3
           "assumeRoleArn": "arn:${AWS::Partition}:iam::${AWS::AccountId}:role/cdk-hnb659fds-file-publishing-role-${AWS::AccountId}-${AWS::Region}"
         }
       }
@@ -76,11 +66,7 @@
         }
       }
     },
-<<<<<<< HEAD
     "d7cb4b0728dee2e3b5001c549eedd8e8760513d089cef51c339bd7539686f1d2": {
-=======
-    "05d16b14e4ae6bbaff89346b805e7129f169241ee4b3d60022db21cb64851c6e": {
->>>>>>> a79794e3
       "source": {
         "path": "aws-ecs-integ.template.json",
         "packaging": "file"
@@ -88,11 +74,7 @@
       "destinations": {
         "current_account-current_region": {
           "bucketName": "cdk-hnb659fds-assets-${AWS::AccountId}-${AWS::Region}",
-<<<<<<< HEAD
           "objectKey": "d7cb4b0728dee2e3b5001c549eedd8e8760513d089cef51c339bd7539686f1d2.json",
-=======
-          "objectKey": "05d16b14e4ae6bbaff89346b805e7129f169241ee4b3d60022db21cb64851c6e.json",
->>>>>>> a79794e3
           "assumeRoleArn": "arn:${AWS::Partition}:iam::${AWS::AccountId}:role/cdk-hnb659fds-file-publishing-role-${AWS::AccountId}-${AWS::Region}"
         }
       }
