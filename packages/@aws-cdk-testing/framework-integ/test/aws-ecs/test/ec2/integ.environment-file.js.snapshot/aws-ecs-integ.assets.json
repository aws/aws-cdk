{
  "version": "32.0.0",
  "files": {
    "3e6ea85c994cf2198f02e67a9e98e8f23456efa8bd72dd55b3a86454c4db9d5f": {
      "source": {
        "path": "asset.3e6ea85c994cf2198f02e67a9e98e8f23456efa8bd72dd55b3a86454c4db9d5f",
        "packaging": "zip"
      },
      "destinations": {
        "current_account-current_region": {
          "bucketName": "cdk-hnb659fds-assets-${AWS::AccountId}-${AWS::Region}",
          "objectKey": "3e6ea85c994cf2198f02e67a9e98e8f23456efa8bd72dd55b3a86454c4db9d5f.zip",
          "assumeRoleArn": "arn:${AWS::Partition}:iam::${AWS::AccountId}:role/cdk-hnb659fds-file-publishing-role-${AWS::AccountId}-${AWS::Region}"
        }
      }
    },
    "292870ae2617f1c4d62ff18422e009afd534a342c17877fd1b931fb8d8a62abc": {
      "source": {
        "path": "asset.292870ae2617f1c4d62ff18422e009afd534a342c17877fd1b931fb8d8a62abc.zip",
        "packaging": "file"
      },
      "destinations": {
        "current_account-current_region": {
          "bucketName": "cdk-hnb659fds-assets-${AWS::AccountId}-${AWS::Region}",
          "objectKey": "292870ae2617f1c4d62ff18422e009afd534a342c17877fd1b931fb8d8a62abc.zip",
          "assumeRoleArn": "arn:${AWS::Partition}:iam::${AWS::AccountId}:role/cdk-hnb659fds-file-publishing-role-${AWS::AccountId}-${AWS::Region}"
        }
      }
    },
    "9eb41a5505d37607ac419321497a4f8c21cf0ee1f9b4a6b29aa04301aea5c7fd": {
      "source": {
        "path": "asset.9eb41a5505d37607ac419321497a4f8c21cf0ee1f9b4a6b29aa04301aea5c7fd",
        "packaging": "zip"
      },
      "destinations": {
        "current_account-current_region": {
          "bucketName": "cdk-hnb659fds-assets-${AWS::AccountId}-${AWS::Region}",
          "objectKey": "9eb41a5505d37607ac419321497a4f8c21cf0ee1f9b4a6b29aa04301aea5c7fd.zip",
          "assumeRoleArn": "arn:${AWS::Partition}:iam::${AWS::AccountId}:role/cdk-hnb659fds-file-publishing-role-${AWS::AccountId}-${AWS::Region}"
        }
      }
    },
    "972240f9dd6e036a93d5f081af9a24315b2053828ac049b3b19b2fa12d7ae64a": {
      "source": {
        "path": "asset.972240f9dd6e036a93d5f081af9a24315b2053828ac049b3b19b2fa12d7ae64a",
        "packaging": "zip"
      },
      "destinations": {
        "current_account-current_region": {
          "bucketName": "cdk-hnb659fds-assets-${AWS::AccountId}-${AWS::Region}",
          "objectKey": "972240f9dd6e036a93d5f081af9a24315b2053828ac049b3b19b2fa12d7ae64a.zip",
          "assumeRoleArn": "arn:${AWS::Partition}:iam::${AWS::AccountId}:role/cdk-hnb659fds-file-publishing-role-${AWS::AccountId}-${AWS::Region}"
        }
      }
    },
    "872561bf078edd1685d50c9ff821cdd60d2b2ddfb0013c4087e79bf2bb50724d": {
      "source": {
        "path": "asset.872561bf078edd1685d50c9ff821cdd60d2b2ddfb0013c4087e79bf2bb50724d.env",
        "packaging": "file"
      },
      "destinations": {
        "current_account-current_region": {
          "bucketName": "cdk-hnb659fds-assets-${AWS::AccountId}-${AWS::Region}",
          "objectKey": "872561bf078edd1685d50c9ff821cdd60d2b2ddfb0013c4087e79bf2bb50724d.env",
          "assumeRoleArn": "arn:${AWS::Partition}:iam::${AWS::AccountId}:role/cdk-hnb659fds-file-publishing-role-${AWS::AccountId}-${AWS::Region}"
        }
      }
    },
<<<<<<< HEAD
    "29bcee1188960ef1ee6adef10116ddd18fa450a31374546a4563ca52dee52e5b": {
=======
    "a4a73362d7721ed6b40d0234ada0e44f8297a34029c5ffc5e6c216a1f69d9e6a": {
>>>>>>> 3082601e
      "source": {
        "path": "aws-ecs-integ.template.json",
        "packaging": "file"
      },
      "destinations": {
        "current_account-current_region": {
          "bucketName": "cdk-hnb659fds-assets-${AWS::AccountId}-${AWS::Region}",
<<<<<<< HEAD
          "objectKey": "29bcee1188960ef1ee6adef10116ddd18fa450a31374546a4563ca52dee52e5b.json",
=======
          "objectKey": "a4a73362d7721ed6b40d0234ada0e44f8297a34029c5ffc5e6c216a1f69d9e6a.json",
>>>>>>> 3082601e
          "assumeRoleArn": "arn:${AWS::Partition}:iam::${AWS::AccountId}:role/cdk-hnb659fds-file-publishing-role-${AWS::AccountId}-${AWS::Region}"
        }
      }
    }
  },
  "dockerImages": {}
}<|MERGE_RESOLUTION|>--- conflicted
+++ resolved
@@ -66,11 +66,7 @@
         }
       }
     },
-<<<<<<< HEAD
-    "29bcee1188960ef1ee6adef10116ddd18fa450a31374546a4563ca52dee52e5b": {
-=======
-    "a4a73362d7721ed6b40d0234ada0e44f8297a34029c5ffc5e6c216a1f69d9e6a": {
->>>>>>> 3082601e
+    "ad0b049375a3e88130b4b962e078f786b47549d2d3e742d19c8ad32a5e0ae7ec": {
       "source": {
         "path": "aws-ecs-integ.template.json",
         "packaging": "file"
@@ -78,11 +74,7 @@
       "destinations": {
         "current_account-current_region": {
           "bucketName": "cdk-hnb659fds-assets-${AWS::AccountId}-${AWS::Region}",
-<<<<<<< HEAD
-          "objectKey": "29bcee1188960ef1ee6adef10116ddd18fa450a31374546a4563ca52dee52e5b.json",
-=======
-          "objectKey": "a4a73362d7721ed6b40d0234ada0e44f8297a34029c5ffc5e6c216a1f69d9e6a.json",
->>>>>>> 3082601e
+          "objectKey": "ad0b049375a3e88130b4b962e078f786b47549d2d3e742d19c8ad32a5e0ae7ec.json",
           "assumeRoleArn": "arn:${AWS::Partition}:iam::${AWS::AccountId}:role/cdk-hnb659fds-file-publishing-role-${AWS::AccountId}-${AWS::Region}"
         }
       }
