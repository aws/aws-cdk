{
  "version": "48.0.0",
  "artifacts": {
    "aws-ecs-integ.assets": {
      "type": "cdk:asset-manifest",
      "properties": {
        "file": "aws-ecs-integ.assets.json",
        "requiresBootstrapStackVersion": 6,
        "bootstrapStackVersionSsmParameter": "/cdk-bootstrap/hnb659fds/version"
      }
    },
    "aws-ecs-integ": {
      "type": "aws:cloudformation:stack",
      "environment": "aws://unknown-account/unknown-region",
      "properties": {
        "templateFile": "aws-ecs-integ.template.json",
        "terminationProtection": false,
        "validateOnSynth": false,
        "assumeRoleArn": "arn:${AWS::Partition}:iam::${AWS::AccountId}:role/cdk-hnb659fds-deploy-role-${AWS::AccountId}-${AWS::Region}",
        "cloudFormationExecutionRoleArn": "arn:${AWS::Partition}:iam::${AWS::AccountId}:role/cdk-hnb659fds-cfn-exec-role-${AWS::AccountId}-${AWS::Region}",
<<<<<<< HEAD
        "stackTemplateAssetObjectUrl": "s3://cdk-hnb659fds-assets-${AWS::AccountId}-${AWS::Region}/8bdf302e755fd27a44290ccaac99b9926f72f962c98702b73dc4585ec1c006c4.json",
=======
        "stackTemplateAssetObjectUrl": "s3://cdk-hnb659fds-assets-${AWS::AccountId}-${AWS::Region}/aa7fadc6012636c063eeb2c939fb36f5c6aaf1251e59cca59d484ae7e112b8fc.json",
>>>>>>> b1791f7b
        "requiresBootstrapStackVersion": 6,
        "bootstrapStackVersionSsmParameter": "/cdk-bootstrap/hnb659fds/version",
        "additionalDependencies": [
          "aws-ecs-integ.assets"
        ],
        "lookupRole": {
          "arn": "arn:${AWS::Partition}:iam::${AWS::AccountId}:role/cdk-hnb659fds-lookup-role-${AWS::AccountId}-${AWS::Region}",
          "requiresBootstrapStackVersion": 8,
          "bootstrapStackVersionSsmParameter": "/cdk-bootstrap/hnb659fds/version"
        }
      },
      "dependencies": [
        "aws-ecs-integ.assets"
      ],
      "metadata": {
        "/aws-ecs-integ/Bucket": [
          {
            "type": "aws:cdk:analytics:construct",
            "data": {
              "blockPublicAccess": "*",
              "removalPolicy": "destroy",
              "autoDeleteObjects": true
            }
          }
        ],
        "/aws-ecs-integ/Bucket/Resource": [
          {
            "type": "aws:cdk:logicalId",
            "data": "Bucket83908E77"
          }
        ],
        "/aws-ecs-integ/Bucket/Policy": [
          {
            "type": "aws:cdk:analytics:construct",
            "data": {
              "bucket": "*"
            }
          }
        ],
        "/aws-ecs-integ/Bucket/Policy/Resource": [
          {
            "type": "aws:cdk:logicalId",
            "data": "BucketPolicyE9A3008A"
          }
        ],
        "/aws-ecs-integ/Bucket/AutoDeleteObjectsCustomResource": [
          {
            "type": "aws:cdk:analytics:construct",
            "data": "*"
          }
        ],
        "/aws-ecs-integ/Bucket/AutoDeleteObjectsCustomResource/Default": [
          {
            "type": "aws:cdk:logicalId",
            "data": "BucketAutoDeleteObjectsCustomResourceBAFD23C2"
          }
        ],
        "/aws-ecs-integ/Custom::S3AutoDeleteObjectsCustomResourceProvider": [
          {
            "type": "aws:cdk:is-custom-resource-handler-customResourceProvider",
            "data": true
          }
        ],
        "/aws-ecs-integ/Custom::S3AutoDeleteObjectsCustomResourceProvider/Role": [
          {
            "type": "aws:cdk:logicalId",
            "data": "CustomS3AutoDeleteObjectsCustomResourceProviderRole3B1BD092"
          }
        ],
        "/aws-ecs-integ/Custom::S3AutoDeleteObjectsCustomResourceProvider/Handler": [
          {
            "type": "aws:cdk:logicalId",
            "data": "CustomS3AutoDeleteObjectsCustomResourceProviderHandler9D90184F"
          }
        ],
        "/aws-ecs-integ/Vpc": [
          {
            "type": "aws:cdk:analytics:construct",
            "data": {
              "maxAzs": "*",
              "restrictDefaultSecurityGroup": false
            }
          }
        ],
        "/aws-ecs-integ/Vpc/Resource": [
          {
            "type": "aws:cdk:logicalId",
            "data": "Vpc8378EB38"
          }
        ],
        "/aws-ecs-integ/Vpc/PublicSubnet1": [
          {
            "type": "aws:cdk:analytics:construct",
            "data": {
              "availabilityZone": "*",
              "vpcId": "*",
              "cidrBlock": "*",
              "mapPublicIpOnLaunch": true,
              "ipv6CidrBlock": "*",
              "assignIpv6AddressOnCreation": "*"
            }
          },
          {
            "type": "aws:cdk:analytics:construct",
            "data": {
              "availabilityZone": "*",
              "vpcId": "*",
              "cidrBlock": "*",
              "mapPublicIpOnLaunch": true,
              "ipv6CidrBlock": "*",
              "assignIpv6AddressOnCreation": "*"
            }
          },
          {
            "type": "aws:cdk:analytics:method",
            "data": {}
          },
          {
            "type": "aws:cdk:analytics:method",
            "data": {
              "addNatGateway": [
                "*"
              ]
            }
          }
        ],
        "/aws-ecs-integ/Vpc/PublicSubnet1/Subnet": [
          {
            "type": "aws:cdk:logicalId",
            "data": "VpcPublicSubnet1Subnet5C2D37C4"
          }
        ],
        "/aws-ecs-integ/Vpc/PublicSubnet1/RouteTable": [
          {
            "type": "aws:cdk:logicalId",
            "data": "VpcPublicSubnet1RouteTable6C95E38E"
          }
        ],
        "/aws-ecs-integ/Vpc/PublicSubnet1/RouteTableAssociation": [
          {
            "type": "aws:cdk:logicalId",
            "data": "VpcPublicSubnet1RouteTableAssociation97140677"
          }
        ],
        "/aws-ecs-integ/Vpc/PublicSubnet1/DefaultRoute": [
          {
            "type": "aws:cdk:logicalId",
            "data": "VpcPublicSubnet1DefaultRoute3DA9E72A"
          }
        ],
        "/aws-ecs-integ/Vpc/PublicSubnet1/EIP": [
          {
            "type": "aws:cdk:logicalId",
            "data": "VpcPublicSubnet1EIPD7E02669"
          }
        ],
        "/aws-ecs-integ/Vpc/PublicSubnet1/NATGateway": [
          {
            "type": "aws:cdk:logicalId",
            "data": "VpcPublicSubnet1NATGateway4D7517AA"
          }
        ],
        "/aws-ecs-integ/Vpc/PublicSubnet2": [
          {
            "type": "aws:cdk:analytics:construct",
            "data": {
              "availabilityZone": "*",
              "vpcId": "*",
              "cidrBlock": "*",
              "mapPublicIpOnLaunch": true,
              "ipv6CidrBlock": "*",
              "assignIpv6AddressOnCreation": "*"
            }
          },
          {
            "type": "aws:cdk:analytics:construct",
            "data": {
              "availabilityZone": "*",
              "vpcId": "*",
              "cidrBlock": "*",
              "mapPublicIpOnLaunch": true,
              "ipv6CidrBlock": "*",
              "assignIpv6AddressOnCreation": "*"
            }
          },
          {
            "type": "aws:cdk:analytics:method",
            "data": {}
          },
          {
            "type": "aws:cdk:analytics:method",
            "data": {
              "addNatGateway": [
                "*"
              ]
            }
          }
        ],
        "/aws-ecs-integ/Vpc/PublicSubnet2/Subnet": [
          {
            "type": "aws:cdk:logicalId",
            "data": "VpcPublicSubnet2Subnet691E08A3"
          }
        ],
        "/aws-ecs-integ/Vpc/PublicSubnet2/RouteTable": [
          {
            "type": "aws:cdk:logicalId",
            "data": "VpcPublicSubnet2RouteTable94F7E489"
          }
        ],
        "/aws-ecs-integ/Vpc/PublicSubnet2/RouteTableAssociation": [
          {
            "type": "aws:cdk:logicalId",
            "data": "VpcPublicSubnet2RouteTableAssociationDD5762D8"
          }
        ],
        "/aws-ecs-integ/Vpc/PublicSubnet2/DefaultRoute": [
          {
            "type": "aws:cdk:logicalId",
            "data": "VpcPublicSubnet2DefaultRoute97F91067"
          }
        ],
        "/aws-ecs-integ/Vpc/PublicSubnet2/EIP": [
          {
            "type": "aws:cdk:logicalId",
            "data": "VpcPublicSubnet2EIP3C605A87"
          }
        ],
        "/aws-ecs-integ/Vpc/PublicSubnet2/NATGateway": [
          {
            "type": "aws:cdk:logicalId",
            "data": "VpcPublicSubnet2NATGateway9182C01D"
          }
        ],
        "/aws-ecs-integ/Vpc/PrivateSubnet1": [
          {
            "type": "aws:cdk:analytics:construct",
            "data": {
              "availabilityZone": "*",
              "vpcId": "*",
              "cidrBlock": "*",
              "mapPublicIpOnLaunch": false,
              "ipv6CidrBlock": "*",
              "assignIpv6AddressOnCreation": "*"
            }
          },
          {
            "type": "aws:cdk:analytics:construct",
            "data": {
              "availabilityZone": "*",
              "vpcId": "*",
              "cidrBlock": "*",
              "mapPublicIpOnLaunch": false,
              "ipv6CidrBlock": "*",
              "assignIpv6AddressOnCreation": "*"
            }
          },
          {
            "type": "aws:cdk:analytics:method",
            "data": {}
          }
        ],
        "/aws-ecs-integ/Vpc/PrivateSubnet1/Subnet": [
          {
            "type": "aws:cdk:logicalId",
            "data": "VpcPrivateSubnet1Subnet536B997A"
          }
        ],
        "/aws-ecs-integ/Vpc/PrivateSubnet1/RouteTable": [
          {
            "type": "aws:cdk:logicalId",
            "data": "VpcPrivateSubnet1RouteTableB2C5B500"
          }
        ],
        "/aws-ecs-integ/Vpc/PrivateSubnet1/RouteTableAssociation": [
          {
            "type": "aws:cdk:logicalId",
            "data": "VpcPrivateSubnet1RouteTableAssociation70C59FA6"
          }
        ],
        "/aws-ecs-integ/Vpc/PrivateSubnet1/DefaultRoute": [
          {
            "type": "aws:cdk:logicalId",
            "data": "VpcPrivateSubnet1DefaultRouteBE02A9ED"
          }
        ],
        "/aws-ecs-integ/Vpc/PrivateSubnet2": [
          {
            "type": "aws:cdk:analytics:construct",
            "data": {
              "availabilityZone": "*",
              "vpcId": "*",
              "cidrBlock": "*",
              "mapPublicIpOnLaunch": false,
              "ipv6CidrBlock": "*",
              "assignIpv6AddressOnCreation": "*"
            }
          },
          {
            "type": "aws:cdk:analytics:construct",
            "data": {
              "availabilityZone": "*",
              "vpcId": "*",
              "cidrBlock": "*",
              "mapPublicIpOnLaunch": false,
              "ipv6CidrBlock": "*",
              "assignIpv6AddressOnCreation": "*"
            }
          },
          {
            "type": "aws:cdk:analytics:method",
            "data": {}
          }
        ],
        "/aws-ecs-integ/Vpc/PrivateSubnet2/Subnet": [
          {
            "type": "aws:cdk:logicalId",
            "data": "VpcPrivateSubnet2Subnet3788AAA1"
          }
        ],
        "/aws-ecs-integ/Vpc/PrivateSubnet2/RouteTable": [
          {
            "type": "aws:cdk:logicalId",
            "data": "VpcPrivateSubnet2RouteTableA678073B"
          }
        ],
        "/aws-ecs-integ/Vpc/PrivateSubnet2/RouteTableAssociation": [
          {
            "type": "aws:cdk:logicalId",
            "data": "VpcPrivateSubnet2RouteTableAssociationA89CAD56"
          }
        ],
        "/aws-ecs-integ/Vpc/PrivateSubnet2/DefaultRoute": [
          {
            "type": "aws:cdk:logicalId",
            "data": "VpcPrivateSubnet2DefaultRoute060D2087"
          }
        ],
        "/aws-ecs-integ/Vpc/IGW": [
          {
            "type": "aws:cdk:logicalId",
            "data": "VpcIGWD7BA715C"
          }
        ],
        "/aws-ecs-integ/Vpc/VPCGW": [
          {
            "type": "aws:cdk:logicalId",
            "data": "VpcVPCGWBF912B6E"
          }
        ],
        "/aws-ecs-integ/EcsCluster": [
          {
            "type": "aws:cdk:analytics:construct",
            "data": {
              "vpc": "*"
            }
          },
          {
            "type": "aws:cdk:analytics:method",
            "data": {
              "addCapacity": [
                "*",
                {
                  "instanceType": "*"
                }
              ]
            }
          },
          {
            "type": "aws:cdk:analytics:method",
            "data": {
              "addAutoScalingGroup": [
                "*",
                {
                  "machineImageType": 0
                }
              ]
            }
          },
          {
            "type": "aws:cdk:warning",
            "data": "Blocking container access to instance role will be deprecated. Use the @aws-cdk/aws-ecs:enableImdsBlockingDeprecatedFeature feature flagto keep this feature temporarily. See https://github.com/aws/aws-cdk/discussions/32609 [ack: @aws-cdk/aws-ecs:deprecatedImdsBlocking]"
          }
        ],
        "/aws-ecs-integ/EcsCluster/Resource": [
          {
            "type": "aws:cdk:logicalId",
            "data": "EcsCluster97242B84"
          }
        ],
        "/aws-ecs-integ/EcsCluster/DefaultAutoScalingGroup": [
          {
            "type": "aws:cdk:analytics:construct",
            "data": {
              "vpc": "*",
              "machineImage": "*",
              "updateType": "Replace",
              "instanceType": "*"
            }
          },
          {
            "type": "aws:cdk:analytics:method",
            "data": {
              "addUserData": [
                "*"
              ]
            }
          },
          {
            "type": "aws:cdk:analytics:method",
            "data": {
              "addUserData": [
                "*"
              ]
            }
          },
          {
            "type": "aws:cdk:analytics:method",
            "data": {
              "addUserData": [
                "*"
              ]
            }
          },
          {
            "type": "aws:cdk:analytics:method",
            "data": {
              "addUserData": [
                "*"
              ]
            }
          },
          {
            "type": "aws:cdk:analytics:method",
            "data": {
              "addToRolePolicy": [
                {}
              ]
            }
          },
          {
            "type": "aws:cdk:analytics:method",
            "data": {
              "addToRolePolicy": [
                {}
              ]
            }
          },
          {
            "type": "aws:cdk:analytics:method",
            "data": {
              "addToRolePolicy": [
                {}
              ]
            }
          }
        ],
        "/aws-ecs-integ/EcsCluster/DefaultAutoScalingGroup/InstanceSecurityGroup": [
          {
            "type": "aws:cdk:analytics:construct",
            "data": {
              "vpc": "*",
              "allowAllOutbound": true
            }
          }
        ],
        "/aws-ecs-integ/EcsCluster/DefaultAutoScalingGroup/InstanceSecurityGroup/Resource": [
          {
            "type": "aws:cdk:logicalId",
            "data": "EcsClusterDefaultAutoScalingGroupInstanceSecurityGroup912E1231"
          }
        ],
        "/aws-ecs-integ/EcsCluster/DefaultAutoScalingGroup/InstanceRole": [
          {
            "type": "aws:cdk:analytics:construct",
            "data": {
              "roleName": "*",
              "assumedBy": {
                "principalAccount": "*",
                "assumeRoleAction": "*"
              }
            }
          },
          {
            "type": "aws:cdk:analytics:method",
            "data": {
              "addToPrincipalPolicy": [
                {}
              ]
            }
          },
          {
            "type": "aws:cdk:analytics:method",
            "data": {
              "attachInlinePolicy": [
                "*"
              ]
            }
          },
          {
            "type": "aws:cdk:analytics:method",
            "data": {
              "attachInlinePolicy": [
                "*"
              ]
            }
          },
          {
            "type": "aws:cdk:analytics:method",
            "data": {
              "addToPrincipalPolicy": [
                {}
              ]
            }
          },
          {
            "type": "aws:cdk:analytics:method",
            "data": {
              "addToPrincipalPolicy": [
                {}
              ]
            }
          }
        ],
        "/aws-ecs-integ/EcsCluster/DefaultAutoScalingGroup/InstanceRole/ImportInstanceRole": [
          {
            "type": "aws:cdk:analytics:construct",
            "data": "*"
          }
        ],
        "/aws-ecs-integ/EcsCluster/DefaultAutoScalingGroup/InstanceRole/Resource": [
          {
            "type": "aws:cdk:logicalId",
            "data": "EcsClusterDefaultAutoScalingGroupInstanceRole3C026863"
          }
        ],
        "/aws-ecs-integ/EcsCluster/DefaultAutoScalingGroup/InstanceRole/DefaultPolicy": [
          {
            "type": "aws:cdk:analytics:construct",
            "data": "*"
          },
          {
            "type": "aws:cdk:analytics:method",
            "data": {
              "attachToRole": [
                "*"
              ]
            }
          },
          {
            "type": "aws:cdk:analytics:method",
            "data": {
              "attachToRole": [
                "*"
              ]
            }
          },
          {
            "type": "aws:cdk:analytics:method",
            "data": {
              "addStatements": [
                {}
              ]
            }
          },
          {
            "type": "aws:cdk:analytics:method",
            "data": {
              "addStatements": [
                {}
              ]
            }
          },
          {
            "type": "aws:cdk:analytics:method",
            "data": {
              "addStatements": [
                {}
              ]
            }
          }
        ],
        "/aws-ecs-integ/EcsCluster/DefaultAutoScalingGroup/InstanceRole/DefaultPolicy/Resource": [
          {
            "type": "aws:cdk:logicalId",
            "data": "EcsClusterDefaultAutoScalingGroupInstanceRoleDefaultPolicy04DC6C80"
          }
        ],
        "/aws-ecs-integ/EcsCluster/DefaultAutoScalingGroup/InstanceProfile": [
          {
            "type": "aws:cdk:logicalId",
            "data": "EcsClusterDefaultAutoScalingGroupInstanceProfile2CE606B3"
          }
        ],
        "/aws-ecs-integ/EcsCluster/DefaultAutoScalingGroup/LaunchTemplate": [
          {
            "type": "aws:cdk:analytics:construct",
            "data": {
              "machineImage": "*",
              "instanceType": "*",
              "detailedMonitoring": false,
              "securityGroup": "*",
              "userData": "*",
              "associatePublicIpAddress": "*",
              "spotOptions": "*",
              "blockDevices": "*",
              "instanceProfile": "*",
              "keyPair": "*"
            }
          }
        ],
        "/aws-ecs-integ/EcsCluster/DefaultAutoScalingGroup/LaunchTemplate/Resource": [
          {
            "type": "aws:cdk:logicalId",
            "data": "EcsClusterDefaultAutoScalingGroupLaunchTemplate3719972A"
          }
        ],
        "/aws-ecs-integ/EcsCluster/DefaultAutoScalingGroup/ASG": [
          {
            "type": "aws:cdk:logicalId",
            "data": "EcsClusterDefaultAutoScalingGroupASGC1A785DB"
          }
        ],
        "/aws-ecs-integ/EcsCluster/DefaultAutoScalingGroup/DrainECSHook/Function": [
          {
            "type": "aws:cdk:analytics:construct",
            "data": {
              "code": "*",
              "handler": "*",
              "runtime": "*",
              "timeout": "*",
              "environment": "*"
            }
          },
          {
            "type": "aws:cdk:analytics:method",
            "data": {
              "addEnvironment": [
                "*",
                "*"
              ]
            }
          }
        ],
        "/aws-ecs-integ/EcsCluster/DefaultAutoScalingGroup/DrainECSHook/Function/ServiceRole": [
          {
            "type": "aws:cdk:analytics:construct",
            "data": {
              "assumedBy": {
                "principalAccount": "*",
                "assumeRoleAction": "*"
              },
              "managedPolicies": [
                {
                  "managedPolicyArn": "*"
                }
              ]
            }
          },
          {
            "type": "aws:cdk:analytics:method",
            "data": {
              "addToPrincipalPolicy": [
                {}
              ]
            }
          },
          {
            "type": "aws:cdk:analytics:method",
            "data": {
              "attachInlinePolicy": [
                "*"
              ]
            }
          },
          {
            "type": "aws:cdk:analytics:method",
            "data": {
              "attachInlinePolicy": [
                "*"
              ]
            }
          },
          {
            "type": "aws:cdk:analytics:method",
            "data": {
              "addToPrincipalPolicy": [
                {}
              ]
            }
          },
          {
            "type": "aws:cdk:analytics:method",
            "data": {
              "addToPrincipalPolicy": [
                {}
              ]
            }
          },
          {
            "type": "aws:cdk:analytics:method",
            "data": {
              "addToPrincipalPolicy": [
                {}
              ]
            }
          },
          {
            "type": "aws:cdk:analytics:method",
            "data": {
              "addToPrincipalPolicy": [
                {}
              ]
            }
          }
        ],
        "/aws-ecs-integ/EcsCluster/DefaultAutoScalingGroup/DrainECSHook/Function/ServiceRole/ImportServiceRole": [
          {
            "type": "aws:cdk:analytics:construct",
            "data": "*"
          }
        ],
        "/aws-ecs-integ/EcsCluster/DefaultAutoScalingGroup/DrainECSHook/Function/ServiceRole/Resource": [
          {
            "type": "aws:cdk:logicalId",
            "data": "EcsClusterDefaultAutoScalingGroupDrainECSHookFunctionServiceRole94543EDA"
          }
        ],
        "/aws-ecs-integ/EcsCluster/DefaultAutoScalingGroup/DrainECSHook/Function/ServiceRole/DefaultPolicy": [
          {
            "type": "aws:cdk:analytics:construct",
            "data": "*"
          },
          {
            "type": "aws:cdk:analytics:method",
            "data": {
              "attachToRole": [
                "*"
              ]
            }
          },
          {
            "type": "aws:cdk:analytics:method",
            "data": {
              "attachToRole": [
                "*"
              ]
            }
          },
          {
            "type": "aws:cdk:analytics:method",
            "data": {
              "addStatements": [
                {}
              ]
            }
          },
          {
            "type": "aws:cdk:analytics:method",
            "data": {
              "addStatements": [
                {}
              ]
            }
          },
          {
            "type": "aws:cdk:analytics:method",
            "data": {
              "addStatements": [
                {}
              ]
            }
          },
          {
            "type": "aws:cdk:analytics:method",
            "data": {
              "addStatements": [
                {}
              ]
            }
          },
          {
            "type": "aws:cdk:analytics:method",
            "data": {
              "addStatements": [
                {}
              ]
            }
          }
        ],
        "/aws-ecs-integ/EcsCluster/DefaultAutoScalingGroup/DrainECSHook/Function/ServiceRole/DefaultPolicy/Resource": [
          {
            "type": "aws:cdk:logicalId",
            "data": "EcsClusterDefaultAutoScalingGroupDrainECSHookFunctionServiceRoleDefaultPolicyA45BF396"
          }
        ],
        "/aws-ecs-integ/EcsCluster/DefaultAutoScalingGroup/DrainECSHook/Function/Resource": [
          {
            "type": "aws:cdk:logicalId",
            "data": "EcsClusterDefaultAutoScalingGroupDrainECSHookFunctionE17A5F5E"
          }
        ],
        "/aws-ecs-integ/EcsCluster/DefaultAutoScalingGroup/DrainECSHook/Function/AllowInvoke:awsecsintegEcsClusterDefaultAutoScalingGroupLifecycleHookDrainHookTopic7A89925A": [
          {
            "type": "aws:cdk:logicalId",
            "data": "EcsClusterDefaultAutoScalingGroupDrainECSHookFunctionAllowInvokeawsecsintegEcsClusterDefaultAutoScalingGroupLifecycleHookDrainHookTopic7A89925AFDCBEE50"
          }
        ],
        "/aws-ecs-integ/EcsCluster/DefaultAutoScalingGroup/DrainECSHook/Function/Topic": [
          {
            "type": "aws:cdk:analytics:construct",
            "data": {
              "topic": "*",
              "endpoint": "*",
              "protocol": "lambda",
              "filterPolicy": "*",
              "filterPolicyWithMessageBody": "*",
              "region": "*",
              "deadLetterQueue": "*"
            }
          }
        ],
        "/aws-ecs-integ/EcsCluster/DefaultAutoScalingGroup/DrainECSHook/Function/Topic/Resource": [
          {
            "type": "aws:cdk:logicalId",
            "data": "EcsClusterDefaultAutoScalingGroupDrainECSHookFunctionTopic8F34E394"
          }
        ],
        "/aws-ecs-integ/EcsCluster/DefaultAutoScalingGroup/LifecycleHookDrainHook": [
          {
            "type": "aws:cdk:analytics:construct",
            "data": {
              "autoScalingGroup": "*",
              "lifecycleTransition": "autoscaling:EC2_INSTANCE_TERMINATING",
              "defaultResult": "CONTINUE",
              "notificationTarget": "*",
              "heartbeatTimeout": "*"
            }
          }
        ],
        "/aws-ecs-integ/EcsCluster/DefaultAutoScalingGroup/LifecycleHookDrainHook/Topic": [
          {
            "type": "aws:cdk:analytics:construct",
            "data": {
              "masterKey": "*"
            }
          }
        ],
        "/aws-ecs-integ/EcsCluster/DefaultAutoScalingGroup/LifecycleHookDrainHook/Topic/Resource": [
          {
            "type": "aws:cdk:logicalId",
            "data": "EcsClusterDefaultAutoScalingGroupLifecycleHookDrainHookTopicACD2D4A4"
          }
        ],
        "/aws-ecs-integ/EcsCluster/DefaultAutoScalingGroup/LifecycleHookDrainHook/Role": [
          {
            "type": "aws:cdk:analytics:construct",
            "data": {
              "assumedBy": {
                "principalAccount": "*",
                "assumeRoleAction": "*"
              }
            }
          },
          {
            "type": "aws:cdk:analytics:method",
            "data": {
              "addToPrincipalPolicy": [
                {}
              ]
            }
          },
          {
            "type": "aws:cdk:analytics:method",
            "data": {
              "attachInlinePolicy": [
                "*"
              ]
            }
          },
          {
            "type": "aws:cdk:analytics:method",
            "data": {
              "attachInlinePolicy": [
                "*"
              ]
            }
          }
        ],
        "/aws-ecs-integ/EcsCluster/DefaultAutoScalingGroup/LifecycleHookDrainHook/Role/ImportRole": [
          {
            "type": "aws:cdk:analytics:construct",
            "data": "*"
          }
        ],
        "/aws-ecs-integ/EcsCluster/DefaultAutoScalingGroup/LifecycleHookDrainHook/Role/Resource": [
          {
            "type": "aws:cdk:logicalId",
            "data": "EcsClusterDefaultAutoScalingGroupLifecycleHookDrainHookRoleA38EC83B"
          }
        ],
        "/aws-ecs-integ/EcsCluster/DefaultAutoScalingGroup/LifecycleHookDrainHook/Role/DefaultPolicy": [
          {
            "type": "aws:cdk:analytics:construct",
            "data": "*"
          },
          {
            "type": "aws:cdk:analytics:method",
            "data": {
              "attachToRole": [
                "*"
              ]
            }
          },
          {
            "type": "aws:cdk:analytics:method",
            "data": {
              "attachToRole": [
                "*"
              ]
            }
          },
          {
            "type": "aws:cdk:analytics:method",
            "data": {
              "addStatements": [
                {}
              ]
            }
          }
        ],
        "/aws-ecs-integ/EcsCluster/DefaultAutoScalingGroup/LifecycleHookDrainHook/Role/DefaultPolicy/Resource": [
          {
            "type": "aws:cdk:logicalId",
            "data": "EcsClusterDefaultAutoScalingGroupLifecycleHookDrainHookRoleDefaultPolicy75002F88"
          }
        ],
        "/aws-ecs-integ/EcsCluster/DefaultAutoScalingGroup/LifecycleHookDrainHook/Resource": [
          {
            "type": "aws:cdk:logicalId",
            "data": "EcsClusterDefaultAutoScalingGroupLifecycleHookDrainHookFFA63029"
          }
        ],
        "/aws-ecs-integ/SsmParameterValue:--aws--service--ecs--optimized-ami--amazon-linux-2--recommended--image_id:C96584B6-F00A-464E-AD19-53AFF4B05118.Parameter": [
          {
            "type": "aws:cdk:logicalId",
            "data": "SsmParameterValueawsserviceecsoptimizedamiamazonlinux2recommendedimageidC96584B6F00A464EAD1953AFF4B05118Parameter"
          }
        ],
        "/aws-ecs-integ/ExecutionRole": [
          {
            "type": "aws:cdk:analytics:construct",
            "data": {
              "assumedBy": {
                "principalAccount": "*",
                "assumeRoleAction": "*"
              },
              "inlinePolicies": "*"
            }
          }
        ],
        "/aws-ecs-integ/ExecutionRole/ImportExecutionRole": [
          {
            "type": "aws:cdk:analytics:construct",
            "data": "*"
          }
        ],
        "/aws-ecs-integ/ExecutionRole/Resource": [
          {
            "type": "aws:cdk:logicalId",
            "data": "ExecutionRole605A040B"
          }
        ],
        "/aws-ecs-integ/TaskDefinition": [
          {
            "type": "aws:cdk:analytics:construct",
            "data": "*"
          },
          {
            "type": "aws:cdk:analytics:construct",
            "data": "*"
          }
        ],
        "/aws-ecs-integ/TaskDefinition/TaskRole": [
          {
            "type": "aws:cdk:analytics:construct",
            "data": {
              "assumedBy": {
                "principalAccount": "*",
                "assumeRoleAction": "*"
              }
            }
          }
        ],
        "/aws-ecs-integ/TaskDefinition/TaskRole/ImportTaskRole": [
          {
            "type": "aws:cdk:analytics:construct",
            "data": "*"
          }
        ],
        "/aws-ecs-integ/TaskDefinition/TaskRole/Resource": [
          {
            "type": "aws:cdk:logicalId",
            "data": "TaskDefinitionTaskRoleFD40A61D"
          }
        ],
        "/aws-ecs-integ/TaskDefinition/Resource": [
          {
            "type": "aws:cdk:logicalId",
            "data": "TaskDefinitionB36D86D9"
          }
        ],
        "/aws-ecs-integ/EnvFileDeployment/AwsCliLayer": [
          {
            "type": "aws:cdk:analytics:construct",
            "data": {}
          }
        ],
        "/aws-ecs-integ/EnvFileDeployment/AwsCliLayer/Resource": [
          {
            "type": "aws:cdk:logicalId",
            "data": "EnvFileDeploymentAwsCliLayerA8FC897D"
          }
        ],
        "/aws-ecs-integ/EnvFileDeployment/CustomResourceHandler": [
          {
            "type": "aws:cdk:analytics:construct",
            "data": {
              "uuid": "*",
              "layers": [
                "*"
              ],
              "environment": "*",
              "lambdaPurpose": "*",
              "timeout": "*",
              "role": "*",
              "memorySize": "*",
              "ephemeralStorageSize": "*",
              "vpc": "*",
              "vpcSubnets": "*",
              "filesystem": "*",
              "logGroup": "*",
              "code": "*",
              "handler": "*",
              "runtime": "*"
            }
          },
          {
            "type": "aws:cdk:analytics:method",
            "data": {
              "addMetadata": [
                "*",
                true
              ]
            }
          },
          {
            "type": "aws:cdk:analytics:method",
            "data": {
              "addMetadata": [
                "*",
                "*"
              ]
            }
          }
        ],
        "/aws-ecs-integ/EnvFileDeployment/CustomResource": [
          {
            "type": "aws:cdk:analytics:construct",
            "data": "*"
          }
        ],
        "/aws-ecs-integ/EnvFileDeployment/CustomResource/Default": [
          {
            "type": "aws:cdk:logicalId",
            "data": "EnvFileDeploymentCustomResourceDBE78DE4"
          }
        ],
        "/aws-ecs-integ/Custom::CDKBucketDeployment8693BB64968944B69AAFB0CC9EB8756C": [
          {
            "type": "aws:cdk:analytics:construct",
            "data": {
              "layers": [
                "*"
              ],
              "environment": "*",
              "timeout": "*",
              "role": "*",
              "memorySize": "*",
              "ephemeralStorageSize": "*",
              "vpc": "*",
              "vpcSubnets": "*",
              "filesystem": "*",
              "logGroup": "*",
              "code": "*",
              "handler": "*",
              "runtime": "*"
            }
          },
          {
            "type": "aws:cdk:analytics:method",
            "data": {
              "addEnvironment": [
                "*",
                "*"
              ]
            }
          },
          {
            "type": "aws:cdk:analytics:method",
            "data": {
              "addLayers": [
                "*"
              ]
            }
          },
          {
            "type": "aws:cdk:is-custom-resource-handler-singleton",
            "data": true
          },
          {
            "type": "aws:cdk:is-custom-resource-handler-runtime-family",
            "data": 2
          }
        ],
        "/aws-ecs-integ/Custom::CDKBucketDeployment8693BB64968944B69AAFB0CC9EB8756C/ServiceRole": [
          {
            "type": "aws:cdk:analytics:construct",
            "data": {
              "assumedBy": {
                "principalAccount": "*",
                "assumeRoleAction": "*"
              },
              "managedPolicies": [
                {
                  "managedPolicyArn": "*"
                }
              ]
            }
          },
          {
            "type": "aws:cdk:analytics:method",
            "data": {
              "addToPrincipalPolicy": [
                {}
              ]
            }
          },
          {
            "type": "aws:cdk:analytics:method",
            "data": {
              "attachInlinePolicy": [
                "*"
              ]
            }
          },
          {
            "type": "aws:cdk:analytics:method",
            "data": {
              "attachInlinePolicy": [
                "*"
              ]
            }
          },
          {
            "type": "aws:cdk:analytics:method",
            "data": {
              "addToPrincipalPolicy": [
                {}
              ]
            }
          }
        ],
        "/aws-ecs-integ/Custom::CDKBucketDeployment8693BB64968944B69AAFB0CC9EB8756C/ServiceRole/ImportServiceRole": [
          {
            "type": "aws:cdk:analytics:construct",
            "data": "*"
          }
        ],
        "/aws-ecs-integ/Custom::CDKBucketDeployment8693BB64968944B69AAFB0CC9EB8756C/ServiceRole/Resource": [
          {
            "type": "aws:cdk:logicalId",
            "data": "CustomCDKBucketDeployment8693BB64968944B69AAFB0CC9EB8756CServiceRole89A01265"
          }
        ],
        "/aws-ecs-integ/Custom::CDKBucketDeployment8693BB64968944B69AAFB0CC9EB8756C/ServiceRole/DefaultPolicy": [
          {
            "type": "aws:cdk:analytics:construct",
            "data": "*"
          },
          {
            "type": "aws:cdk:analytics:method",
            "data": {
              "attachToRole": [
                "*"
              ]
            }
          },
          {
            "type": "aws:cdk:analytics:method",
            "data": {
              "attachToRole": [
                "*"
              ]
            }
          },
          {
            "type": "aws:cdk:analytics:method",
            "data": {
              "addStatements": [
                {}
              ]
            }
          },
          {
            "type": "aws:cdk:analytics:method",
            "data": {
              "addStatements": [
                {}
              ]
            }
          }
        ],
        "/aws-ecs-integ/Custom::CDKBucketDeployment8693BB64968944B69AAFB0CC9EB8756C/ServiceRole/DefaultPolicy/Resource": [
          {
            "type": "aws:cdk:logicalId",
            "data": "CustomCDKBucketDeployment8693BB64968944B69AAFB0CC9EB8756CServiceRoleDefaultPolicy88902FDF"
          }
        ],
        "/aws-ecs-integ/Custom::CDKBucketDeployment8693BB64968944B69AAFB0CC9EB8756C/Resource": [
          {
            "type": "aws:cdk:logicalId",
            "data": "CustomCDKBucketDeployment8693BB64968944B69AAFB0CC9EB8756C81C01536"
          }
        ],
        "/aws-ecs-integ/Service": [
          {
            "type": "aws:cdk:warning",
            "data": "minHealthyPercent has not been configured so the default value of 50% is used. The number of running tasks will decrease below the desired count during deployments etc. See https://github.com/aws/aws-cdk/issues/31705 [ack: @aws-cdk/aws-ecs:minHealthyPercent]"
          },
          {
            "type": "aws:cdk:analytics:construct",
            "data": "*"
          },
          {
            "type": "aws:cdk:analytics:method",
            "data": "*"
          }
        ],
        "/aws-ecs-integ/Service/Service": [
          {
            "type": "aws:cdk:logicalId",
            "data": "ServiceD69D759B"
          }
        ],
        "/aws-ecs-integ/Service/SecurityGroup": [
          {
            "type": "aws:cdk:analytics:construct",
            "data": {
              "vpc": "*"
            }
          }
        ],
        "/aws-ecs-integ/Service/SecurityGroup/Resource": [
          {
            "type": "aws:cdk:logicalId",
            "data": "ServiceSecurityGroupC96ED6A7"
          }
        ],
        "/aws-ecs-integ/BootstrapVersion": [
          {
            "type": "aws:cdk:logicalId",
            "data": "BootstrapVersion"
          }
        ],
        "/aws-ecs-integ/CheckBootstrapVersion": [
          {
            "type": "aws:cdk:logicalId",
            "data": "CheckBootstrapVersion"
          }
        ]
      },
      "displayName": "aws-ecs-integ"
    },
    "IntegDefaultTestDeployAssert4E6713E1.assets": {
      "type": "cdk:asset-manifest",
      "properties": {
        "file": "IntegDefaultTestDeployAssert4E6713E1.assets.json",
        "requiresBootstrapStackVersion": 6,
        "bootstrapStackVersionSsmParameter": "/cdk-bootstrap/hnb659fds/version"
      }
    },
    "IntegDefaultTestDeployAssert4E6713E1": {
      "type": "aws:cloudformation:stack",
      "environment": "aws://unknown-account/unknown-region",
      "properties": {
        "templateFile": "IntegDefaultTestDeployAssert4E6713E1.template.json",
        "terminationProtection": false,
        "validateOnSynth": false,
        "assumeRoleArn": "arn:${AWS::Partition}:iam::${AWS::AccountId}:role/cdk-hnb659fds-deploy-role-${AWS::AccountId}-${AWS::Region}",
        "cloudFormationExecutionRoleArn": "arn:${AWS::Partition}:iam::${AWS::AccountId}:role/cdk-hnb659fds-cfn-exec-role-${AWS::AccountId}-${AWS::Region}",
        "stackTemplateAssetObjectUrl": "s3://cdk-hnb659fds-assets-${AWS::AccountId}-${AWS::Region}/21fbb51d7b23f6a6c262b46a9caee79d744a3ac019fd45422d988b96d44b2a22.json",
        "requiresBootstrapStackVersion": 6,
        "bootstrapStackVersionSsmParameter": "/cdk-bootstrap/hnb659fds/version",
        "additionalDependencies": [
          "IntegDefaultTestDeployAssert4E6713E1.assets"
        ],
        "lookupRole": {
          "arn": "arn:${AWS::Partition}:iam::${AWS::AccountId}:role/cdk-hnb659fds-lookup-role-${AWS::AccountId}-${AWS::Region}",
          "requiresBootstrapStackVersion": 8,
          "bootstrapStackVersionSsmParameter": "/cdk-bootstrap/hnb659fds/version"
        }
      },
      "dependencies": [
        "IntegDefaultTestDeployAssert4E6713E1.assets"
      ],
      "metadata": {
        "/Integ/DefaultTest/DeployAssert/BootstrapVersion": [
          {
            "type": "aws:cdk:logicalId",
            "data": "BootstrapVersion"
          }
        ],
        "/Integ/DefaultTest/DeployAssert/CheckBootstrapVersion": [
          {
            "type": "aws:cdk:logicalId",
            "data": "CheckBootstrapVersion"
          }
        ]
      },
      "displayName": "Integ/DefaultTest/DeployAssert"
    },
    "Tree": {
      "type": "cdk:tree",
      "properties": {
        "file": "tree.json"
      }
    },
    "aws-cdk-lib/feature-flag-report": {
      "type": "cdk:feature-flag-report",
      "properties": {
        "module": "aws-cdk-lib",
        "flags": {
          "@aws-cdk/aws-signer:signingProfileNamePassedToCfn": {
            "recommendedValue": true,
            "explanation": "Pass signingProfileName to CfnSigningProfile"
          },
          "@aws-cdk/core:newStyleStackSynthesis": {
            "recommendedValue": true,
            "explanation": "Switch to new stack synthesis method which enables CI/CD",
            "unconfiguredBehavesLike": {
              "v2": true
            }
          },
          "@aws-cdk/core:stackRelativeExports": {
            "recommendedValue": true,
            "explanation": "Name exports based on the construct paths relative to the stack, rather than the global construct path",
            "unconfiguredBehavesLike": {
              "v2": true
            }
          },
          "@aws-cdk/aws-rds:lowercaseDbIdentifier": {
            "recommendedValue": true,
            "explanation": "Force lowercasing of RDS Cluster names in CDK",
            "unconfiguredBehavesLike": {
              "v2": true
            }
          },
          "@aws-cdk/aws-apigateway:usagePlanKeyOrderInsensitiveId": {
            "recommendedValue": true,
            "explanation": "Allow adding/removing multiple UsagePlanKeys independently",
            "unconfiguredBehavesLike": {
              "v2": true
            }
          },
          "@aws-cdk/aws-lambda:recognizeVersionProps": {
            "recommendedValue": true,
            "explanation": "Enable this feature flag to opt in to the updated logical id calculation for Lambda Version created using the  `fn.currentVersion`.",
            "unconfiguredBehavesLike": {
              "v2": true
            }
          },
          "@aws-cdk/aws-lambda:recognizeLayerVersion": {
            "userValue": true,
            "recommendedValue": true,
            "explanation": "Enable this feature flag to opt in to the updated logical id calculation for Lambda Version created using the `fn.currentVersion`."
          },
          "@aws-cdk/aws-cloudfront:defaultSecurityPolicyTLSv1.2_2021": {
            "recommendedValue": true,
            "explanation": "Enable this feature flag to have cloudfront distributions use the security policy TLSv1.2_2021 by default.",
            "unconfiguredBehavesLike": {
              "v2": true
            }
          },
          "@aws-cdk/core:checkSecretUsage": {
            "userValue": true,
            "recommendedValue": true,
            "explanation": "Enable this flag to make it impossible to accidentally use SecretValues in unsafe locations"
          },
          "@aws-cdk/core:target-partitions": {
            "recommendedValue": [
              "aws",
              "aws-cn"
            ],
            "explanation": "What regions to include in lookup tables of environment agnostic stacks"
          },
          "@aws-cdk-containers/ecs-service-extensions:enableDefaultLogDriver": {
            "userValue": true,
            "recommendedValue": true,
            "explanation": "ECS extensions will automatically add an `awslogs` driver if no logging is specified"
          },
          "@aws-cdk/aws-ec2:uniqueImdsv2TemplateName": {
            "userValue": true,
            "recommendedValue": true,
            "explanation": "Enable this feature flag to have Launch Templates generated by the `InstanceRequireImdsv2Aspect` use unique names."
          },
          "@aws-cdk/aws-ecs:arnFormatIncludesClusterName": {
            "userValue": true,
            "recommendedValue": true,
            "explanation": "ARN format used by ECS. In the new ARN format, the cluster name is part of the resource ID."
          },
          "@aws-cdk/aws-iam:minimizePolicies": {
            "userValue": true,
            "recommendedValue": true,
            "explanation": "Minimize IAM policies by combining Statements"
          },
          "@aws-cdk/core:validateSnapshotRemovalPolicy": {
            "userValue": true,
            "recommendedValue": true,
            "explanation": "Error on snapshot removal policies on resources that do not support it."
          },
          "@aws-cdk/aws-codepipeline:crossAccountKeyAliasStackSafeResourceName": {
            "userValue": true,
            "recommendedValue": true,
            "explanation": "Generate key aliases that include the stack name"
          },
          "@aws-cdk/aws-s3:createDefaultLoggingPolicy": {
            "userValue": true,
            "recommendedValue": true,
            "explanation": "Enable this feature flag to create an S3 bucket policy by default in cases where an AWS service would automatically create the Policy if one does not exist."
          },
          "@aws-cdk/aws-sns-subscriptions:restrictSqsDescryption": {
            "userValue": true,
            "recommendedValue": true,
            "explanation": "Restrict KMS key policy for encrypted Queues a bit more"
          },
          "@aws-cdk/aws-apigateway:disableCloudWatchRole": {
            "userValue": true,
            "recommendedValue": true,
            "explanation": "Make default CloudWatch Role behavior safe for multiple API Gateways in one environment"
          },
          "@aws-cdk/core:enablePartitionLiterals": {
            "userValue": true,
            "recommendedValue": true,
            "explanation": "Make ARNs concrete if AWS partition is known"
          },
          "@aws-cdk/aws-events:eventsTargetQueueSameAccount": {
            "userValue": true,
            "recommendedValue": true,
            "explanation": "Event Rules may only push to encrypted SQS queues in the same account"
          },
          "@aws-cdk/aws-ecs:disableExplicitDeploymentControllerForCircuitBreaker": {
            "userValue": true,
            "recommendedValue": true,
            "explanation": "Avoid setting the \"ECS\" deployment controller when adding a circuit breaker"
          },
          "@aws-cdk/aws-iam:importedRoleStackSafeDefaultPolicyName": {
            "userValue": true,
            "recommendedValue": true,
            "explanation": "Enable this feature to by default create default policy names for imported roles that depend on the stack the role is in."
          },
          "@aws-cdk/aws-s3:serverAccessLogsUseBucketPolicy": {
            "userValue": true,
            "recommendedValue": true,
            "explanation": "Use S3 Bucket Policy instead of ACLs for Server Access Logging"
          },
          "@aws-cdk/aws-route53-patters:useCertificate": {
            "userValue": true,
            "recommendedValue": true,
            "explanation": "Use the official `Certificate` resource instead of `DnsValidatedCertificate`"
          },
          "@aws-cdk/customresources:installLatestAwsSdkDefault": {
            "userValue": false,
            "recommendedValue": false,
            "explanation": "Whether to install the latest SDK by default in AwsCustomResource"
          },
          "@aws-cdk/aws-rds:databaseProxyUniqueResourceName": {
            "userValue": true,
            "recommendedValue": true,
            "explanation": "Use unique resource name for Database Proxy"
          },
          "@aws-cdk/aws-codedeploy:removeAlarmsFromDeploymentGroup": {
            "userValue": true,
            "recommendedValue": true,
            "explanation": "Remove CloudWatch alarms from deployment group"
          },
          "@aws-cdk/aws-apigateway:authorizerChangeDeploymentLogicalId": {
            "userValue": true,
            "recommendedValue": true,
            "explanation": "Include authorizer configuration in the calculation of the API deployment logical ID."
          },
          "@aws-cdk/aws-ec2:launchTemplateDefaultUserData": {
            "userValue": true,
            "recommendedValue": true,
            "explanation": "Define user data for a launch template by default when a machine image is provided."
          },
          "@aws-cdk/aws-secretsmanager:useAttachedSecretResourcePolicyForSecretTargetAttachments": {
            "userValue": true,
            "recommendedValue": true,
            "explanation": "SecretTargetAttachments uses the ResourcePolicy of the attached Secret."
          },
          "@aws-cdk/aws-redshift:columnId": {
            "userValue": true,
            "recommendedValue": true,
            "explanation": "Whether to use an ID to track Redshift column changes"
          },
          "@aws-cdk/aws-stepfunctions-tasks:enableEmrServicePolicyV2": {
            "userValue": true,
            "recommendedValue": true,
            "explanation": "Enable AmazonEMRServicePolicy_v2 managed policies"
          },
          "@aws-cdk/aws-ec2:restrictDefaultSecurityGroup": {
            "userValue": true,
            "recommendedValue": true,
            "explanation": "Restrict access to the VPC default security group"
          },
          "@aws-cdk/aws-apigateway:requestValidatorUniqueId": {
            "userValue": true,
            "recommendedValue": true,
            "explanation": "Generate a unique id for each RequestValidator added to a method"
          },
          "@aws-cdk/aws-kms:aliasNameRef": {
            "userValue": true,
            "recommendedValue": true,
            "explanation": "KMS Alias name and keyArn will have implicit reference to KMS Key"
          },
          "@aws-cdk/aws-kms:applyImportedAliasPermissionsToPrincipal": {
            "userValue": true,
            "recommendedValue": true,
            "explanation": "Enable grant methods on Aliases imported by name to use kms:ResourceAliases condition"
          },
          "@aws-cdk/aws-autoscaling:generateLaunchTemplateInsteadOfLaunchConfig": {
            "userValue": true,
            "recommendedValue": true,
            "explanation": "Generate a launch template when creating an AutoScalingGroup"
          },
          "@aws-cdk/core:includePrefixInUniqueNameGeneration": {
            "userValue": true,
            "recommendedValue": true,
            "explanation": "Include the stack prefix in the stack name generation process"
          },
          "@aws-cdk/aws-efs:denyAnonymousAccess": {
            "userValue": true,
            "recommendedValue": true,
            "explanation": "EFS denies anonymous clients accesses"
          },
          "@aws-cdk/aws-opensearchservice:enableOpensearchMultiAzWithStandby": {
            "userValue": true,
            "recommendedValue": true,
            "explanation": "Enables support for Multi-AZ with Standby deployment for opensearch domains"
          },
          "@aws-cdk/aws-lambda-nodejs:useLatestRuntimeVersion": {
            "userValue": true,
            "recommendedValue": true,
            "explanation": "Enables aws-lambda-nodejs.Function to use the latest available NodeJs runtime as the default"
          },
          "@aws-cdk/aws-efs:mountTargetOrderInsensitiveLogicalId": {
            "userValue": true,
            "recommendedValue": true,
            "explanation": "When enabled, mount targets will have a stable logicalId that is linked to the associated subnet."
          },
          "@aws-cdk/aws-rds:auroraClusterChangeScopeOfInstanceParameterGroupWithEachParameters": {
            "userValue": true,
            "recommendedValue": true,
            "explanation": "When enabled, a scope of InstanceParameterGroup for AuroraClusterInstance with each parameters will change."
          },
          "@aws-cdk/aws-appsync:useArnForSourceApiAssociationIdentifier": {
            "userValue": true,
            "recommendedValue": true,
            "explanation": "When enabled, will always use the arn for identifiers for CfnSourceApiAssociation in the GraphqlApi construct rather than id."
          },
          "@aws-cdk/aws-rds:preventRenderingDeprecatedCredentials": {
            "userValue": true,
            "recommendedValue": true,
            "explanation": "When enabled, creating an RDS database cluster from a snapshot will only render credentials for snapshot credentials."
          },
          "@aws-cdk/aws-codepipeline-actions:useNewDefaultBranchForCodeCommitSource": {
            "userValue": true,
            "recommendedValue": true,
            "explanation": "When enabled, the CodeCommit source action is using the default branch name 'main'."
          },
          "@aws-cdk/aws-cloudwatch-actions:changeLambdaPermissionLogicalIdForLambdaAction": {
            "userValue": true,
            "recommendedValue": true,
            "explanation": "When enabled, the logical ID of a Lambda permission for a Lambda action includes an alarm ID."
          },
          "@aws-cdk/aws-codepipeline:crossAccountKeysDefaultValueToFalse": {
            "userValue": true,
            "recommendedValue": true,
            "explanation": "Enables Pipeline to set the default value for crossAccountKeys to false."
          },
          "@aws-cdk/aws-codepipeline:defaultPipelineTypeToV2": {
            "userValue": true,
            "recommendedValue": true,
            "explanation": "Enables Pipeline to set the default pipeline type to V2."
          },
          "@aws-cdk/aws-kms:reduceCrossAccountRegionPolicyScope": {
            "userValue": true,
            "recommendedValue": true,
            "explanation": "When enabled, IAM Policy created from KMS key grant will reduce the resource scope to this key only."
          },
          "@aws-cdk/pipelines:reduceAssetRoleTrustScope": {
            "recommendedValue": true,
            "explanation": "Remove the root account principal from PipelineAssetsFileRole trust policy",
            "unconfiguredBehavesLike": {
              "v2": true
            }
          },
          "@aws-cdk/aws-eks:nodegroupNameAttribute": {
            "userValue": true,
            "recommendedValue": true,
            "explanation": "When enabled, nodegroupName attribute of the provisioned EKS NodeGroup will not have the cluster name prefix."
          },
          "@aws-cdk/aws-ec2:ebsDefaultGp3Volume": {
            "userValue": true,
            "recommendedValue": true,
            "explanation": "When enabled, the default volume type of the EBS volume will be GP3"
          },
          "@aws-cdk/aws-ecs:removeDefaultDeploymentAlarm": {
            "userValue": true,
            "recommendedValue": true,
            "explanation": "When enabled, remove default deployment alarm settings"
          },
          "@aws-cdk/custom-resources:logApiResponseDataPropertyTrueDefault": {
            "userValue": false,
            "recommendedValue": false,
            "explanation": "When enabled, the custom resource used for `AwsCustomResource` will configure the `logApiResponseData` property as true by default"
          },
          "@aws-cdk/aws-s3:keepNotificationInImportedBucket": {
            "userValue": false,
            "recommendedValue": false,
            "explanation": "When enabled, Adding notifications to a bucket in the current stack will not remove notification from imported stack."
          },
          "@aws-cdk/aws-stepfunctions-tasks:useNewS3UriParametersForBedrockInvokeModelTask": {
            "recommendedValue": true,
            "explanation": "When enabled, use new props for S3 URI field in task definition of state machine for bedrock invoke model.",
            "unconfiguredBehavesLike": {
              "v2": true
            }
          },
          "@aws-cdk/core:explicitStackTags": {
            "userValue": true,
            "recommendedValue": true,
            "explanation": "When enabled, stack tags need to be assigned explicitly on a Stack."
          },
          "@aws-cdk/aws-ecs:enableImdsBlockingDeprecatedFeature": {
            "userValue": false,
            "recommendedValue": false,
            "explanation": "When set to true along with canContainersAccessInstanceRole=false in ECS cluster, new updated commands will be added to UserData to block container accessing IMDS. **Applicable to Linux only. IMPORTANT: See [details.](#aws-cdkaws-ecsenableImdsBlockingDeprecatedFeature)**"
          },
          "@aws-cdk/aws-ecs:disableEcsImdsBlocking": {
            "userValue": false,
            "recommendedValue": true,
            "explanation": "When set to true, CDK synth will throw exception if canContainersAccessInstanceRole is false. **IMPORTANT: See [details.](#aws-cdkaws-ecsdisableEcsImdsBlocking)**"
          },
          "@aws-cdk/aws-ecs:reduceEc2FargateCloudWatchPermissions": {
            "userValue": true,
            "recommendedValue": true,
            "explanation": "When enabled, we will only grant the necessary permissions when users specify cloudwatch log group through logConfiguration"
          },
          "@aws-cdk/aws-dynamodb:resourcePolicyPerReplica": {
            "userValue": true,
            "recommendedValue": true,
            "explanation": "When enabled will allow you to specify a resource policy per replica, and not copy the source table policy to all replicas"
          },
          "@aws-cdk/aws-ec2:ec2SumTImeoutEnabled": {
            "userValue": true,
            "recommendedValue": true,
            "explanation": "When enabled, initOptions.timeout and resourceSignalTimeout values will be summed together."
          },
          "@aws-cdk/aws-appsync:appSyncGraphQLAPIScopeLambdaPermission": {
            "userValue": true,
            "recommendedValue": true,
            "explanation": "When enabled, a Lambda authorizer Permission created when using GraphqlApi will be properly scoped with a SourceArn."
          },
          "@aws-cdk/aws-rds:setCorrectValueForDatabaseInstanceReadReplicaInstanceResourceId": {
            "userValue": true,
            "recommendedValue": true,
            "explanation": "When enabled, the value of property `instanceResourceId` in construct `DatabaseInstanceReadReplica` will be set to the correct value which is `DbiResourceId` instead of currently `DbInstanceArn`"
          },
          "@aws-cdk/core:cfnIncludeRejectComplexResourceUpdateCreatePolicyIntrinsics": {
            "userValue": true,
            "recommendedValue": true,
            "explanation": "When enabled, CFN templates added with `cfn-include` will error if the template contains Resource Update or Create policies with CFN Intrinsics that include non-primitive values."
          },
          "@aws-cdk/aws-lambda-nodejs:sdkV3ExcludeSmithyPackages": {
            "userValue": true,
            "recommendedValue": true,
            "explanation": "When enabled, both `@aws-sdk` and `@smithy` packages will be excluded from the Lambda Node.js 18.x runtime to prevent version mismatches in bundled applications."
          },
          "@aws-cdk/aws-stepfunctions-tasks:fixRunEcsTaskPolicy": {
            "userValue": true,
            "recommendedValue": true,
            "explanation": "When enabled, the resource of IAM Run Ecs policy generated by SFN EcsRunTask will reference the definition, instead of constructing ARN."
          },
          "@aws-cdk/aws-ec2:bastionHostUseAmazonLinux2023ByDefault": {
            "userValue": true,
            "recommendedValue": true,
            "explanation": "When enabled, the BastionHost construct will use the latest Amazon Linux 2023 AMI, instead of Amazon Linux 2."
          },
          "@aws-cdk/core:aspectStabilization": {
            "recommendedValue": true,
            "explanation": "When enabled, a stabilization loop will be run when invoking Aspects during synthesis.",
            "unconfiguredBehavesLike": {
              "v2": true
            }
          },
          "@aws-cdk/aws-route53-targets:userPoolDomainNameMethodWithoutCustomResource": {
            "userValue": true,
            "recommendedValue": true,
            "explanation": "When enabled, use a new method for DNS Name of user pool domain target without creating a custom resource."
          },
          "@aws-cdk/aws-elasticloadbalancingV2:albDualstackWithoutPublicIpv4SecurityGroupRulesDefault": {
            "userValue": true,
            "recommendedValue": true,
            "explanation": "When enabled, the default security group ingress rules will allow IPv6 ingress from anywhere"
          },
          "@aws-cdk/aws-iam:oidcRejectUnauthorizedConnections": {
            "userValue": true,
            "recommendedValue": true,
            "explanation": "When enabled, the default behaviour of OIDC provider will reject unauthorized connections"
          },
          "@aws-cdk/core:enableAdditionalMetadataCollection": {
            "userValue": true,
            "recommendedValue": true,
            "explanation": "When enabled, CDK will expand the scope of usage data collected to better inform CDK development and improve communication for security concerns and emerging issues."
          },
          "@aws-cdk/aws-lambda:createNewPoliciesWithAddToRolePolicy": {
            "userValue": false,
            "recommendedValue": false,
            "explanation": "[Deprecated] When enabled, Lambda will create new inline policies with AddToRolePolicy instead of adding to the Default Policy Statement"
          },
          "@aws-cdk/aws-s3:setUniqueReplicationRoleName": {
            "userValue": true,
            "recommendedValue": true,
            "explanation": "When enabled, CDK will automatically generate a unique role name that is used for s3 object replication."
          },
          "@aws-cdk/pipelines:reduceStageRoleTrustScope": {
            "recommendedValue": true,
            "explanation": "Remove the root account principal from Stage addActions trust policy",
            "unconfiguredBehavesLike": {
              "v2": true
            }
          },
          "@aws-cdk/aws-events:requireEventBusPolicySid": {
            "userValue": true,
            "recommendedValue": true,
            "explanation": "When enabled, grantPutEventsTo() will use resource policies with Statement IDs for service principals."
          },
          "@aws-cdk/core:aspectPrioritiesMutating": {
            "userValue": true,
            "recommendedValue": true,
            "explanation": "When set to true, Aspects added by the construct library on your behalf will be given a priority of MUTATING."
          },
          "@aws-cdk/aws-dynamodb:retainTableReplica": {
            "userValue": true,
            "recommendedValue": true,
            "explanation": "When enabled, table replica will be default to the removal policy of source table unless specified otherwise."
          },
          "@aws-cdk/cognito:logUserPoolClientSecretValue": {
            "recommendedValue": false,
            "explanation": "When disabled, the value of the user pool client secret will not be logged in the custom resource lambda function logs."
          },
          "@aws-cdk/pipelines:reduceCrossAccountActionRoleTrustScope": {
            "recommendedValue": true,
            "explanation": "When enabled, scopes down the trust policy for the cross-account action role",
            "unconfiguredBehavesLike": {
              "v2": true
            }
          },
          "@aws-cdk/aws-stepfunctions:useDistributedMapResultWriterV2": {
            "userValue": true,
            "recommendedValue": true,
            "explanation": "When enabled, the resultWriterV2 property of DistributedMap will be used insted of resultWriter"
          },
          "@aws-cdk/s3-notifications:addS3TrustKeyPolicyForSnsSubscriptions": {
            "userValue": true,
            "recommendedValue": true,
            "explanation": "Add an S3 trust policy to a KMS key resource policy for SNS subscriptions."
          },
          "@aws-cdk/aws-ec2:requirePrivateSubnetsForEgressOnlyInternetGateway": {
            "userValue": true,
            "recommendedValue": true,
            "explanation": "When enabled, the EgressOnlyGateway resource is only created if private subnets are defined in the dual-stack VPC."
          },
          "@aws-cdk/aws-ec2-alpha:useResourceIdForVpcV2Migration": {
            "recommendedValue": false,
            "explanation": "When enabled, use resource IDs for VPC V2 migration"
          },
          "@aws-cdk/aws-s3:publicAccessBlockedByDefault": {
            "userValue": true,
            "recommendedValue": true,
            "explanation": "When enabled, setting any combination of options for BlockPublicAccess will automatically set true for any options not defined."
          },
          "@aws-cdk/aws-lambda:useCdkManagedLogGroup": {
            "userValue": false,
            "recommendedValue": true,
            "explanation": "When enabled, CDK creates and manages loggroup for the lambda function"
          }
        }
      }
    }
  },
<<<<<<< HEAD
  "minimumCliVersion": "2.1023.0"
=======
  "minimumCliVersion": "2.1024.0"
>>>>>>> b1791f7b
}<|MERGE_RESOLUTION|>--- conflicted
+++ resolved
@@ -18,11 +18,7 @@
         "validateOnSynth": false,
         "assumeRoleArn": "arn:${AWS::Partition}:iam::${AWS::AccountId}:role/cdk-hnb659fds-deploy-role-${AWS::AccountId}-${AWS::Region}",
         "cloudFormationExecutionRoleArn": "arn:${AWS::Partition}:iam::${AWS::AccountId}:role/cdk-hnb659fds-cfn-exec-role-${AWS::AccountId}-${AWS::Region}",
-<<<<<<< HEAD
-        "stackTemplateAssetObjectUrl": "s3://cdk-hnb659fds-assets-${AWS::AccountId}-${AWS::Region}/8bdf302e755fd27a44290ccaac99b9926f72f962c98702b73dc4585ec1c006c4.json",
-=======
-        "stackTemplateAssetObjectUrl": "s3://cdk-hnb659fds-assets-${AWS::AccountId}-${AWS::Region}/aa7fadc6012636c063eeb2c939fb36f5c6aaf1251e59cca59d484ae7e112b8fc.json",
->>>>>>> b1791f7b
+        "stackTemplateAssetObjectUrl": "s3://cdk-hnb659fds-assets-${AWS::AccountId}-${AWS::Region}/0871c846a7f4ba1e6379a5ea95aeccb88f8006f8cb95e3a62c31563765085f23.json",
         "requiresBootstrapStackVersion": 6,
         "bootstrapStackVersionSsmParameter": "/cdk-bootstrap/hnb659fds/version",
         "additionalDependencies": [
@@ -1836,9 +1832,5 @@
       }
     }
   },
-<<<<<<< HEAD
-  "minimumCliVersion": "2.1023.0"
-=======
-  "minimumCliVersion": "2.1024.0"
->>>>>>> b1791f7b
+  "minimumCliVersion": "2.1025.0"
 }