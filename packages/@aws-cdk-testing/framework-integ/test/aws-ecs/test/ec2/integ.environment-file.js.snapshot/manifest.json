{
<<<<<<< HEAD
  "version": "31.0.0",
=======
  "version": "32.0.0",
>>>>>>> 06b33d54
  "artifacts": {
    "aws-ecs-integ.assets": {
      "type": "cdk:asset-manifest",
      "properties": {
        "file": "aws-ecs-integ.assets.json",
        "requiresBootstrapStackVersion": 6,
        "bootstrapStackVersionSsmParameter": "/cdk-bootstrap/hnb659fds/version"
      }
    },
    "aws-ecs-integ": {
      "type": "aws:cloudformation:stack",
      "environment": "aws://unknown-account/unknown-region",
      "properties": {
        "templateFile": "aws-ecs-integ.template.json",
        "validateOnSynth": false,
        "assumeRoleArn": "arn:${AWS::Partition}:iam::${AWS::AccountId}:role/cdk-hnb659fds-deploy-role-${AWS::AccountId}-${AWS::Region}",
        "cloudFormationExecutionRoleArn": "arn:${AWS::Partition}:iam::${AWS::AccountId}:role/cdk-hnb659fds-cfn-exec-role-${AWS::AccountId}-${AWS::Region}",
<<<<<<< HEAD
        "stackTemplateAssetObjectUrl": "s3://cdk-hnb659fds-assets-${AWS::AccountId}-${AWS::Region}/a69ec32ac57f67fef23b8c172643ea17a62db96b315690ff4b9672ddf43137e3.json",
=======
        "stackTemplateAssetObjectUrl": "s3://cdk-hnb659fds-assets-${AWS::AccountId}-${AWS::Region}/05d16b14e4ae6bbaff89346b805e7129f169241ee4b3d60022db21cb64851c6e.json",
>>>>>>> 06b33d54
        "requiresBootstrapStackVersion": 6,
        "bootstrapStackVersionSsmParameter": "/cdk-bootstrap/hnb659fds/version",
        "additionalDependencies": [
          "aws-ecs-integ.assets"
        ],
        "lookupRole": {
          "arn": "arn:${AWS::Partition}:iam::${AWS::AccountId}:role/cdk-hnb659fds-lookup-role-${AWS::AccountId}-${AWS::Region}",
          "requiresBootstrapStackVersion": 8,
          "bootstrapStackVersionSsmParameter": "/cdk-bootstrap/hnb659fds/version"
        }
      },
      "dependencies": [
        "aws-ecs-integ.assets"
      ],
      "metadata": {
        "/aws-ecs-integ/Bucket/Resource": [
          {
            "type": "aws:cdk:logicalId",
            "data": "Bucket83908E77"
          }
        ],
        "/aws-ecs-integ/Bucket/Policy/Resource": [
          {
            "type": "aws:cdk:logicalId",
            "data": "BucketPolicyE9A3008A"
          }
        ],
        "/aws-ecs-integ/Bucket/AutoDeleteObjectsCustomResource/Default": [
          {
            "type": "aws:cdk:logicalId",
            "data": "BucketAutoDeleteObjectsCustomResourceBAFD23C2"
          }
        ],
        "/aws-ecs-integ/DefaultCrNodeVersionMap": [
          {
            "type": "aws:cdk:logicalId",
            "data": "DefaultCrNodeVersionMap"
          }
        ],
        "/aws-ecs-integ/Custom::S3AutoDeleteObjectsCustomResourceProvider/Role": [
          {
            "type": "aws:cdk:logicalId",
            "data": "CustomS3AutoDeleteObjectsCustomResourceProviderRole3B1BD092"
          }
        ],
        "/aws-ecs-integ/Custom::S3AutoDeleteObjectsCustomResourceProvider/Handler": [
          {
            "type": "aws:cdk:logicalId",
            "data": "CustomS3AutoDeleteObjectsCustomResourceProviderHandler9D90184F"
          }
        ],
        "/aws-ecs-integ/Vpc/Resource": [
          {
            "type": "aws:cdk:logicalId",
            "data": "Vpc8378EB38"
          }
        ],
        "/aws-ecs-integ/Vpc/PublicSubnet1/Subnet": [
          {
            "type": "aws:cdk:logicalId",
            "data": "VpcPublicSubnet1Subnet5C2D37C4"
          }
        ],
        "/aws-ecs-integ/Vpc/PublicSubnet1/RouteTable": [
          {
            "type": "aws:cdk:logicalId",
            "data": "VpcPublicSubnet1RouteTable6C95E38E"
          }
        ],
        "/aws-ecs-integ/Vpc/PublicSubnet1/RouteTableAssociation": [
          {
            "type": "aws:cdk:logicalId",
            "data": "VpcPublicSubnet1RouteTableAssociation97140677"
          }
        ],
        "/aws-ecs-integ/Vpc/PublicSubnet1/DefaultRoute": [
          {
            "type": "aws:cdk:logicalId",
            "data": "VpcPublicSubnet1DefaultRoute3DA9E72A"
          }
        ],
        "/aws-ecs-integ/Vpc/PublicSubnet1/EIP": [
          {
            "type": "aws:cdk:logicalId",
            "data": "VpcPublicSubnet1EIPD7E02669"
          }
        ],
        "/aws-ecs-integ/Vpc/PublicSubnet1/NATGateway": [
          {
            "type": "aws:cdk:logicalId",
            "data": "VpcPublicSubnet1NATGateway4D7517AA"
          }
        ],
        "/aws-ecs-integ/Vpc/PublicSubnet2/Subnet": [
          {
            "type": "aws:cdk:logicalId",
            "data": "VpcPublicSubnet2Subnet691E08A3"
          }
        ],
        "/aws-ecs-integ/Vpc/PublicSubnet2/RouteTable": [
          {
            "type": "aws:cdk:logicalId",
            "data": "VpcPublicSubnet2RouteTable94F7E489"
          }
        ],
        "/aws-ecs-integ/Vpc/PublicSubnet2/RouteTableAssociation": [
          {
            "type": "aws:cdk:logicalId",
            "data": "VpcPublicSubnet2RouteTableAssociationDD5762D8"
          }
        ],
        "/aws-ecs-integ/Vpc/PublicSubnet2/DefaultRoute": [
          {
            "type": "aws:cdk:logicalId",
            "data": "VpcPublicSubnet2DefaultRoute97F91067"
          }
        ],
        "/aws-ecs-integ/Vpc/PublicSubnet2/EIP": [
          {
            "type": "aws:cdk:logicalId",
            "data": "VpcPublicSubnet2EIP3C605A87"
          }
        ],
        "/aws-ecs-integ/Vpc/PublicSubnet2/NATGateway": [
          {
            "type": "aws:cdk:logicalId",
            "data": "VpcPublicSubnet2NATGateway9182C01D"
          }
        ],
        "/aws-ecs-integ/Vpc/PrivateSubnet1/Subnet": [
          {
            "type": "aws:cdk:logicalId",
            "data": "VpcPrivateSubnet1Subnet536B997A"
          }
        ],
        "/aws-ecs-integ/Vpc/PrivateSubnet1/RouteTable": [
          {
            "type": "aws:cdk:logicalId",
            "data": "VpcPrivateSubnet1RouteTableB2C5B500"
          }
        ],
        "/aws-ecs-integ/Vpc/PrivateSubnet1/RouteTableAssociation": [
          {
            "type": "aws:cdk:logicalId",
            "data": "VpcPrivateSubnet1RouteTableAssociation70C59FA6"
          }
        ],
        "/aws-ecs-integ/Vpc/PrivateSubnet1/DefaultRoute": [
          {
            "type": "aws:cdk:logicalId",
            "data": "VpcPrivateSubnet1DefaultRouteBE02A9ED"
          }
        ],
        "/aws-ecs-integ/Vpc/PrivateSubnet2/Subnet": [
          {
            "type": "aws:cdk:logicalId",
            "data": "VpcPrivateSubnet2Subnet3788AAA1"
          }
        ],
        "/aws-ecs-integ/Vpc/PrivateSubnet2/RouteTable": [
          {
            "type": "aws:cdk:logicalId",
            "data": "VpcPrivateSubnet2RouteTableA678073B"
          }
        ],
        "/aws-ecs-integ/Vpc/PrivateSubnet2/RouteTableAssociation": [
          {
            "type": "aws:cdk:logicalId",
            "data": "VpcPrivateSubnet2RouteTableAssociationA89CAD56"
          }
        ],
        "/aws-ecs-integ/Vpc/PrivateSubnet2/DefaultRoute": [
          {
            "type": "aws:cdk:logicalId",
            "data": "VpcPrivateSubnet2DefaultRoute060D2087"
          }
        ],
        "/aws-ecs-integ/Vpc/IGW": [
          {
            "type": "aws:cdk:logicalId",
            "data": "VpcIGWD7BA715C"
          }
        ],
        "/aws-ecs-integ/Vpc/VPCGW": [
          {
            "type": "aws:cdk:logicalId",
            "data": "VpcVPCGWBF912B6E"
          }
        ],
        "/aws-ecs-integ/EcsCluster/Resource": [
          {
            "type": "aws:cdk:logicalId",
            "data": "EcsCluster97242B84"
          }
        ],
        "/aws-ecs-integ/EcsCluster/DefaultAutoScalingGroup/InstanceSecurityGroup/Resource": [
          {
            "type": "aws:cdk:logicalId",
            "data": "EcsClusterDefaultAutoScalingGroupInstanceSecurityGroup912E1231"
          }
        ],
        "/aws-ecs-integ/EcsCluster/DefaultAutoScalingGroup/InstanceRole/Resource": [
          {
            "type": "aws:cdk:logicalId",
            "data": "EcsClusterDefaultAutoScalingGroupInstanceRole3C026863"
          }
        ],
        "/aws-ecs-integ/EcsCluster/DefaultAutoScalingGroup/InstanceRole/DefaultPolicy/Resource": [
          {
            "type": "aws:cdk:logicalId",
            "data": "EcsClusterDefaultAutoScalingGroupInstanceRoleDefaultPolicy04DC6C80"
          }
        ],
        "/aws-ecs-integ/EcsCluster/DefaultAutoScalingGroup/InstanceProfile": [
          {
            "type": "aws:cdk:logicalId",
            "data": "EcsClusterDefaultAutoScalingGroupInstanceProfile2CE606B3"
          }
        ],
        "/aws-ecs-integ/EcsCluster/DefaultAutoScalingGroup/LaunchConfig": [
          {
            "type": "aws:cdk:logicalId",
            "data": "EcsClusterDefaultAutoScalingGroupLaunchConfigB7E376C1"
          }
        ],
        "/aws-ecs-integ/EcsCluster/DefaultAutoScalingGroup/ASG": [
          {
            "type": "aws:cdk:logicalId",
            "data": "EcsClusterDefaultAutoScalingGroupASGC1A785DB"
          }
        ],
        "/aws-ecs-integ/EcsCluster/DefaultAutoScalingGroup/DrainECSHook/Function/ServiceRole/Resource": [
          {
            "type": "aws:cdk:logicalId",
            "data": "EcsClusterDefaultAutoScalingGroupDrainECSHookFunctionServiceRole94543EDA"
          }
        ],
        "/aws-ecs-integ/EcsCluster/DefaultAutoScalingGroup/DrainECSHook/Function/ServiceRole/DefaultPolicy/Resource": [
          {
            "type": "aws:cdk:logicalId",
            "data": "EcsClusterDefaultAutoScalingGroupDrainECSHookFunctionServiceRoleDefaultPolicyA45BF396"
          }
        ],
        "/aws-ecs-integ/EcsCluster/DefaultAutoScalingGroup/DrainECSHook/Function/Resource": [
          {
            "type": "aws:cdk:logicalId",
            "data": "EcsClusterDefaultAutoScalingGroupDrainECSHookFunctionE17A5F5E"
          }
        ],
        "/aws-ecs-integ/EcsCluster/DefaultAutoScalingGroup/DrainECSHook/Function/AllowInvoke:awsecsintegEcsClusterDefaultAutoScalingGroupLifecycleHookDrainHookTopic7A89925A": [
          {
            "type": "aws:cdk:logicalId",
            "data": "EcsClusterDefaultAutoScalingGroupDrainECSHookFunctionAllowInvokeawsecsintegEcsClusterDefaultAutoScalingGroupLifecycleHookDrainHookTopic7A89925AFDCBEE50"
          }
        ],
        "/aws-ecs-integ/EcsCluster/DefaultAutoScalingGroup/DrainECSHook/Function/Topic/Resource": [
          {
            "type": "aws:cdk:logicalId",
            "data": "EcsClusterDefaultAutoScalingGroupDrainECSHookFunctionTopic8F34E394"
          }
        ],
        "/aws-ecs-integ/EcsCluster/DefaultAutoScalingGroup/LifecycleHookDrainHook/Topic/Resource": [
          {
            "type": "aws:cdk:logicalId",
            "data": "EcsClusterDefaultAutoScalingGroupLifecycleHookDrainHookTopicACD2D4A4"
          }
        ],
        "/aws-ecs-integ/EcsCluster/DefaultAutoScalingGroup/LifecycleHookDrainHook/Role/Resource": [
          {
            "type": "aws:cdk:logicalId",
            "data": "EcsClusterDefaultAutoScalingGroupLifecycleHookDrainHookRoleA38EC83B"
          }
        ],
        "/aws-ecs-integ/EcsCluster/DefaultAutoScalingGroup/LifecycleHookDrainHook/Role/DefaultPolicy/Resource": [
          {
            "type": "aws:cdk:logicalId",
            "data": "EcsClusterDefaultAutoScalingGroupLifecycleHookDrainHookRoleDefaultPolicy75002F88"
          }
        ],
        "/aws-ecs-integ/EcsCluster/DefaultAutoScalingGroup/LifecycleHookDrainHook/Resource": [
          {
            "type": "aws:cdk:logicalId",
            "data": "EcsClusterDefaultAutoScalingGroupLifecycleHookDrainHookFFA63029"
          }
        ],
        "/aws-ecs-integ/SsmParameterValue:--aws--service--ecs--optimized-ami--amazon-linux-2--recommended--image_id:C96584B6-F00A-464E-AD19-53AFF4B05118.Parameter": [
          {
            "type": "aws:cdk:logicalId",
            "data": "SsmParameterValueawsserviceecsoptimizedamiamazonlinux2recommendedimageidC96584B6F00A464EAD1953AFF4B05118Parameter"
          }
        ],
        "/aws-ecs-integ/ExecutionRole/Resource": [
          {
            "type": "aws:cdk:logicalId",
            "data": "ExecutionRole605A040B"
          }
        ],
        "/aws-ecs-integ/TaskDefinition/TaskRole/Resource": [
          {
            "type": "aws:cdk:logicalId",
            "data": "TaskDefinitionTaskRoleFD40A61D"
          }
        ],
        "/aws-ecs-integ/TaskDefinition/Resource": [
          {
            "type": "aws:cdk:logicalId",
            "data": "TaskDefinitionB36D86D9"
          }
        ],
        "/aws-ecs-integ/EnvFileDeployment/AwsCliLayer/Resource": [
          {
            "type": "aws:cdk:logicalId",
            "data": "EnvFileDeploymentAwsCliLayerA8FC897D"
          }
        ],
        "/aws-ecs-integ/EnvFileDeployment/CustomResource/Default": [
          {
            "type": "aws:cdk:logicalId",
            "data": "EnvFileDeploymentCustomResourceDBE78DE4"
          }
        ],
        "/aws-ecs-integ/Custom::CDKBucketDeployment8693BB64968944B69AAFB0CC9EB8756C/ServiceRole/Resource": [
          {
            "type": "aws:cdk:logicalId",
            "data": "CustomCDKBucketDeployment8693BB64968944B69AAFB0CC9EB8756CServiceRole89A01265"
          }
        ],
        "/aws-ecs-integ/Custom::CDKBucketDeployment8693BB64968944B69AAFB0CC9EB8756C/ServiceRole/DefaultPolicy/Resource": [
          {
            "type": "aws:cdk:logicalId",
            "data": "CustomCDKBucketDeployment8693BB64968944B69AAFB0CC9EB8756CServiceRoleDefaultPolicy88902FDF"
          }
        ],
        "/aws-ecs-integ/Custom::CDKBucketDeployment8693BB64968944B69AAFB0CC9EB8756C/Resource": [
          {
            "type": "aws:cdk:logicalId",
            "data": "CustomCDKBucketDeployment8693BB64968944B69AAFB0CC9EB8756C81C01536"
          }
        ],
        "/aws-ecs-integ/Service/Service": [
          {
            "type": "aws:cdk:logicalId",
            "data": "ServiceD69D759B"
          }
        ],
        "/aws-ecs-integ/Service/SecurityGroup/Resource": [
          {
            "type": "aws:cdk:logicalId",
            "data": "ServiceSecurityGroupC96ED6A7"
          }
        ],
        "/aws-ecs-integ/BootstrapVersion": [
          {
            "type": "aws:cdk:logicalId",
            "data": "BootstrapVersion"
          }
        ],
        "/aws-ecs-integ/CheckBootstrapVersion": [
          {
            "type": "aws:cdk:logicalId",
            "data": "CheckBootstrapVersion"
          }
        ]
      },
      "displayName": "aws-ecs-integ"
    },
<<<<<<< HEAD
=======
    "IntegDefaultTestDeployAssert4E6713E1.assets": {
      "type": "cdk:asset-manifest",
      "properties": {
        "file": "IntegDefaultTestDeployAssert4E6713E1.assets.json",
        "requiresBootstrapStackVersion": 6,
        "bootstrapStackVersionSsmParameter": "/cdk-bootstrap/hnb659fds/version"
      }
    },
    "IntegDefaultTestDeployAssert4E6713E1": {
      "type": "aws:cloudformation:stack",
      "environment": "aws://unknown-account/unknown-region",
      "properties": {
        "templateFile": "IntegDefaultTestDeployAssert4E6713E1.template.json",
        "validateOnSynth": false,
        "assumeRoleArn": "arn:${AWS::Partition}:iam::${AWS::AccountId}:role/cdk-hnb659fds-deploy-role-${AWS::AccountId}-${AWS::Region}",
        "cloudFormationExecutionRoleArn": "arn:${AWS::Partition}:iam::${AWS::AccountId}:role/cdk-hnb659fds-cfn-exec-role-${AWS::AccountId}-${AWS::Region}",
        "stackTemplateAssetObjectUrl": "s3://cdk-hnb659fds-assets-${AWS::AccountId}-${AWS::Region}/21fbb51d7b23f6a6c262b46a9caee79d744a3ac019fd45422d988b96d44b2a22.json",
        "requiresBootstrapStackVersion": 6,
        "bootstrapStackVersionSsmParameter": "/cdk-bootstrap/hnb659fds/version",
        "additionalDependencies": [
          "IntegDefaultTestDeployAssert4E6713E1.assets"
        ],
        "lookupRole": {
          "arn": "arn:${AWS::Partition}:iam::${AWS::AccountId}:role/cdk-hnb659fds-lookup-role-${AWS::AccountId}-${AWS::Region}",
          "requiresBootstrapStackVersion": 8,
          "bootstrapStackVersionSsmParameter": "/cdk-bootstrap/hnb659fds/version"
        }
      },
      "dependencies": [
        "IntegDefaultTestDeployAssert4E6713E1.assets"
      ],
      "metadata": {
        "/Integ/DefaultTest/DeployAssert/BootstrapVersion": [
          {
            "type": "aws:cdk:logicalId",
            "data": "BootstrapVersion"
          }
        ],
        "/Integ/DefaultTest/DeployAssert/CheckBootstrapVersion": [
          {
            "type": "aws:cdk:logicalId",
            "data": "CheckBootstrapVersion"
          }
        ]
      },
      "displayName": "Integ/DefaultTest/DeployAssert"
    },
>>>>>>> 06b33d54
    "Tree": {
      "type": "cdk:tree",
      "properties": {
        "file": "tree.json"
      }
    }
  }
}<|MERGE_RESOLUTION|>--- conflicted
+++ resolved
@@ -1,9 +1,5 @@
 {
-<<<<<<< HEAD
-  "version": "31.0.0",
-=======
   "version": "32.0.0",
->>>>>>> 06b33d54
   "artifacts": {
     "aws-ecs-integ.assets": {
       "type": "cdk:asset-manifest",
@@ -21,11 +17,7 @@
         "validateOnSynth": false,
         "assumeRoleArn": "arn:${AWS::Partition}:iam::${AWS::AccountId}:role/cdk-hnb659fds-deploy-role-${AWS::AccountId}-${AWS::Region}",
         "cloudFormationExecutionRoleArn": "arn:${AWS::Partition}:iam::${AWS::AccountId}:role/cdk-hnb659fds-cfn-exec-role-${AWS::AccountId}-${AWS::Region}",
-<<<<<<< HEAD
-        "stackTemplateAssetObjectUrl": "s3://cdk-hnb659fds-assets-${AWS::AccountId}-${AWS::Region}/a69ec32ac57f67fef23b8c172643ea17a62db96b315690ff4b9672ddf43137e3.json",
-=======
         "stackTemplateAssetObjectUrl": "s3://cdk-hnb659fds-assets-${AWS::AccountId}-${AWS::Region}/05d16b14e4ae6bbaff89346b805e7129f169241ee4b3d60022db21cb64851c6e.json",
->>>>>>> 06b33d54
         "requiresBootstrapStackVersion": 6,
         "bootstrapStackVersionSsmParameter": "/cdk-bootstrap/hnb659fds/version",
         "additionalDependencies": [
@@ -392,8 +384,6 @@
       },
       "displayName": "aws-ecs-integ"
     },
-<<<<<<< HEAD
-=======
     "IntegDefaultTestDeployAssert4E6713E1.assets": {
       "type": "cdk:asset-manifest",
       "properties": {
@@ -441,7 +431,6 @@
       },
       "displayName": "Integ/DefaultTest/DeployAssert"
     },
->>>>>>> 06b33d54
     "Tree": {
       "type": "cdk:tree",
       "properties": {
