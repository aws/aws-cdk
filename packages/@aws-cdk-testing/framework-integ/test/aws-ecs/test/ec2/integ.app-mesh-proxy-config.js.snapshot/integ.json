{
<<<<<<< HEAD
  "version": "32.0.0",
=======
  "version": "31.0.0",
>>>>>>> 00b9c84e
  "testCases": {
    "integ.app-mesh-proxy-config": {
      "stacks": [
        "aws-ecs-integ-appmesh-proxy"
      ],
      "diffAssets": false,
      "stackUpdateWorkflow": true
    }
  },
  "synthContext": {},
  "enableLookups": false
}<|MERGE_RESOLUTION|>--- conflicted
+++ resolved
@@ -1,9 +1,5 @@
 {
-<<<<<<< HEAD
-  "version": "32.0.0",
-=======
   "version": "31.0.0",
->>>>>>> 00b9c84e
   "testCases": {
     "integ.app-mesh-proxy-config": {
       "stacks": [
