--- conflicted
+++ resolved
@@ -1,11 +1,7 @@
 {
   "version": "31.0.0",
   "files": {
-<<<<<<< HEAD
-    "7a54060132962f6deff005db82b584fec4b1a02828ee6ca11d367a1531a7ab73": {
-=======
     "679dcaa7707c9ab2ca704cc7a9637bec0c4c5ce0f7bdb0605d6ebd5f5de37dd9": {
->>>>>>> 06b33d54
       "source": {
         "path": "aws-ecs-integ-appmesh-proxy.template.json",
         "packaging": "file"
@@ -13,11 +9,7 @@
       "destinations": {
         "current_account-current_region": {
           "bucketName": "cdk-hnb659fds-assets-${AWS::AccountId}-${AWS::Region}",
-<<<<<<< HEAD
-          "objectKey": "7a54060132962f6deff005db82b584fec4b1a02828ee6ca11d367a1531a7ab73.json",
-=======
           "objectKey": "679dcaa7707c9ab2ca704cc7a9637bec0c4c5ce0f7bdb0605d6ebd5f5de37dd9.json",
->>>>>>> 06b33d54
           "assumeRoleArn": "arn:${AWS::Partition}:iam::${AWS::AccountId}:role/cdk-hnb659fds-file-publishing-role-${AWS::AccountId}-${AWS::Region}"
         }
       }
