{
  "version": "45.0.0",
  "files": {
    "a1acfc2b5f4f6b183fd2bb9863f486bc5edef6a357b355a070d9a0e502df418c": {
      "displayName": "aws-ecs-integ-enable-execute-command/Custom::VpcRestrictDefaultSGCustomResourceProvider Code",
      "source": {
        "path": "asset.a1acfc2b5f4f6b183fd2bb9863f486bc5edef6a357b355a070d9a0e502df418c",
        "packaging": "zip"
      },
      "destinations": {
        "current_account-current_region-4416417b": {
          "bucketName": "cdk-hnb659fds-assets-${AWS::AccountId}-${AWS::Region}",
          "objectKey": "a1acfc2b5f4f6b183fd2bb9863f486bc5edef6a357b355a070d9a0e502df418c.zip",
          "assumeRoleArn": "arn:${AWS::Partition}:iam::${AWS::AccountId}:role/cdk-hnb659fds-file-publishing-role-${AWS::AccountId}-${AWS::Region}"
        }
      }
    },
<<<<<<< HEAD
    "4197472bcaeaaccc6beed0f4eef4cc0039b68766d6e3edecb6e1328b306e0104": {
=======
    "2a582f5c349b2d7404243dc9d44ea5efd1bd345fc49443eed68a829d28e4ed1e": {
>>>>>>> b1791f7b
      "displayName": "aws-ecs-integ-enable-execute-command Template",
      "source": {
        "path": "aws-ecs-integ-enable-execute-command.template.json",
        "packaging": "file"
      },
      "destinations": {
<<<<<<< HEAD
        "current_account-current_region-f0fb0b6e": {
          "bucketName": "cdk-hnb659fds-assets-${AWS::AccountId}-${AWS::Region}",
          "objectKey": "4197472bcaeaaccc6beed0f4eef4cc0039b68766d6e3edecb6e1328b306e0104.json",
=======
        "current_account-current_region-4bfdec68": {
          "bucketName": "cdk-hnb659fds-assets-${AWS::AccountId}-${AWS::Region}",
          "objectKey": "2a582f5c349b2d7404243dc9d44ea5efd1bd345fc49443eed68a829d28e4ed1e.json",
>>>>>>> b1791f7b
          "assumeRoleArn": "arn:${AWS::Partition}:iam::${AWS::AccountId}:role/cdk-hnb659fds-file-publishing-role-${AWS::AccountId}-${AWS::Region}"
        }
      }
    }
  },
  "dockerImages": {}
}<|MERGE_RESOLUTION|>--- conflicted
+++ resolved
@@ -1,5 +1,5 @@
 {
-  "version": "45.0.0",
+  "version": "48.0.0",
   "files": {
     "a1acfc2b5f4f6b183fd2bb9863f486bc5edef6a357b355a070d9a0e502df418c": {
       "displayName": "aws-ecs-integ-enable-execute-command/Custom::VpcRestrictDefaultSGCustomResourceProvider Code",
@@ -15,26 +15,16 @@
         }
       }
     },
-<<<<<<< HEAD
-    "4197472bcaeaaccc6beed0f4eef4cc0039b68766d6e3edecb6e1328b306e0104": {
-=======
-    "2a582f5c349b2d7404243dc9d44ea5efd1bd345fc49443eed68a829d28e4ed1e": {
->>>>>>> b1791f7b
+    "335cec934b69cd81b9b0bf01dbb1666ff81ac7be5577852622e60bcc2daf4d06": {
       "displayName": "aws-ecs-integ-enable-execute-command Template",
       "source": {
         "path": "aws-ecs-integ-enable-execute-command.template.json",
         "packaging": "file"
       },
       "destinations": {
-<<<<<<< HEAD
-        "current_account-current_region-f0fb0b6e": {
+        "current_account-current_region-16441498": {
           "bucketName": "cdk-hnb659fds-assets-${AWS::AccountId}-${AWS::Region}",
-          "objectKey": "4197472bcaeaaccc6beed0f4eef4cc0039b68766d6e3edecb6e1328b306e0104.json",
-=======
-        "current_account-current_region-4bfdec68": {
-          "bucketName": "cdk-hnb659fds-assets-${AWS::AccountId}-${AWS::Region}",
-          "objectKey": "2a582f5c349b2d7404243dc9d44ea5efd1bd345fc49443eed68a829d28e4ed1e.json",
->>>>>>> b1791f7b
+          "objectKey": "335cec934b69cd81b9b0bf01dbb1666ff81ac7be5577852622e60bcc2daf4d06.json",
           "assumeRoleArn": "arn:${AWS::Partition}:iam::${AWS::AccountId}:role/cdk-hnb659fds-file-publishing-role-${AWS::AccountId}-${AWS::Region}"
         }
       }
