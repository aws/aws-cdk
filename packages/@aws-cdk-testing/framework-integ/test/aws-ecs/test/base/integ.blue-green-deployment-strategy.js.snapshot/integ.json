--- conflicted
+++ resolved
@@ -9,9 +9,5 @@
       "assertionStackName": "awsecsbluegreenDefaultTestDeployAssertA9C6C1DC"
     }
   },
-<<<<<<< HEAD
-  "minimumCliVersion": "2.1020.2"
-=======
   "minimumCliVersion": "2.1023.0"
->>>>>>> c524471d
 }