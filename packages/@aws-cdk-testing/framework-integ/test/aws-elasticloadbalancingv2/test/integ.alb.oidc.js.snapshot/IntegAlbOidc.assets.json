--- conflicted
+++ resolved
@@ -14,25 +14,15 @@
         }
       }
     },
-<<<<<<< HEAD
-    "954f8550a0b4eb0aebc04d060309cb255f6b8b6c2edb27ea1bd9f803dff0a3c4": {
-      "source": {
-        "path": "asset.954f8550a0b4eb0aebc04d060309cb255f6b8b6c2edb27ea1bd9f803dff0a3c4",
-=======
     "e2b4766aeeab2b067017ba499fbd35f6183ad52d2f71bc62e0b7c6fe29219c01": {
       "source": {
         "path": "asset.e2b4766aeeab2b067017ba499fbd35f6183ad52d2f71bc62e0b7c6fe29219c01",
->>>>>>> d730f7f1
         "packaging": "zip"
       },
       "destinations": {
         "current_account-current_region": {
           "bucketName": "cdk-hnb659fds-assets-${AWS::AccountId}-${AWS::Region}",
-<<<<<<< HEAD
-          "objectKey": "954f8550a0b4eb0aebc04d060309cb255f6b8b6c2edb27ea1bd9f803dff0a3c4.zip",
-=======
           "objectKey": "e2b4766aeeab2b067017ba499fbd35f6183ad52d2f71bc62e0b7c6fe29219c01.zip",
->>>>>>> d730f7f1
           "assumeRoleArn": "arn:${AWS::Partition}:iam::${AWS::AccountId}:role/cdk-hnb659fds-file-publishing-role-${AWS::AccountId}-${AWS::Region}"
         }
       }
@@ -50,11 +40,7 @@
         }
       }
     },
-<<<<<<< HEAD
-    "300cf28f728f58cd704b34de8a6ee5943238fe0e7adb2f4676918a618f6edbb8": {
-=======
     "091fe950bd584de4a1808864a3e9e4ed96da0ec658ecc23ad243c71c846ca9ae": {
->>>>>>> d730f7f1
       "source": {
         "path": "IntegAlbOidc.template.json",
         "packaging": "file"
@@ -62,11 +48,7 @@
       "destinations": {
         "current_account-current_region": {
           "bucketName": "cdk-hnb659fds-assets-${AWS::AccountId}-${AWS::Region}",
-<<<<<<< HEAD
-          "objectKey": "300cf28f728f58cd704b34de8a6ee5943238fe0e7adb2f4676918a618f6edbb8.json",
-=======
           "objectKey": "091fe950bd584de4a1808864a3e9e4ed96da0ec658ecc23ad243c71c846ca9ae.json",
->>>>>>> d730f7f1
           "assumeRoleArn": "arn:${AWS::Partition}:iam::${AWS::AccountId}:role/cdk-hnb659fds-file-publishing-role-${AWS::AccountId}-${AWS::Region}"
         }
       }
