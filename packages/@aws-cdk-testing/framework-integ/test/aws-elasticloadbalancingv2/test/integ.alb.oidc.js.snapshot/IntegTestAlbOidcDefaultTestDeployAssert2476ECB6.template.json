{
 "Resources": {
  "LambdaInvoke018ab0799f88e5aed4847cc0bb1ff6bd": {
   "Type": "Custom::DeployAssert@SdkCallLambdainvoke",
   "Properties": {
    "ServiceToken": {
     "Fn::GetAtt": [
      "SingletonFunction1488541a7b23466481b69b4408076b81HandlerCD40AE9F",
      "Arn"
     ]
    },
    "service": "Lambda",
    "api": "invoke",
    "expected": "{\"$ObjectLike\":{\"Payload\":\"\\\"Authenticated\\\"\"}}",
    "parameters": {
     "FunctionName": {
      "Fn::Join": [
       "",
       [
        "\"",
        {
         "Fn::ImportValue": "IntegAlbOidc:ExportsOutputRefSignin352C80E64BA58F71"
        },
        "\""
       ]
      ]
     }
    },
    "flattenResponse": "false",
<<<<<<< HEAD
    "salt": "1694205338140"
=======
    "salt": "1694180759459"
>>>>>>> d730f7f1
   },
   "UpdateReplacePolicy": "Delete",
   "DeletionPolicy": "Delete"
  },
  "LambdaInvoke018ab0799f88e5aed4847cc0bb1ff6bdInvoke5A72F915": {
   "Type": "AWS::Lambda::Permission",
   "Properties": {
    "Action": "lambda:InvokeFunction",
    "FunctionName": {
     "Fn::ImportValue": "IntegAlbOidc:ExportsOutputRefSignin352C80E64BA58F71"
    },
    "Principal": {
     "Fn::GetAtt": [
      "SingletonFunction1488541a7b23466481b69b4408076b81Role37ABCE73",
      "Arn"
     ]
    }
   }
  },
  "SingletonFunction1488541a7b23466481b69b4408076b81Role37ABCE73": {
   "Type": "AWS::IAM::Role",
   "Properties": {
    "AssumeRolePolicyDocument": {
     "Version": "2012-10-17",
     "Statement": [
      {
       "Action": "sts:AssumeRole",
       "Effect": "Allow",
       "Principal": {
        "Service": "lambda.amazonaws.com"
       }
      }
     ]
    },
    "ManagedPolicyArns": [
     {
      "Fn::Sub": "arn:${AWS::Partition}:iam::aws:policy/service-role/AWSLambdaBasicExecutionRole"
     }
    ],
    "Policies": [
     {
      "PolicyName": "Inline",
      "PolicyDocument": {
       "Version": "2012-10-17",
       "Statement": [
        {
         "Action": [
          "lambda:Invoke"
         ],
         "Effect": "Allow",
         "Resource": [
          "*"
         ]
        },
        {
         "Action": [
          "lambda:InvokeFunction"
         ],
         "Effect": "Allow",
         "Resource": [
          {
           "Fn::Join": [
            "",
            [
             "arn:",
             {
              "Ref": "AWS::Partition"
             },
             ":lambda:",
             {
              "Ref": "AWS::Region"
             },
             ":",
             {
              "Ref": "AWS::AccountId"
             },
             ":function:",
             {
              "Fn::ImportValue": "IntegAlbOidc:ExportsOutputRefSignin352C80E64BA58F71"
             }
            ]
           ]
          }
         ]
        }
       ]
      }
     }
    ]
   }
  },
  "SingletonFunction1488541a7b23466481b69b4408076b81HandlerCD40AE9F": {
   "Type": "AWS::Lambda::Function",
   "Properties": {
    "Runtime": "nodejs18.x",
    "Code": {
     "S3Bucket": {
      "Fn::Sub": "cdk-hnb659fds-assets-${AWS::AccountId}-${AWS::Region}"
     },
<<<<<<< HEAD
     "S3Key": "8b95fbf5e6a258c07a4cca0d281e5c6bd26f20979e991cfeb3350b51751a0f08.zip"
=======
     "S3Key": "607f3e7ab05e31100a3d8b37a7c8b7c265265ddd82d3625781b6c940b54b6e6a.zip"
>>>>>>> d730f7f1
    },
    "Timeout": 120,
    "Handler": "index.handler",
    "Role": {
     "Fn::GetAtt": [
      "SingletonFunction1488541a7b23466481b69b4408076b81Role37ABCE73",
      "Arn"
     ]
    }
   }
  }
 },
 "Outputs": {
  "AssertionResultsLambdaInvoke018ab0799f88e5aed4847cc0bb1ff6bd": {
   "Value": {
    "Fn::GetAtt": [
     "LambdaInvoke018ab0799f88e5aed4847cc0bb1ff6bd",
     "assertion"
    ]
   }
  }
 },
 "Parameters": {
  "BootstrapVersion": {
   "Type": "AWS::SSM::Parameter::Value<String>",
   "Default": "/cdk-bootstrap/hnb659fds/version",
   "Description": "Version of the CDK Bootstrap resources in this environment, automatically retrieved from SSM Parameter Store. [cdk:skip]"
  }
 },
 "Rules": {
  "CheckBootstrapVersion": {
   "Assertions": [
    {
     "Assert": {
      "Fn::Not": [
       {
        "Fn::Contains": [
         [
          "1",
          "2",
          "3",
          "4",
          "5"
         ],
         {
          "Ref": "BootstrapVersion"
         }
        ]
       }
      ]
     },
     "AssertDescription": "CDK bootstrap stack version 6 required. Please run 'cdk bootstrap' with a recent version of the CDK CLI."
    }
   ]
  }
 }
}<|MERGE_RESOLUTION|>--- conflicted
+++ resolved
@@ -27,11 +27,7 @@
      }
     },
     "flattenResponse": "false",
-<<<<<<< HEAD
-    "salt": "1694205338140"
-=======
-    "salt": "1694180759459"
->>>>>>> d730f7f1
+    "salt": "1694208767229"
    },
    "UpdateReplacePolicy": "Delete",
    "DeletionPolicy": "Delete"
@@ -131,11 +127,7 @@
      "S3Bucket": {
       "Fn::Sub": "cdk-hnb659fds-assets-${AWS::AccountId}-${AWS::Region}"
      },
-<<<<<<< HEAD
-     "S3Key": "8b95fbf5e6a258c07a4cca0d281e5c6bd26f20979e991cfeb3350b51751a0f08.zip"
-=======
-     "S3Key": "607f3e7ab05e31100a3d8b37a7c8b7c265265ddd82d3625781b6c940b54b6e6a.zip"
->>>>>>> d730f7f1
+     "S3Key": "d4087f9b90522f437499693de83d9bb1d3d93a99d4d34dad4625e71132244692.zip"
     },
     "Timeout": 120,
     "Handler": "index.handler",
