{
  "version": "34.0.0",
  "files": {
<<<<<<< HEAD
    "b837e59051570043db003e5891617bf98f6462bb965acb1f6402ef5c08d52048": {
      "source": {
        "path": "asset.b837e59051570043db003e5891617bf98f6462bb965acb1f6402ef5c08d52048.bundle",
=======
    "607f3e7ab05e31100a3d8b37a7c8b7c265265ddd82d3625781b6c940b54b6e6a": {
      "source": {
        "path": "asset.607f3e7ab05e31100a3d8b37a7c8b7c265265ddd82d3625781b6c940b54b6e6a.bundle",
>>>>>>> ffd4b7d7
        "packaging": "zip"
      },
      "destinations": {
        "current_account-current_region": {
          "bucketName": "cdk-hnb659fds-assets-${AWS::AccountId}-${AWS::Region}",
<<<<<<< HEAD
          "objectKey": "b837e59051570043db003e5891617bf98f6462bb965acb1f6402ef5c08d52048.zip",
=======
          "objectKey": "607f3e7ab05e31100a3d8b37a7c8b7c265265ddd82d3625781b6c940b54b6e6a.zip",
>>>>>>> ffd4b7d7
          "assumeRoleArn": "arn:${AWS::Partition}:iam::${AWS::AccountId}:role/cdk-hnb659fds-file-publishing-role-${AWS::AccountId}-${AWS::Region}"
        }
      }
    },
<<<<<<< HEAD
    "9329ccb2439e75f8370e78b26c566c138dac77eaacf3cddc2a9a7cc88b789d27": {
=======
    "a294614a8fa0139c405cd8299e31181769149a233b8013b86e99dda03edd7150": {
>>>>>>> ffd4b7d7
      "source": {
        "path": "LogGroupDefaultTestDeployAssert353EE07A.template.json",
        "packaging": "file"
      },
      "destinations": {
        "current_account-current_region": {
          "bucketName": "cdk-hnb659fds-assets-${AWS::AccountId}-${AWS::Region}",
<<<<<<< HEAD
          "objectKey": "9329ccb2439e75f8370e78b26c566c138dac77eaacf3cddc2a9a7cc88b789d27.json",
=======
          "objectKey": "a294614a8fa0139c405cd8299e31181769149a233b8013b86e99dda03edd7150.json",
>>>>>>> ffd4b7d7
          "assumeRoleArn": "arn:${AWS::Partition}:iam::${AWS::AccountId}:role/cdk-hnb659fds-file-publishing-role-${AWS::AccountId}-${AWS::Region}"
        }
      }
    }
  },
  "dockerImages": {}
}<|MERGE_RESOLUTION|>--- conflicted
+++ resolved
@@ -1,34 +1,20 @@
 {
   "version": "34.0.0",
   "files": {
-<<<<<<< HEAD
-    "b837e59051570043db003e5891617bf98f6462bb965acb1f6402ef5c08d52048": {
-      "source": {
-        "path": "asset.b837e59051570043db003e5891617bf98f6462bb965acb1f6402ef5c08d52048.bundle",
-=======
     "607f3e7ab05e31100a3d8b37a7c8b7c265265ddd82d3625781b6c940b54b6e6a": {
       "source": {
         "path": "asset.607f3e7ab05e31100a3d8b37a7c8b7c265265ddd82d3625781b6c940b54b6e6a.bundle",
->>>>>>> ffd4b7d7
         "packaging": "zip"
       },
       "destinations": {
         "current_account-current_region": {
           "bucketName": "cdk-hnb659fds-assets-${AWS::AccountId}-${AWS::Region}",
-<<<<<<< HEAD
-          "objectKey": "b837e59051570043db003e5891617bf98f6462bb965acb1f6402ef5c08d52048.zip",
-=======
           "objectKey": "607f3e7ab05e31100a3d8b37a7c8b7c265265ddd82d3625781b6c940b54b6e6a.zip",
->>>>>>> ffd4b7d7
           "assumeRoleArn": "arn:${AWS::Partition}:iam::${AWS::AccountId}:role/cdk-hnb659fds-file-publishing-role-${AWS::AccountId}-${AWS::Region}"
         }
       }
     },
-<<<<<<< HEAD
-    "9329ccb2439e75f8370e78b26c566c138dac77eaacf3cddc2a9a7cc88b789d27": {
-=======
-    "a294614a8fa0139c405cd8299e31181769149a233b8013b86e99dda03edd7150": {
->>>>>>> ffd4b7d7
+    "4d59c6178003d286e9ad850479d9c335c823c056f0d0f00a47071e261660d3ee": {
       "source": {
         "path": "LogGroupDefaultTestDeployAssert353EE07A.template.json",
         "packaging": "file"
@@ -36,11 +22,7 @@
       "destinations": {
         "current_account-current_region": {
           "bucketName": "cdk-hnb659fds-assets-${AWS::AccountId}-${AWS::Region}",
-<<<<<<< HEAD
-          "objectKey": "9329ccb2439e75f8370e78b26c566c138dac77eaacf3cddc2a9a7cc88b789d27.json",
-=======
-          "objectKey": "a294614a8fa0139c405cd8299e31181769149a233b8013b86e99dda03edd7150.json",
->>>>>>> ffd4b7d7
+          "objectKey": "4d59c6178003d286e9ad850479d9c335c823c056f0d0f00a47071e261660d3ee.json",
           "assumeRoleArn": "arn:${AWS::Partition}:iam::${AWS::AccountId}:role/cdk-hnb659fds-file-publishing-role-${AWS::AccountId}-${AWS::Region}"
         }
       }
