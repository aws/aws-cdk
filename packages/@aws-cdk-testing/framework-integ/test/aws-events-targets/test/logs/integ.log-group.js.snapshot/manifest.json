--- conflicted
+++ resolved
@@ -1,9 +1,5 @@
 {
-<<<<<<< HEAD
-  "version": "38.0.1",
-=======
   "version": "39.0.0",
->>>>>>> c89afe30
   "artifacts": {
     "log-group-events.assets": {
       "type": "cdk:asset-manifest",
@@ -22,11 +18,7 @@
         "validateOnSynth": false,
         "assumeRoleArn": "arn:${AWS::Partition}:iam::${AWS::AccountId}:role/cdk-hnb659fds-deploy-role-${AWS::AccountId}-${AWS::Region}",
         "cloudFormationExecutionRoleArn": "arn:${AWS::Partition}:iam::${AWS::AccountId}:role/cdk-hnb659fds-cfn-exec-role-${AWS::AccountId}-${AWS::Region}",
-<<<<<<< HEAD
-        "stackTemplateAssetObjectUrl": "s3://cdk-hnb659fds-assets-${AWS::AccountId}-${AWS::Region}/7bf0d1f386437c784ab65918895f39729075584121f304ec1992f840ef621c80.json",
-=======
         "stackTemplateAssetObjectUrl": "s3://cdk-hnb659fds-assets-${AWS::AccountId}-${AWS::Region}/9030e444b772d2ae2503f26d888e95dd2ea466d071d10d169d5ae2da9f099031.json",
->>>>>>> c89afe30
         "requiresBootstrapStackVersion": 6,
         "bootstrapStackVersionSsmParameter": "/cdk-bootstrap/hnb659fds/version",
         "additionalDependencies": [
@@ -232,11 +224,7 @@
         "validateOnSynth": false,
         "assumeRoleArn": "arn:${AWS::Partition}:iam::${AWS::AccountId}:role/cdk-hnb659fds-deploy-role-${AWS::AccountId}-${AWS::Region}",
         "cloudFormationExecutionRoleArn": "arn:${AWS::Partition}:iam::${AWS::AccountId}:role/cdk-hnb659fds-cfn-exec-role-${AWS::AccountId}-${AWS::Region}",
-<<<<<<< HEAD
-        "stackTemplateAssetObjectUrl": "s3://cdk-hnb659fds-assets-${AWS::AccountId}-${AWS::Region}/4cbf81c10656346acab37ac7a7f02e6713775e8849c004110a6937937093a5f4.json",
-=======
         "stackTemplateAssetObjectUrl": "s3://cdk-hnb659fds-assets-${AWS::AccountId}-${AWS::Region}/106852c8e0fc570a21634644053cb39ee11e3af80576e3c9ef92746dda7f8b5b.json",
->>>>>>> c89afe30
         "requiresBootstrapStackVersion": 6,
         "bootstrapStackVersionSsmParameter": "/cdk-bootstrap/hnb659fds/version",
         "additionalDependencies": [
@@ -253,17 +241,10 @@
         "LogGroupDefaultTestDeployAssert353EE07A.assets"
       ],
       "metadata": {
-<<<<<<< HEAD
-        "/LogGroup/DefaultTest/DeployAssert/AwsApiCallEventBridgeputEventsca3f7be44dc26507decac3f05198395a/Default/Default": [
-          {
-            "type": "aws:cdk:logicalId",
-            "data": "AwsApiCallEventBridgeputEventsca3f7be44dc26507decac3f05198395a"
-=======
         "/LogGroup/DefaultTest/DeployAssert/AwsApiCallEventBridgeputEvents8b1c88915a4a579fffb75da7180f9f83/Default/Default": [
           {
             "type": "aws:cdk:logicalId",
             "data": "AwsApiCallEventBridgeputEvents8b1c88915a4a579fffb75da7180f9f83"
->>>>>>> c89afe30
           }
         ],
         "/LogGroup/DefaultTest/DeployAssert/SingletonFunction1488541a7b23466481b69b4408076b81/Role": [
@@ -284,18 +265,6 @@
             "data": "LatestNodeRuntimeMap"
           }
         ],
-<<<<<<< HEAD
-        "/LogGroup/DefaultTest/DeployAssert/AwsApiCallCloudWatchLogsfilterLogEvents0e3793f0a497d647c6aba52c68b7853f/Default/Default": [
-          {
-            "type": "aws:cdk:logicalId",
-            "data": "AwsApiCallCloudWatchLogsfilterLogEvents0e3793f0a497d647c6aba52c68b7853f"
-          }
-        ],
-        "/LogGroup/DefaultTest/DeployAssert/AwsApiCallCloudWatchLogsfilterLogEvents0e3793f0a497d647c6aba52c68b7853f/AssertionResults": [
-          {
-            "type": "aws:cdk:logicalId",
-            "data": "AssertionResultsAwsApiCallCloudWatchLogsfilterLogEvents0e3793f0a497d647c6aba52c68b7853f"
-=======
         "/LogGroup/DefaultTest/DeployAssert/AwsApiCallCloudWatchLogsfilterLogEvents7e31d8cb3bb49b7a66cfe8e835534b8f/Default/Default": [
           {
             "type": "aws:cdk:logicalId",
@@ -306,7 +275,6 @@
           {
             "type": "aws:cdk:logicalId",
             "data": "AssertionResultsAwsApiCallCloudWatchLogsfilterLogEvents7e31d8cb3bb49b7a66cfe8e835534b8f"
->>>>>>> c89afe30
           }
         ],
         "/LogGroup/DefaultTest/DeployAssert/BootstrapVersion": [
