{
  "version": "36.0.0",
  "files": {
    "107e4ea7fe26b0049a79003e5710556207812d452795845039064ba20e7b7d56": {
      "source": {
        "path": "asset.107e4ea7fe26b0049a79003e5710556207812d452795845039064ba20e7b7d56",
        "packaging": "zip"
      },
      "destinations": {
        "current_account-current_region": {
          "bucketName": "cdk-hnb659fds-assets-${AWS::AccountId}-${AWS::Region}",
          "objectKey": "107e4ea7fe26b0049a79003e5710556207812d452795845039064ba20e7b7d56.zip",
          "assumeRoleArn": "arn:${AWS::Partition}:iam::${AWS::AccountId}:role/cdk-hnb659fds-file-publishing-role-${AWS::AccountId}-${AWS::Region}"
        }
      }
    },
<<<<<<< HEAD
    "d32a0f08fea1f537d214fc0d94567005a9da3cc4de63b921191ec4fc45308421": {
=======
    "bbce399c50745bd336475c78e6df208cb4ebc7f17b4154c0e794d7305b57d98e": {
>>>>>>> 0fa3b1ef
      "source": {
        "path": "log-group-events.template.json",
        "packaging": "file"
      },
      "destinations": {
        "current_account-current_region": {
          "bucketName": "cdk-hnb659fds-assets-${AWS::AccountId}-${AWS::Region}",
<<<<<<< HEAD
          "objectKey": "d32a0f08fea1f537d214fc0d94567005a9da3cc4de63b921191ec4fc45308421.json",
=======
          "objectKey": "bbce399c50745bd336475c78e6df208cb4ebc7f17b4154c0e794d7305b57d98e.json",
>>>>>>> 0fa3b1ef
          "assumeRoleArn": "arn:${AWS::Partition}:iam::${AWS::AccountId}:role/cdk-hnb659fds-file-publishing-role-${AWS::AccountId}-${AWS::Region}"
        }
      }
    }
  },
  "dockerImages": {}
}<|MERGE_RESOLUTION|>--- conflicted
+++ resolved
@@ -14,11 +14,7 @@
         }
       }
     },
-<<<<<<< HEAD
-    "d32a0f08fea1f537d214fc0d94567005a9da3cc4de63b921191ec4fc45308421": {
-=======
     "bbce399c50745bd336475c78e6df208cb4ebc7f17b4154c0e794d7305b57d98e": {
->>>>>>> 0fa3b1ef
       "source": {
         "path": "log-group-events.template.json",
         "packaging": "file"
@@ -26,11 +22,7 @@
       "destinations": {
         "current_account-current_region": {
           "bucketName": "cdk-hnb659fds-assets-${AWS::AccountId}-${AWS::Region}",
-<<<<<<< HEAD
-          "objectKey": "d32a0f08fea1f537d214fc0d94567005a9da3cc4de63b921191ec4fc45308421.json",
-=======
           "objectKey": "bbce399c50745bd336475c78e6df208cb4ebc7f17b4154c0e794d7305b57d98e.json",
->>>>>>> 0fa3b1ef
           "assumeRoleArn": "arn:${AWS::Partition}:iam::${AWS::AccountId}:role/cdk-hnb659fds-file-publishing-role-${AWS::AccountId}-${AWS::Region}"
         }
       }
