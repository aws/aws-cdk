--- conflicted
+++ resolved
@@ -29,11 +29,7 @@
         }
       }
     },
-<<<<<<< HEAD
-    "992f2b728caa6518e97fd4c13393975189c376ebdb6ad5a1b76269ecea650c2f": {
-=======
     "9c540b1a44a6cb4b42c3c40239f3a9ee6605bf50563a292e91dec5245c15ff04": {
->>>>>>> 0f077c0a
       "source": {
         "path": "cdkdynamodbglobal20191121awscdkawsdynamodbReplicaProviderB281C954.nested.template.json",
         "packaging": "file"
@@ -41,21 +37,13 @@
       "destinations": {
         "current_account-eu-west-1": {
           "bucketName": "cdk-hnb659fds-assets-${AWS::AccountId}-eu-west-1",
-<<<<<<< HEAD
-          "objectKey": "992f2b728caa6518e97fd4c13393975189c376ebdb6ad5a1b76269ecea650c2f.json",
-=======
           "objectKey": "9c540b1a44a6cb4b42c3c40239f3a9ee6605bf50563a292e91dec5245c15ff04.json",
->>>>>>> 0f077c0a
           "region": "eu-west-1",
           "assumeRoleArn": "arn:${AWS::Partition}:iam::${AWS::AccountId}:role/cdk-hnb659fds-file-publishing-role-${AWS::AccountId}-eu-west-1"
         }
       }
     },
-<<<<<<< HEAD
-    "5e052c71d941ef581b9efc787d89b9ac0b1c67f96872766ebdef13200b4decf2": {
-=======
     "4f73fa307182e3e71419d4b45e39b6882d7dbd9d9f4e5896be6b673a114d89aa": {
->>>>>>> 0f077c0a
       "source": {
         "path": "cdk-dynamodb-global-20191121.template.json",
         "packaging": "file"
@@ -63,11 +51,7 @@
       "destinations": {
         "current_account-eu-west-1": {
           "bucketName": "cdk-hnb659fds-assets-${AWS::AccountId}-eu-west-1",
-<<<<<<< HEAD
-          "objectKey": "5e052c71d941ef581b9efc787d89b9ac0b1c67f96872766ebdef13200b4decf2.json",
-=======
           "objectKey": "4f73fa307182e3e71419d4b45e39b6882d7dbd9d9f4e5896be6b673a114d89aa.json",
->>>>>>> 0f077c0a
           "region": "eu-west-1",
           "assumeRoleArn": "arn:${AWS::Partition}:iam::${AWS::AccountId}:role/cdk-hnb659fds-file-publishing-role-${AWS::AccountId}-eu-west-1"
         }
