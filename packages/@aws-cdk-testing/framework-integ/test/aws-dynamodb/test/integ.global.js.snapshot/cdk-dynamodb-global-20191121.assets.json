--- conflicted
+++ resolved
@@ -29,11 +29,7 @@
         }
       }
     },
-<<<<<<< HEAD
-    "e201ef99a110b36880a917df080ff5e08fe74a3655c9562f5f587fd39a18ef0e": {
-=======
     "382e5c366bee4bada2d396e43b7f9c1d728220cec00913cb1240c5d387d16a5a": {
->>>>>>> 80217f1d
       "source": {
         "path": "cdkdynamodbglobal20191121awscdkawsdynamodbReplicaProviderB281C954.nested.template.json",
         "packaging": "file"
@@ -41,21 +37,13 @@
       "destinations": {
         "current_account-eu-west-1": {
           "bucketName": "cdk-hnb659fds-assets-${AWS::AccountId}-eu-west-1",
-<<<<<<< HEAD
-          "objectKey": "e201ef99a110b36880a917df080ff5e08fe74a3655c9562f5f587fd39a18ef0e.json",
-=======
           "objectKey": "382e5c366bee4bada2d396e43b7f9c1d728220cec00913cb1240c5d387d16a5a.json",
->>>>>>> 80217f1d
           "region": "eu-west-1",
           "assumeRoleArn": "arn:${AWS::Partition}:iam::${AWS::AccountId}:role/cdk-hnb659fds-file-publishing-role-${AWS::AccountId}-eu-west-1"
         }
       }
     },
-<<<<<<< HEAD
-    "d7c00f87f6871cbf0052bd9c1e511fa3db0c7e972a2f0924a19f89e2af8f2822": {
-=======
     "05dd671f7ad16e3ad0de5a54a4ec2a4d475fc2db6584304cd7a5f07563e314ae": {
->>>>>>> 80217f1d
       "source": {
         "path": "cdk-dynamodb-global-20191121.template.json",
         "packaging": "file"
@@ -63,11 +51,7 @@
       "destinations": {
         "current_account-eu-west-1": {
           "bucketName": "cdk-hnb659fds-assets-${AWS::AccountId}-eu-west-1",
-<<<<<<< HEAD
-          "objectKey": "d7c00f87f6871cbf0052bd9c1e511fa3db0c7e972a2f0924a19f89e2af8f2822.json",
-=======
           "objectKey": "05dd671f7ad16e3ad0de5a54a4ec2a4d475fc2db6584304cd7a5f07563e314ae.json",
->>>>>>> 80217f1d
           "region": "eu-west-1",
           "assumeRoleArn": "arn:${AWS::Partition}:iam::${AWS::AccountId}:role/cdk-hnb659fds-file-publishing-role-${AWS::AccountId}-eu-west-1"
         }
