{
  "version": "39.0.0",
  "artifacts": {
    "cdk-dynamodb-global-20191121.assets": {
      "type": "cdk:asset-manifest",
      "properties": {
        "file": "cdk-dynamodb-global-20191121.assets.json",
        "requiresBootstrapStackVersion": 6,
        "bootstrapStackVersionSsmParameter": "/cdk-bootstrap/hnb659fds/version"
      }
    },
    "cdk-dynamodb-global-20191121": {
      "type": "aws:cloudformation:stack",
      "environment": "aws://unknown-account/eu-west-1",
      "properties": {
        "templateFile": "cdk-dynamodb-global-20191121.template.json",
        "terminationProtection": false,
        "validateOnSynth": false,
        "assumeRoleArn": "arn:${AWS::Partition}:iam::${AWS::AccountId}:role/cdk-hnb659fds-deploy-role-${AWS::AccountId}-eu-west-1",
        "cloudFormationExecutionRoleArn": "arn:${AWS::Partition}:iam::${AWS::AccountId}:role/cdk-hnb659fds-cfn-exec-role-${AWS::AccountId}-eu-west-1",
<<<<<<< HEAD
        "stackTemplateAssetObjectUrl": "s3://cdk-hnb659fds-assets-${AWS::AccountId}-eu-west-1/d7c00f87f6871cbf0052bd9c1e511fa3db0c7e972a2f0924a19f89e2af8f2822.json",
=======
        "stackTemplateAssetObjectUrl": "s3://cdk-hnb659fds-assets-${AWS::AccountId}-eu-west-1/05dd671f7ad16e3ad0de5a54a4ec2a4d475fc2db6584304cd7a5f07563e314ae.json",
>>>>>>> 80217f1d
        "requiresBootstrapStackVersion": 6,
        "bootstrapStackVersionSsmParameter": "/cdk-bootstrap/hnb659fds/version",
        "additionalDependencies": [
          "cdk-dynamodb-global-20191121.assets"
        ],
        "lookupRole": {
          "arn": "arn:${AWS::Partition}:iam::${AWS::AccountId}:role/cdk-hnb659fds-lookup-role-${AWS::AccountId}-eu-west-1",
          "requiresBootstrapStackVersion": 8,
          "bootstrapStackVersionSsmParameter": "/cdk-bootstrap/hnb659fds/version"
        }
      },
      "dependencies": [
        "cdk-dynamodb-global-20191121.assets"
      ],
      "metadata": {
        "/cdk-dynamodb-global-20191121/Table": [
          {
            "type": "aws:cdk:analytics:construct",
            "data": {
              "partitionKey": {
                "name": "*",
                "type": "S"
              },
              "removalPolicy": "destroy",
              "replicationRegions": "*"
            }
          },
          {
            "type": "aws:cdk:analytics:method",
            "data": {
              "addGlobalSecondaryIndex": [
                {
                  "indexName": "*",
                  "partitionKey": {
                    "name": "*",
                    "type": "S"
                  }
                }
              ]
            }
          }
        ],
        "/cdk-dynamodb-global-20191121/Table/Resource": [
          {
            "type": "aws:cdk:logicalId",
            "data": "TableCD117FA1"
          }
        ],
        "/cdk-dynamodb-global-20191121/Table/ScalingRole": [
          {
            "type": "aws:cdk:analytics:construct",
            "data": "*"
          }
        ],
        "/cdk-dynamodb-global-20191121/Table/SourceTableAttachedManagedPolicy-cdkdynamodbglobal20191121awscdkawsdynamodbReplicaProviderOnEventHandlerServiceRole6F43DF4A/Resource": [
          {
            "type": "aws:cdk:analytics:construct",
            "data": {
              "description": "*",
              "roles": [
                "*"
              ]
            }
          },
          {
            "type": "aws:cdk:analytics:method",
            "data": {
              "attachToRole": [
                "*"
              ]
            }
          },
          {
            "type": "aws:cdk:analytics:method",
            "data": {
              "addStatements": [
                {}
              ]
            }
          },
          {
            "type": "aws:cdk:analytics:method",
            "data": {
              "addStatements": [
                {}
              ]
            }
          }
        ],
        "/cdk-dynamodb-global-20191121/Table/SourceTableAttachedManagedPolicy-cdkdynamodbglobal20191121awscdkawsdynamodbReplicaProviderOnEventHandlerServiceRole6F43DF4A/Resource/Resource": [
          {
            "type": "aws:cdk:logicalId",
            "data": "TableSourceTableAttachedManagedPolicycdkdynamodbglobal20191121awscdkawsdynamodbReplicaProviderOnEventHandlerServiceRole6F43DF4A23250B4C"
          }
        ],
        "/cdk-dynamodb-global-20191121/Table/SourceTableAttachedManagedPolicy-cdkdynamodbglobal20191121awscdkawsdynamodbReplicaProviderIsCompleteHandlerServiceRole39716128/Resource": [
          {
            "type": "aws:cdk:analytics:construct",
            "data": {
              "description": "*",
              "roles": [
                "*"
              ]
            }
          },
          {
            "type": "aws:cdk:analytics:method",
            "data": {
              "attachToRole": [
                "*"
              ]
            }
          },
          {
            "type": "aws:cdk:analytics:method",
            "data": {
              "addStatements": [
                {}
              ]
            }
          }
        ],
        "/cdk-dynamodb-global-20191121/Table/SourceTableAttachedManagedPolicy-cdkdynamodbglobal20191121awscdkawsdynamodbReplicaProviderIsCompleteHandlerServiceRole39716128/Resource/Resource": [
          {
            "type": "aws:cdk:logicalId",
            "data": "TableSourceTableAttachedManagedPolicycdkdynamodbglobal20191121awscdkawsdynamodbReplicaProviderIsCompleteHandlerServiceRole3971612857304880"
          }
        ],
        "/cdk-dynamodb-global-20191121/Table/Replicaeu-west-2": [
          {
            "type": "aws:cdk:analytics:construct",
            "data": "*"
          }
        ],
        "/cdk-dynamodb-global-20191121/Table/Replicaeu-west-2/Default": [
          {
            "type": "aws:cdk:logicalId",
            "data": "TableReplicaeuwest290D3CD3A"
          }
        ],
        "/cdk-dynamodb-global-20191121/Table/Replicaeu-central-1": [
          {
            "type": "aws:cdk:analytics:construct",
            "data": "*"
          }
        ],
        "/cdk-dynamodb-global-20191121/Table/Replicaeu-central-1/Default": [
          {
            "type": "aws:cdk:logicalId",
            "data": "TableReplicaeucentral100A6A6E0"
          }
        ],
        "/cdk-dynamodb-global-20191121/@aws-cdk--aws-dynamodb.ReplicaProvider/OnEventHandler": [
          {
            "type": "aws:cdk:analytics:construct",
            "data": {
              "timeout": "*",
              "code": "*",
              "handler": "*",
              "runtime": "*"
            }
          },
          {
            "type": "aws:cdk:is-custom-resource-handler-runtime-family",
            "data": 0
          }
        ],
        "/cdk-dynamodb-global-20191121/@aws-cdk--aws-dynamodb.ReplicaProvider/OnEventHandler/ServiceRole": [
          {
            "type": "aws:cdk:analytics:construct",
            "data": {
              "assumedBy": {
                "principalAccount": "*",
                "assumeRoleAction": "*"
              },
              "managedPolicies": [
                {
                  "managedPolicyArn": "*"
                }
              ]
            }
          },
          {
            "type": "aws:cdk:analytics:method",
            "data": {
              "addToPrincipalPolicy": [
                {}
              ]
            }
          },
          {
            "type": "aws:cdk:analytics:method",
            "data": {
              "attachInlinePolicy": [
                "*"
              ]
            }
          },
          {
            "type": "aws:cdk:analytics:method",
            "data": {
              "attachInlinePolicy": [
                "*"
              ]
            }
          },
          {
            "type": "aws:cdk:analytics:method",
            "data": {
              "addToPrincipalPolicy": [
                {}
              ]
            }
          },
          {
            "type": "aws:cdk:analytics:method",
            "data": {
              "addToPrincipalPolicy": [
                {}
              ]
            }
          }
        ],
        "/cdk-dynamodb-global-20191121/@aws-cdk--aws-dynamodb.ReplicaProvider/OnEventHandler/ServiceRole/ImportServiceRole": [
          {
            "type": "aws:cdk:analytics:construct",
            "data": "*"
          }
        ],
        "/cdk-dynamodb-global-20191121/@aws-cdk--aws-dynamodb.ReplicaProvider/OnEventHandler/ServiceRole/Resource": [
          {
            "type": "aws:cdk:logicalId",
            "data": "OnEventHandlerServiceRole15A26729"
          }
        ],
<<<<<<< HEAD
        "/cdk-dynamodb-global-20191121/@aws-cdk--aws-dynamodb.ReplicaProvider/OnEventHandler/Resource": [
=======
        "/cdk-dynamodb-global-20191121/@aws-cdk--aws-dynamodb.ReplicaProvider/OnEventHandler/ServiceRole/DefaultPolicy": [
          {
            "type": "aws:cdk:analytics:construct",
            "data": "*"
          },
          {
            "type": "aws:cdk:analytics:method",
            "data": {
              "attachToRole": [
                "*"
              ]
            }
          },
          {
            "type": "aws:cdk:analytics:method",
            "data": {
              "attachToRole": [
                "*"
              ]
            }
          },
          {
            "type": "aws:cdk:analytics:method",
            "data": {
              "addStatements": [
                {}
              ]
            }
          },
          {
            "type": "aws:cdk:analytics:method",
            "data": {
              "addStatements": [
                {}
              ]
            }
          },
          {
            "type": "aws:cdk:analytics:method",
            "data": {
              "addStatements": [
                {}
              ]
            }
          }
        ],
        "/cdk-dynamodb-global-20191121/@aws-cdk--aws-dynamodb.ReplicaProvider/OnEventHandler/ServiceRole/DefaultPolicy/Resource": [
>>>>>>> 80217f1d
          {
            "type": "aws:cdk:logicalId",
            "data": "OnEventHandler42BEBAE0"
          }
        ],
        "/cdk-dynamodb-global-20191121/@aws-cdk--aws-dynamodb.ReplicaProvider/OnEventHandler/inlinePolicyAddedToExecutionRole-0/Resource": [
          {
            "type": "aws:cdk:logicalId",
            "data": "OnEventHandlerinlinePolicyAddedToExecutionRole05B1C3796"
          }
        ],
        "/cdk-dynamodb-global-20191121/@aws-cdk--aws-dynamodb.ReplicaProvider/OnEventHandler/inlinePolicyAddedToExecutionRole-1/Resource": [
          {
            "type": "aws:cdk:logicalId",
            "data": "OnEventHandlerinlinePolicyAddedToExecutionRole187629D5C"
          }
        ],
        "/cdk-dynamodb-global-20191121/@aws-cdk--aws-dynamodb.ReplicaProvider/OnEventHandler/inlinePolicyAddedToExecutionRole-2/Resource": [
          {
            "type": "aws:cdk:logicalId",
            "data": "OnEventHandlerinlinePolicyAddedToExecutionRole28650F749"
          }
        ],
        "/cdk-dynamodb-global-20191121/@aws-cdk--aws-dynamodb.ReplicaProvider/IsCompleteHandler": [
          {
            "type": "aws:cdk:analytics:construct",
            "data": {
              "timeout": "*",
              "code": "*",
              "handler": "*",
              "runtime": "*"
            }
          },
          {
            "type": "aws:cdk:is-custom-resource-handler-runtime-family",
            "data": 0
          }
        ],
        "/cdk-dynamodb-global-20191121/@aws-cdk--aws-dynamodb.ReplicaProvider/IsCompleteHandler/ServiceRole": [
          {
            "type": "aws:cdk:analytics:construct",
            "data": {
              "assumedBy": {
                "principalAccount": "*",
                "assumeRoleAction": "*"
              },
              "managedPolicies": [
                {
                  "managedPolicyArn": "*"
                }
              ]
            }
          }
        ],
        "/cdk-dynamodb-global-20191121/@aws-cdk--aws-dynamodb.ReplicaProvider/IsCompleteHandler/ServiceRole/ImportServiceRole": [
          {
            "type": "aws:cdk:analytics:construct",
            "data": "*"
          }
        ],
        "/cdk-dynamodb-global-20191121/@aws-cdk--aws-dynamodb.ReplicaProvider/IsCompleteHandler/ServiceRole/Resource": [
          {
            "type": "aws:cdk:logicalId",
            "data": "IsCompleteHandlerServiceRole5810CC58"
          }
        ],
        "/cdk-dynamodb-global-20191121/@aws-cdk--aws-dynamodb.ReplicaProvider/IsCompleteHandler/Resource": [
          {
            "type": "aws:cdk:logicalId",
            "data": "IsCompleteHandler7073F4DA"
          }
        ],
        "/cdk-dynamodb-global-20191121/@aws-cdk--aws-dynamodb.ReplicaProvider/Provider/framework-onEvent": [
          {
            "type": "aws:cdk:analytics:construct",
            "data": {
              "code": "*",
              "description": "*",
              "runtime": "*",
              "handler": "*",
              "timeout": "*",
              "logGroup": "*",
              "vpc": "*",
              "vpcSubnets": "*",
              "securityGroups": "*",
              "role": "*",
              "functionName": "*",
              "environmentEncryption": "*"
            }
          },
          {
            "type": "aws:cdk:analytics:method",
            "data": {
              "addEnvironment": [
                "*",
                "*"
              ]
            }
          },
          {
            "type": "aws:cdk:analytics:method",
            "data": {
              "addEnvironment": [
                "*",
                "*"
              ]
            }
          },
          {
            "type": "aws:cdk:analytics:method",
            "data": {
              "addEnvironment": [
                "*",
                "*"
              ]
            }
          }
        ],
        "/cdk-dynamodb-global-20191121/@aws-cdk--aws-dynamodb.ReplicaProvider/Provider/framework-onEvent/ServiceRole": [
          {
            "type": "aws:cdk:analytics:construct",
            "data": {
              "assumedBy": {
                "principalAccount": "*",
                "assumeRoleAction": "*"
              },
              "managedPolicies": [
                {
                  "managedPolicyArn": "*"
                }
              ]
            }
          },
          {
            "type": "aws:cdk:analytics:method",
            "data": {
              "addToPrincipalPolicy": [
                {}
              ]
            }
          },
          {
            "type": "aws:cdk:analytics:method",
            "data": {
              "attachInlinePolicy": [
                "*"
              ]
            }
          },
          {
            "type": "aws:cdk:analytics:method",
            "data": {
              "attachInlinePolicy": [
                "*"
              ]
            }
          },
          {
            "type": "aws:cdk:analytics:method",
            "data": {
              "addToPrincipalPolicy": [
                {}
              ]
            }
          },
          {
            "type": "aws:cdk:analytics:method",
            "data": {
              "addToPrincipalPolicy": [
                {}
              ]
            }
          },
          {
            "type": "aws:cdk:analytics:method",
            "data": {
              "addToPrincipalPolicy": [
                {}
              ]
            }
          },
          {
            "type": "aws:cdk:analytics:method",
            "data": {
              "addToPrincipalPolicy": [
                {}
              ]
            }
          }
        ],
        "/cdk-dynamodb-global-20191121/@aws-cdk--aws-dynamodb.ReplicaProvider/Provider/framework-onEvent/ServiceRole/ImportServiceRole": [
          {
            "type": "aws:cdk:analytics:construct",
            "data": "*"
          }
        ],
        "/cdk-dynamodb-global-20191121/@aws-cdk--aws-dynamodb.ReplicaProvider/Provider/framework-onEvent/ServiceRole/Resource": [
          {
            "type": "aws:cdk:logicalId",
            "data": "ProviderframeworkonEventServiceRole9FF04296"
          }
        ],
        "/cdk-dynamodb-global-20191121/@aws-cdk--aws-dynamodb.ReplicaProvider/Provider/framework-onEvent/ServiceRole/DefaultPolicy": [
          {
            "type": "aws:cdk:analytics:construct",
            "data": "*"
          },
          {
            "type": "aws:cdk:analytics:method",
            "data": {
              "attachToRole": [
                "*"
              ]
            }
          },
          {
            "type": "aws:cdk:analytics:method",
            "data": {
              "attachToRole": [
                "*"
              ]
            }
          },
          {
            "type": "aws:cdk:analytics:method",
            "data": {
              "addStatements": [
                {}
              ]
            }
          },
          {
            "type": "aws:cdk:analytics:method",
            "data": {
              "addStatements": [
                {}
              ]
            }
          },
          {
            "type": "aws:cdk:analytics:method",
            "data": {
              "addStatements": [
                {}
              ]
            }
          },
          {
            "type": "aws:cdk:analytics:method",
            "data": {
              "addStatements": [
                {}
              ]
            }
          },
          {
            "type": "aws:cdk:analytics:method",
            "data": {
              "addStatements": [
                {}
              ]
            }
          }
        ],
        "/cdk-dynamodb-global-20191121/@aws-cdk--aws-dynamodb.ReplicaProvider/Provider/framework-onEvent/ServiceRole/DefaultPolicy/Resource": [
          {
            "type": "aws:cdk:logicalId",
            "data": "ProviderframeworkonEventServiceRoleDefaultPolicy48CD2133"
          }
        ],
        "/cdk-dynamodb-global-20191121/@aws-cdk--aws-dynamodb.ReplicaProvider/Provider/framework-onEvent/Resource": [
          {
            "type": "aws:cdk:logicalId",
            "data": "ProviderframeworkonEvent83C1D0A7"
          }
        ],
        "/cdk-dynamodb-global-20191121/@aws-cdk--aws-dynamodb.ReplicaProvider/Provider/framework-isComplete": [
          {
            "type": "aws:cdk:analytics:construct",
            "data": {
              "code": "*",
              "description": "*",
              "runtime": "*",
              "handler": "*",
              "timeout": "*",
              "logGroup": "*",
              "vpc": "*",
              "vpcSubnets": "*",
              "securityGroups": "*",
              "role": "*",
              "functionName": "*",
              "environmentEncryption": "*"
            }
          },
          {
            "type": "aws:cdk:analytics:method",
            "data": {
              "addEnvironment": [
                "*",
                "*"
              ]
            }
          },
          {
            "type": "aws:cdk:analytics:method",
            "data": {
              "addEnvironment": [
                "*",
                "*"
              ]
            }
          }
        ],
        "/cdk-dynamodb-global-20191121/@aws-cdk--aws-dynamodb.ReplicaProvider/Provider/framework-isComplete/ServiceRole": [
          {
            "type": "aws:cdk:analytics:construct",
            "data": {
              "assumedBy": {
                "principalAccount": "*",
                "assumeRoleAction": "*"
              },
              "managedPolicies": [
                {
                  "managedPolicyArn": "*"
                }
              ]
            }
          },
          {
            "type": "aws:cdk:analytics:method",
            "data": {
              "addToPrincipalPolicy": [
                {}
              ]
            }
          },
          {
            "type": "aws:cdk:analytics:method",
            "data": {
              "attachInlinePolicy": [
                "*"
              ]
            }
          },
          {
            "type": "aws:cdk:analytics:method",
            "data": {
              "attachInlinePolicy": [
                "*"
              ]
            }
          },
          {
            "type": "aws:cdk:analytics:method",
            "data": {
              "addToPrincipalPolicy": [
                {}
              ]
            }
          },
          {
            "type": "aws:cdk:analytics:method",
            "data": {
              "addToPrincipalPolicy": [
                {}
              ]
            }
          },
          {
            "type": "aws:cdk:analytics:method",
            "data": {
              "addToPrincipalPolicy": [
                {}
              ]
            }
          }
        ],
        "/cdk-dynamodb-global-20191121/@aws-cdk--aws-dynamodb.ReplicaProvider/Provider/framework-isComplete/ServiceRole/ImportServiceRole": [
          {
            "type": "aws:cdk:analytics:construct",
            "data": "*"
          }
        ],
        "/cdk-dynamodb-global-20191121/@aws-cdk--aws-dynamodb.ReplicaProvider/Provider/framework-isComplete/ServiceRole/Resource": [
          {
            "type": "aws:cdk:logicalId",
            "data": "ProviderframeworkisCompleteServiceRoleB1087139"
          }
        ],
        "/cdk-dynamodb-global-20191121/@aws-cdk--aws-dynamodb.ReplicaProvider/Provider/framework-isComplete/ServiceRole/DefaultPolicy": [
          {
            "type": "aws:cdk:analytics:construct",
            "data": "*"
          },
          {
            "type": "aws:cdk:analytics:method",
            "data": {
              "attachToRole": [
                "*"
              ]
            }
          },
          {
            "type": "aws:cdk:analytics:method",
            "data": {
              "attachToRole": [
                "*"
              ]
            }
          },
          {
            "type": "aws:cdk:analytics:method",
            "data": {
              "addStatements": [
                {}
              ]
            }
          },
          {
            "type": "aws:cdk:analytics:method",
            "data": {
              "addStatements": [
                {}
              ]
            }
          },
          {
            "type": "aws:cdk:analytics:method",
            "data": {
              "addStatements": [
                {}
              ]
            }
          },
          {
            "type": "aws:cdk:analytics:method",
            "data": {
              "addStatements": [
                {}
              ]
            }
          }
        ],
        "/cdk-dynamodb-global-20191121/@aws-cdk--aws-dynamodb.ReplicaProvider/Provider/framework-isComplete/ServiceRole/DefaultPolicy/Resource": [
          {
            "type": "aws:cdk:logicalId",
            "data": "ProviderframeworkisCompleteServiceRoleDefaultPolicy2E7140AC"
          }
        ],
        "/cdk-dynamodb-global-20191121/@aws-cdk--aws-dynamodb.ReplicaProvider/Provider/framework-isComplete/Resource": [
          {
            "type": "aws:cdk:logicalId",
            "data": "ProviderframeworkisComplete26D7B0CB"
          }
        ],
        "/cdk-dynamodb-global-20191121/@aws-cdk--aws-dynamodb.ReplicaProvider/Provider/framework-onTimeout": [
          {
            "type": "aws:cdk:analytics:construct",
            "data": {
              "code": "*",
              "description": "*",
              "runtime": "*",
              "handler": "*",
              "timeout": "*",
              "logGroup": "*",
              "vpc": "*",
              "vpcSubnets": "*",
              "securityGroups": "*",
              "role": "*",
              "functionName": "*",
              "environmentEncryption": "*"
            }
          },
          {
            "type": "aws:cdk:analytics:method",
            "data": {
              "addEnvironment": [
                "*",
                "*"
              ]
            }
          },
          {
            "type": "aws:cdk:analytics:method",
            "data": {
              "addEnvironment": [
                "*",
                "*"
              ]
            }
          }
        ],
        "/cdk-dynamodb-global-20191121/@aws-cdk--aws-dynamodb.ReplicaProvider/Provider/framework-onTimeout/ServiceRole": [
          {
            "type": "aws:cdk:analytics:construct",
            "data": {
              "assumedBy": {
                "principalAccount": "*",
                "assumeRoleAction": "*"
              },
              "managedPolicies": [
                {
                  "managedPolicyArn": "*"
                }
              ]
            }
          },
          {
            "type": "aws:cdk:analytics:method",
            "data": {
              "addToPrincipalPolicy": [
                {}
              ]
            }
          },
          {
            "type": "aws:cdk:analytics:method",
            "data": {
              "attachInlinePolicy": [
                "*"
              ]
            }
          },
          {
            "type": "aws:cdk:analytics:method",
            "data": {
              "attachInlinePolicy": [
                "*"
              ]
            }
          },
          {
            "type": "aws:cdk:analytics:method",
            "data": {
              "addToPrincipalPolicy": [
                {}
              ]
            }
          },
          {
            "type": "aws:cdk:analytics:method",
            "data": {
              "addToPrincipalPolicy": [
                {}
              ]
            }
          },
          {
            "type": "aws:cdk:analytics:method",
            "data": {
              "addToPrincipalPolicy": [
                {}
              ]
            }
          }
        ],
        "/cdk-dynamodb-global-20191121/@aws-cdk--aws-dynamodb.ReplicaProvider/Provider/framework-onTimeout/ServiceRole/ImportServiceRole": [
          {
            "type": "aws:cdk:analytics:construct",
            "data": "*"
          }
        ],
        "/cdk-dynamodb-global-20191121/@aws-cdk--aws-dynamodb.ReplicaProvider/Provider/framework-onTimeout/ServiceRole/Resource": [
          {
            "type": "aws:cdk:logicalId",
            "data": "ProviderframeworkonTimeoutServiceRole28643D26"
          }
        ],
        "/cdk-dynamodb-global-20191121/@aws-cdk--aws-dynamodb.ReplicaProvider/Provider/framework-onTimeout/ServiceRole/DefaultPolicy": [
          {
            "type": "aws:cdk:analytics:construct",
            "data": "*"
          },
          {
            "type": "aws:cdk:analytics:method",
            "data": {
              "attachToRole": [
                "*"
              ]
            }
          },
          {
            "type": "aws:cdk:analytics:method",
            "data": {
              "attachToRole": [
                "*"
              ]
            }
          },
          {
            "type": "aws:cdk:analytics:method",
            "data": {
              "addStatements": [
                {}
              ]
            }
          },
          {
            "type": "aws:cdk:analytics:method",
            "data": {
              "addStatements": [
                {}
              ]
            }
          },
          {
            "type": "aws:cdk:analytics:method",
            "data": {
              "addStatements": [
                {}
              ]
            }
          },
          {
            "type": "aws:cdk:analytics:method",
            "data": {
              "addStatements": [
                {}
              ]
            }
          }
        ],
        "/cdk-dynamodb-global-20191121/@aws-cdk--aws-dynamodb.ReplicaProvider/Provider/framework-onTimeout/ServiceRole/DefaultPolicy/Resource": [
          {
            "type": "aws:cdk:logicalId",
            "data": "ProviderframeworkonTimeoutServiceRoleDefaultPolicy2688969F"
          }
        ],
        "/cdk-dynamodb-global-20191121/@aws-cdk--aws-dynamodb.ReplicaProvider/Provider/framework-onTimeout/Resource": [
          {
            "type": "aws:cdk:logicalId",
            "data": "ProviderframeworkonTimeout0B47CA38"
          }
        ],
        "/cdk-dynamodb-global-20191121/@aws-cdk--aws-dynamodb.ReplicaProvider/Provider/waiter-state-machine/Role": [
          {
            "type": "aws:cdk:analytics:construct",
            "data": {
              "assumedBy": {
                "principalAccount": "*",
                "assumeRoleAction": "*"
              }
            }
          },
          {
            "type": "aws:cdk:analytics:method",
            "data": {
              "addToPrincipalPolicy": [
                {}
              ]
            }
          },
          {
            "type": "aws:cdk:analytics:method",
            "data": {
              "attachInlinePolicy": [
                "*"
              ]
            }
          },
          {
            "type": "aws:cdk:analytics:method",
            "data": {
              "attachInlinePolicy": [
                "*"
              ]
            }
          },
          {
            "type": "aws:cdk:analytics:method",
            "data": {
              "addToPrincipalPolicy": [
                {}
              ]
            }
          },
          {
            "type": "aws:cdk:analytics:method",
            "data": {
              "addToPrincipalPolicy": [
                {}
              ]
            }
          }
        ],
        "/cdk-dynamodb-global-20191121/@aws-cdk--aws-dynamodb.ReplicaProvider/Provider/waiter-state-machine/Role/ImportRole": [
          {
            "type": "aws:cdk:analytics:construct",
            "data": "*"
          }
        ],
        "/cdk-dynamodb-global-20191121/@aws-cdk--aws-dynamodb.ReplicaProvider/Provider/waiter-state-machine/Role/Resource": [
          {
            "type": "aws:cdk:logicalId",
            "data": "ProviderwaiterstatemachineRole0C7159F9"
          }
        ],
        "/cdk-dynamodb-global-20191121/@aws-cdk--aws-dynamodb.ReplicaProvider/Provider/waiter-state-machine/Role/DefaultPolicy": [
          {
            "type": "aws:cdk:analytics:construct",
            "data": "*"
          },
          {
            "type": "aws:cdk:analytics:method",
            "data": {
              "attachToRole": [
                "*"
              ]
            }
          },
          {
            "type": "aws:cdk:analytics:method",
            "data": {
              "attachToRole": [
                "*"
              ]
            }
          },
          {
            "type": "aws:cdk:analytics:method",
            "data": {
              "addStatements": [
                {}
              ]
            }
          },
          {
            "type": "aws:cdk:analytics:method",
            "data": {
              "addStatements": [
                {}
              ]
            }
          },
          {
            "type": "aws:cdk:analytics:method",
            "data": {
              "addStatements": [
                {}
              ]
            }
          }
        ],
        "/cdk-dynamodb-global-20191121/@aws-cdk--aws-dynamodb.ReplicaProvider/Provider/waiter-state-machine/Role/DefaultPolicy/Resource": [
          {
            "type": "aws:cdk:logicalId",
            "data": "ProviderwaiterstatemachineRoleDefaultPolicyD3C3DA1A"
          }
        ],
        "/cdk-dynamodb-global-20191121/@aws-cdk--aws-dynamodb.ReplicaProvider/Provider/waiter-state-machine/LogGroup": [
          {
            "type": "aws:cdk:analytics:construct",
            "data": {
              "logGroupName": "*"
            }
          }
        ],
        "/cdk-dynamodb-global-20191121/@aws-cdk--aws-dynamodb.ReplicaProvider/Provider/waiter-state-machine/LogGroup/Resource": [
          {
            "type": "aws:cdk:logicalId",
            "data": "ProviderwaiterstatemachineLogGroupDD693A98"
          }
        ],
        "/cdk-dynamodb-global-20191121/@aws-cdk--aws-dynamodb.ReplicaProvider/Provider/waiter-state-machine/Resource": [
          {
            "type": "aws:cdk:logicalId",
            "data": "Providerwaiterstatemachine5D4A9DF0"
          }
        ],
        "/cdk-dynamodb-global-20191121/@aws-cdk--aws-dynamodb.ReplicaProvider/cdkdynamodbglobal20191121awscdkawsdynamodbReplicaProviderOnEventHandlerServiceRole3E8625F3Ref": [
          {
            "type": "aws:cdk:logicalId",
            "data": "cdkdynamodbglobal20191121awscdkawsdynamodbReplicaProviderOnEventHandlerServiceRole3E8625F3Ref"
          }
        ],
        "/cdk-dynamodb-global-20191121/@aws-cdk--aws-dynamodb.ReplicaProvider/cdkdynamodbglobal20191121awscdkawsdynamodbReplicaProviderIsCompleteHandlerServiceRole2F936EC4Ref": [
          {
            "type": "aws:cdk:logicalId",
            "data": "cdkdynamodbglobal20191121awscdkawsdynamodbReplicaProviderIsCompleteHandlerServiceRole2F936EC4Ref"
          }
        ],
        "/cdk-dynamodb-global-20191121/@aws-cdk--aws-dynamodb.ReplicaProvider/cdkdynamodbglobal20191121awscdkawsdynamodbReplicaProviderframeworkonEventCFDD0BA0Arn": [
          {
            "type": "aws:cdk:logicalId",
            "data": "cdkdynamodbglobal20191121awscdkawsdynamodbReplicaProviderframeworkonEventCFDD0BA0Arn"
          }
        ],
        "/cdk-dynamodb-global-20191121/@aws-cdk--aws-dynamodb.ReplicaProvider/reference-to-cdkdynamodbglobal20191121TableB640876BRef": [
          {
            "type": "aws:cdk:logicalId",
            "data": "referencetocdkdynamodbglobal20191121TableB640876BRef"
          }
        ],
        "/cdk-dynamodb-global-20191121/@aws-cdk--aws-dynamodb.ReplicaProvider.NestedStack/@aws-cdk--aws-dynamodb.ReplicaProvider.NestedStackResource": [
          {
            "type": "aws:cdk:logicalId",
            "data": "awscdkawsdynamodbReplicaProviderNestedStackawscdkawsdynamodbReplicaProviderNestedStackResource18E3F12D"
          }
        ],
        "/cdk-dynamodb-global-20191121/BootstrapVersion": [
          {
            "type": "aws:cdk:logicalId",
            "data": "BootstrapVersion"
          }
        ],
        "/cdk-dynamodb-global-20191121/CheckBootstrapVersion": [
          {
            "type": "aws:cdk:logicalId",
            "data": "CheckBootstrapVersion"
          }
        ]
      },
      "displayName": "cdk-dynamodb-global-20191121"
    },
    "cdkdynamodbglobal20191121testDefaultTestDeployAssert469C3611.assets": {
      "type": "cdk:asset-manifest",
      "properties": {
        "file": "cdkdynamodbglobal20191121testDefaultTestDeployAssert469C3611.assets.json",
        "requiresBootstrapStackVersion": 6,
        "bootstrapStackVersionSsmParameter": "/cdk-bootstrap/hnb659fds/version"
      }
    },
    "cdkdynamodbglobal20191121testDefaultTestDeployAssert469C3611": {
      "type": "aws:cloudformation:stack",
      "environment": "aws://unknown-account/unknown-region",
      "properties": {
        "templateFile": "cdkdynamodbglobal20191121testDefaultTestDeployAssert469C3611.template.json",
        "terminationProtection": false,
        "validateOnSynth": false,
        "assumeRoleArn": "arn:${AWS::Partition}:iam::${AWS::AccountId}:role/cdk-hnb659fds-deploy-role-${AWS::AccountId}-${AWS::Region}",
        "cloudFormationExecutionRoleArn": "arn:${AWS::Partition}:iam::${AWS::AccountId}:role/cdk-hnb659fds-cfn-exec-role-${AWS::AccountId}-${AWS::Region}",
        "stackTemplateAssetObjectUrl": "s3://cdk-hnb659fds-assets-${AWS::AccountId}-${AWS::Region}/21fbb51d7b23f6a6c262b46a9caee79d744a3ac019fd45422d988b96d44b2a22.json",
        "requiresBootstrapStackVersion": 6,
        "bootstrapStackVersionSsmParameter": "/cdk-bootstrap/hnb659fds/version",
        "additionalDependencies": [
          "cdkdynamodbglobal20191121testDefaultTestDeployAssert469C3611.assets"
        ],
        "lookupRole": {
          "arn": "arn:${AWS::Partition}:iam::${AWS::AccountId}:role/cdk-hnb659fds-lookup-role-${AWS::AccountId}-${AWS::Region}",
          "requiresBootstrapStackVersion": 8,
          "bootstrapStackVersionSsmParameter": "/cdk-bootstrap/hnb659fds/version"
        }
      },
      "dependencies": [
        "cdkdynamodbglobal20191121testDefaultTestDeployAssert469C3611.assets"
      ],
      "metadata": {
        "/cdk-dynamodb-global-20191121-test/DefaultTest/DeployAssert/BootstrapVersion": [
          {
            "type": "aws:cdk:logicalId",
            "data": "BootstrapVersion"
          }
        ],
        "/cdk-dynamodb-global-20191121-test/DefaultTest/DeployAssert/CheckBootstrapVersion": [
          {
            "type": "aws:cdk:logicalId",
            "data": "CheckBootstrapVersion"
          }
        ]
      },
      "displayName": "cdk-dynamodb-global-20191121-test/DefaultTest/DeployAssert"
    },
    "Tree": {
      "type": "cdk:tree",
      "properties": {
        "file": "tree.json"
      }
    }
  }
}<|MERGE_RESOLUTION|>--- conflicted
+++ resolved
@@ -18,11 +18,7 @@
         "validateOnSynth": false,
         "assumeRoleArn": "arn:${AWS::Partition}:iam::${AWS::AccountId}:role/cdk-hnb659fds-deploy-role-${AWS::AccountId}-eu-west-1",
         "cloudFormationExecutionRoleArn": "arn:${AWS::Partition}:iam::${AWS::AccountId}:role/cdk-hnb659fds-cfn-exec-role-${AWS::AccountId}-eu-west-1",
-<<<<<<< HEAD
-        "stackTemplateAssetObjectUrl": "s3://cdk-hnb659fds-assets-${AWS::AccountId}-eu-west-1/d7c00f87f6871cbf0052bd9c1e511fa3db0c7e972a2f0924a19f89e2af8f2822.json",
-=======
         "stackTemplateAssetObjectUrl": "s3://cdk-hnb659fds-assets-${AWS::AccountId}-eu-west-1/05dd671f7ad16e3ad0de5a54a4ec2a4d475fc2db6584304cd7a5f07563e314ae.json",
->>>>>>> 80217f1d
         "requiresBootstrapStackVersion": 6,
         "bootstrapStackVersionSsmParameter": "/cdk-bootstrap/hnb659fds/version",
         "additionalDependencies": [
@@ -258,57 +254,59 @@
             "data": "OnEventHandlerServiceRole15A26729"
           }
         ],
-<<<<<<< HEAD
+        "/cdk-dynamodb-global-20191121/@aws-cdk--aws-dynamodb.ReplicaProvider/OnEventHandler/ServiceRole/DefaultPolicy": [
+          {
+            "type": "aws:cdk:analytics:construct",
+            "data": "*"
+          },
+          {
+            "type": "aws:cdk:analytics:method",
+            "data": {
+              "attachToRole": [
+                "*"
+              ]
+            }
+          },
+          {
+            "type": "aws:cdk:analytics:method",
+            "data": {
+              "attachToRole": [
+                "*"
+              ]
+            }
+          },
+          {
+            "type": "aws:cdk:analytics:method",
+            "data": {
+              "addStatements": [
+                {}
+              ]
+            }
+          },
+          {
+            "type": "aws:cdk:analytics:method",
+            "data": {
+              "addStatements": [
+                {}
+              ]
+            }
+          },
+          {
+            "type": "aws:cdk:analytics:method",
+            "data": {
+              "addStatements": [
+                {}
+              ]
+            }
+          }
+        ],
+        "/cdk-dynamodb-global-20191121/@aws-cdk--aws-dynamodb.ReplicaProvider/OnEventHandler/ServiceRole/DefaultPolicy/Resource": [
+          {
+            "type": "aws:cdk:logicalId",
+            "data": "OnEventHandlerServiceRoleDefaultPolicyC57085D4"
+          }
+        ],
         "/cdk-dynamodb-global-20191121/@aws-cdk--aws-dynamodb.ReplicaProvider/OnEventHandler/Resource": [
-=======
-        "/cdk-dynamodb-global-20191121/@aws-cdk--aws-dynamodb.ReplicaProvider/OnEventHandler/ServiceRole/DefaultPolicy": [
-          {
-            "type": "aws:cdk:analytics:construct",
-            "data": "*"
-          },
-          {
-            "type": "aws:cdk:analytics:method",
-            "data": {
-              "attachToRole": [
-                "*"
-              ]
-            }
-          },
-          {
-            "type": "aws:cdk:analytics:method",
-            "data": {
-              "attachToRole": [
-                "*"
-              ]
-            }
-          },
-          {
-            "type": "aws:cdk:analytics:method",
-            "data": {
-              "addStatements": [
-                {}
-              ]
-            }
-          },
-          {
-            "type": "aws:cdk:analytics:method",
-            "data": {
-              "addStatements": [
-                {}
-              ]
-            }
-          },
-          {
-            "type": "aws:cdk:analytics:method",
-            "data": {
-              "addStatements": [
-                {}
-              ]
-            }
-          }
-        ],
-        "/cdk-dynamodb-global-20191121/@aws-cdk--aws-dynamodb.ReplicaProvider/OnEventHandler/ServiceRole/DefaultPolicy/Resource": [
->>>>>>> 80217f1d
           {
             "type": "aws:cdk:logicalId",
             "data": "OnEventHandler42BEBAE0"
