--- conflicted
+++ resolved
@@ -457,8 +457,6 @@
                           "fqn": "aws-cdk-lib.aws_iam.CfnRole",
                           "version": "0.0.0"
                         }
-<<<<<<< HEAD
-=======
                       },
                       "DefaultPolicy": {
                         "id": "DefaultPolicy",
@@ -589,7 +587,6 @@
                             }
                           ]
                         }
->>>>>>> 80217f1d
                       }
                     },
                     "constructInfo": {
@@ -687,176 +684,6 @@
                     },
                     "constructInfo": {
                       "fqn": "aws-cdk-lib.aws_lambda.CfnFunction",
-                      "version": "0.0.0"
-                    }
-                  },
-                  "inlinePolicyAddedToExecutionRole-0": {
-                    "id": "inlinePolicyAddedToExecutionRole-0",
-                    "path": "cdk-dynamodb-global-20191121/@aws-cdk--aws-dynamodb.ReplicaProvider/OnEventHandler/inlinePolicyAddedToExecutionRole-0",
-                    "children": {
-                      "Resource": {
-                        "id": "Resource",
-                        "path": "cdk-dynamodb-global-20191121/@aws-cdk--aws-dynamodb.ReplicaProvider/OnEventHandler/inlinePolicyAddedToExecutionRole-0/Resource",
-                        "attributes": {
-                          "aws:cdk:cloudformation:type": "AWS::IAM::Policy",
-                          "aws:cdk:cloudformation:props": {
-                            "policyDocument": {
-                              "Statement": [
-                                {
-                                  "Action": "iam:CreateServiceLinkedRole",
-                                  "Effect": "Allow",
-                                  "Resource": {
-                                    "Fn::Join": [
-                                      "",
-                                      [
-                                        "arn:aws:iam::",
-                                        {
-                                          "Ref": "AWS::AccountId"
-                                        },
-                                        ":role/aws-service-role/replication.dynamodb.amazonaws.com/AWSServiceRoleForDynamoDBReplication"
-                                      ]
-                                    ]
-                                  }
-                                }
-                              ],
-                              "Version": "2012-10-17"
-                            },
-                            "policyName": "OnEventHandlerinlinePolicyAddedToExecutionRole05B1C3796",
-                            "roles": [
-                              {
-                                "Ref": "OnEventHandlerServiceRole15A26729"
-                              }
-                            ]
-                          }
-                        },
-                        "constructInfo": {
-                          "fqn": "aws-cdk-lib.aws_iam.CfnPolicy",
-                          "version": "0.0.0"
-                        }
-                      }
-                    },
-                    "constructInfo": {
-                      "fqn": "aws-cdk-lib.aws_iam.Policy",
-                      "version": "0.0.0"
-                    }
-                  },
-                  "inlinePolicyAddedToExecutionRole-1": {
-                    "id": "inlinePolicyAddedToExecutionRole-1",
-                    "path": "cdk-dynamodb-global-20191121/@aws-cdk--aws-dynamodb.ReplicaProvider/OnEventHandler/inlinePolicyAddedToExecutionRole-1",
-                    "children": {
-                      "Resource": {
-                        "id": "Resource",
-                        "path": "cdk-dynamodb-global-20191121/@aws-cdk--aws-dynamodb.ReplicaProvider/OnEventHandler/inlinePolicyAddedToExecutionRole-1/Resource",
-                        "attributes": {
-                          "aws:cdk:cloudformation:type": "AWS::IAM::Policy",
-                          "aws:cdk:cloudformation:props": {
-                            "policyDocument": {
-                              "Statement": [
-                                {
-                                  "Action": "dynamodb:DescribeLimits",
-                                  "Effect": "Allow",
-                                  "Resource": "*"
-                                }
-                              ],
-                              "Version": "2012-10-17"
-                            },
-                            "policyName": "OnEventHandlerinlinePolicyAddedToExecutionRole187629D5C",
-                            "roles": [
-                              {
-                                "Ref": "OnEventHandlerServiceRole15A26729"
-                              }
-                            ]
-                          }
-                        },
-                        "constructInfo": {
-                          "fqn": "aws-cdk-lib.aws_iam.CfnPolicy",
-                          "version": "0.0.0"
-                        }
-                      }
-                    },
-                    "constructInfo": {
-                      "fqn": "aws-cdk-lib.aws_iam.Policy",
-                      "version": "0.0.0"
-                    }
-                  },
-                  "inlinePolicyAddedToExecutionRole-2": {
-                    "id": "inlinePolicyAddedToExecutionRole-2",
-                    "path": "cdk-dynamodb-global-20191121/@aws-cdk--aws-dynamodb.ReplicaProvider/OnEventHandler/inlinePolicyAddedToExecutionRole-2",
-                    "children": {
-                      "Resource": {
-                        "id": "Resource",
-                        "path": "cdk-dynamodb-global-20191121/@aws-cdk--aws-dynamodb.ReplicaProvider/OnEventHandler/inlinePolicyAddedToExecutionRole-2/Resource",
-                        "attributes": {
-                          "aws:cdk:cloudformation:type": "AWS::IAM::Policy",
-                          "aws:cdk:cloudformation:props": {
-                            "policyDocument": {
-                              "Statement": [
-                                {
-                                  "Action": [
-                                    "dynamodb:DeleteTable",
-                                    "dynamodb:DeleteTableReplica"
-                                  ],
-                                  "Effect": "Allow",
-                                  "Resource": [
-                                    {
-                                      "Fn::Join": [
-                                        "",
-                                        [
-                                          "arn:",
-                                          {
-                                            "Ref": "AWS::Partition"
-                                          },
-                                          ":dynamodb:eu-central-1:",
-                                          {
-                                            "Ref": "AWS::AccountId"
-                                          },
-                                          ":table/",
-                                          {
-                                            "Ref": "referencetocdkdynamodbglobal20191121TableB640876BRef"
-                                          }
-                                        ]
-                                      ]
-                                    },
-                                    {
-                                      "Fn::Join": [
-                                        "",
-                                        [
-                                          "arn:",
-                                          {
-                                            "Ref": "AWS::Partition"
-                                          },
-                                          ":dynamodb:eu-west-2:",
-                                          {
-                                            "Ref": "AWS::AccountId"
-                                          },
-                                          ":table/",
-                                          {
-                                            "Ref": "referencetocdkdynamodbglobal20191121TableB640876BRef"
-                                          }
-                                        ]
-                                      ]
-                                    }
-                                  ]
-                                }
-                              ],
-                              "Version": "2012-10-17"
-                            },
-                            "policyName": "OnEventHandlerinlinePolicyAddedToExecutionRole28650F749",
-                            "roles": [
-                              {
-                                "Ref": "OnEventHandlerServiceRole15A26729"
-                              }
-                            ]
-                          }
-                        },
-                        "constructInfo": {
-                          "fqn": "aws-cdk-lib.aws_iam.CfnPolicy",
-                          "version": "0.0.0"
-                        }
-                      }
-                    },
-                    "constructInfo": {
-                      "fqn": "aws-cdk-lib.aws_iam.Policy",
                       "version": "0.0.0"
                     }
                   }
@@ -2464,11 +2291,7 @@
                           {
                             "Fn::Sub": "cdk-hnb659fds-assets-${AWS::AccountId}-eu-west-1"
                           },
-<<<<<<< HEAD
-                          "/e201ef99a110b36880a917df080ff5e08fe74a3655c9562f5f587fd39a18ef0e.json"
-=======
                           "/382e5c366bee4bada2d396e43b7f9c1d728220cec00913cb1240c5d387d16a5a.json"
->>>>>>> 80217f1d
                         ]
                       ]
                     }
