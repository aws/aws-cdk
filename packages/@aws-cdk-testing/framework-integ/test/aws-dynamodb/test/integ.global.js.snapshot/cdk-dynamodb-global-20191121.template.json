{
 "Resources": {
  "TableCD117FA1": {
   "Type": "AWS::DynamoDB::Table",
   "Properties": {
    "AttributeDefinitions": [
     {
      "AttributeName": "id",
      "AttributeType": "S"
     },
     {
      "AttributeName": "key",
      "AttributeType": "S"
     }
    ],
    "BillingMode": "PAY_PER_REQUEST",
    "GlobalSecondaryIndexes": [
     {
      "IndexName": "my-index",
      "KeySchema": [
       {
        "AttributeName": "key",
        "KeyType": "HASH"
       }
      ],
      "Projection": {
       "ProjectionType": "ALL"
      }
     }
    ],
    "KeySchema": [
     {
      "AttributeName": "id",
      "KeyType": "HASH"
     }
    ],
    "StreamSpecification": {
     "StreamViewType": "NEW_AND_OLD_IMAGES"
    }
   },
   "UpdateReplacePolicy": "Delete",
   "DeletionPolicy": "Delete"
  },
  "TableSourceTableAttachedManagedPolicycdkdynamodbglobal20191121awscdkawsdynamodbReplicaProviderOnEventHandlerServiceRole6F43DF4A23250B4C": {
   "Type": "AWS::IAM::ManagedPolicy",
   "Properties": {
    "Description": {
     "Fn::Join": [
      "",
      [
       "DynamoDB replication managed policy for table ",
       {
        "Ref": "TableCD117FA1"
       }
      ]
     ]
    },
    "Path": "/",
    "PolicyDocument": {
     "Statement": [
      {
       "Action": "dynamodb:*",
       "Effect": "Allow",
       "Resource": [
        {
         "Fn::GetAtt": [
          "TableCD117FA1",
          "Arn"
         ]
        },
        {
         "Fn::Join": [
          "",
          [
           "arn:aws:dynamodb:eu-central-1:",
           {
            "Ref": "AWS::AccountId"
           },
           ":table/",
           {
            "Ref": "TableCD117FA1"
           }
          ]
         ]
        },
        {
         "Fn::Join": [
          "",
          [
           "arn:aws:dynamodb:eu-west-2:",
           {
            "Ref": "AWS::AccountId"
           },
           ":table/",
           {
            "Ref": "TableCD117FA1"
           }
          ]
         ]
        },
        {
         "Fn::Join": [
          "",
          [
           {
            "Fn::GetAtt": [
             "TableCD117FA1",
             "Arn"
            ]
           },
           "/index/*"
          ]
         ]
        }
       ]
      }
     ],
     "Version": "2012-10-17"
    },
    "Roles": [
     {
      "Fn::GetAtt": [
       "awscdkawsdynamodbReplicaProviderNestedStackawscdkawsdynamodbReplicaProviderNestedStackResource18E3F12D",
       "Outputs.cdkdynamodbglobal20191121awscdkawsdynamodbReplicaProviderOnEventHandlerServiceRole3E8625F3Ref"
      ]
     }
    ]
   }
  },
  "TableSourceTableAttachedManagedPolicycdkdynamodbglobal20191121awscdkawsdynamodbReplicaProviderIsCompleteHandlerServiceRole3971612857304880": {
   "Type": "AWS::IAM::ManagedPolicy",
   "Properties": {
    "Description": {
     "Fn::Join": [
      "",
      [
       "DynamoDB replication managed policy for table ",
       {
        "Ref": "TableCD117FA1"
       }
      ]
     ]
    },
    "Path": "/",
    "PolicyDocument": {
     "Statement": [
      {
       "Action": "dynamodb:DescribeTable",
       "Effect": "Allow",
       "Resource": [
        {
         "Fn::GetAtt": [
          "TableCD117FA1",
          "Arn"
         ]
        },
        {
         "Fn::Join": [
          "",
          [
           {
            "Fn::GetAtt": [
             "TableCD117FA1",
             "Arn"
            ]
           },
           "/index/*"
          ]
         ]
        }
       ]
      }
     ],
     "Version": "2012-10-17"
    },
    "Roles": [
     {
      "Fn::GetAtt": [
       "awscdkawsdynamodbReplicaProviderNestedStackawscdkawsdynamodbReplicaProviderNestedStackResource18E3F12D",
       "Outputs.cdkdynamodbglobal20191121awscdkawsdynamodbReplicaProviderIsCompleteHandlerServiceRole2F936EC4Ref"
      ]
     }
    ]
   }
  },
  "TableReplicaeuwest290D3CD3A": {
   "Type": "Custom::DynamoDBReplica",
   "Properties": {
    "ServiceToken": {
     "Fn::GetAtt": [
      "awscdkawsdynamodbReplicaProviderNestedStackawscdkawsdynamodbReplicaProviderNestedStackResource18E3F12D",
      "Outputs.cdkdynamodbglobal20191121awscdkawsdynamodbReplicaProviderframeworkonEventCFDD0BA0Arn"
     ]
    },
    "TableName": {
     "Ref": "TableCD117FA1"
    },
    "Region": "eu-west-2"
   },
   "DependsOn": [
    "TableSourceTableAttachedManagedPolicycdkdynamodbglobal20191121awscdkawsdynamodbReplicaProviderIsCompleteHandlerServiceRole3971612857304880",
    "TableSourceTableAttachedManagedPolicycdkdynamodbglobal20191121awscdkawsdynamodbReplicaProviderOnEventHandlerServiceRole6F43DF4A23250B4C"
   ],
   "UpdateReplacePolicy": "Delete",
   "DeletionPolicy": "Delete"
  },
  "TableReplicaeucentral100A6A6E0": {
   "Type": "Custom::DynamoDBReplica",
   "Properties": {
    "ServiceToken": {
     "Fn::GetAtt": [
      "awscdkawsdynamodbReplicaProviderNestedStackawscdkawsdynamodbReplicaProviderNestedStackResource18E3F12D",
      "Outputs.cdkdynamodbglobal20191121awscdkawsdynamodbReplicaProviderframeworkonEventCFDD0BA0Arn"
     ]
    },
    "TableName": {
     "Ref": "TableCD117FA1"
    },
    "Region": "eu-central-1"
   },
   "DependsOn": [
    "TableReplicaeuwest290D3CD3A",
    "TableSourceTableAttachedManagedPolicycdkdynamodbglobal20191121awscdkawsdynamodbReplicaProviderIsCompleteHandlerServiceRole3971612857304880",
    "TableSourceTableAttachedManagedPolicycdkdynamodbglobal20191121awscdkawsdynamodbReplicaProviderOnEventHandlerServiceRole6F43DF4A23250B4C"
   ],
   "UpdateReplacePolicy": "Delete",
   "DeletionPolicy": "Delete"
  },
  "awscdkawsdynamodbReplicaProviderNestedStackawscdkawsdynamodbReplicaProviderNestedStackResource18E3F12D": {
   "Type": "AWS::CloudFormation::Stack",
   "Properties": {
    "Parameters": {
     "referencetocdkdynamodbglobal20191121TableB640876BRef": {
      "Ref": "TableCD117FA1"
     }
    },
    "TemplateURL": {
     "Fn::Join": [
      "",
      [
       "https://s3.eu-west-1.",
       {
        "Ref": "AWS::URLSuffix"
       },
       "/",
       {
        "Fn::Sub": "cdk-hnb659fds-assets-${AWS::AccountId}-eu-west-1"
       },
<<<<<<< HEAD
       "/e201ef99a110b36880a917df080ff5e08fe74a3655c9562f5f587fd39a18ef0e.json"
=======
       "/382e5c366bee4bada2d396e43b7f9c1d728220cec00913cb1240c5d387d16a5a.json"
>>>>>>> 80217f1d
      ]
     ]
    }
   },
   "UpdateReplacePolicy": "Delete",
   "DeletionPolicy": "Delete"
  }
 },
 "Parameters": {
  "BootstrapVersion": {
   "Type": "AWS::SSM::Parameter::Value<String>",
   "Default": "/cdk-bootstrap/hnb659fds/version",
   "Description": "Version of the CDK Bootstrap resources in this environment, automatically retrieved from SSM Parameter Store. [cdk:skip]"
  }
 },
 "Rules": {
  "CheckBootstrapVersion": {
   "Assertions": [
    {
     "Assert": {
      "Fn::Not": [
       {
        "Fn::Contains": [
         [
          "1",
          "2",
          "3",
          "4",
          "5"
         ],
         {
          "Ref": "BootstrapVersion"
         }
        ]
       }
      ]
     },
     "AssertDescription": "CDK bootstrap stack version 6 required. Please run 'cdk bootstrap' with a recent version of the CDK CLI."
    }
   ]
  }
 }
}<|MERGE_RESOLUTION|>--- conflicted
+++ resolved
@@ -246,11 +246,7 @@
        {
         "Fn::Sub": "cdk-hnb659fds-assets-${AWS::AccountId}-eu-west-1"
        },
-<<<<<<< HEAD
-       "/e201ef99a110b36880a917df080ff5e08fe74a3655c9562f5f587fd39a18ef0e.json"
-=======
        "/382e5c366bee4bada2d396e43b7f9c1d728220cec00913cb1240c5d387d16a5a.json"
->>>>>>> 80217f1d
       ]
      ]
     }
