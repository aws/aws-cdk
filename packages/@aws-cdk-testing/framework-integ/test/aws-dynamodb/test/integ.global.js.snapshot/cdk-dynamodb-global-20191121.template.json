--- conflicted
+++ resolved
@@ -246,11 +246,7 @@
        {
         "Fn::Sub": "cdk-hnb659fds-assets-${AWS::AccountId}-eu-west-1"
        },
-<<<<<<< HEAD
-       "/ad6249b7c3df9a2961da0a77168a053ae619b027b94f67f8fa2ac0d0853127f4.json"
-=======
-       "/fa797e339f4708c4396c4b321b5c32d871a3392d5baced2d17a9b8ad742e5c0b.json"
->>>>>>> 116b9332
+       "/6c69eb6457ed35d3a037f058b41a894f3117b76072075e95d89efb46377b6ca5.json"
       ]
      ]
     }
