{
  "version": "36.0.5",
  "files": {
    "a43a91bc9ff7f15407095207240060ce1de7e645a999dddf1900abfa6e5d1fc7": {
      "source": {
        "path": "asset.a43a91bc9ff7f15407095207240060ce1de7e645a999dddf1900abfa6e5d1fc7.bundle",
        "packaging": "zip"
      },
      "destinations": {
        "current_account-current_region": {
          "bucketName": "cdk-hnb659fds-assets-${AWS::AccountId}-${AWS::Region}",
          "objectKey": "a43a91bc9ff7f15407095207240060ce1de7e645a999dddf1900abfa6e5d1fc7.zip",
          "assumeRoleArn": "arn:${AWS::Partition}:iam::${AWS::AccountId}:role/cdk-hnb659fds-file-publishing-role-${AWS::AccountId}-${AWS::Region}"
        }
      }
    },
<<<<<<< HEAD
    "75b80e8bf9252d7a2900f5551f6bf41bfd11fdfe71e7010f55baef0cbe581732": {
=======
    "57a52f78f09b5ce844ab2da0b36258477713eaa5070c096b431b8c685ef4cf2b": {
>>>>>>> 1726abdd
      "source": {
        "path": "DynamoImportSourceIntegTestDefaultTestDeployAssert540810E4.template.json",
        "packaging": "file"
      },
      "destinations": {
        "current_account-current_region": {
          "bucketName": "cdk-hnb659fds-assets-${AWS::AccountId}-${AWS::Region}",
<<<<<<< HEAD
          "objectKey": "75b80e8bf9252d7a2900f5551f6bf41bfd11fdfe71e7010f55baef0cbe581732.json",
=======
          "objectKey": "57a52f78f09b5ce844ab2da0b36258477713eaa5070c096b431b8c685ef4cf2b.json",
>>>>>>> 1726abdd
          "assumeRoleArn": "arn:${AWS::Partition}:iam::${AWS::AccountId}:role/cdk-hnb659fds-file-publishing-role-${AWS::AccountId}-${AWS::Region}"
        }
      }
    }
  },
  "dockerImages": {}
}<|MERGE_RESOLUTION|>--- conflicted
+++ resolved
@@ -14,11 +14,7 @@
         }
       }
     },
-<<<<<<< HEAD
-    "75b80e8bf9252d7a2900f5551f6bf41bfd11fdfe71e7010f55baef0cbe581732": {
-=======
     "57a52f78f09b5ce844ab2da0b36258477713eaa5070c096b431b8c685ef4cf2b": {
->>>>>>> 1726abdd
       "source": {
         "path": "DynamoImportSourceIntegTestDefaultTestDeployAssert540810E4.template.json",
         "packaging": "file"
@@ -26,11 +22,7 @@
       "destinations": {
         "current_account-current_region": {
           "bucketName": "cdk-hnb659fds-assets-${AWS::AccountId}-${AWS::Region}",
-<<<<<<< HEAD
-          "objectKey": "75b80e8bf9252d7a2900f5551f6bf41bfd11fdfe71e7010f55baef0cbe581732.json",
-=======
           "objectKey": "57a52f78f09b5ce844ab2da0b36258477713eaa5070c096b431b8c685ef4cf2b.json",
->>>>>>> 1726abdd
           "assumeRoleArn": "arn:${AWS::Partition}:iam::${AWS::AccountId}:role/cdk-hnb659fds-file-publishing-role-${AWS::AccountId}-${AWS::Region}"
         }
       }
