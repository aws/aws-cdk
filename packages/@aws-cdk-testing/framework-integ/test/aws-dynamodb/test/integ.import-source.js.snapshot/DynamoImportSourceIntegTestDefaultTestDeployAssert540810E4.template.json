--- conflicted
+++ resolved
@@ -28,11 +28,7 @@
      "Key": "{\"id\":{\"S\":\"1\"}}"
     },
     "flattenResponse": "false",
-<<<<<<< HEAD
-    "salt": "1706013405368"
-=======
     "salt": "1706034167984"
->>>>>>> efccfcb9
    },
    "UpdateReplacePolicy": "Delete",
    "DeletionPolicy": "Delete"
@@ -104,11 +100,7 @@
      "S3Bucket": {
       "Fn::Sub": "cdk-hnb659fds-assets-${AWS::AccountId}-${AWS::Region}"
      },
-<<<<<<< HEAD
-     "S3Key": "4984c845346313a408899c8ff361d3b7b97953a9d4202e47694ef2a101f4b5c3.zip"
-=======
      "S3Key": "3f0f15596be1e3fbbf4a0571522aa1e5312d44abff27360f8d043c1b0704bcf4.zip"
->>>>>>> efccfcb9
     },
     "Timeout": 120,
     "Handler": "index.handler",
@@ -148,11 +140,7 @@
      "Key": "{\"id\":{\"S\":\"1\"}}"
     },
     "flattenResponse": "false",
-<<<<<<< HEAD
-    "salt": "1706013405369"
-=======
     "salt": "1706034167985"
->>>>>>> efccfcb9
    },
    "DependsOn": [
     "AwsApiCallDynamoDBgetItema11c39c31c1a4ed94eac5ae4525a751c"
@@ -188,11 +176,7 @@
      "Key": "{\"id\":{\"S\":\"1\"}}"
     },
     "flattenResponse": "false",
-<<<<<<< HEAD
-    "salt": "1706013405370"
-=======
     "salt": "1706034167985"
->>>>>>> efccfcb9
    },
    "DependsOn": [
     "AwsApiCallDynamoDBgetItem07e988d6f5c0d6f38baf1b39c2dcd982"
