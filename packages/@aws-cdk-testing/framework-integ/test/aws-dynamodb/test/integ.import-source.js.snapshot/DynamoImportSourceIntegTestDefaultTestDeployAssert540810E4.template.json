--- conflicted
+++ resolved
@@ -28,11 +28,7 @@
      "Key": "{\"id\":{\"S\":\"1\"}}"
     },
     "flattenResponse": "false",
-<<<<<<< HEAD
-    "salt": "1721897360476"
-=======
     "salt": "1724261550027"
->>>>>>> 1726abdd
    },
    "UpdateReplacePolicy": "Delete",
    "DeletionPolicy": "Delete"
@@ -152,11 +148,7 @@
      "Key": "{\"id\":{\"S\":\"1\"}}"
     },
     "flattenResponse": "false",
-<<<<<<< HEAD
-    "salt": "1721897360476"
-=======
     "salt": "1724261550027"
->>>>>>> 1726abdd
    },
    "DependsOn": [
     "AwsApiCallDynamoDBgetItema11c39c31c1a4ed94eac5ae4525a751c"
@@ -192,11 +184,7 @@
      "Key": "{\"id\":{\"S\":\"1\"}}"
     },
     "flattenResponse": "false",
-<<<<<<< HEAD
-    "salt": "1721897360477"
-=======
     "salt": "1724261550028"
->>>>>>> 1726abdd
    },
    "DependsOn": [
     "AwsApiCallDynamoDBgetItem07e988d6f5c0d6f38baf1b39c2dcd982"
