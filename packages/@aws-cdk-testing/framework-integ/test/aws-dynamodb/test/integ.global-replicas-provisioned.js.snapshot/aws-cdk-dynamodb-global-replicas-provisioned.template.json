{
 "Resources": {
  "TableCD117FA1": {
   "Type": "AWS::DynamoDB::Table",
   "Properties": {
    "AttributeDefinitions": [
     {
      "AttributeName": "hashKey",
      "AttributeType": "S"
     }
    ],
    "KeySchema": [
     {
      "AttributeName": "hashKey",
      "KeyType": "HASH"
     }
    ],
    "ProvisionedThroughput": {
     "ReadCapacityUnits": 5,
     "WriteCapacityUnits": 5
    },
    "StreamSpecification": {
     "StreamViewType": "NEW_AND_OLD_IMAGES"
    }
   },
   "UpdateReplacePolicy": "Delete",
   "DeletionPolicy": "Delete"
  },
  "TableSourceTableAttachedManagedPolicyawscdkdynamodbglobalreplicasprovisionedawscdkawsdynamodbReplicaProviderOnEventHandlerServiceRoleD9856B771F8F2CCB": {
   "Type": "AWS::IAM::ManagedPolicy",
   "Properties": {
    "Description": {
     "Fn::Join": [
      "",
      [
       "DynamoDB replication managed policy for table ",
       {
        "Ref": "TableCD117FA1"
       }
      ]
     ]
    },
    "Path": "/",
    "PolicyDocument": {
     "Statement": [
      {
       "Action": "dynamodb:*",
       "Effect": "Allow",
       "Resource": [
        {
         "Fn::GetAtt": [
          "TableCD117FA1",
          "Arn"
         ]
        },
        {
         "Fn::Join": [
          "",
          [
           "arn:",
           {
            "Ref": "AWS::Partition"
           },
           ":dynamodb:eu-west-3:",
           {
            "Ref": "AWS::AccountId"
           },
           ":table/",
           {
            "Ref": "TableCD117FA1"
           }
          ]
         ]
        },
        {
         "Fn::Join": [
          "",
          [
           "arn:",
           {
            "Ref": "AWS::Partition"
           },
           ":dynamodb:us-east-2:",
           {
            "Ref": "AWS::AccountId"
           },
           ":table/",
           {
            "Ref": "TableCD117FA1"
           }
          ]
         ]
        },
        {
         "Ref": "AWS::NoValue"
        }
       ]
      }
     ],
     "Version": "2012-10-17"
    },
    "Roles": [
     {
      "Fn::GetAtt": [
       "awscdkawsdynamodbReplicaProviderNestedStackawscdkawsdynamodbReplicaProviderNestedStackResource18E3F12D",
       "Outputs.awscdkdynamodbglobalreplicasprovisionedawscdkawsdynamodbReplicaProviderOnEventHandlerServiceRole348A0C9ARef"
      ]
     }
    ]
   }
  },
  "TableSourceTableAttachedManagedPolicyawscdkdynamodbglobalreplicasprovisionedawscdkawsdynamodbReplicaProviderIsCompleteHandlerServiceRoleBE2B1C1A5DC546D2": {
   "Type": "AWS::IAM::ManagedPolicy",
   "Properties": {
    "Description": {
     "Fn::Join": [
      "",
      [
       "DynamoDB replication managed policy for table ",
       {
        "Ref": "TableCD117FA1"
       }
      ]
     ]
    },
    "Path": "/",
    "PolicyDocument": {
     "Statement": [
      {
       "Action": "dynamodb:DescribeTable",
       "Effect": "Allow",
       "Resource": [
        {
         "Fn::GetAtt": [
          "TableCD117FA1",
          "Arn"
         ]
        },
        {
         "Ref": "AWS::NoValue"
        }
       ]
      }
     ],
     "Version": "2012-10-17"
    },
    "Roles": [
     {
      "Fn::GetAtt": [
       "awscdkawsdynamodbReplicaProviderNestedStackawscdkawsdynamodbReplicaProviderNestedStackResource18E3F12D",
       "Outputs.awscdkdynamodbglobalreplicasprovisionedawscdkawsdynamodbReplicaProviderIsCompleteHandlerServiceRole750F1EE9Ref"
      ]
     }
    ]
   }
  },
  "TableReplicauseast28A15C236": {
   "Type": "Custom::DynamoDBReplica",
   "Properties": {
    "ServiceToken": {
     "Fn::GetAtt": [
      "awscdkawsdynamodbReplicaProviderNestedStackawscdkawsdynamodbReplicaProviderNestedStackResource18E3F12D",
      "Outputs.awscdkdynamodbglobalreplicasprovisionedawscdkawsdynamodbReplicaProviderframeworkonEventACC2C387Arn"
     ]
    },
    "TableName": {
     "Ref": "TableCD117FA1"
    },
    "Region": "us-east-2"
   },
   "DependsOn": [
    "TableSourceTableAttachedManagedPolicyawscdkdynamodbglobalreplicasprovisionedawscdkawsdynamodbReplicaProviderIsCompleteHandlerServiceRoleBE2B1C1A5DC546D2",
    "TableSourceTableAttachedManagedPolicyawscdkdynamodbglobalreplicasprovisionedawscdkawsdynamodbReplicaProviderOnEventHandlerServiceRoleD9856B771F8F2CCB",
    "TableWriteScalingTargetE5669214",
    "TableWriteScalingTargetTrackingD78DCCD8"
   ],
   "UpdateReplacePolicy": "Delete",
   "DeletionPolicy": "Delete",
   "Condition": "TableStackRegionNotEqualsuseast2D20A1E77"
  },
  "TableReplicaeuwest314C3E552": {
   "Type": "Custom::DynamoDBReplica",
   "Properties": {
    "ServiceToken": {
     "Fn::GetAtt": [
      "awscdkawsdynamodbReplicaProviderNestedStackawscdkawsdynamodbReplicaProviderNestedStackResource18E3F12D",
      "Outputs.awscdkdynamodbglobalreplicasprovisionedawscdkawsdynamodbReplicaProviderframeworkonEventACC2C387Arn"
     ]
    },
    "TableName": {
     "Ref": "TableCD117FA1"
    },
    "Region": "eu-west-3"
   },
   "DependsOn": [
    "TableSourceTableAttachedManagedPolicyawscdkdynamodbglobalreplicasprovisionedawscdkawsdynamodbReplicaProviderIsCompleteHandlerServiceRoleBE2B1C1A5DC546D2",
    "TableSourceTableAttachedManagedPolicyawscdkdynamodbglobalreplicasprovisionedawscdkawsdynamodbReplicaProviderOnEventHandlerServiceRoleD9856B771F8F2CCB",
    "TableWriteScalingTargetE5669214",
    "TableWriteScalingTargetTrackingD78DCCD8"
   ],
   "UpdateReplacePolicy": "Delete",
   "DeletionPolicy": "Delete",
   "Metadata": {
    "DynamoDbReplicationDependency": {
     "Fn::If": [
      "TableStackRegionNotEqualsuseast2D20A1E77",
      {
       "Ref": "TableReplicauseast28A15C236"
      },
      {
       "Ref": "AWS::NoValue"
      }
     ]
    }
   },
   "Condition": "TableStackRegionNotEqualseuwest302B3591C"
  },
  "TableWriteScalingTargetE5669214": {
   "Type": "AWS::ApplicationAutoScaling::ScalableTarget",
   "Properties": {
    "MaxCapacity": 10,
    "MinCapacity": 5,
    "ResourceId": {
     "Fn::Join": [
      "",
      [
       "table/",
       {
        "Ref": "TableCD117FA1"
       }
      ]
     ]
    },
    "RoleARN": {
     "Fn::Join": [
      "",
      [
       "arn:",
       {
        "Ref": "AWS::Partition"
       },
       ":iam::",
       {
        "Ref": "AWS::AccountId"
       },
       ":role/aws-service-role/dynamodb.application-autoscaling.amazonaws.com/AWSServiceRoleForApplicationAutoScaling_DynamoDBTable"
      ]
     ]
    },
    "ScalableDimension": "dynamodb:table:WriteCapacityUnits",
    "ServiceNamespace": "dynamodb"
   }
  },
  "TableWriteScalingTargetTrackingD78DCCD8": {
   "Type": "AWS::ApplicationAutoScaling::ScalingPolicy",
   "Properties": {
    "PolicyName": "awscdkdynamodbglobalreplicasprovisionedTableWriteScalingTargetTrackingD631E2EC",
    "PolicyType": "TargetTrackingScaling",
    "ScalingTargetId": {
     "Ref": "TableWriteScalingTargetE5669214"
    },
    "TargetTrackingScalingPolicyConfiguration": {
     "PredefinedMetricSpecification": {
      "PredefinedMetricType": "DynamoDBWriteCapacityUtilization"
     },
     "TargetValue": 75
    }
   }
  },
  "awscdkawsdynamodbReplicaProviderNestedStackawscdkawsdynamodbReplicaProviderNestedStackResource18E3F12D": {
   "Type": "AWS::CloudFormation::Stack",
   "Properties": {
    "Parameters": {
     "referencetoawscdkdynamodbglobalreplicasprovisionedTable12280A12Ref": {
      "Ref": "TableCD117FA1"
     }
    },
    "TemplateURL": {
     "Fn::Join": [
      "",
      [
       "https://s3.",
       {
        "Ref": "AWS::Region"
       },
       ".",
       {
        "Ref": "AWS::URLSuffix"
       },
       "/",
       {
        "Fn::Sub": "cdk-hnb659fds-assets-${AWS::AccountId}-${AWS::Region}"
       },
<<<<<<< HEAD
       "/03e45b463efcc8924ce152fd4b37318ee4b21a1ae09151a4e7375f1dda2a67ee.json"
=======
       "/1b09badc4e19e59ec158617bd51789ee6ed15cfe942f7a98932d5b6a3a0a0e56.json"
>>>>>>> 80217f1d
      ]
     ]
    }
   },
   "UpdateReplacePolicy": "Delete",
   "DeletionPolicy": "Delete"
  }
 },
 "Conditions": {
  "TableStackRegionNotEqualsuseast2D20A1E77": {
   "Fn::Not": [
    {
     "Fn::Equals": [
      "us-east-2",
      {
       "Ref": "AWS::Region"
      }
     ]
    }
   ]
  },
  "TableStackRegionNotEqualseuwest302B3591C": {
   "Fn::Not": [
    {
     "Fn::Equals": [
      "eu-west-3",
      {
       "Ref": "AWS::Region"
      }
     ]
    }
   ]
  }
 },
 "Parameters": {
  "BootstrapVersion": {
   "Type": "AWS::SSM::Parameter::Value<String>",
   "Default": "/cdk-bootstrap/hnb659fds/version",
   "Description": "Version of the CDK Bootstrap resources in this environment, automatically retrieved from SSM Parameter Store. [cdk:skip]"
  }
 },
 "Rules": {
  "CheckBootstrapVersion": {
   "Assertions": [
    {
     "Assert": {
      "Fn::Not": [
       {
        "Fn::Contains": [
         [
          "1",
          "2",
          "3",
          "4",
          "5"
         ],
         {
          "Ref": "BootstrapVersion"
         }
        ]
       }
      ]
     },
     "AssertDescription": "CDK bootstrap stack version 6 required. Please run 'cdk bootstrap' with a recent version of the CDK CLI."
    }
   ]
  }
 }
}<|MERGE_RESOLUTION|>--- conflicted
+++ resolved
@@ -291,11 +291,7 @@
        {
         "Fn::Sub": "cdk-hnb659fds-assets-${AWS::AccountId}-${AWS::Region}"
        },
-<<<<<<< HEAD
-       "/03e45b463efcc8924ce152fd4b37318ee4b21a1ae09151a4e7375f1dda2a67ee.json"
-=======
        "/1b09badc4e19e59ec158617bd51789ee6ed15cfe942f7a98932d5b6a3a0a0e56.json"
->>>>>>> 80217f1d
       ]
      ]
     }
