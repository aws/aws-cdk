{
  "version": "tree-0.1",
  "tree": {
    "id": "App",
    "path": "",
    "children": {
      "aws-cdk-dynamodb-global-replicas-provisioned": {
        "id": "aws-cdk-dynamodb-global-replicas-provisioned",
        "path": "aws-cdk-dynamodb-global-replicas-provisioned",
        "children": {
          "Table": {
            "id": "Table",
            "path": "aws-cdk-dynamodb-global-replicas-provisioned/Table",
            "children": {
              "Resource": {
                "id": "Resource",
                "path": "aws-cdk-dynamodb-global-replicas-provisioned/Table/Resource",
                "attributes": {
                  "aws:cdk:cloudformation:type": "AWS::DynamoDB::Table",
                  "aws:cdk:cloudformation:props": {
                    "attributeDefinitions": [
                      {
                        "attributeName": "hashKey",
                        "attributeType": "S"
                      }
                    ],
                    "keySchema": [
                      {
                        "attributeName": "hashKey",
                        "keyType": "HASH"
                      }
                    ],
                    "provisionedThroughput": {
                      "readCapacityUnits": 5,
                      "writeCapacityUnits": 5
                    },
                    "streamSpecification": {
                      "streamViewType": "NEW_AND_OLD_IMAGES"
                    }
                  }
                },
                "constructInfo": {
                  "fqn": "constructs.Construct",
                  "version": "10.2.70"
                }
              },
              "ScalingRole": {
                "id": "ScalingRole",
                "path": "aws-cdk-dynamodb-global-replicas-provisioned/Table/ScalingRole",
                "constructInfo": {
                  "fqn": "constructs.Construct",
                  "version": "10.2.70"
                }
              },
              "SourceTableAttachedManagedPolicy-awscdkdynamodbglobalreplicasprovisionedawscdkawsdynamodbReplicaProviderOnEventHandlerServiceRoleD9856B77": {
                "id": "SourceTableAttachedManagedPolicy-awscdkdynamodbglobalreplicasprovisionedawscdkawsdynamodbReplicaProviderOnEventHandlerServiceRoleD9856B77",
                "path": "aws-cdk-dynamodb-global-replicas-provisioned/Table/SourceTableAttachedManagedPolicy-awscdkdynamodbglobalreplicasprovisionedawscdkawsdynamodbReplicaProviderOnEventHandlerServiceRoleD9856B77",
                "children": {
                  "Resource": {
                    "id": "Resource",
                    "path": "aws-cdk-dynamodb-global-replicas-provisioned/Table/SourceTableAttachedManagedPolicy-awscdkdynamodbglobalreplicasprovisionedawscdkawsdynamodbReplicaProviderOnEventHandlerServiceRoleD9856B77/Resource",
                    "children": {
                      "ImportedResource": {
                        "id": "ImportedResource",
                        "path": "aws-cdk-dynamodb-global-replicas-provisioned/Table/SourceTableAttachedManagedPolicy-awscdkdynamodbglobalreplicasprovisionedawscdkawsdynamodbReplicaProviderOnEventHandlerServiceRoleD9856B77/Resource/ImportedResource",
                        "constructInfo": {
                          "fqn": "constructs.Construct",
                          "version": "10.2.70"
                        }
                      },
                      "Resource": {
                        "id": "Resource",
                        "path": "aws-cdk-dynamodb-global-replicas-provisioned/Table/SourceTableAttachedManagedPolicy-awscdkdynamodbglobalreplicasprovisionedawscdkawsdynamodbReplicaProviderOnEventHandlerServiceRoleD9856B77/Resource/Resource",
                        "attributes": {
                          "aws:cdk:cloudformation:type": "AWS::IAM::ManagedPolicy",
                          "aws:cdk:cloudformation:props": {
                            "description": {
                              "Fn::Join": [
                                "",
                                [
                                  "DynamoDB replication managed policy for table ",
                                  {
                                    "Ref": "TableCD117FA1"
                                  }
                                ]
                              ]
                            },
                            "path": "/",
                            "policyDocument": {
                              "Statement": [
                                {
                                  "Action": "dynamodb:*",
                                  "Effect": "Allow",
                                  "Resource": [
                                    {
                                      "Fn::GetAtt": [
                                        "TableCD117FA1",
                                        "Arn"
                                      ]
                                    },
                                    {
                                      "Fn::Join": [
                                        "",
                                        [
                                          "arn:",
                                          {
                                            "Ref": "AWS::Partition"
                                          },
                                          ":dynamodb:eu-west-3:",
                                          {
                                            "Ref": "AWS::AccountId"
                                          },
                                          ":table/",
                                          {
                                            "Ref": "TableCD117FA1"
                                          }
                                        ]
                                      ]
                                    },
                                    {
                                      "Fn::Join": [
                                        "",
                                        [
                                          "arn:",
                                          {
                                            "Ref": "AWS::Partition"
                                          },
                                          ":dynamodb:us-east-2:",
                                          {
                                            "Ref": "AWS::AccountId"
                                          },
                                          ":table/",
                                          {
                                            "Ref": "TableCD117FA1"
                                          }
                                        ]
                                      ]
                                    },
                                    {
                                      "Ref": "AWS::NoValue"
                                    }
                                  ]
                                }
                              ],
                              "Version": "2012-10-17"
                            },
                            "roles": [
                              {
                                "Fn::GetAtt": [
                                  "awscdkawsdynamodbReplicaProviderNestedStackawscdkawsdynamodbReplicaProviderNestedStackResource18E3F12D",
                                  "Outputs.awscdkdynamodbglobalreplicasprovisionedawscdkawsdynamodbReplicaProviderOnEventHandlerServiceRole348A0C9ARef"
                                ]
                              }
                            ]
                          }
                        },
                        "constructInfo": {
                          "fqn": "constructs.Construct",
                          "version": "10.2.70"
                        }
                      }
                    },
                    "constructInfo": {
                      "fqn": "constructs.Construct",
                      "version": "10.2.70"
                    }
                  }
                },
                "constructInfo": {
                  "fqn": "constructs.Construct",
                  "version": "10.2.70"
                }
              },
              "SourceTableAttachedManagedPolicy-awscdkdynamodbglobalreplicasprovisionedawscdkawsdynamodbReplicaProviderIsCompleteHandlerServiceRoleBE2B1C1A": {
                "id": "SourceTableAttachedManagedPolicy-awscdkdynamodbglobalreplicasprovisionedawscdkawsdynamodbReplicaProviderIsCompleteHandlerServiceRoleBE2B1C1A",
                "path": "aws-cdk-dynamodb-global-replicas-provisioned/Table/SourceTableAttachedManagedPolicy-awscdkdynamodbglobalreplicasprovisionedawscdkawsdynamodbReplicaProviderIsCompleteHandlerServiceRoleBE2B1C1A",
                "children": {
                  "Resource": {
                    "id": "Resource",
                    "path": "aws-cdk-dynamodb-global-replicas-provisioned/Table/SourceTableAttachedManagedPolicy-awscdkdynamodbglobalreplicasprovisionedawscdkawsdynamodbReplicaProviderIsCompleteHandlerServiceRoleBE2B1C1A/Resource",
                    "children": {
                      "ImportedResource": {
                        "id": "ImportedResource",
                        "path": "aws-cdk-dynamodb-global-replicas-provisioned/Table/SourceTableAttachedManagedPolicy-awscdkdynamodbglobalreplicasprovisionedawscdkawsdynamodbReplicaProviderIsCompleteHandlerServiceRoleBE2B1C1A/Resource/ImportedResource",
                        "constructInfo": {
                          "fqn": "constructs.Construct",
                          "version": "10.2.70"
                        }
                      },
                      "Resource": {
                        "id": "Resource",
                        "path": "aws-cdk-dynamodb-global-replicas-provisioned/Table/SourceTableAttachedManagedPolicy-awscdkdynamodbglobalreplicasprovisionedawscdkawsdynamodbReplicaProviderIsCompleteHandlerServiceRoleBE2B1C1A/Resource/Resource",
                        "attributes": {
                          "aws:cdk:cloudformation:type": "AWS::IAM::ManagedPolicy",
                          "aws:cdk:cloudformation:props": {
                            "description": {
                              "Fn::Join": [
                                "",
                                [
                                  "DynamoDB replication managed policy for table ",
                                  {
                                    "Ref": "TableCD117FA1"
                                  }
                                ]
                              ]
                            },
                            "path": "/",
                            "policyDocument": {
                              "Statement": [
                                {
                                  "Action": "dynamodb:DescribeTable",
                                  "Effect": "Allow",
                                  "Resource": [
                                    {
                                      "Fn::GetAtt": [
                                        "TableCD117FA1",
                                        "Arn"
                                      ]
                                    },
                                    {
                                      "Ref": "AWS::NoValue"
                                    }
                                  ]
                                }
                              ],
                              "Version": "2012-10-17"
                            },
                            "roles": [
                              {
                                "Fn::GetAtt": [
                                  "awscdkawsdynamodbReplicaProviderNestedStackawscdkawsdynamodbReplicaProviderNestedStackResource18E3F12D",
                                  "Outputs.awscdkdynamodbglobalreplicasprovisionedawscdkawsdynamodbReplicaProviderIsCompleteHandlerServiceRole750F1EE9Ref"
                                ]
                              }
                            ]
                          }
                        },
                        "constructInfo": {
                          "fqn": "constructs.Construct",
                          "version": "10.2.70"
                        }
                      }
                    },
                    "constructInfo": {
                      "fqn": "constructs.Construct",
                      "version": "10.2.70"
                    }
                  }
                },
                "constructInfo": {
                  "fqn": "constructs.Construct",
                  "version": "10.2.70"
                }
              },
              "Replicaus-east-2": {
                "id": "Replicaus-east-2",
                "path": "aws-cdk-dynamodb-global-replicas-provisioned/Table/Replicaus-east-2",
                "children": {
                  "Default": {
                    "id": "Default",
                    "path": "aws-cdk-dynamodb-global-replicas-provisioned/Table/Replicaus-east-2/Default",
                    "constructInfo": {
                      "fqn": "constructs.Construct",
                      "version": "10.2.70"
                    }
                  }
                },
                "constructInfo": {
                  "fqn": "constructs.Construct",
                  "version": "10.2.70"
                }
              },
              "StackRegionNotEqualsus-east-2": {
                "id": "StackRegionNotEqualsus-east-2",
                "path": "aws-cdk-dynamodb-global-replicas-provisioned/Table/StackRegionNotEqualsus-east-2",
                "constructInfo": {
                  "fqn": "constructs.Construct",
                  "version": "10.2.70"
                }
              },
              "Replicaeu-west-3": {
                "id": "Replicaeu-west-3",
                "path": "aws-cdk-dynamodb-global-replicas-provisioned/Table/Replicaeu-west-3",
                "children": {
                  "Default": {
                    "id": "Default",
                    "path": "aws-cdk-dynamodb-global-replicas-provisioned/Table/Replicaeu-west-3/Default",
                    "constructInfo": {
                      "fqn": "constructs.Construct",
                      "version": "10.2.70"
                    }
                  }
                },
                "constructInfo": {
                  "fqn": "constructs.Construct",
                  "version": "10.2.70"
                }
              },
              "StackRegionNotEqualseu-west-3": {
                "id": "StackRegionNotEqualseu-west-3",
                "path": "aws-cdk-dynamodb-global-replicas-provisioned/Table/StackRegionNotEqualseu-west-3",
                "constructInfo": {
                  "fqn": "constructs.Construct",
                  "version": "10.2.70"
                }
              },
              "WriteScaling": {
                "id": "WriteScaling",
                "path": "aws-cdk-dynamodb-global-replicas-provisioned/Table/WriteScaling",
                "children": {
                  "Target": {
                    "id": "Target",
                    "path": "aws-cdk-dynamodb-global-replicas-provisioned/Table/WriteScaling/Target",
                    "children": {
                      "Resource": {
                        "id": "Resource",
                        "path": "aws-cdk-dynamodb-global-replicas-provisioned/Table/WriteScaling/Target/Resource",
                        "attributes": {
                          "aws:cdk:cloudformation:type": "AWS::ApplicationAutoScaling::ScalableTarget",
                          "aws:cdk:cloudformation:props": {
                            "maxCapacity": 10,
                            "minCapacity": 5,
                            "resourceId": {
                              "Fn::Join": [
                                "",
                                [
                                  "table/",
                                  {
                                    "Ref": "TableCD117FA1"
                                  }
                                ]
                              ]
                            },
                            "roleArn": {
                              "Fn::Join": [
                                "",
                                [
                                  "arn:",
                                  {
                                    "Ref": "AWS::Partition"
                                  },
                                  ":iam::",
                                  {
                                    "Ref": "AWS::AccountId"
                                  },
                                  ":role/aws-service-role/dynamodb.application-autoscaling.amazonaws.com/AWSServiceRoleForApplicationAutoScaling_DynamoDBTable"
                                ]
                              ]
                            },
                            "scalableDimension": "dynamodb:table:WriteCapacityUnits",
                            "serviceNamespace": "dynamodb"
                          }
                        },
                        "constructInfo": {
                          "fqn": "constructs.Construct",
                          "version": "10.2.70"
                        }
                      },
                      "Tracking": {
                        "id": "Tracking",
                        "path": "aws-cdk-dynamodb-global-replicas-provisioned/Table/WriteScaling/Target/Tracking",
                        "children": {
                          "Resource": {
                            "id": "Resource",
                            "path": "aws-cdk-dynamodb-global-replicas-provisioned/Table/WriteScaling/Target/Tracking/Resource",
                            "attributes": {
                              "aws:cdk:cloudformation:type": "AWS::ApplicationAutoScaling::ScalingPolicy",
                              "aws:cdk:cloudformation:props": {
                                "policyName": "awscdkdynamodbglobalreplicasprovisionedTableWriteScalingTargetTrackingD631E2EC",
                                "policyType": "TargetTrackingScaling",
                                "scalingTargetId": {
                                  "Ref": "TableWriteScalingTargetE5669214"
                                },
                                "targetTrackingScalingPolicyConfiguration": {
                                  "predefinedMetricSpecification": {
                                    "predefinedMetricType": "DynamoDBWriteCapacityUtilization"
                                  },
                                  "targetValue": 75
                                }
                              }
                            },
                            "constructInfo": {
                              "fqn": "constructs.Construct",
                              "version": "10.2.70"
                            }
                          }
                        },
                        "constructInfo": {
                          "fqn": "constructs.Construct",
                          "version": "10.2.70"
                        }
                      }
                    },
                    "constructInfo": {
                      "fqn": "constructs.Construct",
                      "version": "10.2.70"
                    }
                  }
                },
                "constructInfo": {
                  "fqn": "constructs.Construct",
                  "version": "10.2.70"
                }
              }
            },
            "constructInfo": {
              "fqn": "constructs.Construct",
              "version": "10.2.70"
            }
          },
          "@aws-cdk--aws-dynamodb.ReplicaProvider": {
            "id": "@aws-cdk--aws-dynamodb.ReplicaProvider",
            "path": "aws-cdk-dynamodb-global-replicas-provisioned/@aws-cdk--aws-dynamodb.ReplicaProvider",
            "children": {
              "OnEventHandler": {
                "id": "OnEventHandler",
                "path": "aws-cdk-dynamodb-global-replicas-provisioned/@aws-cdk--aws-dynamodb.ReplicaProvider/OnEventHandler",
                "children": {
                  "ServiceRole": {
                    "id": "ServiceRole",
                    "path": "aws-cdk-dynamodb-global-replicas-provisioned/@aws-cdk--aws-dynamodb.ReplicaProvider/OnEventHandler/ServiceRole",
                    "children": {
                      "ImportServiceRole": {
                        "id": "ImportServiceRole",
                        "path": "aws-cdk-dynamodb-global-replicas-provisioned/@aws-cdk--aws-dynamodb.ReplicaProvider/OnEventHandler/ServiceRole/ImportServiceRole",
                        "constructInfo": {
                          "fqn": "constructs.Construct",
                          "version": "10.2.70"
                        }
                      },
                      "Resource": {
                        "id": "Resource",
                        "path": "aws-cdk-dynamodb-global-replicas-provisioned/@aws-cdk--aws-dynamodb.ReplicaProvider/OnEventHandler/ServiceRole/Resource",
                        "attributes": {
                          "aws:cdk:cloudformation:type": "AWS::IAM::Role",
                          "aws:cdk:cloudformation:props": {
                            "assumeRolePolicyDocument": {
                              "Statement": [
                                {
                                  "Action": "sts:AssumeRole",
                                  "Effect": "Allow",
                                  "Principal": {
                                    "Service": "lambda.amazonaws.com"
                                  }
                                }
                              ],
                              "Version": "2012-10-17"
                            },
                            "managedPolicyArns": [
                              {
                                "Fn::Join": [
                                  "",
                                  [
                                    "arn:",
                                    {
                                      "Ref": "AWS::Partition"
                                    },
                                    ":iam::aws:policy/service-role/AWSLambdaBasicExecutionRole"
                                  ]
                                ]
                              }
                            ]
                          }
                        },
                        "constructInfo": {
                          "fqn": "constructs.Construct",
                          "version": "10.2.70"
                        }
                      },
                      "DefaultPolicy": {
                        "id": "DefaultPolicy",
                        "path": "aws-cdk-dynamodb-global-replicas-provisioned/@aws-cdk--aws-dynamodb.ReplicaProvider/OnEventHandler/ServiceRole/DefaultPolicy",
                        "children": {
                          "Resource": {
                            "id": "Resource",
                            "path": "aws-cdk-dynamodb-global-replicas-provisioned/@aws-cdk--aws-dynamodb.ReplicaProvider/OnEventHandler/ServiceRole/DefaultPolicy/Resource",
                            "attributes": {
                              "aws:cdk:cloudformation:type": "AWS::IAM::Policy",
                              "aws:cdk:cloudformation:props": {
                                "policyDocument": {
                                  "Statement": [
                                    {
                                      "Action": "iam:CreateServiceLinkedRole",
                                      "Effect": "Allow",
                                      "Resource": {
                                        "Fn::Join": [
                                          "",
                                          [
                                            "arn:",
                                            {
                                              "Ref": "AWS::Partition"
                                            },
                                            ":iam::",
                                            {
                                              "Ref": "AWS::AccountId"
                                            },
                                            ":role/aws-service-role/replication.dynamodb.amazonaws.com/AWSServiceRoleForDynamoDBReplication"
                                          ]
                                        ]
                                      }
                                    },
                                    {
                                      "Action": "dynamodb:DescribeLimits",
                                      "Effect": "Allow",
                                      "Resource": "*"
                                    },
                                    {
                                      "Action": [
                                        "dynamodb:DeleteTable",
                                        "dynamodb:DeleteTableReplica"
                                      ],
                                      "Effect": "Allow",
                                      "Resource": [
                                        {
                                          "Fn::Join": [
                                            "",
                                            [
                                              "arn:",
                                              {
                                                "Ref": "AWS::Partition"
                                              },
                                              ":dynamodb:eu-west-3:",
                                              {
                                                "Ref": "AWS::AccountId"
                                              },
                                              ":table/",
                                              {
                                                "Ref": "referencetoawscdkdynamodbglobalreplicasprovisionedTable12280A12Ref"
                                              }
                                            ]
                                          ]
                                        },
                                        {
                                          "Fn::Join": [
                                            "",
                                            [
                                              "arn:",
                                              {
                                                "Ref": "AWS::Partition"
                                              },
                                              ":dynamodb:us-east-2:",
                                              {
                                                "Ref": "AWS::AccountId"
                                              },
                                              ":table/",
                                              {
                                                "Ref": "referencetoawscdkdynamodbglobalreplicasprovisionedTable12280A12Ref"
                                              }
                                            ]
                                          ]
                                        }
                                      ]
                                    }
                                  ],
                                  "Version": "2012-10-17"
                                },
                                "policyName": "OnEventHandlerServiceRoleDefaultPolicyC57085D4",
                                "roles": [
                                  {
                                    "Ref": "OnEventHandlerServiceRole15A26729"
                                  }
                                ]
                              }
                            },
                            "constructInfo": {
                              "fqn": "constructs.Construct",
                              "version": "10.2.70"
                            }
                          }
                        },
                        "constructInfo": {
                          "fqn": "constructs.Construct",
                          "version": "10.2.70"
                        }
                      }
                    },
                    "constructInfo": {
                      "fqn": "constructs.Construct",
                      "version": "10.2.70"
                    }
                  },
                  "Code": {
                    "id": "Code",
                    "path": "aws-cdk-dynamodb-global-replicas-provisioned/@aws-cdk--aws-dynamodb.ReplicaProvider/OnEventHandler/Code",
                    "children": {
                      "Stage": {
                        "id": "Stage",
                        "path": "aws-cdk-dynamodb-global-replicas-provisioned/@aws-cdk--aws-dynamodb.ReplicaProvider/OnEventHandler/Code/Stage",
                        "constructInfo": {
                          "fqn": "constructs.Construct",
                          "version": "10.2.70"
                        }
                      },
                      "AssetBucket": {
                        "id": "AssetBucket",
                        "path": "aws-cdk-dynamodb-global-replicas-provisioned/@aws-cdk--aws-dynamodb.ReplicaProvider/OnEventHandler/Code/AssetBucket",
                        "constructInfo": {
                          "fqn": "constructs.Construct",
                          "version": "10.2.70"
                        }
                      }
                    },
                    "constructInfo": {
                      "fqn": "constructs.Construct",
                      "version": "10.2.70"
                    }
                  },
                  "Resource": {
                    "id": "Resource",
                    "path": "aws-cdk-dynamodb-global-replicas-provisioned/@aws-cdk--aws-dynamodb.ReplicaProvider/OnEventHandler/Resource",
                    "attributes": {
                      "aws:cdk:cloudformation:type": "AWS::Lambda::Function",
                      "aws:cdk:cloudformation:props": {
                        "code": {
                          "s3Bucket": {
                            "Fn::Sub": "cdk-hnb659fds-assets-${AWS::AccountId}-${AWS::Region}"
                          },
                          "s3Key": "654051b03fb3684cba885b9015a42237db092a98a4fd2ffc75f07919dde1aca4.zip"
                        },
                        "handler": "index.onEventHandler",
                        "role": {
                          "Fn::GetAtt": [
                            "OnEventHandlerServiceRole15A26729",
                            "Arn"
                          ]
                        },
                        "runtime": "nodejs18.x",
                        "timeout": 300
                      }
                    },
                    "constructInfo": {
                      "fqn": "constructs.Construct",
                      "version": "10.2.70"
                    }
                  }
                },
                "constructInfo": {
                  "fqn": "constructs.Construct",
                  "version": "10.2.70"
                }
              },
              "IsCompleteHandler": {
                "id": "IsCompleteHandler",
                "path": "aws-cdk-dynamodb-global-replicas-provisioned/@aws-cdk--aws-dynamodb.ReplicaProvider/IsCompleteHandler",
                "children": {
                  "ServiceRole": {
                    "id": "ServiceRole",
                    "path": "aws-cdk-dynamodb-global-replicas-provisioned/@aws-cdk--aws-dynamodb.ReplicaProvider/IsCompleteHandler/ServiceRole",
                    "children": {
                      "ImportServiceRole": {
                        "id": "ImportServiceRole",
                        "path": "aws-cdk-dynamodb-global-replicas-provisioned/@aws-cdk--aws-dynamodb.ReplicaProvider/IsCompleteHandler/ServiceRole/ImportServiceRole",
                        "constructInfo": {
                          "fqn": "constructs.Construct",
                          "version": "10.2.70"
                        }
                      },
                      "Resource": {
                        "id": "Resource",
                        "path": "aws-cdk-dynamodb-global-replicas-provisioned/@aws-cdk--aws-dynamodb.ReplicaProvider/IsCompleteHandler/ServiceRole/Resource",
                        "attributes": {
                          "aws:cdk:cloudformation:type": "AWS::IAM::Role",
                          "aws:cdk:cloudformation:props": {
                            "assumeRolePolicyDocument": {
                              "Statement": [
                                {
                                  "Action": "sts:AssumeRole",
                                  "Effect": "Allow",
                                  "Principal": {
                                    "Service": "lambda.amazonaws.com"
                                  }
                                }
                              ],
                              "Version": "2012-10-17"
                            },
                            "managedPolicyArns": [
                              {
                                "Fn::Join": [
                                  "",
                                  [
                                    "arn:",
                                    {
                                      "Ref": "AWS::Partition"
                                    },
                                    ":iam::aws:policy/service-role/AWSLambdaBasicExecutionRole"
                                  ]
                                ]
                              }
                            ]
                          }
                        },
                        "constructInfo": {
                          "fqn": "constructs.Construct",
                          "version": "10.2.70"
                        }
                      }
                    },
                    "constructInfo": {
                      "fqn": "constructs.Construct",
                      "version": "10.2.70"
                    }
                  },
                  "Resource": {
                    "id": "Resource",
                    "path": "aws-cdk-dynamodb-global-replicas-provisioned/@aws-cdk--aws-dynamodb.ReplicaProvider/IsCompleteHandler/Resource",
                    "attributes": {
                      "aws:cdk:cloudformation:type": "AWS::Lambda::Function",
                      "aws:cdk:cloudformation:props": {
                        "code": {
                          "s3Bucket": {
                            "Fn::Sub": "cdk-hnb659fds-assets-${AWS::AccountId}-${AWS::Region}"
                          },
                          "s3Key": "654051b03fb3684cba885b9015a42237db092a98a4fd2ffc75f07919dde1aca4.zip"
                        },
                        "handler": "index.isCompleteHandler",
                        "role": {
                          "Fn::GetAtt": [
                            "IsCompleteHandlerServiceRole5810CC58",
                            "Arn"
                          ]
                        },
                        "runtime": "nodejs18.x",
                        "timeout": 30
                      }
                    },
                    "constructInfo": {
                      "fqn": "constructs.Construct",
                      "version": "10.2.70"
                    }
                  }
                },
                "constructInfo": {
                  "fqn": "constructs.Construct",
                  "version": "10.2.70"
                }
              },
              "Provider": {
                "id": "Provider",
                "path": "aws-cdk-dynamodb-global-replicas-provisioned/@aws-cdk--aws-dynamodb.ReplicaProvider/Provider",
                "children": {
                  "framework-onEvent": {
                    "id": "framework-onEvent",
                    "path": "aws-cdk-dynamodb-global-replicas-provisioned/@aws-cdk--aws-dynamodb.ReplicaProvider/Provider/framework-onEvent",
                    "children": {
                      "ServiceRole": {
                        "id": "ServiceRole",
                        "path": "aws-cdk-dynamodb-global-replicas-provisioned/@aws-cdk--aws-dynamodb.ReplicaProvider/Provider/framework-onEvent/ServiceRole",
                        "children": {
                          "ImportServiceRole": {
                            "id": "ImportServiceRole",
                            "path": "aws-cdk-dynamodb-global-replicas-provisioned/@aws-cdk--aws-dynamodb.ReplicaProvider/Provider/framework-onEvent/ServiceRole/ImportServiceRole",
                            "constructInfo": {
                              "fqn": "constructs.Construct",
                              "version": "10.2.70"
                            }
                          },
                          "Resource": {
                            "id": "Resource",
                            "path": "aws-cdk-dynamodb-global-replicas-provisioned/@aws-cdk--aws-dynamodb.ReplicaProvider/Provider/framework-onEvent/ServiceRole/Resource",
                            "attributes": {
                              "aws:cdk:cloudformation:type": "AWS::IAM::Role",
                              "aws:cdk:cloudformation:props": {
                                "assumeRolePolicyDocument": {
                                  "Statement": [
                                    {
                                      "Action": "sts:AssumeRole",
                                      "Effect": "Allow",
                                      "Principal": {
                                        "Service": "lambda.amazonaws.com"
                                      }
                                    }
                                  ],
                                  "Version": "2012-10-17"
                                },
                                "managedPolicyArns": [
                                  {
                                    "Fn::Join": [
                                      "",
                                      [
                                        "arn:",
                                        {
                                          "Ref": "AWS::Partition"
                                        },
                                        ":iam::aws:policy/service-role/AWSLambdaBasicExecutionRole"
                                      ]
                                    ]
                                  }
                                ]
                              }
                            },
                            "constructInfo": {
                              "fqn": "constructs.Construct",
                              "version": "10.2.70"
                            }
                          },
                          "DefaultPolicy": {
                            "id": "DefaultPolicy",
                            "path": "aws-cdk-dynamodb-global-replicas-provisioned/@aws-cdk--aws-dynamodb.ReplicaProvider/Provider/framework-onEvent/ServiceRole/DefaultPolicy",
                            "children": {
                              "Resource": {
                                "id": "Resource",
                                "path": "aws-cdk-dynamodb-global-replicas-provisioned/@aws-cdk--aws-dynamodb.ReplicaProvider/Provider/framework-onEvent/ServiceRole/DefaultPolicy/Resource",
                                "attributes": {
                                  "aws:cdk:cloudformation:type": "AWS::IAM::Policy",
                                  "aws:cdk:cloudformation:props": {
                                    "policyDocument": {
                                      "Statement": [
                                        {
                                          "Action": "lambda:InvokeFunction",
                                          "Effect": "Allow",
                                          "Resource": [
                                            {
                                              "Fn::GetAtt": [
                                                "IsCompleteHandler7073F4DA",
                                                "Arn"
                                              ]
                                            },
                                            {
                                              "Fn::GetAtt": [
                                                "OnEventHandler42BEBAE0",
                                                "Arn"
                                              ]
                                            },
                                            {
                                              "Fn::Join": [
                                                "",
                                                [
                                                  {
                                                    "Fn::GetAtt": [
                                                      "IsCompleteHandler7073F4DA",
                                                      "Arn"
                                                    ]
                                                  },
                                                  ":*"
                                                ]
                                              ]
                                            },
                                            {
                                              "Fn::Join": [
                                                "",
                                                [
                                                  {
                                                    "Fn::GetAtt": [
                                                      "OnEventHandler42BEBAE0",
                                                      "Arn"
                                                    ]
                                                  },
                                                  ":*"
                                                ]
                                              ]
                                            }
                                          ]
                                        },
                                        {
                                          "Action": "states:StartExecution",
                                          "Effect": "Allow",
                                          "Resource": {
                                            "Ref": "Providerwaiterstatemachine5D4A9DF0"
                                          }
                                        }
                                      ],
                                      "Version": "2012-10-17"
                                    },
                                    "policyName": "ProviderframeworkonEventServiceRoleDefaultPolicy48CD2133",
                                    "roles": [
                                      {
                                        "Ref": "ProviderframeworkonEventServiceRole9FF04296"
                                      }
                                    ]
                                  }
                                },
                                "constructInfo": {
                                  "fqn": "constructs.Construct",
                                  "version": "10.2.70"
                                }
                              }
                            },
                            "constructInfo": {
                              "fqn": "constructs.Construct",
                              "version": "10.2.70"
                            }
                          }
                        },
                        "constructInfo": {
                          "fqn": "constructs.Construct",
                          "version": "10.2.70"
                        }
                      },
                      "Code": {
                        "id": "Code",
                        "path": "aws-cdk-dynamodb-global-replicas-provisioned/@aws-cdk--aws-dynamodb.ReplicaProvider/Provider/framework-onEvent/Code",
                        "children": {
                          "Stage": {
                            "id": "Stage",
                            "path": "aws-cdk-dynamodb-global-replicas-provisioned/@aws-cdk--aws-dynamodb.ReplicaProvider/Provider/framework-onEvent/Code/Stage",
                            "constructInfo": {
                              "fqn": "constructs.Construct",
                              "version": "10.2.70"
                            }
                          },
                          "AssetBucket": {
                            "id": "AssetBucket",
                            "path": "aws-cdk-dynamodb-global-replicas-provisioned/@aws-cdk--aws-dynamodb.ReplicaProvider/Provider/framework-onEvent/Code/AssetBucket",
                            "constructInfo": {
                              "fqn": "constructs.Construct",
                              "version": "10.2.70"
                            }
                          }
                        },
                        "constructInfo": {
                          "fqn": "constructs.Construct",
                          "version": "10.2.70"
                        }
                      },
                      "Resource": {
                        "id": "Resource",
                        "path": "aws-cdk-dynamodb-global-replicas-provisioned/@aws-cdk--aws-dynamodb.ReplicaProvider/Provider/framework-onEvent/Resource",
                        "attributes": {
                          "aws:cdk:cloudformation:type": "AWS::Lambda::Function",
                          "aws:cdk:cloudformation:props": {
                            "code": {
                              "s3Bucket": {
                                "Fn::Sub": "cdk-hnb659fds-assets-${AWS::AccountId}-${AWS::Region}"
                              },
                              "s3Key": "8e06cc8057c9c50dcd656ff09f233c37bb22f550f4bef763c9f9916df0e62484.zip"
                            },
                            "description": "AWS CDK resource provider framework - onEvent (aws-cdk-dynamodb-global-replicas-provisioned/@aws-cdk--aws-dynamodb.ReplicaProvider/Provider)",
                            "environment": {
                              "variables": {
                                "USER_ON_EVENT_FUNCTION_ARN": {
                                  "Fn::GetAtt": [
                                    "OnEventHandler42BEBAE0",
                                    "Arn"
                                  ]
                                },
                                "USER_IS_COMPLETE_FUNCTION_ARN": {
                                  "Fn::GetAtt": [
                                    "IsCompleteHandler7073F4DA",
                                    "Arn"
                                  ]
                                },
                                "WAITER_STATE_MACHINE_ARN": {
                                  "Ref": "Providerwaiterstatemachine5D4A9DF0"
                                }
                              }
                            },
                            "handler": "framework.onEvent",
                            "role": {
                              "Fn::GetAtt": [
                                "ProviderframeworkonEventServiceRole9FF04296",
                                "Arn"
                              ]
                            },
                            "runtime": "nodejs18.x",
                            "timeout": 900
                          }
                        },
                        "constructInfo": {
                          "fqn": "constructs.Construct",
                          "version": "10.2.70"
                        }
                      }
                    },
                    "constructInfo": {
                      "fqn": "constructs.Construct",
                      "version": "10.2.70"
                    }
                  },
                  "framework-isComplete": {
                    "id": "framework-isComplete",
                    "path": "aws-cdk-dynamodb-global-replicas-provisioned/@aws-cdk--aws-dynamodb.ReplicaProvider/Provider/framework-isComplete",
                    "children": {
                      "ServiceRole": {
                        "id": "ServiceRole",
                        "path": "aws-cdk-dynamodb-global-replicas-provisioned/@aws-cdk--aws-dynamodb.ReplicaProvider/Provider/framework-isComplete/ServiceRole",
                        "children": {
                          "ImportServiceRole": {
                            "id": "ImportServiceRole",
                            "path": "aws-cdk-dynamodb-global-replicas-provisioned/@aws-cdk--aws-dynamodb.ReplicaProvider/Provider/framework-isComplete/ServiceRole/ImportServiceRole",
                            "constructInfo": {
                              "fqn": "constructs.Construct",
                              "version": "10.2.70"
                            }
                          },
                          "Resource": {
                            "id": "Resource",
                            "path": "aws-cdk-dynamodb-global-replicas-provisioned/@aws-cdk--aws-dynamodb.ReplicaProvider/Provider/framework-isComplete/ServiceRole/Resource",
                            "attributes": {
                              "aws:cdk:cloudformation:type": "AWS::IAM::Role",
                              "aws:cdk:cloudformation:props": {
                                "assumeRolePolicyDocument": {
                                  "Statement": [
                                    {
                                      "Action": "sts:AssumeRole",
                                      "Effect": "Allow",
                                      "Principal": {
                                        "Service": "lambda.amazonaws.com"
                                      }
                                    }
                                  ],
                                  "Version": "2012-10-17"
                                },
                                "managedPolicyArns": [
                                  {
                                    "Fn::Join": [
                                      "",
                                      [
                                        "arn:",
                                        {
                                          "Ref": "AWS::Partition"
                                        },
                                        ":iam::aws:policy/service-role/AWSLambdaBasicExecutionRole"
                                      ]
                                    ]
                                  }
                                ]
                              }
                            },
                            "constructInfo": {
                              "fqn": "constructs.Construct",
                              "version": "10.2.70"
                            }
                          },
                          "DefaultPolicy": {
                            "id": "DefaultPolicy",
                            "path": "aws-cdk-dynamodb-global-replicas-provisioned/@aws-cdk--aws-dynamodb.ReplicaProvider/Provider/framework-isComplete/ServiceRole/DefaultPolicy",
                            "children": {
                              "Resource": {
                                "id": "Resource",
                                "path": "aws-cdk-dynamodb-global-replicas-provisioned/@aws-cdk--aws-dynamodb.ReplicaProvider/Provider/framework-isComplete/ServiceRole/DefaultPolicy/Resource",
                                "attributes": {
                                  "aws:cdk:cloudformation:type": "AWS::IAM::Policy",
                                  "aws:cdk:cloudformation:props": {
                                    "policyDocument": {
                                      "Statement": [
                                        {
                                          "Action": "lambda:InvokeFunction",
                                          "Effect": "Allow",
                                          "Resource": [
                                            {
                                              "Fn::GetAtt": [
                                                "IsCompleteHandler7073F4DA",
                                                "Arn"
                                              ]
                                            },
                                            {
                                              "Fn::GetAtt": [
                                                "OnEventHandler42BEBAE0",
                                                "Arn"
                                              ]
                                            },
                                            {
                                              "Fn::Join": [
                                                "",
                                                [
                                                  {
                                                    "Fn::GetAtt": [
                                                      "IsCompleteHandler7073F4DA",
                                                      "Arn"
                                                    ]
                                                  },
                                                  ":*"
                                                ]
                                              ]
                                            },
                                            {
                                              "Fn::Join": [
                                                "",
                                                [
                                                  {
                                                    "Fn::GetAtt": [
                                                      "OnEventHandler42BEBAE0",
                                                      "Arn"
                                                    ]
                                                  },
                                                  ":*"
                                                ]
                                              ]
                                            }
                                          ]
                                        }
                                      ],
                                      "Version": "2012-10-17"
                                    },
                                    "policyName": "ProviderframeworkisCompleteServiceRoleDefaultPolicy2E7140AC",
                                    "roles": [
                                      {
                                        "Ref": "ProviderframeworkisCompleteServiceRoleB1087139"
                                      }
                                    ]
                                  }
                                },
                                "constructInfo": {
                                  "fqn": "constructs.Construct",
                                  "version": "10.2.70"
                                }
                              }
                            },
                            "constructInfo": {
                              "fqn": "constructs.Construct",
                              "version": "10.2.70"
                            }
                          }
                        },
                        "constructInfo": {
                          "fqn": "constructs.Construct",
                          "version": "10.2.70"
                        }
                      },
                      "Code": {
                        "id": "Code",
                        "path": "aws-cdk-dynamodb-global-replicas-provisioned/@aws-cdk--aws-dynamodb.ReplicaProvider/Provider/framework-isComplete/Code",
                        "children": {
                          "Stage": {
                            "id": "Stage",
                            "path": "aws-cdk-dynamodb-global-replicas-provisioned/@aws-cdk--aws-dynamodb.ReplicaProvider/Provider/framework-isComplete/Code/Stage",
                            "constructInfo": {
                              "fqn": "constructs.Construct",
                              "version": "10.2.70"
                            }
                          },
                          "AssetBucket": {
                            "id": "AssetBucket",
                            "path": "aws-cdk-dynamodb-global-replicas-provisioned/@aws-cdk--aws-dynamodb.ReplicaProvider/Provider/framework-isComplete/Code/AssetBucket",
                            "constructInfo": {
                              "fqn": "constructs.Construct",
                              "version": "10.2.70"
                            }
                          }
                        },
                        "constructInfo": {
                          "fqn": "constructs.Construct",
                          "version": "10.2.70"
                        }
                      },
                      "Resource": {
                        "id": "Resource",
                        "path": "aws-cdk-dynamodb-global-replicas-provisioned/@aws-cdk--aws-dynamodb.ReplicaProvider/Provider/framework-isComplete/Resource",
                        "attributes": {
                          "aws:cdk:cloudformation:type": "AWS::Lambda::Function",
                          "aws:cdk:cloudformation:props": {
                            "code": {
                              "s3Bucket": {
                                "Fn::Sub": "cdk-hnb659fds-assets-${AWS::AccountId}-${AWS::Region}"
                              },
                              "s3Key": "8e06cc8057c9c50dcd656ff09f233c37bb22f550f4bef763c9f9916df0e62484.zip"
                            },
                            "description": "AWS CDK resource provider framework - isComplete (aws-cdk-dynamodb-global-replicas-provisioned/@aws-cdk--aws-dynamodb.ReplicaProvider/Provider)",
                            "environment": {
                              "variables": {
                                "USER_ON_EVENT_FUNCTION_ARN": {
                                  "Fn::GetAtt": [
                                    "OnEventHandler42BEBAE0",
                                    "Arn"
                                  ]
                                },
                                "USER_IS_COMPLETE_FUNCTION_ARN": {
                                  "Fn::GetAtt": [
                                    "IsCompleteHandler7073F4DA",
                                    "Arn"
                                  ]
                                }
                              }
                            },
                            "handler": "framework.isComplete",
                            "role": {
                              "Fn::GetAtt": [
                                "ProviderframeworkisCompleteServiceRoleB1087139",
                                "Arn"
                              ]
                            },
                            "runtime": "nodejs18.x",
                            "timeout": 900
                          }
                        },
                        "constructInfo": {
                          "fqn": "constructs.Construct",
                          "version": "10.2.70"
                        }
                      }
                    },
                    "constructInfo": {
                      "fqn": "constructs.Construct",
                      "version": "10.2.70"
                    }
                  },
                  "framework-onTimeout": {
                    "id": "framework-onTimeout",
                    "path": "aws-cdk-dynamodb-global-replicas-provisioned/@aws-cdk--aws-dynamodb.ReplicaProvider/Provider/framework-onTimeout",
                    "children": {
                      "ServiceRole": {
                        "id": "ServiceRole",
                        "path": "aws-cdk-dynamodb-global-replicas-provisioned/@aws-cdk--aws-dynamodb.ReplicaProvider/Provider/framework-onTimeout/ServiceRole",
                        "children": {
                          "ImportServiceRole": {
                            "id": "ImportServiceRole",
                            "path": "aws-cdk-dynamodb-global-replicas-provisioned/@aws-cdk--aws-dynamodb.ReplicaProvider/Provider/framework-onTimeout/ServiceRole/ImportServiceRole",
                            "constructInfo": {
                              "fqn": "constructs.Construct",
                              "version": "10.2.70"
                            }
                          },
                          "Resource": {
                            "id": "Resource",
                            "path": "aws-cdk-dynamodb-global-replicas-provisioned/@aws-cdk--aws-dynamodb.ReplicaProvider/Provider/framework-onTimeout/ServiceRole/Resource",
                            "attributes": {
                              "aws:cdk:cloudformation:type": "AWS::IAM::Role",
                              "aws:cdk:cloudformation:props": {
                                "assumeRolePolicyDocument": {
                                  "Statement": [
                                    {
                                      "Action": "sts:AssumeRole",
                                      "Effect": "Allow",
                                      "Principal": {
                                        "Service": "lambda.amazonaws.com"
                                      }
                                    }
                                  ],
                                  "Version": "2012-10-17"
                                },
                                "managedPolicyArns": [
                                  {
                                    "Fn::Join": [
                                      "",
                                      [
                                        "arn:",
                                        {
                                          "Ref": "AWS::Partition"
                                        },
                                        ":iam::aws:policy/service-role/AWSLambdaBasicExecutionRole"
                                      ]
                                    ]
                                  }
                                ]
                              }
                            },
                            "constructInfo": {
                              "fqn": "constructs.Construct",
                              "version": "10.2.70"
                            }
                          },
                          "DefaultPolicy": {
                            "id": "DefaultPolicy",
                            "path": "aws-cdk-dynamodb-global-replicas-provisioned/@aws-cdk--aws-dynamodb.ReplicaProvider/Provider/framework-onTimeout/ServiceRole/DefaultPolicy",
                            "children": {
                              "Resource": {
                                "id": "Resource",
                                "path": "aws-cdk-dynamodb-global-replicas-provisioned/@aws-cdk--aws-dynamodb.ReplicaProvider/Provider/framework-onTimeout/ServiceRole/DefaultPolicy/Resource",
                                "attributes": {
                                  "aws:cdk:cloudformation:type": "AWS::IAM::Policy",
                                  "aws:cdk:cloudformation:props": {
                                    "policyDocument": {
                                      "Statement": [
                                        {
                                          "Action": "lambda:InvokeFunction",
                                          "Effect": "Allow",
                                          "Resource": [
                                            {
                                              "Fn::GetAtt": [
                                                "IsCompleteHandler7073F4DA",
                                                "Arn"
                                              ]
                                            },
                                            {
                                              "Fn::GetAtt": [
                                                "OnEventHandler42BEBAE0",
                                                "Arn"
                                              ]
                                            },
                                            {
                                              "Fn::Join": [
                                                "",
                                                [
                                                  {
                                                    "Fn::GetAtt": [
                                                      "IsCompleteHandler7073F4DA",
                                                      "Arn"
                                                    ]
                                                  },
                                                  ":*"
                                                ]
                                              ]
                                            },
                                            {
                                              "Fn::Join": [
                                                "",
                                                [
                                                  {
                                                    "Fn::GetAtt": [
                                                      "OnEventHandler42BEBAE0",
                                                      "Arn"
                                                    ]
                                                  },
                                                  ":*"
                                                ]
                                              ]
                                            }
                                          ]
                                        }
                                      ],
                                      "Version": "2012-10-17"
                                    },
                                    "policyName": "ProviderframeworkonTimeoutServiceRoleDefaultPolicy2688969F",
                                    "roles": [
                                      {
                                        "Ref": "ProviderframeworkonTimeoutServiceRole28643D26"
                                      }
                                    ]
                                  }
                                },
                                "constructInfo": {
                                  "fqn": "constructs.Construct",
                                  "version": "10.2.70"
                                }
                              }
                            },
                            "constructInfo": {
                              "fqn": "constructs.Construct",
                              "version": "10.2.70"
                            }
                          }
                        },
                        "constructInfo": {
                          "fqn": "constructs.Construct",
                          "version": "10.2.70"
                        }
                      },
                      "Code": {
                        "id": "Code",
                        "path": "aws-cdk-dynamodb-global-replicas-provisioned/@aws-cdk--aws-dynamodb.ReplicaProvider/Provider/framework-onTimeout/Code",
                        "children": {
                          "Stage": {
                            "id": "Stage",
                            "path": "aws-cdk-dynamodb-global-replicas-provisioned/@aws-cdk--aws-dynamodb.ReplicaProvider/Provider/framework-onTimeout/Code/Stage",
                            "constructInfo": {
                              "fqn": "constructs.Construct",
                              "version": "10.2.70"
                            }
                          },
                          "AssetBucket": {
                            "id": "AssetBucket",
                            "path": "aws-cdk-dynamodb-global-replicas-provisioned/@aws-cdk--aws-dynamodb.ReplicaProvider/Provider/framework-onTimeout/Code/AssetBucket",
                            "constructInfo": {
                              "fqn": "constructs.Construct",
                              "version": "10.2.70"
                            }
                          }
                        },
                        "constructInfo": {
                          "fqn": "constructs.Construct",
                          "version": "10.2.70"
                        }
                      },
                      "Resource": {
                        "id": "Resource",
                        "path": "aws-cdk-dynamodb-global-replicas-provisioned/@aws-cdk--aws-dynamodb.ReplicaProvider/Provider/framework-onTimeout/Resource",
                        "attributes": {
                          "aws:cdk:cloudformation:type": "AWS::Lambda::Function",
                          "aws:cdk:cloudformation:props": {
                            "code": {
                              "s3Bucket": {
                                "Fn::Sub": "cdk-hnb659fds-assets-${AWS::AccountId}-${AWS::Region}"
                              },
                              "s3Key": "8e06cc8057c9c50dcd656ff09f233c37bb22f550f4bef763c9f9916df0e62484.zip"
                            },
                            "description": "AWS CDK resource provider framework - onTimeout (aws-cdk-dynamodb-global-replicas-provisioned/@aws-cdk--aws-dynamodb.ReplicaProvider/Provider)",
                            "environment": {
                              "variables": {
                                "USER_ON_EVENT_FUNCTION_ARN": {
                                  "Fn::GetAtt": [
                                    "OnEventHandler42BEBAE0",
                                    "Arn"
                                  ]
                                },
                                "USER_IS_COMPLETE_FUNCTION_ARN": {
                                  "Fn::GetAtt": [
                                    "IsCompleteHandler7073F4DA",
                                    "Arn"
                                  ]
                                }
                              }
                            },
                            "handler": "framework.onTimeout",
                            "role": {
                              "Fn::GetAtt": [
                                "ProviderframeworkonTimeoutServiceRole28643D26",
                                "Arn"
                              ]
                            },
                            "runtime": "nodejs18.x",
                            "timeout": 900
                          }
                        },
                        "constructInfo": {
                          "fqn": "constructs.Construct",
                          "version": "10.2.70"
                        }
                      }
                    },
                    "constructInfo": {
                      "fqn": "constructs.Construct",
                      "version": "10.2.70"
                    }
                  },
                  "waiter-state-machine": {
                    "id": "waiter-state-machine",
                    "path": "aws-cdk-dynamodb-global-replicas-provisioned/@aws-cdk--aws-dynamodb.ReplicaProvider/Provider/waiter-state-machine",
                    "children": {
                      "Role": {
                        "id": "Role",
                        "path": "aws-cdk-dynamodb-global-replicas-provisioned/@aws-cdk--aws-dynamodb.ReplicaProvider/Provider/waiter-state-machine/Role",
                        "children": {
                          "ImportRole": {
                            "id": "ImportRole",
                            "path": "aws-cdk-dynamodb-global-replicas-provisioned/@aws-cdk--aws-dynamodb.ReplicaProvider/Provider/waiter-state-machine/Role/ImportRole",
                            "constructInfo": {
                              "fqn": "constructs.Construct",
                              "version": "10.2.70"
                            }
                          },
                          "Resource": {
                            "id": "Resource",
                            "path": "aws-cdk-dynamodb-global-replicas-provisioned/@aws-cdk--aws-dynamodb.ReplicaProvider/Provider/waiter-state-machine/Role/Resource",
                            "attributes": {
                              "aws:cdk:cloudformation:type": "AWS::IAM::Role",
                              "aws:cdk:cloudformation:props": {
                                "assumeRolePolicyDocument": {
                                  "Statement": [
                                    {
                                      "Action": "sts:AssumeRole",
                                      "Effect": "Allow",
                                      "Principal": {
                                        "Service": "states.amazonaws.com"
                                      }
                                    }
                                  ],
                                  "Version": "2012-10-17"
                                }
                              }
                            },
                            "constructInfo": {
                              "fqn": "constructs.Construct",
                              "version": "10.2.70"
                            }
                          },
                          "DefaultPolicy": {
                            "id": "DefaultPolicy",
                            "path": "aws-cdk-dynamodb-global-replicas-provisioned/@aws-cdk--aws-dynamodb.ReplicaProvider/Provider/waiter-state-machine/Role/DefaultPolicy",
                            "children": {
                              "Resource": {
                                "id": "Resource",
                                "path": "aws-cdk-dynamodb-global-replicas-provisioned/@aws-cdk--aws-dynamodb.ReplicaProvider/Provider/waiter-state-machine/Role/DefaultPolicy/Resource",
                                "attributes": {
                                  "aws:cdk:cloudformation:type": "AWS::IAM::Policy",
                                  "aws:cdk:cloudformation:props": {
                                    "policyDocument": {
                                      "Statement": [
                                        {
                                          "Action": "lambda:InvokeFunction",
                                          "Effect": "Allow",
                                          "Resource": [
                                            {
                                              "Fn::GetAtt": [
                                                "ProviderframeworkisComplete26D7B0CB",
                                                "Arn"
                                              ]
                                            },
                                            {
                                              "Fn::GetAtt": [
                                                "ProviderframeworkonTimeout0B47CA38",
                                                "Arn"
                                              ]
                                            },
                                            {
                                              "Fn::Join": [
                                                "",
                                                [
                                                  {
                                                    "Fn::GetAtt": [
                                                      "ProviderframeworkisComplete26D7B0CB",
                                                      "Arn"
                                                    ]
                                                  },
                                                  ":*"
                                                ]
                                              ]
                                            },
                                            {
                                              "Fn::Join": [
                                                "",
                                                [
                                                  {
                                                    "Fn::GetAtt": [
                                                      "ProviderframeworkonTimeout0B47CA38",
                                                      "Arn"
                                                    ]
                                                  },
                                                  ":*"
                                                ]
                                              ]
                                            }
                                          ]
                                        },
                                        {
                                          "Action": [
                                            "logs:CreateLogDelivery",
                                            "logs:CreateLogStream",
                                            "logs:DeleteLogDelivery",
                                            "logs:DescribeLogGroups",
                                            "logs:DescribeResourcePolicies",
                                            "logs:GetLogDelivery",
                                            "logs:ListLogDeliveries",
                                            "logs:PutLogEvents",
                                            "logs:PutResourcePolicy",
                                            "logs:UpdateLogDelivery"
                                          ],
                                          "Effect": "Allow",
                                          "Resource": "*"
                                        }
                                      ],
                                      "Version": "2012-10-17"
                                    },
                                    "policyName": "ProviderwaiterstatemachineRoleDefaultPolicyD3C3DA1A",
                                    "roles": [
                                      {
                                        "Ref": "ProviderwaiterstatemachineRole0C7159F9"
                                      }
                                    ]
                                  }
                                },
                                "constructInfo": {
                                  "fqn": "constructs.Construct",
                                  "version": "10.2.70"
                                }
                              }
                            },
                            "constructInfo": {
                              "fqn": "constructs.Construct",
                              "version": "10.2.70"
                            }
                          }
                        },
                        "constructInfo": {
                          "fqn": "constructs.Construct",
                          "version": "10.2.70"
                        }
                      },
                      "LogGroup": {
                        "id": "LogGroup",
                        "path": "aws-cdk-dynamodb-global-replicas-provisioned/@aws-cdk--aws-dynamodb.ReplicaProvider/Provider/waiter-state-machine/LogGroup",
                        "children": {
                          "Resource": {
                            "id": "Resource",
                            "path": "aws-cdk-dynamodb-global-replicas-provisioned/@aws-cdk--aws-dynamodb.ReplicaProvider/Provider/waiter-state-machine/LogGroup/Resource",
                            "attributes": {
                              "aws:cdk:cloudformation:type": "AWS::Logs::LogGroup",
                              "aws:cdk:cloudformation:props": {
                                "retentionInDays": 731
                              }
                            },
                            "constructInfo": {
                              "fqn": "constructs.Construct",
                              "version": "10.2.70"
                            }
                          }
                        },
                        "constructInfo": {
                          "fqn": "constructs.Construct",
                          "version": "10.2.70"
                        }
                      },
                      "Resource": {
                        "id": "Resource",
                        "path": "aws-cdk-dynamodb-global-replicas-provisioned/@aws-cdk--aws-dynamodb.ReplicaProvider/Provider/waiter-state-machine/Resource",
                        "attributes": {
                          "aws:cdk:cloudformation:type": "AWS::StepFunctions::StateMachine",
                          "aws:cdk:cloudformation:props": {
                            "definitionString": {
                              "Fn::Join": [
                                "",
                                [
                                  "{\"StartAt\":\"framework-isComplete-task\",\"States\":{\"framework-isComplete-task\":{\"End\":true,\"Retry\":[{\"ErrorEquals\":[\"States.ALL\"],\"IntervalSeconds\":10,\"MaxAttempts\":180,\"BackoffRate\":1}],\"Catch\":[{\"ErrorEquals\":[\"States.ALL\"],\"Next\":\"framework-onTimeout-task\"}],\"Type\":\"Task\",\"Resource\":\"",
                                  {
                                    "Fn::GetAtt": [
                                      "ProviderframeworkisComplete26D7B0CB",
                                      "Arn"
                                    ]
                                  },
                                  "\"},\"framework-onTimeout-task\":{\"End\":true,\"Type\":\"Task\",\"Resource\":\"",
                                  {
                                    "Fn::GetAtt": [
                                      "ProviderframeworkonTimeout0B47CA38",
                                      "Arn"
                                    ]
                                  },
                                  "\"}}}"
                                ]
                              ]
                            },
                            "loggingConfiguration": {
                              "destinations": [
                                {
                                  "cloudWatchLogsLogGroup": {
                                    "logGroupArn": {
                                      "Fn::GetAtt": [
                                        "ProviderwaiterstatemachineLogGroupDD693A98",
                                        "Arn"
                                      ]
                                    }
                                  }
                                }
                              ],
                              "includeExecutionData": false,
                              "level": "ERROR"
                            },
                            "roleArn": {
                              "Fn::GetAtt": [
                                "ProviderwaiterstatemachineRole0C7159F9",
                                "Arn"
                              ]
                            }
                          }
                        },
                        "constructInfo": {
                          "fqn": "constructs.Construct",
                          "version": "10.2.70"
                        }
                      }
                    },
                    "constructInfo": {
                      "fqn": "constructs.Construct",
                      "version": "10.2.70"
                    }
                  }
                },
                "constructInfo": {
                  "fqn": "constructs.Construct",
                  "version": "10.2.70"
                }
              },
              "awscdkdynamodbglobalreplicasprovisionedawscdkawsdynamodbReplicaProviderOnEventHandlerServiceRole348A0C9ARef": {
                "id": "awscdkdynamodbglobalreplicasprovisionedawscdkawsdynamodbReplicaProviderOnEventHandlerServiceRole348A0C9ARef",
                "path": "aws-cdk-dynamodb-global-replicas-provisioned/@aws-cdk--aws-dynamodb.ReplicaProvider/awscdkdynamodbglobalreplicasprovisionedawscdkawsdynamodbReplicaProviderOnEventHandlerServiceRole348A0C9ARef",
                "constructInfo": {
                  "fqn": "constructs.Construct",
                  "version": "10.2.70"
                }
              },
              "awscdkdynamodbglobalreplicasprovisionedawscdkawsdynamodbReplicaProviderIsCompleteHandlerServiceRole750F1EE9Ref": {
                "id": "awscdkdynamodbglobalreplicasprovisionedawscdkawsdynamodbReplicaProviderIsCompleteHandlerServiceRole750F1EE9Ref",
                "path": "aws-cdk-dynamodb-global-replicas-provisioned/@aws-cdk--aws-dynamodb.ReplicaProvider/awscdkdynamodbglobalreplicasprovisionedawscdkawsdynamodbReplicaProviderIsCompleteHandlerServiceRole750F1EE9Ref",
                "constructInfo": {
                  "fqn": "constructs.Construct",
                  "version": "10.2.70"
                }
              },
              "awscdkdynamodbglobalreplicasprovisionedawscdkawsdynamodbReplicaProviderframeworkonEventACC2C387Arn": {
                "id": "awscdkdynamodbglobalreplicasprovisionedawscdkawsdynamodbReplicaProviderframeworkonEventACC2C387Arn",
                "path": "aws-cdk-dynamodb-global-replicas-provisioned/@aws-cdk--aws-dynamodb.ReplicaProvider/awscdkdynamodbglobalreplicasprovisionedawscdkawsdynamodbReplicaProviderframeworkonEventACC2C387Arn",
                "constructInfo": {
                  "fqn": "constructs.Construct",
                  "version": "10.2.70"
                }
              },
              "reference-to-awscdkdynamodbglobalreplicasprovisionedTable12280A12Ref": {
                "id": "reference-to-awscdkdynamodbglobalreplicasprovisionedTable12280A12Ref",
                "path": "aws-cdk-dynamodb-global-replicas-provisioned/@aws-cdk--aws-dynamodb.ReplicaProvider/reference-to-awscdkdynamodbglobalreplicasprovisionedTable12280A12Ref",
                "constructInfo": {
                  "fqn": "constructs.Construct",
                  "version": "10.2.70"
                }
              }
            },
            "constructInfo": {
              "fqn": "constructs.Construct",
              "version": "10.2.70"
            }
          },
          "@aws-cdk--aws-dynamodb.ReplicaProvider.NestedStack": {
            "id": "@aws-cdk--aws-dynamodb.ReplicaProvider.NestedStack",
            "path": "aws-cdk-dynamodb-global-replicas-provisioned/@aws-cdk--aws-dynamodb.ReplicaProvider.NestedStack",
            "children": {
              "@aws-cdk--aws-dynamodb.ReplicaProvider.NestedStackResource": {
                "id": "@aws-cdk--aws-dynamodb.ReplicaProvider.NestedStackResource",
                "path": "aws-cdk-dynamodb-global-replicas-provisioned/@aws-cdk--aws-dynamodb.ReplicaProvider.NestedStack/@aws-cdk--aws-dynamodb.ReplicaProvider.NestedStackResource",
                "attributes": {
                  "aws:cdk:cloudformation:type": "AWS::CloudFormation::Stack",
                  "aws:cdk:cloudformation:props": {
                    "parameters": {
                      "referencetoawscdkdynamodbglobalreplicasprovisionedTable12280A12Ref": {
                        "Ref": "TableCD117FA1"
                      }
                    },
                    "templateUrl": {
                      "Fn::Join": [
                        "",
                        [
                          "https://s3.",
                          {
                            "Ref": "AWS::Region"
                          },
                          ".",
                          {
                            "Ref": "AWS::URLSuffix"
                          },
                          "/",
                          {
                            "Fn::Sub": "cdk-hnb659fds-assets-${AWS::AccountId}-${AWS::Region}"
                          },
<<<<<<< HEAD
                          "/1408175956a0a51b1c17870a437e5c849c51659c1301a43808176d032a18b2b7.json"
=======
                          "/fac70c98815617bfec29fd3dc3b0a9295dba41bc56daf65deb4ecd6b3a35873d.json"
>>>>>>> 116b9332
                        ]
                      ]
                    }
                  }
                },
                "constructInfo": {
                  "fqn": "constructs.Construct",
                  "version": "10.2.70"
                }
              }
            },
            "constructInfo": {
              "fqn": "constructs.Construct",
              "version": "10.2.70"
            }
          },
          "BootstrapVersion": {
            "id": "BootstrapVersion",
            "path": "aws-cdk-dynamodb-global-replicas-provisioned/BootstrapVersion",
            "constructInfo": {
              "fqn": "constructs.Construct",
              "version": "10.2.70"
            }
          },
          "CheckBootstrapVersion": {
            "id": "CheckBootstrapVersion",
            "path": "aws-cdk-dynamodb-global-replicas-provisioned/CheckBootstrapVersion",
            "constructInfo": {
              "fqn": "constructs.Construct",
              "version": "10.2.70"
            }
          }
        },
        "constructInfo": {
          "fqn": "constructs.Construct",
          "version": "10.2.70"
        }
      },
      "aws-cdk-dynamodb-global-replicas-provisioned-test": {
        "id": "aws-cdk-dynamodb-global-replicas-provisioned-test",
        "path": "aws-cdk-dynamodb-global-replicas-provisioned-test",
        "children": {
          "DefaultTest": {
            "id": "DefaultTest",
            "path": "aws-cdk-dynamodb-global-replicas-provisioned-test/DefaultTest",
            "children": {
              "Default": {
                "id": "Default",
                "path": "aws-cdk-dynamodb-global-replicas-provisioned-test/DefaultTest/Default",
                "constructInfo": {
                  "fqn": "constructs.Construct",
                  "version": "10.2.70"
                }
              },
              "DeployAssert": {
                "id": "DeployAssert",
                "path": "aws-cdk-dynamodb-global-replicas-provisioned-test/DefaultTest/DeployAssert",
                "children": {
                  "BootstrapVersion": {
                    "id": "BootstrapVersion",
                    "path": "aws-cdk-dynamodb-global-replicas-provisioned-test/DefaultTest/DeployAssert/BootstrapVersion",
                    "constructInfo": {
                      "fqn": "constructs.Construct",
                      "version": "10.2.70"
                    }
                  },
                  "CheckBootstrapVersion": {
                    "id": "CheckBootstrapVersion",
                    "path": "aws-cdk-dynamodb-global-replicas-provisioned-test/DefaultTest/DeployAssert/CheckBootstrapVersion",
                    "constructInfo": {
                      "fqn": "constructs.Construct",
                      "version": "10.2.70"
                    }
                  }
                },
                "constructInfo": {
                  "fqn": "constructs.Construct",
                  "version": "10.2.70"
                }
              }
            },
            "constructInfo": {
              "fqn": "@aws-cdk/integ-tests-alpha.IntegTestCase",
              "version": "0.0.0"
            }
          }
        },
        "constructInfo": {
          "fqn": "@aws-cdk/integ-tests-alpha.IntegTest",
          "version": "0.0.0"
        }
      },
      "Tree": {
        "id": "Tree",
        "path": "Tree",
        "constructInfo": {
          "fqn": "constructs.Construct",
          "version": "10.2.70"
        }
      }
    },
    "constructInfo": {
      "fqn": "constructs.Construct",
      "version": "10.2.70"
    }
  }
}<|MERGE_RESOLUTION|>--- conflicted
+++ resolved
@@ -40,16 +40,16 @@
                   }
                 },
                 "constructInfo": {
-                  "fqn": "constructs.Construct",
-                  "version": "10.2.70"
+                  "fqn": "aws-cdk-lib.aws_dynamodb.CfnTable",
+                  "version": "0.0.0"
                 }
               },
               "ScalingRole": {
                 "id": "ScalingRole",
                 "path": "aws-cdk-dynamodb-global-replicas-provisioned/Table/ScalingRole",
                 "constructInfo": {
-                  "fqn": "constructs.Construct",
-                  "version": "10.2.70"
+                  "fqn": "aws-cdk-lib.Resource",
+                  "version": "0.0.0"
                 }
               },
               "SourceTableAttachedManagedPolicy-awscdkdynamodbglobalreplicasprovisionedawscdkawsdynamodbReplicaProviderOnEventHandlerServiceRoleD9856B77": {
@@ -64,8 +64,8 @@
                         "id": "ImportedResource",
                         "path": "aws-cdk-dynamodb-global-replicas-provisioned/Table/SourceTableAttachedManagedPolicy-awscdkdynamodbglobalreplicasprovisionedawscdkawsdynamodbReplicaProviderOnEventHandlerServiceRoleD9856B77/Resource/ImportedResource",
                         "constructInfo": {
-                          "fqn": "constructs.Construct",
-                          "version": "10.2.70"
+                          "fqn": "aws-cdk-lib.Resource",
+                          "version": "0.0.0"
                         }
                       },
                       "Resource": {
@@ -155,20 +155,20 @@
                           }
                         },
                         "constructInfo": {
-                          "fqn": "constructs.Construct",
-                          "version": "10.2.70"
+                          "fqn": "aws-cdk-lib.aws_iam.CfnManagedPolicy",
+                          "version": "0.0.0"
                         }
                       }
                     },
                     "constructInfo": {
-                      "fqn": "constructs.Construct",
-                      "version": "10.2.70"
+                      "fqn": "aws-cdk-lib.aws_iam.ManagedPolicy",
+                      "version": "0.0.0"
                     }
                   }
                 },
                 "constructInfo": {
                   "fqn": "constructs.Construct",
-                  "version": "10.2.70"
+                  "version": "10.3.0"
                 }
               },
               "SourceTableAttachedManagedPolicy-awscdkdynamodbglobalreplicasprovisionedawscdkawsdynamodbReplicaProviderIsCompleteHandlerServiceRoleBE2B1C1A": {
@@ -183,8 +183,8 @@
                         "id": "ImportedResource",
                         "path": "aws-cdk-dynamodb-global-replicas-provisioned/Table/SourceTableAttachedManagedPolicy-awscdkdynamodbglobalreplicasprovisionedawscdkawsdynamodbReplicaProviderIsCompleteHandlerServiceRoleBE2B1C1A/Resource/ImportedResource",
                         "constructInfo": {
-                          "fqn": "constructs.Construct",
-                          "version": "10.2.70"
+                          "fqn": "aws-cdk-lib.Resource",
+                          "version": "0.0.0"
                         }
                       },
                       "Resource": {
@@ -236,20 +236,20 @@
                           }
                         },
                         "constructInfo": {
-                          "fqn": "constructs.Construct",
-                          "version": "10.2.70"
+                          "fqn": "aws-cdk-lib.aws_iam.CfnManagedPolicy",
+                          "version": "0.0.0"
                         }
                       }
                     },
                     "constructInfo": {
-                      "fqn": "constructs.Construct",
-                      "version": "10.2.70"
+                      "fqn": "aws-cdk-lib.aws_iam.ManagedPolicy",
+                      "version": "0.0.0"
                     }
                   }
                 },
                 "constructInfo": {
                   "fqn": "constructs.Construct",
-                  "version": "10.2.70"
+                  "version": "10.3.0"
                 }
               },
               "Replicaus-east-2": {
@@ -260,22 +260,22 @@
                     "id": "Default",
                     "path": "aws-cdk-dynamodb-global-replicas-provisioned/Table/Replicaus-east-2/Default",
                     "constructInfo": {
-                      "fqn": "constructs.Construct",
-                      "version": "10.2.70"
+                      "fqn": "aws-cdk-lib.CfnResource",
+                      "version": "0.0.0"
                     }
                   }
                 },
                 "constructInfo": {
-                  "fqn": "constructs.Construct",
-                  "version": "10.2.70"
+                  "fqn": "aws-cdk-lib.CustomResource",
+                  "version": "0.0.0"
                 }
               },
               "StackRegionNotEqualsus-east-2": {
                 "id": "StackRegionNotEqualsus-east-2",
                 "path": "aws-cdk-dynamodb-global-replicas-provisioned/Table/StackRegionNotEqualsus-east-2",
                 "constructInfo": {
-                  "fqn": "constructs.Construct",
-                  "version": "10.2.70"
+                  "fqn": "aws-cdk-lib.CfnCondition",
+                  "version": "0.0.0"
                 }
               },
               "Replicaeu-west-3": {
@@ -286,22 +286,22 @@
                     "id": "Default",
                     "path": "aws-cdk-dynamodb-global-replicas-provisioned/Table/Replicaeu-west-3/Default",
                     "constructInfo": {
-                      "fqn": "constructs.Construct",
-                      "version": "10.2.70"
+                      "fqn": "aws-cdk-lib.CfnResource",
+                      "version": "0.0.0"
                     }
                   }
                 },
                 "constructInfo": {
-                  "fqn": "constructs.Construct",
-                  "version": "10.2.70"
+                  "fqn": "aws-cdk-lib.CustomResource",
+                  "version": "0.0.0"
                 }
               },
               "StackRegionNotEqualseu-west-3": {
                 "id": "StackRegionNotEqualseu-west-3",
                 "path": "aws-cdk-dynamodb-global-replicas-provisioned/Table/StackRegionNotEqualseu-west-3",
                 "constructInfo": {
-                  "fqn": "constructs.Construct",
-                  "version": "10.2.70"
+                  "fqn": "aws-cdk-lib.CfnCondition",
+                  "version": "0.0.0"
                 }
               },
               "WriteScaling": {
@@ -352,8 +352,8 @@
                           }
                         },
                         "constructInfo": {
-                          "fqn": "constructs.Construct",
-                          "version": "10.2.70"
+                          "fqn": "aws-cdk-lib.aws_applicationautoscaling.CfnScalableTarget",
+                          "version": "0.0.0"
                         }
                       },
                       "Tracking": {
@@ -380,32 +380,32 @@
                               }
                             },
                             "constructInfo": {
-                              "fqn": "constructs.Construct",
-                              "version": "10.2.70"
+                              "fqn": "aws-cdk-lib.aws_applicationautoscaling.CfnScalingPolicy",
+                              "version": "0.0.0"
                             }
                           }
                         },
                         "constructInfo": {
-                          "fqn": "constructs.Construct",
-                          "version": "10.2.70"
+                          "fqn": "aws-cdk-lib.aws_applicationautoscaling.TargetTrackingScalingPolicy",
+                          "version": "0.0.0"
                         }
                       }
                     },
                     "constructInfo": {
-                      "fqn": "constructs.Construct",
-                      "version": "10.2.70"
+                      "fqn": "aws-cdk-lib.aws_applicationautoscaling.ScalableTarget",
+                      "version": "0.0.0"
                     }
                   }
                 },
                 "constructInfo": {
-                  "fqn": "constructs.Construct",
-                  "version": "10.2.70"
+                  "fqn": "aws-cdk-lib.aws_applicationautoscaling.BaseScalableAttribute",
+                  "version": "0.0.0"
                 }
               }
             },
             "constructInfo": {
-              "fqn": "constructs.Construct",
-              "version": "10.2.70"
+              "fqn": "aws-cdk-lib.aws_dynamodb.Table",
+              "version": "0.0.0"
             }
           },
           "@aws-cdk--aws-dynamodb.ReplicaProvider": {
@@ -424,8 +424,8 @@
                         "id": "ImportServiceRole",
                         "path": "aws-cdk-dynamodb-global-replicas-provisioned/@aws-cdk--aws-dynamodb.ReplicaProvider/OnEventHandler/ServiceRole/ImportServiceRole",
                         "constructInfo": {
-                          "fqn": "constructs.Construct",
-                          "version": "10.2.70"
+                          "fqn": "aws-cdk-lib.Resource",
+                          "version": "0.0.0"
                         }
                       },
                       "Resource": {
@@ -463,8 +463,8 @@
                           }
                         },
                         "constructInfo": {
-                          "fqn": "constructs.Construct",
-                          "version": "10.2.70"
+                          "fqn": "aws-cdk-lib.aws_iam.CfnRole",
+                          "version": "0.0.0"
                         }
                       },
                       "DefaultPolicy": {
@@ -563,20 +563,20 @@
                               }
                             },
                             "constructInfo": {
-                              "fqn": "constructs.Construct",
-                              "version": "10.2.70"
+                              "fqn": "aws-cdk-lib.aws_iam.CfnPolicy",
+                              "version": "0.0.0"
                             }
                           }
                         },
                         "constructInfo": {
-                          "fqn": "constructs.Construct",
-                          "version": "10.2.70"
+                          "fqn": "aws-cdk-lib.aws_iam.Policy",
+                          "version": "0.0.0"
                         }
                       }
                     },
                     "constructInfo": {
-                      "fqn": "constructs.Construct",
-                      "version": "10.2.70"
+                      "fqn": "aws-cdk-lib.aws_iam.Role",
+                      "version": "0.0.0"
                     }
                   },
                   "Code": {
@@ -587,22 +587,22 @@
                         "id": "Stage",
                         "path": "aws-cdk-dynamodb-global-replicas-provisioned/@aws-cdk--aws-dynamodb.ReplicaProvider/OnEventHandler/Code/Stage",
                         "constructInfo": {
-                          "fqn": "constructs.Construct",
-                          "version": "10.2.70"
+                          "fqn": "aws-cdk-lib.AssetStaging",
+                          "version": "0.0.0"
                         }
                       },
                       "AssetBucket": {
                         "id": "AssetBucket",
                         "path": "aws-cdk-dynamodb-global-replicas-provisioned/@aws-cdk--aws-dynamodb.ReplicaProvider/OnEventHandler/Code/AssetBucket",
                         "constructInfo": {
-                          "fqn": "constructs.Construct",
-                          "version": "10.2.70"
+                          "fqn": "aws-cdk-lib.aws_s3.BucketBase",
+                          "version": "0.0.0"
                         }
                       }
                     },
                     "constructInfo": {
-                      "fqn": "constructs.Construct",
-                      "version": "10.2.70"
+                      "fqn": "aws-cdk-lib.aws_s3_assets.Asset",
+                      "version": "0.0.0"
                     }
                   },
                   "Resource": {
@@ -629,14 +629,14 @@
                       }
                     },
                     "constructInfo": {
-                      "fqn": "constructs.Construct",
-                      "version": "10.2.70"
+                      "fqn": "aws-cdk-lib.aws_lambda.CfnFunction",
+                      "version": "0.0.0"
                     }
                   }
                 },
                 "constructInfo": {
-                  "fqn": "constructs.Construct",
-                  "version": "10.2.70"
+                  "fqn": "aws-cdk-lib.aws_lambda.Function",
+                  "version": "0.0.0"
                 }
               },
               "IsCompleteHandler": {
@@ -651,8 +651,8 @@
                         "id": "ImportServiceRole",
                         "path": "aws-cdk-dynamodb-global-replicas-provisioned/@aws-cdk--aws-dynamodb.ReplicaProvider/IsCompleteHandler/ServiceRole/ImportServiceRole",
                         "constructInfo": {
-                          "fqn": "constructs.Construct",
-                          "version": "10.2.70"
+                          "fqn": "aws-cdk-lib.Resource",
+                          "version": "0.0.0"
                         }
                       },
                       "Resource": {
@@ -690,14 +690,14 @@
                           }
                         },
                         "constructInfo": {
-                          "fqn": "constructs.Construct",
-                          "version": "10.2.70"
+                          "fqn": "aws-cdk-lib.aws_iam.CfnRole",
+                          "version": "0.0.0"
                         }
                       }
                     },
                     "constructInfo": {
-                      "fqn": "constructs.Construct",
-                      "version": "10.2.70"
+                      "fqn": "aws-cdk-lib.aws_iam.Role",
+                      "version": "0.0.0"
                     }
                   },
                   "Resource": {
@@ -724,14 +724,14 @@
                       }
                     },
                     "constructInfo": {
-                      "fqn": "constructs.Construct",
-                      "version": "10.2.70"
+                      "fqn": "aws-cdk-lib.aws_lambda.CfnFunction",
+                      "version": "0.0.0"
                     }
                   }
                 },
                 "constructInfo": {
-                  "fqn": "constructs.Construct",
-                  "version": "10.2.70"
+                  "fqn": "aws-cdk-lib.aws_lambda.Function",
+                  "version": "0.0.0"
                 }
               },
               "Provider": {
@@ -750,8 +750,8 @@
                             "id": "ImportServiceRole",
                             "path": "aws-cdk-dynamodb-global-replicas-provisioned/@aws-cdk--aws-dynamodb.ReplicaProvider/Provider/framework-onEvent/ServiceRole/ImportServiceRole",
                             "constructInfo": {
-                              "fqn": "constructs.Construct",
-                              "version": "10.2.70"
+                              "fqn": "aws-cdk-lib.Resource",
+                              "version": "0.0.0"
                             }
                           },
                           "Resource": {
@@ -789,8 +789,8 @@
                               }
                             },
                             "constructInfo": {
-                              "fqn": "constructs.Construct",
-                              "version": "10.2.70"
+                              "fqn": "aws-cdk-lib.aws_iam.CfnRole",
+                              "version": "0.0.0"
                             }
                           },
                           "DefaultPolicy": {
@@ -870,20 +870,20 @@
                                   }
                                 },
                                 "constructInfo": {
-                                  "fqn": "constructs.Construct",
-                                  "version": "10.2.70"
+                                  "fqn": "aws-cdk-lib.aws_iam.CfnPolicy",
+                                  "version": "0.0.0"
                                 }
                               }
                             },
                             "constructInfo": {
-                              "fqn": "constructs.Construct",
-                              "version": "10.2.70"
+                              "fqn": "aws-cdk-lib.aws_iam.Policy",
+                              "version": "0.0.0"
                             }
                           }
                         },
                         "constructInfo": {
-                          "fqn": "constructs.Construct",
-                          "version": "10.2.70"
+                          "fqn": "aws-cdk-lib.aws_iam.Role",
+                          "version": "0.0.0"
                         }
                       },
                       "Code": {
@@ -894,22 +894,22 @@
                             "id": "Stage",
                             "path": "aws-cdk-dynamodb-global-replicas-provisioned/@aws-cdk--aws-dynamodb.ReplicaProvider/Provider/framework-onEvent/Code/Stage",
                             "constructInfo": {
-                              "fqn": "constructs.Construct",
-                              "version": "10.2.70"
+                              "fqn": "aws-cdk-lib.AssetStaging",
+                              "version": "0.0.0"
                             }
                           },
                           "AssetBucket": {
                             "id": "AssetBucket",
                             "path": "aws-cdk-dynamodb-global-replicas-provisioned/@aws-cdk--aws-dynamodb.ReplicaProvider/Provider/framework-onEvent/Code/AssetBucket",
                             "constructInfo": {
-                              "fqn": "constructs.Construct",
-                              "version": "10.2.70"
+                              "fqn": "aws-cdk-lib.aws_s3.BucketBase",
+                              "version": "0.0.0"
                             }
                           }
                         },
                         "constructInfo": {
-                          "fqn": "constructs.Construct",
-                          "version": "10.2.70"
+                          "fqn": "aws-cdk-lib.aws_s3_assets.Asset",
+                          "version": "0.0.0"
                         }
                       },
                       "Resource": {
@@ -956,14 +956,14 @@
                           }
                         },
                         "constructInfo": {
-                          "fqn": "constructs.Construct",
-                          "version": "10.2.70"
+                          "fqn": "aws-cdk-lib.aws_lambda.CfnFunction",
+                          "version": "0.0.0"
                         }
                       }
                     },
                     "constructInfo": {
-                      "fqn": "constructs.Construct",
-                      "version": "10.2.70"
+                      "fqn": "aws-cdk-lib.aws_lambda.Function",
+                      "version": "0.0.0"
                     }
                   },
                   "framework-isComplete": {
@@ -978,8 +978,8 @@
                             "id": "ImportServiceRole",
                             "path": "aws-cdk-dynamodb-global-replicas-provisioned/@aws-cdk--aws-dynamodb.ReplicaProvider/Provider/framework-isComplete/ServiceRole/ImportServiceRole",
                             "constructInfo": {
-                              "fqn": "constructs.Construct",
-                              "version": "10.2.70"
+                              "fqn": "aws-cdk-lib.Resource",
+                              "version": "0.0.0"
                             }
                           },
                           "Resource": {
@@ -1017,8 +1017,8 @@
                               }
                             },
                             "constructInfo": {
-                              "fqn": "constructs.Construct",
-                              "version": "10.2.70"
+                              "fqn": "aws-cdk-lib.aws_iam.CfnRole",
+                              "version": "0.0.0"
                             }
                           },
                           "DefaultPolicy": {
@@ -1091,20 +1091,20 @@
                                   }
                                 },
                                 "constructInfo": {
-                                  "fqn": "constructs.Construct",
-                                  "version": "10.2.70"
+                                  "fqn": "aws-cdk-lib.aws_iam.CfnPolicy",
+                                  "version": "0.0.0"
                                 }
                               }
                             },
                             "constructInfo": {
-                              "fqn": "constructs.Construct",
-                              "version": "10.2.70"
+                              "fqn": "aws-cdk-lib.aws_iam.Policy",
+                              "version": "0.0.0"
                             }
                           }
                         },
                         "constructInfo": {
-                          "fqn": "constructs.Construct",
-                          "version": "10.2.70"
+                          "fqn": "aws-cdk-lib.aws_iam.Role",
+                          "version": "0.0.0"
                         }
                       },
                       "Code": {
@@ -1115,22 +1115,22 @@
                             "id": "Stage",
                             "path": "aws-cdk-dynamodb-global-replicas-provisioned/@aws-cdk--aws-dynamodb.ReplicaProvider/Provider/framework-isComplete/Code/Stage",
                             "constructInfo": {
-                              "fqn": "constructs.Construct",
-                              "version": "10.2.70"
+                              "fqn": "aws-cdk-lib.AssetStaging",
+                              "version": "0.0.0"
                             }
                           },
                           "AssetBucket": {
                             "id": "AssetBucket",
                             "path": "aws-cdk-dynamodb-global-replicas-provisioned/@aws-cdk--aws-dynamodb.ReplicaProvider/Provider/framework-isComplete/Code/AssetBucket",
                             "constructInfo": {
-                              "fqn": "constructs.Construct",
-                              "version": "10.2.70"
+                              "fqn": "aws-cdk-lib.aws_s3.BucketBase",
+                              "version": "0.0.0"
                             }
                           }
                         },
                         "constructInfo": {
-                          "fqn": "constructs.Construct",
-                          "version": "10.2.70"
+                          "fqn": "aws-cdk-lib.aws_s3_assets.Asset",
+                          "version": "0.0.0"
                         }
                       },
                       "Resource": {
@@ -1174,14 +1174,14 @@
                           }
                         },
                         "constructInfo": {
-                          "fqn": "constructs.Construct",
-                          "version": "10.2.70"
+                          "fqn": "aws-cdk-lib.aws_lambda.CfnFunction",
+                          "version": "0.0.0"
                         }
                       }
                     },
                     "constructInfo": {
-                      "fqn": "constructs.Construct",
-                      "version": "10.2.70"
+                      "fqn": "aws-cdk-lib.aws_lambda.Function",
+                      "version": "0.0.0"
                     }
                   },
                   "framework-onTimeout": {
@@ -1196,8 +1196,8 @@
                             "id": "ImportServiceRole",
                             "path": "aws-cdk-dynamodb-global-replicas-provisioned/@aws-cdk--aws-dynamodb.ReplicaProvider/Provider/framework-onTimeout/ServiceRole/ImportServiceRole",
                             "constructInfo": {
-                              "fqn": "constructs.Construct",
-                              "version": "10.2.70"
+                              "fqn": "aws-cdk-lib.Resource",
+                              "version": "0.0.0"
                             }
                           },
                           "Resource": {
@@ -1235,8 +1235,8 @@
                               }
                             },
                             "constructInfo": {
-                              "fqn": "constructs.Construct",
-                              "version": "10.2.70"
+                              "fqn": "aws-cdk-lib.aws_iam.CfnRole",
+                              "version": "0.0.0"
                             }
                           },
                           "DefaultPolicy": {
@@ -1309,20 +1309,20 @@
                                   }
                                 },
                                 "constructInfo": {
-                                  "fqn": "constructs.Construct",
-                                  "version": "10.2.70"
+                                  "fqn": "aws-cdk-lib.aws_iam.CfnPolicy",
+                                  "version": "0.0.0"
                                 }
                               }
                             },
                             "constructInfo": {
-                              "fqn": "constructs.Construct",
-                              "version": "10.2.70"
+                              "fqn": "aws-cdk-lib.aws_iam.Policy",
+                              "version": "0.0.0"
                             }
                           }
                         },
                         "constructInfo": {
-                          "fqn": "constructs.Construct",
-                          "version": "10.2.70"
+                          "fqn": "aws-cdk-lib.aws_iam.Role",
+                          "version": "0.0.0"
                         }
                       },
                       "Code": {
@@ -1333,22 +1333,22 @@
                             "id": "Stage",
                             "path": "aws-cdk-dynamodb-global-replicas-provisioned/@aws-cdk--aws-dynamodb.ReplicaProvider/Provider/framework-onTimeout/Code/Stage",
                             "constructInfo": {
-                              "fqn": "constructs.Construct",
-                              "version": "10.2.70"
+                              "fqn": "aws-cdk-lib.AssetStaging",
+                              "version": "0.0.0"
                             }
                           },
                           "AssetBucket": {
                             "id": "AssetBucket",
                             "path": "aws-cdk-dynamodb-global-replicas-provisioned/@aws-cdk--aws-dynamodb.ReplicaProvider/Provider/framework-onTimeout/Code/AssetBucket",
                             "constructInfo": {
-                              "fqn": "constructs.Construct",
-                              "version": "10.2.70"
+                              "fqn": "aws-cdk-lib.aws_s3.BucketBase",
+                              "version": "0.0.0"
                             }
                           }
                         },
                         "constructInfo": {
-                          "fqn": "constructs.Construct",
-                          "version": "10.2.70"
+                          "fqn": "aws-cdk-lib.aws_s3_assets.Asset",
+                          "version": "0.0.0"
                         }
                       },
                       "Resource": {
@@ -1392,14 +1392,14 @@
                           }
                         },
                         "constructInfo": {
-                          "fqn": "constructs.Construct",
-                          "version": "10.2.70"
+                          "fqn": "aws-cdk-lib.aws_lambda.CfnFunction",
+                          "version": "0.0.0"
                         }
                       }
                     },
                     "constructInfo": {
-                      "fqn": "constructs.Construct",
-                      "version": "10.2.70"
+                      "fqn": "aws-cdk-lib.aws_lambda.Function",
+                      "version": "0.0.0"
                     }
                   },
                   "waiter-state-machine": {
@@ -1414,8 +1414,8 @@
                             "id": "ImportRole",
                             "path": "aws-cdk-dynamodb-global-replicas-provisioned/@aws-cdk--aws-dynamodb.ReplicaProvider/Provider/waiter-state-machine/Role/ImportRole",
                             "constructInfo": {
-                              "fqn": "constructs.Construct",
-                              "version": "10.2.70"
+                              "fqn": "aws-cdk-lib.Resource",
+                              "version": "0.0.0"
                             }
                           },
                           "Resource": {
@@ -1439,8 +1439,8 @@
                               }
                             },
                             "constructInfo": {
-                              "fqn": "constructs.Construct",
-                              "version": "10.2.70"
+                              "fqn": "aws-cdk-lib.aws_iam.CfnRole",
+                              "version": "0.0.0"
                             }
                           },
                           "DefaultPolicy": {
@@ -1529,20 +1529,20 @@
                                   }
                                 },
                                 "constructInfo": {
-                                  "fqn": "constructs.Construct",
-                                  "version": "10.2.70"
+                                  "fqn": "aws-cdk-lib.aws_iam.CfnPolicy",
+                                  "version": "0.0.0"
                                 }
                               }
                             },
                             "constructInfo": {
-                              "fqn": "constructs.Construct",
-                              "version": "10.2.70"
+                              "fqn": "aws-cdk-lib.aws_iam.Policy",
+                              "version": "0.0.0"
                             }
                           }
                         },
                         "constructInfo": {
-                          "fqn": "constructs.Construct",
-                          "version": "10.2.70"
+                          "fqn": "aws-cdk-lib.aws_iam.Role",
+                          "version": "0.0.0"
                         }
                       },
                       "LogGroup": {
@@ -1559,14 +1559,14 @@
                               }
                             },
                             "constructInfo": {
-                              "fqn": "constructs.Construct",
-                              "version": "10.2.70"
+                              "fqn": "aws-cdk-lib.aws_logs.CfnLogGroup",
+                              "version": "0.0.0"
                             }
                           }
                         },
                         "constructInfo": {
-                          "fqn": "constructs.Construct",
-                          "version": "10.2.70"
+                          "fqn": "aws-cdk-lib.aws_logs.LogGroup",
+                          "version": "0.0.0"
                         }
                       },
                       "Resource": {
@@ -1622,58 +1622,58 @@
                           }
                         },
                         "constructInfo": {
-                          "fqn": "constructs.Construct",
-                          "version": "10.2.70"
+                          "fqn": "aws-cdk-lib.aws_stepfunctions.CfnStateMachine",
+                          "version": "0.0.0"
                         }
                       }
                     },
                     "constructInfo": {
-                      "fqn": "constructs.Construct",
-                      "version": "10.2.70"
+                      "fqn": "aws-cdk-lib.custom_resources.WaiterStateMachine",
+                      "version": "0.0.0"
                     }
                   }
                 },
                 "constructInfo": {
-                  "fqn": "constructs.Construct",
-                  "version": "10.2.70"
+                  "fqn": "aws-cdk-lib.custom_resources.Provider",
+                  "version": "0.0.0"
                 }
               },
               "awscdkdynamodbglobalreplicasprovisionedawscdkawsdynamodbReplicaProviderOnEventHandlerServiceRole348A0C9ARef": {
                 "id": "awscdkdynamodbglobalreplicasprovisionedawscdkawsdynamodbReplicaProviderOnEventHandlerServiceRole348A0C9ARef",
                 "path": "aws-cdk-dynamodb-global-replicas-provisioned/@aws-cdk--aws-dynamodb.ReplicaProvider/awscdkdynamodbglobalreplicasprovisionedawscdkawsdynamodbReplicaProviderOnEventHandlerServiceRole348A0C9ARef",
                 "constructInfo": {
-                  "fqn": "constructs.Construct",
-                  "version": "10.2.70"
+                  "fqn": "aws-cdk-lib.CfnOutput",
+                  "version": "0.0.0"
                 }
               },
               "awscdkdynamodbglobalreplicasprovisionedawscdkawsdynamodbReplicaProviderIsCompleteHandlerServiceRole750F1EE9Ref": {
                 "id": "awscdkdynamodbglobalreplicasprovisionedawscdkawsdynamodbReplicaProviderIsCompleteHandlerServiceRole750F1EE9Ref",
                 "path": "aws-cdk-dynamodb-global-replicas-provisioned/@aws-cdk--aws-dynamodb.ReplicaProvider/awscdkdynamodbglobalreplicasprovisionedawscdkawsdynamodbReplicaProviderIsCompleteHandlerServiceRole750F1EE9Ref",
                 "constructInfo": {
-                  "fqn": "constructs.Construct",
-                  "version": "10.2.70"
+                  "fqn": "aws-cdk-lib.CfnOutput",
+                  "version": "0.0.0"
                 }
               },
               "awscdkdynamodbglobalreplicasprovisionedawscdkawsdynamodbReplicaProviderframeworkonEventACC2C387Arn": {
                 "id": "awscdkdynamodbglobalreplicasprovisionedawscdkawsdynamodbReplicaProviderframeworkonEventACC2C387Arn",
                 "path": "aws-cdk-dynamodb-global-replicas-provisioned/@aws-cdk--aws-dynamodb.ReplicaProvider/awscdkdynamodbglobalreplicasprovisionedawscdkawsdynamodbReplicaProviderframeworkonEventACC2C387Arn",
                 "constructInfo": {
-                  "fqn": "constructs.Construct",
-                  "version": "10.2.70"
+                  "fqn": "aws-cdk-lib.CfnOutput",
+                  "version": "0.0.0"
                 }
               },
               "reference-to-awscdkdynamodbglobalreplicasprovisionedTable12280A12Ref": {
                 "id": "reference-to-awscdkdynamodbglobalreplicasprovisionedTable12280A12Ref",
                 "path": "aws-cdk-dynamodb-global-replicas-provisioned/@aws-cdk--aws-dynamodb.ReplicaProvider/reference-to-awscdkdynamodbglobalreplicasprovisionedTable12280A12Ref",
                 "constructInfo": {
-                  "fqn": "constructs.Construct",
-                  "version": "10.2.70"
+                  "fqn": "aws-cdk-lib.CfnParameter",
+                  "version": "0.0.0"
                 }
               }
             },
             "constructInfo": {
-              "fqn": "constructs.Construct",
-              "version": "10.2.70"
+              "fqn": "aws-cdk-lib.NestedStack",
+              "version": "0.0.0"
             }
           },
           "@aws-cdk--aws-dynamodb.ReplicaProvider.NestedStack": {
@@ -1707,47 +1707,43 @@
                           {
                             "Fn::Sub": "cdk-hnb659fds-assets-${AWS::AccountId}-${AWS::Region}"
                           },
-<<<<<<< HEAD
-                          "/1408175956a0a51b1c17870a437e5c849c51659c1301a43808176d032a18b2b7.json"
-=======
-                          "/fac70c98815617bfec29fd3dc3b0a9295dba41bc56daf65deb4ecd6b3a35873d.json"
->>>>>>> 116b9332
+                          "/21276ea69a4912841ecedfb3a8e1b30a5f4c6414c47885941a6d7b73ba42b5a0.json"
                         ]
                       ]
                     }
                   }
                 },
                 "constructInfo": {
-                  "fqn": "constructs.Construct",
-                  "version": "10.2.70"
+                  "fqn": "aws-cdk-lib.CfnStack",
+                  "version": "0.0.0"
                 }
               }
             },
             "constructInfo": {
               "fqn": "constructs.Construct",
-              "version": "10.2.70"
+              "version": "10.3.0"
             }
           },
           "BootstrapVersion": {
             "id": "BootstrapVersion",
             "path": "aws-cdk-dynamodb-global-replicas-provisioned/BootstrapVersion",
             "constructInfo": {
-              "fqn": "constructs.Construct",
-              "version": "10.2.70"
+              "fqn": "aws-cdk-lib.CfnParameter",
+              "version": "0.0.0"
             }
           },
           "CheckBootstrapVersion": {
             "id": "CheckBootstrapVersion",
             "path": "aws-cdk-dynamodb-global-replicas-provisioned/CheckBootstrapVersion",
             "constructInfo": {
-              "fqn": "constructs.Construct",
-              "version": "10.2.70"
+              "fqn": "aws-cdk-lib.CfnRule",
+              "version": "0.0.0"
             }
           }
         },
         "constructInfo": {
-          "fqn": "constructs.Construct",
-          "version": "10.2.70"
+          "fqn": "aws-cdk-lib.Stack",
+          "version": "0.0.0"
         }
       },
       "aws-cdk-dynamodb-global-replicas-provisioned-test": {
@@ -1763,7 +1759,7 @@
                 "path": "aws-cdk-dynamodb-global-replicas-provisioned-test/DefaultTest/Default",
                 "constructInfo": {
                   "fqn": "constructs.Construct",
-                  "version": "10.2.70"
+                  "version": "10.3.0"
                 }
               },
               "DeployAssert": {
@@ -1774,22 +1770,22 @@
                     "id": "BootstrapVersion",
                     "path": "aws-cdk-dynamodb-global-replicas-provisioned-test/DefaultTest/DeployAssert/BootstrapVersion",
                     "constructInfo": {
-                      "fqn": "constructs.Construct",
-                      "version": "10.2.70"
+                      "fqn": "aws-cdk-lib.CfnParameter",
+                      "version": "0.0.0"
                     }
                   },
                   "CheckBootstrapVersion": {
                     "id": "CheckBootstrapVersion",
                     "path": "aws-cdk-dynamodb-global-replicas-provisioned-test/DefaultTest/DeployAssert/CheckBootstrapVersion",
                     "constructInfo": {
-                      "fqn": "constructs.Construct",
-                      "version": "10.2.70"
+                      "fqn": "aws-cdk-lib.CfnRule",
+                      "version": "0.0.0"
                     }
                   }
                 },
                 "constructInfo": {
-                  "fqn": "constructs.Construct",
-                  "version": "10.2.70"
+                  "fqn": "aws-cdk-lib.Stack",
+                  "version": "0.0.0"
                 }
               }
             },
@@ -1809,13 +1805,13 @@
         "path": "Tree",
         "constructInfo": {
           "fqn": "constructs.Construct",
-          "version": "10.2.70"
+          "version": "10.3.0"
         }
       }
     },
     "constructInfo": {
-      "fqn": "constructs.Construct",
-      "version": "10.2.70"
+      "fqn": "aws-cdk-lib.App",
+      "version": "0.0.0"
     }
   }
 }