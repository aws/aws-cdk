{
  "version": "32.0.0",
  "files": {
<<<<<<< HEAD
    "f502ac94187c813eca018b94ed47c2fcfe041a26b1a9c4676189fcd13a763273": {
=======
    "1052d021070c97259aaf84b27cdad6087251de72c6c0ddee6ea478a8a4c94bb8": {
>>>>>>> 6f9fcd62
      "source": {
        "path": "aws-cdk-lambda-1.template.json",
        "packaging": "file"
      },
      "destinations": {
        "current_account-current_region": {
          "bucketName": "cdk-hnb659fds-assets-${AWS::AccountId}-${AWS::Region}",
<<<<<<< HEAD
          "objectKey": "f502ac94187c813eca018b94ed47c2fcfe041a26b1a9c4676189fcd13a763273.json",
=======
          "objectKey": "1052d021070c97259aaf84b27cdad6087251de72c6c0ddee6ea478a8a4c94bb8.json",
>>>>>>> 6f9fcd62
          "assumeRoleArn": "arn:${AWS::Partition}:iam::${AWS::AccountId}:role/cdk-hnb659fds-file-publishing-role-${AWS::AccountId}-${AWS::Region}"
        }
      }
    }
  },
  "dockerImages": {}
}<|MERGE_RESOLUTION|>--- conflicted
+++ resolved
@@ -1,11 +1,7 @@
 {
-  "version": "32.0.0",
+  "version": "33.0.0",
   "files": {
-<<<<<<< HEAD
-    "f502ac94187c813eca018b94ed47c2fcfe041a26b1a9c4676189fcd13a763273": {
-=======
-    "1052d021070c97259aaf84b27cdad6087251de72c6c0ddee6ea478a8a4c94bb8": {
->>>>>>> 6f9fcd62
+    "8830304d814344ce37185ef76941c80ce57463240d07c38263041042bac7102f": {
       "source": {
         "path": "aws-cdk-lambda-1.template.json",
         "packaging": "file"
@@ -13,11 +9,7 @@
       "destinations": {
         "current_account-current_region": {
           "bucketName": "cdk-hnb659fds-assets-${AWS::AccountId}-${AWS::Region}",
-<<<<<<< HEAD
-          "objectKey": "f502ac94187c813eca018b94ed47c2fcfe041a26b1a9c4676189fcd13a763273.json",
-=======
-          "objectKey": "1052d021070c97259aaf84b27cdad6087251de72c6c0ddee6ea478a8a4c94bb8.json",
->>>>>>> 6f9fcd62
+          "objectKey": "8830304d814344ce37185ef76941c80ce57463240d07c38263041042bac7102f.json",
           "assumeRoleArn": "arn:${AWS::Partition}:iam::${AWS::AccountId}:role/cdk-hnb659fds-file-publishing-role-${AWS::AccountId}-${AWS::Region}"
         }
       }
