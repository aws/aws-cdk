--- conflicted
+++ resolved
@@ -18,11 +18,7 @@
         "validateOnSynth": false,
         "assumeRoleArn": "arn:${AWS::Partition}:iam::${AWS::AccountId}:role/cdk-hnb659fds-deploy-role-${AWS::AccountId}-${AWS::Region}",
         "cloudFormationExecutionRoleArn": "arn:${AWS::Partition}:iam::${AWS::AccountId}:role/cdk-hnb659fds-cfn-exec-role-${AWS::AccountId}-${AWS::Region}",
-<<<<<<< HEAD
         "stackTemplateAssetObjectUrl": "s3://cdk-hnb659fds-assets-${AWS::AccountId}-${AWS::Region}/6a73ba7b2de725c0621d5712e27bbaec61fc4d903db2c8157856f9f96fecb1ea.json",
-=======
-        "stackTemplateAssetObjectUrl": "s3://cdk-hnb659fds-assets-${AWS::AccountId}-${AWS::Region}/6e8a5d0d29ddc91c0415197133d7000a18a2ec2098de32be9a81ac6b8aea3c26.json",
->>>>>>> 9a6e5cc1
         "requiresBootstrapStackVersion": 6,
         "bootstrapStackVersionSsmParameter": "/cdk-bootstrap/hnb659fds/version",
         "additionalDependencies": [
@@ -40,49 +36,8 @@
       "metadata": {
         "/aws-stepfunctions-tasks-eks-call-integ-test/KubectlLayer/Resource": [
           {
-<<<<<<< HEAD
-            "type": "aws:cdk:analytics:construct",
-            "data": {
-              "version": "*",
-              "clusterName": "*"
-            }
-          },
-          {
-            "type": "aws:cdk:warning",
-            "data": "You created a cluster with Kubernetes Version 1.30 without specifying the kubectlLayer property. The property will become required instead of optional in 2025 Jan. Please update your CDK code to provide a kubectlLayer. [ack: @aws-cdk/aws-eks:clusterKubectlLayerNotSpecified]",
-            "trace": [
-              "Annotations.addMessage (/Volumes/workplace/Documents/workplace/aws-cdk-lib/aws-cdk/packages/aws-cdk-lib/core/lib/annotations.js:135:29)",
-              "Annotations.addWarningV2 (/Volumes/workplace/Documents/workplace/aws-cdk-lib/aws-cdk/packages/aws-cdk-lib/core/lib/annotations.js:66:18)",
-              "new Cluster (/Volumes/workplace/Documents/workplace/aws-cdk-lib/aws-cdk/packages/aws-cdk-lib/aws-eks/lib/cluster.js:544:43)",
-              "Object.<anonymous> (/Volumes/workplace/Documents/workplace/aws-cdk-lib/aws-cdk/packages/@aws-cdk-testing/framework-integ/test/aws-stepfunctions-tasks/test/eks/integ.call.js:24:17)",
-              "Module._compile (node:internal/modules/cjs/loader:1256:14)",
-              "Module._extensions..js (node:internal/modules/cjs/loader:1310:10)",
-              "Module.load (node:internal/modules/cjs/loader:1119:32)",
-              "Module._load (node:internal/modules/cjs/loader:960:12)",
-              "Function.executeUserEntryPoint [as runMain] (node:internal/modules/run_main:86:12)",
-              "node:internal/main/run_main_module:23:47"
-            ]
-          },
-          {
-            "type": "aws:cdk:analytics:method",
-            "data": {
-              "addNodegroupCapacity": [
-                "*",
-                {
-                  "minSize": "*"
-                }
-              ]
-            }
-          }
-        ],
-        "/aws-stepfunctions-tasks-eks-call-integ-test/EksCluster/DefaultVpc": [
-          {
-            "type": "aws:cdk:analytics:construct",
-            "data": "*"
-=======
             "type": "aws:cdk:logicalId",
             "data": "KubectlLayer600207B5"
->>>>>>> 9a6e5cc1
           }
         ],
         "/aws-stepfunctions-tasks-eks-call-integ-test/EksCluster/DefaultVpc/Resource": [
@@ -343,7 +298,6 @@
             "data": "IsCompleteHandler7073F4DA"
           }
         ],
-<<<<<<< HEAD
         "/aws-stepfunctions-tasks-eks-call-integ-test/@aws-cdk--aws-eks.ClusterResourceProvider/Provider/framework-onEvent": [
           {
             "type": "aws:cdk:analytics:construct",
@@ -484,15 +438,12 @@
             "data": "*"
           }
         ],
-=======
->>>>>>> 9a6e5cc1
         "/aws-stepfunctions-tasks-eks-call-integ-test/@aws-cdk--aws-eks.ClusterResourceProvider/Provider/framework-onEvent/ServiceRole/Resource": [
           {
             "type": "aws:cdk:logicalId",
             "data": "ProviderframeworkonEventServiceRole9FF04296"
           }
         ],
-<<<<<<< HEAD
         "/aws-stepfunctions-tasks-eks-call-integ-test/@aws-cdk--aws-eks.ClusterResourceProvider/Provider/framework-onEvent/ServiceRole/DefaultPolicy": [
           {
             "type": "aws:cdk:analytics:construct",
@@ -584,9 +535,6 @@
           }
         ],
         "/aws-stepfunctions-tasks-eks-call-integ-test/@aws-cdk--aws-eks.ClusterResourceProvider/Provider/framework-onEvent/inlinePolicyAddedToExecutionRole-0/Resource": [
-=======
-        "/aws-stepfunctions-tasks-eks-call-integ-test/@aws-cdk--aws-eks.ClusterResourceProvider/Provider/framework-onEvent/ServiceRole/DefaultPolicy/Resource": [
->>>>>>> 9a6e5cc1
           {
             "type": "aws:cdk:logicalId",
             "data": "ProviderframeworkonEventinlinePolicyAddedToExecutionRole0D6E83756"
@@ -630,7 +578,6 @@
             "data": "ProviderframeworkonEventinlinePolicyAddedToExecutionRole17772106B"
           }
         ],
-<<<<<<< HEAD
         "/aws-stepfunctions-tasks-eks-call-integ-test/@aws-cdk--aws-eks.ClusterResourceProvider/Provider/framework-isComplete": [
           {
             "type": "aws:cdk:analytics:construct",
@@ -754,15 +701,12 @@
             "data": "*"
           }
         ],
-=======
->>>>>>> 9a6e5cc1
         "/aws-stepfunctions-tasks-eks-call-integ-test/@aws-cdk--aws-eks.ClusterResourceProvider/Provider/framework-isComplete/ServiceRole/Resource": [
           {
             "type": "aws:cdk:logicalId",
             "data": "ProviderframeworkisCompleteServiceRoleB1087139"
           }
         ],
-<<<<<<< HEAD
         "/aws-stepfunctions-tasks-eks-call-integ-test/@aws-cdk--aws-eks.ClusterResourceProvider/Provider/framework-isComplete/ServiceRole/DefaultPolicy": [
           {
             "type": "aws:cdk:analytics:construct",
@@ -846,9 +790,6 @@
           }
         ],
         "/aws-stepfunctions-tasks-eks-call-integ-test/@aws-cdk--aws-eks.ClusterResourceProvider/Provider/framework-isComplete/inlinePolicyAddedToExecutionRole-0/Resource": [
-=======
-        "/aws-stepfunctions-tasks-eks-call-integ-test/@aws-cdk--aws-eks.ClusterResourceProvider/Provider/framework-isComplete/ServiceRole/DefaultPolicy/Resource": [
->>>>>>> 9a6e5cc1
           {
             "type": "aws:cdk:logicalId",
             "data": "ProviderframeworkisCompleteinlinePolicyAddedToExecutionRole0DA398EFB"
@@ -892,7 +833,6 @@
             "data": "ProviderframeworkisCompleteinlinePolicyAddedToExecutionRole11B3461A6"
           }
         ],
-<<<<<<< HEAD
         "/aws-stepfunctions-tasks-eks-call-integ-test/@aws-cdk--aws-eks.ClusterResourceProvider/Provider/framework-onTimeout": [
           {
             "type": "aws:cdk:analytics:construct",
@@ -1016,15 +956,12 @@
             "data": "*"
           }
         ],
-=======
->>>>>>> 9a6e5cc1
         "/aws-stepfunctions-tasks-eks-call-integ-test/@aws-cdk--aws-eks.ClusterResourceProvider/Provider/framework-onTimeout/ServiceRole/Resource": [
           {
             "type": "aws:cdk:logicalId",
             "data": "ProviderframeworkonTimeoutServiceRole28643D26"
           }
         ],
-<<<<<<< HEAD
         "/aws-stepfunctions-tasks-eks-call-integ-test/@aws-cdk--aws-eks.ClusterResourceProvider/Provider/framework-onTimeout/ServiceRole/DefaultPolicy": [
           {
             "type": "aws:cdk:analytics:construct",
@@ -1108,9 +1045,6 @@
           }
         ],
         "/aws-stepfunctions-tasks-eks-call-integ-test/@aws-cdk--aws-eks.ClusterResourceProvider/Provider/framework-onTimeout/inlinePolicyAddedToExecutionRole-0/Resource": [
-=======
-        "/aws-stepfunctions-tasks-eks-call-integ-test/@aws-cdk--aws-eks.ClusterResourceProvider/Provider/framework-onTimeout/ServiceRole/DefaultPolicy/Resource": [
->>>>>>> 9a6e5cc1
           {
             "type": "aws:cdk:logicalId",
             "data": "ProviderframeworkonTimeoutinlinePolicyAddedToExecutionRole03D28EB24"
@@ -1220,7 +1154,6 @@
             "data": "AwsCliLayerF44AAF94"
           }
         ],
-<<<<<<< HEAD
         "/aws-stepfunctions-tasks-eks-call-integ-test/@aws-cdk--aws-eks.KubectlProvider/KubectlLayer": [
           {
             "type": "aws:cdk:analytics:construct",
@@ -1333,15 +1266,12 @@
             "data": "*"
           }
         ],
-=======
->>>>>>> 9a6e5cc1
         "/aws-stepfunctions-tasks-eks-call-integ-test/@aws-cdk--aws-eks.KubectlProvider/Provider/framework-onEvent/ServiceRole/Resource": [
           {
             "type": "aws:cdk:logicalId",
             "data": "ProviderframeworkonEventServiceRole9FF04296"
           }
         ],
-<<<<<<< HEAD
         "/aws-stepfunctions-tasks-eks-call-integ-test/@aws-cdk--aws-eks.KubectlProvider/Provider/framework-onEvent/ServiceRole/DefaultPolicy": [
           {
             "type": "aws:cdk:analytics:construct",
@@ -1399,9 +1329,6 @@
               ]
             }
           },
-=======
-        "/aws-stepfunctions-tasks-eks-call-integ-test/@aws-cdk--aws-eks.KubectlProvider/Provider/framework-onEvent/ServiceRole/DefaultPolicy/Resource": [
->>>>>>> 9a6e5cc1
           {
             "type": "aws:cdk:analytics:method",
             "data": {
