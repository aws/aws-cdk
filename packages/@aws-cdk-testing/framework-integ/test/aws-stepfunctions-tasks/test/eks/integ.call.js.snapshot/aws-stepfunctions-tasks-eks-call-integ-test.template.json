--- conflicted
+++ resolved
@@ -1079,29 +1079,6 @@
   "awscdkawseksKubectlProviderNestedStackawscdkawseksKubectlProviderNestedStackResourceA7AEBA6B": {
    "Type": "AWS::CloudFormation::Stack",
    "Properties": {
-<<<<<<< HEAD
-    "TemplateURL": {
-     "Fn::Join": [
-      "",
-      [
-       "https://s3.",
-       {
-        "Ref": "AWS::Region"
-       },
-       ".",
-       {
-        "Ref": "AWS::URLSuffix"
-       },
-       "/",
-       {
-        "Fn::Sub": "cdk-hnb659fds-assets-${AWS::AccountId}-${AWS::Region}"
-       },
-       "/e72a4b1deb408ead7326a19f73e7036ddbb54c87abc1cab02b2a8cc894eeb423.json"
-      ]
-     ]
-    },
-=======
->>>>>>> c575dded
     "Parameters": {
      "referencetoawsstepfunctionstasksekscallintegtestEksClusterKubectlHandlerRole61616EA6Arn": {
       "Fn::GetAtt": [
