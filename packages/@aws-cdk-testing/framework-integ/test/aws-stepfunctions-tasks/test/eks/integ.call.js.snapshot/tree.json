{
  "version": "tree-0.1",
  "tree": {
    "id": "App",
    "path": "",
    "children": {
      "aws-stepfunctions-tasks-eks-call-integ-test": {
        "id": "aws-stepfunctions-tasks-eks-call-integ-test",
        "path": "aws-stepfunctions-tasks-eks-call-integ-test",
        "children": {
          "KubectlLayer": {
            "id": "KubectlLayer",
            "path": "aws-stepfunctions-tasks-eks-call-integ-test/KubectlLayer",
            "children": {
              "Code": {
                "id": "Code",
                "path": "aws-stepfunctions-tasks-eks-call-integ-test/KubectlLayer/Code",
                "children": {
                  "Stage": {
                    "id": "Stage",
                    "path": "aws-stepfunctions-tasks-eks-call-integ-test/KubectlLayer/Code/Stage",
                    "constructInfo": {
                      "fqn": "aws-cdk-lib.AssetStaging",
                      "version": "0.0.0"
                    }
                  },
                  "AssetBucket": {
                    "id": "AssetBucket",
                    "path": "aws-stepfunctions-tasks-eks-call-integ-test/KubectlLayer/Code/AssetBucket",
                    "constructInfo": {
                      "fqn": "aws-cdk-lib.aws_s3.BucketBase",
                      "version": "0.0.0",
                      "metadata": []
                    }
                  }
                },
                "constructInfo": {
                  "fqn": "aws-cdk-lib.aws_s3_assets.Asset",
                  "version": "0.0.0"
                }
              },
              "Resource": {
                "id": "Resource",
                "path": "aws-stepfunctions-tasks-eks-call-integ-test/KubectlLayer/Resource",
                "attributes": {
                  "aws:cdk:cloudformation:type": "AWS::Lambda::LayerVersion",
                  "aws:cdk:cloudformation:props": {
                    "content": {
                      "s3Bucket": {
                        "Fn::Sub": "cdk-hnb659fds-assets-${AWS::AccountId}-${AWS::Region}"
                      },
                      "s3Key": "f3c812b299b0759c937b41e39d3451f5cc61279c2ec9ee791fac08ba1e56508b.zip"
                    },
                    "description": "/opt/kubectl/kubectl 1.31.0; /opt/helm/helm 3.16.1",
                    "licenseInfo": "Apache-2.0"
                  }
                },
                "constructInfo": {
                  "fqn": "aws-cdk-lib.aws_lambda.CfnLayerVersion",
                  "version": "0.0.0"
                }
              }
            },
            "constructInfo": {
              "fqn": "@aws-cdk/lambda-layer-kubectl-v31.KubectlV31Layer",
              "version": "2.0.0",
              "metadata": []
            }
          },
          "EksCluster": {
            "id": "EksCluster",
            "path": "aws-stepfunctions-tasks-eks-call-integ-test/EksCluster",
            "children": {
              "DefaultVpc": {
                "id": "DefaultVpc",
                "path": "aws-stepfunctions-tasks-eks-call-integ-test/EksCluster/DefaultVpc",
                "children": {
                  "Resource": {
                    "id": "Resource",
                    "path": "aws-stepfunctions-tasks-eks-call-integ-test/EksCluster/DefaultVpc/Resource",
                    "attributes": {
                      "aws:cdk:cloudformation:type": "AWS::EC2::VPC",
                      "aws:cdk:cloudformation:props": {
                        "cidrBlock": "10.0.0.0/16",
                        "enableDnsHostnames": true,
                        "enableDnsSupport": true,
                        "instanceTenancy": "default",
                        "tags": [
                          {
                            "key": "Name",
                            "value": "aws-stepfunctions-tasks-eks-call-integ-test/EksCluster/DefaultVpc"
                          }
                        ]
                      }
                    },
                    "constructInfo": {
                      "fqn": "aws-cdk-lib.aws_ec2.CfnVPC",
                      "version": "0.0.0"
                    }
                  },
                  "PublicSubnet1": {
                    "id": "PublicSubnet1",
                    "path": "aws-stepfunctions-tasks-eks-call-integ-test/EksCluster/DefaultVpc/PublicSubnet1",
                    "children": {
                      "Subnet": {
                        "id": "Subnet",
                        "path": "aws-stepfunctions-tasks-eks-call-integ-test/EksCluster/DefaultVpc/PublicSubnet1/Subnet",
                        "attributes": {
                          "aws:cdk:cloudformation:type": "AWS::EC2::Subnet",
                          "aws:cdk:cloudformation:props": {
                            "availabilityZone": {
                              "Fn::Select": [
                                0,
                                {
                                  "Fn::GetAZs": ""
                                }
                              ]
                            },
                            "cidrBlock": "10.0.0.0/18",
                            "mapPublicIpOnLaunch": true,
                            "tags": [
                              {
                                "key": "aws-cdk:subnet-name",
                                "value": "Public"
                              },
                              {
                                "key": "aws-cdk:subnet-type",
                                "value": "Public"
                              },
                              {
                                "key": "kubernetes.io/role/elb",
                                "value": "1"
                              },
                              {
                                "key": "Name",
                                "value": "aws-stepfunctions-tasks-eks-call-integ-test/EksCluster/DefaultVpc/PublicSubnet1"
                              }
                            ],
                            "vpcId": {
                              "Ref": "EksClusterDefaultVpcB24550B2"
                            }
                          }
                        },
                        "constructInfo": {
                          "fqn": "aws-cdk-lib.aws_ec2.CfnSubnet",
                          "version": "0.0.0"
                        }
                      },
                      "Acl": {
                        "id": "Acl",
                        "path": "aws-stepfunctions-tasks-eks-call-integ-test/EksCluster/DefaultVpc/PublicSubnet1/Acl",
                        "constructInfo": {
                          "fqn": "aws-cdk-lib.Resource",
                          "version": "0.0.0",
                          "metadata": []
                        }
                      },
                      "RouteTable": {
                        "id": "RouteTable",
                        "path": "aws-stepfunctions-tasks-eks-call-integ-test/EksCluster/DefaultVpc/PublicSubnet1/RouteTable",
                        "attributes": {
                          "aws:cdk:cloudformation:type": "AWS::EC2::RouteTable",
                          "aws:cdk:cloudformation:props": {
                            "tags": [
                              {
                                "key": "kubernetes.io/role/elb",
                                "value": "1"
                              },
                              {
                                "key": "Name",
                                "value": "aws-stepfunctions-tasks-eks-call-integ-test/EksCluster/DefaultVpc/PublicSubnet1"
                              }
                            ],
                            "vpcId": {
                              "Ref": "EksClusterDefaultVpcB24550B2"
                            }
                          }
                        },
                        "constructInfo": {
                          "fqn": "aws-cdk-lib.aws_ec2.CfnRouteTable",
                          "version": "0.0.0"
                        }
                      },
                      "RouteTableAssociation": {
                        "id": "RouteTableAssociation",
                        "path": "aws-stepfunctions-tasks-eks-call-integ-test/EksCluster/DefaultVpc/PublicSubnet1/RouteTableAssociation",
                        "attributes": {
                          "aws:cdk:cloudformation:type": "AWS::EC2::SubnetRouteTableAssociation",
                          "aws:cdk:cloudformation:props": {
                            "routeTableId": {
                              "Ref": "EksClusterDefaultVpcPublicSubnet1RouteTable163DE10A"
                            },
                            "subnetId": {
                              "Ref": "EksClusterDefaultVpcPublicSubnet1SubnetCB1D1047"
                            }
                          }
                        },
                        "constructInfo": {
                          "fqn": "aws-cdk-lib.aws_ec2.CfnSubnetRouteTableAssociation",
                          "version": "0.0.0"
                        }
                      },
                      "DefaultRoute": {
                        "id": "DefaultRoute",
                        "path": "aws-stepfunctions-tasks-eks-call-integ-test/EksCluster/DefaultVpc/PublicSubnet1/DefaultRoute",
                        "attributes": {
                          "aws:cdk:cloudformation:type": "AWS::EC2::Route",
                          "aws:cdk:cloudformation:props": {
                            "destinationCidrBlock": "0.0.0.0/0",
                            "gatewayId": {
                              "Ref": "EksClusterDefaultVpcIGWCA6A3220"
                            },
                            "routeTableId": {
                              "Ref": "EksClusterDefaultVpcPublicSubnet1RouteTable163DE10A"
                            }
                          }
                        },
                        "constructInfo": {
                          "fqn": "aws-cdk-lib.aws_ec2.CfnRoute",
                          "version": "0.0.0"
                        }
                      },
                      "EIP": {
                        "id": "EIP",
                        "path": "aws-stepfunctions-tasks-eks-call-integ-test/EksCluster/DefaultVpc/PublicSubnet1/EIP",
                        "attributes": {
                          "aws:cdk:cloudformation:type": "AWS::EC2::EIP",
                          "aws:cdk:cloudformation:props": {
                            "domain": "vpc",
                            "tags": [
                              {
                                "key": "kubernetes.io/role/elb",
                                "value": "1"
                              },
                              {
                                "key": "Name",
                                "value": "aws-stepfunctions-tasks-eks-call-integ-test/EksCluster/DefaultVpc/PublicSubnet1"
                              }
                            ]
                          }
                        },
                        "constructInfo": {
                          "fqn": "aws-cdk-lib.aws_ec2.CfnEIP",
                          "version": "0.0.0"
                        }
                      },
                      "NATGateway": {
                        "id": "NATGateway",
                        "path": "aws-stepfunctions-tasks-eks-call-integ-test/EksCluster/DefaultVpc/PublicSubnet1/NATGateway",
                        "attributes": {
                          "aws:cdk:cloudformation:type": "AWS::EC2::NatGateway",
                          "aws:cdk:cloudformation:props": {
                            "allocationId": {
                              "Fn::GetAtt": [
                                "EksClusterDefaultVpcPublicSubnet1EIPF53713C9",
                                "AllocationId"
                              ]
                            },
                            "subnetId": {
                              "Ref": "EksClusterDefaultVpcPublicSubnet1SubnetCB1D1047"
                            },
                            "tags": [
                              {
                                "key": "kubernetes.io/role/elb",
                                "value": "1"
                              },
                              {
                                "key": "Name",
                                "value": "aws-stepfunctions-tasks-eks-call-integ-test/EksCluster/DefaultVpc/PublicSubnet1"
                              }
                            ]
                          }
                        },
                        "constructInfo": {
                          "fqn": "aws-cdk-lib.aws_ec2.CfnNatGateway",
                          "version": "0.0.0"
                        }
                      }
                    },
                    "constructInfo": {
                      "fqn": "aws-cdk-lib.aws_ec2.PublicSubnet",
                      "version": "0.0.0",
                      "metadata": []
                    }
                  },
                  "PublicSubnet2": {
                    "id": "PublicSubnet2",
                    "path": "aws-stepfunctions-tasks-eks-call-integ-test/EksCluster/DefaultVpc/PublicSubnet2",
                    "children": {
                      "Subnet": {
                        "id": "Subnet",
                        "path": "aws-stepfunctions-tasks-eks-call-integ-test/EksCluster/DefaultVpc/PublicSubnet2/Subnet",
                        "attributes": {
                          "aws:cdk:cloudformation:type": "AWS::EC2::Subnet",
                          "aws:cdk:cloudformation:props": {
                            "availabilityZone": {
                              "Fn::Select": [
                                1,
                                {
                                  "Fn::GetAZs": ""
                                }
                              ]
                            },
                            "cidrBlock": "10.0.64.0/18",
                            "mapPublicIpOnLaunch": true,
                            "tags": [
                              {
                                "key": "aws-cdk:subnet-name",
                                "value": "Public"
                              },
                              {
                                "key": "aws-cdk:subnet-type",
                                "value": "Public"
                              },
                              {
                                "key": "kubernetes.io/role/elb",
                                "value": "1"
                              },
                              {
                                "key": "Name",
                                "value": "aws-stepfunctions-tasks-eks-call-integ-test/EksCluster/DefaultVpc/PublicSubnet2"
                              }
                            ],
                            "vpcId": {
                              "Ref": "EksClusterDefaultVpcB24550B2"
                            }
                          }
                        },
                        "constructInfo": {
                          "fqn": "aws-cdk-lib.aws_ec2.CfnSubnet",
                          "version": "0.0.0"
                        }
                      },
                      "Acl": {
                        "id": "Acl",
                        "path": "aws-stepfunctions-tasks-eks-call-integ-test/EksCluster/DefaultVpc/PublicSubnet2/Acl",
                        "constructInfo": {
                          "fqn": "aws-cdk-lib.Resource",
                          "version": "0.0.0",
                          "metadata": []
                        }
                      },
                      "RouteTable": {
                        "id": "RouteTable",
                        "path": "aws-stepfunctions-tasks-eks-call-integ-test/EksCluster/DefaultVpc/PublicSubnet2/RouteTable",
                        "attributes": {
                          "aws:cdk:cloudformation:type": "AWS::EC2::RouteTable",
                          "aws:cdk:cloudformation:props": {
                            "tags": [
                              {
                                "key": "kubernetes.io/role/elb",
                                "value": "1"
                              },
                              {
                                "key": "Name",
                                "value": "aws-stepfunctions-tasks-eks-call-integ-test/EksCluster/DefaultVpc/PublicSubnet2"
                              }
                            ],
                            "vpcId": {
                              "Ref": "EksClusterDefaultVpcB24550B2"
                            }
                          }
                        },
                        "constructInfo": {
                          "fqn": "aws-cdk-lib.aws_ec2.CfnRouteTable",
                          "version": "0.0.0"
                        }
                      },
                      "RouteTableAssociation": {
                        "id": "RouteTableAssociation",
                        "path": "aws-stepfunctions-tasks-eks-call-integ-test/EksCluster/DefaultVpc/PublicSubnet2/RouteTableAssociation",
                        "attributes": {
                          "aws:cdk:cloudformation:type": "AWS::EC2::SubnetRouteTableAssociation",
                          "aws:cdk:cloudformation:props": {
                            "routeTableId": {
                              "Ref": "EksClusterDefaultVpcPublicSubnet2RouteTable1027E4DE"
                            },
                            "subnetId": {
                              "Ref": "EksClusterDefaultVpcPublicSubnet2SubnetA8FE675D"
                            }
                          }
                        },
                        "constructInfo": {
                          "fqn": "aws-cdk-lib.aws_ec2.CfnSubnetRouteTableAssociation",
                          "version": "0.0.0"
                        }
                      },
                      "DefaultRoute": {
                        "id": "DefaultRoute",
                        "path": "aws-stepfunctions-tasks-eks-call-integ-test/EksCluster/DefaultVpc/PublicSubnet2/DefaultRoute",
                        "attributes": {
                          "aws:cdk:cloudformation:type": "AWS::EC2::Route",
                          "aws:cdk:cloudformation:props": {
                            "destinationCidrBlock": "0.0.0.0/0",
                            "gatewayId": {
                              "Ref": "EksClusterDefaultVpcIGWCA6A3220"
                            },
                            "routeTableId": {
                              "Ref": "EksClusterDefaultVpcPublicSubnet2RouteTable1027E4DE"
                            }
                          }
                        },
                        "constructInfo": {
                          "fqn": "aws-cdk-lib.aws_ec2.CfnRoute",
                          "version": "0.0.0"
                        }
                      },
                      "EIP": {
                        "id": "EIP",
                        "path": "aws-stepfunctions-tasks-eks-call-integ-test/EksCluster/DefaultVpc/PublicSubnet2/EIP",
                        "attributes": {
                          "aws:cdk:cloudformation:type": "AWS::EC2::EIP",
                          "aws:cdk:cloudformation:props": {
                            "domain": "vpc",
                            "tags": [
                              {
                                "key": "kubernetes.io/role/elb",
                                "value": "1"
                              },
                              {
                                "key": "Name",
                                "value": "aws-stepfunctions-tasks-eks-call-integ-test/EksCluster/DefaultVpc/PublicSubnet2"
                              }
                            ]
                          }
                        },
                        "constructInfo": {
                          "fqn": "aws-cdk-lib.aws_ec2.CfnEIP",
                          "version": "0.0.0"
                        }
                      },
                      "NATGateway": {
                        "id": "NATGateway",
                        "path": "aws-stepfunctions-tasks-eks-call-integ-test/EksCluster/DefaultVpc/PublicSubnet2/NATGateway",
                        "attributes": {
                          "aws:cdk:cloudformation:type": "AWS::EC2::NatGateway",
                          "aws:cdk:cloudformation:props": {
                            "allocationId": {
                              "Fn::GetAtt": [
                                "EksClusterDefaultVpcPublicSubnet2EIP16D41D80",
                                "AllocationId"
                              ]
                            },
                            "subnetId": {
                              "Ref": "EksClusterDefaultVpcPublicSubnet2SubnetA8FE675D"
                            },
                            "tags": [
                              {
                                "key": "kubernetes.io/role/elb",
                                "value": "1"
                              },
                              {
                                "key": "Name",
                                "value": "aws-stepfunctions-tasks-eks-call-integ-test/EksCluster/DefaultVpc/PublicSubnet2"
                              }
                            ]
                          }
                        },
                        "constructInfo": {
                          "fqn": "aws-cdk-lib.aws_ec2.CfnNatGateway",
                          "version": "0.0.0"
                        }
                      }
                    },
                    "constructInfo": {
                      "fqn": "aws-cdk-lib.aws_ec2.PublicSubnet",
                      "version": "0.0.0",
                      "metadata": []
                    }
                  },
                  "PrivateSubnet1": {
                    "id": "PrivateSubnet1",
                    "path": "aws-stepfunctions-tasks-eks-call-integ-test/EksCluster/DefaultVpc/PrivateSubnet1",
                    "children": {
                      "Subnet": {
                        "id": "Subnet",
                        "path": "aws-stepfunctions-tasks-eks-call-integ-test/EksCluster/DefaultVpc/PrivateSubnet1/Subnet",
                        "attributes": {
                          "aws:cdk:cloudformation:type": "AWS::EC2::Subnet",
                          "aws:cdk:cloudformation:props": {
                            "availabilityZone": {
                              "Fn::Select": [
                                0,
                                {
                                  "Fn::GetAZs": ""
                                }
                              ]
                            },
                            "cidrBlock": "10.0.128.0/18",
                            "mapPublicIpOnLaunch": false,
                            "tags": [
                              {
                                "key": "aws-cdk:subnet-name",
                                "value": "Private"
                              },
                              {
                                "key": "aws-cdk:subnet-type",
                                "value": "Private"
                              },
                              {
                                "key": "kubernetes.io/role/internal-elb",
                                "value": "1"
                              },
                              {
                                "key": "Name",
                                "value": "aws-stepfunctions-tasks-eks-call-integ-test/EksCluster/DefaultVpc/PrivateSubnet1"
                              }
                            ],
                            "vpcId": {
                              "Ref": "EksClusterDefaultVpcB24550B2"
                            }
                          }
                        },
                        "constructInfo": {
                          "fqn": "aws-cdk-lib.aws_ec2.CfnSubnet",
                          "version": "0.0.0"
                        }
                      },
                      "Acl": {
                        "id": "Acl",
                        "path": "aws-stepfunctions-tasks-eks-call-integ-test/EksCluster/DefaultVpc/PrivateSubnet1/Acl",
                        "constructInfo": {
                          "fqn": "aws-cdk-lib.Resource",
                          "version": "0.0.0",
                          "metadata": []
                        }
                      },
                      "RouteTable": {
                        "id": "RouteTable",
                        "path": "aws-stepfunctions-tasks-eks-call-integ-test/EksCluster/DefaultVpc/PrivateSubnet1/RouteTable",
                        "attributes": {
                          "aws:cdk:cloudformation:type": "AWS::EC2::RouteTable",
                          "aws:cdk:cloudformation:props": {
                            "tags": [
                              {
                                "key": "kubernetes.io/role/internal-elb",
                                "value": "1"
                              },
                              {
                                "key": "Name",
                                "value": "aws-stepfunctions-tasks-eks-call-integ-test/EksCluster/DefaultVpc/PrivateSubnet1"
                              }
                            ],
                            "vpcId": {
                              "Ref": "EksClusterDefaultVpcB24550B2"
                            }
                          }
                        },
                        "constructInfo": {
                          "fqn": "aws-cdk-lib.aws_ec2.CfnRouteTable",
                          "version": "0.0.0"
                        }
                      },
                      "RouteTableAssociation": {
                        "id": "RouteTableAssociation",
                        "path": "aws-stepfunctions-tasks-eks-call-integ-test/EksCluster/DefaultVpc/PrivateSubnet1/RouteTableAssociation",
                        "attributes": {
                          "aws:cdk:cloudformation:type": "AWS::EC2::SubnetRouteTableAssociation",
                          "aws:cdk:cloudformation:props": {
                            "routeTableId": {
                              "Ref": "EksClusterDefaultVpcPrivateSubnet1RouteTable9104CFAB"
                            },
                            "subnetId": {
                              "Ref": "EksClusterDefaultVpcPrivateSubnet1Subnet4D665A2F"
                            }
                          }
                        },
                        "constructInfo": {
                          "fqn": "aws-cdk-lib.aws_ec2.CfnSubnetRouteTableAssociation",
                          "version": "0.0.0"
                        }
                      },
                      "DefaultRoute": {
                        "id": "DefaultRoute",
                        "path": "aws-stepfunctions-tasks-eks-call-integ-test/EksCluster/DefaultVpc/PrivateSubnet1/DefaultRoute",
                        "attributes": {
                          "aws:cdk:cloudformation:type": "AWS::EC2::Route",
                          "aws:cdk:cloudformation:props": {
                            "destinationCidrBlock": "0.0.0.0/0",
                            "natGatewayId": {
                              "Ref": "EksClusterDefaultVpcPublicSubnet1NATGateway548C2CDF"
                            },
                            "routeTableId": {
                              "Ref": "EksClusterDefaultVpcPrivateSubnet1RouteTable9104CFAB"
                            }
                          }
                        },
                        "constructInfo": {
                          "fqn": "aws-cdk-lib.aws_ec2.CfnRoute",
                          "version": "0.0.0"
                        }
                      }
                    },
                    "constructInfo": {
                      "fqn": "aws-cdk-lib.aws_ec2.PrivateSubnet",
                      "version": "0.0.0",
                      "metadata": []
                    }
                  },
                  "PrivateSubnet2": {
                    "id": "PrivateSubnet2",
                    "path": "aws-stepfunctions-tasks-eks-call-integ-test/EksCluster/DefaultVpc/PrivateSubnet2",
                    "children": {
                      "Subnet": {
                        "id": "Subnet",
                        "path": "aws-stepfunctions-tasks-eks-call-integ-test/EksCluster/DefaultVpc/PrivateSubnet2/Subnet",
                        "attributes": {
                          "aws:cdk:cloudformation:type": "AWS::EC2::Subnet",
                          "aws:cdk:cloudformation:props": {
                            "availabilityZone": {
                              "Fn::Select": [
                                1,
                                {
                                  "Fn::GetAZs": ""
                                }
                              ]
                            },
                            "cidrBlock": "10.0.192.0/18",
                            "mapPublicIpOnLaunch": false,
                            "tags": [
                              {
                                "key": "aws-cdk:subnet-name",
                                "value": "Private"
                              },
                              {
                                "key": "aws-cdk:subnet-type",
                                "value": "Private"
                              },
                              {
                                "key": "kubernetes.io/role/internal-elb",
                                "value": "1"
                              },
                              {
                                "key": "Name",
                                "value": "aws-stepfunctions-tasks-eks-call-integ-test/EksCluster/DefaultVpc/PrivateSubnet2"
                              }
                            ],
                            "vpcId": {
                              "Ref": "EksClusterDefaultVpcB24550B2"
                            }
                          }
                        },
                        "constructInfo": {
                          "fqn": "aws-cdk-lib.aws_ec2.CfnSubnet",
                          "version": "0.0.0"
                        }
                      },
                      "Acl": {
                        "id": "Acl",
                        "path": "aws-stepfunctions-tasks-eks-call-integ-test/EksCluster/DefaultVpc/PrivateSubnet2/Acl",
                        "constructInfo": {
                          "fqn": "aws-cdk-lib.Resource",
                          "version": "0.0.0",
                          "metadata": []
                        }
                      },
                      "RouteTable": {
                        "id": "RouteTable",
                        "path": "aws-stepfunctions-tasks-eks-call-integ-test/EksCluster/DefaultVpc/PrivateSubnet2/RouteTable",
                        "attributes": {
                          "aws:cdk:cloudformation:type": "AWS::EC2::RouteTable",
                          "aws:cdk:cloudformation:props": {
                            "tags": [
                              {
                                "key": "kubernetes.io/role/internal-elb",
                                "value": "1"
                              },
                              {
                                "key": "Name",
                                "value": "aws-stepfunctions-tasks-eks-call-integ-test/EksCluster/DefaultVpc/PrivateSubnet2"
                              }
                            ],
                            "vpcId": {
                              "Ref": "EksClusterDefaultVpcB24550B2"
                            }
                          }
                        },
                        "constructInfo": {
                          "fqn": "aws-cdk-lib.aws_ec2.CfnRouteTable",
                          "version": "0.0.0"
                        }
                      },
                      "RouteTableAssociation": {
                        "id": "RouteTableAssociation",
                        "path": "aws-stepfunctions-tasks-eks-call-integ-test/EksCluster/DefaultVpc/PrivateSubnet2/RouteTableAssociation",
                        "attributes": {
                          "aws:cdk:cloudformation:type": "AWS::EC2::SubnetRouteTableAssociation",
                          "aws:cdk:cloudformation:props": {
                            "routeTableId": {
                              "Ref": "EksClusterDefaultVpcPrivateSubnet2RouteTable04B34031"
                            },
                            "subnetId": {
                              "Ref": "EksClusterDefaultVpcPrivateSubnet2Subnet180B8A71"
                            }
                          }
                        },
                        "constructInfo": {
                          "fqn": "aws-cdk-lib.aws_ec2.CfnSubnetRouteTableAssociation",
                          "version": "0.0.0"
                        }
                      },
                      "DefaultRoute": {
                        "id": "DefaultRoute",
                        "path": "aws-stepfunctions-tasks-eks-call-integ-test/EksCluster/DefaultVpc/PrivateSubnet2/DefaultRoute",
                        "attributes": {
                          "aws:cdk:cloudformation:type": "AWS::EC2::Route",
                          "aws:cdk:cloudformation:props": {
                            "destinationCidrBlock": "0.0.0.0/0",
                            "natGatewayId": {
                              "Ref": "EksClusterDefaultVpcPublicSubnet2NATGateway869DDCBF"
                            },
                            "routeTableId": {
                              "Ref": "EksClusterDefaultVpcPrivateSubnet2RouteTable04B34031"
                            }
                          }
                        },
                        "constructInfo": {
                          "fqn": "aws-cdk-lib.aws_ec2.CfnRoute",
                          "version": "0.0.0"
                        }
                      }
                    },
                    "constructInfo": {
                      "fqn": "aws-cdk-lib.aws_ec2.PrivateSubnet",
                      "version": "0.0.0",
                      "metadata": []
                    }
                  },
                  "IGW": {
                    "id": "IGW",
                    "path": "aws-stepfunctions-tasks-eks-call-integ-test/EksCluster/DefaultVpc/IGW",
                    "attributes": {
                      "aws:cdk:cloudformation:type": "AWS::EC2::InternetGateway",
                      "aws:cdk:cloudformation:props": {
                        "tags": [
                          {
                            "key": "Name",
                            "value": "aws-stepfunctions-tasks-eks-call-integ-test/EksCluster/DefaultVpc"
                          }
                        ]
                      }
                    },
                    "constructInfo": {
                      "fqn": "aws-cdk-lib.aws_ec2.CfnInternetGateway",
                      "version": "0.0.0"
                    }
                  },
                  "VPCGW": {
                    "id": "VPCGW",
                    "path": "aws-stepfunctions-tasks-eks-call-integ-test/EksCluster/DefaultVpc/VPCGW",
                    "attributes": {
                      "aws:cdk:cloudformation:type": "AWS::EC2::VPCGatewayAttachment",
                      "aws:cdk:cloudformation:props": {
                        "internetGatewayId": {
                          "Ref": "EksClusterDefaultVpcIGWCA6A3220"
                        },
                        "vpcId": {
                          "Ref": "EksClusterDefaultVpcB24550B2"
                        }
                      }
                    },
                    "constructInfo": {
                      "fqn": "aws-cdk-lib.aws_ec2.CfnVPCGatewayAttachment",
                      "version": "0.0.0"
                    }
                  }
                },
                "constructInfo": {
                  "fqn": "aws-cdk-lib.aws_ec2.Vpc",
                  "version": "0.0.0",
                  "metadata": []
                }
              },
              "KubectlHandlerRole": {
                "id": "KubectlHandlerRole",
                "path": "aws-stepfunctions-tasks-eks-call-integ-test/EksCluster/KubectlHandlerRole",
                "children": {
                  "ImportKubectlHandlerRole": {
                    "id": "ImportKubectlHandlerRole",
                    "path": "aws-stepfunctions-tasks-eks-call-integ-test/EksCluster/KubectlHandlerRole/ImportKubectlHandlerRole",
                    "constructInfo": {
                      "fqn": "aws-cdk-lib.Resource",
                      "version": "0.0.0",
                      "metadata": []
                    }
                  },
                  "Resource": {
                    "id": "Resource",
                    "path": "aws-stepfunctions-tasks-eks-call-integ-test/EksCluster/KubectlHandlerRole/Resource",
                    "attributes": {
                      "aws:cdk:cloudformation:type": "AWS::IAM::Role",
                      "aws:cdk:cloudformation:props": {
                        "assumeRolePolicyDocument": {
                          "Statement": [
                            {
                              "Action": "sts:AssumeRole",
                              "Effect": "Allow",
                              "Principal": {
                                "Service": "lambda.amazonaws.com"
                              }
                            }
                          ],
                          "Version": "2012-10-17"
                        },
                        "managedPolicyArns": [
                          {
                            "Fn::Join": [
                              "",
                              [
                                "arn:",
                                {
                                  "Ref": "AWS::Partition"
                                },
                                ":iam::aws:policy/service-role/AWSLambdaBasicExecutionRole"
                              ]
                            ]
                          },
                          {
                            "Fn::Join": [
                              "",
                              [
                                "arn:",
                                {
                                  "Ref": "AWS::Partition"
                                },
                                ":iam::aws:policy/service-role/AWSLambdaVPCAccessExecutionRole"
                              ]
                            ]
                          },
                          {
                            "Fn::Join": [
                              "",
                              [
                                "arn:",
                                {
                                  "Ref": "AWS::Partition"
                                },
                                ":iam::aws:policy/AmazonEC2ContainerRegistryReadOnly"
                              ]
                            ]
                          },
                          {
                            "Fn::If": [
                              "EksClusterHasEcrPublicC520A45E",
                              {
                                "Fn::Join": [
                                  "",
                                  [
                                    "arn:",
                                    {
                                      "Ref": "AWS::Partition"
                                    },
                                    ":iam::aws:policy/AmazonElasticContainerRegistryPublicReadOnly"
                                  ]
                                ]
                              },
                              {
                                "Ref": "AWS::NoValue"
                              }
                            ]
                          }
                        ]
                      }
                    },
                    "constructInfo": {
                      "fqn": "aws-cdk-lib.aws_iam.CfnRole",
                      "version": "0.0.0"
                    }
                  },
                  "DefaultPolicy": {
                    "id": "DefaultPolicy",
                    "path": "aws-stepfunctions-tasks-eks-call-integ-test/EksCluster/KubectlHandlerRole/DefaultPolicy",
                    "children": {
                      "Resource": {
                        "id": "Resource",
                        "path": "aws-stepfunctions-tasks-eks-call-integ-test/EksCluster/KubectlHandlerRole/DefaultPolicy/Resource",
                        "attributes": {
                          "aws:cdk:cloudformation:type": "AWS::IAM::Policy",
                          "aws:cdk:cloudformation:props": {
                            "policyDocument": {
                              "Statement": [
                                {
                                  "Action": "eks:DescribeCluster",
                                  "Effect": "Allow",
                                  "Resource": {
                                    "Fn::GetAtt": [
                                      "EksClusterFAB68BDB",
                                      "Arn"
                                    ]
                                  }
                                },
                                {
                                  "Action": "sts:AssumeRole",
                                  "Effect": "Allow",
                                  "Resource": {
                                    "Fn::GetAtt": [
                                      "EksClusterCreationRole75AABE42",
                                      "Arn"
                                    ]
                                  }
                                }
                              ],
                              "Version": "2012-10-17"
                            },
                            "policyName": "EksClusterKubectlHandlerRoleDefaultPolicy88E68B8E",
                            "roles": [
                              {
                                "Ref": "EksClusterKubectlHandlerRole4A986A70"
                              }
                            ]
                          }
                        },
                        "constructInfo": {
                          "fqn": "aws-cdk-lib.aws_iam.CfnPolicy",
                          "version": "0.0.0"
                        }
                      }
                    },
                    "constructInfo": {
                      "fqn": "aws-cdk-lib.aws_iam.Policy",
                      "version": "0.0.0",
                      "metadata": []
                    }
                  }
                },
                "constructInfo": {
                  "fqn": "aws-cdk-lib.aws_iam.Role",
                  "version": "0.0.0",
                  "metadata": []
                }
              },
              "Role": {
                "id": "Role",
                "path": "aws-stepfunctions-tasks-eks-call-integ-test/EksCluster/Role",
                "children": {
                  "ImportRole": {
                    "id": "ImportRole",
                    "path": "aws-stepfunctions-tasks-eks-call-integ-test/EksCluster/Role/ImportRole",
                    "constructInfo": {
                      "fqn": "aws-cdk-lib.Resource",
                      "version": "0.0.0",
                      "metadata": []
                    }
                  },
                  "Resource": {
                    "id": "Resource",
                    "path": "aws-stepfunctions-tasks-eks-call-integ-test/EksCluster/Role/Resource",
                    "attributes": {
                      "aws:cdk:cloudformation:type": "AWS::IAM::Role",
                      "aws:cdk:cloudformation:props": {
                        "assumeRolePolicyDocument": {
                          "Statement": [
                            {
                              "Action": "sts:AssumeRole",
                              "Effect": "Allow",
                              "Principal": {
                                "Service": "eks.amazonaws.com"
                              }
                            }
                          ],
                          "Version": "2012-10-17"
                        },
                        "managedPolicyArns": [
                          {
                            "Fn::Join": [
                              "",
                              [
                                "arn:",
                                {
                                  "Ref": "AWS::Partition"
                                },
                                ":iam::aws:policy/AmazonEKSClusterPolicy"
                              ]
                            ]
                          }
                        ]
                      }
                    },
                    "constructInfo": {
                      "fqn": "aws-cdk-lib.aws_iam.CfnRole",
                      "version": "0.0.0"
                    }
                  }
                },
                "constructInfo": {
                  "fqn": "aws-cdk-lib.aws_iam.Role",
                  "version": "0.0.0",
                  "metadata": []
                }
              },
              "ControlPlaneSecurityGroup": {
                "id": "ControlPlaneSecurityGroup",
                "path": "aws-stepfunctions-tasks-eks-call-integ-test/EksCluster/ControlPlaneSecurityGroup",
                "children": {
                  "Resource": {
                    "id": "Resource",
                    "path": "aws-stepfunctions-tasks-eks-call-integ-test/EksCluster/ControlPlaneSecurityGroup/Resource",
                    "attributes": {
                      "aws:cdk:cloudformation:type": "AWS::EC2::SecurityGroup",
                      "aws:cdk:cloudformation:props": {
                        "groupDescription": "EKS Control Plane Security Group",
                        "securityGroupEgress": [
                          {
                            "cidrIp": "0.0.0.0/0",
                            "description": "Allow all outbound traffic by default",
                            "ipProtocol": "-1"
                          }
                        ],
                        "vpcId": {
                          "Ref": "EksClusterDefaultVpcB24550B2"
                        }
                      }
                    },
                    "constructInfo": {
                      "fqn": "aws-cdk-lib.aws_ec2.CfnSecurityGroup",
                      "version": "0.0.0"
                    }
                  }
                },
                "constructInfo": {
                  "fqn": "aws-cdk-lib.aws_ec2.SecurityGroup",
                  "version": "0.0.0",
                  "metadata": []
                }
              },
              "Resource": {
                "id": "Resource",
                "path": "aws-stepfunctions-tasks-eks-call-integ-test/EksCluster/Resource",
                "children": {
                  "CreationRole": {
                    "id": "CreationRole",
                    "path": "aws-stepfunctions-tasks-eks-call-integ-test/EksCluster/Resource/CreationRole",
                    "children": {
                      "ImportCreationRole": {
                        "id": "ImportCreationRole",
                        "path": "aws-stepfunctions-tasks-eks-call-integ-test/EksCluster/Resource/CreationRole/ImportCreationRole",
                        "constructInfo": {
                          "fqn": "aws-cdk-lib.Resource",
                          "version": "0.0.0",
                          "metadata": []
                        }
                      },
                      "Resource": {
                        "id": "Resource",
                        "path": "aws-stepfunctions-tasks-eks-call-integ-test/EksCluster/Resource/CreationRole/Resource",
                        "attributes": {
                          "aws:cdk:cloudformation:type": "AWS::IAM::Role",
                          "aws:cdk:cloudformation:props": {
                            "assumeRolePolicyDocument": {
                              "Statement": [
                                {
                                  "Action": "sts:AssumeRole",
                                  "Effect": "Allow",
                                  "Principal": {
                                    "AWS": [
                                      {
                                        "Fn::GetAtt": [
                                          "EksClusterKubectlHandlerRole4A986A70",
                                          "Arn"
                                        ]
                                      },
                                      {
                                        "Fn::GetAtt": [
                                          "awscdkawseksClusterResourceProviderNestedStackawscdkawseksClusterResourceProviderNestedStackResource9827C454",
                                          "Outputs.awsstepfunctionstasksekscallintegtestawscdkawseksClusterResourceProviderIsCompleteHandlerServiceRole9C3B3012Arn"
                                        ]
                                      },
                                      {
                                        "Fn::GetAtt": [
                                          "awscdkawseksClusterResourceProviderNestedStackawscdkawseksClusterResourceProviderNestedStackResource9827C454",
                                          "Outputs.awsstepfunctionstasksekscallintegtestawscdkawseksClusterResourceProviderOnEventHandlerServiceRole2B7DE704Arn"
                                        ]
                                      }
                                    ]
                                  }
                                }
                              ],
                              "Version": "2012-10-17"
                            }
                          }
                        },
                        "constructInfo": {
                          "fqn": "aws-cdk-lib.aws_iam.CfnRole",
                          "version": "0.0.0"
                        }
                      },
                      "DefaultPolicy": {
                        "id": "DefaultPolicy",
                        "path": "aws-stepfunctions-tasks-eks-call-integ-test/EksCluster/Resource/CreationRole/DefaultPolicy",
                        "children": {
                          "Resource": {
                            "id": "Resource",
                            "path": "aws-stepfunctions-tasks-eks-call-integ-test/EksCluster/Resource/CreationRole/DefaultPolicy/Resource",
                            "attributes": {
                              "aws:cdk:cloudformation:type": "AWS::IAM::Policy",
                              "aws:cdk:cloudformation:props": {
                                "policyDocument": {
                                  "Statement": [
                                    {
                                      "Action": "iam:PassRole",
                                      "Effect": "Allow",
                                      "Resource": {
                                        "Fn::GetAtt": [
                                          "EksClusterRoleC84B376F",
                                          "Arn"
                                        ]
                                      }
                                    },
                                    {
                                      "Action": [
                                        "eks:CreateCluster",
                                        "eks:CreateFargateProfile",
                                        "eks:DeleteCluster",
                                        "eks:DescribeCluster",
                                        "eks:DescribeUpdate",
                                        "eks:TagResource",
                                        "eks:UntagResource",
                                        "eks:UpdateClusterConfig",
                                        "eks:UpdateClusterVersion"
                                      ],
                                      "Effect": "Allow",
                                      "Resource": [
                                        {
                                          "Fn::Join": [
                                            "",
                                            [
                                              "arn:",
                                              {
                                                "Ref": "AWS::Partition"
                                              },
                                              ":eks:",
                                              {
                                                "Ref": "AWS::Region"
                                              },
                                              ":",
                                              {
                                                "Ref": "AWS::AccountId"
                                              },
                                              ":cluster/eksCluster"
                                            ]
                                          ]
                                        },
                                        {
                                          "Fn::Join": [
                                            "",
                                            [
                                              "arn:",
                                              {
                                                "Ref": "AWS::Partition"
                                              },
                                              ":eks:",
                                              {
                                                "Ref": "AWS::Region"
                                              },
                                              ":",
                                              {
                                                "Ref": "AWS::AccountId"
                                              },
                                              ":cluster/eksCluster/*"
                                            ]
                                          ]
                                        }
                                      ]
                                    },
                                    {
                                      "Action": [
                                        "eks:DeleteFargateProfile",
                                        "eks:DescribeFargateProfile"
                                      ],
                                      "Effect": "Allow",
                                      "Resource": {
                                        "Fn::Join": [
                                          "",
                                          [
                                            "arn:",
                                            {
                                              "Ref": "AWS::Partition"
                                            },
                                            ":eks:",
                                            {
                                              "Ref": "AWS::Region"
                                            },
                                            ":",
                                            {
                                              "Ref": "AWS::AccountId"
                                            },
                                            ":fargateprofile/eksCluster/*"
                                          ]
                                        ]
                                      }
                                    },
                                    {
                                      "Action": [
                                        "ec2:DescribeDhcpOptions",
                                        "ec2:DescribeInstances",
                                        "ec2:DescribeNetworkInterfaces",
                                        "ec2:DescribeRouteTables",
                                        "ec2:DescribeSecurityGroups",
                                        "ec2:DescribeSubnets",
                                        "ec2:DescribeVpcs",
                                        "iam:CreateServiceLinkedRole",
                                        "iam:GetRole",
                                        "iam:listAttachedRolePolicies"
                                      ],
                                      "Effect": "Allow",
                                      "Resource": "*"
                                    }
                                  ],
                                  "Version": "2012-10-17"
                                },
                                "policyName": "EksClusterCreationRoleDefaultPolicy2DFE4D73",
                                "roles": [
                                  {
                                    "Ref": "EksClusterCreationRole75AABE42"
                                  }
                                ]
                              }
                            },
                            "constructInfo": {
                              "fqn": "aws-cdk-lib.aws_iam.CfnPolicy",
                              "version": "0.0.0"
                            }
                          }
                        },
                        "constructInfo": {
                          "fqn": "aws-cdk-lib.aws_iam.Policy",
                          "version": "0.0.0",
                          "metadata": []
                        }
                      }
                    },
                    "constructInfo": {
                      "fqn": "aws-cdk-lib.aws_iam.Role",
                      "version": "0.0.0",
                      "metadata": []
                    }
                  },
                  "Resource": {
                    "id": "Resource",
                    "path": "aws-stepfunctions-tasks-eks-call-integ-test/EksCluster/Resource/Resource",
                    "children": {
                      "Default": {
                        "id": "Default",
                        "path": "aws-stepfunctions-tasks-eks-call-integ-test/EksCluster/Resource/Resource/Default",
                        "constructInfo": {
                          "fqn": "aws-cdk-lib.CfnResource",
                          "version": "0.0.0"
                        }
                      }
                    },
                    "constructInfo": {
                      "fqn": "aws-cdk-lib.CustomResource",
                      "version": "0.0.0",
                      "metadata": []
                    }
                  }
                },
                "constructInfo": {
                  "fqn": "constructs.Construct",
                  "version": "10.4.2"
                }
              },
              "KubectlReadyBarrier": {
                "id": "KubectlReadyBarrier",
                "path": "aws-stepfunctions-tasks-eks-call-integ-test/EksCluster/KubectlReadyBarrier",
                "constructInfo": {
                  "fqn": "aws-cdk-lib.CfnResource",
                  "version": "0.0.0"
                }
              },
              "ClusterSecurityGroup": {
                "id": "ClusterSecurityGroup",
                "path": "aws-stepfunctions-tasks-eks-call-integ-test/EksCluster/ClusterSecurityGroup",
                "constructInfo": {
                  "fqn": "aws-cdk-lib.Resource",
                  "version": "0.0.0",
                  "metadata": []
                }
              },
              "HasEcrPublic": {
                "id": "HasEcrPublic",
                "path": "aws-stepfunctions-tasks-eks-call-integ-test/EksCluster/HasEcrPublic",
                "constructInfo": {
                  "fqn": "aws-cdk-lib.CfnCondition",
                  "version": "0.0.0"
                }
              },
              "NodegroupDefaultCapacity": {
                "id": "NodegroupDefaultCapacity",
                "path": "aws-stepfunctions-tasks-eks-call-integ-test/EksCluster/NodegroupDefaultCapacity",
                "children": {
                  "NodeGroupRole": {
                    "id": "NodeGroupRole",
                    "path": "aws-stepfunctions-tasks-eks-call-integ-test/EksCluster/NodegroupDefaultCapacity/NodeGroupRole",
                    "children": {
                      "ImportNodeGroupRole": {
                        "id": "ImportNodeGroupRole",
                        "path": "aws-stepfunctions-tasks-eks-call-integ-test/EksCluster/NodegroupDefaultCapacity/NodeGroupRole/ImportNodeGroupRole",
                        "constructInfo": {
                          "fqn": "aws-cdk-lib.Resource",
                          "version": "0.0.0",
                          "metadata": []
                        }
                      },
                      "Resource": {
                        "id": "Resource",
                        "path": "aws-stepfunctions-tasks-eks-call-integ-test/EksCluster/NodegroupDefaultCapacity/NodeGroupRole/Resource",
                        "attributes": {
                          "aws:cdk:cloudformation:type": "AWS::IAM::Role",
                          "aws:cdk:cloudformation:props": {
                            "assumeRolePolicyDocument": {
                              "Statement": [
                                {
                                  "Action": "sts:AssumeRole",
                                  "Effect": "Allow",
                                  "Principal": {
                                    "Service": "ec2.amazonaws.com"
                                  }
                                }
                              ],
                              "Version": "2012-10-17"
                            },
                            "managedPolicyArns": [
                              {
                                "Fn::Join": [
                                  "",
                                  [
                                    "arn:",
                                    {
                                      "Ref": "AWS::Partition"
                                    },
                                    ":iam::aws:policy/AmazonEKSWorkerNodePolicy"
                                  ]
                                ]
                              },
                              {
                                "Fn::Join": [
                                  "",
                                  [
                                    "arn:",
                                    {
                                      "Ref": "AWS::Partition"
                                    },
                                    ":iam::aws:policy/AmazonEKS_CNI_Policy"
                                  ]
                                ]
                              },
                              {
                                "Fn::Join": [
                                  "",
                                  [
                                    "arn:",
                                    {
                                      "Ref": "AWS::Partition"
                                    },
                                    ":iam::aws:policy/AmazonEC2ContainerRegistryReadOnly"
                                  ]
                                ]
                              }
                            ]
                          }
                        },
                        "constructInfo": {
                          "fqn": "aws-cdk-lib.aws_iam.CfnRole",
                          "version": "0.0.0"
                        }
                      }
                    },
                    "constructInfo": {
                      "fqn": "aws-cdk-lib.aws_iam.Role",
                      "version": "0.0.0",
                      "metadata": []
                    }
                  },
                  "Resource": {
                    "id": "Resource",
                    "path": "aws-stepfunctions-tasks-eks-call-integ-test/EksCluster/NodegroupDefaultCapacity/Resource",
                    "attributes": {
                      "aws:cdk:cloudformation:type": "AWS::EKS::Nodegroup",
                      "aws:cdk:cloudformation:props": {
                        "amiType": "AL2_x86_64",
                        "clusterName": {
                          "Ref": "EksClusterFAB68BDB"
                        },
                        "forceUpdateEnabled": true,
                        "instanceTypes": [
                          "m5.large"
                        ],
                        "nodeRole": {
                          "Fn::GetAtt": [
                            "EksClusterNodegroupDefaultCapacityNodeGroupRole70D09CEC",
                            "Arn"
                          ]
                        },
                        "scalingConfig": {
                          "desiredSize": 2,
                          "maxSize": 2,
                          "minSize": 2
                        },
                        "subnets": [
                          {
                            "Ref": "EksClusterDefaultVpcPrivateSubnet1Subnet4D665A2F"
                          },
                          {
                            "Ref": "EksClusterDefaultVpcPrivateSubnet2Subnet180B8A71"
                          }
                        ]
                      }
                    },
                    "constructInfo": {
                      "fqn": "aws-cdk-lib.aws_eks.CfnNodegroup",
                      "version": "0.0.0"
                    }
                  }
                },
                "constructInfo": {
                  "fqn": "aws-cdk-lib.aws_eks.Nodegroup",
                  "version": "0.0.0",
                  "metadata": []
                }
              },
              "AwsAuth": {
                "id": "AwsAuth",
                "path": "aws-stepfunctions-tasks-eks-call-integ-test/EksCluster/AwsAuth",
                "children": {
                  "manifest": {
                    "id": "manifest",
                    "path": "aws-stepfunctions-tasks-eks-call-integ-test/EksCluster/AwsAuth/manifest",
                    "children": {
                      "Resource": {
                        "id": "Resource",
                        "path": "aws-stepfunctions-tasks-eks-call-integ-test/EksCluster/AwsAuth/manifest/Resource",
                        "children": {
                          "Default": {
                            "id": "Default",
                            "path": "aws-stepfunctions-tasks-eks-call-integ-test/EksCluster/AwsAuth/manifest/Resource/Default",
                            "constructInfo": {
                              "fqn": "aws-cdk-lib.CfnResource",
                              "version": "0.0.0"
                            }
                          }
                        },
                        "constructInfo": {
                          "fqn": "aws-cdk-lib.CustomResource",
                          "version": "0.0.0",
                          "metadata": []
                        }
                      }
                    },
                    "constructInfo": {
                      "fqn": "aws-cdk-lib.aws_eks.KubernetesManifest",
                      "version": "0.0.0"
                    }
                  }
                },
                "constructInfo": {
                  "fqn": "aws-cdk-lib.aws_eks.AwsAuth",
                  "version": "0.0.0"
                }
              }
            },
            "constructInfo": {
              "fqn": "aws-cdk-lib.aws_eks.Cluster",
              "version": "0.0.0",
              "metadata": []
            }
          },
          "@aws-cdk--aws-eks.ClusterResourceProvider": {
            "id": "@aws-cdk--aws-eks.ClusterResourceProvider",
            "path": "aws-stepfunctions-tasks-eks-call-integ-test/@aws-cdk--aws-eks.ClusterResourceProvider",
            "children": {
              "NodeProxyAgentLayer": {
                "id": "NodeProxyAgentLayer",
                "path": "aws-stepfunctions-tasks-eks-call-integ-test/@aws-cdk--aws-eks.ClusterResourceProvider/NodeProxyAgentLayer",
                "children": {
                  "Code": {
                    "id": "Code",
                    "path": "aws-stepfunctions-tasks-eks-call-integ-test/@aws-cdk--aws-eks.ClusterResourceProvider/NodeProxyAgentLayer/Code",
                    "children": {
                      "Stage": {
                        "id": "Stage",
                        "path": "aws-stepfunctions-tasks-eks-call-integ-test/@aws-cdk--aws-eks.ClusterResourceProvider/NodeProxyAgentLayer/Code/Stage",
                        "constructInfo": {
                          "fqn": "aws-cdk-lib.AssetStaging",
                          "version": "0.0.0"
                        }
                      },
                      "AssetBucket": {
                        "id": "AssetBucket",
                        "path": "aws-stepfunctions-tasks-eks-call-integ-test/@aws-cdk--aws-eks.ClusterResourceProvider/NodeProxyAgentLayer/Code/AssetBucket",
                        "constructInfo": {
                          "fqn": "aws-cdk-lib.aws_s3.BucketBase",
                          "version": "0.0.0",
                          "metadata": []
                        }
                      }
                    },
                    "constructInfo": {
                      "fqn": "aws-cdk-lib.aws_s3_assets.Asset",
                      "version": "0.0.0"
                    }
                  },
                  "Resource": {
                    "id": "Resource",
                    "path": "aws-stepfunctions-tasks-eks-call-integ-test/@aws-cdk--aws-eks.ClusterResourceProvider/NodeProxyAgentLayer/Resource",
                    "attributes": {
                      "aws:cdk:cloudformation:type": "AWS::Lambda::LayerVersion",
                      "aws:cdk:cloudformation:props": {
                        "content": {
                          "s3Bucket": {
                            "Fn::Sub": "cdk-hnb659fds-assets-${AWS::AccountId}-${AWS::Region}"
                          },
                          "s3Key": "93d96d34e0d3cd20eb082652b91012b131bdc34fcf2bc16eb4170e04772fddb1.zip"
                        },
                        "description": "/opt/nodejs/node_modules/proxy-agent"
                      }
                    },
                    "constructInfo": {
                      "fqn": "aws-cdk-lib.aws_lambda.CfnLayerVersion",
                      "version": "0.0.0"
                    }
                  }
                },
                "constructInfo": {
                  "fqn": "aws-cdk-lib.lambda_layer_node_proxy_agent.NodeProxyAgentLayer",
                  "version": "0.0.0",
                  "metadata": []
                }
              },
              "LatestNodeRuntimeMap": {
                "id": "LatestNodeRuntimeMap",
                "path": "aws-stepfunctions-tasks-eks-call-integ-test/@aws-cdk--aws-eks.ClusterResourceProvider/LatestNodeRuntimeMap",
                "constructInfo": {
                  "fqn": "aws-cdk-lib.CfnMapping",
                  "version": "0.0.0"
                }
              },
              "OnEventHandler": {
                "id": "OnEventHandler",
                "path": "aws-stepfunctions-tasks-eks-call-integ-test/@aws-cdk--aws-eks.ClusterResourceProvider/OnEventHandler",
                "children": {
                  "ServiceRole": {
                    "id": "ServiceRole",
                    "path": "aws-stepfunctions-tasks-eks-call-integ-test/@aws-cdk--aws-eks.ClusterResourceProvider/OnEventHandler/ServiceRole",
                    "children": {
                      "ImportServiceRole": {
                        "id": "ImportServiceRole",
                        "path": "aws-stepfunctions-tasks-eks-call-integ-test/@aws-cdk--aws-eks.ClusterResourceProvider/OnEventHandler/ServiceRole/ImportServiceRole",
                        "constructInfo": {
                          "fqn": "aws-cdk-lib.Resource",
                          "version": "0.0.0",
                          "metadata": []
                        }
                      },
                      "Resource": {
                        "id": "Resource",
                        "path": "aws-stepfunctions-tasks-eks-call-integ-test/@aws-cdk--aws-eks.ClusterResourceProvider/OnEventHandler/ServiceRole/Resource",
                        "attributes": {
                          "aws:cdk:cloudformation:type": "AWS::IAM::Role",
                          "aws:cdk:cloudformation:props": {
                            "assumeRolePolicyDocument": {
                              "Statement": [
                                {
                                  "Action": "sts:AssumeRole",
                                  "Effect": "Allow",
                                  "Principal": {
                                    "Service": "lambda.amazonaws.com"
                                  }
                                }
                              ],
                              "Version": "2012-10-17"
                            },
                            "managedPolicyArns": [
                              {
                                "Fn::Join": [
                                  "",
                                  [
                                    "arn:",
                                    {
                                      "Ref": "AWS::Partition"
                                    },
                                    ":iam::aws:policy/service-role/AWSLambdaBasicExecutionRole"
                                  ]
                                ]
                              }
                            ]
                          }
                        },
                        "constructInfo": {
                          "fqn": "aws-cdk-lib.aws_iam.CfnRole",
                          "version": "0.0.0"
                        }
                      }
                    },
                    "constructInfo": {
                      "fqn": "aws-cdk-lib.aws_iam.Role",
                      "version": "0.0.0",
                      "metadata": []
                    }
                  },
                  "Code": {
                    "id": "Code",
                    "path": "aws-stepfunctions-tasks-eks-call-integ-test/@aws-cdk--aws-eks.ClusterResourceProvider/OnEventHandler/Code",
                    "children": {
                      "Stage": {
                        "id": "Stage",
                        "path": "aws-stepfunctions-tasks-eks-call-integ-test/@aws-cdk--aws-eks.ClusterResourceProvider/OnEventHandler/Code/Stage",
                        "constructInfo": {
                          "fqn": "aws-cdk-lib.AssetStaging",
                          "version": "0.0.0"
                        }
                      },
                      "AssetBucket": {
                        "id": "AssetBucket",
                        "path": "aws-stepfunctions-tasks-eks-call-integ-test/@aws-cdk--aws-eks.ClusterResourceProvider/OnEventHandler/Code/AssetBucket",
                        "constructInfo": {
                          "fqn": "aws-cdk-lib.aws_s3.BucketBase",
                          "version": "0.0.0",
                          "metadata": []
                        }
                      }
                    },
                    "constructInfo": {
                      "fqn": "aws-cdk-lib.aws_s3_assets.Asset",
                      "version": "0.0.0"
                    }
                  },
                  "Resource": {
                    "id": "Resource",
                    "path": "aws-stepfunctions-tasks-eks-call-integ-test/@aws-cdk--aws-eks.ClusterResourceProvider/OnEventHandler/Resource",
                    "attributes": {
                      "aws:cdk:cloudformation:type": "AWS::Lambda::Function",
                      "aws:cdk:cloudformation:props": {
                        "code": {
                          "s3Bucket": {
                            "Fn::Sub": "cdk-hnb659fds-assets-${AWS::AccountId}-${AWS::Region}"
                          },
<<<<<<< HEAD
                          "s3Key": "572dd2416e786aa13287a5bcd2330ca9b49d9bb7403340990da8b466445db001.zip"
=======
                          "s3Key": "aea9e78c19375cc11788e490fdd0d8d90a99fc5509f3ade872bff74980f89265.zip"
>>>>>>> 9a6e5cc1
                        },
                        "description": "onEvent handler for EKS cluster resource provider",
                        "environment": {
                          "variables": {
                            "AWS_STS_REGIONAL_ENDPOINTS": "regional"
                          }
                        },
                        "handler": "index.onEvent",
                        "layers": [
                          {
                            "Ref": "NodeProxyAgentLayer924C1971"
                          }
                        ],
                        "role": {
                          "Fn::GetAtt": [
                            "OnEventHandlerServiceRole15A26729",
                            "Arn"
                          ]
                        },
                        "runtime": {
                          "Fn::FindInMap": [
                            "LatestNodeRuntimeMap",
                            {
                              "Ref": "AWS::Region"
                            },
                            "value"
                          ]
                        },
                        "timeout": 60
                      }
                    },
                    "constructInfo": {
                      "fqn": "aws-cdk-lib.aws_lambda.CfnFunction",
                      "version": "0.0.0"
                    }
                  }
                },
                "constructInfo": {
                  "fqn": "aws-cdk-lib.aws_lambda.Function",
                  "version": "0.0.0",
                  "metadata": []
                }
              },
              "IsCompleteHandler": {
                "id": "IsCompleteHandler",
                "path": "aws-stepfunctions-tasks-eks-call-integ-test/@aws-cdk--aws-eks.ClusterResourceProvider/IsCompleteHandler",
                "children": {
                  "ServiceRole": {
                    "id": "ServiceRole",
                    "path": "aws-stepfunctions-tasks-eks-call-integ-test/@aws-cdk--aws-eks.ClusterResourceProvider/IsCompleteHandler/ServiceRole",
                    "children": {
                      "ImportServiceRole": {
                        "id": "ImportServiceRole",
                        "path": "aws-stepfunctions-tasks-eks-call-integ-test/@aws-cdk--aws-eks.ClusterResourceProvider/IsCompleteHandler/ServiceRole/ImportServiceRole",
                        "constructInfo": {
                          "fqn": "aws-cdk-lib.Resource",
                          "version": "0.0.0",
                          "metadata": []
                        }
                      },
                      "Resource": {
                        "id": "Resource",
                        "path": "aws-stepfunctions-tasks-eks-call-integ-test/@aws-cdk--aws-eks.ClusterResourceProvider/IsCompleteHandler/ServiceRole/Resource",
                        "attributes": {
                          "aws:cdk:cloudformation:type": "AWS::IAM::Role",
                          "aws:cdk:cloudformation:props": {
                            "assumeRolePolicyDocument": {
                              "Statement": [
                                {
                                  "Action": "sts:AssumeRole",
                                  "Effect": "Allow",
                                  "Principal": {
                                    "Service": "lambda.amazonaws.com"
                                  }
                                }
                              ],
                              "Version": "2012-10-17"
                            },
                            "managedPolicyArns": [
                              {
                                "Fn::Join": [
                                  "",
                                  [
                                    "arn:",
                                    {
                                      "Ref": "AWS::Partition"
                                    },
                                    ":iam::aws:policy/service-role/AWSLambdaBasicExecutionRole"
                                  ]
                                ]
                              }
                            ]
                          }
                        },
                        "constructInfo": {
                          "fqn": "aws-cdk-lib.aws_iam.CfnRole",
                          "version": "0.0.0"
                        }
                      }
                    },
                    "constructInfo": {
                      "fqn": "aws-cdk-lib.aws_iam.Role",
                      "version": "0.0.0",
                      "metadata": []
                    }
                  },
                  "Code": {
                    "id": "Code",
                    "path": "aws-stepfunctions-tasks-eks-call-integ-test/@aws-cdk--aws-eks.ClusterResourceProvider/IsCompleteHandler/Code",
                    "children": {
                      "Stage": {
                        "id": "Stage",
                        "path": "aws-stepfunctions-tasks-eks-call-integ-test/@aws-cdk--aws-eks.ClusterResourceProvider/IsCompleteHandler/Code/Stage",
                        "constructInfo": {
                          "fqn": "aws-cdk-lib.AssetStaging",
                          "version": "0.0.0"
                        }
                      },
                      "AssetBucket": {
                        "id": "AssetBucket",
                        "path": "aws-stepfunctions-tasks-eks-call-integ-test/@aws-cdk--aws-eks.ClusterResourceProvider/IsCompleteHandler/Code/AssetBucket",
                        "constructInfo": {
                          "fqn": "aws-cdk-lib.aws_s3.BucketBase",
                          "version": "0.0.0",
                          "metadata": []
                        }
                      }
                    },
                    "constructInfo": {
                      "fqn": "aws-cdk-lib.aws_s3_assets.Asset",
                      "version": "0.0.0"
                    }
                  },
                  "Resource": {
                    "id": "Resource",
                    "path": "aws-stepfunctions-tasks-eks-call-integ-test/@aws-cdk--aws-eks.ClusterResourceProvider/IsCompleteHandler/Resource",
                    "attributes": {
                      "aws:cdk:cloudformation:type": "AWS::Lambda::Function",
                      "aws:cdk:cloudformation:props": {
                        "code": {
                          "s3Bucket": {
                            "Fn::Sub": "cdk-hnb659fds-assets-${AWS::AccountId}-${AWS::Region}"
                          },
<<<<<<< HEAD
                          "s3Key": "572dd2416e786aa13287a5bcd2330ca9b49d9bb7403340990da8b466445db001.zip"
=======
                          "s3Key": "aea9e78c19375cc11788e490fdd0d8d90a99fc5509f3ade872bff74980f89265.zip"
>>>>>>> 9a6e5cc1
                        },
                        "description": "isComplete handler for EKS cluster resource provider",
                        "environment": {
                          "variables": {
                            "AWS_STS_REGIONAL_ENDPOINTS": "regional"
                          }
                        },
                        "handler": "index.isComplete",
                        "layers": [
                          {
                            "Ref": "NodeProxyAgentLayer924C1971"
                          }
                        ],
                        "role": {
                          "Fn::GetAtt": [
                            "IsCompleteHandlerServiceRole5810CC58",
                            "Arn"
                          ]
                        },
                        "runtime": {
                          "Fn::FindInMap": [
                            "LatestNodeRuntimeMap",
                            {
                              "Ref": "AWS::Region"
                            },
                            "value"
                          ]
                        },
                        "timeout": 60
                      }
                    },
                    "constructInfo": {
                      "fqn": "aws-cdk-lib.aws_lambda.CfnFunction",
                      "version": "0.0.0"
                    }
                  }
                },
                "constructInfo": {
                  "fqn": "aws-cdk-lib.aws_lambda.Function",
                  "version": "0.0.0",
                  "metadata": []
                }
              },
              "Provider": {
                "id": "Provider",
                "path": "aws-stepfunctions-tasks-eks-call-integ-test/@aws-cdk--aws-eks.ClusterResourceProvider/Provider",
                "children": {
                  "framework-onEvent": {
                    "id": "framework-onEvent",
                    "path": "aws-stepfunctions-tasks-eks-call-integ-test/@aws-cdk--aws-eks.ClusterResourceProvider/Provider/framework-onEvent",
                    "children": {
                      "ServiceRole": {
                        "id": "ServiceRole",
                        "path": "aws-stepfunctions-tasks-eks-call-integ-test/@aws-cdk--aws-eks.ClusterResourceProvider/Provider/framework-onEvent/ServiceRole",
                        "children": {
                          "ImportServiceRole": {
                            "id": "ImportServiceRole",
                            "path": "aws-stepfunctions-tasks-eks-call-integ-test/@aws-cdk--aws-eks.ClusterResourceProvider/Provider/framework-onEvent/ServiceRole/ImportServiceRole",
                            "constructInfo": {
                              "fqn": "aws-cdk-lib.Resource",
                              "version": "0.0.0",
                              "metadata": []
                            }
                          },
                          "Resource": {
                            "id": "Resource",
                            "path": "aws-stepfunctions-tasks-eks-call-integ-test/@aws-cdk--aws-eks.ClusterResourceProvider/Provider/framework-onEvent/ServiceRole/Resource",
                            "attributes": {
                              "aws:cdk:cloudformation:type": "AWS::IAM::Role",
                              "aws:cdk:cloudformation:props": {
                                "assumeRolePolicyDocument": {
                                  "Statement": [
                                    {
                                      "Action": "sts:AssumeRole",
                                      "Effect": "Allow",
                                      "Principal": {
                                        "Service": "lambda.amazonaws.com"
                                      }
                                    }
                                  ],
                                  "Version": "2012-10-17"
                                },
                                "managedPolicyArns": [
                                  {
                                    "Fn::Join": [
                                      "",
                                      [
                                        "arn:",
                                        {
                                          "Ref": "AWS::Partition"
                                        },
                                        ":iam::aws:policy/service-role/AWSLambdaBasicExecutionRole"
                                      ]
                                    ]
                                  }
                                ]
                              }
                            },
                            "constructInfo": {
                              "fqn": "aws-cdk-lib.aws_iam.CfnRole",
                              "version": "0.0.0"
                            }
                          },
                          "DefaultPolicy": {
                            "id": "DefaultPolicy",
                            "path": "aws-stepfunctions-tasks-eks-call-integ-test/@aws-cdk--aws-eks.ClusterResourceProvider/Provider/framework-onEvent/ServiceRole/DefaultPolicy",
                            "children": {
                              "Resource": {
                                "id": "Resource",
                                "path": "aws-stepfunctions-tasks-eks-call-integ-test/@aws-cdk--aws-eks.ClusterResourceProvider/Provider/framework-onEvent/ServiceRole/DefaultPolicy/Resource",
                                "attributes": {
                                  "aws:cdk:cloudformation:type": "AWS::IAM::Policy",
                                  "aws:cdk:cloudformation:props": {
                                    "policyDocument": {
                                      "Statement": [
                                        {
                                          "Action": "lambda:InvokeFunction",
                                          "Effect": "Allow",
                                          "Resource": [
                                            {
                                              "Fn::GetAtt": [
                                                "IsCompleteHandler7073F4DA",
                                                "Arn"
                                              ]
                                            },
                                            {
                                              "Fn::GetAtt": [
                                                "OnEventHandler42BEBAE0",
                                                "Arn"
                                              ]
                                            },
                                            {
                                              "Fn::Join": [
                                                "",
                                                [
                                                  {
                                                    "Fn::GetAtt": [
                                                      "IsCompleteHandler7073F4DA",
                                                      "Arn"
                                                    ]
                                                  },
                                                  ":*"
                                                ]
                                              ]
                                            },
                                            {
                                              "Fn::Join": [
                                                "",
                                                [
                                                  {
                                                    "Fn::GetAtt": [
                                                      "OnEventHandler42BEBAE0",
                                                      "Arn"
                                                    ]
                                                  },
                                                  ":*"
                                                ]
                                              ]
                                            }
                                          ]
                                        },
                                        {
                                          "Action": "states:StartExecution",
                                          "Effect": "Allow",
                                          "Resource": {
                                            "Ref": "Providerwaiterstatemachine5D4A9DF0"
                                          }
                                        }
                                      ],
                                      "Version": "2012-10-17"
                                    },
                                    "policyName": "ProviderframeworkonEventServiceRoleDefaultPolicy48CD2133",
                                    "roles": [
                                      {
                                        "Ref": "ProviderframeworkonEventServiceRole9FF04296"
                                      }
                                    ]
                                  }
                                },
                                "constructInfo": {
                                  "fqn": "aws-cdk-lib.aws_iam.CfnPolicy",
                                  "version": "0.0.0"
                                }
                              }
                            },
                            "constructInfo": {
                              "fqn": "aws-cdk-lib.aws_iam.Policy",
                              "version": "0.0.0",
<<<<<<< HEAD
                              "metadata": [
                                "*",
                                {
                                  "attachToRole": [
                                    "*"
                                  ]
                                },
                                {
                                  "attachToRole": [
                                    "*"
                                  ]
                                },
                                {
                                  "addStatements": [
                                    {}
                                  ]
                                },
                                {
                                  "addStatements": [
                                    {}
                                  ]
                                },
                                {
                                  "addStatements": [
                                    {}
                                  ]
                                }
                              ]
=======
                              "metadata": []
>>>>>>> 9a6e5cc1
                            }
                          }
                        },
                        "constructInfo": {
                          "fqn": "aws-cdk-lib.aws_iam.Role",
                          "version": "0.0.0",
<<<<<<< HEAD
                          "metadata": [
                            {
                              "assumedBy": {
                                "principalAccount": "*",
                                "assumeRoleAction": "*"
                              },
                              "managedPolicies": [
                                {
                                  "managedPolicyArn": "*"
                                }
                              ]
                            },
                            {
                              "addToPrincipalPolicy": [
                                {}
                              ]
                            },
                            {
                              "attachInlinePolicy": [
                                "*"
                              ]
                            },
                            {
                              "attachInlinePolicy": [
                                "*"
                              ]
                            },
                            {
                              "attachInlinePolicy": [
                                "*"
                              ]
                            },
                            {
                              "attachInlinePolicy": [
                                "*"
                              ]
                            },
                            {
                              "addToPrincipalPolicy": [
                                {}
                              ]
                            },
                            {
                              "attachInlinePolicy": [
                                "*"
                              ]
                            },
                            {
                              "attachInlinePolicy": [
                                "*"
                              ]
                            },
                            {
                              "addToPrincipalPolicy": [
                                {}
                              ]
                            }
                          ]
=======
                          "metadata": []
>>>>>>> 9a6e5cc1
                        }
                      },
                      "Code": {
                        "id": "Code",
                        "path": "aws-stepfunctions-tasks-eks-call-integ-test/@aws-cdk--aws-eks.ClusterResourceProvider/Provider/framework-onEvent/Code",
                        "children": {
                          "Stage": {
                            "id": "Stage",
                            "path": "aws-stepfunctions-tasks-eks-call-integ-test/@aws-cdk--aws-eks.ClusterResourceProvider/Provider/framework-onEvent/Code/Stage",
                            "constructInfo": {
                              "fqn": "aws-cdk-lib.AssetStaging",
                              "version": "0.0.0"
                            }
                          },
                          "AssetBucket": {
                            "id": "AssetBucket",
                            "path": "aws-stepfunctions-tasks-eks-call-integ-test/@aws-cdk--aws-eks.ClusterResourceProvider/Provider/framework-onEvent/Code/AssetBucket",
                            "constructInfo": {
                              "fqn": "aws-cdk-lib.aws_s3.BucketBase",
                              "version": "0.0.0",
                              "metadata": []
                            }
                          }
                        },
                        "constructInfo": {
                          "fqn": "aws-cdk-lib.aws_s3_assets.Asset",
                          "version": "0.0.0"
                        }
                      },
                      "Resource": {
                        "id": "Resource",
                        "path": "aws-stepfunctions-tasks-eks-call-integ-test/@aws-cdk--aws-eks.ClusterResourceProvider/Provider/framework-onEvent/Resource",
                        "attributes": {
                          "aws:cdk:cloudformation:type": "AWS::Lambda::Function",
                          "aws:cdk:cloudformation:props": {
                            "code": {
                              "s3Bucket": {
                                "Fn::Sub": "cdk-hnb659fds-assets-${AWS::AccountId}-${AWS::Region}"
                              },
                              "s3Key": "39472b1c2875cf306d4ba429aeccdd34cb49bcf59dbde81f7e6b6cb9deac23a6.zip"
                            },
                            "description": "AWS CDK resource provider framework - onEvent (aws-stepfunctions-tasks-eks-call-integ-test/@aws-cdk--aws-eks.ClusterResourceProvider/Provider)",
                            "environment": {
                              "variables": {
                                "USER_ON_EVENT_FUNCTION_ARN": {
                                  "Fn::GetAtt": [
                                    "OnEventHandler42BEBAE0",
                                    "Arn"
                                  ]
                                },
                                "USER_IS_COMPLETE_FUNCTION_ARN": {
                                  "Fn::GetAtt": [
                                    "IsCompleteHandler7073F4DA",
                                    "Arn"
                                  ]
                                },
                                "WAITER_STATE_MACHINE_ARN": {
                                  "Ref": "Providerwaiterstatemachine5D4A9DF0"
                                }
                              }
                            },
                            "handler": "framework.onEvent",
                            "role": {
                              "Fn::GetAtt": [
                                "ProviderframeworkonEventServiceRole9FF04296",
                                "Arn"
                              ]
                            },
                            "runtime": {
                              "Fn::FindInMap": [
                                "LatestNodeRuntimeMap",
                                {
                                  "Ref": "AWS::Region"
                                },
                                "value"
                              ]
                            },
                            "timeout": 900
                          }
                        },
                        "constructInfo": {
                          "fqn": "aws-cdk-lib.aws_lambda.CfnFunction",
                          "version": "0.0.0"
                        }
                      },
                      "inlinePolicyAddedToExecutionRole-0": {
                        "id": "inlinePolicyAddedToExecutionRole-0",
                        "path": "aws-stepfunctions-tasks-eks-call-integ-test/@aws-cdk--aws-eks.ClusterResourceProvider/Provider/framework-onEvent/inlinePolicyAddedToExecutionRole-0",
                        "children": {
                          "Resource": {
                            "id": "Resource",
                            "path": "aws-stepfunctions-tasks-eks-call-integ-test/@aws-cdk--aws-eks.ClusterResourceProvider/Provider/framework-onEvent/inlinePolicyAddedToExecutionRole-0/Resource",
                            "attributes": {
                              "aws:cdk:cloudformation:type": "AWS::IAM::Policy",
                              "aws:cdk:cloudformation:props": {
                                "policyDocument": {
                                  "Statement": [
                                    {
                                      "Action": "lambda:GetFunction",
                                      "Effect": "Allow",
                                      "Resource": {
                                        "Fn::GetAtt": [
                                          "OnEventHandler42BEBAE0",
                                          "Arn"
                                        ]
                                      }
                                    }
                                  ],
                                  "Version": "2012-10-17"
                                },
                                "policyName": "ProviderframeworkonEventinlinePolicyAddedToExecutionRole0D6E83756",
                                "roles": [
                                  {
                                    "Ref": "ProviderframeworkonEventServiceRole9FF04296"
                                  }
                                ]
                              }
                            },
                            "constructInfo": {
                              "fqn": "aws-cdk-lib.aws_iam.CfnPolicy",
                              "version": "0.0.0"
                            }
                          }
                        },
                        "constructInfo": {
                          "fqn": "aws-cdk-lib.aws_iam.Policy",
                          "version": "0.0.0",
                          "metadata": [
                            {
                              "statements": "*"
                            },
                            {
                              "addStatements": [
                                {}
                              ]
                            },
                            {
                              "attachToRole": [
                                "*"
                              ]
                            },
                            {
                              "attachToRole": [
                                "*"
                              ]
                            }
                          ]
                        }
                      },
                      "inlinePolicyAddedToExecutionRole-1": {
                        "id": "inlinePolicyAddedToExecutionRole-1",
                        "path": "aws-stepfunctions-tasks-eks-call-integ-test/@aws-cdk--aws-eks.ClusterResourceProvider/Provider/framework-onEvent/inlinePolicyAddedToExecutionRole-1",
                        "children": {
                          "Resource": {
                            "id": "Resource",
                            "path": "aws-stepfunctions-tasks-eks-call-integ-test/@aws-cdk--aws-eks.ClusterResourceProvider/Provider/framework-onEvent/inlinePolicyAddedToExecutionRole-1/Resource",
                            "attributes": {
                              "aws:cdk:cloudformation:type": "AWS::IAM::Policy",
                              "aws:cdk:cloudformation:props": {
                                "policyDocument": {
                                  "Statement": [
                                    {
                                      "Action": "lambda:GetFunction",
                                      "Effect": "Allow",
                                      "Resource": {
                                        "Fn::GetAtt": [
                                          "IsCompleteHandler7073F4DA",
                                          "Arn"
                                        ]
                                      }
                                    }
                                  ],
                                  "Version": "2012-10-17"
                                },
                                "policyName": "ProviderframeworkonEventinlinePolicyAddedToExecutionRole17772106B",
                                "roles": [
                                  {
                                    "Ref": "ProviderframeworkonEventServiceRole9FF04296"
                                  }
                                ]
                              }
                            },
                            "constructInfo": {
                              "fqn": "aws-cdk-lib.aws_iam.CfnPolicy",
                              "version": "0.0.0"
                            }
                          }
                        },
                        "constructInfo": {
                          "fqn": "aws-cdk-lib.aws_iam.Policy",
                          "version": "0.0.0",
                          "metadata": [
                            {
                              "statements": "*"
                            },
                            {
                              "addStatements": [
                                {}
                              ]
                            },
                            {
                              "attachToRole": [
                                "*"
                              ]
                            },
                            {
                              "attachToRole": [
                                "*"
                              ]
                            }
                          ]
                        }
                      }
                    },
                    "constructInfo": {
                      "fqn": "aws-cdk-lib.aws_lambda.Function",
                      "version": "0.0.0",
                      "metadata": []
                    }
                  },
                  "framework-isComplete": {
                    "id": "framework-isComplete",
                    "path": "aws-stepfunctions-tasks-eks-call-integ-test/@aws-cdk--aws-eks.ClusterResourceProvider/Provider/framework-isComplete",
                    "children": {
                      "ServiceRole": {
                        "id": "ServiceRole",
                        "path": "aws-stepfunctions-tasks-eks-call-integ-test/@aws-cdk--aws-eks.ClusterResourceProvider/Provider/framework-isComplete/ServiceRole",
                        "children": {
                          "ImportServiceRole": {
                            "id": "ImportServiceRole",
                            "path": "aws-stepfunctions-tasks-eks-call-integ-test/@aws-cdk--aws-eks.ClusterResourceProvider/Provider/framework-isComplete/ServiceRole/ImportServiceRole",
                            "constructInfo": {
                              "fqn": "aws-cdk-lib.Resource",
                              "version": "0.0.0",
                              "metadata": []
                            }
                          },
                          "Resource": {
                            "id": "Resource",
                            "path": "aws-stepfunctions-tasks-eks-call-integ-test/@aws-cdk--aws-eks.ClusterResourceProvider/Provider/framework-isComplete/ServiceRole/Resource",
                            "attributes": {
                              "aws:cdk:cloudformation:type": "AWS::IAM::Role",
                              "aws:cdk:cloudformation:props": {
                                "assumeRolePolicyDocument": {
                                  "Statement": [
                                    {
                                      "Action": "sts:AssumeRole",
                                      "Effect": "Allow",
                                      "Principal": {
                                        "Service": "lambda.amazonaws.com"
                                      }
                                    }
                                  ],
                                  "Version": "2012-10-17"
                                },
                                "managedPolicyArns": [
                                  {
                                    "Fn::Join": [
                                      "",
                                      [
                                        "arn:",
                                        {
                                          "Ref": "AWS::Partition"
                                        },
                                        ":iam::aws:policy/service-role/AWSLambdaBasicExecutionRole"
                                      ]
                                    ]
                                  }
                                ]
                              }
                            },
                            "constructInfo": {
                              "fqn": "aws-cdk-lib.aws_iam.CfnRole",
                              "version": "0.0.0"
                            }
                          },
                          "DefaultPolicy": {
                            "id": "DefaultPolicy",
                            "path": "aws-stepfunctions-tasks-eks-call-integ-test/@aws-cdk--aws-eks.ClusterResourceProvider/Provider/framework-isComplete/ServiceRole/DefaultPolicy",
                            "children": {
                              "Resource": {
                                "id": "Resource",
                                "path": "aws-stepfunctions-tasks-eks-call-integ-test/@aws-cdk--aws-eks.ClusterResourceProvider/Provider/framework-isComplete/ServiceRole/DefaultPolicy/Resource",
                                "attributes": {
                                  "aws:cdk:cloudformation:type": "AWS::IAM::Policy",
                                  "aws:cdk:cloudformation:props": {
                                    "policyDocument": {
                                      "Statement": [
                                        {
                                          "Action": "lambda:InvokeFunction",
                                          "Effect": "Allow",
                                          "Resource": [
                                            {
                                              "Fn::GetAtt": [
                                                "IsCompleteHandler7073F4DA",
                                                "Arn"
                                              ]
                                            },
                                            {
                                              "Fn::GetAtt": [
                                                "OnEventHandler42BEBAE0",
                                                "Arn"
                                              ]
                                            },
                                            {
                                              "Fn::Join": [
                                                "",
                                                [
                                                  {
                                                    "Fn::GetAtt": [
                                                      "IsCompleteHandler7073F4DA",
                                                      "Arn"
                                                    ]
                                                  },
                                                  ":*"
                                                ]
                                              ]
                                            },
                                            {
                                              "Fn::Join": [
                                                "",
                                                [
                                                  {
                                                    "Fn::GetAtt": [
                                                      "OnEventHandler42BEBAE0",
                                                      "Arn"
                                                    ]
                                                  },
                                                  ":*"
                                                ]
                                              ]
                                            }
                                          ]
                                        }
                                      ],
                                      "Version": "2012-10-17"
                                    },
                                    "policyName": "ProviderframeworkisCompleteServiceRoleDefaultPolicy2E7140AC",
                                    "roles": [
                                      {
                                        "Ref": "ProviderframeworkisCompleteServiceRoleB1087139"
                                      }
                                    ]
                                  }
                                },
                                "constructInfo": {
                                  "fqn": "aws-cdk-lib.aws_iam.CfnPolicy",
                                  "version": "0.0.0"
                                }
                              }
                            },
                            "constructInfo": {
                              "fqn": "aws-cdk-lib.aws_iam.Policy",
                              "version": "0.0.0",
<<<<<<< HEAD
                              "metadata": [
                                "*",
                                {
                                  "attachToRole": [
                                    "*"
                                  ]
                                },
                                {
                                  "attachToRole": [
                                    "*"
                                  ]
                                },
                                {
                                  "addStatements": [
                                    {}
                                  ]
                                },
                                {
                                  "addStatements": [
                                    {}
                                  ]
                                }
                              ]
=======
                              "metadata": []
>>>>>>> 9a6e5cc1
                            }
                          }
                        },
                        "constructInfo": {
                          "fqn": "aws-cdk-lib.aws_iam.Role",
                          "version": "0.0.0",
<<<<<<< HEAD
                          "metadata": [
                            {
                              "assumedBy": {
                                "principalAccount": "*",
                                "assumeRoleAction": "*"
                              },
                              "managedPolicies": [
                                {
                                  "managedPolicyArn": "*"
                                }
                              ]
                            },
                            {
                              "addToPrincipalPolicy": [
                                {}
                              ]
                            },
                            {
                              "attachInlinePolicy": [
                                "*"
                              ]
                            },
                            {
                              "attachInlinePolicy": [
                                "*"
                              ]
                            },
                            {
                              "attachInlinePolicy": [
                                "*"
                              ]
                            },
                            {
                              "attachInlinePolicy": [
                                "*"
                              ]
                            },
                            {
                              "addToPrincipalPolicy": [
                                {}
                              ]
                            },
                            {
                              "attachInlinePolicy": [
                                "*"
                              ]
                            },
                            {
                              "attachInlinePolicy": [
                                "*"
                              ]
                            }
                          ]
=======
                          "metadata": []
>>>>>>> 9a6e5cc1
                        }
                      },
                      "Code": {
                        "id": "Code",
                        "path": "aws-stepfunctions-tasks-eks-call-integ-test/@aws-cdk--aws-eks.ClusterResourceProvider/Provider/framework-isComplete/Code",
                        "children": {
                          "Stage": {
                            "id": "Stage",
                            "path": "aws-stepfunctions-tasks-eks-call-integ-test/@aws-cdk--aws-eks.ClusterResourceProvider/Provider/framework-isComplete/Code/Stage",
                            "constructInfo": {
                              "fqn": "aws-cdk-lib.AssetStaging",
                              "version": "0.0.0"
                            }
                          },
                          "AssetBucket": {
                            "id": "AssetBucket",
                            "path": "aws-stepfunctions-tasks-eks-call-integ-test/@aws-cdk--aws-eks.ClusterResourceProvider/Provider/framework-isComplete/Code/AssetBucket",
                            "constructInfo": {
                              "fqn": "aws-cdk-lib.aws_s3.BucketBase",
                              "version": "0.0.0",
                              "metadata": []
                            }
                          }
                        },
                        "constructInfo": {
                          "fqn": "aws-cdk-lib.aws_s3_assets.Asset",
                          "version": "0.0.0"
                        }
                      },
                      "Resource": {
                        "id": "Resource",
                        "path": "aws-stepfunctions-tasks-eks-call-integ-test/@aws-cdk--aws-eks.ClusterResourceProvider/Provider/framework-isComplete/Resource",
                        "attributes": {
                          "aws:cdk:cloudformation:type": "AWS::Lambda::Function",
                          "aws:cdk:cloudformation:props": {
                            "code": {
                              "s3Bucket": {
                                "Fn::Sub": "cdk-hnb659fds-assets-${AWS::AccountId}-${AWS::Region}"
                              },
                              "s3Key": "39472b1c2875cf306d4ba429aeccdd34cb49bcf59dbde81f7e6b6cb9deac23a6.zip"
                            },
                            "description": "AWS CDK resource provider framework - isComplete (aws-stepfunctions-tasks-eks-call-integ-test/@aws-cdk--aws-eks.ClusterResourceProvider/Provider)",
                            "environment": {
                              "variables": {
                                "USER_ON_EVENT_FUNCTION_ARN": {
                                  "Fn::GetAtt": [
                                    "OnEventHandler42BEBAE0",
                                    "Arn"
                                  ]
                                },
                                "USER_IS_COMPLETE_FUNCTION_ARN": {
                                  "Fn::GetAtt": [
                                    "IsCompleteHandler7073F4DA",
                                    "Arn"
                                  ]
                                }
                              }
                            },
                            "handler": "framework.isComplete",
                            "role": {
                              "Fn::GetAtt": [
                                "ProviderframeworkisCompleteServiceRoleB1087139",
                                "Arn"
                              ]
                            },
                            "runtime": {
                              "Fn::FindInMap": [
                                "LatestNodeRuntimeMap",
                                {
                                  "Ref": "AWS::Region"
                                },
                                "value"
                              ]
                            },
                            "timeout": 900
                          }
                        },
                        "constructInfo": {
                          "fqn": "aws-cdk-lib.aws_lambda.CfnFunction",
                          "version": "0.0.0"
                        }
                      },
                      "inlinePolicyAddedToExecutionRole-0": {
                        "id": "inlinePolicyAddedToExecutionRole-0",
                        "path": "aws-stepfunctions-tasks-eks-call-integ-test/@aws-cdk--aws-eks.ClusterResourceProvider/Provider/framework-isComplete/inlinePolicyAddedToExecutionRole-0",
                        "children": {
                          "Resource": {
                            "id": "Resource",
                            "path": "aws-stepfunctions-tasks-eks-call-integ-test/@aws-cdk--aws-eks.ClusterResourceProvider/Provider/framework-isComplete/inlinePolicyAddedToExecutionRole-0/Resource",
                            "attributes": {
                              "aws:cdk:cloudformation:type": "AWS::IAM::Policy",
                              "aws:cdk:cloudformation:props": {
                                "policyDocument": {
                                  "Statement": [
                                    {
                                      "Action": "lambda:GetFunction",
                                      "Effect": "Allow",
                                      "Resource": {
                                        "Fn::GetAtt": [
                                          "OnEventHandler42BEBAE0",
                                          "Arn"
                                        ]
                                      }
                                    }
                                  ],
                                  "Version": "2012-10-17"
                                },
                                "policyName": "ProviderframeworkisCompleteinlinePolicyAddedToExecutionRole0DA398EFB",
                                "roles": [
                                  {
                                    "Ref": "ProviderframeworkisCompleteServiceRoleB1087139"
                                  }
                                ]
                              }
                            },
                            "constructInfo": {
                              "fqn": "aws-cdk-lib.aws_iam.CfnPolicy",
                              "version": "0.0.0"
                            }
                          }
                        },
                        "constructInfo": {
                          "fqn": "aws-cdk-lib.aws_iam.Policy",
                          "version": "0.0.0",
                          "metadata": [
                            {
                              "statements": "*"
                            },
                            {
                              "addStatements": [
                                {}
                              ]
                            },
                            {
                              "attachToRole": [
                                "*"
                              ]
                            },
                            {
                              "attachToRole": [
                                "*"
                              ]
                            }
                          ]
                        }
                      },
                      "inlinePolicyAddedToExecutionRole-1": {
                        "id": "inlinePolicyAddedToExecutionRole-1",
                        "path": "aws-stepfunctions-tasks-eks-call-integ-test/@aws-cdk--aws-eks.ClusterResourceProvider/Provider/framework-isComplete/inlinePolicyAddedToExecutionRole-1",
                        "children": {
                          "Resource": {
                            "id": "Resource",
                            "path": "aws-stepfunctions-tasks-eks-call-integ-test/@aws-cdk--aws-eks.ClusterResourceProvider/Provider/framework-isComplete/inlinePolicyAddedToExecutionRole-1/Resource",
                            "attributes": {
                              "aws:cdk:cloudformation:type": "AWS::IAM::Policy",
                              "aws:cdk:cloudformation:props": {
                                "policyDocument": {
                                  "Statement": [
                                    {
                                      "Action": "lambda:GetFunction",
                                      "Effect": "Allow",
                                      "Resource": {
                                        "Fn::GetAtt": [
                                          "IsCompleteHandler7073F4DA",
                                          "Arn"
                                        ]
                                      }
                                    }
                                  ],
                                  "Version": "2012-10-17"
                                },
                                "policyName": "ProviderframeworkisCompleteinlinePolicyAddedToExecutionRole11B3461A6",
                                "roles": [
                                  {
                                    "Ref": "ProviderframeworkisCompleteServiceRoleB1087139"
                                  }
                                ]
                              }
                            },
                            "constructInfo": {
                              "fqn": "aws-cdk-lib.aws_iam.CfnPolicy",
                              "version": "0.0.0"
                            }
                          }
                        },
                        "constructInfo": {
                          "fqn": "aws-cdk-lib.aws_iam.Policy",
                          "version": "0.0.0",
                          "metadata": [
                            {
                              "statements": "*"
                            },
                            {
                              "addStatements": [
                                {}
                              ]
                            },
                            {
                              "attachToRole": [
                                "*"
                              ]
                            },
                            {
                              "attachToRole": [
                                "*"
                              ]
                            }
                          ]
                        }
                      }
                    },
                    "constructInfo": {
                      "fqn": "aws-cdk-lib.aws_lambda.Function",
                      "version": "0.0.0",
                      "metadata": []
                    }
                  },
                  "framework-onTimeout": {
                    "id": "framework-onTimeout",
                    "path": "aws-stepfunctions-tasks-eks-call-integ-test/@aws-cdk--aws-eks.ClusterResourceProvider/Provider/framework-onTimeout",
                    "children": {
                      "ServiceRole": {
                        "id": "ServiceRole",
                        "path": "aws-stepfunctions-tasks-eks-call-integ-test/@aws-cdk--aws-eks.ClusterResourceProvider/Provider/framework-onTimeout/ServiceRole",
                        "children": {
                          "ImportServiceRole": {
                            "id": "ImportServiceRole",
                            "path": "aws-stepfunctions-tasks-eks-call-integ-test/@aws-cdk--aws-eks.ClusterResourceProvider/Provider/framework-onTimeout/ServiceRole/ImportServiceRole",
                            "constructInfo": {
                              "fqn": "aws-cdk-lib.Resource",
                              "version": "0.0.0",
                              "metadata": []
                            }
                          },
                          "Resource": {
                            "id": "Resource",
                            "path": "aws-stepfunctions-tasks-eks-call-integ-test/@aws-cdk--aws-eks.ClusterResourceProvider/Provider/framework-onTimeout/ServiceRole/Resource",
                            "attributes": {
                              "aws:cdk:cloudformation:type": "AWS::IAM::Role",
                              "aws:cdk:cloudformation:props": {
                                "assumeRolePolicyDocument": {
                                  "Statement": [
                                    {
                                      "Action": "sts:AssumeRole",
                                      "Effect": "Allow",
                                      "Principal": {
                                        "Service": "lambda.amazonaws.com"
                                      }
                                    }
                                  ],
                                  "Version": "2012-10-17"
                                },
                                "managedPolicyArns": [
                                  {
                                    "Fn::Join": [
                                      "",
                                      [
                                        "arn:",
                                        {
                                          "Ref": "AWS::Partition"
                                        },
                                        ":iam::aws:policy/service-role/AWSLambdaBasicExecutionRole"
                                      ]
                                    ]
                                  }
                                ]
                              }
                            },
                            "constructInfo": {
                              "fqn": "aws-cdk-lib.aws_iam.CfnRole",
                              "version": "0.0.0"
                            }
                          },
                          "DefaultPolicy": {
                            "id": "DefaultPolicy",
                            "path": "aws-stepfunctions-tasks-eks-call-integ-test/@aws-cdk--aws-eks.ClusterResourceProvider/Provider/framework-onTimeout/ServiceRole/DefaultPolicy",
                            "children": {
                              "Resource": {
                                "id": "Resource",
                                "path": "aws-stepfunctions-tasks-eks-call-integ-test/@aws-cdk--aws-eks.ClusterResourceProvider/Provider/framework-onTimeout/ServiceRole/DefaultPolicy/Resource",
                                "attributes": {
                                  "aws:cdk:cloudformation:type": "AWS::IAM::Policy",
                                  "aws:cdk:cloudformation:props": {
                                    "policyDocument": {
                                      "Statement": [
                                        {
                                          "Action": "lambda:InvokeFunction",
                                          "Effect": "Allow",
                                          "Resource": [
                                            {
                                              "Fn::GetAtt": [
                                                "IsCompleteHandler7073F4DA",
                                                "Arn"
                                              ]
                                            },
                                            {
                                              "Fn::GetAtt": [
                                                "OnEventHandler42BEBAE0",
                                                "Arn"
                                              ]
                                            },
                                            {
                                              "Fn::Join": [
                                                "",
                                                [
                                                  {
                                                    "Fn::GetAtt": [
                                                      "IsCompleteHandler7073F4DA",
                                                      "Arn"
                                                    ]
                                                  },
                                                  ":*"
                                                ]
                                              ]
                                            },
                                            {
                                              "Fn::Join": [
                                                "",
                                                [
                                                  {
                                                    "Fn::GetAtt": [
                                                      "OnEventHandler42BEBAE0",
                                                      "Arn"
                                                    ]
                                                  },
                                                  ":*"
                                                ]
                                              ]
                                            }
                                          ]
                                        }
                                      ],
                                      "Version": "2012-10-17"
                                    },
                                    "policyName": "ProviderframeworkonTimeoutServiceRoleDefaultPolicy2688969F",
                                    "roles": [
                                      {
                                        "Ref": "ProviderframeworkonTimeoutServiceRole28643D26"
                                      }
                                    ]
                                  }
                                },
                                "constructInfo": {
                                  "fqn": "aws-cdk-lib.aws_iam.CfnPolicy",
                                  "version": "0.0.0"
                                }
                              }
                            },
                            "constructInfo": {
                              "fqn": "aws-cdk-lib.aws_iam.Policy",
                              "version": "0.0.0",
<<<<<<< HEAD
                              "metadata": [
                                "*",
                                {
                                  "attachToRole": [
                                    "*"
                                  ]
                                },
                                {
                                  "attachToRole": [
                                    "*"
                                  ]
                                },
                                {
                                  "addStatements": [
                                    {}
                                  ]
                                },
                                {
                                  "addStatements": [
                                    {}
                                  ]
                                }
                              ]
=======
                              "metadata": []
>>>>>>> 9a6e5cc1
                            }
                          }
                        },
                        "constructInfo": {
                          "fqn": "aws-cdk-lib.aws_iam.Role",
                          "version": "0.0.0",
<<<<<<< HEAD
                          "metadata": [
                            {
                              "assumedBy": {
                                "principalAccount": "*",
                                "assumeRoleAction": "*"
                              },
                              "managedPolicies": [
                                {
                                  "managedPolicyArn": "*"
                                }
                              ]
                            },
                            {
                              "addToPrincipalPolicy": [
                                {}
                              ]
                            },
                            {
                              "attachInlinePolicy": [
                                "*"
                              ]
                            },
                            {
                              "attachInlinePolicy": [
                                "*"
                              ]
                            },
                            {
                              "attachInlinePolicy": [
                                "*"
                              ]
                            },
                            {
                              "attachInlinePolicy": [
                                "*"
                              ]
                            },
                            {
                              "addToPrincipalPolicy": [
                                {}
                              ]
                            },
                            {
                              "attachInlinePolicy": [
                                "*"
                              ]
                            },
                            {
                              "attachInlinePolicy": [
                                "*"
                              ]
                            }
                          ]
=======
                          "metadata": []
>>>>>>> 9a6e5cc1
                        }
                      },
                      "Code": {
                        "id": "Code",
                        "path": "aws-stepfunctions-tasks-eks-call-integ-test/@aws-cdk--aws-eks.ClusterResourceProvider/Provider/framework-onTimeout/Code",
                        "children": {
                          "Stage": {
                            "id": "Stage",
                            "path": "aws-stepfunctions-tasks-eks-call-integ-test/@aws-cdk--aws-eks.ClusterResourceProvider/Provider/framework-onTimeout/Code/Stage",
                            "constructInfo": {
                              "fqn": "aws-cdk-lib.AssetStaging",
                              "version": "0.0.0"
                            }
                          },
                          "AssetBucket": {
                            "id": "AssetBucket",
                            "path": "aws-stepfunctions-tasks-eks-call-integ-test/@aws-cdk--aws-eks.ClusterResourceProvider/Provider/framework-onTimeout/Code/AssetBucket",
                            "constructInfo": {
                              "fqn": "aws-cdk-lib.aws_s3.BucketBase",
                              "version": "0.0.0",
                              "metadata": []
                            }
                          }
                        },
                        "constructInfo": {
                          "fqn": "aws-cdk-lib.aws_s3_assets.Asset",
                          "version": "0.0.0"
                        }
                      },
                      "Resource": {
                        "id": "Resource",
                        "path": "aws-stepfunctions-tasks-eks-call-integ-test/@aws-cdk--aws-eks.ClusterResourceProvider/Provider/framework-onTimeout/Resource",
                        "attributes": {
                          "aws:cdk:cloudformation:type": "AWS::Lambda::Function",
                          "aws:cdk:cloudformation:props": {
                            "code": {
                              "s3Bucket": {
                                "Fn::Sub": "cdk-hnb659fds-assets-${AWS::AccountId}-${AWS::Region}"
                              },
                              "s3Key": "39472b1c2875cf306d4ba429aeccdd34cb49bcf59dbde81f7e6b6cb9deac23a6.zip"
                            },
                            "description": "AWS CDK resource provider framework - onTimeout (aws-stepfunctions-tasks-eks-call-integ-test/@aws-cdk--aws-eks.ClusterResourceProvider/Provider)",
                            "environment": {
                              "variables": {
                                "USER_ON_EVENT_FUNCTION_ARN": {
                                  "Fn::GetAtt": [
                                    "OnEventHandler42BEBAE0",
                                    "Arn"
                                  ]
                                },
                                "USER_IS_COMPLETE_FUNCTION_ARN": {
                                  "Fn::GetAtt": [
                                    "IsCompleteHandler7073F4DA",
                                    "Arn"
                                  ]
                                }
                              }
                            },
                            "handler": "framework.onTimeout",
                            "role": {
                              "Fn::GetAtt": [
                                "ProviderframeworkonTimeoutServiceRole28643D26",
                                "Arn"
                              ]
                            },
                            "runtime": {
                              "Fn::FindInMap": [
                                "LatestNodeRuntimeMap",
                                {
                                  "Ref": "AWS::Region"
                                },
                                "value"
                              ]
                            },
                            "timeout": 900
                          }
                        },
                        "constructInfo": {
                          "fqn": "aws-cdk-lib.aws_lambda.CfnFunction",
                          "version": "0.0.0"
                        }
                      },
                      "inlinePolicyAddedToExecutionRole-0": {
                        "id": "inlinePolicyAddedToExecutionRole-0",
                        "path": "aws-stepfunctions-tasks-eks-call-integ-test/@aws-cdk--aws-eks.ClusterResourceProvider/Provider/framework-onTimeout/inlinePolicyAddedToExecutionRole-0",
                        "children": {
                          "Resource": {
                            "id": "Resource",
                            "path": "aws-stepfunctions-tasks-eks-call-integ-test/@aws-cdk--aws-eks.ClusterResourceProvider/Provider/framework-onTimeout/inlinePolicyAddedToExecutionRole-0/Resource",
                            "attributes": {
                              "aws:cdk:cloudformation:type": "AWS::IAM::Policy",
                              "aws:cdk:cloudformation:props": {
                                "policyDocument": {
                                  "Statement": [
                                    {
                                      "Action": "lambda:GetFunction",
                                      "Effect": "Allow",
                                      "Resource": {
                                        "Fn::GetAtt": [
                                          "OnEventHandler42BEBAE0",
                                          "Arn"
                                        ]
                                      }
                                    }
                                  ],
                                  "Version": "2012-10-17"
                                },
                                "policyName": "ProviderframeworkonTimeoutinlinePolicyAddedToExecutionRole03D28EB24",
                                "roles": [
                                  {
                                    "Ref": "ProviderframeworkonTimeoutServiceRole28643D26"
                                  }
                                ]
                              }
                            },
                            "constructInfo": {
                              "fqn": "aws-cdk-lib.aws_iam.CfnPolicy",
                              "version": "0.0.0"
                            }
                          }
                        },
                        "constructInfo": {
                          "fqn": "aws-cdk-lib.aws_iam.Policy",
                          "version": "0.0.0",
                          "metadata": [
                            {
                              "statements": "*"
                            },
                            {
                              "addStatements": [
                                {}
                              ]
                            },
                            {
                              "attachToRole": [
                                "*"
                              ]
                            },
                            {
                              "attachToRole": [
                                "*"
                              ]
                            }
                          ]
                        }
                      },
                      "inlinePolicyAddedToExecutionRole-1": {
                        "id": "inlinePolicyAddedToExecutionRole-1",
                        "path": "aws-stepfunctions-tasks-eks-call-integ-test/@aws-cdk--aws-eks.ClusterResourceProvider/Provider/framework-onTimeout/inlinePolicyAddedToExecutionRole-1",
                        "children": {
                          "Resource": {
                            "id": "Resource",
                            "path": "aws-stepfunctions-tasks-eks-call-integ-test/@aws-cdk--aws-eks.ClusterResourceProvider/Provider/framework-onTimeout/inlinePolicyAddedToExecutionRole-1/Resource",
                            "attributes": {
                              "aws:cdk:cloudformation:type": "AWS::IAM::Policy",
                              "aws:cdk:cloudformation:props": {
                                "policyDocument": {
                                  "Statement": [
                                    {
                                      "Action": "lambda:GetFunction",
                                      "Effect": "Allow",
                                      "Resource": {
                                        "Fn::GetAtt": [
                                          "IsCompleteHandler7073F4DA",
                                          "Arn"
                                        ]
                                      }
                                    }
                                  ],
                                  "Version": "2012-10-17"
                                },
                                "policyName": "ProviderframeworkonTimeoutinlinePolicyAddedToExecutionRole10E895C60",
                                "roles": [
                                  {
                                    "Ref": "ProviderframeworkonTimeoutServiceRole28643D26"
                                  }
                                ]
                              }
                            },
                            "constructInfo": {
                              "fqn": "aws-cdk-lib.aws_iam.CfnPolicy",
                              "version": "0.0.0"
                            }
                          }
                        },
                        "constructInfo": {
                          "fqn": "aws-cdk-lib.aws_iam.Policy",
                          "version": "0.0.0",
                          "metadata": [
                            {
                              "statements": "*"
                            },
                            {
                              "addStatements": [
                                {}
                              ]
                            },
                            {
                              "attachToRole": [
                                "*"
                              ]
                            },
                            {
                              "attachToRole": [
                                "*"
                              ]
                            }
                          ]
                        }
                      }
                    },
                    "constructInfo": {
                      "fqn": "aws-cdk-lib.aws_lambda.Function",
                      "version": "0.0.0",
                      "metadata": []
                    }
                  },
                  "waiter-state-machine": {
                    "id": "waiter-state-machine",
                    "path": "aws-stepfunctions-tasks-eks-call-integ-test/@aws-cdk--aws-eks.ClusterResourceProvider/Provider/waiter-state-machine",
                    "children": {
                      "Role": {
                        "id": "Role",
                        "path": "aws-stepfunctions-tasks-eks-call-integ-test/@aws-cdk--aws-eks.ClusterResourceProvider/Provider/waiter-state-machine/Role",
                        "children": {
                          "ImportRole": {
                            "id": "ImportRole",
                            "path": "aws-stepfunctions-tasks-eks-call-integ-test/@aws-cdk--aws-eks.ClusterResourceProvider/Provider/waiter-state-machine/Role/ImportRole",
                            "constructInfo": {
                              "fqn": "aws-cdk-lib.Resource",
                              "version": "0.0.0",
                              "metadata": []
                            }
                          },
                          "Resource": {
                            "id": "Resource",
                            "path": "aws-stepfunctions-tasks-eks-call-integ-test/@aws-cdk--aws-eks.ClusterResourceProvider/Provider/waiter-state-machine/Role/Resource",
                            "attributes": {
                              "aws:cdk:cloudformation:type": "AWS::IAM::Role",
                              "aws:cdk:cloudformation:props": {
                                "assumeRolePolicyDocument": {
                                  "Statement": [
                                    {
                                      "Action": "sts:AssumeRole",
                                      "Effect": "Allow",
                                      "Principal": {
                                        "Service": "states.amazonaws.com"
                                      }
                                    }
                                  ],
                                  "Version": "2012-10-17"
                                }
                              }
                            },
                            "constructInfo": {
                              "fqn": "aws-cdk-lib.aws_iam.CfnRole",
                              "version": "0.0.0"
                            }
                          },
                          "DefaultPolicy": {
                            "id": "DefaultPolicy",
                            "path": "aws-stepfunctions-tasks-eks-call-integ-test/@aws-cdk--aws-eks.ClusterResourceProvider/Provider/waiter-state-machine/Role/DefaultPolicy",
                            "children": {
                              "Resource": {
                                "id": "Resource",
                                "path": "aws-stepfunctions-tasks-eks-call-integ-test/@aws-cdk--aws-eks.ClusterResourceProvider/Provider/waiter-state-machine/Role/DefaultPolicy/Resource",
                                "attributes": {
                                  "aws:cdk:cloudformation:type": "AWS::IAM::Policy",
                                  "aws:cdk:cloudformation:props": {
                                    "policyDocument": {
                                      "Statement": [
                                        {
                                          "Action": "lambda:InvokeFunction",
                                          "Effect": "Allow",
                                          "Resource": [
                                            {
                                              "Fn::GetAtt": [
                                                "ProviderframeworkisComplete26D7B0CB",
                                                "Arn"
                                              ]
                                            },
                                            {
                                              "Fn::GetAtt": [
                                                "ProviderframeworkonTimeout0B47CA38",
                                                "Arn"
                                              ]
                                            },
                                            {
                                              "Fn::Join": [
                                                "",
                                                [
                                                  {
                                                    "Fn::GetAtt": [
                                                      "ProviderframeworkisComplete26D7B0CB",
                                                      "Arn"
                                                    ]
                                                  },
                                                  ":*"
                                                ]
                                              ]
                                            },
                                            {
                                              "Fn::Join": [
                                                "",
                                                [
                                                  {
                                                    "Fn::GetAtt": [
                                                      "ProviderframeworkonTimeout0B47CA38",
                                                      "Arn"
                                                    ]
                                                  },
                                                  ":*"
                                                ]
                                              ]
                                            }
                                          ]
                                        },
                                        {
                                          "Action": [
                                            "logs:CreateLogDelivery",
                                            "logs:CreateLogStream",
                                            "logs:DeleteLogDelivery",
                                            "logs:DescribeLogGroups",
                                            "logs:DescribeResourcePolicies",
                                            "logs:GetLogDelivery",
                                            "logs:ListLogDeliveries",
                                            "logs:PutLogEvents",
                                            "logs:PutResourcePolicy",
                                            "logs:UpdateLogDelivery"
                                          ],
                                          "Effect": "Allow",
                                          "Resource": "*"
                                        }
                                      ],
                                      "Version": "2012-10-17"
                                    },
                                    "policyName": "ProviderwaiterstatemachineRoleDefaultPolicyD3C3DA1A",
                                    "roles": [
                                      {
                                        "Ref": "ProviderwaiterstatemachineRole0C7159F9"
                                      }
                                    ]
                                  }
                                },
                                "constructInfo": {
                                  "fqn": "aws-cdk-lib.aws_iam.CfnPolicy",
                                  "version": "0.0.0"
                                }
                              }
                            },
                            "constructInfo": {
                              "fqn": "aws-cdk-lib.aws_iam.Policy",
                              "version": "0.0.0",
                              "metadata": []
                            }
                          }
                        },
                        "constructInfo": {
                          "fqn": "aws-cdk-lib.aws_iam.Role",
                          "version": "0.0.0",
                          "metadata": []
                        }
                      },
                      "LogGroup": {
                        "id": "LogGroup",
                        "path": "aws-stepfunctions-tasks-eks-call-integ-test/@aws-cdk--aws-eks.ClusterResourceProvider/Provider/waiter-state-machine/LogGroup",
                        "children": {
                          "Resource": {
                            "id": "Resource",
                            "path": "aws-stepfunctions-tasks-eks-call-integ-test/@aws-cdk--aws-eks.ClusterResourceProvider/Provider/waiter-state-machine/LogGroup/Resource",
                            "attributes": {
                              "aws:cdk:cloudformation:type": "AWS::Logs::LogGroup",
                              "aws:cdk:cloudformation:props": {
                                "logGroupName": {
                                  "Fn::Join": [
                                    "",
                                    [
                                      "/aws/vendedlogs/states/waiter-state-machine-",
                                      {
                                        "Ref": "ProviderframeworkisComplete26D7B0CB"
                                      },
                                      "-c867a8798593b0c6a567750103da13deac69a04fb1"
                                    ]
                                  ]
                                },
                                "retentionInDays": 731
                              }
                            },
                            "constructInfo": {
                              "fqn": "aws-cdk-lib.aws_logs.CfnLogGroup",
                              "version": "0.0.0"
                            }
                          }
                        },
                        "constructInfo": {
                          "fqn": "aws-cdk-lib.aws_logs.LogGroup",
                          "version": "0.0.0",
                          "metadata": []
                        }
                      },
                      "Resource": {
                        "id": "Resource",
                        "path": "aws-stepfunctions-tasks-eks-call-integ-test/@aws-cdk--aws-eks.ClusterResourceProvider/Provider/waiter-state-machine/Resource",
                        "attributes": {
                          "aws:cdk:cloudformation:type": "AWS::StepFunctions::StateMachine",
                          "aws:cdk:cloudformation:props": {
                            "definitionString": {
                              "Fn::Join": [
                                "",
                                [
                                  "{\"StartAt\":\"framework-isComplete-task\",\"States\":{\"framework-isComplete-task\":{\"End\":true,\"Retry\":[{\"ErrorEquals\":[\"States.ALL\"],\"IntervalSeconds\":60,\"MaxAttempts\":60,\"BackoffRate\":1}],\"Catch\":[{\"ErrorEquals\":[\"States.ALL\"],\"Next\":\"framework-onTimeout-task\"}],\"Type\":\"Task\",\"Resource\":\"",
                                  {
                                    "Fn::GetAtt": [
                                      "ProviderframeworkisComplete26D7B0CB",
                                      "Arn"
                                    ]
                                  },
                                  "\"},\"framework-onTimeout-task\":{\"End\":true,\"Type\":\"Task\",\"Resource\":\"",
                                  {
                                    "Fn::GetAtt": [
                                      "ProviderframeworkonTimeout0B47CA38",
                                      "Arn"
                                    ]
                                  },
                                  "\"}}}"
                                ]
                              ]
                            },
                            "loggingConfiguration": {
                              "destinations": [
                                {
                                  "cloudWatchLogsLogGroup": {
                                    "logGroupArn": {
                                      "Fn::GetAtt": [
                                        "ProviderwaiterstatemachineLogGroupDD693A98",
                                        "Arn"
                                      ]
                                    }
                                  }
                                }
                              ],
                              "includeExecutionData": false,
                              "level": "ERROR"
                            },
                            "roleArn": {
                              "Fn::GetAtt": [
                                "ProviderwaiterstatemachineRole0C7159F9",
                                "Arn"
                              ]
                            }
                          }
                        },
                        "constructInfo": {
                          "fqn": "aws-cdk-lib.aws_stepfunctions.CfnStateMachine",
                          "version": "0.0.0"
                        }
                      }
                    },
                    "constructInfo": {
                      "fqn": "aws-cdk-lib.custom_resources.WaiterStateMachine",
                      "version": "0.0.0"
                    }
                  }
                },
                "constructInfo": {
                  "fqn": "aws-cdk-lib.custom_resources.Provider",
                  "version": "0.0.0"
                }
              },
              "awsstepfunctionstasksekscallintegtestawscdkawseksClusterResourceProviderOnEventHandlerServiceRole2B7DE704Arn": {
                "id": "awsstepfunctionstasksekscallintegtestawscdkawseksClusterResourceProviderOnEventHandlerServiceRole2B7DE704Arn",
                "path": "aws-stepfunctions-tasks-eks-call-integ-test/@aws-cdk--aws-eks.ClusterResourceProvider/awsstepfunctionstasksekscallintegtestawscdkawseksClusterResourceProviderOnEventHandlerServiceRole2B7DE704Arn",
                "constructInfo": {
                  "fqn": "aws-cdk-lib.CfnOutput",
                  "version": "0.0.0"
                }
              },
              "awsstepfunctionstasksekscallintegtestawscdkawseksClusterResourceProviderIsCompleteHandlerServiceRole9C3B3012Arn": {
                "id": "awsstepfunctionstasksekscallintegtestawscdkawseksClusterResourceProviderIsCompleteHandlerServiceRole9C3B3012Arn",
                "path": "aws-stepfunctions-tasks-eks-call-integ-test/@aws-cdk--aws-eks.ClusterResourceProvider/awsstepfunctionstasksekscallintegtestawscdkawseksClusterResourceProviderIsCompleteHandlerServiceRole9C3B3012Arn",
                "constructInfo": {
                  "fqn": "aws-cdk-lib.CfnOutput",
                  "version": "0.0.0"
                }
              },
              "awsstepfunctionstasksekscallintegtestawscdkawseksClusterResourceProviderframeworkonEvent0215520BArn": {
                "id": "awsstepfunctionstasksekscallintegtestawscdkawseksClusterResourceProviderframeworkonEvent0215520BArn",
                "path": "aws-stepfunctions-tasks-eks-call-integ-test/@aws-cdk--aws-eks.ClusterResourceProvider/awsstepfunctionstasksekscallintegtestawscdkawseksClusterResourceProviderframeworkonEvent0215520BArn",
                "constructInfo": {
                  "fqn": "aws-cdk-lib.CfnOutput",
                  "version": "0.0.0"
                }
              }
            },
            "constructInfo": {
              "fqn": "aws-cdk-lib.NestedStack",
              "version": "0.0.0"
            }
          },
          "@aws-cdk--aws-eks.ClusterResourceProvider.NestedStack": {
            "id": "@aws-cdk--aws-eks.ClusterResourceProvider.NestedStack",
            "path": "aws-stepfunctions-tasks-eks-call-integ-test/@aws-cdk--aws-eks.ClusterResourceProvider.NestedStack",
            "children": {
              "@aws-cdk--aws-eks.ClusterResourceProvider.NestedStackResource": {
                "id": "@aws-cdk--aws-eks.ClusterResourceProvider.NestedStackResource",
                "path": "aws-stepfunctions-tasks-eks-call-integ-test/@aws-cdk--aws-eks.ClusterResourceProvider.NestedStack/@aws-cdk--aws-eks.ClusterResourceProvider.NestedStackResource",
                "attributes": {
                  "aws:cdk:cloudformation:type": "AWS::CloudFormation::Stack",
                  "aws:cdk:cloudformation:props": {
                    "templateUrl": {
                      "Fn::Join": [
                        "",
                        [
                          "https://s3.",
                          {
                            "Ref": "AWS::Region"
                          },
                          ".",
                          {
                            "Ref": "AWS::URLSuffix"
                          },
                          "/",
                          {
                            "Fn::Sub": "cdk-hnb659fds-assets-${AWS::AccountId}-${AWS::Region}"
                          },
<<<<<<< HEAD
                          "/744e05a1389c6e321b3824a1e7df17c068daa3cebf997f874f06d520d718813c.json"
=======
                          "/9872b5bbc2472c123eca8992b3a909e809b086ffec9316c0e03569748114e0e2.json"
>>>>>>> 9a6e5cc1
                        ]
                      ]
                    }
                  }
                },
                "constructInfo": {
                  "fqn": "aws-cdk-lib.CfnStack",
                  "version": "0.0.0"
                }
              }
            },
            "constructInfo": {
              "fqn": "constructs.Construct",
              "version": "10.4.2"
            }
          },
          "@aws-cdk--aws-eks.KubectlProvider": {
            "id": "@aws-cdk--aws-eks.KubectlProvider",
            "path": "aws-stepfunctions-tasks-eks-call-integ-test/@aws-cdk--aws-eks.KubectlProvider",
            "children": {
              "Handler": {
                "id": "Handler",
                "path": "aws-stepfunctions-tasks-eks-call-integ-test/@aws-cdk--aws-eks.KubectlProvider/Handler",
                "children": {
                  "Code": {
                    "id": "Code",
                    "path": "aws-stepfunctions-tasks-eks-call-integ-test/@aws-cdk--aws-eks.KubectlProvider/Handler/Code",
                    "children": {
                      "Stage": {
                        "id": "Stage",
                        "path": "aws-stepfunctions-tasks-eks-call-integ-test/@aws-cdk--aws-eks.KubectlProvider/Handler/Code/Stage",
                        "constructInfo": {
                          "fqn": "aws-cdk-lib.AssetStaging",
                          "version": "0.0.0"
                        }
                      },
                      "AssetBucket": {
                        "id": "AssetBucket",
                        "path": "aws-stepfunctions-tasks-eks-call-integ-test/@aws-cdk--aws-eks.KubectlProvider/Handler/Code/AssetBucket",
                        "constructInfo": {
                          "fqn": "aws-cdk-lib.aws_s3.BucketBase",
                          "version": "0.0.0",
                          "metadata": []
                        }
                      }
                    },
                    "constructInfo": {
                      "fqn": "aws-cdk-lib.aws_s3_assets.Asset",
                      "version": "0.0.0"
                    }
                  },
                  "Resource": {
                    "id": "Resource",
                    "path": "aws-stepfunctions-tasks-eks-call-integ-test/@aws-cdk--aws-eks.KubectlProvider/Handler/Resource",
                    "attributes": {
                      "aws:cdk:cloudformation:type": "AWS::Lambda::Function",
                      "aws:cdk:cloudformation:props": {
                        "code": {
                          "s3Bucket": {
                            "Fn::Sub": "cdk-hnb659fds-assets-${AWS::AccountId}-${AWS::Region}"
                          },
                          "s3Key": "024d0b8c5d7cf69ece484efe22f1647e273f484175ef3b79df543b7538da9c81.zip"
                        },
                        "description": "onEvent handler for EKS kubectl resource provider",
                        "environment": {
                          "variables": {
                            "AWS_STS_REGIONAL_ENDPOINTS": "regional"
                          }
                        },
                        "handler": "index.handler",
                        "layers": [
                          {
                            "Ref": "AwsCliLayerF44AAF94"
                          },
                          {
                            "Ref": "referencetoawsstepfunctionstasksekscallintegtestKubectlLayer0B270356Ref"
                          }
                        ],
                        "memorySize": 1024,
                        "role": {
                          "Ref": "referencetoawsstepfunctionstasksekscallintegtestEksClusterKubectlHandlerRole61616EA6Arn"
                        },
                        "runtime": "python3.11",
                        "timeout": 900,
                        "vpcConfig": {
                          "subnetIds": [
                            {
                              "Ref": "referencetoawsstepfunctionstasksekscallintegtestEksClusterDefaultVpcPrivateSubnet1SubnetD6666893Ref"
                            },
                            {
                              "Ref": "referencetoawsstepfunctionstasksekscallintegtestEksClusterDefaultVpcPrivateSubnet2Subnet2FEDDB37Ref"
                            }
                          ],
                          "securityGroupIds": [
                            {
                              "Ref": "referencetoawsstepfunctionstasksekscallintegtestEksCluster9129BC3DClusterSecurityGroupId"
                            }
                          ]
                        }
                      }
                    },
                    "constructInfo": {
                      "fqn": "aws-cdk-lib.aws_lambda.CfnFunction",
                      "version": "0.0.0"
                    }
                  }
                },
                "constructInfo": {
                  "fqn": "aws-cdk-lib.aws_lambda.Function",
                  "version": "0.0.0",
                  "metadata": []
                }
              },
              "AwsCliLayer": {
                "id": "AwsCliLayer",
                "path": "aws-stepfunctions-tasks-eks-call-integ-test/@aws-cdk--aws-eks.KubectlProvider/AwsCliLayer",
                "children": {
                  "Code": {
                    "id": "Code",
                    "path": "aws-stepfunctions-tasks-eks-call-integ-test/@aws-cdk--aws-eks.KubectlProvider/AwsCliLayer/Code",
                    "children": {
                      "Stage": {
                        "id": "Stage",
                        "path": "aws-stepfunctions-tasks-eks-call-integ-test/@aws-cdk--aws-eks.KubectlProvider/AwsCliLayer/Code/Stage",
                        "constructInfo": {
                          "fqn": "aws-cdk-lib.AssetStaging",
                          "version": "0.0.0"
                        }
                      },
                      "AssetBucket": {
                        "id": "AssetBucket",
                        "path": "aws-stepfunctions-tasks-eks-call-integ-test/@aws-cdk--aws-eks.KubectlProvider/AwsCliLayer/Code/AssetBucket",
                        "constructInfo": {
                          "fqn": "aws-cdk-lib.aws_s3.BucketBase",
                          "version": "0.0.0",
                          "metadata": []
                        }
                      }
                    },
                    "constructInfo": {
                      "fqn": "aws-cdk-lib.aws_s3_assets.Asset",
                      "version": "0.0.0"
                    }
                  },
                  "Resource": {
                    "id": "Resource",
                    "path": "aws-stepfunctions-tasks-eks-call-integ-test/@aws-cdk--aws-eks.KubectlProvider/AwsCliLayer/Resource",
                    "attributes": {
                      "aws:cdk:cloudformation:type": "AWS::Lambda::LayerVersion",
                      "aws:cdk:cloudformation:props": {
                        "content": {
                          "s3Bucket": {
                            "Fn::Sub": "cdk-hnb659fds-assets-${AWS::AccountId}-${AWS::Region}"
                          },
                          "s3Key": "e42a736be21cd3134b9bff4e71e3afa99a4cc900ae489e9a7f7025c8d258f9b8.zip"
                        },
                        "description": "/opt/awscli/aws"
                      }
                    },
                    "constructInfo": {
                      "fqn": "aws-cdk-lib.aws_lambda.CfnLayerVersion",
                      "version": "0.0.0"
                    }
                  }
                },
                "constructInfo": {
                  "fqn": "aws-cdk-lib.lambda_layer_awscli.AwsCliLayer",
                  "version": "0.0.0",
                  "metadata": []
                }
              },
              "ConditionalPolicyArn": {
                "id": "ConditionalPolicyArn",
                "path": "aws-stepfunctions-tasks-eks-call-integ-test/@aws-cdk--aws-eks.KubectlProvider/ConditionalPolicyArn",
                "constructInfo": {
                  "fqn": "aws-cdk-lib.Resource",
                  "version": "0.0.0",
                  "metadata": []
                }
              },
              "conditionalPolicy": {
                "id": "conditionalPolicy",
                "path": "aws-stepfunctions-tasks-eks-call-integ-test/@aws-cdk--aws-eks.KubectlProvider/conditionalPolicy",
                "constructInfo": {
                  "fqn": "aws-cdk-lib.Resource",
                  "version": "0.0.0",
                  "metadata": []
                }
              },
              "Provider": {
                "id": "Provider",
                "path": "aws-stepfunctions-tasks-eks-call-integ-test/@aws-cdk--aws-eks.KubectlProvider/Provider",
                "children": {
                  "framework-onEvent": {
                    "id": "framework-onEvent",
                    "path": "aws-stepfunctions-tasks-eks-call-integ-test/@aws-cdk--aws-eks.KubectlProvider/Provider/framework-onEvent",
                    "children": {
                      "ServiceRole": {
                        "id": "ServiceRole",
                        "path": "aws-stepfunctions-tasks-eks-call-integ-test/@aws-cdk--aws-eks.KubectlProvider/Provider/framework-onEvent/ServiceRole",
                        "children": {
                          "ImportServiceRole": {
                            "id": "ImportServiceRole",
                            "path": "aws-stepfunctions-tasks-eks-call-integ-test/@aws-cdk--aws-eks.KubectlProvider/Provider/framework-onEvent/ServiceRole/ImportServiceRole",
                            "constructInfo": {
                              "fqn": "aws-cdk-lib.Resource",
                              "version": "0.0.0",
                              "metadata": []
                            }
                          },
                          "Resource": {
                            "id": "Resource",
                            "path": "aws-stepfunctions-tasks-eks-call-integ-test/@aws-cdk--aws-eks.KubectlProvider/Provider/framework-onEvent/ServiceRole/Resource",
                            "attributes": {
                              "aws:cdk:cloudformation:type": "AWS::IAM::Role",
                              "aws:cdk:cloudformation:props": {
                                "assumeRolePolicyDocument": {
                                  "Statement": [
                                    {
                                      "Action": "sts:AssumeRole",
                                      "Effect": "Allow",
                                      "Principal": {
                                        "Service": "lambda.amazonaws.com"
                                      }
                                    }
                                  ],
                                  "Version": "2012-10-17"
                                },
                                "managedPolicyArns": [
                                  {
                                    "Fn::Join": [
                                      "",
                                      [
                                        "arn:",
                                        {
                                          "Ref": "AWS::Partition"
                                        },
                                        ":iam::aws:policy/service-role/AWSLambdaBasicExecutionRole"
                                      ]
                                    ]
                                  },
                                  {
                                    "Fn::Join": [
                                      "",
                                      [
                                        "arn:",
                                        {
                                          "Ref": "AWS::Partition"
                                        },
                                        ":iam::aws:policy/service-role/AWSLambdaVPCAccessExecutionRole"
                                      ]
                                    ]
                                  }
                                ]
                              }
                            },
                            "constructInfo": {
                              "fqn": "aws-cdk-lib.aws_iam.CfnRole",
                              "version": "0.0.0"
                            }
                          },
                          "DefaultPolicy": {
                            "id": "DefaultPolicy",
                            "path": "aws-stepfunctions-tasks-eks-call-integ-test/@aws-cdk--aws-eks.KubectlProvider/Provider/framework-onEvent/ServiceRole/DefaultPolicy",
                            "children": {
                              "Resource": {
                                "id": "Resource",
                                "path": "aws-stepfunctions-tasks-eks-call-integ-test/@aws-cdk--aws-eks.KubectlProvider/Provider/framework-onEvent/ServiceRole/DefaultPolicy/Resource",
                                "attributes": {
                                  "aws:cdk:cloudformation:type": "AWS::IAM::Policy",
                                  "aws:cdk:cloudformation:props": {
                                    "policyDocument": {
                                      "Statement": [
                                        {
                                          "Action": "lambda:InvokeFunction",
                                          "Effect": "Allow",
                                          "Resource": [
                                            {
                                              "Fn::GetAtt": [
                                                "Handler886CB40B",
                                                "Arn"
                                              ]
                                            },
                                            {
                                              "Fn::Join": [
                                                "",
                                                [
                                                  {
                                                    "Fn::GetAtt": [
                                                      "Handler886CB40B",
                                                      "Arn"
                                                    ]
                                                  },
                                                  ":*"
                                                ]
                                              ]
                                            }
                                          ]
                                        }
                                      ],
                                      "Version": "2012-10-17"
                                    },
                                    "policyName": "ProviderframeworkonEventServiceRoleDefaultPolicy48CD2133",
                                    "roles": [
                                      {
                                        "Ref": "ProviderframeworkonEventServiceRole9FF04296"
                                      }
                                    ]
                                  }
                                },
                                "constructInfo": {
                                  "fqn": "aws-cdk-lib.aws_iam.CfnPolicy",
                                  "version": "0.0.0"
                                }
                              }
                            },
                            "constructInfo": {
                              "fqn": "aws-cdk-lib.aws_iam.Policy",
                              "version": "0.0.0",
<<<<<<< HEAD
                              "metadata": [
                                "*",
                                {
                                  "attachToRole": [
                                    "*"
                                  ]
                                },
                                {
                                  "attachToRole": [
                                    "*"
                                  ]
                                },
                                {
                                  "addStatements": [
                                    {}
                                  ]
                                }
                              ]
=======
                              "metadata": []
>>>>>>> 9a6e5cc1
                            }
                          }
                        },
                        "constructInfo": {
                          "fqn": "aws-cdk-lib.aws_iam.Role",
                          "version": "0.0.0",
<<<<<<< HEAD
                          "metadata": [
                            {
                              "assumedBy": {
                                "principalAccount": "*",
                                "assumeRoleAction": "*"
                              },
                              "managedPolicies": [
                                {
                                  "managedPolicyArn": "*"
                                },
                                {
                                  "managedPolicyArn": "*"
                                }
                              ]
                            },
                            {
                              "addToPrincipalPolicy": [
                                {}
                              ]
                            },
                            {
                              "attachInlinePolicy": [
                                "*"
                              ]
                            },
                            {
                              "attachInlinePolicy": [
                                "*"
                              ]
                            },
                            {
                              "attachInlinePolicy": [
                                "*"
                              ]
                            },
                            {
                              "attachInlinePolicy": [
                                "*"
                              ]
                            }
                          ]
=======
                          "metadata": []
>>>>>>> 9a6e5cc1
                        }
                      },
                      "Code": {
                        "id": "Code",
                        "path": "aws-stepfunctions-tasks-eks-call-integ-test/@aws-cdk--aws-eks.KubectlProvider/Provider/framework-onEvent/Code",
                        "children": {
                          "Stage": {
                            "id": "Stage",
                            "path": "aws-stepfunctions-tasks-eks-call-integ-test/@aws-cdk--aws-eks.KubectlProvider/Provider/framework-onEvent/Code/Stage",
                            "constructInfo": {
                              "fqn": "aws-cdk-lib.AssetStaging",
                              "version": "0.0.0"
                            }
                          },
                          "AssetBucket": {
                            "id": "AssetBucket",
                            "path": "aws-stepfunctions-tasks-eks-call-integ-test/@aws-cdk--aws-eks.KubectlProvider/Provider/framework-onEvent/Code/AssetBucket",
                            "constructInfo": {
                              "fqn": "aws-cdk-lib.aws_s3.BucketBase",
                              "version": "0.0.0",
                              "metadata": []
                            }
                          }
                        },
                        "constructInfo": {
                          "fqn": "aws-cdk-lib.aws_s3_assets.Asset",
                          "version": "0.0.0"
                        }
                      },
                      "Resource": {
                        "id": "Resource",
                        "path": "aws-stepfunctions-tasks-eks-call-integ-test/@aws-cdk--aws-eks.KubectlProvider/Provider/framework-onEvent/Resource",
                        "attributes": {
                          "aws:cdk:cloudformation:type": "AWS::Lambda::Function",
                          "aws:cdk:cloudformation:props": {
                            "code": {
                              "s3Bucket": {
                                "Fn::Sub": "cdk-hnb659fds-assets-${AWS::AccountId}-${AWS::Region}"
                              },
                              "s3Key": "39472b1c2875cf306d4ba429aeccdd34cb49bcf59dbde81f7e6b6cb9deac23a6.zip"
                            },
                            "description": "AWS CDK resource provider framework - onEvent (aws-stepfunctions-tasks-eks-call-integ-test/@aws-cdk--aws-eks.KubectlProvider/Provider)",
                            "environment": {
                              "variables": {
                                "USER_ON_EVENT_FUNCTION_ARN": {
                                  "Fn::GetAtt": [
                                    "Handler886CB40B",
                                    "Arn"
                                  ]
                                }
                              }
                            },
                            "handler": "framework.onEvent",
                            "role": {
                              "Fn::GetAtt": [
                                "ProviderframeworkonEventServiceRole9FF04296",
                                "Arn"
                              ]
                            },
                            "runtime": {
                              "Fn::FindInMap": [
                                "LatestNodeRuntimeMap",
                                {
                                  "Ref": "AWS::Region"
                                },
                                "value"
                              ]
                            },
                            "timeout": 900,
                            "vpcConfig": {
                              "subnetIds": [
                                {
                                  "Ref": "referencetoawsstepfunctionstasksekscallintegtestEksClusterDefaultVpcPrivateSubnet1SubnetD6666893Ref"
                                },
                                {
                                  "Ref": "referencetoawsstepfunctionstasksekscallintegtestEksClusterDefaultVpcPrivateSubnet2Subnet2FEDDB37Ref"
                                }
                              ],
                              "securityGroupIds": [
                                {
                                  "Ref": "referencetoawsstepfunctionstasksekscallintegtestEksCluster9129BC3DClusterSecurityGroupId"
                                }
                              ]
                            }
                          }
                        },
                        "constructInfo": {
                          "fqn": "aws-cdk-lib.aws_lambda.CfnFunction",
                          "version": "0.0.0"
                        }
                      },
                      "inlinePolicyAddedToExecutionRole-0": {
                        "id": "inlinePolicyAddedToExecutionRole-0",
                        "path": "aws-stepfunctions-tasks-eks-call-integ-test/@aws-cdk--aws-eks.KubectlProvider/Provider/framework-onEvent/inlinePolicyAddedToExecutionRole-0",
                        "children": {
                          "Resource": {
                            "id": "Resource",
                            "path": "aws-stepfunctions-tasks-eks-call-integ-test/@aws-cdk--aws-eks.KubectlProvider/Provider/framework-onEvent/inlinePolicyAddedToExecutionRole-0/Resource",
                            "attributes": {
                              "aws:cdk:cloudformation:type": "AWS::IAM::Policy",
                              "aws:cdk:cloudformation:props": {
                                "policyDocument": {
                                  "Statement": [
                                    {
                                      "Action": "lambda:GetFunction",
                                      "Effect": "Allow",
                                      "Resource": {
                                        "Fn::GetAtt": [
                                          "Handler886CB40B",
                                          "Arn"
                                        ]
                                      }
                                    }
                                  ],
                                  "Version": "2012-10-17"
                                },
                                "policyName": "ProviderframeworkonEventinlinePolicyAddedToExecutionRole0D6E83756",
                                "roles": [
                                  {
                                    "Ref": "ProviderframeworkonEventServiceRole9FF04296"
                                  }
                                ]
                              }
                            },
                            "constructInfo": {
                              "fqn": "aws-cdk-lib.aws_iam.CfnPolicy",
                              "version": "0.0.0"
                            }
                          }
                        },
                        "constructInfo": {
                          "fqn": "aws-cdk-lib.aws_iam.Policy",
                          "version": "0.0.0",
                          "metadata": [
                            {
                              "statements": "*"
                            },
                            {
                              "addStatements": [
                                {}
                              ]
                            },
                            {
                              "attachToRole": [
                                "*"
                              ]
                            },
                            {
                              "attachToRole": [
                                "*"
                              ]
                            }
                          ]
                        }
                      }
                    },
                    "constructInfo": {
                      "fqn": "aws-cdk-lib.aws_lambda.Function",
                      "version": "0.0.0",
                      "metadata": []
                    }
                  }
                },
                "constructInfo": {
                  "fqn": "aws-cdk-lib.custom_resources.Provider",
                  "version": "0.0.0"
                }
              },
              "LatestNodeRuntimeMap": {
                "id": "LatestNodeRuntimeMap",
                "path": "aws-stepfunctions-tasks-eks-call-integ-test/@aws-cdk--aws-eks.KubectlProvider/LatestNodeRuntimeMap",
                "constructInfo": {
                  "fqn": "aws-cdk-lib.CfnMapping",
                  "version": "0.0.0"
                }
              },
              "awsstepfunctionstasksekscallintegtestawscdkawseksKubectlProviderframeworkonEvent890A3570Arn": {
                "id": "awsstepfunctionstasksekscallintegtestawscdkawseksKubectlProviderframeworkonEvent890A3570Arn",
                "path": "aws-stepfunctions-tasks-eks-call-integ-test/@aws-cdk--aws-eks.KubectlProvider/awsstepfunctionstasksekscallintegtestawscdkawseksKubectlProviderframeworkonEvent890A3570Arn",
                "constructInfo": {
                  "fqn": "aws-cdk-lib.CfnOutput",
                  "version": "0.0.0"
                }
              },
              "reference-to-awsstepfunctionstasksekscallintegtestKubectlLayer0B270356Ref": {
                "id": "reference-to-awsstepfunctionstasksekscallintegtestKubectlLayer0B270356Ref",
                "path": "aws-stepfunctions-tasks-eks-call-integ-test/@aws-cdk--aws-eks.KubectlProvider/reference-to-awsstepfunctionstasksekscallintegtestKubectlLayer0B270356Ref",
                "constructInfo": {
                  "fqn": "aws-cdk-lib.CfnParameter",
                  "version": "0.0.0"
                }
              },
              "reference-to-awsstepfunctionstasksekscallintegtestEksClusterKubectlHandlerRole61616EA6Arn": {
                "id": "reference-to-awsstepfunctionstasksekscallintegtestEksClusterKubectlHandlerRole61616EA6Arn",
                "path": "aws-stepfunctions-tasks-eks-call-integ-test/@aws-cdk--aws-eks.KubectlProvider/reference-to-awsstepfunctionstasksekscallintegtestEksClusterKubectlHandlerRole61616EA6Arn",
                "constructInfo": {
                  "fqn": "aws-cdk-lib.CfnParameter",
                  "version": "0.0.0"
                }
              },
              "reference-to-awsstepfunctionstasksekscallintegtestEksClusterDefaultVpcPrivateSubnet1SubnetD6666893Ref": {
                "id": "reference-to-awsstepfunctionstasksekscallintegtestEksClusterDefaultVpcPrivateSubnet1SubnetD6666893Ref",
                "path": "aws-stepfunctions-tasks-eks-call-integ-test/@aws-cdk--aws-eks.KubectlProvider/reference-to-awsstepfunctionstasksekscallintegtestEksClusterDefaultVpcPrivateSubnet1SubnetD6666893Ref",
                "constructInfo": {
                  "fqn": "aws-cdk-lib.CfnParameter",
                  "version": "0.0.0"
                }
              },
              "reference-to-awsstepfunctionstasksekscallintegtestEksClusterDefaultVpcPrivateSubnet2Subnet2FEDDB37Ref": {
                "id": "reference-to-awsstepfunctionstasksekscallintegtestEksClusterDefaultVpcPrivateSubnet2Subnet2FEDDB37Ref",
                "path": "aws-stepfunctions-tasks-eks-call-integ-test/@aws-cdk--aws-eks.KubectlProvider/reference-to-awsstepfunctionstasksekscallintegtestEksClusterDefaultVpcPrivateSubnet2Subnet2FEDDB37Ref",
                "constructInfo": {
                  "fqn": "aws-cdk-lib.CfnParameter",
                  "version": "0.0.0"
                }
              },
              "reference-to-awsstepfunctionstasksekscallintegtestEksCluster9129BC3DClusterSecurityGroupId": {
                "id": "reference-to-awsstepfunctionstasksekscallintegtestEksCluster9129BC3DClusterSecurityGroupId",
                "path": "aws-stepfunctions-tasks-eks-call-integ-test/@aws-cdk--aws-eks.KubectlProvider/reference-to-awsstepfunctionstasksekscallintegtestEksCluster9129BC3DClusterSecurityGroupId",
                "constructInfo": {
                  "fqn": "aws-cdk-lib.CfnParameter",
                  "version": "0.0.0"
                }
              }
            },
            "constructInfo": {
              "fqn": "aws-cdk-lib.aws_eks.KubectlProvider",
              "version": "0.0.0"
            }
          },
          "@aws-cdk--aws-eks.KubectlProvider.NestedStack": {
            "id": "@aws-cdk--aws-eks.KubectlProvider.NestedStack",
            "path": "aws-stepfunctions-tasks-eks-call-integ-test/@aws-cdk--aws-eks.KubectlProvider.NestedStack",
            "children": {
              "@aws-cdk--aws-eks.KubectlProvider.NestedStackResource": {
                "id": "@aws-cdk--aws-eks.KubectlProvider.NestedStackResource",
                "path": "aws-stepfunctions-tasks-eks-call-integ-test/@aws-cdk--aws-eks.KubectlProvider.NestedStack/@aws-cdk--aws-eks.KubectlProvider.NestedStackResource",
                "attributes": {
                  "aws:cdk:cloudformation:type": "AWS::CloudFormation::Stack",
                  "aws:cdk:cloudformation:props": {
                    "parameters": {
                      "referencetoawsstepfunctionstasksekscallintegtestKubectlLayer0B270356Ref": {
                        "Ref": "KubectlLayer600207B5"
                      },
                      "referencetoawsstepfunctionstasksekscallintegtestEksClusterKubectlHandlerRole61616EA6Arn": {
                        "Fn::GetAtt": [
                          "EksClusterKubectlHandlerRole4A986A70",
                          "Arn"
                        ]
                      },
                      "referencetoawsstepfunctionstasksekscallintegtestEksClusterDefaultVpcPrivateSubnet1SubnetD6666893Ref": {
                        "Ref": "EksClusterDefaultVpcPrivateSubnet1Subnet4D665A2F"
                      },
                      "referencetoawsstepfunctionstasksekscallintegtestEksClusterDefaultVpcPrivateSubnet2Subnet2FEDDB37Ref": {
                        "Ref": "EksClusterDefaultVpcPrivateSubnet2Subnet180B8A71"
                      },
                      "referencetoawsstepfunctionstasksekscallintegtestEksCluster9129BC3DClusterSecurityGroupId": {
                        "Fn::GetAtt": [
                          "EksClusterFAB68BDB",
                          "ClusterSecurityGroupId"
                        ]
                      }
                    },
                    "templateUrl": {
                      "Fn::Join": [
                        "",
                        [
                          "https://s3.",
                          {
                            "Ref": "AWS::Region"
                          },
                          ".",
                          {
                            "Ref": "AWS::URLSuffix"
                          },
                          "/",
                          {
                            "Fn::Sub": "cdk-hnb659fds-assets-${AWS::AccountId}-${AWS::Region}"
                          },
<<<<<<< HEAD
                          "/48957c96da72f56dfffaa55a76688638dd952d7811167c8e643f738a01b805ec.json"
=======
                          "/09fe4c7b9e1c434bd66530aea32cf40f7d4055de2ddbcd0273c5e1300b22a277.json"
>>>>>>> 9a6e5cc1
                        ]
                      ]
                    }
                  }
                },
                "constructInfo": {
                  "fqn": "aws-cdk-lib.CfnStack",
                  "version": "0.0.0"
                }
              }
            },
            "constructInfo": {
              "fqn": "constructs.Construct",
              "version": "10.4.2"
            }
          },
          "Role": {
            "id": "Role",
            "path": "aws-stepfunctions-tasks-eks-call-integ-test/Role",
            "children": {
              "ImportRole": {
                "id": "ImportRole",
                "path": "aws-stepfunctions-tasks-eks-call-integ-test/Role/ImportRole",
                "constructInfo": {
                  "fqn": "aws-cdk-lib.Resource",
                  "version": "0.0.0",
                  "metadata": []
                }
              },
              "Resource": {
                "id": "Resource",
                "path": "aws-stepfunctions-tasks-eks-call-integ-test/Role/Resource",
                "attributes": {
                  "aws:cdk:cloudformation:type": "AWS::IAM::Role",
                  "aws:cdk:cloudformation:props": {
                    "assumeRolePolicyDocument": {
                      "Statement": [
                        {
                          "Action": "sts:AssumeRole",
                          "Effect": "Allow",
                          "Principal": {
                            "Service": "states.amazonaws.com"
                          }
                        }
                      ],
                      "Version": "2012-10-17"
                    },
                    "roleName": "stateMachineExecutionRole"
                  }
                },
                "constructInfo": {
                  "fqn": "aws-cdk-lib.aws_iam.CfnRole",
                  "version": "0.0.0"
                }
              }
            },
            "constructInfo": {
              "fqn": "aws-cdk-lib.aws_iam.Role",
              "version": "0.0.0",
              "metadata": []
            }
          },
          "Call a EKS Endpoint": {
            "id": "Call a EKS Endpoint",
            "path": "aws-stepfunctions-tasks-eks-call-integ-test/Call a EKS Endpoint",
            "constructInfo": {
              "fqn": "aws-cdk-lib.aws_stepfunctions_tasks.EksCall",
              "version": "0.0.0"
            }
          },
          "StateMachine": {
            "id": "StateMachine",
            "path": "aws-stepfunctions-tasks-eks-call-integ-test/StateMachine",
            "children": {
              "Resource": {
                "id": "Resource",
                "path": "aws-stepfunctions-tasks-eks-call-integ-test/StateMachine/Resource",
                "attributes": {
                  "aws:cdk:cloudformation:type": "AWS::StepFunctions::StateMachine",
                  "aws:cdk:cloudformation:props": {
                    "definitionString": {
                      "Fn::Join": [
                        "",
                        [
                          "{\"StartAt\":\"Call a EKS Endpoint\",\"States\":{\"Call a EKS Endpoint\":{\"End\":true,\"Type\":\"Task\",\"Resource\":\"arn:",
                          {
                            "Ref": "AWS::Partition"
                          },
                          ":states:::eks:call\",\"Parameters\":{\"ClusterName\":\"",
                          {
                            "Ref": "EksClusterFAB68BDB"
                          },
                          "\",\"CertificateAuthority\":\"",
                          {
                            "Fn::GetAtt": [
                              "EksClusterFAB68BDB",
                              "CertificateAuthorityData"
                            ]
                          },
                          "\",\"Endpoint\":\"",
                          {
                            "Fn::GetAtt": [
                              "EksClusterFAB68BDB",
                              "Endpoint"
                            ]
                          },
                          "\",\"Method\":\"GET\",\"Path\":\"/api/v1/namespaces/default/pods\"}}},\"TimeoutSeconds\":30}"
                        ]
                      ]
                    },
                    "roleArn": {
                      "Fn::GetAtt": [
                        "Role1ABCC5F0",
                        "Arn"
                      ]
                    }
                  }
                },
                "constructInfo": {
                  "fqn": "aws-cdk-lib.aws_stepfunctions.CfnStateMachine",
                  "version": "0.0.0"
                }
              }
            },
            "constructInfo": {
              "fqn": "aws-cdk-lib.aws_stepfunctions.StateMachine",
              "version": "0.0.0",
              "metadata": []
            }
          },
          "stateMachineArn": {
            "id": "stateMachineArn",
            "path": "aws-stepfunctions-tasks-eks-call-integ-test/stateMachineArn",
            "constructInfo": {
              "fqn": "aws-cdk-lib.CfnOutput",
              "version": "0.0.0"
            }
          },
          "BootstrapVersion": {
            "id": "BootstrapVersion",
            "path": "aws-stepfunctions-tasks-eks-call-integ-test/BootstrapVersion",
            "constructInfo": {
              "fqn": "aws-cdk-lib.CfnParameter",
              "version": "0.0.0"
            }
          },
          "CheckBootstrapVersion": {
            "id": "CheckBootstrapVersion",
            "path": "aws-stepfunctions-tasks-eks-call-integ-test/CheckBootstrapVersion",
            "constructInfo": {
              "fqn": "aws-cdk-lib.CfnRule",
              "version": "0.0.0"
            }
          }
        },
        "constructInfo": {
          "fqn": "aws-cdk-lib.Stack",
          "version": "0.0.0"
        }
      },
      "aws-stepfunctions-tasks-eks-call-integ": {
        "id": "aws-stepfunctions-tasks-eks-call-integ",
        "path": "aws-stepfunctions-tasks-eks-call-integ",
        "children": {
          "DefaultTest": {
            "id": "DefaultTest",
            "path": "aws-stepfunctions-tasks-eks-call-integ/DefaultTest",
            "children": {
              "Default": {
                "id": "Default",
                "path": "aws-stepfunctions-tasks-eks-call-integ/DefaultTest/Default",
                "constructInfo": {
                  "fqn": "constructs.Construct",
                  "version": "10.4.2"
                }
              },
              "DeployAssert": {
                "id": "DeployAssert",
                "path": "aws-stepfunctions-tasks-eks-call-integ/DefaultTest/DeployAssert",
                "children": {
                  "BootstrapVersion": {
                    "id": "BootstrapVersion",
                    "path": "aws-stepfunctions-tasks-eks-call-integ/DefaultTest/DeployAssert/BootstrapVersion",
                    "constructInfo": {
                      "fqn": "aws-cdk-lib.CfnParameter",
                      "version": "0.0.0"
                    }
                  },
                  "CheckBootstrapVersion": {
                    "id": "CheckBootstrapVersion",
                    "path": "aws-stepfunctions-tasks-eks-call-integ/DefaultTest/DeployAssert/CheckBootstrapVersion",
                    "constructInfo": {
                      "fqn": "aws-cdk-lib.CfnRule",
                      "version": "0.0.0"
                    }
                  }
                },
                "constructInfo": {
                  "fqn": "aws-cdk-lib.Stack",
                  "version": "0.0.0"
                }
              }
            },
            "constructInfo": {
              "fqn": "@aws-cdk/integ-tests-alpha.IntegTestCase",
              "version": "0.0.0"
            }
          }
        },
        "constructInfo": {
          "fqn": "@aws-cdk/integ-tests-alpha.IntegTest",
          "version": "0.0.0"
        }
      },
      "Tree": {
        "id": "Tree",
        "path": "Tree",
        "constructInfo": {
          "fqn": "constructs.Construct",
          "version": "10.4.2"
        }
      }
    },
    "constructInfo": {
      "fqn": "aws-cdk-lib.App",
      "version": "0.0.0"
    }
  }
}<|MERGE_RESOLUTION|>--- conflicted
+++ resolved
@@ -1635,11 +1635,7 @@
                           "s3Bucket": {
                             "Fn::Sub": "cdk-hnb659fds-assets-${AWS::AccountId}-${AWS::Region}"
                           },
-<<<<<<< HEAD
                           "s3Key": "572dd2416e786aa13287a5bcd2330ca9b49d9bb7403340990da8b466445db001.zip"
-=======
-                          "s3Key": "aea9e78c19375cc11788e490fdd0d8d90a99fc5509f3ade872bff74980f89265.zip"
->>>>>>> 9a6e5cc1
                         },
                         "description": "onEvent handler for EKS cluster resource provider",
                         "environment": {
@@ -1783,11 +1779,7 @@
                           "s3Bucket": {
                             "Fn::Sub": "cdk-hnb659fds-assets-${AWS::AccountId}-${AWS::Region}"
                           },
-<<<<<<< HEAD
                           "s3Key": "572dd2416e786aa13287a5bcd2330ca9b49d9bb7403340990da8b466445db001.zip"
-=======
-                          "s3Key": "aea9e78c19375cc11788e490fdd0d8d90a99fc5509f3ade872bff74980f89265.zip"
->>>>>>> 9a6e5cc1
                         },
                         "description": "isComplete handler for EKS cluster resource provider",
                         "environment": {
@@ -1976,7 +1968,6 @@
                             "constructInfo": {
                               "fqn": "aws-cdk-lib.aws_iam.Policy",
                               "version": "0.0.0",
-<<<<<<< HEAD
                               "metadata": [
                                 "*",
                                 {
@@ -2005,16 +1996,12 @@
                                   ]
                                 }
                               ]
-=======
-                              "metadata": []
->>>>>>> 9a6e5cc1
                             }
                           }
                         },
                         "constructInfo": {
                           "fqn": "aws-cdk-lib.aws_iam.Role",
                           "version": "0.0.0",
-<<<<<<< HEAD
                           "metadata": [
                             {
                               "assumedBy": {
@@ -2073,9 +2060,6 @@
                               ]
                             }
                           ]
-=======
-                          "metadata": []
->>>>>>> 9a6e5cc1
                         }
                       },
                       "Code": {
@@ -2430,7 +2414,6 @@
                             "constructInfo": {
                               "fqn": "aws-cdk-lib.aws_iam.Policy",
                               "version": "0.0.0",
-<<<<<<< HEAD
                               "metadata": [
                                 "*",
                                 {
@@ -2454,16 +2437,12 @@
                                   ]
                                 }
                               ]
-=======
-                              "metadata": []
->>>>>>> 9a6e5cc1
                             }
                           }
                         },
                         "constructInfo": {
                           "fqn": "aws-cdk-lib.aws_iam.Role",
                           "version": "0.0.0",
-<<<<<<< HEAD
                           "metadata": [
                             {
                               "assumedBy": {
@@ -2517,9 +2496,6 @@
                               ]
                             }
                           ]
-=======
-                          "metadata": []
->>>>>>> 9a6e5cc1
                         }
                       },
                       "Code": {
@@ -2871,7 +2847,6 @@
                             "constructInfo": {
                               "fqn": "aws-cdk-lib.aws_iam.Policy",
                               "version": "0.0.0",
-<<<<<<< HEAD
                               "metadata": [
                                 "*",
                                 {
@@ -2895,16 +2870,12 @@
                                   ]
                                 }
                               ]
-=======
-                              "metadata": []
->>>>>>> 9a6e5cc1
                             }
                           }
                         },
                         "constructInfo": {
                           "fqn": "aws-cdk-lib.aws_iam.Role",
                           "version": "0.0.0",
-<<<<<<< HEAD
                           "metadata": [
                             {
                               "assumedBy": {
@@ -2958,9 +2929,6 @@
                               ]
                             }
                           ]
-=======
-                          "metadata": []
->>>>>>> 9a6e5cc1
                         }
                       },
                       "Code": {
@@ -3486,11 +3454,7 @@
                           {
                             "Fn::Sub": "cdk-hnb659fds-assets-${AWS::AccountId}-${AWS::Region}"
                           },
-<<<<<<< HEAD
                           "/744e05a1389c6e321b3824a1e7df17c068daa3cebf997f874f06d520d718813c.json"
-=======
-                          "/9872b5bbc2472c123eca8992b3a909e809b086ffec9316c0e03569748114e0e2.json"
->>>>>>> 9a6e5cc1
                         ]
                       ]
                     }
@@ -3810,7 +3774,6 @@
                             "constructInfo": {
                               "fqn": "aws-cdk-lib.aws_iam.Policy",
                               "version": "0.0.0",
-<<<<<<< HEAD
                               "metadata": [
                                 "*",
                                 {
@@ -3829,16 +3792,12 @@
                                   ]
                                 }
                               ]
-=======
-                              "metadata": []
->>>>>>> 9a6e5cc1
                             }
                           }
                         },
                         "constructInfo": {
                           "fqn": "aws-cdk-lib.aws_iam.Role",
                           "version": "0.0.0",
-<<<<<<< HEAD
                           "metadata": [
                             {
                               "assumedBy": {
@@ -3880,9 +3839,6 @@
                               ]
                             }
                           ]
-=======
-                          "metadata": []
->>>>>>> 9a6e5cc1
                         }
                       },
                       "Code": {
@@ -4162,11 +4118,7 @@
                           {
                             "Fn::Sub": "cdk-hnb659fds-assets-${AWS::AccountId}-${AWS::Region}"
                           },
-<<<<<<< HEAD
                           "/48957c96da72f56dfffaa55a76688638dd952d7811167c8e643f738a01b805ec.json"
-=======
-                          "/09fe4c7b9e1c434bd66530aea32cf40f7d4055de2ddbcd0273c5e1300b22a277.json"
->>>>>>> 9a6e5cc1
                         ]
                       ]
                     }
