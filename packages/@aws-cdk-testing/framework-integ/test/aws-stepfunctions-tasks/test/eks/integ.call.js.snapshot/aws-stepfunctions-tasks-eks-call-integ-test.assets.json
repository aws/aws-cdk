--- conflicted
+++ resolved
@@ -27,25 +27,15 @@
         }
       }
     },
-<<<<<<< HEAD
     "572dd2416e786aa13287a5bcd2330ca9b49d9bb7403340990da8b466445db001": {
       "source": {
         "path": "asset.572dd2416e786aa13287a5bcd2330ca9b49d9bb7403340990da8b466445db001",
-=======
-    "aea9e78c19375cc11788e490fdd0d8d90a99fc5509f3ade872bff74980f89265": {
-      "source": {
-        "path": "asset.aea9e78c19375cc11788e490fdd0d8d90a99fc5509f3ade872bff74980f89265",
->>>>>>> 9a6e5cc1
         "packaging": "zip"
       },
       "destinations": {
         "current_account-current_region": {
           "bucketName": "cdk-hnb659fds-assets-${AWS::AccountId}-${AWS::Region}",
-<<<<<<< HEAD
           "objectKey": "572dd2416e786aa13287a5bcd2330ca9b49d9bb7403340990da8b466445db001.zip",
-=======
-          "objectKey": "aea9e78c19375cc11788e490fdd0d8d90a99fc5509f3ade872bff74980f89265.zip",
->>>>>>> 9a6e5cc1
           "assumeRoleArn": "arn:${AWS::Partition}:iam::${AWS::AccountId}:role/cdk-hnb659fds-file-publishing-role-${AWS::AccountId}-${AWS::Region}"
         }
       }
@@ -88,9 +78,7 @@
           "assumeRoleArn": "arn:${AWS::Partition}:iam::${AWS::AccountId}:role/cdk-hnb659fds-file-publishing-role-${AWS::AccountId}-${AWS::Region}"
         }
       }
-    },
-<<<<<<< HEAD
-    "e35d06c04a5f086530cad7876451b9fbd93ded1d4940950bb104fb78dd322310": {
+    },    "e35d06c04a5f086530cad7876451b9fbd93ded1d4940950bb104fb78dd322310": {
       "source": {
         "path": "asset.e35d06c04a5f086530cad7876451b9fbd93ded1d4940950bb104fb78dd322310.zip",
         "packaging": "file"
@@ -104,9 +92,6 @@
       }
     },
     "744e05a1389c6e321b3824a1e7df17c068daa3cebf997f874f06d520d718813c": {
-=======
-    "9872b5bbc2472c123eca8992b3a909e809b086ffec9316c0e03569748114e0e2": {
->>>>>>> 9a6e5cc1
       "source": {
         "path": "awsstepfunctionstasksekscallintegtestawscdkawseksClusterResourceProvider412BC189.nested.template.json",
         "packaging": "file"
@@ -114,20 +99,12 @@
       "destinations": {
         "current_account-current_region": {
           "bucketName": "cdk-hnb659fds-assets-${AWS::AccountId}-${AWS::Region}",
-<<<<<<< HEAD
           "objectKey": "744e05a1389c6e321b3824a1e7df17c068daa3cebf997f874f06d520d718813c.json",
-=======
-          "objectKey": "9872b5bbc2472c123eca8992b3a909e809b086ffec9316c0e03569748114e0e2.json",
->>>>>>> 9a6e5cc1
           "assumeRoleArn": "arn:${AWS::Partition}:iam::${AWS::AccountId}:role/cdk-hnb659fds-file-publishing-role-${AWS::AccountId}-${AWS::Region}"
         }
       }
     },
-<<<<<<< HEAD
     "48957c96da72f56dfffaa55a76688638dd952d7811167c8e643f738a01b805ec": {
-=======
-    "09fe4c7b9e1c434bd66530aea32cf40f7d4055de2ddbcd0273c5e1300b22a277": {
->>>>>>> 9a6e5cc1
       "source": {
         "path": "awsstepfunctionstasksekscallintegtestawscdkawseksKubectlProvider65D285A0.nested.template.json",
         "packaging": "file"
@@ -135,20 +112,12 @@
       "destinations": {
         "current_account-current_region": {
           "bucketName": "cdk-hnb659fds-assets-${AWS::AccountId}-${AWS::Region}",
-<<<<<<< HEAD
           "objectKey": "48957c96da72f56dfffaa55a76688638dd952d7811167c8e643f738a01b805ec.json",
-=======
-          "objectKey": "09fe4c7b9e1c434bd66530aea32cf40f7d4055de2ddbcd0273c5e1300b22a277.json",
->>>>>>> 9a6e5cc1
           "assumeRoleArn": "arn:${AWS::Partition}:iam::${AWS::AccountId}:role/cdk-hnb659fds-file-publishing-role-${AWS::AccountId}-${AWS::Region}"
         }
       }
     },
-<<<<<<< HEAD
     "6a73ba7b2de725c0621d5712e27bbaec61fc4d903db2c8157856f9f96fecb1ea": {
-=======
-    "6e8a5d0d29ddc91c0415197133d7000a18a2ec2098de32be9a81ac6b8aea3c26": {
->>>>>>> 9a6e5cc1
       "source": {
         "path": "aws-stepfunctions-tasks-eks-call-integ-test.template.json",
         "packaging": "file"
@@ -156,11 +125,7 @@
       "destinations": {
         "current_account-current_region": {
           "bucketName": "cdk-hnb659fds-assets-${AWS::AccountId}-${AWS::Region}",
-<<<<<<< HEAD
           "objectKey": "6a73ba7b2de725c0621d5712e27bbaec61fc4d903db2c8157856f9f96fecb1ea.json",
-=======
-          "objectKey": "6e8a5d0d29ddc91c0415197133d7000a18a2ec2098de32be9a81ac6b8aea3c26.json",
->>>>>>> 9a6e5cc1
           "assumeRoleArn": "arn:${AWS::Partition}:iam::${AWS::AccountId}:role/cdk-hnb659fds-file-publishing-role-${AWS::AccountId}-${AWS::Region}"
         }
       }
