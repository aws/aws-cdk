{
  "version": "39.0.0",
  "files": {
    "f3c812b299b0759c937b41e39d3451f5cc61279c2ec9ee791fac08ba1e56508b": {
      "source": {
        "path": "asset.f3c812b299b0759c937b41e39d3451f5cc61279c2ec9ee791fac08ba1e56508b.zip",
        "packaging": "file"
      },
      "destinations": {
        "current_account-current_region": {
          "bucketName": "cdk-hnb659fds-assets-${AWS::AccountId}-${AWS::Region}",
          "objectKey": "f3c812b299b0759c937b41e39d3451f5cc61279c2ec9ee791fac08ba1e56508b.zip",
          "assumeRoleArn": "arn:${AWS::Partition}:iam::${AWS::AccountId}:role/cdk-hnb659fds-file-publishing-role-${AWS::AccountId}-${AWS::Region}"
        }
      }
    },
    "93d96d34e0d3cd20eb082652b91012b131bdc34fcf2bc16eb4170e04772fddb1": {
      "source": {
        "path": "asset.93d96d34e0d3cd20eb082652b91012b131bdc34fcf2bc16eb4170e04772fddb1.zip",
        "packaging": "file"
      },
      "destinations": {
        "current_account-current_region": {
          "bucketName": "cdk-hnb659fds-assets-${AWS::AccountId}-${AWS::Region}",
          "objectKey": "93d96d34e0d3cd20eb082652b91012b131bdc34fcf2bc16eb4170e04772fddb1.zip",
          "assumeRoleArn": "arn:${AWS::Partition}:iam::${AWS::AccountId}:role/cdk-hnb659fds-file-publishing-role-${AWS::AccountId}-${AWS::Region}"
        }
      }
    },
<<<<<<< HEAD
    "572dd2416e786aa13287a5bcd2330ca9b49d9bb7403340990da8b466445db001": {
      "source": {
        "path": "asset.572dd2416e786aa13287a5bcd2330ca9b49d9bb7403340990da8b466445db001",
=======
    "aea9e78c19375cc11788e490fdd0d8d90a99fc5509f3ade872bff74980f89265": {
      "source": {
        "path": "asset.aea9e78c19375cc11788e490fdd0d8d90a99fc5509f3ade872bff74980f89265",
>>>>>>> 9a6e5cc1
        "packaging": "zip"
      },
      "destinations": {
        "current_account-current_region": {
          "bucketName": "cdk-hnb659fds-assets-${AWS::AccountId}-${AWS::Region}",
<<<<<<< HEAD
          "objectKey": "572dd2416e786aa13287a5bcd2330ca9b49d9bb7403340990da8b466445db001.zip",
=======
          "objectKey": "aea9e78c19375cc11788e490fdd0d8d90a99fc5509f3ade872bff74980f89265.zip",
>>>>>>> 9a6e5cc1
          "assumeRoleArn": "arn:${AWS::Partition}:iam::${AWS::AccountId}:role/cdk-hnb659fds-file-publishing-role-${AWS::AccountId}-${AWS::Region}"
        }
      }
    },
    "39472b1c2875cf306d4ba429aeccdd34cb49bcf59dbde81f7e6b6cb9deac23a6": {
      "source": {
        "path": "asset.39472b1c2875cf306d4ba429aeccdd34cb49bcf59dbde81f7e6b6cb9deac23a6",
        "packaging": "zip"
      },
      "destinations": {
        "current_account-current_region": {
          "bucketName": "cdk-hnb659fds-assets-${AWS::AccountId}-${AWS::Region}",
          "objectKey": "39472b1c2875cf306d4ba429aeccdd34cb49bcf59dbde81f7e6b6cb9deac23a6.zip",
          "assumeRoleArn": "arn:${AWS::Partition}:iam::${AWS::AccountId}:role/cdk-hnb659fds-file-publishing-role-${AWS::AccountId}-${AWS::Region}"
        }
      }
    },
    "024d0b8c5d7cf69ece484efe22f1647e273f484175ef3b79df543b7538da9c81": {
      "source": {
        "path": "asset.024d0b8c5d7cf69ece484efe22f1647e273f484175ef3b79df543b7538da9c81",
        "packaging": "zip"
      },
      "destinations": {
        "current_account-current_region": {
          "bucketName": "cdk-hnb659fds-assets-${AWS::AccountId}-${AWS::Region}",
          "objectKey": "024d0b8c5d7cf69ece484efe22f1647e273f484175ef3b79df543b7538da9c81.zip",
          "assumeRoleArn": "arn:${AWS::Partition}:iam::${AWS::AccountId}:role/cdk-hnb659fds-file-publishing-role-${AWS::AccountId}-${AWS::Region}"
        }
      }
    },
    "e42a736be21cd3134b9bff4e71e3afa99a4cc900ae489e9a7f7025c8d258f9b8": {
      "source": {
        "path": "asset.e42a736be21cd3134b9bff4e71e3afa99a4cc900ae489e9a7f7025c8d258f9b8.zip",
        "packaging": "file"
      },
      "destinations": {
        "current_account-current_region": {
          "bucketName": "cdk-hnb659fds-assets-${AWS::AccountId}-${AWS::Region}",
          "objectKey": "e42a736be21cd3134b9bff4e71e3afa99a4cc900ae489e9a7f7025c8d258f9b8.zip",
          "assumeRoleArn": "arn:${AWS::Partition}:iam::${AWS::AccountId}:role/cdk-hnb659fds-file-publishing-role-${AWS::AccountId}-${AWS::Region}"
        }
      }
    },
<<<<<<< HEAD
    "e35d06c04a5f086530cad7876451b9fbd93ded1d4940950bb104fb78dd322310": {
      "source": {
        "path": "asset.e35d06c04a5f086530cad7876451b9fbd93ded1d4940950bb104fb78dd322310.zip",
        "packaging": "file"
      },
      "destinations": {
        "current_account-current_region": {
          "bucketName": "cdk-hnb659fds-assets-${AWS::AccountId}-${AWS::Region}",
          "objectKey": "e35d06c04a5f086530cad7876451b9fbd93ded1d4940950bb104fb78dd322310.zip",
          "assumeRoleArn": "arn:${AWS::Partition}:iam::${AWS::AccountId}:role/cdk-hnb659fds-file-publishing-role-${AWS::AccountId}-${AWS::Region}"
        }
      }
    },
    "1d45f6c868f155a7f7e1a6e777469141257a14889ed0922da41be143742b3002": {
=======
    "fd1b5faf836db4967aa7361c23c7af5794d5f4e664c10ffb1c089ec90ef6e539": {
>>>>>>> 9a6e5cc1
      "source": {
        "path": "awsstepfunctionstasksemrcontainersallservicestestawscdkawseksClusterResourceProvider6985269B.nested.template.json",
        "packaging": "file"
      },
      "destinations": {
        "current_account-current_region": {
          "bucketName": "cdk-hnb659fds-assets-${AWS::AccountId}-${AWS::Region}",
<<<<<<< HEAD
          "objectKey": "1d45f6c868f155a7f7e1a6e777469141257a14889ed0922da41be143742b3002.json",
=======
          "objectKey": "fd1b5faf836db4967aa7361c23c7af5794d5f4e664c10ffb1c089ec90ef6e539.json",
>>>>>>> 9a6e5cc1
          "assumeRoleArn": "arn:${AWS::Partition}:iam::${AWS::AccountId}:role/cdk-hnb659fds-file-publishing-role-${AWS::AccountId}-${AWS::Region}"
        }
      }
    },
<<<<<<< HEAD
    "dd3fae42d26d08eec9290b3e368af107c9dcf4b6a2b85d3037f41718bab10596": {
=======
    "0e1b7fa38f44e093195dff07ffca56166fc0459a0a10f9eb0cf3f4c28d624883": {
>>>>>>> 9a6e5cc1
      "source": {
        "path": "awsstepfunctionstasksemrcontainersallservicestestawscdkawseksKubectlProviderD9DFA1E3.nested.template.json",
        "packaging": "file"
      },
      "destinations": {
        "current_account-current_region": {
          "bucketName": "cdk-hnb659fds-assets-${AWS::AccountId}-${AWS::Region}",
<<<<<<< HEAD
          "objectKey": "dd3fae42d26d08eec9290b3e368af107c9dcf4b6a2b85d3037f41718bab10596.json",
=======
          "objectKey": "0e1b7fa38f44e093195dff07ffca56166fc0459a0a10f9eb0cf3f4c28d624883.json",
>>>>>>> 9a6e5cc1
          "assumeRoleArn": "arn:${AWS::Partition}:iam::${AWS::AccountId}:role/cdk-hnb659fds-file-publishing-role-${AWS::AccountId}-${AWS::Region}"
        }
      }
    },
<<<<<<< HEAD
    "1896ac67a0a63cecf646ec6cbdc1ad20f102347cf233fd092af43f04d24eee98": {
=======
    "c595cfe8a54c5b17d701e15cc22ae38fed4d22c9bad9a03a9077ed95d065a967": {
>>>>>>> 9a6e5cc1
      "source": {
        "path": "aws-stepfunctions-tasks-emr-containers-all-services-test.template.json",
        "packaging": "file"
      },
      "destinations": {
        "current_account-current_region": {
          "bucketName": "cdk-hnb659fds-assets-${AWS::AccountId}-${AWS::Region}",
<<<<<<< HEAD
          "objectKey": "1896ac67a0a63cecf646ec6cbdc1ad20f102347cf233fd092af43f04d24eee98.json",
=======
          "objectKey": "c595cfe8a54c5b17d701e15cc22ae38fed4d22c9bad9a03a9077ed95d065a967.json",
>>>>>>> 9a6e5cc1
          "assumeRoleArn": "arn:${AWS::Partition}:iam::${AWS::AccountId}:role/cdk-hnb659fds-file-publishing-role-${AWS::AccountId}-${AWS::Region}"
        }
      }
    }
  },
  "dockerImages": {}
}<|MERGE_RESOLUTION|>--- conflicted
+++ resolved
@@ -27,25 +27,15 @@
         }
       }
     },
-<<<<<<< HEAD
     "572dd2416e786aa13287a5bcd2330ca9b49d9bb7403340990da8b466445db001": {
       "source": {
         "path": "asset.572dd2416e786aa13287a5bcd2330ca9b49d9bb7403340990da8b466445db001",
-=======
-    "aea9e78c19375cc11788e490fdd0d8d90a99fc5509f3ade872bff74980f89265": {
-      "source": {
-        "path": "asset.aea9e78c19375cc11788e490fdd0d8d90a99fc5509f3ade872bff74980f89265",
->>>>>>> 9a6e5cc1
         "packaging": "zip"
       },
       "destinations": {
         "current_account-current_region": {
           "bucketName": "cdk-hnb659fds-assets-${AWS::AccountId}-${AWS::Region}",
-<<<<<<< HEAD
           "objectKey": "572dd2416e786aa13287a5bcd2330ca9b49d9bb7403340990da8b466445db001.zip",
-=======
-          "objectKey": "aea9e78c19375cc11788e490fdd0d8d90a99fc5509f3ade872bff74980f89265.zip",
->>>>>>> 9a6e5cc1
           "assumeRoleArn": "arn:${AWS::Partition}:iam::${AWS::AccountId}:role/cdk-hnb659fds-file-publishing-role-${AWS::AccountId}-${AWS::Region}"
         }
       }
@@ -89,7 +79,6 @@
         }
       }
     },
-<<<<<<< HEAD
     "e35d06c04a5f086530cad7876451b9fbd93ded1d4940950bb104fb78dd322310": {
       "source": {
         "path": "asset.e35d06c04a5f086530cad7876451b9fbd93ded1d4940950bb104fb78dd322310.zip",
@@ -104,9 +93,6 @@
       }
     },
     "1d45f6c868f155a7f7e1a6e777469141257a14889ed0922da41be143742b3002": {
-=======
-    "fd1b5faf836db4967aa7361c23c7af5794d5f4e664c10ffb1c089ec90ef6e539": {
->>>>>>> 9a6e5cc1
       "source": {
         "path": "awsstepfunctionstasksemrcontainersallservicestestawscdkawseksClusterResourceProvider6985269B.nested.template.json",
         "packaging": "file"
@@ -114,20 +100,12 @@
       "destinations": {
         "current_account-current_region": {
           "bucketName": "cdk-hnb659fds-assets-${AWS::AccountId}-${AWS::Region}",
-<<<<<<< HEAD
           "objectKey": "1d45f6c868f155a7f7e1a6e777469141257a14889ed0922da41be143742b3002.json",
-=======
-          "objectKey": "fd1b5faf836db4967aa7361c23c7af5794d5f4e664c10ffb1c089ec90ef6e539.json",
->>>>>>> 9a6e5cc1
           "assumeRoleArn": "arn:${AWS::Partition}:iam::${AWS::AccountId}:role/cdk-hnb659fds-file-publishing-role-${AWS::AccountId}-${AWS::Region}"
         }
       }
     },
-<<<<<<< HEAD
     "dd3fae42d26d08eec9290b3e368af107c9dcf4b6a2b85d3037f41718bab10596": {
-=======
-    "0e1b7fa38f44e093195dff07ffca56166fc0459a0a10f9eb0cf3f4c28d624883": {
->>>>>>> 9a6e5cc1
       "source": {
         "path": "awsstepfunctionstasksemrcontainersallservicestestawscdkawseksKubectlProviderD9DFA1E3.nested.template.json",
         "packaging": "file"
@@ -135,20 +113,12 @@
       "destinations": {
         "current_account-current_region": {
           "bucketName": "cdk-hnb659fds-assets-${AWS::AccountId}-${AWS::Region}",
-<<<<<<< HEAD
           "objectKey": "dd3fae42d26d08eec9290b3e368af107c9dcf4b6a2b85d3037f41718bab10596.json",
-=======
-          "objectKey": "0e1b7fa38f44e093195dff07ffca56166fc0459a0a10f9eb0cf3f4c28d624883.json",
->>>>>>> 9a6e5cc1
           "assumeRoleArn": "arn:${AWS::Partition}:iam::${AWS::AccountId}:role/cdk-hnb659fds-file-publishing-role-${AWS::AccountId}-${AWS::Region}"
         }
       }
     },
-<<<<<<< HEAD
     "1896ac67a0a63cecf646ec6cbdc1ad20f102347cf233fd092af43f04d24eee98": {
-=======
-    "c595cfe8a54c5b17d701e15cc22ae38fed4d22c9bad9a03a9077ed95d065a967": {
->>>>>>> 9a6e5cc1
       "source": {
         "path": "aws-stepfunctions-tasks-emr-containers-all-services-test.template.json",
         "packaging": "file"
@@ -156,11 +126,7 @@
       "destinations": {
         "current_account-current_region": {
           "bucketName": "cdk-hnb659fds-assets-${AWS::AccountId}-${AWS::Region}",
-<<<<<<< HEAD
           "objectKey": "1896ac67a0a63cecf646ec6cbdc1ad20f102347cf233fd092af43f04d24eee98.json",
-=======
-          "objectKey": "c595cfe8a54c5b17d701e15cc22ae38fed4d22c9bad9a03a9077ed95d065a967.json",
->>>>>>> 9a6e5cc1
           "assumeRoleArn": "arn:${AWS::Partition}:iam::${AWS::AccountId}:role/cdk-hnb659fds-file-publishing-role-${AWS::AccountId}-${AWS::Region}"
         }
       }
