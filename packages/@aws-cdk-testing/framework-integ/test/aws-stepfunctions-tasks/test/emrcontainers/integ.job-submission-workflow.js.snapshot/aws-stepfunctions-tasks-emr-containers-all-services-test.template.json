--- conflicted
+++ resolved
@@ -1007,11 +1007,7 @@
        {
         "Fn::Sub": "cdk-hnb659fds-assets-${AWS::AccountId}-${AWS::Region}"
        },
-<<<<<<< HEAD
        "/1d45f6c868f155a7f7e1a6e777469141257a14889ed0922da41be143742b3002.json"
-=======
-       "/fd1b5faf836db4967aa7361c23c7af5794d5f4e664c10ffb1c089ec90ef6e539.json"
->>>>>>> 9a6e5cc1
       ]
      ]
     }
@@ -1061,11 +1057,7 @@
        {
         "Fn::Sub": "cdk-hnb659fds-assets-${AWS::AccountId}-${AWS::Region}"
        },
-<<<<<<< HEAD
        "/dd3fae42d26d08eec9290b3e368af107c9dcf4b6a2b85d3037f41718bab10596.json"
-=======
-       "/0e1b7fa38f44e093195dff07ffca56166fc0459a0a10f9eb0cf3f4c28d624883.json"
->>>>>>> 9a6e5cc1
       ]
      ]
     }
