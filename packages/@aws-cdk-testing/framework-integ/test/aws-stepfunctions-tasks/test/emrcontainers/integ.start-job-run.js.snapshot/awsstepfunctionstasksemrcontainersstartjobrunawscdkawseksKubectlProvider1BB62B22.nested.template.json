{
 "Resources": {
  "Handler886CB40B": {
   "Type": "AWS::Lambda::Function",
   "Properties": {
    "Code": {
     "S3Bucket": {
      "Fn::Sub": "cdk-hnb659fds-assets-${AWS::AccountId}-${AWS::Region}"
     },
     "S3Key": "fba306965da4b2680dd8b4e6916610efe237162f913f22b10146f647b3f6bce4.zip"
    },
    "Description": "onEvent handler for EKS kubectl resource provider",
    "Environment": {
     "Variables": {
      "AWS_STS_REGIONAL_ENDPOINTS": "regional"
     }
    },
    "Handler": "index.handler",
    "Layers": [
     {
      "Ref": "AwsCliLayerF44AAF94"
     },
     {
      "Ref": "KubectlLayer600207B5"
     }
    ],
    "MemorySize": 1024,
    "Role": {
     "Ref": "referencetoawsstepfunctionstasksemrcontainersstartjobrunintegrationtesteksclusterKubectlHandlerRole965AEA8DArn"
    },
    "Runtime": "python3.11",
    "Timeout": 900,
    "VpcConfig": {
     "SecurityGroupIds": [
      {
       "Ref": "referencetoawsstepfunctionstasksemrcontainersstartjobrunintegrationtestekscluster59B73E28ClusterSecurityGroupId"
      }
     ],
     "SubnetIds": [
      {
       "Ref": "referencetoawsstepfunctionstasksemrcontainersstartjobrunintegrationtesteksclusterDefaultVpcPrivateSubnet1SubnetFE45EEEBRef"
      },
      {
       "Ref": "referencetoawsstepfunctionstasksemrcontainersstartjobrunintegrationtesteksclusterDefaultVpcPrivateSubnet2Subnet5042E9F4Ref"
      }
     ]
    }
   }
  },
  "AwsCliLayerF44AAF94": {
   "Type": "AWS::Lambda::LayerVersion",
   "Properties": {
    "Content": {
     "S3Bucket": {
      "Fn::Sub": "cdk-hnb659fds-assets-${AWS::AccountId}-${AWS::Region}"
     },
<<<<<<< HEAD
     "S3Key": "f24ba5e516d9d80b64bc7b0f406eedd12c36b20e7461f3e7719b7ffbdad72410.zip"
=======
     "S3Key": "e42a736be21cd3134b9bff4e71e3afa99a4cc900ae489e9a7f7025c8d258f9b8.zip"
>>>>>>> 80217f1d
    },
    "Description": "/opt/awscli/aws"
   }
  },
  "KubectlLayer600207B5": {
   "Type": "AWS::Lambda::LayerVersion",
   "Properties": {
    "Content": {
     "S3Bucket": {
      "Fn::Sub": "cdk-hnb659fds-assets-${AWS::AccountId}-${AWS::Region}"
     },
     "S3Key": "e35d06c04a5f086530cad7876451b9fbd93ded1d4940950bb104fb78dd322310.zip"
    },
    "Description": "/opt/kubectl/kubectl and /opt/helm/helm"
   }
  },
  "ProviderframeworkonEventServiceRole9FF04296": {
   "Type": "AWS::IAM::Role",
   "Properties": {
    "AssumeRolePolicyDocument": {
     "Statement": [
      {
       "Action": "sts:AssumeRole",
       "Effect": "Allow",
       "Principal": {
        "Service": "lambda.amazonaws.com"
       }
      }
     ],
     "Version": "2012-10-17"
    },
    "ManagedPolicyArns": [
     {
      "Fn::Join": [
       "",
       [
        "arn:",
        {
         "Ref": "AWS::Partition"
        },
        ":iam::aws:policy/service-role/AWSLambdaBasicExecutionRole"
       ]
      ]
     },
     {
      "Fn::Join": [
       "",
       [
        "arn:",
        {
         "Ref": "AWS::Partition"
        },
        ":iam::aws:policy/service-role/AWSLambdaVPCAccessExecutionRole"
       ]
      ]
     }
    ]
   }
  },
  "ProviderframeworkonEventServiceRoleDefaultPolicy48CD2133": {
   "Type": "AWS::IAM::Policy",
   "Properties": {
    "PolicyDocument": {
     "Statement": [
      {
       "Action": "lambda:InvokeFunction",
       "Effect": "Allow",
       "Resource": [
        {
         "Fn::GetAtt": [
          "Handler886CB40B",
          "Arn"
         ]
        },
        {
         "Fn::Join": [
          "",
          [
           {
            "Fn::GetAtt": [
             "Handler886CB40B",
             "Arn"
            ]
           },
           ":*"
          ]
         ]
        }
       ]
      },
      {
       "Action": "lambda:GetFunction",
       "Effect": "Allow",
       "Resource": {
        "Fn::GetAtt": [
         "Handler886CB40B",
         "Arn"
        ]
       }
      }
     ],
     "Version": "2012-10-17"
    },
    "PolicyName": "ProviderframeworkonEventServiceRoleDefaultPolicy48CD2133",
    "Roles": [
     {
      "Ref": "ProviderframeworkonEventServiceRole9FF04296"
     }
    ]
   }
  },
  "ProviderframeworkonEvent83C1D0A7": {
   "Type": "AWS::Lambda::Function",
   "Properties": {
    "Code": {
     "S3Bucket": {
      "Fn::Sub": "cdk-hnb659fds-assets-${AWS::AccountId}-${AWS::Region}"
     },
     "S3Key": "39472b1c2875cf306d4ba429aeccdd34cb49bcf59dbde81f7e6b6cb9deac23a6.zip"
    },
    "Description": "AWS CDK resource provider framework - onEvent (aws-stepfunctions-tasks-emr-containers-start-job-run/@aws-cdk--aws-eks.KubectlProvider/Provider)",
    "Environment": {
     "Variables": {
      "USER_ON_EVENT_FUNCTION_ARN": {
       "Fn::GetAtt": [
        "Handler886CB40B",
        "Arn"
       ]
      }
     }
    },
    "Handler": "framework.onEvent",
    "Role": {
     "Fn::GetAtt": [
      "ProviderframeworkonEventServiceRole9FF04296",
      "Arn"
     ]
    },
    "Runtime": {
     "Fn::FindInMap": [
      "LatestNodeRuntimeMap",
      {
       "Ref": "AWS::Region"
      },
      "value"
     ]
    },
    "Timeout": 900,
    "VpcConfig": {
     "SecurityGroupIds": [
      {
       "Ref": "referencetoawsstepfunctionstasksemrcontainersstartjobrunintegrationtestekscluster59B73E28ClusterSecurityGroupId"
      }
     ],
     "SubnetIds": [
      {
       "Ref": "referencetoawsstepfunctionstasksemrcontainersstartjobrunintegrationtesteksclusterDefaultVpcPrivateSubnet1SubnetFE45EEEBRef"
      },
      {
       "Ref": "referencetoawsstepfunctionstasksemrcontainersstartjobrunintegrationtesteksclusterDefaultVpcPrivateSubnet2Subnet5042E9F4Ref"
      }
     ]
    }
   },
   "DependsOn": [
    "ProviderframeworkonEventServiceRoleDefaultPolicy48CD2133",
    "ProviderframeworkonEventServiceRole9FF04296"
   ]
  }
 },
 "Mappings": {
  "LatestNodeRuntimeMap": {
   "af-south-1": {
    "value": "nodejs20.x"
   },
   "ap-east-1": {
    "value": "nodejs20.x"
   },
   "ap-northeast-1": {
    "value": "nodejs20.x"
   },
   "ap-northeast-2": {
    "value": "nodejs20.x"
   },
   "ap-northeast-3": {
    "value": "nodejs20.x"
   },
   "ap-south-1": {
    "value": "nodejs20.x"
   },
   "ap-south-2": {
    "value": "nodejs20.x"
   },
   "ap-southeast-1": {
    "value": "nodejs20.x"
   },
   "ap-southeast-2": {
    "value": "nodejs20.x"
   },
   "ap-southeast-3": {
    "value": "nodejs20.x"
   },
   "ap-southeast-4": {
    "value": "nodejs20.x"
   },
   "ap-southeast-5": {
    "value": "nodejs20.x"
   },
   "ap-southeast-7": {
    "value": "nodejs20.x"
   },
   "ca-central-1": {
    "value": "nodejs20.x"
   },
   "ca-west-1": {
    "value": "nodejs20.x"
   },
   "cn-north-1": {
    "value": "nodejs20.x"
   },
   "cn-northwest-1": {
    "value": "nodejs20.x"
   },
   "eu-central-1": {
    "value": "nodejs20.x"
   },
   "eu-central-2": {
    "value": "nodejs20.x"
   },
   "eu-isoe-west-1": {
    "value": "nodejs18.x"
   },
   "eu-north-1": {
    "value": "nodejs20.x"
   },
   "eu-south-1": {
    "value": "nodejs20.x"
   },
   "eu-south-2": {
    "value": "nodejs20.x"
   },
   "eu-west-1": {
    "value": "nodejs20.x"
   },
   "eu-west-2": {
    "value": "nodejs20.x"
   },
   "eu-west-3": {
    "value": "nodejs20.x"
   },
   "il-central-1": {
    "value": "nodejs20.x"
   },
   "me-central-1": {
    "value": "nodejs20.x"
   },
   "me-south-1": {
    "value": "nodejs20.x"
   },
   "mx-central-1": {
    "value": "nodejs20.x"
   },
   "sa-east-1": {
    "value": "nodejs20.x"
   },
   "us-east-1": {
    "value": "nodejs20.x"
   },
   "us-east-2": {
    "value": "nodejs20.x"
   },
   "us-gov-east-1": {
    "value": "nodejs20.x"
   },
   "us-gov-west-1": {
    "value": "nodejs20.x"
   },
   "us-iso-east-1": {
    "value": "nodejs18.x"
   },
   "us-iso-west-1": {
    "value": "nodejs18.x"
   },
   "us-isob-east-1": {
    "value": "nodejs18.x"
   },
   "us-west-1": {
    "value": "nodejs20.x"
   },
   "us-west-2": {
    "value": "nodejs20.x"
   }
  }
 },
 "Outputs": {
  "awsstepfunctionstasksemrcontainersstartjobrunawscdkawseksKubectlProviderframeworkonEventB25EDDAEArn": {
   "Value": {
    "Fn::GetAtt": [
     "ProviderframeworkonEvent83C1D0A7",
     "Arn"
    ]
   }
  }
 },
 "Parameters": {
  "referencetoawsstepfunctionstasksemrcontainersstartjobrunintegrationtesteksclusterKubectlHandlerRole965AEA8DArn": {
   "Type": "String"
  },
  "referencetoawsstepfunctionstasksemrcontainersstartjobrunintegrationtesteksclusterDefaultVpcPrivateSubnet1SubnetFE45EEEBRef": {
   "Type": "String"
  },
  "referencetoawsstepfunctionstasksemrcontainersstartjobrunintegrationtesteksclusterDefaultVpcPrivateSubnet2Subnet5042E9F4Ref": {
   "Type": "String"
  },
  "referencetoawsstepfunctionstasksemrcontainersstartjobrunintegrationtestekscluster59B73E28ClusterSecurityGroupId": {
   "Type": "String"
  }
 }
}<|MERGE_RESOLUTION|>--- conflicted
+++ resolved
@@ -54,11 +54,7 @@
      "S3Bucket": {
       "Fn::Sub": "cdk-hnb659fds-assets-${AWS::AccountId}-${AWS::Region}"
      },
-<<<<<<< HEAD
-     "S3Key": "f24ba5e516d9d80b64bc7b0f406eedd12c36b20e7461f3e7719b7ffbdad72410.zip"
-=======
      "S3Key": "e42a736be21cd3134b9bff4e71e3afa99a4cc900ae489e9a7f7025c8d258f9b8.zip"
->>>>>>> 80217f1d
     },
     "Description": "/opt/awscli/aws"
    }
