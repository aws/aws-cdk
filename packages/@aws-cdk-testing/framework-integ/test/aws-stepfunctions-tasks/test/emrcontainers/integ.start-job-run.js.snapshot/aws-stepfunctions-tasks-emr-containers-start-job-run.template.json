{
 "Resources": {
  "KubectlLayer600207B5": {
   "Type": "AWS::Lambda::LayerVersion",
   "Properties": {
    "Content": {
     "S3Bucket": {
      "Fn::Sub": "cdk-hnb659fds-assets-${AWS::AccountId}-${AWS::Region}"
     },
     "S3Key": "f3c812b299b0759c937b41e39d3451f5cc61279c2ec9ee791fac08ba1e56508b.zip"
    },
    "Description": "/opt/kubectl/kubectl 1.31.0; /opt/helm/helm 3.16.1",
    "LicenseInfo": "Apache-2.0"
   }
  },
  "integrationtesteksclusterDefaultVpc395E1A86": {
   "Type": "AWS::EC2::VPC",
   "Properties": {
    "CidrBlock": "10.0.0.0/16",
    "EnableDnsHostnames": true,
    "EnableDnsSupport": true,
    "InstanceTenancy": "default",
    "Tags": [
     {
      "Key": "Name",
      "Value": "aws-stepfunctions-tasks-emr-containers-start-job-run/integration-test-eks-cluster/DefaultVpc"
     }
    ]
   }
  },
  "integrationtesteksclusterDefaultVpcPublicSubnet1Subnet58061317": {
   "Type": "AWS::EC2::Subnet",
   "Properties": {
    "AvailabilityZone": {
     "Fn::Select": [
      0,
      {
       "Fn::GetAZs": ""
      }
     ]
    },
    "CidrBlock": "10.0.0.0/18",
    "MapPublicIpOnLaunch": true,
    "Tags": [
     {
      "Key": "aws-cdk:subnet-name",
      "Value": "Public"
     },
     {
      "Key": "aws-cdk:subnet-type",
      "Value": "Public"
     },
     {
      "Key": "kubernetes.io/role/elb",
      "Value": "1"
     },
     {
      "Key": "Name",
      "Value": "aws-stepfunctions-tasks-emr-containers-start-job-run/integration-test-eks-cluster/DefaultVpc/PublicSubnet1"
     }
    ],
    "VpcId": {
     "Ref": "integrationtesteksclusterDefaultVpc395E1A86"
    }
   }
  },
  "integrationtesteksclusterDefaultVpcPublicSubnet1RouteTable1D5A7569": {
   "Type": "AWS::EC2::RouteTable",
   "Properties": {
    "Tags": [
     {
      "Key": "kubernetes.io/role/elb",
      "Value": "1"
     },
     {
      "Key": "Name",
      "Value": "aws-stepfunctions-tasks-emr-containers-start-job-run/integration-test-eks-cluster/DefaultVpc/PublicSubnet1"
     }
    ],
    "VpcId": {
     "Ref": "integrationtesteksclusterDefaultVpc395E1A86"
    }
   }
  },
  "integrationtesteksclusterDefaultVpcPublicSubnet1RouteTableAssociation4831B6A7": {
   "Type": "AWS::EC2::SubnetRouteTableAssociation",
   "Properties": {
    "RouteTableId": {
     "Ref": "integrationtesteksclusterDefaultVpcPublicSubnet1RouteTable1D5A7569"
    },
    "SubnetId": {
     "Ref": "integrationtesteksclusterDefaultVpcPublicSubnet1Subnet58061317"
    }
   }
  },
  "integrationtesteksclusterDefaultVpcPublicSubnet1DefaultRoute33CE7FC3": {
   "Type": "AWS::EC2::Route",
   "Properties": {
    "DestinationCidrBlock": "0.0.0.0/0",
    "GatewayId": {
     "Ref": "integrationtesteksclusterDefaultVpcIGW9ADAFE6F"
    },
    "RouteTableId": {
     "Ref": "integrationtesteksclusterDefaultVpcPublicSubnet1RouteTable1D5A7569"
    }
   },
   "DependsOn": [
    "integrationtesteksclusterDefaultVpcVPCGWE4DC2204"
   ]
  },
  "integrationtesteksclusterDefaultVpcPublicSubnet1EIP62A0A17B": {
   "Type": "AWS::EC2::EIP",
   "Properties": {
    "Domain": "vpc",
    "Tags": [
     {
      "Key": "kubernetes.io/role/elb",
      "Value": "1"
     },
     {
      "Key": "Name",
      "Value": "aws-stepfunctions-tasks-emr-containers-start-job-run/integration-test-eks-cluster/DefaultVpc/PublicSubnet1"
     }
    ]
   }
  },
  "integrationtesteksclusterDefaultVpcPublicSubnet1NATGatewayC9C984F9": {
   "Type": "AWS::EC2::NatGateway",
   "Properties": {
    "AllocationId": {
     "Fn::GetAtt": [
      "integrationtesteksclusterDefaultVpcPublicSubnet1EIP62A0A17B",
      "AllocationId"
     ]
    },
    "SubnetId": {
     "Ref": "integrationtesteksclusterDefaultVpcPublicSubnet1Subnet58061317"
    },
    "Tags": [
     {
      "Key": "kubernetes.io/role/elb",
      "Value": "1"
     },
     {
      "Key": "Name",
      "Value": "aws-stepfunctions-tasks-emr-containers-start-job-run/integration-test-eks-cluster/DefaultVpc/PublicSubnet1"
     }
    ]
   },
   "DependsOn": [
    "integrationtesteksclusterDefaultVpcPublicSubnet1DefaultRoute33CE7FC3",
    "integrationtesteksclusterDefaultVpcPublicSubnet1RouteTableAssociation4831B6A7"
   ]
  },
  "integrationtesteksclusterDefaultVpcPublicSubnet2Subnet68EAAF11": {
   "Type": "AWS::EC2::Subnet",
   "Properties": {
    "AvailabilityZone": {
     "Fn::Select": [
      1,
      {
       "Fn::GetAZs": ""
      }
     ]
    },
    "CidrBlock": "10.0.64.0/18",
    "MapPublicIpOnLaunch": true,
    "Tags": [
     {
      "Key": "aws-cdk:subnet-name",
      "Value": "Public"
     },
     {
      "Key": "aws-cdk:subnet-type",
      "Value": "Public"
     },
     {
      "Key": "kubernetes.io/role/elb",
      "Value": "1"
     },
     {
      "Key": "Name",
      "Value": "aws-stepfunctions-tasks-emr-containers-start-job-run/integration-test-eks-cluster/DefaultVpc/PublicSubnet2"
     }
    ],
    "VpcId": {
     "Ref": "integrationtesteksclusterDefaultVpc395E1A86"
    }
   }
  },
  "integrationtesteksclusterDefaultVpcPublicSubnet2RouteTableA4C7B327": {
   "Type": "AWS::EC2::RouteTable",
   "Properties": {
    "Tags": [
     {
      "Key": "kubernetes.io/role/elb",
      "Value": "1"
     },
     {
      "Key": "Name",
      "Value": "aws-stepfunctions-tasks-emr-containers-start-job-run/integration-test-eks-cluster/DefaultVpc/PublicSubnet2"
     }
    ],
    "VpcId": {
     "Ref": "integrationtesteksclusterDefaultVpc395E1A86"
    }
   }
  },
  "integrationtesteksclusterDefaultVpcPublicSubnet2RouteTableAssociation62710C52": {
   "Type": "AWS::EC2::SubnetRouteTableAssociation",
   "Properties": {
    "RouteTableId": {
     "Ref": "integrationtesteksclusterDefaultVpcPublicSubnet2RouteTableA4C7B327"
    },
    "SubnetId": {
     "Ref": "integrationtesteksclusterDefaultVpcPublicSubnet2Subnet68EAAF11"
    }
   }
  },
  "integrationtesteksclusterDefaultVpcPublicSubnet2DefaultRoute253A231E": {
   "Type": "AWS::EC2::Route",
   "Properties": {
    "DestinationCidrBlock": "0.0.0.0/0",
    "GatewayId": {
     "Ref": "integrationtesteksclusterDefaultVpcIGW9ADAFE6F"
    },
    "RouteTableId": {
     "Ref": "integrationtesteksclusterDefaultVpcPublicSubnet2RouteTableA4C7B327"
    }
   },
   "DependsOn": [
    "integrationtesteksclusterDefaultVpcVPCGWE4DC2204"
   ]
  },
  "integrationtesteksclusterDefaultVpcPublicSubnet2EIPFC53AC43": {
   "Type": "AWS::EC2::EIP",
   "Properties": {
    "Domain": "vpc",
    "Tags": [
     {
      "Key": "kubernetes.io/role/elb",
      "Value": "1"
     },
     {
      "Key": "Name",
      "Value": "aws-stepfunctions-tasks-emr-containers-start-job-run/integration-test-eks-cluster/DefaultVpc/PublicSubnet2"
     }
    ]
   }
  },
  "integrationtesteksclusterDefaultVpcPublicSubnet2NATGatewayE109B761": {
   "Type": "AWS::EC2::NatGateway",
   "Properties": {
    "AllocationId": {
     "Fn::GetAtt": [
      "integrationtesteksclusterDefaultVpcPublicSubnet2EIPFC53AC43",
      "AllocationId"
     ]
    },
    "SubnetId": {
     "Ref": "integrationtesteksclusterDefaultVpcPublicSubnet2Subnet68EAAF11"
    },
    "Tags": [
     {
      "Key": "kubernetes.io/role/elb",
      "Value": "1"
     },
     {
      "Key": "Name",
      "Value": "aws-stepfunctions-tasks-emr-containers-start-job-run/integration-test-eks-cluster/DefaultVpc/PublicSubnet2"
     }
    ]
   },
   "DependsOn": [
    "integrationtesteksclusterDefaultVpcPublicSubnet2DefaultRoute253A231E",
    "integrationtesteksclusterDefaultVpcPublicSubnet2RouteTableAssociation62710C52"
   ]
  },
  "integrationtesteksclusterDefaultVpcPrivateSubnet1Subnet4E00CAFB": {
   "Type": "AWS::EC2::Subnet",
   "Properties": {
    "AvailabilityZone": {
     "Fn::Select": [
      0,
      {
       "Fn::GetAZs": ""
      }
     ]
    },
    "CidrBlock": "10.0.128.0/18",
    "MapPublicIpOnLaunch": false,
    "Tags": [
     {
      "Key": "aws-cdk:subnet-name",
      "Value": "Private"
     },
     {
      "Key": "aws-cdk:subnet-type",
      "Value": "Private"
     },
     {
      "Key": "kubernetes.io/role/internal-elb",
      "Value": "1"
     },
     {
      "Key": "Name",
      "Value": "aws-stepfunctions-tasks-emr-containers-start-job-run/integration-test-eks-cluster/DefaultVpc/PrivateSubnet1"
     }
    ],
    "VpcId": {
     "Ref": "integrationtesteksclusterDefaultVpc395E1A86"
    }
   }
  },
  "integrationtesteksclusterDefaultVpcPrivateSubnet1RouteTable4A47F4AC": {
   "Type": "AWS::EC2::RouteTable",
   "Properties": {
    "Tags": [
     {
      "Key": "kubernetes.io/role/internal-elb",
      "Value": "1"
     },
     {
      "Key": "Name",
      "Value": "aws-stepfunctions-tasks-emr-containers-start-job-run/integration-test-eks-cluster/DefaultVpc/PrivateSubnet1"
     }
    ],
    "VpcId": {
     "Ref": "integrationtesteksclusterDefaultVpc395E1A86"
    }
   }
  },
  "integrationtesteksclusterDefaultVpcPrivateSubnet1RouteTableAssociation7482DD1E": {
   "Type": "AWS::EC2::SubnetRouteTableAssociation",
   "Properties": {
    "RouteTableId": {
     "Ref": "integrationtesteksclusterDefaultVpcPrivateSubnet1RouteTable4A47F4AC"
    },
    "SubnetId": {
     "Ref": "integrationtesteksclusterDefaultVpcPrivateSubnet1Subnet4E00CAFB"
    }
   }
  },
  "integrationtesteksclusterDefaultVpcPrivateSubnet1DefaultRouteCC99A72C": {
   "Type": "AWS::EC2::Route",
   "Properties": {
    "DestinationCidrBlock": "0.0.0.0/0",
    "NatGatewayId": {
     "Ref": "integrationtesteksclusterDefaultVpcPublicSubnet1NATGatewayC9C984F9"
    },
    "RouteTableId": {
     "Ref": "integrationtesteksclusterDefaultVpcPrivateSubnet1RouteTable4A47F4AC"
    }
   }
  },
  "integrationtesteksclusterDefaultVpcPrivateSubnet2Subnet0C3539A8": {
   "Type": "AWS::EC2::Subnet",
   "Properties": {
    "AvailabilityZone": {
     "Fn::Select": [
      1,
      {
       "Fn::GetAZs": ""
      }
     ]
    },
    "CidrBlock": "10.0.192.0/18",
    "MapPublicIpOnLaunch": false,
    "Tags": [
     {
      "Key": "aws-cdk:subnet-name",
      "Value": "Private"
     },
     {
      "Key": "aws-cdk:subnet-type",
      "Value": "Private"
     },
     {
      "Key": "kubernetes.io/role/internal-elb",
      "Value": "1"
     },
     {
      "Key": "Name",
      "Value": "aws-stepfunctions-tasks-emr-containers-start-job-run/integration-test-eks-cluster/DefaultVpc/PrivateSubnet2"
     }
    ],
    "VpcId": {
     "Ref": "integrationtesteksclusterDefaultVpc395E1A86"
    }
   }
  },
  "integrationtesteksclusterDefaultVpcPrivateSubnet2RouteTableD7E59903": {
   "Type": "AWS::EC2::RouteTable",
   "Properties": {
    "Tags": [
     {
      "Key": "kubernetes.io/role/internal-elb",
      "Value": "1"
     },
     {
      "Key": "Name",
      "Value": "aws-stepfunctions-tasks-emr-containers-start-job-run/integration-test-eks-cluster/DefaultVpc/PrivateSubnet2"
     }
    ],
    "VpcId": {
     "Ref": "integrationtesteksclusterDefaultVpc395E1A86"
    }
   }
  },
  "integrationtesteksclusterDefaultVpcPrivateSubnet2RouteTableAssociation99F934D5": {
   "Type": "AWS::EC2::SubnetRouteTableAssociation",
   "Properties": {
    "RouteTableId": {
     "Ref": "integrationtesteksclusterDefaultVpcPrivateSubnet2RouteTableD7E59903"
    },
    "SubnetId": {
     "Ref": "integrationtesteksclusterDefaultVpcPrivateSubnet2Subnet0C3539A8"
    }
   }
  },
  "integrationtesteksclusterDefaultVpcPrivateSubnet2DefaultRoute50FF167F": {
   "Type": "AWS::EC2::Route",
   "Properties": {
    "DestinationCidrBlock": "0.0.0.0/0",
    "NatGatewayId": {
     "Ref": "integrationtesteksclusterDefaultVpcPublicSubnet2NATGatewayE109B761"
    },
    "RouteTableId": {
     "Ref": "integrationtesteksclusterDefaultVpcPrivateSubnet2RouteTableD7E59903"
    }
   }
  },
  "integrationtesteksclusterDefaultVpcIGW9ADAFE6F": {
   "Type": "AWS::EC2::InternetGateway",
   "Properties": {
    "Tags": [
     {
      "Key": "Name",
      "Value": "aws-stepfunctions-tasks-emr-containers-start-job-run/integration-test-eks-cluster/DefaultVpc"
     }
    ]
   }
  },
  "integrationtesteksclusterDefaultVpcVPCGWE4DC2204": {
   "Type": "AWS::EC2::VPCGatewayAttachment",
   "Properties": {
    "InternetGatewayId": {
     "Ref": "integrationtesteksclusterDefaultVpcIGW9ADAFE6F"
    },
    "VpcId": {
     "Ref": "integrationtesteksclusterDefaultVpc395E1A86"
    }
   }
  },
  "integrationtesteksclusterKubectlHandlerRole9A4C37D2": {
   "Type": "AWS::IAM::Role",
   "Properties": {
    "AssumeRolePolicyDocument": {
     "Statement": [
      {
       "Action": "sts:AssumeRole",
       "Effect": "Allow",
       "Principal": {
        "Service": "lambda.amazonaws.com"
       }
      }
     ],
     "Version": "2012-10-17"
    },
    "ManagedPolicyArns": [
     {
      "Fn::Join": [
       "",
       [
        "arn:",
        {
         "Ref": "AWS::Partition"
        },
        ":iam::aws:policy/service-role/AWSLambdaBasicExecutionRole"
       ]
      ]
     },
     {
      "Fn::Join": [
       "",
       [
        "arn:",
        {
         "Ref": "AWS::Partition"
        },
        ":iam::aws:policy/service-role/AWSLambdaVPCAccessExecutionRole"
       ]
      ]
     },
     {
      "Fn::Join": [
       "",
       [
        "arn:",
        {
         "Ref": "AWS::Partition"
        },
        ":iam::aws:policy/AmazonEC2ContainerRegistryReadOnly"
       ]
      ]
     },
     {
      "Fn::If": [
       "integrationtesteksclusterHasEcrPublic050389DE",
       {
        "Fn::Join": [
         "",
         [
          "arn:",
          {
           "Ref": "AWS::Partition"
          },
          ":iam::aws:policy/AmazonElasticContainerRegistryPublicReadOnly"
         ]
        ]
       },
       {
        "Ref": "AWS::NoValue"
       }
      ]
     }
    ]
   }
  },
  "integrationtesteksclusterKubectlHandlerRoleDefaultPolicyF274D1D0": {
   "Type": "AWS::IAM::Policy",
   "Properties": {
    "PolicyDocument": {
     "Statement": [
      {
       "Action": "eks:DescribeCluster",
       "Effect": "Allow",
       "Resource": {
        "Fn::GetAtt": [
         "integrationtesteksclusterE5C0ED98",
         "Arn"
        ]
       }
      },
      {
       "Action": "sts:AssumeRole",
       "Effect": "Allow",
       "Resource": {
        "Fn::GetAtt": [
         "integrationtesteksclusterCreationRoleB98FE02A",
         "Arn"
        ]
       }
      }
     ],
     "Version": "2012-10-17"
    },
    "PolicyName": "integrationtesteksclusterKubectlHandlerRoleDefaultPolicyF274D1D0",
    "Roles": [
     {
      "Ref": "integrationtesteksclusterKubectlHandlerRole9A4C37D2"
     }
    ]
   }
  },
  "integrationtesteksclusterRole03F70AF0": {
   "Type": "AWS::IAM::Role",
   "Properties": {
    "AssumeRolePolicyDocument": {
     "Statement": [
      {
       "Action": "sts:AssumeRole",
       "Effect": "Allow",
       "Principal": {
        "Service": "eks.amazonaws.com"
       }
      }
     ],
     "Version": "2012-10-17"
    },
    "ManagedPolicyArns": [
     {
      "Fn::Join": [
       "",
       [
        "arn:",
        {
         "Ref": "AWS::Partition"
        },
        ":iam::aws:policy/AmazonEKSClusterPolicy"
       ]
      ]
     }
    ]
   }
  },
  "integrationtesteksclusterControlPlaneSecurityGroup6E92F333": {
   "Type": "AWS::EC2::SecurityGroup",
   "Properties": {
    "GroupDescription": "EKS Control Plane Security Group",
    "SecurityGroupEgress": [
     {
      "CidrIp": "0.0.0.0/0",
      "Description": "Allow all outbound traffic by default",
      "IpProtocol": "-1"
     }
    ],
    "VpcId": {
     "Ref": "integrationtesteksclusterDefaultVpc395E1A86"
    }
   }
  },
  "integrationtesteksclusterCreationRoleB98FE02A": {
   "Type": "AWS::IAM::Role",
   "Properties": {
    "AssumeRolePolicyDocument": {
     "Statement": [
      {
       "Action": "sts:AssumeRole",
       "Effect": "Allow",
       "Principal": {
        "AWS": [
         {
          "Fn::GetAtt": [
           "awscdkawseksClusterResourceProviderNestedStackawscdkawseksClusterResourceProviderNestedStackResource9827C454",
           "Outputs.awsstepfunctionstasksemrcontainersstartjobrunawscdkawseksClusterResourceProviderIsCompleteHandlerServiceRole8A0930F5Arn"
          ]
         },
         {
          "Fn::GetAtt": [
           "awscdkawseksClusterResourceProviderNestedStackawscdkawseksClusterResourceProviderNestedStackResource9827C454",
           "Outputs.awsstepfunctionstasksemrcontainersstartjobrunawscdkawseksClusterResourceProviderOnEventHandlerServiceRoleE118846DArn"
          ]
         },
         {
          "Fn::GetAtt": [
           "integrationtesteksclusterKubectlHandlerRole9A4C37D2",
           "Arn"
          ]
         }
        ]
       }
      }
     ],
     "Version": "2012-10-17"
    }
   },
   "DependsOn": [
    "integrationtesteksclusterDefaultVpcIGW9ADAFE6F",
    "integrationtesteksclusterDefaultVpcPrivateSubnet1DefaultRouteCC99A72C",
    "integrationtesteksclusterDefaultVpcPrivateSubnet1RouteTable4A47F4AC",
    "integrationtesteksclusterDefaultVpcPrivateSubnet1RouteTableAssociation7482DD1E",
    "integrationtesteksclusterDefaultVpcPrivateSubnet1Subnet4E00CAFB",
    "integrationtesteksclusterDefaultVpcPrivateSubnet2DefaultRoute50FF167F",
    "integrationtesteksclusterDefaultVpcPrivateSubnet2RouteTableD7E59903",
    "integrationtesteksclusterDefaultVpcPrivateSubnet2RouteTableAssociation99F934D5",
    "integrationtesteksclusterDefaultVpcPrivateSubnet2Subnet0C3539A8",
    "integrationtesteksclusterDefaultVpcPublicSubnet1DefaultRoute33CE7FC3",
    "integrationtesteksclusterDefaultVpcPublicSubnet1EIP62A0A17B",
    "integrationtesteksclusterDefaultVpcPublicSubnet1NATGatewayC9C984F9",
    "integrationtesteksclusterDefaultVpcPublicSubnet1RouteTable1D5A7569",
    "integrationtesteksclusterDefaultVpcPublicSubnet1RouteTableAssociation4831B6A7",
    "integrationtesteksclusterDefaultVpcPublicSubnet1Subnet58061317",
    "integrationtesteksclusterDefaultVpcPublicSubnet2DefaultRoute253A231E",
    "integrationtesteksclusterDefaultVpcPublicSubnet2EIPFC53AC43",
    "integrationtesteksclusterDefaultVpcPublicSubnet2NATGatewayE109B761",
    "integrationtesteksclusterDefaultVpcPublicSubnet2RouteTableA4C7B327",
    "integrationtesteksclusterDefaultVpcPublicSubnet2RouteTableAssociation62710C52",
    "integrationtesteksclusterDefaultVpcPublicSubnet2Subnet68EAAF11",
    "integrationtesteksclusterDefaultVpc395E1A86",
    "integrationtesteksclusterDefaultVpcVPCGWE4DC2204"
   ]
  },
  "integrationtesteksclusterCreationRoleDefaultPolicy5417802D": {
   "Type": "AWS::IAM::Policy",
   "Properties": {
    "PolicyDocument": {
     "Statement": [
      {
       "Action": "iam:PassRole",
       "Effect": "Allow",
       "Resource": {
        "Fn::GetAtt": [
         "integrationtesteksclusterRole03F70AF0",
         "Arn"
        ]
       }
      },
      {
       "Action": [
        "eks:CreateCluster",
        "eks:CreateFargateProfile",
        "eks:DeleteCluster",
        "eks:DescribeCluster",
        "eks:DescribeUpdate",
        "eks:TagResource",
        "eks:UntagResource",
        "eks:UpdateClusterConfig",
        "eks:UpdateClusterVersion"
       ],
       "Effect": "Allow",
       "Resource": "*"
      },
      {
       "Action": [
        "eks:DeleteFargateProfile",
        "eks:DescribeFargateProfile"
       ],
       "Effect": "Allow",
       "Resource": "*"
      },
      {
       "Action": [
        "ec2:DescribeDhcpOptions",
        "ec2:DescribeInstances",
        "ec2:DescribeNetworkInterfaces",
        "ec2:DescribeRouteTables",
        "ec2:DescribeSecurityGroups",
        "ec2:DescribeSubnets",
        "ec2:DescribeVpcs",
        "iam:CreateServiceLinkedRole",
        "iam:GetRole",
        "iam:listAttachedRolePolicies"
       ],
       "Effect": "Allow",
       "Resource": "*"
      }
     ],
     "Version": "2012-10-17"
    },
    "PolicyName": "integrationtesteksclusterCreationRoleDefaultPolicy5417802D",
    "Roles": [
     {
      "Ref": "integrationtesteksclusterCreationRoleB98FE02A"
     }
    ]
   },
   "DependsOn": [
    "integrationtesteksclusterDefaultVpcIGW9ADAFE6F",
    "integrationtesteksclusterDefaultVpcPrivateSubnet1DefaultRouteCC99A72C",
    "integrationtesteksclusterDefaultVpcPrivateSubnet1RouteTable4A47F4AC",
    "integrationtesteksclusterDefaultVpcPrivateSubnet1RouteTableAssociation7482DD1E",
    "integrationtesteksclusterDefaultVpcPrivateSubnet1Subnet4E00CAFB",
    "integrationtesteksclusterDefaultVpcPrivateSubnet2DefaultRoute50FF167F",
    "integrationtesteksclusterDefaultVpcPrivateSubnet2RouteTableD7E59903",
    "integrationtesteksclusterDefaultVpcPrivateSubnet2RouteTableAssociation99F934D5",
    "integrationtesteksclusterDefaultVpcPrivateSubnet2Subnet0C3539A8",
    "integrationtesteksclusterDefaultVpcPublicSubnet1DefaultRoute33CE7FC3",
    "integrationtesteksclusterDefaultVpcPublicSubnet1EIP62A0A17B",
    "integrationtesteksclusterDefaultVpcPublicSubnet1NATGatewayC9C984F9",
    "integrationtesteksclusterDefaultVpcPublicSubnet1RouteTable1D5A7569",
    "integrationtesteksclusterDefaultVpcPublicSubnet1RouteTableAssociation4831B6A7",
    "integrationtesteksclusterDefaultVpcPublicSubnet1Subnet58061317",
    "integrationtesteksclusterDefaultVpcPublicSubnet2DefaultRoute253A231E",
    "integrationtesteksclusterDefaultVpcPublicSubnet2EIPFC53AC43",
    "integrationtesteksclusterDefaultVpcPublicSubnet2NATGatewayE109B761",
    "integrationtesteksclusterDefaultVpcPublicSubnet2RouteTableA4C7B327",
    "integrationtesteksclusterDefaultVpcPublicSubnet2RouteTableAssociation62710C52",
    "integrationtesteksclusterDefaultVpcPublicSubnet2Subnet68EAAF11",
    "integrationtesteksclusterDefaultVpc395E1A86",
    "integrationtesteksclusterDefaultVpcVPCGWE4DC2204"
   ]
  },
  "integrationtesteksclusterE5C0ED98": {
   "Type": "Custom::AWSCDK-EKS-Cluster",
   "Properties": {
    "ServiceToken": {
     "Fn::GetAtt": [
      "awscdkawseksClusterResourceProviderNestedStackawscdkawseksClusterResourceProviderNestedStackResource9827C454",
      "Outputs.awsstepfunctionstasksemrcontainersstartjobrunawscdkawseksClusterResourceProviderframeworkonEvent534EC111Arn"
     ]
    },
    "Config": {
     "version": "1.30",
     "roleArn": {
      "Fn::GetAtt": [
       "integrationtesteksclusterRole03F70AF0",
       "Arn"
      ]
     },
     "kubernetesNetworkConfig": {
      "ipFamily": "ipv4"
     },
     "resourcesVpcConfig": {
      "subnetIds": [
       {
        "Ref": "integrationtesteksclusterDefaultVpcPublicSubnet1Subnet58061317"
       },
       {
        "Ref": "integrationtesteksclusterDefaultVpcPublicSubnet2Subnet68EAAF11"
       },
       {
        "Ref": "integrationtesteksclusterDefaultVpcPrivateSubnet1Subnet4E00CAFB"
       },
       {
        "Ref": "integrationtesteksclusterDefaultVpcPrivateSubnet2Subnet0C3539A8"
       }
      ],
      "securityGroupIds": [
       {
        "Fn::GetAtt": [
         "integrationtesteksclusterControlPlaneSecurityGroup6E92F333",
         "GroupId"
        ]
       }
      ],
      "endpointPublicAccess": true,
      "endpointPrivateAccess": true
     },
     "accessConfig": {}
    },
    "AssumeRoleArn": {
     "Fn::GetAtt": [
      "integrationtesteksclusterCreationRoleB98FE02A",
      "Arn"
     ]
    },
    "AttributesRevision": 4
   },
   "DependsOn": [
    "integrationtesteksclusterDefaultVpcIGW9ADAFE6F",
    "integrationtesteksclusterDefaultVpcPrivateSubnet1DefaultRouteCC99A72C",
    "integrationtesteksclusterDefaultVpcPrivateSubnet1RouteTable4A47F4AC",
    "integrationtesteksclusterDefaultVpcPrivateSubnet1RouteTableAssociation7482DD1E",
    "integrationtesteksclusterDefaultVpcPrivateSubnet1Subnet4E00CAFB",
    "integrationtesteksclusterDefaultVpcPrivateSubnet2DefaultRoute50FF167F",
    "integrationtesteksclusterDefaultVpcPrivateSubnet2RouteTableD7E59903",
    "integrationtesteksclusterDefaultVpcPrivateSubnet2RouteTableAssociation99F934D5",
    "integrationtesteksclusterDefaultVpcPrivateSubnet2Subnet0C3539A8",
    "integrationtesteksclusterDefaultVpcPublicSubnet1DefaultRoute33CE7FC3",
    "integrationtesteksclusterDefaultVpcPublicSubnet1EIP62A0A17B",
    "integrationtesteksclusterDefaultVpcPublicSubnet1NATGatewayC9C984F9",
    "integrationtesteksclusterDefaultVpcPublicSubnet1RouteTable1D5A7569",
    "integrationtesteksclusterDefaultVpcPublicSubnet1RouteTableAssociation4831B6A7",
    "integrationtesteksclusterDefaultVpcPublicSubnet1Subnet58061317",
    "integrationtesteksclusterDefaultVpcPublicSubnet2DefaultRoute253A231E",
    "integrationtesteksclusterDefaultVpcPublicSubnet2EIPFC53AC43",
    "integrationtesteksclusterDefaultVpcPublicSubnet2NATGatewayE109B761",
    "integrationtesteksclusterDefaultVpcPublicSubnet2RouteTableA4C7B327",
    "integrationtesteksclusterDefaultVpcPublicSubnet2RouteTableAssociation62710C52",
    "integrationtesteksclusterDefaultVpcPublicSubnet2Subnet68EAAF11",
    "integrationtesteksclusterDefaultVpc395E1A86",
    "integrationtesteksclusterDefaultVpcVPCGWE4DC2204",
    "integrationtesteksclusterCreationRoleDefaultPolicy5417802D",
    "integrationtesteksclusterCreationRoleB98FE02A"
   ],
   "UpdateReplacePolicy": "Delete",
   "DeletionPolicy": "Delete"
  },
  "integrationtesteksclusterKubectlReadyBarrier0D4A21B0": {
   "Type": "AWS::SSM::Parameter",
   "Properties": {
    "Type": "String",
    "Value": "aws:cdk:eks:kubectl-ready"
   },
   "DependsOn": [
    "integrationtesteksclusterCreationRoleDefaultPolicy5417802D",
    "integrationtesteksclusterCreationRoleB98FE02A",
    "integrationtesteksclusterE5C0ED98"
   ]
  },
  "integrationtesteksclusterNodegroupDefaultCapacityNodeGroupRole75D45BA7": {
   "Type": "AWS::IAM::Role",
   "Properties": {
    "AssumeRolePolicyDocument": {
     "Statement": [
      {
       "Action": "sts:AssumeRole",
       "Effect": "Allow",
       "Principal": {
        "Service": "ec2.amazonaws.com"
       }
      }
     ],
     "Version": "2012-10-17"
    },
    "ManagedPolicyArns": [
     {
      "Fn::Join": [
       "",
       [
        "arn:",
        {
         "Ref": "AWS::Partition"
        },
        ":iam::aws:policy/AmazonEKSWorkerNodePolicy"
       ]
      ]
     },
     {
      "Fn::Join": [
       "",
       [
        "arn:",
        {
         "Ref": "AWS::Partition"
        },
        ":iam::aws:policy/AmazonEKS_CNI_Policy"
       ]
      ]
     },
     {
      "Fn::Join": [
       "",
       [
        "arn:",
        {
         "Ref": "AWS::Partition"
        },
        ":iam::aws:policy/AmazonEC2ContainerRegistryReadOnly"
       ]
      ]
     }
    ]
   }
  },
  "integrationtesteksclusterNodegroupDefaultCapacity536CF32C": {
   "Type": "AWS::EKS::Nodegroup",
   "Properties": {
    "AmiType": "AL2_x86_64",
    "ClusterName": {
     "Ref": "integrationtesteksclusterE5C0ED98"
    },
    "ForceUpdateEnabled": true,
    "InstanceTypes": [
     "m5.xlarge"
    ],
    "NodeRole": {
     "Fn::GetAtt": [
      "integrationtesteksclusterNodegroupDefaultCapacityNodeGroupRole75D45BA7",
      "Arn"
     ]
    },
    "ScalingConfig": {
     "DesiredSize": 3,
     "MaxSize": 3,
     "MinSize": 3
    },
    "Subnets": [
     {
      "Ref": "integrationtesteksclusterDefaultVpcPrivateSubnet1Subnet4E00CAFB"
     },
     {
      "Ref": "integrationtesteksclusterDefaultVpcPrivateSubnet2Subnet0C3539A8"
     }
    ]
   }
  },
  "integrationtesteksclusterAwsAuthmanifestAEF9C6DF": {
   "Type": "Custom::AWSCDK-EKS-KubernetesResource",
   "Properties": {
    "ServiceToken": {
     "Fn::GetAtt": [
      "awscdkawseksKubectlProviderNestedStackawscdkawseksKubectlProviderNestedStackResourceA7AEBA6B",
      "Outputs.awsstepfunctionstasksemrcontainersstartjobrunawscdkawseksKubectlProviderframeworkonEventB25EDDAEArn"
     ]
    },
    "Manifest": {
     "Fn::Join": [
      "",
      [
       "[{\"apiVersion\":\"v1\",\"kind\":\"ConfigMap\",\"metadata\":{\"name\":\"aws-auth\",\"namespace\":\"kube-system\",\"labels\":{\"aws.cdk.eks/prune-c8614b29597904ed254a68a2ff2ceb1fcaf95f9545\":\"\"}},\"data\":{\"mapRoles\":\"[{\\\"rolearn\\\":\\\"",
       {
        "Fn::GetAtt": [
         "integrationtesteksclusterNodegroupDefaultCapacityNodeGroupRole75D45BA7",
         "Arn"
        ]
       },
       "\\\",\\\"username\\\":\\\"system:node:{{EC2PrivateDNSName}}\\\",\\\"groups\\\":[\\\"system:bootstrappers\\\",\\\"system:nodes\\\"]},{\\\"rolearn\\\":\\\"arn:aws:iam::",
       {
        "Ref": "AWS::AccountId"
       },
       ":role/AWSServiceRoleForAmazonEMRContainers\\\",\\\"username\\\":\\\"emr-containers\\\",\\\"groups\\\":[]}]\",\"mapUsers\":\"[]\",\"mapAccounts\":\"[]\"}}]"
      ]
     ]
    },
    "ClusterName": {
     "Ref": "integrationtesteksclusterE5C0ED98"
    },
    "RoleArn": {
     "Fn::GetAtt": [
      "integrationtesteksclusterCreationRoleB98FE02A",
      "Arn"
     ]
    },
    "PruneLabel": "aws.cdk.eks/prune-c8614b29597904ed254a68a2ff2ceb1fcaf95f9545",
    "Overwrite": true
   },
   "DependsOn": [
    "integrationtesteksclusterKubectlReadyBarrier0D4A21B0"
   ],
   "UpdateReplacePolicy": "Delete",
   "DeletionPolicy": "Delete"
  },
  "integrationtesteksclustermanifestemrRoleCCE4E328": {
   "Type": "Custom::AWSCDK-EKS-KubernetesResource",
   "Properties": {
    "ServiceToken": {
     "Fn::GetAtt": [
      "awscdkawseksKubectlProviderNestedStackawscdkawseksKubectlProviderNestedStackResourceA7AEBA6B",
      "Outputs.awsstepfunctionstasksemrcontainersstartjobrunawscdkawseksKubectlProviderframeworkonEventB25EDDAEArn"
     ]
    },
    "Manifest": "[{\"apiVersion\":\"rbac.authorization.k8s.io/v1\",\"kind\":\"Role\",\"metadata\":{\"name\":\"emr-containers\",\"namespace\":\"default\",\"labels\":{\"aws.cdk.eks/prune-c828783233e475c6dd62ae2e010c6cd7b9bc496c7e\":\"\"}},\"rules\":[{\"apiGroups\":[\"\"],\"resources\":[\"namespaces\"],\"verbs\":[\"get\"]},{\"apiGroups\":[\"\"],\"resources\":[\"serviceaccounts\",\"services\",\"configmaps\",\"events\",\"pods\",\"pods/log\"],\"verbs\":[\"get\",\"list\",\"watch\",\"describe\",\"create\",\"edit\",\"delete\",\"deletecollection\",\"annotate\",\"patch\",\"label\"]},{\"apiGroups\":[\"\"],\"resources\":[\"secrets\"],\"verbs\":[\"create\",\"patch\",\"delete\",\"watch\"]},{\"apiGroups\":[\"apps\"],\"resources\":[\"statefulsets\",\"deployments\"],\"verbs\":[\"get\",\"list\",\"watch\",\"describe\",\"create\",\"edit\",\"delete\",\"annotate\",\"patch\",\"label\"]},{\"apiGroups\":[\"batch\"],\"resources\":[\"jobs\"],\"verbs\":[\"get\",\"list\",\"watch\",\"describe\",\"create\",\"edit\",\"delete\",\"annotate\",\"patch\",\"label\"]},{\"apiGroups\":[\"extensions\"],\"resources\":[\"ingresses\"],\"verbs\":[\"get\",\"list\",\"watch\",\"describe\",\"create\",\"edit\",\"delete\",\"annotate\",\"patch\",\"label\"]},{\"apiGroups\":[\"rbac.authorization.k8s.io\"],\"resources\":[\"roles\",\"rolebindings\"],\"verbs\":[\"get\",\"list\",\"watch\",\"describe\",\"create\",\"edit\",\"delete\",\"deletecollection\",\"annotate\",\"patch\",\"label\"]}]}]",
    "ClusterName": {
     "Ref": "integrationtesteksclusterE5C0ED98"
    },
    "RoleArn": {
     "Fn::GetAtt": [
      "integrationtesteksclusterCreationRoleB98FE02A",
      "Arn"
     ]
    },
    "PruneLabel": "aws.cdk.eks/prune-c828783233e475c6dd62ae2e010c6cd7b9bc496c7e"
   },
   "DependsOn": [
    "integrationtesteksclusterKubectlReadyBarrier0D4A21B0"
   ],
   "UpdateReplacePolicy": "Delete",
   "DeletionPolicy": "Delete"
  },
  "integrationtesteksclustermanifestemrRoleBind8B35D2A2": {
   "Type": "Custom::AWSCDK-EKS-KubernetesResource",
   "Properties": {
    "ServiceToken": {
     "Fn::GetAtt": [
      "awscdkawseksKubectlProviderNestedStackawscdkawseksKubectlProviderNestedStackResourceA7AEBA6B",
      "Outputs.awsstepfunctionstasksemrcontainersstartjobrunawscdkawseksKubectlProviderframeworkonEventB25EDDAEArn"
     ]
    },
    "Manifest": "[{\"apiVersion\":\"rbac.authorization.k8s.io/v1\",\"kind\":\"RoleBinding\",\"metadata\":{\"name\":\"emr-containers\",\"namespace\":\"default\",\"labels\":{\"aws.cdk.eks/prune-c8c4cca54f330fc882dd58fab5b63f6336b91d56ee\":\"\"}},\"subjects\":[{\"kind\":\"User\",\"name\":\"emr-containers\",\"apiGroup\":\"rbac.authorization.k8s.io\"}],\"roleRef\":{\"kind\":\"Role\",\"name\":\"emr-containers\",\"apiGroup\":\"rbac.authorization.k8s.io\"}}]",
    "ClusterName": {
     "Ref": "integrationtesteksclusterE5C0ED98"
    },
    "RoleArn": {
     "Fn::GetAtt": [
      "integrationtesteksclusterCreationRoleB98FE02A",
      "Arn"
     ]
    },
    "PruneLabel": "aws.cdk.eks/prune-c8c4cca54f330fc882dd58fab5b63f6336b91d56ee"
   },
   "DependsOn": [
    "integrationtesteksclusterKubectlReadyBarrier0D4A21B0",
    "integrationtesteksclustermanifestemrRoleCCE4E328"
   ],
   "UpdateReplacePolicy": "Delete",
   "DeletionPolicy": "Delete"
  },
  "awscdkawseksClusterResourceProviderNestedStackawscdkawseksClusterResourceProviderNestedStackResource9827C454": {
   "Type": "AWS::CloudFormation::Stack",
   "Properties": {
    "TemplateURL": {
     "Fn::Join": [
      "",
      [
       "https://s3.",
       {
        "Ref": "AWS::Region"
       },
       ".",
       {
        "Ref": "AWS::URLSuffix"
       },
       "/",
       {
        "Fn::Sub": "cdk-hnb659fds-assets-${AWS::AccountId}-${AWS::Region}"
       },
<<<<<<< HEAD
       "/c44c5758d8da1f3b3f396a2c91e770c6ee98ed82100a1f4ba6220264505f1f55.json"
=======
       "/1daafe23e5c1f5406d5c78f1263f66696aa104bd4be668d15a282bd554dab039.json"
>>>>>>> 9a6e5cc1
      ]
     ]
    }
   },
   "UpdateReplacePolicy": "Delete",
   "DeletionPolicy": "Delete"
  },
  "awscdkawseksKubectlProviderNestedStackawscdkawseksKubectlProviderNestedStackResourceA7AEBA6B": {
   "Type": "AWS::CloudFormation::Stack",
   "Properties": {
    "Parameters": {
     "referencetoawsstepfunctionstasksemrcontainersstartjobrunKubectlLayer88E56740Ref": {
      "Ref": "KubectlLayer600207B5"
     },
     "referencetoawsstepfunctionstasksemrcontainersstartjobrunintegrationtesteksclusterKubectlHandlerRole965AEA8DArn": {
      "Fn::GetAtt": [
       "integrationtesteksclusterKubectlHandlerRole9A4C37D2",
       "Arn"
      ]
     },
     "referencetoawsstepfunctionstasksemrcontainersstartjobrunintegrationtesteksclusterDefaultVpcPrivateSubnet1SubnetFE45EEEBRef": {
      "Ref": "integrationtesteksclusterDefaultVpcPrivateSubnet1Subnet4E00CAFB"
     },
     "referencetoawsstepfunctionstasksemrcontainersstartjobrunintegrationtesteksclusterDefaultVpcPrivateSubnet2Subnet5042E9F4Ref": {
      "Ref": "integrationtesteksclusterDefaultVpcPrivateSubnet2Subnet0C3539A8"
     },
     "referencetoawsstepfunctionstasksemrcontainersstartjobrunintegrationtestekscluster59B73E28ClusterSecurityGroupId": {
      "Fn::GetAtt": [
       "integrationtesteksclusterE5C0ED98",
       "ClusterSecurityGroupId"
      ]
     }
    },
    "TemplateURL": {
     "Fn::Join": [
      "",
      [
       "https://s3.",
       {
        "Ref": "AWS::Region"
       },
       ".",
       {
        "Ref": "AWS::URLSuffix"
       },
       "/",
       {
        "Fn::Sub": "cdk-hnb659fds-assets-${AWS::AccountId}-${AWS::Region}"
       },
<<<<<<< HEAD
       "/e5a33c18a1c8a65fe0b30cc03450bbe44fedc7285f53643d10ea2dab857b6ce9.json"
=======
       "/58ba5eb591ed80d1b30bc69ea59c4a6fbda3091d545254fa4d38adabb4a79735.json"
>>>>>>> 9a6e5cc1
      ]
     ]
    }
   },
   "DependsOn": [
    "integrationtesteksclusterDefaultVpcPrivateSubnet1DefaultRouteCC99A72C",
    "integrationtesteksclusterDefaultVpcPrivateSubnet1RouteTableAssociation7482DD1E",
    "integrationtesteksclusterDefaultVpcPrivateSubnet2DefaultRoute50FF167F",
    "integrationtesteksclusterDefaultVpcPrivateSubnet2RouteTableAssociation99F934D5",
    "integrationtesteksclusterKubectlHandlerRoleDefaultPolicyF274D1D0",
    "integrationtesteksclusterKubectlHandlerRole9A4C37D2"
   ],
   "UpdateReplacePolicy": "Delete",
   "DeletionPolicy": "Delete"
  },
  "VirtualCluster": {
   "Type": "AWS::EMRContainers::VirtualCluster",
   "Properties": {
    "ContainerProvider": {
     "Id": {
      "Ref": "integrationtesteksclusterE5C0ED98"
     },
     "Info": {
      "EksInfo": {
       "Namespace": "default"
      }
     },
     "Type": "EKS"
    },
    "Name": "Virtual-Cluster-Name"
   },
   "DependsOn": [
    "integrationtesteksclusterAwsAuthmanifestAEF9C6DF",
    "integrationtesteksclustermanifestemrRoleBind8B35D2A2"
   ]
  },
  "StartaJobRunJobExecutionRole157B6BE1": {
   "Type": "AWS::IAM::Role",
   "Properties": {
    "AssumeRolePolicyDocument": {
     "Statement": [
      {
       "Action": "sts:AssumeRole",
       "Effect": "Allow",
       "Principal": {
        "Service": [
         "emr-containers.amazonaws.com",
         "states.amazonaws.com"
        ]
       }
      }
     ],
     "Version": "2012-10-17"
    }
   }
  },
  "StartaJobRunJobExecutionRoleDefaultPolicyEA7882C0": {
   "Type": "AWS::IAM::Policy",
   "Properties": {
    "PolicyDocument": {
     "Statement": [
      {
       "Action": "logs:DescribeLogGroups",
       "Effect": "Allow",
       "Resource": {
        "Fn::Join": [
         "",
         [
          "arn:",
          {
           "Ref": "AWS::Partition"
          },
          ":logs:",
          {
           "Ref": "AWS::Region"
          },
          ":",
          {
           "Ref": "AWS::AccountId"
          },
          ":*"
         ]
        ]
       }
      }
     ],
     "Version": "2012-10-17"
    },
    "PolicyName": "StartaJobRunJobExecutionRoleDefaultPolicyEA7882C0",
    "Roles": [
     {
      "Ref": "StartaJobRunJobExecutionRole157B6BE1"
     }
    ]
   }
  },
  "StartaJobRunGetEksClusterInfoD0E31373": {
   "Type": "Custom::AWS",
   "Properties": {
    "ServiceToken": {
     "Fn::GetAtt": [
      "AWS679f53fac002430cb0da5b7982bd22872D164C4C",
      "Arn"
     ]
    },
    "Create": {
     "Fn::Join": [
      "",
      [
       "{\"service\":\"EMRcontainers\",\"action\":\"describeVirtualCluster\",\"parameters\":{\"id\":\"",
       {
        "Fn::GetAtt": [
         "VirtualCluster",
         "Id"
        ]
       },
       "\"},\"outputPaths\":[\"virtualCluster.containerProvider.info.eksInfo.namespace\",\"virtualCluster.containerProvider.id\"],\"physicalResourceId\":{\"id\":\"id\"}}"
      ]
     ]
    },
    "InstallLatestAwsSdk": false
   },
   "DependsOn": [
    "StartaJobRunGetEksClusterInfoCustomResourcePolicy7AA7B106"
   ],
   "UpdateReplacePolicy": "Delete",
   "DeletionPolicy": "Delete"
  },
  "StartaJobRunGetEksClusterInfoCustomResourcePolicy7AA7B106": {
   "Type": "AWS::IAM::Policy",
   "Properties": {
    "PolicyDocument": {
     "Statement": [
      {
       "Action": "emr-containers:DescribeVirtualCluster",
       "Effect": "Allow",
       "Resource": "*"
      }
     ],
     "Version": "2012-10-17"
    },
    "PolicyName": "StartaJobRunGetEksClusterInfoCustomResourcePolicy7AA7B106",
    "Roles": [
     {
      "Ref": "AWS679f53fac002430cb0da5b7982bd2287ServiceRoleC1EA0FF2"
     }
    ]
   }
  },
  "StartaJobRunawsclilayer110EEF0B": {
   "Type": "AWS::Lambda::LayerVersion",
   "Properties": {
    "Content": {
     "S3Bucket": {
      "Fn::Sub": "cdk-hnb659fds-assets-${AWS::AccountId}-${AWS::Region}"
     },
     "S3Key": "e42a736be21cd3134b9bff4e71e3afa99a4cc900ae489e9a7f7025c8d258f9b8.zip"
    },
    "Description": "/opt/awscli/aws"
   }
  },
  "StartaJobRunCallUpdateRoleTrustPolicyinlinePolicyAddedToExecutionRole06B56B67D": {
   "Type": "AWS::IAM::Policy",
   "Properties": {
    "PolicyDocument": {
     "Statement": [
      {
       "Action": "eks:DescribeCluster",
       "Effect": "Allow",
       "Resource": {
        "Fn::Join": [
         "",
         [
          "arn:",
          {
           "Ref": "AWS::Partition"
          },
          ":eks:",
          {
           "Ref": "AWS::Region"
          },
          ":",
          {
           "Ref": "AWS::AccountId"
          },
          ":cluster/",
          {
           "Fn::GetAtt": [
            "StartaJobRunGetEksClusterInfoD0E31373",
            "virtualCluster.containerProvider.id"
           ]
          }
         ]
        ]
       }
      }
     ],
     "Version": "2012-10-17"
    },
    "PolicyName": "StartaJobRunCallUpdateRoleTrustPolicyinlinePolicyAddedToExecutionRole06B56B67D",
    "Roles": [
     {
      "Ref": "SingletonLambda8693BB64968944B69AAFB0CC9EB8757CServiceRoleF99BDB4C"
     }
    ]
   }
  },
  "StartaJobRunCallUpdateRoleTrustPolicyinlinePolicyAddedToExecutionRole10015039B": {
   "Type": "AWS::IAM::Policy",
   "Properties": {
    "PolicyDocument": {
     "Statement": [
      {
       "Action": [
        "iam:GetRole",
        "iam:UpdateAssumeRolePolicy"
       ],
       "Effect": "Allow",
       "Resource": {
        "Fn::GetAtt": [
         "StartaJobRunJobExecutionRole157B6BE1",
         "Arn"
        ]
       }
      }
     ],
     "Version": "2012-10-17"
    },
    "PolicyName": "StartaJobRunCallUpdateRoleTrustPolicyinlinePolicyAddedToExecutionRole10015039B",
    "Roles": [
     {
      "Ref": "SingletonLambda8693BB64968944B69AAFB0CC9EB8757CServiceRoleF99BDB4C"
     }
    ]
   }
  },
  "StartaJobRunCustomResourceProviderframeworkonEventServiceRole1D6E2464": {
   "Type": "AWS::IAM::Role",
   "Properties": {
    "AssumeRolePolicyDocument": {
     "Statement": [
      {
       "Action": "sts:AssumeRole",
       "Effect": "Allow",
       "Principal": {
        "Service": "lambda.amazonaws.com"
       }
      }
     ],
     "Version": "2012-10-17"
    },
    "ManagedPolicyArns": [
     {
      "Fn::Join": [
       "",
       [
        "arn:",
        {
         "Ref": "AWS::Partition"
        },
        ":iam::aws:policy/service-role/AWSLambdaBasicExecutionRole"
       ]
      ]
     }
    ]
   }
  },
  "StartaJobRunCustomResourceProviderframeworkonEventServiceRoleDefaultPolicy95FB1565": {
   "Type": "AWS::IAM::Policy",
   "Properties": {
    "PolicyDocument": {
     "Statement": [
      {
       "Action": "lambda:InvokeFunction",
       "Effect": "Allow",
       "Resource": [
        {
         "Fn::GetAtt": [
          "SingletonLambda8693BB64968944B69AAFB0CC9EB8757CB6182A5B",
          "Arn"
         ]
        },
        {
         "Fn::Join": [
          "",
          [
           {
            "Fn::GetAtt": [
             "SingletonLambda8693BB64968944B69AAFB0CC9EB8757CB6182A5B",
             "Arn"
            ]
           },
           ":*"
          ]
         ]
        }
       ]
      }
     ],
     "Version": "2012-10-17"
    },
    "PolicyName": "StartaJobRunCustomResourceProviderframeworkonEventServiceRoleDefaultPolicy95FB1565",
    "Roles": [
     {
      "Ref": "StartaJobRunCustomResourceProviderframeworkonEventServiceRole1D6E2464"
     }
    ]
   }
  },
  "StartaJobRunCustomResourceProviderframeworkonEventAC961165": {
   "Type": "AWS::Lambda::Function",
   "Properties": {
    "Code": {
     "S3Bucket": {
      "Fn::Sub": "cdk-hnb659fds-assets-${AWS::AccountId}-${AWS::Region}"
     },
     "S3Key": "39472b1c2875cf306d4ba429aeccdd34cb49bcf59dbde81f7e6b6cb9deac23a6.zip"
    },
    "Description": "AWS CDK resource provider framework - onEvent (aws-stepfunctions-tasks-emr-containers-start-job-run/Start a Job Run/CustomResourceProvider)",
    "Environment": {
     "Variables": {
      "USER_ON_EVENT_FUNCTION_ARN": {
       "Fn::GetAtt": [
        "SingletonLambda8693BB64968944B69AAFB0CC9EB8757CB6182A5B",
        "Arn"
       ]
      }
     }
    },
    "Handler": "framework.onEvent",
    "Role": {
     "Fn::GetAtt": [
      "StartaJobRunCustomResourceProviderframeworkonEventServiceRole1D6E2464",
      "Arn"
     ]
    },
    "Runtime": {
     "Fn::FindInMap": [
      "LatestNodeRuntimeMap",
      {
       "Ref": "AWS::Region"
      },
      "value"
     ]
    },
    "Timeout": 900
   },
   "DependsOn": [
    "StartaJobRunCustomResourceProviderframeworkonEventServiceRoleDefaultPolicy95FB1565",
    "StartaJobRunCustomResourceProviderframeworkonEventServiceRole1D6E2464"
   ]
  },
  "StartaJobRunCustomResourceProviderframeworkonEventinlinePolicyAddedToExecutionRole0F0978F29": {
   "Type": "AWS::IAM::Policy",
   "Properties": {
    "PolicyDocument": {
     "Statement": [
      {
       "Action": "lambda:GetFunction",
       "Effect": "Allow",
       "Resource": {
        "Fn::GetAtt": [
         "SingletonLambda8693BB64968944B69AAFB0CC9EB8757CB6182A5B",
         "Arn"
        ]
       }
      }
     ],
     "Version": "2012-10-17"
    },
    "PolicyName": "StartaJobRunCustomResourceProviderframeworkonEventinlinePolicyAddedToExecutionRole0F0978F29",
    "Roles": [
     {
      "Ref": "StartaJobRunCustomResourceProviderframeworkonEventServiceRole1D6E2464"
     }
    ]
   }
  },
  "StartaJobRunCustomResource3BD90664": {
   "Type": "AWS::CloudFormation::CustomResource",
   "Properties": {
    "ServiceToken": {
     "Fn::GetAtt": [
      "StartaJobRunCustomResourceProviderframeworkonEventAC961165",
      "Arn"
     ]
    },
    "eksNamespace": {
     "Fn::GetAtt": [
      "StartaJobRunGetEksClusterInfoD0E31373",
      "virtualCluster.containerProvider.info.eksInfo.namespace"
     ]
    },
    "eksClusterId": {
     "Fn::GetAtt": [
      "StartaJobRunGetEksClusterInfoD0E31373",
      "virtualCluster.containerProvider.id"
     ]
    },
    "roleName": {
     "Ref": "StartaJobRunJobExecutionRole157B6BE1"
    }
   },
   "UpdateReplacePolicy": "Delete",
   "DeletionPolicy": "Delete"
  },
  "AWS679f53fac002430cb0da5b7982bd2287ServiceRoleC1EA0FF2": {
   "Type": "AWS::IAM::Role",
   "Properties": {
    "AssumeRolePolicyDocument": {
     "Statement": [
      {
       "Action": "sts:AssumeRole",
       "Effect": "Allow",
       "Principal": {
        "Service": "lambda.amazonaws.com"
       }
      }
     ],
     "Version": "2012-10-17"
    },
    "ManagedPolicyArns": [
     {
      "Fn::Join": [
       "",
       [
        "arn:",
        {
         "Ref": "AWS::Partition"
        },
        ":iam::aws:policy/service-role/AWSLambdaBasicExecutionRole"
       ]
      ]
     }
    ]
   }
  },
  "AWS679f53fac002430cb0da5b7982bd22872D164C4C": {
   "Type": "AWS::Lambda::Function",
   "Properties": {
    "Code": {
     "S3Bucket": {
      "Fn::Sub": "cdk-hnb659fds-assets-${AWS::AccountId}-${AWS::Region}"
     },
     "S3Key": "9e8936ba1db43e0919ba2fc8265d50686eeaca82830c471ff8b7b0672c5970ec.zip"
    },
    "Handler": "index.handler",
    "Role": {
     "Fn::GetAtt": [
      "AWS679f53fac002430cb0da5b7982bd2287ServiceRoleC1EA0FF2",
      "Arn"
     ]
    },
    "Runtime": {
     "Fn::FindInMap": [
      "LatestNodeRuntimeMap",
      {
       "Ref": "AWS::Region"
      },
      "value"
     ]
    },
    "Timeout": 120
   },
   "DependsOn": [
    "AWS679f53fac002430cb0da5b7982bd2287ServiceRoleC1EA0FF2"
   ]
  },
  "SingletonLambda8693BB64968944B69AAFB0CC9EB8757CServiceRoleF99BDB4C": {
   "Type": "AWS::IAM::Role",
   "Properties": {
    "AssumeRolePolicyDocument": {
     "Statement": [
      {
       "Action": "sts:AssumeRole",
       "Effect": "Allow",
       "Principal": {
        "Service": "lambda.amazonaws.com"
       }
      }
     ],
     "Version": "2012-10-17"
    },
    "ManagedPolicyArns": [
     {
      "Fn::Join": [
       "",
       [
        "arn:",
        {
         "Ref": "AWS::Partition"
        },
        ":iam::aws:policy/service-role/AWSLambdaBasicExecutionRole"
       ]
      ]
     }
    ]
   }
  },
  "SingletonLambda8693BB64968944B69AAFB0CC9EB8757CB6182A5B": {
   "Type": "AWS::Lambda::Function",
   "Properties": {
    "Code": {
     "S3Bucket": {
      "Fn::Sub": "cdk-hnb659fds-assets-${AWS::AccountId}-${AWS::Region}"
     },
     "S3Key": "3c25783c134c6817b53033bdc57fc404bda6ba93392fcc7d3ca4d92bd072351f.zip"
    },
    "Handler": "index.handler",
    "Layers": [
     {
      "Ref": "StartaJobRunawsclilayer110EEF0B"
     }
    ],
    "MemorySize": 256,
    "Role": {
     "Fn::GetAtt": [
      "SingletonLambda8693BB64968944B69AAFB0CC9EB8757CServiceRoleF99BDB4C",
      "Arn"
     ]
    },
    "Runtime": "python3.11",
    "Timeout": 30
   },
   "DependsOn": [
    "SingletonLambda8693BB64968944B69AAFB0CC9EB8757CServiceRoleF99BDB4C"
   ]
  },
  "StateMachineRoleB840431D": {
   "Type": "AWS::IAM::Role",
   "Properties": {
    "AssumeRolePolicyDocument": {
     "Statement": [
      {
       "Action": "sts:AssumeRole",
       "Effect": "Allow",
       "Principal": {
        "Service": "states.amazonaws.com"
       }
      }
     ],
     "Version": "2012-10-17"
    }
   }
  },
  "StateMachineRoleDefaultPolicyDF1E6607": {
   "Type": "AWS::IAM::Policy",
   "Properties": {
    "PolicyDocument": {
     "Statement": [
      {
       "Action": "emr-containers:StartJobRun",
       "Condition": {
        "StringEquals": {
         "emr-containers:ExecutionRoleArn": {
          "Fn::GetAtt": [
           "StartaJobRunJobExecutionRole157B6BE1",
           "Arn"
          ]
         }
        }
       },
       "Effect": "Allow",
       "Resource": {
        "Fn::Join": [
         "",
         [
          "arn:",
          {
           "Ref": "AWS::Partition"
          },
          ":emr-containers:",
          {
           "Ref": "AWS::Region"
          },
          ":",
          {
           "Ref": "AWS::AccountId"
          },
          ":/virtualclusters/",
          {
           "Fn::GetAtt": [
            "VirtualCluster",
            "Id"
           ]
          }
         ]
        ]
       }
      },
      {
       "Action": [
        "emr-containers:CancelJobRun",
        "emr-containers:DescribeJobRun"
       ],
       "Effect": "Allow",
       "Resource": {
        "Fn::Join": [
         "",
         [
          "arn:",
          {
           "Ref": "AWS::Partition"
          },
          ":emr-containers:",
          {
           "Ref": "AWS::Region"
          },
          ":",
          {
           "Ref": "AWS::AccountId"
          },
          ":/virtualclusters/",
          {
           "Fn::GetAtt": [
            "VirtualCluster",
            "Id"
           ]
          },
          "/jobruns/*"
         ]
        ]
       }
      }
     ],
     "Version": "2012-10-17"
    },
    "PolicyName": "StateMachineRoleDefaultPolicyDF1E6607",
    "Roles": [
     {
      "Ref": "StateMachineRoleB840431D"
     }
    ]
   }
  },
  "StateMachine2E01A3A5": {
   "Type": "AWS::StepFunctions::StateMachine",
   "Properties": {
    "DefinitionString": {
     "Fn::Join": [
      "",
      [
       "{\"StartAt\":\"Start a Job Run\",\"States\":{\"Start a Job Run\":{\"End\":true,\"Type\":\"Task\",\"Resource\":\"arn:",
       {
        "Ref": "AWS::Partition"
       },
       ":states:::emr-containers:startJobRun.sync\",\"Parameters\":{\"VirtualClusterId\":\"",
       {
        "Fn::GetAtt": [
         "VirtualCluster",
         "Id"
        ]
       },
       "\",\"Name\":\"EMR-Containers-Job\",\"ExecutionRoleArn\":\"",
       {
        "Fn::GetAtt": [
         "StartaJobRunJobExecutionRole157B6BE1",
         "Arn"
        ]
       },
       "\",\"ReleaseLabel\":\"emr-6.2.0-latest\",\"JobDriver\":{\"SparkSubmitJobDriver\":{\"EntryPoint\":\"local:///usr/lib/spark/examples/src/main/python/pi.py\",\"EntryPointArguments\":[\"2\"],\"SparkSubmitParameters\":\"--conf spark.driver.memory=512M --conf spark.kubernetes.driver.request.cores=0.2 --conf spark.kubernetes.executor.request.cores=0.2 --conf spark.sql.shuffle.partitions=60 --conf spark.dynamicAllocation.enabled=false\"}},\"ConfigurationOverrides\":{\"MonitoringConfiguration\":{\"PersistentAppUI\":\"ENABLED\"}}}}},\"TimeoutSeconds\":1000}"
      ]
     ]
    },
    "RoleArn": {
     "Fn::GetAtt": [
      "StateMachineRoleB840431D",
      "Arn"
     ]
    }
   },
   "DependsOn": [
    "StateMachineRoleDefaultPolicyDF1E6607",
    "StateMachineRoleB840431D"
   ],
   "UpdateReplacePolicy": "Delete",
   "DeletionPolicy": "Delete"
  }
 },
 "Conditions": {
  "integrationtesteksclusterHasEcrPublic050389DE": {
   "Fn::Equals": [
    {
     "Ref": "AWS::Partition"
    },
    "aws"
   ]
  }
 },
 "Mappings": {
  "LatestNodeRuntimeMap": {
   "af-south-1": {
    "value": "nodejs20.x"
   },
   "ap-east-1": {
    "value": "nodejs20.x"
   },
   "ap-northeast-1": {
    "value": "nodejs20.x"
   },
   "ap-northeast-2": {
    "value": "nodejs20.x"
   },
   "ap-northeast-3": {
    "value": "nodejs20.x"
   },
   "ap-south-1": {
    "value": "nodejs20.x"
   },
   "ap-south-2": {
    "value": "nodejs20.x"
   },
   "ap-southeast-1": {
    "value": "nodejs20.x"
   },
   "ap-southeast-2": {
    "value": "nodejs20.x"
   },
   "ap-southeast-3": {
    "value": "nodejs20.x"
   },
   "ap-southeast-4": {
    "value": "nodejs20.x"
   },
   "ap-southeast-5": {
    "value": "nodejs20.x"
   },
   "ap-southeast-7": {
    "value": "nodejs20.x"
   },
   "ca-central-1": {
    "value": "nodejs20.x"
   },
   "ca-west-1": {
    "value": "nodejs20.x"
   },
   "cn-north-1": {
    "value": "nodejs20.x"
   },
   "cn-northwest-1": {
    "value": "nodejs20.x"
   },
   "eu-central-1": {
    "value": "nodejs20.x"
   },
   "eu-central-2": {
    "value": "nodejs20.x"
   },
   "eu-isoe-west-1": {
    "value": "nodejs18.x"
   },
   "eu-north-1": {
    "value": "nodejs20.x"
   },
   "eu-south-1": {
    "value": "nodejs20.x"
   },
   "eu-south-2": {
    "value": "nodejs20.x"
   },
   "eu-west-1": {
    "value": "nodejs20.x"
   },
   "eu-west-2": {
    "value": "nodejs20.x"
   },
   "eu-west-3": {
    "value": "nodejs20.x"
   },
   "il-central-1": {
    "value": "nodejs20.x"
   },
   "me-central-1": {
    "value": "nodejs20.x"
   },
   "me-south-1": {
    "value": "nodejs20.x"
   },
   "mx-central-1": {
    "value": "nodejs20.x"
   },
   "sa-east-1": {
    "value": "nodejs20.x"
   },
   "us-east-1": {
    "value": "nodejs20.x"
   },
   "us-east-2": {
    "value": "nodejs20.x"
   },
   "us-gov-east-1": {
    "value": "nodejs20.x"
   },
   "us-gov-west-1": {
    "value": "nodejs20.x"
   },
   "us-iso-east-1": {
    "value": "nodejs18.x"
   },
   "us-iso-west-1": {
    "value": "nodejs18.x"
   },
   "us-isob-east-1": {
    "value": "nodejs18.x"
   },
   "us-west-1": {
    "value": "nodejs20.x"
   },
   "us-west-2": {
    "value": "nodejs20.x"
   }
  }
 },
 "Outputs": {
  "stateMachineArn": {
   "Value": {
    "Ref": "StateMachine2E01A3A5"
   }
  }
 },
 "Parameters": {
  "BootstrapVersion": {
   "Type": "AWS::SSM::Parameter::Value<String>",
   "Default": "/cdk-bootstrap/hnb659fds/version",
   "Description": "Version of the CDK Bootstrap resources in this environment, automatically retrieved from SSM Parameter Store. [cdk:skip]"
  }
 },
 "Rules": {
  "CheckBootstrapVersion": {
   "Assertions": [
    {
     "Assert": {
      "Fn::Not": [
       {
        "Fn::Contains": [
         [
          "1",
          "2",
          "3",
          "4",
          "5"
         ],
         {
          "Ref": "BootstrapVersion"
         }
        ]
       }
      ]
     },
     "AssertDescription": "CDK bootstrap stack version 6 required. Please run 'cdk bootstrap' with a recent version of the CDK CLI."
    }
   ]
  }
 }
}<|MERGE_RESOLUTION|>--- conflicted
+++ resolved
@@ -1066,11 +1066,7 @@
        {
         "Fn::Sub": "cdk-hnb659fds-assets-${AWS::AccountId}-${AWS::Region}"
        },
-<<<<<<< HEAD
        "/c44c5758d8da1f3b3f396a2c91e770c6ee98ed82100a1f4ba6220264505f1f55.json"
-=======
-       "/1daafe23e5c1f5406d5c78f1263f66696aa104bd4be668d15a282bd554dab039.json"
->>>>>>> 9a6e5cc1
       ]
      ]
     }
@@ -1120,11 +1116,7 @@
        {
         "Fn::Sub": "cdk-hnb659fds-assets-${AWS::AccountId}-${AWS::Region}"
        },
-<<<<<<< HEAD
        "/e5a33c18a1c8a65fe0b30cc03450bbe44fedc7285f53643d10ea2dab857b6ce9.json"
-=======
-       "/58ba5eb591ed80d1b30bc69ea59c4a6fbda3091d545254fa4d38adabb4a79735.json"
->>>>>>> 9a6e5cc1
       ]
      ]
     }
