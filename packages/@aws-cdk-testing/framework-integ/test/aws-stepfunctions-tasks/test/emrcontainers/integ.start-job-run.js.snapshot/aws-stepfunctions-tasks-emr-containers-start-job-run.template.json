{
 "Resources": {
  "integrationtesteksclusterDefaultVpc395E1A86": {
   "Type": "AWS::EC2::VPC",
   "Properties": {
    "CidrBlock": "10.0.0.0/16",
    "EnableDnsHostnames": true,
    "EnableDnsSupport": true,
    "InstanceTenancy": "default",
    "Tags": [
     {
      "Key": "Name",
      "Value": "aws-stepfunctions-tasks-emr-containers-start-job-run/integration-test-eks-cluster/DefaultVpc"
     }
    ]
   }
  },
  "integrationtesteksclusterDefaultVpcPublicSubnet1Subnet58061317": {
   "Type": "AWS::EC2::Subnet",
   "Properties": {
    "AvailabilityZone": {
     "Fn::Select": [
      0,
      {
       "Fn::GetAZs": ""
      }
     ]
    },
    "CidrBlock": "10.0.0.0/18",
    "MapPublicIpOnLaunch": true,
    "Tags": [
     {
      "Key": "aws-cdk:subnet-name",
      "Value": "Public"
     },
     {
      "Key": "aws-cdk:subnet-type",
      "Value": "Public"
     },
     {
      "Key": "kubernetes.io/role/elb",
      "Value": "1"
     },
     {
      "Key": "Name",
      "Value": "aws-stepfunctions-tasks-emr-containers-start-job-run/integration-test-eks-cluster/DefaultVpc/PublicSubnet1"
     }
    ],
    "VpcId": {
     "Ref": "integrationtesteksclusterDefaultVpc395E1A86"
    }
   }
  },
  "integrationtesteksclusterDefaultVpcPublicSubnet1RouteTable1D5A7569": {
   "Type": "AWS::EC2::RouteTable",
   "Properties": {
    "Tags": [
     {
      "Key": "kubernetes.io/role/elb",
      "Value": "1"
     },
     {
      "Key": "Name",
      "Value": "aws-stepfunctions-tasks-emr-containers-start-job-run/integration-test-eks-cluster/DefaultVpc/PublicSubnet1"
     }
    ],
    "VpcId": {
     "Ref": "integrationtesteksclusterDefaultVpc395E1A86"
    }
   }
  },
  "integrationtesteksclusterDefaultVpcPublicSubnet1RouteTableAssociation4831B6A7": {
   "Type": "AWS::EC2::SubnetRouteTableAssociation",
   "Properties": {
    "RouteTableId": {
     "Ref": "integrationtesteksclusterDefaultVpcPublicSubnet1RouteTable1D5A7569"
    },
    "SubnetId": {
     "Ref": "integrationtesteksclusterDefaultVpcPublicSubnet1Subnet58061317"
    }
   }
  },
  "integrationtesteksclusterDefaultVpcPublicSubnet1DefaultRoute33CE7FC3": {
   "Type": "AWS::EC2::Route",
   "Properties": {
    "DestinationCidrBlock": "0.0.0.0/0",
    "GatewayId": {
     "Ref": "integrationtesteksclusterDefaultVpcIGW9ADAFE6F"
    },
    "RouteTableId": {
     "Ref": "integrationtesteksclusterDefaultVpcPublicSubnet1RouteTable1D5A7569"
    }
   },
   "DependsOn": [
    "integrationtesteksclusterDefaultVpcVPCGWE4DC2204"
   ]
  },
  "integrationtesteksclusterDefaultVpcPublicSubnet1EIP62A0A17B": {
   "Type": "AWS::EC2::EIP",
   "Properties": {
    "Domain": "vpc",
    "Tags": [
     {
      "Key": "kubernetes.io/role/elb",
      "Value": "1"
     },
     {
      "Key": "Name",
      "Value": "aws-stepfunctions-tasks-emr-containers-start-job-run/integration-test-eks-cluster/DefaultVpc/PublicSubnet1"
     }
    ]
   }
  },
  "integrationtesteksclusterDefaultVpcPublicSubnet1NATGatewayC9C984F9": {
   "Type": "AWS::EC2::NatGateway",
   "Properties": {
    "AllocationId": {
     "Fn::GetAtt": [
      "integrationtesteksclusterDefaultVpcPublicSubnet1EIP62A0A17B",
      "AllocationId"
     ]
    },
    "SubnetId": {
     "Ref": "integrationtesteksclusterDefaultVpcPublicSubnet1Subnet58061317"
    },
    "Tags": [
     {
      "Key": "kubernetes.io/role/elb",
      "Value": "1"
     },
     {
      "Key": "Name",
      "Value": "aws-stepfunctions-tasks-emr-containers-start-job-run/integration-test-eks-cluster/DefaultVpc/PublicSubnet1"
     }
    ]
   },
   "DependsOn": [
    "integrationtesteksclusterDefaultVpcPublicSubnet1DefaultRoute33CE7FC3",
    "integrationtesteksclusterDefaultVpcPublicSubnet1RouteTableAssociation4831B6A7"
   ]
  },
  "integrationtesteksclusterDefaultVpcPublicSubnet2Subnet68EAAF11": {
   "Type": "AWS::EC2::Subnet",
   "Properties": {
    "AvailabilityZone": {
     "Fn::Select": [
      1,
      {
       "Fn::GetAZs": ""
      }
     ]
    },
    "CidrBlock": "10.0.64.0/18",
    "MapPublicIpOnLaunch": true,
    "Tags": [
     {
      "Key": "aws-cdk:subnet-name",
      "Value": "Public"
     },
     {
      "Key": "aws-cdk:subnet-type",
      "Value": "Public"
     },
     {
      "Key": "kubernetes.io/role/elb",
      "Value": "1"
     },
     {
      "Key": "Name",
      "Value": "aws-stepfunctions-tasks-emr-containers-start-job-run/integration-test-eks-cluster/DefaultVpc/PublicSubnet2"
     }
    ],
    "VpcId": {
     "Ref": "integrationtesteksclusterDefaultVpc395E1A86"
    }
   }
  },
  "integrationtesteksclusterDefaultVpcPublicSubnet2RouteTableA4C7B327": {
   "Type": "AWS::EC2::RouteTable",
   "Properties": {
    "Tags": [
     {
      "Key": "kubernetes.io/role/elb",
      "Value": "1"
     },
     {
      "Key": "Name",
      "Value": "aws-stepfunctions-tasks-emr-containers-start-job-run/integration-test-eks-cluster/DefaultVpc/PublicSubnet2"
     }
    ],
    "VpcId": {
     "Ref": "integrationtesteksclusterDefaultVpc395E1A86"
    }
   }
  },
  "integrationtesteksclusterDefaultVpcPublicSubnet2RouteTableAssociation62710C52": {
   "Type": "AWS::EC2::SubnetRouteTableAssociation",
   "Properties": {
    "RouteTableId": {
     "Ref": "integrationtesteksclusterDefaultVpcPublicSubnet2RouteTableA4C7B327"
    },
    "SubnetId": {
     "Ref": "integrationtesteksclusterDefaultVpcPublicSubnet2Subnet68EAAF11"
    }
   }
  },
  "integrationtesteksclusterDefaultVpcPublicSubnet2DefaultRoute253A231E": {
   "Type": "AWS::EC2::Route",
   "Properties": {
    "DestinationCidrBlock": "0.0.0.0/0",
    "GatewayId": {
     "Ref": "integrationtesteksclusterDefaultVpcIGW9ADAFE6F"
    },
    "RouteTableId": {
     "Ref": "integrationtesteksclusterDefaultVpcPublicSubnet2RouteTableA4C7B327"
    }
   },
   "DependsOn": [
    "integrationtesteksclusterDefaultVpcVPCGWE4DC2204"
   ]
  },
  "integrationtesteksclusterDefaultVpcPublicSubnet2EIPFC53AC43": {
   "Type": "AWS::EC2::EIP",
   "Properties": {
    "Domain": "vpc",
    "Tags": [
     {
      "Key": "kubernetes.io/role/elb",
      "Value": "1"
     },
     {
      "Key": "Name",
      "Value": "aws-stepfunctions-tasks-emr-containers-start-job-run/integration-test-eks-cluster/DefaultVpc/PublicSubnet2"
     }
    ]
   }
  },
  "integrationtesteksclusterDefaultVpcPublicSubnet2NATGatewayE109B761": {
   "Type": "AWS::EC2::NatGateway",
   "Properties": {
    "AllocationId": {
     "Fn::GetAtt": [
      "integrationtesteksclusterDefaultVpcPublicSubnet2EIPFC53AC43",
      "AllocationId"
     ]
    },
    "SubnetId": {
     "Ref": "integrationtesteksclusterDefaultVpcPublicSubnet2Subnet68EAAF11"
    },
    "Tags": [
     {
      "Key": "kubernetes.io/role/elb",
      "Value": "1"
     },
     {
      "Key": "Name",
      "Value": "aws-stepfunctions-tasks-emr-containers-start-job-run/integration-test-eks-cluster/DefaultVpc/PublicSubnet2"
     }
    ]
   },
   "DependsOn": [
    "integrationtesteksclusterDefaultVpcPublicSubnet2DefaultRoute253A231E",
    "integrationtesteksclusterDefaultVpcPublicSubnet2RouteTableAssociation62710C52"
   ]
  },
  "integrationtesteksclusterDefaultVpcPrivateSubnet1Subnet4E00CAFB": {
   "Type": "AWS::EC2::Subnet",
   "Properties": {
    "AvailabilityZone": {
     "Fn::Select": [
      0,
      {
       "Fn::GetAZs": ""
      }
     ]
    },
    "CidrBlock": "10.0.128.0/18",
    "MapPublicIpOnLaunch": false,
    "Tags": [
     {
      "Key": "aws-cdk:subnet-name",
      "Value": "Private"
     },
     {
      "Key": "aws-cdk:subnet-type",
      "Value": "Private"
     },
     {
      "Key": "kubernetes.io/role/internal-elb",
      "Value": "1"
     },
     {
      "Key": "Name",
      "Value": "aws-stepfunctions-tasks-emr-containers-start-job-run/integration-test-eks-cluster/DefaultVpc/PrivateSubnet1"
     }
    ],
    "VpcId": {
     "Ref": "integrationtesteksclusterDefaultVpc395E1A86"
    }
   }
  },
  "integrationtesteksclusterDefaultVpcPrivateSubnet1RouteTable4A47F4AC": {
   "Type": "AWS::EC2::RouteTable",
   "Properties": {
    "Tags": [
     {
      "Key": "kubernetes.io/role/internal-elb",
      "Value": "1"
     },
     {
      "Key": "Name",
      "Value": "aws-stepfunctions-tasks-emr-containers-start-job-run/integration-test-eks-cluster/DefaultVpc/PrivateSubnet1"
     }
    ],
    "VpcId": {
     "Ref": "integrationtesteksclusterDefaultVpc395E1A86"
    }
   }
  },
  "integrationtesteksclusterDefaultVpcPrivateSubnet1RouteTableAssociation7482DD1E": {
   "Type": "AWS::EC2::SubnetRouteTableAssociation",
   "Properties": {
    "RouteTableId": {
     "Ref": "integrationtesteksclusterDefaultVpcPrivateSubnet1RouteTable4A47F4AC"
    },
    "SubnetId": {
     "Ref": "integrationtesteksclusterDefaultVpcPrivateSubnet1Subnet4E00CAFB"
    }
   }
  },
  "integrationtesteksclusterDefaultVpcPrivateSubnet1DefaultRouteCC99A72C": {
   "Type": "AWS::EC2::Route",
   "Properties": {
    "DestinationCidrBlock": "0.0.0.0/0",
    "NatGatewayId": {
     "Ref": "integrationtesteksclusterDefaultVpcPublicSubnet1NATGatewayC9C984F9"
    },
    "RouteTableId": {
     "Ref": "integrationtesteksclusterDefaultVpcPrivateSubnet1RouteTable4A47F4AC"
    }
   }
  },
  "integrationtesteksclusterDefaultVpcPrivateSubnet2Subnet0C3539A8": {
   "Type": "AWS::EC2::Subnet",
   "Properties": {
    "AvailabilityZone": {
     "Fn::Select": [
      1,
      {
       "Fn::GetAZs": ""
      }
     ]
    },
    "CidrBlock": "10.0.192.0/18",
    "MapPublicIpOnLaunch": false,
    "Tags": [
     {
      "Key": "aws-cdk:subnet-name",
      "Value": "Private"
     },
     {
      "Key": "aws-cdk:subnet-type",
      "Value": "Private"
     },
     {
      "Key": "kubernetes.io/role/internal-elb",
      "Value": "1"
     },
     {
      "Key": "Name",
      "Value": "aws-stepfunctions-tasks-emr-containers-start-job-run/integration-test-eks-cluster/DefaultVpc/PrivateSubnet2"
     }
    ],
    "VpcId": {
     "Ref": "integrationtesteksclusterDefaultVpc395E1A86"
    }
   }
  },
  "integrationtesteksclusterDefaultVpcPrivateSubnet2RouteTableD7E59903": {
   "Type": "AWS::EC2::RouteTable",
   "Properties": {
    "Tags": [
     {
      "Key": "kubernetes.io/role/internal-elb",
      "Value": "1"
     },
     {
      "Key": "Name",
      "Value": "aws-stepfunctions-tasks-emr-containers-start-job-run/integration-test-eks-cluster/DefaultVpc/PrivateSubnet2"
     }
    ],
    "VpcId": {
     "Ref": "integrationtesteksclusterDefaultVpc395E1A86"
    }
   }
  },
  "integrationtesteksclusterDefaultVpcPrivateSubnet2RouteTableAssociation99F934D5": {
   "Type": "AWS::EC2::SubnetRouteTableAssociation",
   "Properties": {
    "RouteTableId": {
     "Ref": "integrationtesteksclusterDefaultVpcPrivateSubnet2RouteTableD7E59903"
    },
    "SubnetId": {
     "Ref": "integrationtesteksclusterDefaultVpcPrivateSubnet2Subnet0C3539A8"
    }
   }
  },
  "integrationtesteksclusterDefaultVpcPrivateSubnet2DefaultRoute50FF167F": {
   "Type": "AWS::EC2::Route",
   "Properties": {
    "DestinationCidrBlock": "0.0.0.0/0",
    "NatGatewayId": {
     "Ref": "integrationtesteksclusterDefaultVpcPublicSubnet2NATGatewayE109B761"
    },
    "RouteTableId": {
     "Ref": "integrationtesteksclusterDefaultVpcPrivateSubnet2RouteTableD7E59903"
    }
   }
  },
  "integrationtesteksclusterDefaultVpcIGW9ADAFE6F": {
   "Type": "AWS::EC2::InternetGateway",
   "Properties": {
    "Tags": [
     {
      "Key": "Name",
      "Value": "aws-stepfunctions-tasks-emr-containers-start-job-run/integration-test-eks-cluster/DefaultVpc"
     }
    ]
   }
  },
  "integrationtesteksclusterDefaultVpcVPCGWE4DC2204": {
   "Type": "AWS::EC2::VPCGatewayAttachment",
   "Properties": {
    "InternetGatewayId": {
     "Ref": "integrationtesteksclusterDefaultVpcIGW9ADAFE6F"
    },
    "VpcId": {
     "Ref": "integrationtesteksclusterDefaultVpc395E1A86"
    }
   }
  },
  "integrationtesteksclusterKubectlHandlerRole9A4C37D2": {
   "Type": "AWS::IAM::Role",
   "Properties": {
    "AssumeRolePolicyDocument": {
     "Statement": [
      {
       "Action": "sts:AssumeRole",
       "Effect": "Allow",
       "Principal": {
        "Service": "lambda.amazonaws.com"
       }
      }
     ],
     "Version": "2012-10-17"
    },
    "ManagedPolicyArns": [
     {
      "Fn::Join": [
       "",
       [
        "arn:",
        {
         "Ref": "AWS::Partition"
        },
        ":iam::aws:policy/service-role/AWSLambdaBasicExecutionRole"
       ]
      ]
     },
     {
      "Fn::Join": [
       "",
       [
        "arn:",
        {
         "Ref": "AWS::Partition"
        },
        ":iam::aws:policy/service-role/AWSLambdaVPCAccessExecutionRole"
       ]
      ]
     },
     {
      "Fn::Join": [
       "",
       [
        "arn:",
        {
         "Ref": "AWS::Partition"
        },
        ":iam::aws:policy/AmazonEC2ContainerRegistryReadOnly"
       ]
      ]
     },
     {
      "Fn::If": [
       "integrationtesteksclusterHasEcrPublic050389DE",
       {
        "Fn::Join": [
         "",
         [
          "arn:",
          {
           "Ref": "AWS::Partition"
          },
          ":iam::aws:policy/AmazonElasticContainerRegistryPublicReadOnly"
         ]
        ]
       },
       {
        "Ref": "AWS::NoValue"
       }
      ]
     }
    ]
   }
  },
  "integrationtesteksclusterKubectlHandlerRoleDefaultPolicyF274D1D0": {
   "Type": "AWS::IAM::Policy",
   "Properties": {
    "PolicyDocument": {
     "Statement": [
      {
       "Action": "eks:DescribeCluster",
       "Effect": "Allow",
       "Resource": {
        "Fn::GetAtt": [
         "integrationtesteksclusterE5C0ED98",
         "Arn"
        ]
       }
      },
      {
       "Action": "sts:AssumeRole",
       "Effect": "Allow",
       "Resource": {
        "Fn::GetAtt": [
         "integrationtesteksclusterCreationRoleB98FE02A",
         "Arn"
        ]
       }
      }
     ],
     "Version": "2012-10-17"
    },
    "PolicyName": "integrationtesteksclusterKubectlHandlerRoleDefaultPolicyF274D1D0",
    "Roles": [
     {
      "Ref": "integrationtesteksclusterKubectlHandlerRole9A4C37D2"
     }
    ]
   }
  },
  "integrationtesteksclusterRole03F70AF0": {
   "Type": "AWS::IAM::Role",
   "Properties": {
    "AssumeRolePolicyDocument": {
     "Statement": [
      {
       "Action": "sts:AssumeRole",
       "Effect": "Allow",
       "Principal": {
        "Service": "eks.amazonaws.com"
       }
      }
     ],
     "Version": "2012-10-17"
    },
    "ManagedPolicyArns": [
     {
      "Fn::Join": [
       "",
       [
        "arn:",
        {
         "Ref": "AWS::Partition"
        },
        ":iam::aws:policy/AmazonEKSClusterPolicy"
       ]
      ]
     }
    ]
   }
  },
  "integrationtesteksclusterControlPlaneSecurityGroup6E92F333": {
   "Type": "AWS::EC2::SecurityGroup",
   "Properties": {
    "GroupDescription": "EKS Control Plane Security Group",
    "SecurityGroupEgress": [
     {
      "CidrIp": "0.0.0.0/0",
      "Description": "Allow all outbound traffic by default",
      "IpProtocol": "-1"
     }
    ],
    "VpcId": {
     "Ref": "integrationtesteksclusterDefaultVpc395E1A86"
    }
   }
  },
  "integrationtesteksclusterCreationRoleB98FE02A": {
   "Type": "AWS::IAM::Role",
   "Properties": {
    "AssumeRolePolicyDocument": {
     "Statement": [
      {
       "Action": "sts:AssumeRole",
       "Effect": "Allow",
       "Principal": {
        "AWS": [
         {
          "Fn::GetAtt": [
           "awscdkawseksClusterResourceProviderNestedStackawscdkawseksClusterResourceProviderNestedStackResource9827C454",
           "Outputs.awsstepfunctionstasksemrcontainersstartjobrunawscdkawseksClusterResourceProviderIsCompleteHandlerServiceRole8A0930F5Arn"
          ]
         },
         {
          "Fn::GetAtt": [
           "awscdkawseksClusterResourceProviderNestedStackawscdkawseksClusterResourceProviderNestedStackResource9827C454",
           "Outputs.awsstepfunctionstasksemrcontainersstartjobrunawscdkawseksClusterResourceProviderOnEventHandlerServiceRoleE118846DArn"
          ]
         },
         {
          "Fn::GetAtt": [
           "integrationtesteksclusterKubectlHandlerRole9A4C37D2",
           "Arn"
          ]
         }
        ]
       }
      }
     ],
     "Version": "2012-10-17"
    }
   },
   "DependsOn": [
    "integrationtesteksclusterDefaultVpcIGW9ADAFE6F",
    "integrationtesteksclusterDefaultVpcPrivateSubnet1DefaultRouteCC99A72C",
    "integrationtesteksclusterDefaultVpcPrivateSubnet1RouteTable4A47F4AC",
    "integrationtesteksclusterDefaultVpcPrivateSubnet1RouteTableAssociation7482DD1E",
    "integrationtesteksclusterDefaultVpcPrivateSubnet1Subnet4E00CAFB",
    "integrationtesteksclusterDefaultVpcPrivateSubnet2DefaultRoute50FF167F",
    "integrationtesteksclusterDefaultVpcPrivateSubnet2RouteTableD7E59903",
    "integrationtesteksclusterDefaultVpcPrivateSubnet2RouteTableAssociation99F934D5",
    "integrationtesteksclusterDefaultVpcPrivateSubnet2Subnet0C3539A8",
    "integrationtesteksclusterDefaultVpcPublicSubnet1DefaultRoute33CE7FC3",
    "integrationtesteksclusterDefaultVpcPublicSubnet1EIP62A0A17B",
    "integrationtesteksclusterDefaultVpcPublicSubnet1NATGatewayC9C984F9",
    "integrationtesteksclusterDefaultVpcPublicSubnet1RouteTable1D5A7569",
    "integrationtesteksclusterDefaultVpcPublicSubnet1RouteTableAssociation4831B6A7",
    "integrationtesteksclusterDefaultVpcPublicSubnet1Subnet58061317",
    "integrationtesteksclusterDefaultVpcPublicSubnet2DefaultRoute253A231E",
    "integrationtesteksclusterDefaultVpcPublicSubnet2EIPFC53AC43",
    "integrationtesteksclusterDefaultVpcPublicSubnet2NATGatewayE109B761",
    "integrationtesteksclusterDefaultVpcPublicSubnet2RouteTableA4C7B327",
    "integrationtesteksclusterDefaultVpcPublicSubnet2RouteTableAssociation62710C52",
    "integrationtesteksclusterDefaultVpcPublicSubnet2Subnet68EAAF11",
    "integrationtesteksclusterDefaultVpc395E1A86",
    "integrationtesteksclusterDefaultVpcVPCGWE4DC2204"
   ]
  },
  "integrationtesteksclusterCreationRoleDefaultPolicy5417802D": {
   "Type": "AWS::IAM::Policy",
   "Properties": {
    "PolicyDocument": {
     "Statement": [
      {
       "Action": "iam:PassRole",
       "Effect": "Allow",
       "Resource": {
        "Fn::GetAtt": [
         "integrationtesteksclusterRole03F70AF0",
         "Arn"
        ]
       }
      },
      {
       "Action": [
        "eks:CreateCluster",
        "eks:CreateFargateProfile",
        "eks:DeleteCluster",
        "eks:DescribeCluster",
        "eks:DescribeUpdate",
        "eks:TagResource",
        "eks:UntagResource",
        "eks:UpdateClusterConfig",
        "eks:UpdateClusterVersion"
       ],
       "Effect": "Allow",
       "Resource": "*"
      },
      {
       "Action": [
        "eks:DeleteFargateProfile",
        "eks:DescribeFargateProfile"
       ],
       "Effect": "Allow",
       "Resource": "*"
      },
      {
       "Action": [
        "ec2:DescribeDhcpOptions",
        "ec2:DescribeInstances",
        "ec2:DescribeNetworkInterfaces",
        "ec2:DescribeRouteTables",
        "ec2:DescribeSecurityGroups",
        "ec2:DescribeSubnets",
        "ec2:DescribeVpcs",
        "iam:CreateServiceLinkedRole",
        "iam:GetRole",
        "iam:listAttachedRolePolicies"
       ],
       "Effect": "Allow",
       "Resource": "*"
      }
     ],
     "Version": "2012-10-17"
    },
    "PolicyName": "integrationtesteksclusterCreationRoleDefaultPolicy5417802D",
    "Roles": [
     {
      "Ref": "integrationtesteksclusterCreationRoleB98FE02A"
     }
    ]
   },
   "DependsOn": [
    "integrationtesteksclusterDefaultVpcIGW9ADAFE6F",
    "integrationtesteksclusterDefaultVpcPrivateSubnet1DefaultRouteCC99A72C",
    "integrationtesteksclusterDefaultVpcPrivateSubnet1RouteTable4A47F4AC",
    "integrationtesteksclusterDefaultVpcPrivateSubnet1RouteTableAssociation7482DD1E",
    "integrationtesteksclusterDefaultVpcPrivateSubnet1Subnet4E00CAFB",
    "integrationtesteksclusterDefaultVpcPrivateSubnet2DefaultRoute50FF167F",
    "integrationtesteksclusterDefaultVpcPrivateSubnet2RouteTableD7E59903",
    "integrationtesteksclusterDefaultVpcPrivateSubnet2RouteTableAssociation99F934D5",
    "integrationtesteksclusterDefaultVpcPrivateSubnet2Subnet0C3539A8",
    "integrationtesteksclusterDefaultVpcPublicSubnet1DefaultRoute33CE7FC3",
    "integrationtesteksclusterDefaultVpcPublicSubnet1EIP62A0A17B",
    "integrationtesteksclusterDefaultVpcPublicSubnet1NATGatewayC9C984F9",
    "integrationtesteksclusterDefaultVpcPublicSubnet1RouteTable1D5A7569",
    "integrationtesteksclusterDefaultVpcPublicSubnet1RouteTableAssociation4831B6A7",
    "integrationtesteksclusterDefaultVpcPublicSubnet1Subnet58061317",
    "integrationtesteksclusterDefaultVpcPublicSubnet2DefaultRoute253A231E",
    "integrationtesteksclusterDefaultVpcPublicSubnet2EIPFC53AC43",
    "integrationtesteksclusterDefaultVpcPublicSubnet2NATGatewayE109B761",
    "integrationtesteksclusterDefaultVpcPublicSubnet2RouteTableA4C7B327",
    "integrationtesteksclusterDefaultVpcPublicSubnet2RouteTableAssociation62710C52",
    "integrationtesteksclusterDefaultVpcPublicSubnet2Subnet68EAAF11",
    "integrationtesteksclusterDefaultVpc395E1A86",
    "integrationtesteksclusterDefaultVpcVPCGWE4DC2204"
   ]
  },
  "integrationtesteksclusterE5C0ED98": {
   "Type": "Custom::AWSCDK-EKS-Cluster",
   "Properties": {
    "ServiceToken": {
     "Fn::GetAtt": [
      "awscdkawseksClusterResourceProviderNestedStackawscdkawseksClusterResourceProviderNestedStackResource9827C454",
      "Outputs.awsstepfunctionstasksemrcontainersstartjobrunawscdkawseksClusterResourceProviderframeworkonEvent534EC111Arn"
     ]
    },
    "Config": {
     "version": "1.30",
     "roleArn": {
      "Fn::GetAtt": [
       "integrationtesteksclusterRole03F70AF0",
       "Arn"
      ]
     },
     "kubernetesNetworkConfig": {
      "ipFamily": "ipv4"
     },
     "resourcesVpcConfig": {
      "subnetIds": [
       {
        "Ref": "integrationtesteksclusterDefaultVpcPublicSubnet1Subnet58061317"
       },
       {
        "Ref": "integrationtesteksclusterDefaultVpcPublicSubnet2Subnet68EAAF11"
       },
       {
        "Ref": "integrationtesteksclusterDefaultVpcPrivateSubnet1Subnet4E00CAFB"
       },
       {
        "Ref": "integrationtesteksclusterDefaultVpcPrivateSubnet2Subnet0C3539A8"
       }
      ],
      "securityGroupIds": [
       {
        "Fn::GetAtt": [
         "integrationtesteksclusterControlPlaneSecurityGroup6E92F333",
         "GroupId"
        ]
       }
      ],
      "endpointPublicAccess": true,
      "endpointPrivateAccess": true
     },
     "accessConfig": {}
    },
    "AssumeRoleArn": {
     "Fn::GetAtt": [
      "integrationtesteksclusterCreationRoleB98FE02A",
      "Arn"
     ]
    },
    "AttributesRevision": 3
   },
   "DependsOn": [
    "integrationtesteksclusterDefaultVpcIGW9ADAFE6F",
    "integrationtesteksclusterDefaultVpcPrivateSubnet1DefaultRouteCC99A72C",
    "integrationtesteksclusterDefaultVpcPrivateSubnet1RouteTable4A47F4AC",
    "integrationtesteksclusterDefaultVpcPrivateSubnet1RouteTableAssociation7482DD1E",
    "integrationtesteksclusterDefaultVpcPrivateSubnet1Subnet4E00CAFB",
    "integrationtesteksclusterDefaultVpcPrivateSubnet2DefaultRoute50FF167F",
    "integrationtesteksclusterDefaultVpcPrivateSubnet2RouteTableD7E59903",
    "integrationtesteksclusterDefaultVpcPrivateSubnet2RouteTableAssociation99F934D5",
    "integrationtesteksclusterDefaultVpcPrivateSubnet2Subnet0C3539A8",
    "integrationtesteksclusterDefaultVpcPublicSubnet1DefaultRoute33CE7FC3",
    "integrationtesteksclusterDefaultVpcPublicSubnet1EIP62A0A17B",
    "integrationtesteksclusterDefaultVpcPublicSubnet1NATGatewayC9C984F9",
    "integrationtesteksclusterDefaultVpcPublicSubnet1RouteTable1D5A7569",
    "integrationtesteksclusterDefaultVpcPublicSubnet1RouteTableAssociation4831B6A7",
    "integrationtesteksclusterDefaultVpcPublicSubnet1Subnet58061317",
    "integrationtesteksclusterDefaultVpcPublicSubnet2DefaultRoute253A231E",
    "integrationtesteksclusterDefaultVpcPublicSubnet2EIPFC53AC43",
    "integrationtesteksclusterDefaultVpcPublicSubnet2NATGatewayE109B761",
    "integrationtesteksclusterDefaultVpcPublicSubnet2RouteTableA4C7B327",
    "integrationtesteksclusterDefaultVpcPublicSubnet2RouteTableAssociation62710C52",
    "integrationtesteksclusterDefaultVpcPublicSubnet2Subnet68EAAF11",
    "integrationtesteksclusterDefaultVpc395E1A86",
    "integrationtesteksclusterDefaultVpcVPCGWE4DC2204",
    "integrationtesteksclusterCreationRoleDefaultPolicy5417802D",
    "integrationtesteksclusterCreationRoleB98FE02A"
   ],
   "UpdateReplacePolicy": "Delete",
   "DeletionPolicy": "Delete"
  },
  "integrationtesteksclusterKubectlReadyBarrier0D4A21B0": {
   "Type": "AWS::SSM::Parameter",
   "Properties": {
    "Type": "String",
    "Value": "aws:cdk:eks:kubectl-ready"
   },
   "DependsOn": [
    "integrationtesteksclusterCreationRoleDefaultPolicy5417802D",
    "integrationtesteksclusterCreationRoleB98FE02A",
    "integrationtesteksclusterE5C0ED98"
   ]
  },
  "integrationtesteksclusterNodegroupDefaultCapacityNodeGroupRole75D45BA7": {
   "Type": "AWS::IAM::Role",
   "Properties": {
    "AssumeRolePolicyDocument": {
     "Statement": [
      {
       "Action": "sts:AssumeRole",
       "Effect": "Allow",
       "Principal": {
        "Service": "ec2.amazonaws.com"
       }
      }
     ],
     "Version": "2012-10-17"
    },
    "ManagedPolicyArns": [
     {
      "Fn::Join": [
       "",
       [
        "arn:",
        {
         "Ref": "AWS::Partition"
        },
        ":iam::aws:policy/AmazonEKSWorkerNodePolicy"
       ]
      ]
     },
     {
      "Fn::Join": [
       "",
       [
        "arn:",
        {
         "Ref": "AWS::Partition"
        },
        ":iam::aws:policy/AmazonEKS_CNI_Policy"
       ]
      ]
     },
     {
      "Fn::Join": [
       "",
       [
        "arn:",
        {
         "Ref": "AWS::Partition"
        },
        ":iam::aws:policy/AmazonEC2ContainerRegistryReadOnly"
       ]
      ]
     }
    ]
   }
  },
  "integrationtesteksclusterNodegroupDefaultCapacity536CF32C": {
   "Type": "AWS::EKS::Nodegroup",
   "Properties": {
    "AmiType": "AL2_x86_64",
    "ClusterName": {
     "Ref": "integrationtesteksclusterE5C0ED98"
    },
    "ForceUpdateEnabled": true,
    "InstanceTypes": [
     "m5.xlarge"
    ],
    "NodeRole": {
     "Fn::GetAtt": [
      "integrationtesteksclusterNodegroupDefaultCapacityNodeGroupRole75D45BA7",
      "Arn"
     ]
    },
    "ScalingConfig": {
     "DesiredSize": 3,
     "MaxSize": 3,
     "MinSize": 3
    },
    "Subnets": [
     {
      "Ref": "integrationtesteksclusterDefaultVpcPrivateSubnet1Subnet4E00CAFB"
     },
     {
      "Ref": "integrationtesteksclusterDefaultVpcPrivateSubnet2Subnet0C3539A8"
     }
    ]
   }
  },
  "integrationtesteksclusterAwsAuthmanifestAEF9C6DF": {
   "Type": "Custom::AWSCDK-EKS-KubernetesResource",
   "Properties": {
    "ServiceToken": {
     "Fn::GetAtt": [
      "awscdkawseksKubectlProviderNestedStackawscdkawseksKubectlProviderNestedStackResourceA7AEBA6B",
      "Outputs.awsstepfunctionstasksemrcontainersstartjobrunawscdkawseksKubectlProviderframeworkonEventB25EDDAEArn"
     ]
    },
    "Manifest": {
     "Fn::Join": [
      "",
      [
       "[{\"apiVersion\":\"v1\",\"kind\":\"ConfigMap\",\"metadata\":{\"name\":\"aws-auth\",\"namespace\":\"kube-system\",\"labels\":{\"aws.cdk.eks/prune-c8614b29597904ed254a68a2ff2ceb1fcaf95f9545\":\"\"}},\"data\":{\"mapRoles\":\"[{\\\"rolearn\\\":\\\"",
       {
        "Fn::GetAtt": [
         "integrationtesteksclusterNodegroupDefaultCapacityNodeGroupRole75D45BA7",
         "Arn"
        ]
       },
       "\\\",\\\"username\\\":\\\"system:node:{{EC2PrivateDNSName}}\\\",\\\"groups\\\":[\\\"system:bootstrappers\\\",\\\"system:nodes\\\"]},{\\\"rolearn\\\":\\\"arn:aws:iam::",
       {
        "Ref": "AWS::AccountId"
       },
       ":role/AWSServiceRoleForAmazonEMRContainers\\\",\\\"username\\\":\\\"emr-containers\\\",\\\"groups\\\":[]}]\",\"mapUsers\":\"[]\",\"mapAccounts\":\"[]\"}}]"
      ]
     ]
    },
    "ClusterName": {
     "Ref": "integrationtesteksclusterE5C0ED98"
    },
    "RoleArn": {
     "Fn::GetAtt": [
      "integrationtesteksclusterCreationRoleB98FE02A",
      "Arn"
     ]
    },
    "PruneLabel": "aws.cdk.eks/prune-c8614b29597904ed254a68a2ff2ceb1fcaf95f9545",
    "Overwrite": true
   },
   "DependsOn": [
    "integrationtesteksclusterKubectlReadyBarrier0D4A21B0"
   ],
   "UpdateReplacePolicy": "Delete",
   "DeletionPolicy": "Delete"
  },
  "integrationtesteksclustermanifestemrRoleCCE4E328": {
   "Type": "Custom::AWSCDK-EKS-KubernetesResource",
   "Properties": {
    "ServiceToken": {
     "Fn::GetAtt": [
      "awscdkawseksKubectlProviderNestedStackawscdkawseksKubectlProviderNestedStackResourceA7AEBA6B",
      "Outputs.awsstepfunctionstasksemrcontainersstartjobrunawscdkawseksKubectlProviderframeworkonEventB25EDDAEArn"
     ]
    },
    "Manifest": "[{\"apiVersion\":\"rbac.authorization.k8s.io/v1\",\"kind\":\"Role\",\"metadata\":{\"name\":\"emr-containers\",\"namespace\":\"default\",\"labels\":{\"aws.cdk.eks/prune-c828783233e475c6dd62ae2e010c6cd7b9bc496c7e\":\"\"}},\"rules\":[{\"apiGroups\":[\"\"],\"resources\":[\"namespaces\"],\"verbs\":[\"get\"]},{\"apiGroups\":[\"\"],\"resources\":[\"serviceaccounts\",\"services\",\"configmaps\",\"events\",\"pods\",\"pods/log\"],\"verbs\":[\"get\",\"list\",\"watch\",\"describe\",\"create\",\"edit\",\"delete\",\"deletecollection\",\"annotate\",\"patch\",\"label\"]},{\"apiGroups\":[\"\"],\"resources\":[\"secrets\"],\"verbs\":[\"create\",\"patch\",\"delete\",\"watch\"]},{\"apiGroups\":[\"apps\"],\"resources\":[\"statefulsets\",\"deployments\"],\"verbs\":[\"get\",\"list\",\"watch\",\"describe\",\"create\",\"edit\",\"delete\",\"annotate\",\"patch\",\"label\"]},{\"apiGroups\":[\"batch\"],\"resources\":[\"jobs\"],\"verbs\":[\"get\",\"list\",\"watch\",\"describe\",\"create\",\"edit\",\"delete\",\"annotate\",\"patch\",\"label\"]},{\"apiGroups\":[\"extensions\"],\"resources\":[\"ingresses\"],\"verbs\":[\"get\",\"list\",\"watch\",\"describe\",\"create\",\"edit\",\"delete\",\"annotate\",\"patch\",\"label\"]},{\"apiGroups\":[\"rbac.authorization.k8s.io\"],\"resources\":[\"roles\",\"rolebindings\"],\"verbs\":[\"get\",\"list\",\"watch\",\"describe\",\"create\",\"edit\",\"delete\",\"deletecollection\",\"annotate\",\"patch\",\"label\"]}]}]",
    "ClusterName": {
     "Ref": "integrationtesteksclusterE5C0ED98"
    },
    "RoleArn": {
     "Fn::GetAtt": [
      "integrationtesteksclusterCreationRoleB98FE02A",
      "Arn"
     ]
    },
    "PruneLabel": "aws.cdk.eks/prune-c828783233e475c6dd62ae2e010c6cd7b9bc496c7e"
   },
   "DependsOn": [
    "integrationtesteksclusterKubectlReadyBarrier0D4A21B0"
   ],
   "UpdateReplacePolicy": "Delete",
   "DeletionPolicy": "Delete"
  },
  "integrationtesteksclustermanifestemrRoleBind8B35D2A2": {
   "Type": "Custom::AWSCDK-EKS-KubernetesResource",
   "Properties": {
    "ServiceToken": {
     "Fn::GetAtt": [
      "awscdkawseksKubectlProviderNestedStackawscdkawseksKubectlProviderNestedStackResourceA7AEBA6B",
      "Outputs.awsstepfunctionstasksemrcontainersstartjobrunawscdkawseksKubectlProviderframeworkonEventB25EDDAEArn"
     ]
    },
    "Manifest": "[{\"apiVersion\":\"rbac.authorization.k8s.io/v1\",\"kind\":\"RoleBinding\",\"metadata\":{\"name\":\"emr-containers\",\"namespace\":\"default\",\"labels\":{\"aws.cdk.eks/prune-c8c4cca54f330fc882dd58fab5b63f6336b91d56ee\":\"\"}},\"subjects\":[{\"kind\":\"User\",\"name\":\"emr-containers\",\"apiGroup\":\"rbac.authorization.k8s.io\"}],\"roleRef\":{\"kind\":\"Role\",\"name\":\"emr-containers\",\"apiGroup\":\"rbac.authorization.k8s.io\"}}]",
    "ClusterName": {
     "Ref": "integrationtesteksclusterE5C0ED98"
    },
    "RoleArn": {
     "Fn::GetAtt": [
      "integrationtesteksclusterCreationRoleB98FE02A",
      "Arn"
     ]
    },
    "PruneLabel": "aws.cdk.eks/prune-c8c4cca54f330fc882dd58fab5b63f6336b91d56ee"
   },
   "DependsOn": [
    "integrationtesteksclusterKubectlReadyBarrier0D4A21B0",
    "integrationtesteksclustermanifestemrRoleCCE4E328"
   ],
   "UpdateReplacePolicy": "Delete",
   "DeletionPolicy": "Delete"
  },
  "awscdkawseksClusterResourceProviderNestedStackawscdkawseksClusterResourceProviderNestedStackResource9827C454": {
   "Type": "AWS::CloudFormation::Stack",
   "Properties": {
    "TemplateURL": {
     "Fn::Join": [
      "",
      [
       "https://s3.",
       {
        "Ref": "AWS::Region"
       },
       ".",
       {
        "Ref": "AWS::URLSuffix"
       },
       "/",
       {
        "Fn::Sub": "cdk-hnb659fds-assets-${AWS::AccountId}-${AWS::Region}"
       },
<<<<<<< HEAD
       "/edb40f36bcdaff1624a243a2f8a0a146ec98e55d2cdaf9f0a5b8d1af1d0b1edf.json"
=======
       "/757510d1fbadbc86f88f5dc9754c42d6ab831bfd524ea2029dcdc9d7714edcc9.json"
>>>>>>> 80217f1d
      ]
     ]
    }
   },
   "UpdateReplacePolicy": "Delete",
   "DeletionPolicy": "Delete"
  },
  "awscdkawseksKubectlProviderNestedStackawscdkawseksKubectlProviderNestedStackResourceA7AEBA6B": {
   "Type": "AWS::CloudFormation::Stack",
   "Properties": {
    "Parameters": {
     "referencetoawsstepfunctionstasksemrcontainersstartjobrunintegrationtesteksclusterKubectlHandlerRole965AEA8DArn": {
      "Fn::GetAtt": [
       "integrationtesteksclusterKubectlHandlerRole9A4C37D2",
       "Arn"
      ]
     },
     "referencetoawsstepfunctionstasksemrcontainersstartjobrunintegrationtesteksclusterDefaultVpcPrivateSubnet1SubnetFE45EEEBRef": {
      "Ref": "integrationtesteksclusterDefaultVpcPrivateSubnet1Subnet4E00CAFB"
     },
     "referencetoawsstepfunctionstasksemrcontainersstartjobrunintegrationtesteksclusterDefaultVpcPrivateSubnet2Subnet5042E9F4Ref": {
      "Ref": "integrationtesteksclusterDefaultVpcPrivateSubnet2Subnet0C3539A8"
     },
     "referencetoawsstepfunctionstasksemrcontainersstartjobrunintegrationtestekscluster59B73E28ClusterSecurityGroupId": {
      "Fn::GetAtt": [
       "integrationtesteksclusterE5C0ED98",
       "ClusterSecurityGroupId"
      ]
     }
    },
    "TemplateURL": {
     "Fn::Join": [
      "",
      [
       "https://s3.",
       {
        "Ref": "AWS::Region"
       },
       ".",
       {
        "Ref": "AWS::URLSuffix"
       },
       "/",
       {
        "Fn::Sub": "cdk-hnb659fds-assets-${AWS::AccountId}-${AWS::Region}"
       },
<<<<<<< HEAD
       "/c5f1be918f6d699d0df40ce7a14be6bcd9fde7461f74cc5cf5d93afd284cb0e9.json"
=======
       "/2918955b16fede002f9130a1e91f05198cd57dee0fbd7dc2f48c159d8ab332eb.json"
>>>>>>> 80217f1d
      ]
     ]
    }
   },
   "DependsOn": [
    "integrationtesteksclusterDefaultVpcPrivateSubnet1DefaultRouteCC99A72C",
    "integrationtesteksclusterDefaultVpcPrivateSubnet1RouteTableAssociation7482DD1E",
    "integrationtesteksclusterDefaultVpcPrivateSubnet2DefaultRoute50FF167F",
    "integrationtesteksclusterDefaultVpcPrivateSubnet2RouteTableAssociation99F934D5",
    "integrationtesteksclusterKubectlHandlerRoleDefaultPolicyF274D1D0",
    "integrationtesteksclusterKubectlHandlerRole9A4C37D2"
   ],
   "UpdateReplacePolicy": "Delete",
   "DeletionPolicy": "Delete"
  },
  "VirtualCluster": {
   "Type": "AWS::EMRContainers::VirtualCluster",
   "Properties": {
    "ContainerProvider": {
     "Id": {
      "Ref": "integrationtesteksclusterE5C0ED98"
     },
     "Info": {
      "EksInfo": {
       "Namespace": "default"
      }
     },
     "Type": "EKS"
    },
    "Name": "Virtual-Cluster-Name"
   },
   "DependsOn": [
    "integrationtesteksclusterAwsAuthmanifestAEF9C6DF",
    "integrationtesteksclustermanifestemrRoleBind8B35D2A2"
   ]
  },
  "StartaJobRunJobExecutionRole157B6BE1": {
   "Type": "AWS::IAM::Role",
   "Properties": {
    "AssumeRolePolicyDocument": {
     "Statement": [
      {
       "Action": "sts:AssumeRole",
       "Effect": "Allow",
       "Principal": {
        "Service": [
         "emr-containers.amazonaws.com",
         "states.amazonaws.com"
        ]
       }
      }
     ],
     "Version": "2012-10-17"
    }
   }
  },
  "StartaJobRunJobExecutionRoleDefaultPolicyEA7882C0": {
   "Type": "AWS::IAM::Policy",
   "Properties": {
    "PolicyDocument": {
     "Statement": [
      {
       "Action": "logs:DescribeLogGroups",
       "Effect": "Allow",
       "Resource": {
        "Fn::Join": [
         "",
         [
          "arn:",
          {
           "Ref": "AWS::Partition"
          },
          ":logs:",
          {
           "Ref": "AWS::Region"
          },
          ":",
          {
           "Ref": "AWS::AccountId"
          },
          ":*"
         ]
        ]
       }
      }
     ],
     "Version": "2012-10-17"
    },
    "PolicyName": "StartaJobRunJobExecutionRoleDefaultPolicyEA7882C0",
    "Roles": [
     {
      "Ref": "StartaJobRunJobExecutionRole157B6BE1"
     }
    ]
   }
  },
  "StartaJobRunGetEksClusterInfoD0E31373": {
   "Type": "Custom::AWS",
   "Properties": {
    "ServiceToken": {
     "Fn::GetAtt": [
      "AWS679f53fac002430cb0da5b7982bd22872D164C4C",
      "Arn"
     ]
    },
    "Create": {
     "Fn::Join": [
      "",
      [
       "{\"service\":\"EMRcontainers\",\"action\":\"describeVirtualCluster\",\"parameters\":{\"id\":\"",
       {
        "Fn::GetAtt": [
         "VirtualCluster",
         "Id"
        ]
       },
       "\"},\"outputPaths\":[\"virtualCluster.containerProvider.info.eksInfo.namespace\",\"virtualCluster.containerProvider.id\"],\"physicalResourceId\":{\"id\":\"id\"}}"
      ]
     ]
    },
    "InstallLatestAwsSdk": false
   },
   "DependsOn": [
    "StartaJobRunGetEksClusterInfoCustomResourcePolicy7AA7B106"
   ],
   "UpdateReplacePolicy": "Delete",
   "DeletionPolicy": "Delete"
  },
  "StartaJobRunGetEksClusterInfoCustomResourcePolicy7AA7B106": {
   "Type": "AWS::IAM::Policy",
   "Properties": {
    "PolicyDocument": {
     "Statement": [
      {
       "Action": "emr-containers:DescribeVirtualCluster",
       "Effect": "Allow",
       "Resource": "*"
      }
     ],
     "Version": "2012-10-17"
    },
    "PolicyName": "StartaJobRunGetEksClusterInfoCustomResourcePolicy7AA7B106",
    "Roles": [
     {
      "Ref": "AWS679f53fac002430cb0da5b7982bd2287ServiceRoleC1EA0FF2"
     }
    ]
   }
  },
  "StartaJobRunawsclilayer110EEF0B": {
   "Type": "AWS::Lambda::LayerVersion",
   "Properties": {
    "Content": {
     "S3Bucket": {
      "Fn::Sub": "cdk-hnb659fds-assets-${AWS::AccountId}-${AWS::Region}"
     },
<<<<<<< HEAD
     "S3Key": "f24ba5e516d9d80b64bc7b0f406eedd12c36b20e7461f3e7719b7ffbdad72410.zip"
=======
     "S3Key": "e42a736be21cd3134b9bff4e71e3afa99a4cc900ae489e9a7f7025c8d258f9b8.zip"
>>>>>>> 80217f1d
    },
    "Description": "/opt/awscli/aws"
   }
  },
  "StartaJobRunCallUpdateRoleTrustPolicyinlinePolicyAddedToExecutionRole06B56B67D": {
   "Type": "AWS::IAM::Policy",
   "Properties": {
    "PolicyDocument": {
     "Statement": [
      {
       "Action": "eks:DescribeCluster",
       "Effect": "Allow",
       "Resource": {
        "Fn::Join": [
         "",
         [
          "arn:",
          {
           "Ref": "AWS::Partition"
          },
          ":eks:",
          {
           "Ref": "AWS::Region"
          },
          ":",
          {
           "Ref": "AWS::AccountId"
          },
          ":cluster/",
          {
           "Fn::GetAtt": [
            "StartaJobRunGetEksClusterInfoD0E31373",
            "virtualCluster.containerProvider.id"
           ]
          }
         ]
        ]
       }
      }
     ],
     "Version": "2012-10-17"
    },
    "PolicyName": "StartaJobRunCallUpdateRoleTrustPolicyinlinePolicyAddedToExecutionRole06B56B67D",
    "Roles": [
     {
      "Ref": "SingletonLambda8693BB64968944B69AAFB0CC9EB8757CServiceRoleF99BDB4C"
     }
    ]
   }
  },
  "StartaJobRunCallUpdateRoleTrustPolicyinlinePolicyAddedToExecutionRole10015039B": {
   "Type": "AWS::IAM::Policy",
   "Properties": {
    "PolicyDocument": {
     "Statement": [
      {
       "Action": [
        "iam:GetRole",
        "iam:UpdateAssumeRolePolicy"
       ],
       "Effect": "Allow",
       "Resource": {
        "Fn::GetAtt": [
         "StartaJobRunJobExecutionRole157B6BE1",
         "Arn"
        ]
       }
      }
     ],
     "Version": "2012-10-17"
    },
    "PolicyName": "StartaJobRunCallUpdateRoleTrustPolicyinlinePolicyAddedToExecutionRole10015039B",
    "Roles": [
     {
      "Ref": "SingletonLambda8693BB64968944B69AAFB0CC9EB8757CServiceRoleF99BDB4C"
     }
    ]
   }
  },
  "StartaJobRunCustomResourceProviderframeworkonEventServiceRole1D6E2464": {
   "Type": "AWS::IAM::Role",
   "Properties": {
    "AssumeRolePolicyDocument": {
     "Statement": [
      {
       "Action": "sts:AssumeRole",
       "Effect": "Allow",
       "Principal": {
        "Service": "lambda.amazonaws.com"
       }
      }
     ],
     "Version": "2012-10-17"
    },
    "ManagedPolicyArns": [
     {
      "Fn::Join": [
       "",
       [
        "arn:",
        {
         "Ref": "AWS::Partition"
        },
        ":iam::aws:policy/service-role/AWSLambdaBasicExecutionRole"
       ]
      ]
     }
    ]
   }
  },
  "StartaJobRunCustomResourceProviderframeworkonEventServiceRoleDefaultPolicy95FB1565": {
   "Type": "AWS::IAM::Policy",
   "Properties": {
    "PolicyDocument": {
     "Statement": [
      {
       "Action": "lambda:InvokeFunction",
       "Effect": "Allow",
       "Resource": [
        {
         "Fn::GetAtt": [
          "SingletonLambda8693BB64968944B69AAFB0CC9EB8757CB6182A5B",
          "Arn"
         ]
        },
        {
         "Fn::Join": [
          "",
          [
           {
            "Fn::GetAtt": [
             "SingletonLambda8693BB64968944B69AAFB0CC9EB8757CB6182A5B",
             "Arn"
            ]
           },
           ":*"
          ]
         ]
        }
       ]
      },
      {
       "Action": "lambda:GetFunction",
       "Effect": "Allow",
       "Resource": {
        "Fn::GetAtt": [
         "SingletonLambda8693BB64968944B69AAFB0CC9EB8757CB6182A5B",
         "Arn"
        ]
       }
      }
     ],
     "Version": "2012-10-17"
    },
    "PolicyName": "StartaJobRunCustomResourceProviderframeworkonEventServiceRoleDefaultPolicy95FB1565",
    "Roles": [
     {
      "Ref": "StartaJobRunCustomResourceProviderframeworkonEventServiceRole1D6E2464"
     }
    ]
   }
  },
  "StartaJobRunCustomResourceProviderframeworkonEventAC961165": {
   "Type": "AWS::Lambda::Function",
   "Properties": {
    "Code": {
     "S3Bucket": {
      "Fn::Sub": "cdk-hnb659fds-assets-${AWS::AccountId}-${AWS::Region}"
     },
     "S3Key": "39472b1c2875cf306d4ba429aeccdd34cb49bcf59dbde81f7e6b6cb9deac23a6.zip"
    },
    "Description": "AWS CDK resource provider framework - onEvent (aws-stepfunctions-tasks-emr-containers-start-job-run/Start a Job Run/CustomResourceProvider)",
    "Environment": {
     "Variables": {
      "USER_ON_EVENT_FUNCTION_ARN": {
       "Fn::GetAtt": [
        "SingletonLambda8693BB64968944B69AAFB0CC9EB8757CB6182A5B",
        "Arn"
       ]
      }
     }
    },
    "Handler": "framework.onEvent",
    "Role": {
     "Fn::GetAtt": [
      "StartaJobRunCustomResourceProviderframeworkonEventServiceRole1D6E2464",
      "Arn"
     ]
    },
    "Runtime": {
     "Fn::FindInMap": [
      "LatestNodeRuntimeMap",
      {
       "Ref": "AWS::Region"
      },
      "value"
     ]
    },
    "Timeout": 900
   },
   "DependsOn": [
    "StartaJobRunCustomResourceProviderframeworkonEventServiceRoleDefaultPolicy95FB1565",
    "StartaJobRunCustomResourceProviderframeworkonEventServiceRole1D6E2464"
   ]
  },
  "StartaJobRunCustomResource3BD90664": {
   "Type": "AWS::CloudFormation::CustomResource",
   "Properties": {
    "ServiceToken": {
     "Fn::GetAtt": [
      "StartaJobRunCustomResourceProviderframeworkonEventAC961165",
      "Arn"
     ]
    },
    "eksNamespace": {
     "Fn::GetAtt": [
      "StartaJobRunGetEksClusterInfoD0E31373",
      "virtualCluster.containerProvider.info.eksInfo.namespace"
     ]
    },
    "eksClusterId": {
     "Fn::GetAtt": [
      "StartaJobRunGetEksClusterInfoD0E31373",
      "virtualCluster.containerProvider.id"
     ]
    },
    "roleName": {
     "Ref": "StartaJobRunJobExecutionRole157B6BE1"
    }
   },
   "UpdateReplacePolicy": "Delete",
   "DeletionPolicy": "Delete"
  },
  "AWS679f53fac002430cb0da5b7982bd2287ServiceRoleC1EA0FF2": {
   "Type": "AWS::IAM::Role",
   "Properties": {
    "AssumeRolePolicyDocument": {
     "Statement": [
      {
       "Action": "sts:AssumeRole",
       "Effect": "Allow",
       "Principal": {
        "Service": "lambda.amazonaws.com"
       }
      }
     ],
     "Version": "2012-10-17"
    },
    "ManagedPolicyArns": [
     {
      "Fn::Join": [
       "",
       [
        "arn:",
        {
         "Ref": "AWS::Partition"
        },
        ":iam::aws:policy/service-role/AWSLambdaBasicExecutionRole"
       ]
      ]
     }
    ]
   }
  },
  "AWS679f53fac002430cb0da5b7982bd22872D164C4C": {
   "Type": "AWS::Lambda::Function",
   "Properties": {
    "Code": {
     "S3Bucket": {
      "Fn::Sub": "cdk-hnb659fds-assets-${AWS::AccountId}-${AWS::Region}"
     },
<<<<<<< HEAD
     "S3Key": "9e8936ba1db43e0919ba2fc8265d50686eeaca82830c471ff8b7b0672c5970ec.zip"
=======
     "S3Key": "cde607091ceabfbfb56e643cd4a5647680cfaf19c63f4d59b3f4880df4a71c8d.zip"
>>>>>>> 80217f1d
    },
    "Handler": "index.handler",
    "Role": {
     "Fn::GetAtt": [
      "AWS679f53fac002430cb0da5b7982bd2287ServiceRoleC1EA0FF2",
      "Arn"
     ]
    },
    "Runtime": {
     "Fn::FindInMap": [
      "LatestNodeRuntimeMap",
      {
       "Ref": "AWS::Region"
      },
      "value"
     ]
    },
    "Timeout": 120
   },
   "DependsOn": [
    "AWS679f53fac002430cb0da5b7982bd2287ServiceRoleC1EA0FF2"
   ]
  },
  "SingletonLambda8693BB64968944B69AAFB0CC9EB8757CServiceRoleF99BDB4C": {
   "Type": "AWS::IAM::Role",
   "Properties": {
    "AssumeRolePolicyDocument": {
     "Statement": [
      {
       "Action": "sts:AssumeRole",
       "Effect": "Allow",
       "Principal": {
        "Service": "lambda.amazonaws.com"
       }
      }
     ],
     "Version": "2012-10-17"
    },
    "ManagedPolicyArns": [
     {
      "Fn::Join": [
       "",
       [
        "arn:",
        {
         "Ref": "AWS::Partition"
        },
        ":iam::aws:policy/service-role/AWSLambdaBasicExecutionRole"
       ]
      ]
     }
    ]
   }
  },
  "SingletonLambda8693BB64968944B69AAFB0CC9EB8757CB6182A5B": {
   "Type": "AWS::Lambda::Function",
   "Properties": {
    "Code": {
     "S3Bucket": {
      "Fn::Sub": "cdk-hnb659fds-assets-${AWS::AccountId}-${AWS::Region}"
     },
     "S3Key": "3c25783c134c6817b53033bdc57fc404bda6ba93392fcc7d3ca4d92bd072351f.zip"
    },
    "Handler": "index.handler",
    "Layers": [
     {
      "Ref": "StartaJobRunawsclilayer110EEF0B"
     }
    ],
    "MemorySize": 256,
    "Role": {
     "Fn::GetAtt": [
      "SingletonLambda8693BB64968944B69AAFB0CC9EB8757CServiceRoleF99BDB4C",
      "Arn"
     ]
    },
    "Runtime": "python3.11",
    "Timeout": 30
   },
   "DependsOn": [
    "SingletonLambda8693BB64968944B69AAFB0CC9EB8757CServiceRoleF99BDB4C"
   ]
  },
  "StateMachineRoleB840431D": {
   "Type": "AWS::IAM::Role",
   "Properties": {
    "AssumeRolePolicyDocument": {
     "Statement": [
      {
       "Action": "sts:AssumeRole",
       "Effect": "Allow",
       "Principal": {
        "Service": "states.amazonaws.com"
       }
      }
     ],
     "Version": "2012-10-17"
    }
   }
  },
  "StateMachineRoleDefaultPolicyDF1E6607": {
   "Type": "AWS::IAM::Policy",
   "Properties": {
    "PolicyDocument": {
     "Statement": [
      {
       "Action": "emr-containers:StartJobRun",
       "Condition": {
        "StringEquals": {
         "emr-containers:ExecutionRoleArn": {
          "Fn::GetAtt": [
           "StartaJobRunJobExecutionRole157B6BE1",
           "Arn"
          ]
         }
        }
       },
       "Effect": "Allow",
       "Resource": {
        "Fn::Join": [
         "",
         [
          "arn:",
          {
           "Ref": "AWS::Partition"
          },
          ":emr-containers:",
          {
           "Ref": "AWS::Region"
          },
          ":",
          {
           "Ref": "AWS::AccountId"
          },
          ":/virtualclusters/",
          {
           "Fn::GetAtt": [
            "VirtualCluster",
            "Id"
           ]
          }
         ]
        ]
       }
      },
      {
       "Action": [
        "emr-containers:CancelJobRun",
        "emr-containers:DescribeJobRun"
       ],
       "Effect": "Allow",
       "Resource": {
        "Fn::Join": [
         "",
         [
          "arn:",
          {
           "Ref": "AWS::Partition"
          },
          ":emr-containers:",
          {
           "Ref": "AWS::Region"
          },
          ":",
          {
           "Ref": "AWS::AccountId"
          },
          ":/virtualclusters/",
          {
           "Fn::GetAtt": [
            "VirtualCluster",
            "Id"
           ]
          },
          "/jobruns/*"
         ]
        ]
       }
      }
     ],
     "Version": "2012-10-17"
    },
    "PolicyName": "StateMachineRoleDefaultPolicyDF1E6607",
    "Roles": [
     {
      "Ref": "StateMachineRoleB840431D"
     }
    ]
   }
  },
  "StateMachine2E01A3A5": {
   "Type": "AWS::StepFunctions::StateMachine",
   "Properties": {
    "DefinitionString": {
     "Fn::Join": [
      "",
      [
       "{\"StartAt\":\"Start a Job Run\",\"States\":{\"Start a Job Run\":{\"End\":true,\"Type\":\"Task\",\"Resource\":\"arn:",
       {
        "Ref": "AWS::Partition"
       },
       ":states:::emr-containers:startJobRun.sync\",\"Parameters\":{\"VirtualClusterId\":\"",
       {
        "Fn::GetAtt": [
         "VirtualCluster",
         "Id"
        ]
       },
       "\",\"Name\":\"EMR-Containers-Job\",\"ExecutionRoleArn\":\"",
       {
        "Fn::GetAtt": [
         "StartaJobRunJobExecutionRole157B6BE1",
         "Arn"
        ]
       },
       "\",\"ReleaseLabel\":\"emr-6.2.0-latest\",\"JobDriver\":{\"SparkSubmitJobDriver\":{\"EntryPoint\":\"local:///usr/lib/spark/examples/src/main/python/pi.py\",\"EntryPointArguments\":[\"2\"],\"SparkSubmitParameters\":\"--conf spark.driver.memory=512M --conf spark.kubernetes.driver.request.cores=0.2 --conf spark.kubernetes.executor.request.cores=0.2 --conf spark.sql.shuffle.partitions=60 --conf spark.dynamicAllocation.enabled=false\"}},\"ConfigurationOverrides\":{\"MonitoringConfiguration\":{\"PersistentAppUI\":\"ENABLED\"}}}}},\"TimeoutSeconds\":1000}"
      ]
     ]
    },
    "RoleArn": {
     "Fn::GetAtt": [
      "StateMachineRoleB840431D",
      "Arn"
     ]
    }
   },
   "DependsOn": [
    "StateMachineRoleDefaultPolicyDF1E6607",
    "StateMachineRoleB840431D"
   ],
   "UpdateReplacePolicy": "Delete",
   "DeletionPolicy": "Delete"
  }
 },
 "Conditions": {
  "integrationtesteksclusterHasEcrPublic050389DE": {
   "Fn::Equals": [
    {
     "Ref": "AWS::Partition"
    },
    "aws"
   ]
  }
 },
 "Mappings": {
  "LatestNodeRuntimeMap": {
   "af-south-1": {
    "value": "nodejs20.x"
   },
   "ap-east-1": {
    "value": "nodejs20.x"
   },
   "ap-northeast-1": {
    "value": "nodejs20.x"
   },
   "ap-northeast-2": {
    "value": "nodejs20.x"
   },
   "ap-northeast-3": {
    "value": "nodejs20.x"
   },
   "ap-south-1": {
    "value": "nodejs20.x"
   },
   "ap-south-2": {
    "value": "nodejs20.x"
   },
   "ap-southeast-1": {
    "value": "nodejs20.x"
   },
   "ap-southeast-2": {
    "value": "nodejs20.x"
   },
   "ap-southeast-3": {
    "value": "nodejs20.x"
   },
   "ap-southeast-4": {
    "value": "nodejs20.x"
   },
   "ap-southeast-5": {
    "value": "nodejs20.x"
   },
   "ap-southeast-7": {
    "value": "nodejs20.x"
   },
   "ca-central-1": {
    "value": "nodejs20.x"
   },
   "ca-west-1": {
    "value": "nodejs20.x"
   },
   "cn-north-1": {
    "value": "nodejs20.x"
   },
   "cn-northwest-1": {
    "value": "nodejs20.x"
   },
   "eu-central-1": {
    "value": "nodejs20.x"
   },
   "eu-central-2": {
    "value": "nodejs20.x"
   },
   "eu-isoe-west-1": {
    "value": "nodejs18.x"
   },
   "eu-north-1": {
    "value": "nodejs20.x"
   },
   "eu-south-1": {
    "value": "nodejs20.x"
   },
   "eu-south-2": {
    "value": "nodejs20.x"
   },
   "eu-west-1": {
    "value": "nodejs20.x"
   },
   "eu-west-2": {
    "value": "nodejs20.x"
   },
   "eu-west-3": {
    "value": "nodejs20.x"
   },
   "il-central-1": {
    "value": "nodejs20.x"
   },
   "me-central-1": {
    "value": "nodejs20.x"
   },
   "me-south-1": {
    "value": "nodejs20.x"
   },
   "mx-central-1": {
    "value": "nodejs20.x"
   },
   "sa-east-1": {
    "value": "nodejs20.x"
   },
   "us-east-1": {
    "value": "nodejs20.x"
   },
   "us-east-2": {
    "value": "nodejs20.x"
   },
   "us-gov-east-1": {
    "value": "nodejs20.x"
   },
   "us-gov-west-1": {
    "value": "nodejs20.x"
   },
   "us-iso-east-1": {
    "value": "nodejs18.x"
   },
   "us-iso-west-1": {
    "value": "nodejs18.x"
   },
   "us-isob-east-1": {
    "value": "nodejs18.x"
   },
   "us-west-1": {
    "value": "nodejs20.x"
   },
   "us-west-2": {
    "value": "nodejs20.x"
   }
  }
 },
 "Outputs": {
  "stateMachineArn": {
   "Value": {
    "Ref": "StateMachine2E01A3A5"
   }
  }
 },
 "Parameters": {
  "BootstrapVersion": {
   "Type": "AWS::SSM::Parameter::Value<String>",
   "Default": "/cdk-bootstrap/hnb659fds/version",
   "Description": "Version of the CDK Bootstrap resources in this environment, automatically retrieved from SSM Parameter Store. [cdk:skip]"
  }
 },
 "Rules": {
  "CheckBootstrapVersion": {
   "Assertions": [
    {
     "Assert": {
      "Fn::Not": [
       {
        "Fn::Contains": [
         [
          "1",
          "2",
          "3",
          "4",
          "5"
         ],
         {
          "Ref": "BootstrapVersion"
         }
        ]
       }
      ]
     },
     "AssertDescription": "CDK bootstrap stack version 6 required. Please run 'cdk bootstrap' with a recent version of the CDK CLI."
    }
   ]
  }
 }
}<|MERGE_RESOLUTION|>--- conflicted
+++ resolved
@@ -1053,11 +1053,7 @@
        {
         "Fn::Sub": "cdk-hnb659fds-assets-${AWS::AccountId}-${AWS::Region}"
        },
-<<<<<<< HEAD
-       "/edb40f36bcdaff1624a243a2f8a0a146ec98e55d2cdaf9f0a5b8d1af1d0b1edf.json"
-=======
        "/757510d1fbadbc86f88f5dc9754c42d6ab831bfd524ea2029dcdc9d7714edcc9.json"
->>>>>>> 80217f1d
       ]
      ]
     }
@@ -1104,11 +1100,7 @@
        {
         "Fn::Sub": "cdk-hnb659fds-assets-${AWS::AccountId}-${AWS::Region}"
        },
-<<<<<<< HEAD
-       "/c5f1be918f6d699d0df40ce7a14be6bcd9fde7461f74cc5cf5d93afd284cb0e9.json"
-=======
        "/2918955b16fede002f9130a1e91f05198cd57dee0fbd7dc2f48c159d8ab332eb.json"
->>>>>>> 80217f1d
       ]
      ]
     }
@@ -1265,11 +1257,7 @@
      "S3Bucket": {
       "Fn::Sub": "cdk-hnb659fds-assets-${AWS::AccountId}-${AWS::Region}"
      },
-<<<<<<< HEAD
-     "S3Key": "f24ba5e516d9d80b64bc7b0f406eedd12c36b20e7461f3e7719b7ffbdad72410.zip"
-=======
      "S3Key": "e42a736be21cd3134b9bff4e71e3afa99a4cc900ae489e9a7f7025c8d258f9b8.zip"
->>>>>>> 80217f1d
     },
     "Description": "/opt/awscli/aws"
    }
@@ -1541,11 +1529,7 @@
      "S3Bucket": {
       "Fn::Sub": "cdk-hnb659fds-assets-${AWS::AccountId}-${AWS::Region}"
      },
-<<<<<<< HEAD
-     "S3Key": "9e8936ba1db43e0919ba2fc8265d50686eeaca82830c471ff8b7b0672c5970ec.zip"
-=======
      "S3Key": "cde607091ceabfbfb56e643cd4a5647680cfaf19c63f4d59b3f4880df4a71c8d.zip"
->>>>>>> 80217f1d
     },
     "Handler": "index.handler",
     "Role": {
