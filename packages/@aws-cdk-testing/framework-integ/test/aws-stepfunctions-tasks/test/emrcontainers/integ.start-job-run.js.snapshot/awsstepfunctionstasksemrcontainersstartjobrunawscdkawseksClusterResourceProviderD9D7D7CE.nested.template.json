{
 "Resources": {
  "NodeProxyAgentLayer924C1971": {
   "Type": "AWS::Lambda::LayerVersion",
   "Properties": {
    "Content": {
     "S3Bucket": {
      "Fn::Sub": "cdk-hnb659fds-assets-${AWS::AccountId}-${AWS::Region}"
     },
     "S3Key": "93d96d34e0d3cd20eb082652b91012b131bdc34fcf2bc16eb4170e04772fddb1.zip"
    },
    "Description": "/opt/nodejs/node_modules/proxy-agent"
   }
  },
  "OnEventHandlerServiceRole15A26729": {
   "Type": "AWS::IAM::Role",
   "Properties": {
    "AssumeRolePolicyDocument": {
     "Statement": [
      {
       "Action": "sts:AssumeRole",
       "Effect": "Allow",
       "Principal": {
        "Service": "lambda.amazonaws.com"
       }
      }
     ],
     "Version": "2012-10-17"
    },
    "ManagedPolicyArns": [
     {
      "Fn::Join": [
       "",
       [
        "arn:",
        {
         "Ref": "AWS::Partition"
        },
        ":iam::aws:policy/service-role/AWSLambdaBasicExecutionRole"
       ]
      ]
     }
    ]
   }
  },
  "OnEventHandler42BEBAE0": {
   "Type": "AWS::Lambda::Function",
   "Properties": {
    "Code": {
     "S3Bucket": {
      "Fn::Sub": "cdk-hnb659fds-assets-${AWS::AccountId}-${AWS::Region}"
     },
<<<<<<< HEAD
     "S3Key": "aea9e78c19375cc11788e490fdd0d8d90a99fc5509f3ade872bff74980f89265.zip"
=======
     "S3Key": "818f9976c0b6e85dd2696d24402c2a177fb2c520d779e1925160a62523c4f20a.zip"
>>>>>>> 80217f1d
    },
    "Description": "onEvent handler for EKS cluster resource provider",
    "Environment": {
     "Variables": {
      "AWS_STS_REGIONAL_ENDPOINTS": "regional"
     }
    },
    "Handler": "index.onEvent",
    "Layers": [
     {
      "Ref": "NodeProxyAgentLayer924C1971"
     }
    ],
    "Role": {
     "Fn::GetAtt": [
      "OnEventHandlerServiceRole15A26729",
      "Arn"
     ]
    },
    "Runtime": {
     "Fn::FindInMap": [
      "LatestNodeRuntimeMap",
      {
       "Ref": "AWS::Region"
      },
      "value"
     ]
    },
    "Timeout": 60
   },
   "DependsOn": [
    "OnEventHandlerServiceRole15A26729"
   ]
  },
  "IsCompleteHandlerServiceRole5810CC58": {
   "Type": "AWS::IAM::Role",
   "Properties": {
    "AssumeRolePolicyDocument": {
     "Statement": [
      {
       "Action": "sts:AssumeRole",
       "Effect": "Allow",
       "Principal": {
        "Service": "lambda.amazonaws.com"
       }
      }
     ],
     "Version": "2012-10-17"
    },
    "ManagedPolicyArns": [
     {
      "Fn::Join": [
       "",
       [
        "arn:",
        {
         "Ref": "AWS::Partition"
        },
        ":iam::aws:policy/service-role/AWSLambdaBasicExecutionRole"
       ]
      ]
     }
    ]
   }
  },
  "IsCompleteHandler7073F4DA": {
   "Type": "AWS::Lambda::Function",
   "Properties": {
    "Code": {
     "S3Bucket": {
      "Fn::Sub": "cdk-hnb659fds-assets-${AWS::AccountId}-${AWS::Region}"
     },
<<<<<<< HEAD
     "S3Key": "aea9e78c19375cc11788e490fdd0d8d90a99fc5509f3ade872bff74980f89265.zip"
=======
     "S3Key": "818f9976c0b6e85dd2696d24402c2a177fb2c520d779e1925160a62523c4f20a.zip"
>>>>>>> 80217f1d
    },
    "Description": "isComplete handler for EKS cluster resource provider",
    "Environment": {
     "Variables": {
      "AWS_STS_REGIONAL_ENDPOINTS": "regional"
     }
    },
    "Handler": "index.isComplete",
    "Layers": [
     {
      "Ref": "NodeProxyAgentLayer924C1971"
     }
    ],
    "Role": {
     "Fn::GetAtt": [
      "IsCompleteHandlerServiceRole5810CC58",
      "Arn"
     ]
    },
    "Runtime": {
     "Fn::FindInMap": [
      "LatestNodeRuntimeMap",
      {
       "Ref": "AWS::Region"
      },
      "value"
     ]
    },
    "Timeout": 60
   },
   "DependsOn": [
    "IsCompleteHandlerServiceRole5810CC58"
   ]
  },
  "ProviderframeworkonEventServiceRole9FF04296": {
   "Type": "AWS::IAM::Role",
   "Properties": {
    "AssumeRolePolicyDocument": {
     "Statement": [
      {
       "Action": "sts:AssumeRole",
       "Effect": "Allow",
       "Principal": {
        "Service": "lambda.amazonaws.com"
       }
      }
     ],
     "Version": "2012-10-17"
    },
    "ManagedPolicyArns": [
     {
      "Fn::Join": [
       "",
       [
        "arn:",
        {
         "Ref": "AWS::Partition"
        },
        ":iam::aws:policy/service-role/AWSLambdaBasicExecutionRole"
       ]
      ]
     }
    ]
   }
  },
  "ProviderframeworkonEventServiceRoleDefaultPolicy48CD2133": {
   "Type": "AWS::IAM::Policy",
   "Properties": {
    "PolicyDocument": {
     "Statement": [
      {
       "Action": "lambda:InvokeFunction",
       "Effect": "Allow",
       "Resource": [
        {
         "Fn::GetAtt": [
          "IsCompleteHandler7073F4DA",
          "Arn"
         ]
        },
        {
         "Fn::GetAtt": [
          "OnEventHandler42BEBAE0",
          "Arn"
         ]
        },
        {
         "Fn::Join": [
          "",
          [
           {
            "Fn::GetAtt": [
             "IsCompleteHandler7073F4DA",
             "Arn"
            ]
           },
           ":*"
          ]
         ]
        },
        {
         "Fn::Join": [
          "",
          [
           {
            "Fn::GetAtt": [
             "OnEventHandler42BEBAE0",
             "Arn"
            ]
           },
           ":*"
          ]
         ]
        }
       ]
      },
      {
       "Action": "lambda:GetFunction",
       "Effect": "Allow",
       "Resource": [
        {
         "Fn::GetAtt": [
          "IsCompleteHandler7073F4DA",
          "Arn"
         ]
        },
        {
         "Fn::GetAtt": [
          "OnEventHandler42BEBAE0",
          "Arn"
         ]
        }
       ]
      },
      {
       "Action": "states:StartExecution",
       "Effect": "Allow",
       "Resource": {
        "Ref": "Providerwaiterstatemachine5D4A9DF0"
       }
      }
     ],
     "Version": "2012-10-17"
    },
    "PolicyName": "ProviderframeworkonEventServiceRoleDefaultPolicy48CD2133",
    "Roles": [
     {
      "Ref": "ProviderframeworkonEventServiceRole9FF04296"
     }
    ]
   }
  },
  "ProviderframeworkonEvent83C1D0A7": {
   "Type": "AWS::Lambda::Function",
   "Properties": {
    "Code": {
     "S3Bucket": {
      "Fn::Sub": "cdk-hnb659fds-assets-${AWS::AccountId}-${AWS::Region}"
     },
     "S3Key": "39472b1c2875cf306d4ba429aeccdd34cb49bcf59dbde81f7e6b6cb9deac23a6.zip"
    },
    "Description": "AWS CDK resource provider framework - onEvent (aws-stepfunctions-tasks-emr-containers-start-job-run/@aws-cdk--aws-eks.ClusterResourceProvider/Provider)",
    "Environment": {
     "Variables": {
      "USER_ON_EVENT_FUNCTION_ARN": {
       "Fn::GetAtt": [
        "OnEventHandler42BEBAE0",
        "Arn"
       ]
      },
      "USER_IS_COMPLETE_FUNCTION_ARN": {
       "Fn::GetAtt": [
        "IsCompleteHandler7073F4DA",
        "Arn"
       ]
      },
      "WAITER_STATE_MACHINE_ARN": {
       "Ref": "Providerwaiterstatemachine5D4A9DF0"
      }
     }
    },
    "Handler": "framework.onEvent",
    "Role": {
     "Fn::GetAtt": [
      "ProviderframeworkonEventServiceRole9FF04296",
      "Arn"
     ]
    },
    "Runtime": {
     "Fn::FindInMap": [
      "LatestNodeRuntimeMap",
      {
       "Ref": "AWS::Region"
      },
      "value"
     ]
    },
    "Timeout": 900
   },
   "DependsOn": [
    "ProviderframeworkonEventServiceRoleDefaultPolicy48CD2133",
    "ProviderframeworkonEventServiceRole9FF04296"
   ]
  },
  "ProviderframeworkisCompleteServiceRoleB1087139": {
   "Type": "AWS::IAM::Role",
   "Properties": {
    "AssumeRolePolicyDocument": {
     "Statement": [
      {
       "Action": "sts:AssumeRole",
       "Effect": "Allow",
       "Principal": {
        "Service": "lambda.amazonaws.com"
       }
      }
     ],
     "Version": "2012-10-17"
    },
    "ManagedPolicyArns": [
     {
      "Fn::Join": [
       "",
       [
        "arn:",
        {
         "Ref": "AWS::Partition"
        },
        ":iam::aws:policy/service-role/AWSLambdaBasicExecutionRole"
       ]
      ]
     }
    ]
   }
  },
  "ProviderframeworkisCompleteServiceRoleDefaultPolicy2E7140AC": {
   "Type": "AWS::IAM::Policy",
   "Properties": {
    "PolicyDocument": {
     "Statement": [
      {
       "Action": "lambda:InvokeFunction",
       "Effect": "Allow",
       "Resource": [
        {
         "Fn::GetAtt": [
          "IsCompleteHandler7073F4DA",
          "Arn"
         ]
        },
        {
         "Fn::GetAtt": [
          "OnEventHandler42BEBAE0",
          "Arn"
         ]
        },
        {
         "Fn::Join": [
          "",
          [
           {
            "Fn::GetAtt": [
             "IsCompleteHandler7073F4DA",
             "Arn"
            ]
           },
           ":*"
          ]
         ]
        },
        {
         "Fn::Join": [
          "",
          [
           {
            "Fn::GetAtt": [
             "OnEventHandler42BEBAE0",
             "Arn"
            ]
           },
           ":*"
          ]
         ]
        }
       ]
      },
      {
       "Action": "lambda:GetFunction",
       "Effect": "Allow",
       "Resource": [
        {
         "Fn::GetAtt": [
          "IsCompleteHandler7073F4DA",
          "Arn"
         ]
        },
        {
         "Fn::GetAtt": [
          "OnEventHandler42BEBAE0",
          "Arn"
         ]
        }
       ]
      }
     ],
     "Version": "2012-10-17"
    },
    "PolicyName": "ProviderframeworkisCompleteServiceRoleDefaultPolicy2E7140AC",
    "Roles": [
     {
      "Ref": "ProviderframeworkisCompleteServiceRoleB1087139"
     }
    ]
   }
  },
  "ProviderframeworkisComplete26D7B0CB": {
   "Type": "AWS::Lambda::Function",
   "Properties": {
    "Code": {
     "S3Bucket": {
      "Fn::Sub": "cdk-hnb659fds-assets-${AWS::AccountId}-${AWS::Region}"
     },
     "S3Key": "39472b1c2875cf306d4ba429aeccdd34cb49bcf59dbde81f7e6b6cb9deac23a6.zip"
    },
    "Description": "AWS CDK resource provider framework - isComplete (aws-stepfunctions-tasks-emr-containers-start-job-run/@aws-cdk--aws-eks.ClusterResourceProvider/Provider)",
    "Environment": {
     "Variables": {
      "USER_ON_EVENT_FUNCTION_ARN": {
       "Fn::GetAtt": [
        "OnEventHandler42BEBAE0",
        "Arn"
       ]
      },
      "USER_IS_COMPLETE_FUNCTION_ARN": {
       "Fn::GetAtt": [
        "IsCompleteHandler7073F4DA",
        "Arn"
       ]
      }
     }
    },
    "Handler": "framework.isComplete",
    "Role": {
     "Fn::GetAtt": [
      "ProviderframeworkisCompleteServiceRoleB1087139",
      "Arn"
     ]
    },
    "Runtime": {
     "Fn::FindInMap": [
      "LatestNodeRuntimeMap",
      {
       "Ref": "AWS::Region"
      },
      "value"
     ]
    },
    "Timeout": 900
   },
   "DependsOn": [
    "ProviderframeworkisCompleteServiceRoleDefaultPolicy2E7140AC",
    "ProviderframeworkisCompleteServiceRoleB1087139"
   ]
  },
  "ProviderframeworkonTimeoutServiceRole28643D26": {
   "Type": "AWS::IAM::Role",
   "Properties": {
    "AssumeRolePolicyDocument": {
     "Statement": [
      {
       "Action": "sts:AssumeRole",
       "Effect": "Allow",
       "Principal": {
        "Service": "lambda.amazonaws.com"
       }
      }
     ],
     "Version": "2012-10-17"
    },
    "ManagedPolicyArns": [
     {
      "Fn::Join": [
       "",
       [
        "arn:",
        {
         "Ref": "AWS::Partition"
        },
        ":iam::aws:policy/service-role/AWSLambdaBasicExecutionRole"
       ]
      ]
     }
    ]
   }
  },
  "ProviderframeworkonTimeoutServiceRoleDefaultPolicy2688969F": {
   "Type": "AWS::IAM::Policy",
   "Properties": {
    "PolicyDocument": {
     "Statement": [
      {
       "Action": "lambda:InvokeFunction",
       "Effect": "Allow",
       "Resource": [
        {
         "Fn::GetAtt": [
          "IsCompleteHandler7073F4DA",
          "Arn"
         ]
        },
        {
         "Fn::GetAtt": [
          "OnEventHandler42BEBAE0",
          "Arn"
         ]
        },
        {
         "Fn::Join": [
          "",
          [
           {
            "Fn::GetAtt": [
             "IsCompleteHandler7073F4DA",
             "Arn"
            ]
           },
           ":*"
          ]
         ]
        },
        {
         "Fn::Join": [
          "",
          [
           {
            "Fn::GetAtt": [
             "OnEventHandler42BEBAE0",
             "Arn"
            ]
           },
           ":*"
          ]
         ]
        }
       ]
      },
      {
       "Action": "lambda:GetFunction",
       "Effect": "Allow",
       "Resource": [
        {
         "Fn::GetAtt": [
          "IsCompleteHandler7073F4DA",
          "Arn"
         ]
        },
        {
         "Fn::GetAtt": [
          "OnEventHandler42BEBAE0",
          "Arn"
         ]
        }
       ]
      }
     ],
     "Version": "2012-10-17"
    },
    "PolicyName": "ProviderframeworkonTimeoutServiceRoleDefaultPolicy2688969F",
    "Roles": [
     {
      "Ref": "ProviderframeworkonTimeoutServiceRole28643D26"
     }
    ]
   }
  },
  "ProviderframeworkonTimeout0B47CA38": {
   "Type": "AWS::Lambda::Function",
   "Properties": {
    "Code": {
     "S3Bucket": {
      "Fn::Sub": "cdk-hnb659fds-assets-${AWS::AccountId}-${AWS::Region}"
     },
     "S3Key": "39472b1c2875cf306d4ba429aeccdd34cb49bcf59dbde81f7e6b6cb9deac23a6.zip"
    },
    "Description": "AWS CDK resource provider framework - onTimeout (aws-stepfunctions-tasks-emr-containers-start-job-run/@aws-cdk--aws-eks.ClusterResourceProvider/Provider)",
    "Environment": {
     "Variables": {
      "USER_ON_EVENT_FUNCTION_ARN": {
       "Fn::GetAtt": [
        "OnEventHandler42BEBAE0",
        "Arn"
       ]
      },
      "USER_IS_COMPLETE_FUNCTION_ARN": {
       "Fn::GetAtt": [
        "IsCompleteHandler7073F4DA",
        "Arn"
       ]
      }
     }
    },
    "Handler": "framework.onTimeout",
    "Role": {
     "Fn::GetAtt": [
      "ProviderframeworkonTimeoutServiceRole28643D26",
      "Arn"
     ]
    },
    "Runtime": {
     "Fn::FindInMap": [
      "LatestNodeRuntimeMap",
      {
       "Ref": "AWS::Region"
      },
      "value"
     ]
    },
    "Timeout": 900
   },
   "DependsOn": [
    "ProviderframeworkonTimeoutServiceRoleDefaultPolicy2688969F",
    "ProviderframeworkonTimeoutServiceRole28643D26"
   ]
  },
  "ProviderwaiterstatemachineRole0C7159F9": {
   "Type": "AWS::IAM::Role",
   "Properties": {
    "AssumeRolePolicyDocument": {
     "Statement": [
      {
       "Action": "sts:AssumeRole",
       "Effect": "Allow",
       "Principal": {
        "Service": "states.amazonaws.com"
       }
      }
     ],
     "Version": "2012-10-17"
    }
   }
  },
  "ProviderwaiterstatemachineRoleDefaultPolicyD3C3DA1A": {
   "Type": "AWS::IAM::Policy",
   "Properties": {
    "PolicyDocument": {
     "Statement": [
      {
       "Action": "lambda:InvokeFunction",
       "Effect": "Allow",
       "Resource": [
        {
         "Fn::GetAtt": [
          "ProviderframeworkisComplete26D7B0CB",
          "Arn"
         ]
        },
        {
         "Fn::GetAtt": [
          "ProviderframeworkonTimeout0B47CA38",
          "Arn"
         ]
        },
        {
         "Fn::Join": [
          "",
          [
           {
            "Fn::GetAtt": [
             "ProviderframeworkisComplete26D7B0CB",
             "Arn"
            ]
           },
           ":*"
          ]
         ]
        },
        {
         "Fn::Join": [
          "",
          [
           {
            "Fn::GetAtt": [
             "ProviderframeworkonTimeout0B47CA38",
             "Arn"
            ]
           },
           ":*"
          ]
         ]
        }
       ]
      },
      {
       "Action": [
        "logs:CreateLogDelivery",
        "logs:CreateLogStream",
        "logs:DeleteLogDelivery",
        "logs:DescribeLogGroups",
        "logs:DescribeResourcePolicies",
        "logs:GetLogDelivery",
        "logs:ListLogDeliveries",
        "logs:PutLogEvents",
        "logs:PutResourcePolicy",
        "logs:UpdateLogDelivery"
       ],
       "Effect": "Allow",
       "Resource": "*"
      }
     ],
     "Version": "2012-10-17"
    },
    "PolicyName": "ProviderwaiterstatemachineRoleDefaultPolicyD3C3DA1A",
    "Roles": [
     {
      "Ref": "ProviderwaiterstatemachineRole0C7159F9"
     }
    ]
   }
  },
  "ProviderwaiterstatemachineLogGroupDD693A98": {
   "Type": "AWS::Logs::LogGroup",
   "Properties": {
    "LogGroupName": {
     "Fn::Join": [
      "",
      [
       "/aws/vendedlogs/states/waiter-state-machine-",
       {
        "Ref": "ProviderframeworkisComplete26D7B0CB"
       },
       "-c841d74ea2a8541e840bb6757d8d85b907b38f89f9"
      ]
     ]
    },
    "RetentionInDays": 731
   },
   "UpdateReplacePolicy": "Retain",
   "DeletionPolicy": "Retain"
  },
  "Providerwaiterstatemachine5D4A9DF0": {
   "Type": "AWS::StepFunctions::StateMachine",
   "Properties": {
    "DefinitionString": {
     "Fn::Join": [
      "",
      [
       "{\"StartAt\":\"framework-isComplete-task\",\"States\":{\"framework-isComplete-task\":{\"End\":true,\"Retry\":[{\"ErrorEquals\":[\"States.ALL\"],\"IntervalSeconds\":60,\"MaxAttempts\":60,\"BackoffRate\":1}],\"Catch\":[{\"ErrorEquals\":[\"States.ALL\"],\"Next\":\"framework-onTimeout-task\"}],\"Type\":\"Task\",\"Resource\":\"",
       {
        "Fn::GetAtt": [
         "ProviderframeworkisComplete26D7B0CB",
         "Arn"
        ]
       },
       "\"},\"framework-onTimeout-task\":{\"End\":true,\"Type\":\"Task\",\"Resource\":\"",
       {
        "Fn::GetAtt": [
         "ProviderframeworkonTimeout0B47CA38",
         "Arn"
        ]
       },
       "\"}}}"
      ]
     ]
    },
    "LoggingConfiguration": {
     "Destinations": [
      {
       "CloudWatchLogsLogGroup": {
        "LogGroupArn": {
         "Fn::GetAtt": [
          "ProviderwaiterstatemachineLogGroupDD693A98",
          "Arn"
         ]
        }
       }
      }
     ],
     "IncludeExecutionData": false,
     "Level": "ERROR"
    },
    "RoleArn": {
     "Fn::GetAtt": [
      "ProviderwaiterstatemachineRole0C7159F9",
      "Arn"
     ]
    }
   },
   "DependsOn": [
    "ProviderwaiterstatemachineRoleDefaultPolicyD3C3DA1A",
    "ProviderwaiterstatemachineRole0C7159F9"
   ]
  }
 },
 "Mappings": {
  "LatestNodeRuntimeMap": {
   "af-south-1": {
    "value": "nodejs20.x"
   },
   "ap-east-1": {
    "value": "nodejs20.x"
   },
   "ap-northeast-1": {
    "value": "nodejs20.x"
   },
   "ap-northeast-2": {
    "value": "nodejs20.x"
   },
   "ap-northeast-3": {
    "value": "nodejs20.x"
   },
   "ap-south-1": {
    "value": "nodejs20.x"
   },
   "ap-south-2": {
    "value": "nodejs20.x"
   },
   "ap-southeast-1": {
    "value": "nodejs20.x"
   },
   "ap-southeast-2": {
    "value": "nodejs20.x"
   },
   "ap-southeast-3": {
    "value": "nodejs20.x"
   },
   "ap-southeast-4": {
    "value": "nodejs20.x"
   },
   "ap-southeast-5": {
    "value": "nodejs20.x"
   },
   "ap-southeast-7": {
    "value": "nodejs20.x"
   },
   "ca-central-1": {
    "value": "nodejs20.x"
   },
   "ca-west-1": {
    "value": "nodejs20.x"
   },
   "cn-north-1": {
    "value": "nodejs20.x"
   },
   "cn-northwest-1": {
    "value": "nodejs20.x"
   },
   "eu-central-1": {
    "value": "nodejs20.x"
   },
   "eu-central-2": {
    "value": "nodejs20.x"
   },
   "eu-isoe-west-1": {
    "value": "nodejs18.x"
   },
   "eu-north-1": {
    "value": "nodejs20.x"
   },
   "eu-south-1": {
    "value": "nodejs20.x"
   },
   "eu-south-2": {
    "value": "nodejs20.x"
   },
   "eu-west-1": {
    "value": "nodejs20.x"
   },
   "eu-west-2": {
    "value": "nodejs20.x"
   },
   "eu-west-3": {
    "value": "nodejs20.x"
   },
   "il-central-1": {
    "value": "nodejs20.x"
   },
   "me-central-1": {
    "value": "nodejs20.x"
   },
   "me-south-1": {
    "value": "nodejs20.x"
   },
   "mx-central-1": {
    "value": "nodejs20.x"
   },
   "sa-east-1": {
    "value": "nodejs20.x"
   },
   "us-east-1": {
    "value": "nodejs20.x"
   },
   "us-east-2": {
    "value": "nodejs20.x"
   },
   "us-gov-east-1": {
    "value": "nodejs20.x"
   },
   "us-gov-west-1": {
    "value": "nodejs20.x"
   },
   "us-iso-east-1": {
    "value": "nodejs18.x"
   },
   "us-iso-west-1": {
    "value": "nodejs18.x"
   },
   "us-isob-east-1": {
    "value": "nodejs18.x"
   },
   "us-west-1": {
    "value": "nodejs20.x"
   },
   "us-west-2": {
    "value": "nodejs20.x"
   }
  }
 },
 "Outputs": {
  "awsstepfunctionstasksemrcontainersstartjobrunawscdkawseksClusterResourceProviderOnEventHandlerServiceRoleE118846DArn": {
   "Value": {
    "Fn::GetAtt": [
     "OnEventHandlerServiceRole15A26729",
     "Arn"
    ]
   }
  },
  "awsstepfunctionstasksemrcontainersstartjobrunawscdkawseksClusterResourceProviderIsCompleteHandlerServiceRole8A0930F5Arn": {
   "Value": {
    "Fn::GetAtt": [
     "IsCompleteHandlerServiceRole5810CC58",
     "Arn"
    ]
   }
  },
  "awsstepfunctionstasksemrcontainersstartjobrunawscdkawseksClusterResourceProviderframeworkonEvent534EC111Arn": {
   "Value": {
    "Fn::GetAtt": [
     "ProviderframeworkonEvent83C1D0A7",
     "Arn"
    ]
   }
  }
 }
}<|MERGE_RESOLUTION|>--- conflicted
+++ resolved
@@ -50,11 +50,7 @@
      "S3Bucket": {
       "Fn::Sub": "cdk-hnb659fds-assets-${AWS::AccountId}-${AWS::Region}"
      },
-<<<<<<< HEAD
-     "S3Key": "aea9e78c19375cc11788e490fdd0d8d90a99fc5509f3ade872bff74980f89265.zip"
-=======
      "S3Key": "818f9976c0b6e85dd2696d24402c2a177fb2c520d779e1925160a62523c4f20a.zip"
->>>>>>> 80217f1d
     },
     "Description": "onEvent handler for EKS cluster resource provider",
     "Environment": {
@@ -127,11 +123,7 @@
      "S3Bucket": {
       "Fn::Sub": "cdk-hnb659fds-assets-${AWS::AccountId}-${AWS::Region}"
      },
-<<<<<<< HEAD
-     "S3Key": "aea9e78c19375cc11788e490fdd0d8d90a99fc5509f3ade872bff74980f89265.zip"
-=======
      "S3Key": "818f9976c0b6e85dd2696d24402c2a177fb2c520d779e1925160a62523c4f20a.zip"
->>>>>>> 80217f1d
     },
     "Description": "isComplete handler for EKS cluster resource provider",
     "Environment": {
