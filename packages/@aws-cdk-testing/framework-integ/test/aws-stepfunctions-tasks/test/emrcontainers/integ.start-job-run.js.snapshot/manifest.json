{
  "version": "39.0.0",
  "artifacts": {
    "aws-stepfunctions-tasks-emr-containers-start-job-run.assets": {
      "type": "cdk:asset-manifest",
      "properties": {
        "file": "aws-stepfunctions-tasks-emr-containers-start-job-run.assets.json",
        "requiresBootstrapStackVersion": 6,
        "bootstrapStackVersionSsmParameter": "/cdk-bootstrap/hnb659fds/version"
      }
    },
    "aws-stepfunctions-tasks-emr-containers-start-job-run": {
      "type": "aws:cloudformation:stack",
      "environment": "aws://unknown-account/unknown-region",
      "properties": {
        "templateFile": "aws-stepfunctions-tasks-emr-containers-start-job-run.template.json",
        "terminationProtection": false,
        "validateOnSynth": false,
        "assumeRoleArn": "arn:${AWS::Partition}:iam::${AWS::AccountId}:role/cdk-hnb659fds-deploy-role-${AWS::AccountId}-${AWS::Region}",
        "cloudFormationExecutionRoleArn": "arn:${AWS::Partition}:iam::${AWS::AccountId}:role/cdk-hnb659fds-cfn-exec-role-${AWS::AccountId}-${AWS::Region}",
<<<<<<< HEAD
        "stackTemplateAssetObjectUrl": "s3://cdk-hnb659fds-assets-${AWS::AccountId}-${AWS::Region}/777e859a0952a9ead9388e0f36f5aa357bca32ffcf4a671671ec66fac60506de.json",
=======
        "stackTemplateAssetObjectUrl": "s3://cdk-hnb659fds-assets-${AWS::AccountId}-${AWS::Region}/783f0da387d50c837724604559b71a468183ddee3a796c6cc1563a64acf3238f.json",
>>>>>>> 80217f1d
        "requiresBootstrapStackVersion": 6,
        "bootstrapStackVersionSsmParameter": "/cdk-bootstrap/hnb659fds/version",
        "additionalDependencies": [
          "aws-stepfunctions-tasks-emr-containers-start-job-run.assets"
        ],
        "lookupRole": {
          "arn": "arn:${AWS::Partition}:iam::${AWS::AccountId}:role/cdk-hnb659fds-lookup-role-${AWS::AccountId}-${AWS::Region}",
          "requiresBootstrapStackVersion": 8,
          "bootstrapStackVersionSsmParameter": "/cdk-bootstrap/hnb659fds/version"
        }
      },
      "dependencies": [
        "aws-stepfunctions-tasks-emr-containers-start-job-run.assets"
      ],
      "metadata": {
        "/aws-stepfunctions-tasks-emr-containers-start-job-run/integration-test-eks-cluster": [
          {
            "type": "aws:cdk:analytics:construct",
            "data": {
              "version": "*",
              "defaultCapacity": "*",
              "defaultCapacityInstance": "*"
            }
          },
          {
            "type": "aws:cdk:warning",
<<<<<<< HEAD
            "data": "You created a cluster with Kubernetes Version 1.30 without specifying the kubectlLayer property. The property will become required instead of optional in 2025 Jan. Please update your CDK code to provide a kubectlLayer. [ack: @aws-cdk/aws-eks:clusterKubectlLayerNotSpecified]",
            "trace": [
              "Annotations.addMessage (/Volumes/workplace/Documents/workplace/aws-cdk-lib/aws-cdk/packages/aws-cdk-lib/core/lib/annotations.js:135:29)",
              "Annotations.addWarningV2 (/Volumes/workplace/Documents/workplace/aws-cdk-lib/aws-cdk/packages/aws-cdk-lib/core/lib/annotations.js:66:18)",
              "new Cluster (/Volumes/workplace/Documents/workplace/aws-cdk-lib/aws-cdk/packages/aws-cdk-lib/aws-eks/lib/cluster.js:522:43)",
              "Object.<anonymous> (/Volumes/workplace/Documents/workplace/aws-cdk-lib/aws-cdk/packages/@aws-cdk-testing/framework-integ/test/aws-stepfunctions-tasks/test/emrcontainers/integ.start-job-run.js:22:20)",
              "Module._compile (node:internal/modules/cjs/loader:1256:14)",
              "Module._extensions..js (node:internal/modules/cjs/loader:1310:10)",
              "Module.load (node:internal/modules/cjs/loader:1119:32)",
              "Module._load (node:internal/modules/cjs/loader:960:12)",
              "Function.executeUserEntryPoint [as runMain] (node:internal/modules/run_main:86:12)",
              "node:internal/main/run_main_module:23:47"
            ]
=======
            "data": "You created a cluster with Kubernetes Version 1.30 without specifying the kubectlLayer property. The property will become required instead of optional in 2025 Jan. Please update your CDK code to provide a kubectlLayer. [ack: @aws-cdk/aws-eks:clusterKubectlLayerNotSpecified]"
          },
          {
            "type": "aws:cdk:analytics:method",
            "data": {
              "addNodegroupCapacity": [
                "*",
                {
                  "minSize": "*"
                }
              ]
            }
          }
        ],
        "/aws-stepfunctions-tasks-emr-containers-start-job-run/integration-test-eks-cluster/DefaultVpc": [
          {
            "type": "aws:cdk:analytics:construct",
            "data": "*"
>>>>>>> 80217f1d
          }
        ],
        "/aws-stepfunctions-tasks-emr-containers-start-job-run/integration-test-eks-cluster/DefaultVpc/Resource": [
          {
            "type": "aws:cdk:logicalId",
            "data": "integrationtesteksclusterDefaultVpc395E1A86"
          }
        ],
        "/aws-stepfunctions-tasks-emr-containers-start-job-run/integration-test-eks-cluster/DefaultVpc/PublicSubnet1": [
          {
            "type": "aws:cdk:analytics:construct",
            "data": {
              "availabilityZone": "*",
              "vpcId": "*",
              "cidrBlock": "*",
              "mapPublicIpOnLaunch": true,
              "ipv6CidrBlock": "*",
              "assignIpv6AddressOnCreation": "*"
            }
          },
          {
            "type": "aws:cdk:analytics:construct",
            "data": {
              "availabilityZone": "*",
              "vpcId": "*",
              "cidrBlock": "*",
              "mapPublicIpOnLaunch": true,
              "ipv6CidrBlock": "*",
              "assignIpv6AddressOnCreation": "*"
            }
          },
          {
            "type": "aws:cdk:analytics:method",
            "data": {}
          },
          {
            "type": "aws:cdk:analytics:method",
            "data": {
              "addNatGateway": [
                "*"
              ]
            }
          }
        ],
        "/aws-stepfunctions-tasks-emr-containers-start-job-run/integration-test-eks-cluster/DefaultVpc/PublicSubnet1/Subnet": [
          {
            "type": "aws:cdk:logicalId",
            "data": "integrationtesteksclusterDefaultVpcPublicSubnet1Subnet58061317"
          }
        ],
        "/aws-stepfunctions-tasks-emr-containers-start-job-run/integration-test-eks-cluster/DefaultVpc/PublicSubnet1/RouteTable": [
          {
            "type": "aws:cdk:logicalId",
            "data": "integrationtesteksclusterDefaultVpcPublicSubnet1RouteTable1D5A7569"
          }
        ],
        "/aws-stepfunctions-tasks-emr-containers-start-job-run/integration-test-eks-cluster/DefaultVpc/PublicSubnet1/RouteTableAssociation": [
          {
            "type": "aws:cdk:logicalId",
            "data": "integrationtesteksclusterDefaultVpcPublicSubnet1RouteTableAssociation4831B6A7"
          }
        ],
        "/aws-stepfunctions-tasks-emr-containers-start-job-run/integration-test-eks-cluster/DefaultVpc/PublicSubnet1/DefaultRoute": [
          {
            "type": "aws:cdk:logicalId",
            "data": "integrationtesteksclusterDefaultVpcPublicSubnet1DefaultRoute33CE7FC3"
          }
        ],
        "/aws-stepfunctions-tasks-emr-containers-start-job-run/integration-test-eks-cluster/DefaultVpc/PublicSubnet1/EIP": [
          {
            "type": "aws:cdk:logicalId",
            "data": "integrationtesteksclusterDefaultVpcPublicSubnet1EIP62A0A17B"
          }
        ],
        "/aws-stepfunctions-tasks-emr-containers-start-job-run/integration-test-eks-cluster/DefaultVpc/PublicSubnet1/NATGateway": [
          {
            "type": "aws:cdk:logicalId",
            "data": "integrationtesteksclusterDefaultVpcPublicSubnet1NATGatewayC9C984F9"
          }
        ],
        "/aws-stepfunctions-tasks-emr-containers-start-job-run/integration-test-eks-cluster/DefaultVpc/PublicSubnet2": [
          {
            "type": "aws:cdk:analytics:construct",
            "data": {
              "availabilityZone": "*",
              "vpcId": "*",
              "cidrBlock": "*",
              "mapPublicIpOnLaunch": true,
              "ipv6CidrBlock": "*",
              "assignIpv6AddressOnCreation": "*"
            }
          },
          {
            "type": "aws:cdk:analytics:construct",
            "data": {
              "availabilityZone": "*",
              "vpcId": "*",
              "cidrBlock": "*",
              "mapPublicIpOnLaunch": true,
              "ipv6CidrBlock": "*",
              "assignIpv6AddressOnCreation": "*"
            }
          },
          {
            "type": "aws:cdk:analytics:method",
            "data": {}
          },
          {
            "type": "aws:cdk:analytics:method",
            "data": {
              "addNatGateway": [
                "*"
              ]
            }
          }
        ],
        "/aws-stepfunctions-tasks-emr-containers-start-job-run/integration-test-eks-cluster/DefaultVpc/PublicSubnet2/Subnet": [
          {
            "type": "aws:cdk:logicalId",
            "data": "integrationtesteksclusterDefaultVpcPublicSubnet2Subnet68EAAF11"
          }
        ],
        "/aws-stepfunctions-tasks-emr-containers-start-job-run/integration-test-eks-cluster/DefaultVpc/PublicSubnet2/RouteTable": [
          {
            "type": "aws:cdk:logicalId",
            "data": "integrationtesteksclusterDefaultVpcPublicSubnet2RouteTableA4C7B327"
          }
        ],
        "/aws-stepfunctions-tasks-emr-containers-start-job-run/integration-test-eks-cluster/DefaultVpc/PublicSubnet2/RouteTableAssociation": [
          {
            "type": "aws:cdk:logicalId",
            "data": "integrationtesteksclusterDefaultVpcPublicSubnet2RouteTableAssociation62710C52"
          }
        ],
        "/aws-stepfunctions-tasks-emr-containers-start-job-run/integration-test-eks-cluster/DefaultVpc/PublicSubnet2/DefaultRoute": [
          {
            "type": "aws:cdk:logicalId",
            "data": "integrationtesteksclusterDefaultVpcPublicSubnet2DefaultRoute253A231E"
          }
        ],
        "/aws-stepfunctions-tasks-emr-containers-start-job-run/integration-test-eks-cluster/DefaultVpc/PublicSubnet2/EIP": [
          {
            "type": "aws:cdk:logicalId",
            "data": "integrationtesteksclusterDefaultVpcPublicSubnet2EIPFC53AC43"
          }
        ],
        "/aws-stepfunctions-tasks-emr-containers-start-job-run/integration-test-eks-cluster/DefaultVpc/PublicSubnet2/NATGateway": [
          {
            "type": "aws:cdk:logicalId",
            "data": "integrationtesteksclusterDefaultVpcPublicSubnet2NATGatewayE109B761"
          }
        ],
        "/aws-stepfunctions-tasks-emr-containers-start-job-run/integration-test-eks-cluster/DefaultVpc/PrivateSubnet1": [
          {
            "type": "aws:cdk:analytics:construct",
            "data": {
              "availabilityZone": "*",
              "vpcId": "*",
              "cidrBlock": "*",
              "mapPublicIpOnLaunch": false,
              "ipv6CidrBlock": "*",
              "assignIpv6AddressOnCreation": "*"
            }
          },
          {
            "type": "aws:cdk:analytics:construct",
            "data": {
              "availabilityZone": "*",
              "vpcId": "*",
              "cidrBlock": "*",
              "mapPublicIpOnLaunch": false,
              "ipv6CidrBlock": "*",
              "assignIpv6AddressOnCreation": "*"
            }
          },
          {
            "type": "aws:cdk:analytics:method",
            "data": {}
          }
        ],
        "/aws-stepfunctions-tasks-emr-containers-start-job-run/integration-test-eks-cluster/DefaultVpc/PrivateSubnet1/Subnet": [
          {
            "type": "aws:cdk:logicalId",
            "data": "integrationtesteksclusterDefaultVpcPrivateSubnet1Subnet4E00CAFB"
          }
        ],
        "/aws-stepfunctions-tasks-emr-containers-start-job-run/integration-test-eks-cluster/DefaultVpc/PrivateSubnet1/RouteTable": [
          {
            "type": "aws:cdk:logicalId",
            "data": "integrationtesteksclusterDefaultVpcPrivateSubnet1RouteTable4A47F4AC"
          }
        ],
        "/aws-stepfunctions-tasks-emr-containers-start-job-run/integration-test-eks-cluster/DefaultVpc/PrivateSubnet1/RouteTableAssociation": [
          {
            "type": "aws:cdk:logicalId",
            "data": "integrationtesteksclusterDefaultVpcPrivateSubnet1RouteTableAssociation7482DD1E"
          }
        ],
        "/aws-stepfunctions-tasks-emr-containers-start-job-run/integration-test-eks-cluster/DefaultVpc/PrivateSubnet1/DefaultRoute": [
          {
            "type": "aws:cdk:logicalId",
            "data": "integrationtesteksclusterDefaultVpcPrivateSubnet1DefaultRouteCC99A72C"
          }
        ],
        "/aws-stepfunctions-tasks-emr-containers-start-job-run/integration-test-eks-cluster/DefaultVpc/PrivateSubnet2": [
          {
            "type": "aws:cdk:analytics:construct",
            "data": {
              "availabilityZone": "*",
              "vpcId": "*",
              "cidrBlock": "*",
              "mapPublicIpOnLaunch": false,
              "ipv6CidrBlock": "*",
              "assignIpv6AddressOnCreation": "*"
            }
          },
          {
            "type": "aws:cdk:analytics:construct",
            "data": {
              "availabilityZone": "*",
              "vpcId": "*",
              "cidrBlock": "*",
              "mapPublicIpOnLaunch": false,
              "ipv6CidrBlock": "*",
              "assignIpv6AddressOnCreation": "*"
            }
          },
          {
            "type": "aws:cdk:analytics:method",
            "data": {}
          }
        ],
        "/aws-stepfunctions-tasks-emr-containers-start-job-run/integration-test-eks-cluster/DefaultVpc/PrivateSubnet2/Subnet": [
          {
            "type": "aws:cdk:logicalId",
            "data": "integrationtesteksclusterDefaultVpcPrivateSubnet2Subnet0C3539A8"
          }
        ],
        "/aws-stepfunctions-tasks-emr-containers-start-job-run/integration-test-eks-cluster/DefaultVpc/PrivateSubnet2/RouteTable": [
          {
            "type": "aws:cdk:logicalId",
            "data": "integrationtesteksclusterDefaultVpcPrivateSubnet2RouteTableD7E59903"
          }
        ],
        "/aws-stepfunctions-tasks-emr-containers-start-job-run/integration-test-eks-cluster/DefaultVpc/PrivateSubnet2/RouteTableAssociation": [
          {
            "type": "aws:cdk:logicalId",
            "data": "integrationtesteksclusterDefaultVpcPrivateSubnet2RouteTableAssociation99F934D5"
          }
        ],
        "/aws-stepfunctions-tasks-emr-containers-start-job-run/integration-test-eks-cluster/DefaultVpc/PrivateSubnet2/DefaultRoute": [
          {
            "type": "aws:cdk:logicalId",
            "data": "integrationtesteksclusterDefaultVpcPrivateSubnet2DefaultRoute50FF167F"
          }
        ],
        "/aws-stepfunctions-tasks-emr-containers-start-job-run/integration-test-eks-cluster/DefaultVpc/IGW": [
          {
            "type": "aws:cdk:logicalId",
            "data": "integrationtesteksclusterDefaultVpcIGW9ADAFE6F"
          }
        ],
        "/aws-stepfunctions-tasks-emr-containers-start-job-run/integration-test-eks-cluster/DefaultVpc/VPCGW": [
          {
            "type": "aws:cdk:logicalId",
            "data": "integrationtesteksclusterDefaultVpcVPCGWE4DC2204"
          }
        ],
        "/aws-stepfunctions-tasks-emr-containers-start-job-run/integration-test-eks-cluster/KubectlHandlerRole": [
          {
            "type": "aws:cdk:analytics:construct",
            "data": {
              "assumedBy": {
                "principalAccount": "*",
                "assumeRoleAction": "*"
              },
              "managedPolicies": [
                {
                  "managedPolicyArn": "*"
                }
              ]
            }
          },
          {
            "type": "aws:cdk:analytics:method",
            "data": {
              "addToPrincipalPolicy": [
                {}
              ]
            }
          },
          {
            "type": "aws:cdk:analytics:method",
            "data": {
              "attachInlinePolicy": [
                "*"
              ]
            }
          },
          {
            "type": "aws:cdk:analytics:method",
            "data": {
              "attachInlinePolicy": [
                "*"
              ]
            }
          },
          {
            "type": "aws:cdk:analytics:method",
            "data": {
              "addManagedPolicy": [
                {
                  "managedPolicyArn": "*"
                }
              ]
            }
          },
          {
            "type": "aws:cdk:analytics:method",
            "data": {
              "addManagedPolicy": [
                {
                  "managedPolicyArn": "*"
                }
              ]
            }
          },
          {
            "type": "aws:cdk:analytics:method",
            "data": {
              "addManagedPolicy": [
                "*"
              ]
            }
          },
          {
            "type": "aws:cdk:analytics:method",
            "data": {
              "addToPrincipalPolicy": [
                {}
              ]
            }
          }
        ],
        "/aws-stepfunctions-tasks-emr-containers-start-job-run/integration-test-eks-cluster/KubectlHandlerRole/ImportKubectlHandlerRole": [
          {
            "type": "aws:cdk:analytics:construct",
            "data": "*"
          }
        ],
        "/aws-stepfunctions-tasks-emr-containers-start-job-run/integration-test-eks-cluster/KubectlHandlerRole/Resource": [
          {
            "type": "aws:cdk:logicalId",
            "data": "integrationtesteksclusterKubectlHandlerRole9A4C37D2"
          }
        ],
        "/aws-stepfunctions-tasks-emr-containers-start-job-run/integration-test-eks-cluster/KubectlHandlerRole/DefaultPolicy": [
          {
            "type": "aws:cdk:analytics:construct",
            "data": "*"
          },
          {
            "type": "aws:cdk:analytics:method",
            "data": {
              "attachToRole": [
                "*"
              ]
            }
          },
          {
            "type": "aws:cdk:analytics:method",
            "data": {
              "attachToRole": [
                "*"
              ]
            }
          },
          {
            "type": "aws:cdk:analytics:method",
            "data": {
              "addStatements": [
                {}
              ]
            }
          },
          {
            "type": "aws:cdk:analytics:method",
            "data": {
              "addStatements": [
                {}
              ]
            }
          }
        ],
        "/aws-stepfunctions-tasks-emr-containers-start-job-run/integration-test-eks-cluster/KubectlHandlerRole/DefaultPolicy/Resource": [
          {
            "type": "aws:cdk:logicalId",
            "data": "integrationtesteksclusterKubectlHandlerRoleDefaultPolicyF274D1D0"
          }
        ],
        "/aws-stepfunctions-tasks-emr-containers-start-job-run/integration-test-eks-cluster/Role": [
          {
            "type": "aws:cdk:analytics:construct",
            "data": {
              "assumedBy": {
                "principalAccount": "*",
                "assumeRoleAction": "*"
              },
              "managedPolicies": [
                {
                  "managedPolicyArn": "*"
                }
              ]
            }
          }
        ],
        "/aws-stepfunctions-tasks-emr-containers-start-job-run/integration-test-eks-cluster/Role/ImportRole": [
          {
            "type": "aws:cdk:analytics:construct",
            "data": "*"
          }
        ],
        "/aws-stepfunctions-tasks-emr-containers-start-job-run/integration-test-eks-cluster/Role/Resource": [
          {
            "type": "aws:cdk:logicalId",
            "data": "integrationtesteksclusterRole03F70AF0"
          }
        ],
        "/aws-stepfunctions-tasks-emr-containers-start-job-run/integration-test-eks-cluster/ControlPlaneSecurityGroup": [
          {
            "type": "aws:cdk:analytics:construct",
            "data": {
              "vpc": "*",
              "description": "*"
            }
          }
        ],
        "/aws-stepfunctions-tasks-emr-containers-start-job-run/integration-test-eks-cluster/ControlPlaneSecurityGroup/Resource": [
          {
            "type": "aws:cdk:logicalId",
            "data": "integrationtesteksclusterControlPlaneSecurityGroup6E92F333"
          }
        ],
        "/aws-stepfunctions-tasks-emr-containers-start-job-run/integration-test-eks-cluster/Resource/CreationRole": [
          {
            "type": "aws:cdk:analytics:construct",
            "data": {
              "assumedBy": {
                "principalAccount": "*",
                "assumeRoleAction": "*"
              }
            }
          },
          {
            "type": "aws:cdk:analytics:method",
            "data": {
              "addToPolicy": [
                {}
              ]
            }
          },
          {
            "type": "aws:cdk:analytics:method",
            "data": {
              "addToPrincipalPolicy": [
                {}
              ]
            }
          },
          {
            "type": "aws:cdk:analytics:method",
            "data": {
              "attachInlinePolicy": [
                "*"
              ]
            }
          },
          {
            "type": "aws:cdk:analytics:method",
            "data": {
              "attachInlinePolicy": [
                "*"
              ]
            }
          },
          {
            "type": "aws:cdk:analytics:method",
            "data": {
              "addToPolicy": [
                {}
              ]
            }
          },
          {
            "type": "aws:cdk:analytics:method",
            "data": {
              "addToPrincipalPolicy": [
                {}
              ]
            }
          },
          {
            "type": "aws:cdk:analytics:method",
            "data": {
              "addToPolicy": [
                {}
              ]
            }
          },
          {
            "type": "aws:cdk:analytics:method",
            "data": {
              "addToPrincipalPolicy": [
                {}
              ]
            }
          },
          {
            "type": "aws:cdk:analytics:method",
            "data": {
              "addToPolicy": [
                {}
              ]
            }
          },
          {
            "type": "aws:cdk:analytics:method",
            "data": {
              "addToPrincipalPolicy": [
                {}
              ]
            }
          },
          {
            "type": "aws:cdk:analytics:method",
            "data": {
              "addToPolicy": [
                {}
              ]
            }
          },
          {
            "type": "aws:cdk:analytics:method",
            "data": {
              "addToPrincipalPolicy": [
                {}
              ]
            }
          },
          {
            "type": "aws:cdk:analytics:method",
            "data": {
              "addToPolicy": [
                {}
              ]
            }
          },
          {
            "type": "aws:cdk:analytics:method",
            "data": {
              "addToPrincipalPolicy": [
                {}
              ]
            }
          },
          {
            "type": "aws:cdk:analytics:method",
            "data": {
              "grant": [
                "*",
                "*"
              ]
            }
          }
        ],
        "/aws-stepfunctions-tasks-emr-containers-start-job-run/integration-test-eks-cluster/Resource/CreationRole/ImportCreationRole": [
          {
            "type": "aws:cdk:analytics:construct",
            "data": "*"
          }
        ],
        "/aws-stepfunctions-tasks-emr-containers-start-job-run/integration-test-eks-cluster/Resource/CreationRole/Resource": [
          {
            "type": "aws:cdk:logicalId",
            "data": "integrationtesteksclusterCreationRoleB98FE02A"
          }
        ],
        "/aws-stepfunctions-tasks-emr-containers-start-job-run/integration-test-eks-cluster/Resource/CreationRole/DefaultPolicy": [
          {
            "type": "aws:cdk:analytics:construct",
            "data": "*"
          },
          {
            "type": "aws:cdk:analytics:method",
            "data": {
              "attachToRole": [
                "*"
              ]
            }
          },
          {
            "type": "aws:cdk:analytics:method",
            "data": {
              "attachToRole": [
                "*"
              ]
            }
          },
          {
            "type": "aws:cdk:analytics:method",
            "data": {
              "addStatements": [
                {}
              ]
            }
          },
          {
            "type": "aws:cdk:analytics:method",
            "data": {
              "addStatements": [
                {}
              ]
            }
          },
          {
            "type": "aws:cdk:analytics:method",
            "data": {
              "addStatements": [
                {}
              ]
            }
          },
          {
            "type": "aws:cdk:analytics:method",
            "data": {
              "addStatements": [
                {}
              ]
            }
          },
          {
            "type": "aws:cdk:analytics:method",
            "data": {
              "addStatements": [
                {}
              ]
            }
          },
          {
            "type": "aws:cdk:analytics:method",
            "data": {
              "addStatements": [
                {}
              ]
            }
          }
        ],
        "/aws-stepfunctions-tasks-emr-containers-start-job-run/integration-test-eks-cluster/Resource/CreationRole/DefaultPolicy/Resource": [
          {
            "type": "aws:cdk:logicalId",
            "data": "integrationtesteksclusterCreationRoleDefaultPolicy5417802D"
          }
        ],
        "/aws-stepfunctions-tasks-emr-containers-start-job-run/integration-test-eks-cluster/Resource/Resource": [
          {
            "type": "aws:cdk:analytics:construct",
            "data": "*"
          },
          {
            "type": "aws:cdk:analytics:method",
            "data": "*"
          },
          {
            "type": "aws:cdk:analytics:method",
            "data": "*"
          },
          {
            "type": "aws:cdk:analytics:method",
            "data": "*"
          },
          {
            "type": "aws:cdk:analytics:method",
            "data": "*"
          },
          {
            "type": "aws:cdk:analytics:method",
            "data": "*"
          },
          {
            "type": "aws:cdk:analytics:method",
            "data": "*"
          },
          {
            "type": "aws:cdk:analytics:method",
            "data": "*"
          }
        ],
        "/aws-stepfunctions-tasks-emr-containers-start-job-run/integration-test-eks-cluster/Resource/Resource/Default": [
          {
            "type": "aws:cdk:logicalId",
            "data": "integrationtesteksclusterE5C0ED98"
          }
        ],
        "/aws-stepfunctions-tasks-emr-containers-start-job-run/integration-test-eks-cluster/KubectlReadyBarrier": [
          {
            "type": "aws:cdk:logicalId",
            "data": "integrationtesteksclusterKubectlReadyBarrier0D4A21B0"
          }
        ],
        "/aws-stepfunctions-tasks-emr-containers-start-job-run/integration-test-eks-cluster/HasEcrPublic": [
          {
            "type": "aws:cdk:logicalId",
            "data": "integrationtesteksclusterHasEcrPublic050389DE"
          }
        ],
        "/aws-stepfunctions-tasks-emr-containers-start-job-run/integration-test-eks-cluster/NodegroupDefaultCapacity": [
          {
            "type": "aws:cdk:analytics:construct",
            "data": {
              "cluster": "*",
              "instanceTypes": "*",
              "minSize": "*"
            }
          }
        ],
        "/aws-stepfunctions-tasks-emr-containers-start-job-run/integration-test-eks-cluster/NodegroupDefaultCapacity/NodeGroupRole": [
          {
            "type": "aws:cdk:analytics:construct",
            "data": {
              "assumedBy": {
                "principalAccount": "*",
                "assumeRoleAction": "*"
              }
            }
          },
          {
            "type": "aws:cdk:analytics:method",
            "data": {
              "addManagedPolicy": [
                {
                  "managedPolicyArn": "*"
                }
              ]
            }
          },
          {
            "type": "aws:cdk:analytics:method",
            "data": {
              "addManagedPolicy": [
                {
                  "managedPolicyArn": "*"
                }
              ]
            }
          },
          {
            "type": "aws:cdk:analytics:method",
            "data": {
              "addManagedPolicy": [
                {
                  "managedPolicyArn": "*"
                }
              ]
            }
          }
        ],
        "/aws-stepfunctions-tasks-emr-containers-start-job-run/integration-test-eks-cluster/NodegroupDefaultCapacity/NodeGroupRole/ImportNodeGroupRole": [
          {
            "type": "aws:cdk:analytics:construct",
            "data": "*"
          }
        ],
        "/aws-stepfunctions-tasks-emr-containers-start-job-run/integration-test-eks-cluster/NodegroupDefaultCapacity/NodeGroupRole/Resource": [
          {
            "type": "aws:cdk:logicalId",
            "data": "integrationtesteksclusterNodegroupDefaultCapacityNodeGroupRole75D45BA7"
          }
        ],
        "/aws-stepfunctions-tasks-emr-containers-start-job-run/integration-test-eks-cluster/NodegroupDefaultCapacity/Resource": [
          {
            "type": "aws:cdk:logicalId",
            "data": "integrationtesteksclusterNodegroupDefaultCapacity536CF32C"
          }
        ],
        "/aws-stepfunctions-tasks-emr-containers-start-job-run/integration-test-eks-cluster/AwsAuth/manifest/Resource": [
          {
            "type": "aws:cdk:analytics:construct",
            "data": "*"
          }
        ],
        "/aws-stepfunctions-tasks-emr-containers-start-job-run/integration-test-eks-cluster/AwsAuth/manifest/Resource/Default": [
          {
            "type": "aws:cdk:logicalId",
            "data": "integrationtesteksclusterAwsAuthmanifestAEF9C6DF"
          }
        ],
        "/aws-stepfunctions-tasks-emr-containers-start-job-run/integration-test-eks-cluster/manifest-emrRole/Resource": [
          {
            "type": "aws:cdk:analytics:construct",
            "data": "*"
          }
        ],
        "/aws-stepfunctions-tasks-emr-containers-start-job-run/integration-test-eks-cluster/manifest-emrRole/Resource/Default": [
          {
            "type": "aws:cdk:logicalId",
            "data": "integrationtesteksclustermanifestemrRoleCCE4E328"
          }
        ],
        "/aws-stepfunctions-tasks-emr-containers-start-job-run/integration-test-eks-cluster/manifest-emrRoleBind/Resource": [
          {
            "type": "aws:cdk:analytics:construct",
            "data": "*"
          }
        ],
        "/aws-stepfunctions-tasks-emr-containers-start-job-run/integration-test-eks-cluster/manifest-emrRoleBind/Resource/Default": [
          {
            "type": "aws:cdk:logicalId",
            "data": "integrationtesteksclustermanifestemrRoleBind8B35D2A2"
          }
        ],
        "/aws-stepfunctions-tasks-emr-containers-start-job-run/@aws-cdk--aws-eks.ClusterResourceProvider/NodeProxyAgentLayer": [
          {
            "type": "aws:cdk:analytics:construct",
            "data": {}
          }
        ],
        "/aws-stepfunctions-tasks-emr-containers-start-job-run/@aws-cdk--aws-eks.ClusterResourceProvider/NodeProxyAgentLayer/Resource": [
          {
            "type": "aws:cdk:logicalId",
            "data": "NodeProxyAgentLayer924C1971"
          }
        ],
        "/aws-stepfunctions-tasks-emr-containers-start-job-run/@aws-cdk--aws-eks.ClusterResourceProvider/LatestNodeRuntimeMap": [
          {
            "type": "aws:cdk:logicalId",
            "data": "LatestNodeRuntimeMap"
          }
        ],
        "/aws-stepfunctions-tasks-emr-containers-start-job-run/@aws-cdk--aws-eks.ClusterResourceProvider/OnEventHandler": [
          {
<<<<<<< HEAD
=======
            "type": "aws:cdk:analytics:construct",
            "data": {
              "description": "*",
              "environment": "*",
              "timeout": "*",
              "vpc": "*",
              "vpcSubnets": "*",
              "securityGroups": "*",
              "layers": [
                "*"
              ],
              "code": "*",
              "handler": "*",
              "runtime": "*"
            }
          },
          {
            "type": "aws:cdk:analytics:method",
            "data": {
              "addEnvironment": [
                "*",
                "*"
              ]
            }
          },
          {
            "type": "aws:cdk:analytics:method",
            "data": {
              "addLayers": [
                "*"
              ]
            }
          },
          {
>>>>>>> 80217f1d
            "type": "aws:cdk:is-custom-resource-handler-runtime-family",
            "data": 0
          }
        ],
<<<<<<< HEAD
=======
        "/aws-stepfunctions-tasks-emr-containers-start-job-run/@aws-cdk--aws-eks.ClusterResourceProvider/OnEventHandler/ServiceRole": [
          {
            "type": "aws:cdk:analytics:construct",
            "data": {
              "assumedBy": {
                "principalAccount": "*",
                "assumeRoleAction": "*"
              },
              "managedPolicies": [
                {
                  "managedPolicyArn": "*"
                }
              ]
            }
          }
        ],
        "/aws-stepfunctions-tasks-emr-containers-start-job-run/@aws-cdk--aws-eks.ClusterResourceProvider/OnEventHandler/ServiceRole/ImportServiceRole": [
          {
            "type": "aws:cdk:analytics:construct",
            "data": "*"
          }
        ],
>>>>>>> 80217f1d
        "/aws-stepfunctions-tasks-emr-containers-start-job-run/@aws-cdk--aws-eks.ClusterResourceProvider/OnEventHandler/ServiceRole/Resource": [
          {
            "type": "aws:cdk:logicalId",
            "data": "OnEventHandlerServiceRole15A26729"
          }
        ],
        "/aws-stepfunctions-tasks-emr-containers-start-job-run/@aws-cdk--aws-eks.ClusterResourceProvider/OnEventHandler/Resource": [
          {
            "type": "aws:cdk:logicalId",
            "data": "OnEventHandler42BEBAE0"
          }
        ],
        "/aws-stepfunctions-tasks-emr-containers-start-job-run/@aws-cdk--aws-eks.ClusterResourceProvider/IsCompleteHandler": [
          {
<<<<<<< HEAD
=======
            "type": "aws:cdk:analytics:construct",
            "data": {
              "description": "*",
              "environment": "*",
              "timeout": "*",
              "vpc": "*",
              "vpcSubnets": "*",
              "securityGroups": "*",
              "layers": [
                "*"
              ],
              "code": "*",
              "handler": "*",
              "runtime": "*"
            }
          },
          {
            "type": "aws:cdk:analytics:method",
            "data": {
              "addEnvironment": [
                "*",
                "*"
              ]
            }
          },
          {
            "type": "aws:cdk:analytics:method",
            "data": {
              "addLayers": [
                "*"
              ]
            }
          },
          {
>>>>>>> 80217f1d
            "type": "aws:cdk:is-custom-resource-handler-runtime-family",
            "data": 0
          }
        ],
<<<<<<< HEAD
=======
        "/aws-stepfunctions-tasks-emr-containers-start-job-run/@aws-cdk--aws-eks.ClusterResourceProvider/IsCompleteHandler/ServiceRole": [
          {
            "type": "aws:cdk:analytics:construct",
            "data": {
              "assumedBy": {
                "principalAccount": "*",
                "assumeRoleAction": "*"
              },
              "managedPolicies": [
                {
                  "managedPolicyArn": "*"
                }
              ]
            }
          }
        ],
        "/aws-stepfunctions-tasks-emr-containers-start-job-run/@aws-cdk--aws-eks.ClusterResourceProvider/IsCompleteHandler/ServiceRole/ImportServiceRole": [
          {
            "type": "aws:cdk:analytics:construct",
            "data": "*"
          }
        ],
>>>>>>> 80217f1d
        "/aws-stepfunctions-tasks-emr-containers-start-job-run/@aws-cdk--aws-eks.ClusterResourceProvider/IsCompleteHandler/ServiceRole/Resource": [
          {
            "type": "aws:cdk:logicalId",
            "data": "IsCompleteHandlerServiceRole5810CC58"
          }
        ],
        "/aws-stepfunctions-tasks-emr-containers-start-job-run/@aws-cdk--aws-eks.ClusterResourceProvider/IsCompleteHandler/Resource": [
          {
            "type": "aws:cdk:logicalId",
            "data": "IsCompleteHandler7073F4DA"
          }
        ],
        "/aws-stepfunctions-tasks-emr-containers-start-job-run/@aws-cdk--aws-eks.ClusterResourceProvider/Provider/framework-onEvent": [
          {
            "type": "aws:cdk:analytics:construct",
            "data": {
              "code": "*",
              "description": "*",
              "runtime": "*",
              "handler": "*",
              "timeout": "*",
              "logGroup": "*",
              "vpc": "*",
              "vpcSubnets": "*",
              "securityGroups": "*",
              "role": "*",
              "functionName": "*",
              "environmentEncryption": "*"
            }
          },
          {
            "type": "aws:cdk:analytics:method",
            "data": {
              "addEnvironment": [
                "*",
                "*"
              ]
            }
          },
          {
            "type": "aws:cdk:analytics:method",
            "data": {
              "addEnvironment": [
                "*",
                "*"
              ]
            }
          },
          {
            "type": "aws:cdk:analytics:method",
            "data": {
              "addEnvironment": [
                "*",
                "*"
              ]
            }
          }
        ],
        "/aws-stepfunctions-tasks-emr-containers-start-job-run/@aws-cdk--aws-eks.ClusterResourceProvider/Provider/framework-onEvent/ServiceRole": [
          {
            "type": "aws:cdk:analytics:construct",
            "data": {
              "assumedBy": {
                "principalAccount": "*",
                "assumeRoleAction": "*"
              },
              "managedPolicies": [
                {
                  "managedPolicyArn": "*"
                }
              ]
            }
          },
          {
            "type": "aws:cdk:analytics:method",
            "data": {
              "addToPrincipalPolicy": [
                {}
              ]
            }
          },
          {
            "type": "aws:cdk:analytics:method",
            "data": {
              "attachInlinePolicy": [
                "*"
              ]
            }
          },
          {
            "type": "aws:cdk:analytics:method",
            "data": {
              "attachInlinePolicy": [
                "*"
              ]
            }
          },
          {
            "type": "aws:cdk:analytics:method",
            "data": {
              "addToPrincipalPolicy": [
                {}
              ]
            }
          },
          {
            "type": "aws:cdk:analytics:method",
            "data": {
              "addToPrincipalPolicy": [
                {}
              ]
            }
          },
          {
            "type": "aws:cdk:analytics:method",
            "data": {
              "addToPrincipalPolicy": [
                {}
              ]
            }
          },
          {
            "type": "aws:cdk:analytics:method",
            "data": {
              "addToPrincipalPolicy": [
                {}
              ]
            }
          }
        ],
        "/aws-stepfunctions-tasks-emr-containers-start-job-run/@aws-cdk--aws-eks.ClusterResourceProvider/Provider/framework-onEvent/ServiceRole/ImportServiceRole": [
          {
            "type": "aws:cdk:analytics:construct",
            "data": "*"
          }
        ],
        "/aws-stepfunctions-tasks-emr-containers-start-job-run/@aws-cdk--aws-eks.ClusterResourceProvider/Provider/framework-onEvent/ServiceRole/Resource": [
          {
            "type": "aws:cdk:logicalId",
            "data": "ProviderframeworkonEventServiceRole9FF04296"
          }
        ],
        "/aws-stepfunctions-tasks-emr-containers-start-job-run/@aws-cdk--aws-eks.ClusterResourceProvider/Provider/framework-onEvent/ServiceRole/DefaultPolicy": [
          {
            "type": "aws:cdk:analytics:construct",
            "data": "*"
          },
          {
            "type": "aws:cdk:analytics:method",
            "data": {
              "attachToRole": [
                "*"
              ]
            }
          },
          {
            "type": "aws:cdk:analytics:method",
            "data": {
              "attachToRole": [
                "*"
              ]
            }
          },
          {
            "type": "aws:cdk:analytics:method",
            "data": {
              "addStatements": [
                {}
              ]
            }
          },
          {
            "type": "aws:cdk:analytics:method",
            "data": {
              "addStatements": [
                {}
              ]
            }
          },
          {
            "type": "aws:cdk:analytics:method",
            "data": {
              "addStatements": [
                {}
              ]
            }
          },
          {
            "type": "aws:cdk:analytics:method",
            "data": {
              "addStatements": [
                {}
              ]
            }
          },
          {
            "type": "aws:cdk:analytics:method",
            "data": {
              "addStatements": [
                {}
              ]
            }
          }
        ],
        "/aws-stepfunctions-tasks-emr-containers-start-job-run/@aws-cdk--aws-eks.ClusterResourceProvider/Provider/framework-onEvent/ServiceRole/DefaultPolicy/Resource": [
          {
            "type": "aws:cdk:logicalId",
            "data": "ProviderframeworkonEventServiceRoleDefaultPolicy48CD2133"
          }
        ],
        "/aws-stepfunctions-tasks-emr-containers-start-job-run/@aws-cdk--aws-eks.ClusterResourceProvider/Provider/framework-onEvent/Resource": [
          {
            "type": "aws:cdk:logicalId",
            "data": "ProviderframeworkonEvent83C1D0A7"
          }
        ],
        "/aws-stepfunctions-tasks-emr-containers-start-job-run/@aws-cdk--aws-eks.ClusterResourceProvider/Provider/framework-isComplete": [
          {
            "type": "aws:cdk:analytics:construct",
            "data": {
              "code": "*",
              "description": "*",
              "runtime": "*",
              "handler": "*",
              "timeout": "*",
              "logGroup": "*",
              "vpc": "*",
              "vpcSubnets": "*",
              "securityGroups": "*",
              "role": "*",
              "functionName": "*",
              "environmentEncryption": "*"
            }
          },
          {
            "type": "aws:cdk:analytics:method",
            "data": {
              "addEnvironment": [
                "*",
                "*"
              ]
            }
          },
          {
            "type": "aws:cdk:analytics:method",
            "data": {
              "addEnvironment": [
                "*",
                "*"
              ]
            }
          }
        ],
        "/aws-stepfunctions-tasks-emr-containers-start-job-run/@aws-cdk--aws-eks.ClusterResourceProvider/Provider/framework-isComplete/ServiceRole": [
          {
            "type": "aws:cdk:analytics:construct",
            "data": {
              "assumedBy": {
                "principalAccount": "*",
                "assumeRoleAction": "*"
              },
              "managedPolicies": [
                {
                  "managedPolicyArn": "*"
                }
              ]
            }
          },
          {
            "type": "aws:cdk:analytics:method",
            "data": {
              "addToPrincipalPolicy": [
                {}
              ]
            }
          },
          {
            "type": "aws:cdk:analytics:method",
            "data": {
              "attachInlinePolicy": [
                "*"
              ]
            }
          },
          {
            "type": "aws:cdk:analytics:method",
            "data": {
              "attachInlinePolicy": [
                "*"
              ]
            }
          },
          {
            "type": "aws:cdk:analytics:method",
            "data": {
              "addToPrincipalPolicy": [
                {}
              ]
            }
          },
          {
            "type": "aws:cdk:analytics:method",
            "data": {
              "addToPrincipalPolicy": [
                {}
              ]
            }
          },
          {
            "type": "aws:cdk:analytics:method",
            "data": {
              "addToPrincipalPolicy": [
                {}
              ]
            }
          }
        ],
        "/aws-stepfunctions-tasks-emr-containers-start-job-run/@aws-cdk--aws-eks.ClusterResourceProvider/Provider/framework-isComplete/ServiceRole/ImportServiceRole": [
          {
            "type": "aws:cdk:analytics:construct",
            "data": "*"
          }
        ],
        "/aws-stepfunctions-tasks-emr-containers-start-job-run/@aws-cdk--aws-eks.ClusterResourceProvider/Provider/framework-isComplete/ServiceRole/Resource": [
          {
            "type": "aws:cdk:logicalId",
            "data": "ProviderframeworkisCompleteServiceRoleB1087139"
          }
        ],
        "/aws-stepfunctions-tasks-emr-containers-start-job-run/@aws-cdk--aws-eks.ClusterResourceProvider/Provider/framework-isComplete/ServiceRole/DefaultPolicy": [
          {
            "type": "aws:cdk:analytics:construct",
            "data": "*"
          },
          {
            "type": "aws:cdk:analytics:method",
            "data": {
              "attachToRole": [
                "*"
              ]
            }
          },
          {
            "type": "aws:cdk:analytics:method",
            "data": {
              "attachToRole": [
                "*"
              ]
            }
          },
          {
            "type": "aws:cdk:analytics:method",
            "data": {
              "addStatements": [
                {}
              ]
            }
          },
          {
            "type": "aws:cdk:analytics:method",
            "data": {
              "addStatements": [
                {}
              ]
            }
          },
          {
            "type": "aws:cdk:analytics:method",
            "data": {
              "addStatements": [
                {}
              ]
            }
          },
          {
            "type": "aws:cdk:analytics:method",
            "data": {
              "addStatements": [
                {}
              ]
            }
          }
        ],
        "/aws-stepfunctions-tasks-emr-containers-start-job-run/@aws-cdk--aws-eks.ClusterResourceProvider/Provider/framework-isComplete/ServiceRole/DefaultPolicy/Resource": [
          {
            "type": "aws:cdk:logicalId",
            "data": "ProviderframeworkisCompleteServiceRoleDefaultPolicy2E7140AC"
          }
        ],
        "/aws-stepfunctions-tasks-emr-containers-start-job-run/@aws-cdk--aws-eks.ClusterResourceProvider/Provider/framework-isComplete/Resource": [
          {
            "type": "aws:cdk:logicalId",
            "data": "ProviderframeworkisComplete26D7B0CB"
          }
        ],
        "/aws-stepfunctions-tasks-emr-containers-start-job-run/@aws-cdk--aws-eks.ClusterResourceProvider/Provider/framework-onTimeout": [
          {
            "type": "aws:cdk:analytics:construct",
            "data": {
              "code": "*",
              "description": "*",
              "runtime": "*",
              "handler": "*",
              "timeout": "*",
              "logGroup": "*",
              "vpc": "*",
              "vpcSubnets": "*",
              "securityGroups": "*",
              "role": "*",
              "functionName": "*",
              "environmentEncryption": "*"
            }
          },
          {
            "type": "aws:cdk:analytics:method",
            "data": {
              "addEnvironment": [
                "*",
                "*"
              ]
            }
          },
          {
            "type": "aws:cdk:analytics:method",
            "data": {
              "addEnvironment": [
                "*",
                "*"
              ]
            }
          }
        ],
        "/aws-stepfunctions-tasks-emr-containers-start-job-run/@aws-cdk--aws-eks.ClusterResourceProvider/Provider/framework-onTimeout/ServiceRole": [
          {
            "type": "aws:cdk:analytics:construct",
            "data": {
              "assumedBy": {
                "principalAccount": "*",
                "assumeRoleAction": "*"
              },
              "managedPolicies": [
                {
                  "managedPolicyArn": "*"
                }
              ]
            }
          },
          {
            "type": "aws:cdk:analytics:method",
            "data": {
              "addToPrincipalPolicy": [
                {}
              ]
            }
          },
          {
            "type": "aws:cdk:analytics:method",
            "data": {
              "attachInlinePolicy": [
                "*"
              ]
            }
          },
          {
            "type": "aws:cdk:analytics:method",
            "data": {
              "attachInlinePolicy": [
                "*"
              ]
            }
          },
          {
            "type": "aws:cdk:analytics:method",
            "data": {
              "addToPrincipalPolicy": [
                {}
              ]
            }
          },
          {
            "type": "aws:cdk:analytics:method",
            "data": {
              "addToPrincipalPolicy": [
                {}
              ]
            }
          },
          {
            "type": "aws:cdk:analytics:method",
            "data": {
              "addToPrincipalPolicy": [
                {}
              ]
            }
          }
        ],
        "/aws-stepfunctions-tasks-emr-containers-start-job-run/@aws-cdk--aws-eks.ClusterResourceProvider/Provider/framework-onTimeout/ServiceRole/ImportServiceRole": [
          {
            "type": "aws:cdk:analytics:construct",
            "data": "*"
          }
        ],
        "/aws-stepfunctions-tasks-emr-containers-start-job-run/@aws-cdk--aws-eks.ClusterResourceProvider/Provider/framework-onTimeout/ServiceRole/Resource": [
          {
            "type": "aws:cdk:logicalId",
            "data": "ProviderframeworkonTimeoutServiceRole28643D26"
          }
        ],
        "/aws-stepfunctions-tasks-emr-containers-start-job-run/@aws-cdk--aws-eks.ClusterResourceProvider/Provider/framework-onTimeout/ServiceRole/DefaultPolicy": [
          {
            "type": "aws:cdk:analytics:construct",
            "data": "*"
          },
          {
            "type": "aws:cdk:analytics:method",
            "data": {
              "attachToRole": [
                "*"
              ]
            }
          },
          {
            "type": "aws:cdk:analytics:method",
            "data": {
              "attachToRole": [
                "*"
              ]
            }
          },
          {
            "type": "aws:cdk:analytics:method",
            "data": {
              "addStatements": [
                {}
              ]
            }
          },
          {
            "type": "aws:cdk:analytics:method",
            "data": {
              "addStatements": [
                {}
              ]
            }
          },
          {
            "type": "aws:cdk:analytics:method",
            "data": {
              "addStatements": [
                {}
              ]
            }
          },
          {
            "type": "aws:cdk:analytics:method",
            "data": {
              "addStatements": [
                {}
              ]
            }
          }
        ],
        "/aws-stepfunctions-tasks-emr-containers-start-job-run/@aws-cdk--aws-eks.ClusterResourceProvider/Provider/framework-onTimeout/ServiceRole/DefaultPolicy/Resource": [
          {
            "type": "aws:cdk:logicalId",
            "data": "ProviderframeworkonTimeoutServiceRoleDefaultPolicy2688969F"
          }
        ],
        "/aws-stepfunctions-tasks-emr-containers-start-job-run/@aws-cdk--aws-eks.ClusterResourceProvider/Provider/framework-onTimeout/Resource": [
          {
            "type": "aws:cdk:logicalId",
            "data": "ProviderframeworkonTimeout0B47CA38"
          }
        ],
        "/aws-stepfunctions-tasks-emr-containers-start-job-run/@aws-cdk--aws-eks.ClusterResourceProvider/Provider/waiter-state-machine/Role": [
          {
            "type": "aws:cdk:analytics:construct",
            "data": {
              "assumedBy": {
                "principalAccount": "*",
                "assumeRoleAction": "*"
              }
            }
          },
          {
            "type": "aws:cdk:analytics:method",
            "data": {
              "addToPrincipalPolicy": [
                {}
              ]
            }
          },
          {
            "type": "aws:cdk:analytics:method",
            "data": {
              "attachInlinePolicy": [
                "*"
              ]
            }
          },
          {
            "type": "aws:cdk:analytics:method",
            "data": {
              "attachInlinePolicy": [
                "*"
              ]
            }
          },
          {
            "type": "aws:cdk:analytics:method",
            "data": {
              "addToPrincipalPolicy": [
                {}
              ]
            }
          },
          {
            "type": "aws:cdk:analytics:method",
            "data": {
              "addToPrincipalPolicy": [
                {}
              ]
            }
          }
        ],
        "/aws-stepfunctions-tasks-emr-containers-start-job-run/@aws-cdk--aws-eks.ClusterResourceProvider/Provider/waiter-state-machine/Role/ImportRole": [
          {
            "type": "aws:cdk:analytics:construct",
            "data": "*"
          }
        ],
        "/aws-stepfunctions-tasks-emr-containers-start-job-run/@aws-cdk--aws-eks.ClusterResourceProvider/Provider/waiter-state-machine/Role/Resource": [
          {
            "type": "aws:cdk:logicalId",
            "data": "ProviderwaiterstatemachineRole0C7159F9"
          }
        ],
        "/aws-stepfunctions-tasks-emr-containers-start-job-run/@aws-cdk--aws-eks.ClusterResourceProvider/Provider/waiter-state-machine/Role/DefaultPolicy": [
          {
            "type": "aws:cdk:analytics:construct",
            "data": "*"
          },
          {
            "type": "aws:cdk:analytics:method",
            "data": {
              "attachToRole": [
                "*"
              ]
            }
          },
          {
            "type": "aws:cdk:analytics:method",
            "data": {
              "attachToRole": [
                "*"
              ]
            }
          },
          {
            "type": "aws:cdk:analytics:method",
            "data": {
              "addStatements": [
                {}
              ]
            }
          },
          {
            "type": "aws:cdk:analytics:method",
            "data": {
              "addStatements": [
                {}
              ]
            }
          },
          {
            "type": "aws:cdk:analytics:method",
            "data": {
              "addStatements": [
                {}
              ]
            }
          }
        ],
        "/aws-stepfunctions-tasks-emr-containers-start-job-run/@aws-cdk--aws-eks.ClusterResourceProvider/Provider/waiter-state-machine/Role/DefaultPolicy/Resource": [
          {
            "type": "aws:cdk:logicalId",
            "data": "ProviderwaiterstatemachineRoleDefaultPolicyD3C3DA1A"
          }
        ],
        "/aws-stepfunctions-tasks-emr-containers-start-job-run/@aws-cdk--aws-eks.ClusterResourceProvider/Provider/waiter-state-machine/LogGroup": [
          {
            "type": "aws:cdk:analytics:construct",
            "data": {
              "logGroupName": "*"
            }
          }
        ],
        "/aws-stepfunctions-tasks-emr-containers-start-job-run/@aws-cdk--aws-eks.ClusterResourceProvider/Provider/waiter-state-machine/LogGroup/Resource": [
          {
            "type": "aws:cdk:logicalId",
            "data": "ProviderwaiterstatemachineLogGroupDD693A98"
          }
        ],
        "/aws-stepfunctions-tasks-emr-containers-start-job-run/@aws-cdk--aws-eks.ClusterResourceProvider/Provider/waiter-state-machine/Resource": [
          {
            "type": "aws:cdk:logicalId",
            "data": "Providerwaiterstatemachine5D4A9DF0"
          }
        ],
        "/aws-stepfunctions-tasks-emr-containers-start-job-run/@aws-cdk--aws-eks.ClusterResourceProvider/awsstepfunctionstasksemrcontainersstartjobrunawscdkawseksClusterResourceProviderOnEventHandlerServiceRoleE118846DArn": [
          {
            "type": "aws:cdk:logicalId",
            "data": "awsstepfunctionstasksemrcontainersstartjobrunawscdkawseksClusterResourceProviderOnEventHandlerServiceRoleE118846DArn"
          }
        ],
        "/aws-stepfunctions-tasks-emr-containers-start-job-run/@aws-cdk--aws-eks.ClusterResourceProvider/awsstepfunctionstasksemrcontainersstartjobrunawscdkawseksClusterResourceProviderIsCompleteHandlerServiceRole8A0930F5Arn": [
          {
            "type": "aws:cdk:logicalId",
            "data": "awsstepfunctionstasksemrcontainersstartjobrunawscdkawseksClusterResourceProviderIsCompleteHandlerServiceRole8A0930F5Arn"
          }
        ],
        "/aws-stepfunctions-tasks-emr-containers-start-job-run/@aws-cdk--aws-eks.ClusterResourceProvider/awsstepfunctionstasksemrcontainersstartjobrunawscdkawseksClusterResourceProviderframeworkonEvent534EC111Arn": [
          {
            "type": "aws:cdk:logicalId",
            "data": "awsstepfunctionstasksemrcontainersstartjobrunawscdkawseksClusterResourceProviderframeworkonEvent534EC111Arn"
          }
        ],
        "/aws-stepfunctions-tasks-emr-containers-start-job-run/@aws-cdk--aws-eks.ClusterResourceProvider.NestedStack/@aws-cdk--aws-eks.ClusterResourceProvider.NestedStackResource": [
          {
            "type": "aws:cdk:logicalId",
            "data": "awscdkawseksClusterResourceProviderNestedStackawscdkawseksClusterResourceProviderNestedStackResource9827C454"
          }
        ],
        "/aws-stepfunctions-tasks-emr-containers-start-job-run/@aws-cdk--aws-eks.KubectlProvider/Handler": [
          {
<<<<<<< HEAD
            "type": "aws:cdk:is-custom-resource-handler-runtime-family",
            "data": 2
=======
            "type": "aws:cdk:analytics:construct",
            "data": {
              "timeout": "*",
              "description": "*",
              "memorySize": "*",
              "environment": "*",
              "role": "*",
              "vpc": "*",
              "securityGroups": [
                "*"
              ],
              "vpcSubnets": {
                "subnets": [
                  "*",
                  "*"
                ]
              },
              "code": "*",
              "handler": "*",
              "runtime": "*"
            }
          },
          {
            "type": "aws:cdk:analytics:method",
            "data": {
              "addEnvironment": [
                "*",
                "*"
              ]
            }
          },
          {
            "type": "aws:cdk:is-custom-resource-handler-runtime-family",
            "data": 2
          },
          {
            "type": "aws:cdk:analytics:method",
            "data": {
              "addLayers": [
                "*"
              ]
            }
          },
          {
            "type": "aws:cdk:analytics:method",
            "data": {
              "addLayers": [
                "*"
              ]
            }
>>>>>>> 80217f1d
          }
        ],
        "/aws-stepfunctions-tasks-emr-containers-start-job-run/@aws-cdk--aws-eks.KubectlProvider/Handler/Resource": [
          {
            "type": "aws:cdk:logicalId",
            "data": "Handler886CB40B"
          }
        ],
        "/aws-stepfunctions-tasks-emr-containers-start-job-run/@aws-cdk--aws-eks.KubectlProvider/AwsCliLayer": [
          {
            "type": "aws:cdk:analytics:construct",
            "data": {}
          }
        ],
        "/aws-stepfunctions-tasks-emr-containers-start-job-run/@aws-cdk--aws-eks.KubectlProvider/AwsCliLayer/Resource": [
          {
            "type": "aws:cdk:logicalId",
            "data": "AwsCliLayerF44AAF94"
          }
        ],
        "/aws-stepfunctions-tasks-emr-containers-start-job-run/@aws-cdk--aws-eks.KubectlProvider/KubectlLayer": [
          {
            "type": "aws:cdk:analytics:construct",
            "data": {}
          }
        ],
        "/aws-stepfunctions-tasks-emr-containers-start-job-run/@aws-cdk--aws-eks.KubectlProvider/KubectlLayer/Resource": [
          {
            "type": "aws:cdk:logicalId",
            "data": "KubectlLayer600207B5"
          }
        ],
        "/aws-stepfunctions-tasks-emr-containers-start-job-run/@aws-cdk--aws-eks.KubectlProvider/Provider/framework-onEvent": [
          {
            "type": "aws:cdk:analytics:construct",
            "data": {
              "code": "*",
              "description": "*",
              "runtime": "*",
              "handler": "*",
              "timeout": "*",
              "logGroup": "*",
              "vpc": "*",
              "vpcSubnets": {
                "subnets": [
                  "*",
                  "*"
                ]
              },
              "securityGroups": [
                "*"
              ],
              "role": "*",
              "functionName": "*",
              "environmentEncryption": "*"
            }
          },
          {
            "type": "aws:cdk:analytics:method",
            "data": {
              "addEnvironment": [
                "*",
                "*"
              ]
            }
          }
        ],
        "/aws-stepfunctions-tasks-emr-containers-start-job-run/@aws-cdk--aws-eks.KubectlProvider/Provider/framework-onEvent/ServiceRole": [
          {
            "type": "aws:cdk:analytics:construct",
            "data": {
              "assumedBy": {
                "principalAccount": "*",
                "assumeRoleAction": "*"
              },
              "managedPolicies": [
                {
                  "managedPolicyArn": "*"
                },
                {
                  "managedPolicyArn": "*"
                }
              ]
            }
          },
          {
            "type": "aws:cdk:analytics:method",
            "data": {
              "addToPrincipalPolicy": [
                {}
              ]
            }
          },
          {
            "type": "aws:cdk:analytics:method",
            "data": {
              "attachInlinePolicy": [
                "*"
              ]
            }
          },
          {
            "type": "aws:cdk:analytics:method",
            "data": {
              "attachInlinePolicy": [
                "*"
              ]
            }
          },
          {
            "type": "aws:cdk:analytics:method",
            "data": {
              "addToPrincipalPolicy": [
                {}
              ]
            }
          }
        ],
        "/aws-stepfunctions-tasks-emr-containers-start-job-run/@aws-cdk--aws-eks.KubectlProvider/Provider/framework-onEvent/ServiceRole/ImportServiceRole": [
          {
            "type": "aws:cdk:analytics:construct",
            "data": "*"
          }
        ],
        "/aws-stepfunctions-tasks-emr-containers-start-job-run/@aws-cdk--aws-eks.KubectlProvider/Provider/framework-onEvent/ServiceRole/Resource": [
          {
            "type": "aws:cdk:logicalId",
            "data": "ProviderframeworkonEventServiceRole9FF04296"
          }
        ],
        "/aws-stepfunctions-tasks-emr-containers-start-job-run/@aws-cdk--aws-eks.KubectlProvider/Provider/framework-onEvent/ServiceRole/DefaultPolicy": [
          {
            "type": "aws:cdk:analytics:construct",
            "data": "*"
          },
          {
            "type": "aws:cdk:analytics:method",
            "data": {
              "attachToRole": [
                "*"
              ]
            }
          },
          {
            "type": "aws:cdk:analytics:method",
            "data": {
              "attachToRole": [
                "*"
              ]
            }
          },
          {
            "type": "aws:cdk:analytics:method",
            "data": {
              "addStatements": [
                {}
              ]
            }
          },
          {
            "type": "aws:cdk:analytics:method",
            "data": {
              "addStatements": [
                {}
              ]
            }
          }
        ],
        "/aws-stepfunctions-tasks-emr-containers-start-job-run/@aws-cdk--aws-eks.KubectlProvider/Provider/framework-onEvent/ServiceRole/DefaultPolicy/Resource": [
          {
            "type": "aws:cdk:logicalId",
            "data": "ProviderframeworkonEventServiceRoleDefaultPolicy48CD2133"
          }
        ],
        "/aws-stepfunctions-tasks-emr-containers-start-job-run/@aws-cdk--aws-eks.KubectlProvider/Provider/framework-onEvent/Resource": [
          {
            "type": "aws:cdk:logicalId",
            "data": "ProviderframeworkonEvent83C1D0A7"
          }
        ],
        "/aws-stepfunctions-tasks-emr-containers-start-job-run/@aws-cdk--aws-eks.KubectlProvider/LatestNodeRuntimeMap": [
          {
            "type": "aws:cdk:logicalId",
            "data": "LatestNodeRuntimeMap"
          }
        ],
        "/aws-stepfunctions-tasks-emr-containers-start-job-run/@aws-cdk--aws-eks.KubectlProvider/awsstepfunctionstasksemrcontainersstartjobrunawscdkawseksKubectlProviderframeworkonEventB25EDDAEArn": [
          {
            "type": "aws:cdk:logicalId",
            "data": "awsstepfunctionstasksemrcontainersstartjobrunawscdkawseksKubectlProviderframeworkonEventB25EDDAEArn"
          }
        ],
        "/aws-stepfunctions-tasks-emr-containers-start-job-run/@aws-cdk--aws-eks.KubectlProvider/reference-to-awsstepfunctionstasksemrcontainersstartjobrunintegrationtesteksclusterKubectlHandlerRole965AEA8DArn": [
          {
            "type": "aws:cdk:logicalId",
            "data": "referencetoawsstepfunctionstasksemrcontainersstartjobrunintegrationtesteksclusterKubectlHandlerRole965AEA8DArn"
          }
        ],
        "/aws-stepfunctions-tasks-emr-containers-start-job-run/@aws-cdk--aws-eks.KubectlProvider/reference-to-awsstepfunctionstasksemrcontainersstartjobrunintegrationtesteksclusterDefaultVpcPrivateSubnet1SubnetFE45EEEBRef": [
          {
            "type": "aws:cdk:logicalId",
            "data": "referencetoawsstepfunctionstasksemrcontainersstartjobrunintegrationtesteksclusterDefaultVpcPrivateSubnet1SubnetFE45EEEBRef"
          }
        ],
        "/aws-stepfunctions-tasks-emr-containers-start-job-run/@aws-cdk--aws-eks.KubectlProvider/reference-to-awsstepfunctionstasksemrcontainersstartjobrunintegrationtesteksclusterDefaultVpcPrivateSubnet2Subnet5042E9F4Ref": [
          {
            "type": "aws:cdk:logicalId",
            "data": "referencetoawsstepfunctionstasksemrcontainersstartjobrunintegrationtesteksclusterDefaultVpcPrivateSubnet2Subnet5042E9F4Ref"
          }
        ],
        "/aws-stepfunctions-tasks-emr-containers-start-job-run/@aws-cdk--aws-eks.KubectlProvider/reference-to-awsstepfunctionstasksemrcontainersstartjobrunintegrationtestekscluster59B73E28ClusterSecurityGroupId": [
          {
            "type": "aws:cdk:logicalId",
            "data": "referencetoawsstepfunctionstasksemrcontainersstartjobrunintegrationtestekscluster59B73E28ClusterSecurityGroupId"
          }
        ],
        "/aws-stepfunctions-tasks-emr-containers-start-job-run/@aws-cdk--aws-eks.KubectlProvider.NestedStack/@aws-cdk--aws-eks.KubectlProvider.NestedStackResource": [
          {
            "type": "aws:cdk:logicalId",
            "data": "awscdkawseksKubectlProviderNestedStackawscdkawseksKubectlProviderNestedStackResourceA7AEBA6B"
          }
        ],
        "/aws-stepfunctions-tasks-emr-containers-start-job-run/Virtual Cluster": [
          {
            "type": "aws:cdk:logicalId",
            "data": "VirtualCluster"
          }
        ],
        "/aws-stepfunctions-tasks-emr-containers-start-job-run/emrServiceRole": [
          {
            "type": "aws:cdk:analytics:construct",
            "data": "*"
          }
        ],
        "/aws-stepfunctions-tasks-emr-containers-start-job-run/Start a Job Run/Job-Execution-Role": [
          {
            "type": "aws:cdk:analytics:construct",
            "data": {
              "assumedBy": {
                "principalAccount": "*",
                "assumeRoleAction": "*"
              }
            }
          },
          {
            "type": "aws:cdk:analytics:method",
            "data": {
              "addToPrincipalPolicy": [
                {}
              ]
            }
          },
          {
            "type": "aws:cdk:analytics:method",
            "data": {
              "attachInlinePolicy": [
                "*"
              ]
            }
          },
          {
            "type": "aws:cdk:analytics:method",
            "data": {
              "attachInlinePolicy": [
                "*"
              ]
            }
          },
          {
            "type": "aws:cdk:analytics:method",
            "data": {
              "addToPrincipalPolicy": [
                {}
              ]
            }
          }
        ],
        "/aws-stepfunctions-tasks-emr-containers-start-job-run/Start a Job Run/Job-Execution-Role/ImportJob-Execution-Role": [
          {
            "type": "aws:cdk:analytics:construct",
            "data": "*"
          }
        ],
        "/aws-stepfunctions-tasks-emr-containers-start-job-run/Start a Job Run/Job-Execution-Role/Resource": [
          {
            "type": "aws:cdk:logicalId",
            "data": "StartaJobRunJobExecutionRole157B6BE1"
          }
        ],
        "/aws-stepfunctions-tasks-emr-containers-start-job-run/Start a Job Run/Job-Execution-Role/DefaultPolicy": [
          {
            "type": "aws:cdk:analytics:construct",
            "data": "*"
          },
          {
            "type": "aws:cdk:analytics:method",
            "data": {
              "attachToRole": [
                "*"
              ]
            }
          },
          {
            "type": "aws:cdk:analytics:method",
            "data": {
              "attachToRole": [
                "*"
              ]
            }
          },
          {
            "type": "aws:cdk:analytics:method",
            "data": {
              "addStatements": [
                {}
              ]
            }
          },
          {
            "type": "aws:cdk:analytics:method",
            "data": {
              "addStatements": [
                {}
              ]
            }
          }
        ],
        "/aws-stepfunctions-tasks-emr-containers-start-job-run/Start a Job Run/Job-Execution-Role/DefaultPolicy/Resource": [
          {
            "type": "aws:cdk:logicalId",
            "data": "StartaJobRunJobExecutionRoleDefaultPolicyEA7882C0"
          }
        ],
        "/aws-stepfunctions-tasks-emr-containers-start-job-run/Start a Job Run/GetEksClusterInfo/Provider": [
          {
            "type": "aws:cdk:analytics:construct",
            "data": {
              "uuid": "*",
              "lambdaPurpose": "*",
              "memorySize": "*",
              "timeout": "*",
              "role": "*",
              "logGroup": "*",
              "functionName": "*",
              "vpc": "*",
              "vpcSubnets": "*",
              "code": "*",
              "handler": "*",
              "runtime": "*"
            }
          },
          {
            "type": "aws:cdk:analytics:method",
            "data": {
              "addMetadata": [
                "*",
                true
              ]
            }
          },
          {
            "type": "aws:cdk:analytics:method",
            "data": {
              "addMetadata": [
                "*",
                "*"
              ]
            }
          }
        ],
        "/aws-stepfunctions-tasks-emr-containers-start-job-run/Start a Job Run/GetEksClusterInfo/Resource": [
          {
            "type": "aws:cdk:analytics:construct",
            "data": "*"
          },
          {
            "type": "aws:cdk:analytics:method",
            "data": "*"
          },
          {
            "type": "aws:cdk:analytics:method",
            "data": "*"
          },
          {
            "type": "aws:cdk:analytics:method",
            "data": "*"
          },
          {
            "type": "aws:cdk:analytics:method",
            "data": "*"
          },
          {
            "type": "aws:cdk:analytics:method",
            "data": "*"
          },
          {
            "type": "aws:cdk:analytics:method",
            "data": "*"
          }
        ],
        "/aws-stepfunctions-tasks-emr-containers-start-job-run/Start a Job Run/GetEksClusterInfo/Resource/Default": [
          {
            "type": "aws:cdk:logicalId",
            "data": "StartaJobRunGetEksClusterInfoD0E31373"
          }
        ],
        "/aws-stepfunctions-tasks-emr-containers-start-job-run/Start a Job Run/GetEksClusterInfo/CustomResourcePolicy": [
          {
            "type": "aws:cdk:analytics:construct",
            "data": {
              "statements": "*"
            }
          },
          {
            "type": "aws:cdk:analytics:method",
            "data": {
              "addStatements": [
                {}
              ]
            }
          },
          {
            "type": "aws:cdk:analytics:method",
            "data": {
              "attachToRole": [
                "*"
              ]
            }
          },
          {
            "type": "aws:cdk:analytics:method",
            "data": {
              "attachToRole": [
                "*"
              ]
            }
          }
        ],
        "/aws-stepfunctions-tasks-emr-containers-start-job-run/Start a Job Run/GetEksClusterInfo/CustomResourcePolicy/Resource": [
          {
            "type": "aws:cdk:logicalId",
            "data": "StartaJobRunGetEksClusterInfoCustomResourcePolicy7AA7B106"
          }
        ],
        "/aws-stepfunctions-tasks-emr-containers-start-job-run/Start a Job Run/awsclilayer": [
          {
            "type": "aws:cdk:analytics:construct",
            "data": {}
          }
        ],
        "/aws-stepfunctions-tasks-emr-containers-start-job-run/Start a Job Run/awsclilayer/Resource": [
          {
            "type": "aws:cdk:logicalId",
            "data": "StartaJobRunawsclilayer110EEF0B"
          }
        ],
<<<<<<< HEAD
        "/aws-stepfunctions-tasks-emr-containers-start-job-run/Start a Job Run/Call Update-Role-Trust-Policy/inlinePolicyAddedToExecutionRole-0/Resource": [
          {
            "type": "aws:cdk:logicalId",
            "data": "StartaJobRunCallUpdateRoleTrustPolicyinlinePolicyAddedToExecutionRole06B56B67D"
          }
        ],
        "/aws-stepfunctions-tasks-emr-containers-start-job-run/Start a Job Run/Call Update-Role-Trust-Policy/inlinePolicyAddedToExecutionRole-1/Resource": [
          {
            "type": "aws:cdk:logicalId",
            "data": "StartaJobRunCallUpdateRoleTrustPolicyinlinePolicyAddedToExecutionRole10015039B"
=======
        "/aws-stepfunctions-tasks-emr-containers-start-job-run/Start a Job Run/Call Update-Role-Trust-Policy": [
          {
            "type": "aws:cdk:analytics:construct",
            "data": {
              "uuid": "*",
              "timeout": "*",
              "memorySize": "*",
              "layers": [
                "*"
              ],
              "code": "*",
              "handler": "*",
              "runtime": "*"
            }
          },
          {
            "type": "aws:cdk:analytics:method",
            "data": {
              "addMetadata": [
                "*",
                true
              ]
            }
          },
          {
            "type": "aws:cdk:analytics:method",
            "data": {
              "addMetadata": [
                "*",
                "*"
              ]
            }
          }
        ],
        "/aws-stepfunctions-tasks-emr-containers-start-job-run/Start a Job Run/CustomResourceProvider/framework-onEvent": [
          {
            "type": "aws:cdk:analytics:construct",
            "data": {
              "code": "*",
              "description": "*",
              "runtime": "*",
              "handler": "*",
              "timeout": "*",
              "logGroup": "*",
              "vpc": "*",
              "vpcSubnets": "*",
              "securityGroups": "*",
              "role": "*",
              "functionName": "*",
              "environmentEncryption": "*"
            }
          },
          {
            "type": "aws:cdk:analytics:method",
            "data": {
              "addEnvironment": [
                "*",
                "*"
              ]
            }
          }
        ],
        "/aws-stepfunctions-tasks-emr-containers-start-job-run/Start a Job Run/CustomResourceProvider/framework-onEvent/ServiceRole": [
          {
            "type": "aws:cdk:analytics:construct",
            "data": {
              "assumedBy": {
                "principalAccount": "*",
                "assumeRoleAction": "*"
              },
              "managedPolicies": [
                {
                  "managedPolicyArn": "*"
                }
              ]
            }
          },
          {
            "type": "aws:cdk:analytics:method",
            "data": {
              "addToPrincipalPolicy": [
                {}
              ]
            }
          },
          {
            "type": "aws:cdk:analytics:method",
            "data": {
              "attachInlinePolicy": [
                "*"
              ]
            }
          },
          {
            "type": "aws:cdk:analytics:method",
            "data": {
              "attachInlinePolicy": [
                "*"
              ]
            }
          },
          {
            "type": "aws:cdk:analytics:method",
            "data": {
              "addToPrincipalPolicy": [
                {}
              ]
            }
          }
        ],
        "/aws-stepfunctions-tasks-emr-containers-start-job-run/Start a Job Run/CustomResourceProvider/framework-onEvent/ServiceRole/ImportServiceRole": [
          {
            "type": "aws:cdk:analytics:construct",
            "data": "*"
>>>>>>> 80217f1d
          }
        ],
        "/aws-stepfunctions-tasks-emr-containers-start-job-run/Start a Job Run/CustomResourceProvider/framework-onEvent/ServiceRole/Resource": [
          {
            "type": "aws:cdk:logicalId",
            "data": "StartaJobRunCustomResourceProviderframeworkonEventServiceRole1D6E2464"
          }
        ],
        "/aws-stepfunctions-tasks-emr-containers-start-job-run/Start a Job Run/CustomResourceProvider/framework-onEvent/ServiceRole/DefaultPolicy": [
          {
            "type": "aws:cdk:analytics:construct",
            "data": "*"
          },
          {
            "type": "aws:cdk:analytics:method",
            "data": {
              "attachToRole": [
                "*"
              ]
            }
          },
          {
            "type": "aws:cdk:analytics:method",
            "data": {
              "attachToRole": [
                "*"
              ]
            }
          },
          {
            "type": "aws:cdk:analytics:method",
            "data": {
              "addStatements": [
                {}
              ]
            }
          },
          {
            "type": "aws:cdk:analytics:method",
            "data": {
              "addStatements": [
                {}
              ]
            }
          }
        ],
        "/aws-stepfunctions-tasks-emr-containers-start-job-run/Start a Job Run/CustomResourceProvider/framework-onEvent/ServiceRole/DefaultPolicy/Resource": [
          {
            "type": "aws:cdk:logicalId",
            "data": "StartaJobRunCustomResourceProviderframeworkonEventServiceRoleDefaultPolicy95FB1565"
          }
        ],
        "/aws-stepfunctions-tasks-emr-containers-start-job-run/Start a Job Run/CustomResourceProvider/framework-onEvent/Resource": [
          {
            "type": "aws:cdk:logicalId",
            "data": "StartaJobRunCustomResourceProviderframeworkonEventAC961165"
          }
        ],
        "/aws-stepfunctions-tasks-emr-containers-start-job-run/Start a Job Run/Custom Resource": [
          {
            "type": "aws:cdk:analytics:construct",
            "data": "*"
          }
        ],
        "/aws-stepfunctions-tasks-emr-containers-start-job-run/Start a Job Run/Custom Resource/Default": [
          {
            "type": "aws:cdk:logicalId",
            "data": "StartaJobRunCustomResource3BD90664"
          }
        ],
        "/aws-stepfunctions-tasks-emr-containers-start-job-run/LatestNodeRuntimeMap": [
          {
            "type": "aws:cdk:logicalId",
            "data": "LatestNodeRuntimeMap"
          }
        ],
        "/aws-stepfunctions-tasks-emr-containers-start-job-run/AWS679f53fac002430cb0da5b7982bd2287": [
          {
            "type": "aws:cdk:analytics:construct",
            "data": {
              "memorySize": "*",
              "timeout": "*",
              "role": "*",
              "logGroup": "*",
              "functionName": "*",
              "vpc": "*",
              "vpcSubnets": "*",
              "code": "*",
              "handler": "*",
              "runtime": "*"
            }
          },
          {
            "type": "aws:cdk:is-custom-resource-handler-singleton",
            "data": true
          },
          {
            "type": "aws:cdk:is-custom-resource-handler-runtime-family",
            "data": 0
<<<<<<< HEAD
=======
          }
        ],
        "/aws-stepfunctions-tasks-emr-containers-start-job-run/AWS679f53fac002430cb0da5b7982bd2287/ServiceRole": [
          {
            "type": "aws:cdk:analytics:construct",
            "data": {
              "assumedBy": {
                "principalAccount": "*",
                "assumeRoleAction": "*"
              },
              "managedPolicies": [
                {
                  "managedPolicyArn": "*"
                }
              ]
            }
          },
          {
            "type": "aws:cdk:analytics:method",
            "data": {
              "attachInlinePolicy": [
                "*"
              ]
            }
          }
        ],
        "/aws-stepfunctions-tasks-emr-containers-start-job-run/AWS679f53fac002430cb0da5b7982bd2287/ServiceRole/ImportServiceRole": [
          {
            "type": "aws:cdk:analytics:construct",
            "data": "*"
>>>>>>> 80217f1d
          }
        ],
        "/aws-stepfunctions-tasks-emr-containers-start-job-run/AWS679f53fac002430cb0da5b7982bd2287/ServiceRole/Resource": [
          {
            "type": "aws:cdk:logicalId",
            "data": "AWS679f53fac002430cb0da5b7982bd2287ServiceRoleC1EA0FF2"
          }
        ],
        "/aws-stepfunctions-tasks-emr-containers-start-job-run/AWS679f53fac002430cb0da5b7982bd2287/Resource": [
          {
            "type": "aws:cdk:logicalId",
            "data": "AWS679f53fac002430cb0da5b7982bd22872D164C4C"
          }
        ],
        "/aws-stepfunctions-tasks-emr-containers-start-job-run/SingletonLambda8693BB64968944B69AAFB0CC9EB8757C": [
          {
            "type": "aws:cdk:analytics:construct",
            "data": {
              "timeout": "*",
              "memorySize": "*",
              "layers": [
                "*"
              ],
              "code": "*",
              "handler": "*",
              "runtime": "*"
            }
          },
          {
            "type": "aws:cdk:analytics:method",
            "data": {
              "addLayers": [
                "*"
              ]
            }
          },
          {
            "type": "aws:cdk:is-custom-resource-handler-singleton",
            "data": true
          },
          {
            "type": "aws:cdk:is-custom-resource-handler-runtime-family",
            "data": 2
<<<<<<< HEAD
=======
          }
        ],
        "/aws-stepfunctions-tasks-emr-containers-start-job-run/SingletonLambda8693BB64968944B69AAFB0CC9EB8757C/ServiceRole": [
          {
            "type": "aws:cdk:analytics:construct",
            "data": {
              "assumedBy": {
                "principalAccount": "*",
                "assumeRoleAction": "*"
              },
              "managedPolicies": [
                {
                  "managedPolicyArn": "*"
                }
              ]
            }
          },
          {
            "type": "aws:cdk:analytics:method",
            "data": {
              "addToPrincipalPolicy": [
                {}
              ]
            }
          },
          {
            "type": "aws:cdk:analytics:method",
            "data": {
              "attachInlinePolicy": [
                "*"
              ]
            }
          },
          {
            "type": "aws:cdk:analytics:method",
            "data": {
              "attachInlinePolicy": [
                "*"
              ]
            }
          },
          {
            "type": "aws:cdk:analytics:method",
            "data": {
              "addToPrincipalPolicy": [
                {}
              ]
            }
          }
        ],
        "/aws-stepfunctions-tasks-emr-containers-start-job-run/SingletonLambda8693BB64968944B69AAFB0CC9EB8757C/ServiceRole/ImportServiceRole": [
          {
            "type": "aws:cdk:analytics:construct",
            "data": "*"
>>>>>>> 80217f1d
          }
        ],
        "/aws-stepfunctions-tasks-emr-containers-start-job-run/SingletonLambda8693BB64968944B69AAFB0CC9EB8757C/ServiceRole/Resource": [
          {
            "type": "aws:cdk:logicalId",
            "data": "SingletonLambda8693BB64968944B69AAFB0CC9EB8757CServiceRoleF99BDB4C"
          }
        ],
<<<<<<< HEAD
=======
        "/aws-stepfunctions-tasks-emr-containers-start-job-run/SingletonLambda8693BB64968944B69AAFB0CC9EB8757C/ServiceRole/DefaultPolicy": [
          {
            "type": "aws:cdk:analytics:construct",
            "data": "*"
          },
          {
            "type": "aws:cdk:analytics:method",
            "data": {
              "attachToRole": [
                "*"
              ]
            }
          },
          {
            "type": "aws:cdk:analytics:method",
            "data": {
              "attachToRole": [
                "*"
              ]
            }
          },
          {
            "type": "aws:cdk:analytics:method",
            "data": {
              "addStatements": [
                {}
              ]
            }
          },
          {
            "type": "aws:cdk:analytics:method",
            "data": {
              "addStatements": [
                {}
              ]
            }
          }
        ],
        "/aws-stepfunctions-tasks-emr-containers-start-job-run/SingletonLambda8693BB64968944B69AAFB0CC9EB8757C/ServiceRole/DefaultPolicy/Resource": [
          {
            "type": "aws:cdk:logicalId",
            "data": "SingletonLambda8693BB64968944B69AAFB0CC9EB8757CServiceRoleDefaultPolicy87B52EEA"
          }
        ],
>>>>>>> 80217f1d
        "/aws-stepfunctions-tasks-emr-containers-start-job-run/SingletonLambda8693BB64968944B69AAFB0CC9EB8757C/Resource": [
          {
            "type": "aws:cdk:logicalId",
            "data": "SingletonLambda8693BB64968944B69AAFB0CC9EB8757CB6182A5B"
          }
        ],
        "/aws-stepfunctions-tasks-emr-containers-start-job-run/StateMachine": [
          {
            "type": "aws:cdk:analytics:construct",
            "data": {
              "definition": {
                "id": "*",
                "startState": "*",
                "endStates": "*"
              },
              "timeout": "*"
            }
          },
          {
            "type": "aws:cdk:analytics:method",
            "data": {
              "addToRolePolicy": [
                {}
              ]
            }
          },
          {
            "type": "aws:cdk:analytics:method",
            "data": {
              "addToRolePolicy": [
                {}
              ]
            }
          }
        ],
        "/aws-stepfunctions-tasks-emr-containers-start-job-run/StateMachine/Role": [
          {
            "type": "aws:cdk:analytics:construct",
            "data": {
              "assumedBy": {
                "principalAccount": "*",
                "assumeRoleAction": "*"
              }
            }
          },
          {
            "type": "aws:cdk:analytics:method",
            "data": {
              "addToPrincipalPolicy": [
                {}
              ]
            }
          },
          {
            "type": "aws:cdk:analytics:method",
            "data": {
              "attachInlinePolicy": [
                "*"
              ]
            }
          },
          {
            "type": "aws:cdk:analytics:method",
            "data": {
              "attachInlinePolicy": [
                "*"
              ]
            }
          },
          {
            "type": "aws:cdk:analytics:method",
            "data": {
              "addToPrincipalPolicy": [
                {}
              ]
            }
          }
        ],
        "/aws-stepfunctions-tasks-emr-containers-start-job-run/StateMachine/Role/ImportRole": [
          {
            "type": "aws:cdk:analytics:construct",
            "data": "*"
          }
        ],
        "/aws-stepfunctions-tasks-emr-containers-start-job-run/StateMachine/Role/Resource": [
          {
            "type": "aws:cdk:logicalId",
            "data": "StateMachineRoleB840431D"
          }
        ],
        "/aws-stepfunctions-tasks-emr-containers-start-job-run/StateMachine/Role/DefaultPolicy": [
          {
            "type": "aws:cdk:analytics:construct",
            "data": "*"
          },
          {
            "type": "aws:cdk:analytics:method",
            "data": {
              "attachToRole": [
                "*"
              ]
            }
          },
          {
            "type": "aws:cdk:analytics:method",
            "data": {
              "attachToRole": [
                "*"
              ]
            }
          },
          {
            "type": "aws:cdk:analytics:method",
            "data": {
              "addStatements": [
                {}
              ]
            }
          },
          {
            "type": "aws:cdk:analytics:method",
            "data": {
              "addStatements": [
                {}
              ]
            }
          }
        ],
        "/aws-stepfunctions-tasks-emr-containers-start-job-run/StateMachine/Role/DefaultPolicy/Resource": [
          {
            "type": "aws:cdk:logicalId",
            "data": "StateMachineRoleDefaultPolicyDF1E6607"
          }
        ],
        "/aws-stepfunctions-tasks-emr-containers-start-job-run/StateMachine/Resource": [
          {
            "type": "aws:cdk:logicalId",
            "data": "StateMachine2E01A3A5"
          }
        ],
        "/aws-stepfunctions-tasks-emr-containers-start-job-run/stateMachineArn": [
          {
            "type": "aws:cdk:logicalId",
            "data": "stateMachineArn"
          }
        ],
        "/aws-stepfunctions-tasks-emr-containers-start-job-run/BootstrapVersion": [
          {
            "type": "aws:cdk:logicalId",
            "data": "BootstrapVersion"
          }
        ],
        "/aws-stepfunctions-tasks-emr-containers-start-job-run/CheckBootstrapVersion": [
          {
            "type": "aws:cdk:logicalId",
            "data": "CheckBootstrapVersion"
          }
        ]
      },
      "displayName": "aws-stepfunctions-tasks-emr-containers-start-job-run"
    },
    "awsstepfunctionstasksemrcontainersstartjobrunintegDefaultTestDeployAssertD11471F0.assets": {
      "type": "cdk:asset-manifest",
      "properties": {
        "file": "awsstepfunctionstasksemrcontainersstartjobrunintegDefaultTestDeployAssertD11471F0.assets.json",
        "requiresBootstrapStackVersion": 6,
        "bootstrapStackVersionSsmParameter": "/cdk-bootstrap/hnb659fds/version"
      }
    },
    "awsstepfunctionstasksemrcontainersstartjobrunintegDefaultTestDeployAssertD11471F0": {
      "type": "aws:cloudformation:stack",
      "environment": "aws://unknown-account/unknown-region",
      "properties": {
        "templateFile": "awsstepfunctionstasksemrcontainersstartjobrunintegDefaultTestDeployAssertD11471F0.template.json",
        "terminationProtection": false,
        "validateOnSynth": false,
        "assumeRoleArn": "arn:${AWS::Partition}:iam::${AWS::AccountId}:role/cdk-hnb659fds-deploy-role-${AWS::AccountId}-${AWS::Region}",
        "cloudFormationExecutionRoleArn": "arn:${AWS::Partition}:iam::${AWS::AccountId}:role/cdk-hnb659fds-cfn-exec-role-${AWS::AccountId}-${AWS::Region}",
        "stackTemplateAssetObjectUrl": "s3://cdk-hnb659fds-assets-${AWS::AccountId}-${AWS::Region}/21fbb51d7b23f6a6c262b46a9caee79d744a3ac019fd45422d988b96d44b2a22.json",
        "requiresBootstrapStackVersion": 6,
        "bootstrapStackVersionSsmParameter": "/cdk-bootstrap/hnb659fds/version",
        "additionalDependencies": [
          "awsstepfunctionstasksemrcontainersstartjobrunintegDefaultTestDeployAssertD11471F0.assets"
        ],
        "lookupRole": {
          "arn": "arn:${AWS::Partition}:iam::${AWS::AccountId}:role/cdk-hnb659fds-lookup-role-${AWS::AccountId}-${AWS::Region}",
          "requiresBootstrapStackVersion": 8,
          "bootstrapStackVersionSsmParameter": "/cdk-bootstrap/hnb659fds/version"
        }
      },
      "dependencies": [
        "awsstepfunctionstasksemrcontainersstartjobrunintegDefaultTestDeployAssertD11471F0.assets"
      ],
      "metadata": {
        "/aws-stepfunctions-tasks-emr-containers-start-job-run-integ/DefaultTest/DeployAssert/BootstrapVersion": [
          {
            "type": "aws:cdk:logicalId",
            "data": "BootstrapVersion"
          }
        ],
        "/aws-stepfunctions-tasks-emr-containers-start-job-run-integ/DefaultTest/DeployAssert/CheckBootstrapVersion": [
          {
            "type": "aws:cdk:logicalId",
            "data": "CheckBootstrapVersion"
          }
        ]
      },
      "displayName": "aws-stepfunctions-tasks-emr-containers-start-job-run-integ/DefaultTest/DeployAssert"
    },
    "Tree": {
      "type": "cdk:tree",
      "properties": {
        "file": "tree.json"
      }
    }
  }
}<|MERGE_RESOLUTION|>--- conflicted
+++ resolved
@@ -18,11 +18,7 @@
         "validateOnSynth": false,
         "assumeRoleArn": "arn:${AWS::Partition}:iam::${AWS::AccountId}:role/cdk-hnb659fds-deploy-role-${AWS::AccountId}-${AWS::Region}",
         "cloudFormationExecutionRoleArn": "arn:${AWS::Partition}:iam::${AWS::AccountId}:role/cdk-hnb659fds-cfn-exec-role-${AWS::AccountId}-${AWS::Region}",
-<<<<<<< HEAD
-        "stackTemplateAssetObjectUrl": "s3://cdk-hnb659fds-assets-${AWS::AccountId}-${AWS::Region}/777e859a0952a9ead9388e0f36f5aa357bca32ffcf4a671671ec66fac60506de.json",
-=======
         "stackTemplateAssetObjectUrl": "s3://cdk-hnb659fds-assets-${AWS::AccountId}-${AWS::Region}/783f0da387d50c837724604559b71a468183ddee3a796c6cc1563a64acf3238f.json",
->>>>>>> 80217f1d
         "requiresBootstrapStackVersion": 6,
         "bootstrapStackVersionSsmParameter": "/cdk-bootstrap/hnb659fds/version",
         "additionalDependencies": [
@@ -49,21 +45,6 @@
           },
           {
             "type": "aws:cdk:warning",
-<<<<<<< HEAD
-            "data": "You created a cluster with Kubernetes Version 1.30 without specifying the kubectlLayer property. The property will become required instead of optional in 2025 Jan. Please update your CDK code to provide a kubectlLayer. [ack: @aws-cdk/aws-eks:clusterKubectlLayerNotSpecified]",
-            "trace": [
-              "Annotations.addMessage (/Volumes/workplace/Documents/workplace/aws-cdk-lib/aws-cdk/packages/aws-cdk-lib/core/lib/annotations.js:135:29)",
-              "Annotations.addWarningV2 (/Volumes/workplace/Documents/workplace/aws-cdk-lib/aws-cdk/packages/aws-cdk-lib/core/lib/annotations.js:66:18)",
-              "new Cluster (/Volumes/workplace/Documents/workplace/aws-cdk-lib/aws-cdk/packages/aws-cdk-lib/aws-eks/lib/cluster.js:522:43)",
-              "Object.<anonymous> (/Volumes/workplace/Documents/workplace/aws-cdk-lib/aws-cdk/packages/@aws-cdk-testing/framework-integ/test/aws-stepfunctions-tasks/test/emrcontainers/integ.start-job-run.js:22:20)",
-              "Module._compile (node:internal/modules/cjs/loader:1256:14)",
-              "Module._extensions..js (node:internal/modules/cjs/loader:1310:10)",
-              "Module.load (node:internal/modules/cjs/loader:1119:32)",
-              "Module._load (node:internal/modules/cjs/loader:960:12)",
-              "Function.executeUserEntryPoint [as runMain] (node:internal/modules/run_main:86:12)",
-              "node:internal/main/run_main_module:23:47"
-            ]
-=======
             "data": "You created a cluster with Kubernetes Version 1.30 without specifying the kubectlLayer property. The property will become required instead of optional in 2025 Jan. Please update your CDK code to provide a kubectlLayer. [ack: @aws-cdk/aws-eks:clusterKubectlLayerNotSpecified]"
           },
           {
@@ -82,7 +63,6 @@
           {
             "type": "aws:cdk:analytics:construct",
             "data": "*"
->>>>>>> 80217f1d
           }
         ],
         "/aws-stepfunctions-tasks-emr-containers-start-job-run/integration-test-eks-cluster/DefaultVpc/Resource": [
@@ -923,8 +903,6 @@
         ],
         "/aws-stepfunctions-tasks-emr-containers-start-job-run/@aws-cdk--aws-eks.ClusterResourceProvider/OnEventHandler": [
           {
-<<<<<<< HEAD
-=======
             "type": "aws:cdk:analytics:construct",
             "data": {
               "description": "*",
@@ -959,13 +937,10 @@
             }
           },
           {
->>>>>>> 80217f1d
             "type": "aws:cdk:is-custom-resource-handler-runtime-family",
             "data": 0
           }
         ],
-<<<<<<< HEAD
-=======
         "/aws-stepfunctions-tasks-emr-containers-start-job-run/@aws-cdk--aws-eks.ClusterResourceProvider/OnEventHandler/ServiceRole": [
           {
             "type": "aws:cdk:analytics:construct",
@@ -988,7 +963,6 @@
             "data": "*"
           }
         ],
->>>>>>> 80217f1d
         "/aws-stepfunctions-tasks-emr-containers-start-job-run/@aws-cdk--aws-eks.ClusterResourceProvider/OnEventHandler/ServiceRole/Resource": [
           {
             "type": "aws:cdk:logicalId",
@@ -1003,8 +977,6 @@
         ],
         "/aws-stepfunctions-tasks-emr-containers-start-job-run/@aws-cdk--aws-eks.ClusterResourceProvider/IsCompleteHandler": [
           {
-<<<<<<< HEAD
-=======
             "type": "aws:cdk:analytics:construct",
             "data": {
               "description": "*",
@@ -1039,13 +1011,10 @@
             }
           },
           {
->>>>>>> 80217f1d
             "type": "aws:cdk:is-custom-resource-handler-runtime-family",
             "data": 0
           }
         ],
-<<<<<<< HEAD
-=======
         "/aws-stepfunctions-tasks-emr-containers-start-job-run/@aws-cdk--aws-eks.ClusterResourceProvider/IsCompleteHandler/ServiceRole": [
           {
             "type": "aws:cdk:analytics:construct",
@@ -1068,7 +1037,6 @@
             "data": "*"
           }
         ],
->>>>>>> 80217f1d
         "/aws-stepfunctions-tasks-emr-containers-start-job-run/@aws-cdk--aws-eks.ClusterResourceProvider/IsCompleteHandler/ServiceRole/Resource": [
           {
             "type": "aws:cdk:logicalId",
@@ -1804,10 +1772,6 @@
         ],
         "/aws-stepfunctions-tasks-emr-containers-start-job-run/@aws-cdk--aws-eks.KubectlProvider/Handler": [
           {
-<<<<<<< HEAD
-            "type": "aws:cdk:is-custom-resource-handler-runtime-family",
-            "data": 2
-=======
             "type": "aws:cdk:analytics:construct",
             "data": {
               "timeout": "*",
@@ -1858,7 +1822,6 @@
                 "*"
               ]
             }
->>>>>>> 80217f1d
           }
         ],
         "/aws-stepfunctions-tasks-emr-containers-start-job-run/@aws-cdk--aws-eks.KubectlProvider/Handler/Resource": [
@@ -2315,18 +2278,6 @@
             "data": "StartaJobRunawsclilayer110EEF0B"
           }
         ],
-<<<<<<< HEAD
-        "/aws-stepfunctions-tasks-emr-containers-start-job-run/Start a Job Run/Call Update-Role-Trust-Policy/inlinePolicyAddedToExecutionRole-0/Resource": [
-          {
-            "type": "aws:cdk:logicalId",
-            "data": "StartaJobRunCallUpdateRoleTrustPolicyinlinePolicyAddedToExecutionRole06B56B67D"
-          }
-        ],
-        "/aws-stepfunctions-tasks-emr-containers-start-job-run/Start a Job Run/Call Update-Role-Trust-Policy/inlinePolicyAddedToExecutionRole-1/Resource": [
-          {
-            "type": "aws:cdk:logicalId",
-            "data": "StartaJobRunCallUpdateRoleTrustPolicyinlinePolicyAddedToExecutionRole10015039B"
-=======
         "/aws-stepfunctions-tasks-emr-containers-start-job-run/Start a Job Run/Call Update-Role-Trust-Policy": [
           {
             "type": "aws:cdk:analytics:construct",
@@ -2441,7 +2392,6 @@
           {
             "type": "aws:cdk:analytics:construct",
             "data": "*"
->>>>>>> 80217f1d
           }
         ],
         "/aws-stepfunctions-tasks-emr-containers-start-job-run/Start a Job Run/CustomResourceProvider/framework-onEvent/ServiceRole/Resource": [
@@ -2541,8 +2491,6 @@
           {
             "type": "aws:cdk:is-custom-resource-handler-runtime-family",
             "data": 0
-<<<<<<< HEAD
-=======
           }
         ],
         "/aws-stepfunctions-tasks-emr-containers-start-job-run/AWS679f53fac002430cb0da5b7982bd2287/ServiceRole": [
@@ -2573,7 +2521,6 @@
           {
             "type": "aws:cdk:analytics:construct",
             "data": "*"
->>>>>>> 80217f1d
           }
         ],
         "/aws-stepfunctions-tasks-emr-containers-start-job-run/AWS679f53fac002430cb0da5b7982bd2287/ServiceRole/Resource": [
@@ -2617,8 +2564,6 @@
           {
             "type": "aws:cdk:is-custom-resource-handler-runtime-family",
             "data": 2
-<<<<<<< HEAD
-=======
           }
         ],
         "/aws-stepfunctions-tasks-emr-containers-start-job-run/SingletonLambda8693BB64968944B69AAFB0CC9EB8757C/ServiceRole": [
@@ -2673,7 +2618,6 @@
           {
             "type": "aws:cdk:analytics:construct",
             "data": "*"
->>>>>>> 80217f1d
           }
         ],
         "/aws-stepfunctions-tasks-emr-containers-start-job-run/SingletonLambda8693BB64968944B69AAFB0CC9EB8757C/ServiceRole/Resource": [
@@ -2682,8 +2626,6 @@
             "data": "SingletonLambda8693BB64968944B69AAFB0CC9EB8757CServiceRoleF99BDB4C"
           }
         ],
-<<<<<<< HEAD
-=======
         "/aws-stepfunctions-tasks-emr-containers-start-job-run/SingletonLambda8693BB64968944B69AAFB0CC9EB8757C/ServiceRole/DefaultPolicy": [
           {
             "type": "aws:cdk:analytics:construct",
@@ -2728,7 +2670,6 @@
             "data": "SingletonLambda8693BB64968944B69AAFB0CC9EB8757CServiceRoleDefaultPolicy87B52EEA"
           }
         ],
->>>>>>> 80217f1d
         "/aws-stepfunctions-tasks-emr-containers-start-job-run/SingletonLambda8693BB64968944B69AAFB0CC9EB8757C/Resource": [
           {
             "type": "aws:cdk:logicalId",
