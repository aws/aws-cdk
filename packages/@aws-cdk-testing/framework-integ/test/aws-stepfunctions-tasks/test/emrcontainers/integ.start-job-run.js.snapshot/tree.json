--- conflicted
+++ resolved
@@ -1633,11 +1633,7 @@
                           "s3Bucket": {
                             "Fn::Sub": "cdk-hnb659fds-assets-${AWS::AccountId}-${AWS::Region}"
                           },
-<<<<<<< HEAD
                           "s3Key": "572dd2416e786aa13287a5bcd2330ca9b49d9bb7403340990da8b466445db001.zip"
-=======
-                          "s3Key": "aea9e78c19375cc11788e490fdd0d8d90a99fc5509f3ade872bff74980f89265.zip"
->>>>>>> 9a6e5cc1
                         },
                         "description": "onEvent handler for EKS cluster resource provider",
                         "environment": {
@@ -1781,11 +1777,7 @@
                           "s3Bucket": {
                             "Fn::Sub": "cdk-hnb659fds-assets-${AWS::AccountId}-${AWS::Region}"
                           },
-<<<<<<< HEAD
                           "s3Key": "572dd2416e786aa13287a5bcd2330ca9b49d9bb7403340990da8b466445db001.zip"
-=======
-                          "s3Key": "aea9e78c19375cc11788e490fdd0d8d90a99fc5509f3ade872bff74980f89265.zip"
->>>>>>> 9a6e5cc1
                         },
                         "description": "isComplete handler for EKS cluster resource provider",
                         "environment": {
@@ -1974,7 +1966,6 @@
                             "constructInfo": {
                               "fqn": "aws-cdk-lib.aws_iam.Policy",
                               "version": "0.0.0",
-<<<<<<< HEAD
                               "metadata": [
                                 "*",
                                 {
@@ -2003,16 +1994,12 @@
                                   ]
                                 }
                               ]
-=======
-                              "metadata": []
->>>>>>> 9a6e5cc1
                             }
                           }
                         },
                         "constructInfo": {
                           "fqn": "aws-cdk-lib.aws_iam.Role",
                           "version": "0.0.0",
-<<<<<<< HEAD
                           "metadata": [
                             {
                               "assumedBy": {
@@ -2071,9 +2058,6 @@
                               ]
                             }
                           ]
-=======
-                          "metadata": []
->>>>>>> 9a6e5cc1
                         }
                       },
                       "Code": {
@@ -2428,7 +2412,6 @@
                             "constructInfo": {
                               "fqn": "aws-cdk-lib.aws_iam.Policy",
                               "version": "0.0.0",
-<<<<<<< HEAD
                               "metadata": [
                                 "*",
                                 {
@@ -2452,16 +2435,12 @@
                                   ]
                                 }
                               ]
-=======
-                              "metadata": []
->>>>>>> 9a6e5cc1
                             }
                           }
                         },
                         "constructInfo": {
                           "fqn": "aws-cdk-lib.aws_iam.Role",
                           "version": "0.0.0",
-<<<<<<< HEAD
                           "metadata": [
                             {
                               "assumedBy": {
@@ -2515,9 +2494,6 @@
                               ]
                             }
                           ]
-=======
-                          "metadata": []
->>>>>>> 9a6e5cc1
                         }
                       },
                       "Code": {
@@ -2599,39 +2575,11 @@
                           "fqn": "aws-cdk-lib.aws_lambda.CfnFunction",
                           "version": "0.0.0"
                         }
-<<<<<<< HEAD
                       },
                       "inlinePolicyAddedToExecutionRole-0": {
                         "id": "inlinePolicyAddedToExecutionRole-0",
                         "path": "aws-stepfunctions-tasks-emr-containers-start-job-run/@aws-cdk--aws-eks.ClusterResourceProvider/Provider/framework-isComplete/inlinePolicyAddedToExecutionRole-0",
                         "children": {
-=======
-                      }
-                    },
-                    "constructInfo": {
-                      "fqn": "aws-cdk-lib.aws_lambda.Function",
-                      "version": "0.0.0",
-                      "metadata": []
-                    }
-                  },
-                  "framework-onTimeout": {
-                    "id": "framework-onTimeout",
-                    "path": "aws-stepfunctions-tasks-emr-containers-start-job-run/@aws-cdk--aws-eks.ClusterResourceProvider/Provider/framework-onTimeout",
-                    "children": {
-                      "ServiceRole": {
-                        "id": "ServiceRole",
-                        "path": "aws-stepfunctions-tasks-emr-containers-start-job-run/@aws-cdk--aws-eks.ClusterResourceProvider/Provider/framework-onTimeout/ServiceRole",
-                        "children": {
-                          "ImportServiceRole": {
-                            "id": "ImportServiceRole",
-                            "path": "aws-stepfunctions-tasks-emr-containers-start-job-run/@aws-cdk--aws-eks.ClusterResourceProvider/Provider/framework-onTimeout/ServiceRole/ImportServiceRole",
-                            "constructInfo": {
-                              "fqn": "aws-cdk-lib.Resource",
-                              "version": "0.0.0",
-                              "metadata": []
-                            }
-                          },
->>>>>>> 9a6e5cc1
                           "Resource": {
                             "id": "Resource",
                             "path": "aws-stepfunctions-tasks-emr-containers-start-job-run/@aws-cdk--aws-eks.ClusterResourceProvider/Provider/framework-isComplete/inlinePolicyAddedToExecutionRole-0/Resource",
@@ -2926,7 +2874,6 @@
                             "constructInfo": {
                               "fqn": "aws-cdk-lib.aws_iam.Policy",
                               "version": "0.0.0",
-<<<<<<< HEAD
                               "metadata": [
                                 "*",
                                 {
@@ -2950,16 +2897,12 @@
                                   ]
                                 }
                               ]
-=======
-                              "metadata": []
->>>>>>> 9a6e5cc1
                             }
                           }
                         },
                         "constructInfo": {
                           "fqn": "aws-cdk-lib.aws_iam.Role",
                           "version": "0.0.0",
-<<<<<<< HEAD
                           "metadata": [
                             {
                               "assumedBy": {
@@ -3013,9 +2956,6 @@
                               ]
                             }
                           ]
-=======
-                          "metadata": []
->>>>>>> 9a6e5cc1
                         }
                       },
                       "Code": {
@@ -3541,11 +3481,7 @@
                           {
                             "Fn::Sub": "cdk-hnb659fds-assets-${AWS::AccountId}-${AWS::Region}"
                           },
-<<<<<<< HEAD
                           "/c44c5758d8da1f3b3f396a2c91e770c6ee98ed82100a1f4ba6220264505f1f55.json"
-=======
-                          "/1daafe23e5c1f5406d5c78f1263f66696aa104bd4be668d15a282bd554dab039.json"
->>>>>>> 9a6e5cc1
                         ]
                       ]
                     }
@@ -3865,7 +3801,6 @@
                             "constructInfo": {
                               "fqn": "aws-cdk-lib.aws_iam.Policy",
                               "version": "0.0.0",
-<<<<<<< HEAD
                               "metadata": [
                                 "*",
                                 {
@@ -3884,16 +3819,12 @@
                                   ]
                                 }
                               ]
-=======
-                              "metadata": []
->>>>>>> 9a6e5cc1
                             }
                           }
                         },
                         "constructInfo": {
                           "fqn": "aws-cdk-lib.aws_iam.Role",
                           "version": "0.0.0",
-<<<<<<< HEAD
                           "metadata": [
                             {
                               "assumedBy": {
@@ -3935,9 +3866,6 @@
                               ]
                             }
                           ]
-=======
-                          "metadata": []
->>>>>>> 9a6e5cc1
                         }
                       },
                       "Code": {
@@ -4217,11 +4145,7 @@
                           {
                             "Fn::Sub": "cdk-hnb659fds-assets-${AWS::AccountId}-${AWS::Region}"
                           },
-<<<<<<< HEAD
                           "/e5a33c18a1c8a65fe0b30cc03450bbe44fedc7285f53643d10ea2dab857b6ce9.json"
-=======
-                          "/58ba5eb591ed80d1b30bc69ea59c4a6fbda3091d545254fa4d38adabb4a79735.json"
->>>>>>> 9a6e5cc1
                         ]
                       ]
                     }
@@ -4661,75 +4585,6 @@
                   }
                 },
                 "constructInfo": {
-<<<<<<< HEAD
-=======
-                  "fqn": "aws-cdk-lib.custom_resources.AwsCustomResource",
-                  "version": "0.0.0"
-                }
-              },
-              "awsclilayer": {
-                "id": "awsclilayer",
-                "path": "aws-stepfunctions-tasks-emr-containers-start-job-run/Start a Job Run/awsclilayer",
-                "children": {
-                  "Code": {
-                    "id": "Code",
-                    "path": "aws-stepfunctions-tasks-emr-containers-start-job-run/Start a Job Run/awsclilayer/Code",
-                    "children": {
-                      "Stage": {
-                        "id": "Stage",
-                        "path": "aws-stepfunctions-tasks-emr-containers-start-job-run/Start a Job Run/awsclilayer/Code/Stage",
-                        "constructInfo": {
-                          "fqn": "aws-cdk-lib.AssetStaging",
-                          "version": "0.0.0"
-                        }
-                      },
-                      "AssetBucket": {
-                        "id": "AssetBucket",
-                        "path": "aws-stepfunctions-tasks-emr-containers-start-job-run/Start a Job Run/awsclilayer/Code/AssetBucket",
-                        "constructInfo": {
-                          "fqn": "aws-cdk-lib.aws_s3.BucketBase",
-                          "version": "0.0.0",
-                          "metadata": []
-                        }
-                      }
-                    },
-                    "constructInfo": {
-                      "fqn": "aws-cdk-lib.aws_s3_assets.Asset",
-                      "version": "0.0.0"
-                    }
-                  },
-                  "Resource": {
-                    "id": "Resource",
-                    "path": "aws-stepfunctions-tasks-emr-containers-start-job-run/Start a Job Run/awsclilayer/Resource",
-                    "attributes": {
-                      "aws:cdk:cloudformation:type": "AWS::Lambda::LayerVersion",
-                      "aws:cdk:cloudformation:props": {
-                        "content": {
-                          "s3Bucket": {
-                            "Fn::Sub": "cdk-hnb659fds-assets-${AWS::AccountId}-${AWS::Region}"
-                          },
-                          "s3Key": "e42a736be21cd3134b9bff4e71e3afa99a4cc900ae489e9a7f7025c8d258f9b8.zip"
-                        },
-                        "description": "/opt/awscli/aws"
-                      }
-                    },
-                    "constructInfo": {
-                      "fqn": "aws-cdk-lib.aws_lambda.CfnLayerVersion",
-                      "version": "0.0.0"
-                    }
-                  }
-                },
-                "constructInfo": {
-                  "fqn": "aws-cdk-lib.lambda_layer_awscli.AwsCliLayer",
-                  "version": "0.0.0",
-                  "metadata": []
-                }
-              },
-              "Call Update-Role-Trust-Policy": {
-                "id": "Call Update-Role-Trust-Policy",
-                "path": "aws-stepfunctions-tasks-emr-containers-start-job-run/Start a Job Run/Call Update-Role-Trust-Policy",
-                "constructInfo": {
->>>>>>> 9a6e5cc1
                   "fqn": "aws-cdk-lib.aws_lambda.SingletonFunction",
                   "version": "0.0.0",
                   "metadata": []
@@ -4853,7 +4708,6 @@
                             "constructInfo": {
                               "fqn": "aws-cdk-lib.aws_iam.Policy",
                               "version": "0.0.0",
-<<<<<<< HEAD
                               "metadata": [
                                 "*",
                                 {
@@ -4872,16 +4726,12 @@
                                   ]
                                 }
                               ]
-=======
-                              "metadata": []
->>>>>>> 9a6e5cc1
                             }
                           }
                         },
                         "constructInfo": {
                           "fqn": "aws-cdk-lib.aws_iam.Role",
                           "version": "0.0.0",
-<<<<<<< HEAD
                           "metadata": [
                             {
                               "assumedBy": {
@@ -4920,9 +4770,6 @@
                               ]
                             }
                           ]
-=======
-                          "metadata": []
->>>>>>> 9a6e5cc1
                         }
                       },
                       "Code": {
@@ -5297,93 +5144,11 @@
                       "fqn": "aws-cdk-lib.aws_iam.CfnRole",
                       "version": "0.0.0"
                     }
-<<<<<<< HEAD
-=======
-                  },
-                  "DefaultPolicy": {
-                    "id": "DefaultPolicy",
-                    "path": "aws-stepfunctions-tasks-emr-containers-start-job-run/SingletonLambda8693BB64968944B69AAFB0CC9EB8757C/ServiceRole/DefaultPolicy",
-                    "children": {
-                      "Resource": {
-                        "id": "Resource",
-                        "path": "aws-stepfunctions-tasks-emr-containers-start-job-run/SingletonLambda8693BB64968944B69AAFB0CC9EB8757C/ServiceRole/DefaultPolicy/Resource",
-                        "attributes": {
-                          "aws:cdk:cloudformation:type": "AWS::IAM::Policy",
-                          "aws:cdk:cloudformation:props": {
-                            "policyDocument": {
-                              "Statement": [
-                                {
-                                  "Action": "eks:DescribeCluster",
-                                  "Effect": "Allow",
-                                  "Resource": {
-                                    "Fn::Join": [
-                                      "",
-                                      [
-                                        "arn:",
-                                        {
-                                          "Ref": "AWS::Partition"
-                                        },
-                                        ":eks:",
-                                        {
-                                          "Ref": "AWS::Region"
-                                        },
-                                        ":",
-                                        {
-                                          "Ref": "AWS::AccountId"
-                                        },
-                                        ":cluster/",
-                                        {
-                                          "Fn::GetAtt": [
-                                            "StartaJobRunGetEksClusterInfoD0E31373",
-                                            "virtualCluster.containerProvider.id"
-                                          ]
-                                        }
-                                      ]
-                                    ]
-                                  }
-                                },
-                                {
-                                  "Action": [
-                                    "iam:GetRole",
-                                    "iam:UpdateAssumeRolePolicy"
-                                  ],
-                                  "Effect": "Allow",
-                                  "Resource": {
-                                    "Fn::GetAtt": [
-                                      "StartaJobRunJobExecutionRole157B6BE1",
-                                      "Arn"
-                                    ]
-                                  }
-                                }
-                              ],
-                              "Version": "2012-10-17"
-                            },
-                            "policyName": "SingletonLambda8693BB64968944B69AAFB0CC9EB8757CServiceRoleDefaultPolicy87B52EEA",
-                            "roles": [
-                              {
-                                "Ref": "SingletonLambda8693BB64968944B69AAFB0CC9EB8757CServiceRoleF99BDB4C"
-                              }
-                            ]
-                          }
-                        },
-                        "constructInfo": {
-                          "fqn": "aws-cdk-lib.aws_iam.CfnPolicy",
-                          "version": "0.0.0"
-                        }
-                      }
-                    },
-                    "constructInfo": {
-                      "fqn": "aws-cdk-lib.aws_iam.Policy",
-                      "version": "0.0.0",
-                      "metadata": []
-                    }
->>>>>>> 9a6e5cc1
                   }
                 },
                 "constructInfo": {
                   "fqn": "aws-cdk-lib.aws_iam.Role",
                   "version": "0.0.0",
-<<<<<<< HEAD
                   "metadata": [
                     {
                       "assumedBy": {
@@ -5417,9 +5182,6 @@
                       ]
                     }
                   ]
-=======
-                  "metadata": []
->>>>>>> 9a6e5cc1
                 }
               },
               "Code": {
