{
  "version": "tree-0.1",
  "tree": {
    "id": "App",
    "path": "",
    "children": {
      "aws-stepfunctions-tasks-emr-containers-start-job-run": {
        "id": "aws-stepfunctions-tasks-emr-containers-start-job-run",
        "path": "aws-stepfunctions-tasks-emr-containers-start-job-run",
        "children": {
          "integration-test-eks-cluster": {
            "id": "integration-test-eks-cluster",
            "path": "aws-stepfunctions-tasks-emr-containers-start-job-run/integration-test-eks-cluster",
            "children": {
              "DefaultVpc": {
                "id": "DefaultVpc",
                "path": "aws-stepfunctions-tasks-emr-containers-start-job-run/integration-test-eks-cluster/DefaultVpc",
                "children": {
                  "Resource": {
                    "id": "Resource",
                    "path": "aws-stepfunctions-tasks-emr-containers-start-job-run/integration-test-eks-cluster/DefaultVpc/Resource",
                    "attributes": {
                      "aws:cdk:cloudformation:type": "AWS::EC2::VPC",
                      "aws:cdk:cloudformation:props": {
                        "cidrBlock": "10.0.0.0/16",
                        "enableDnsHostnames": true,
                        "enableDnsSupport": true,
                        "instanceTenancy": "default",
                        "tags": [
                          {
                            "key": "Name",
                            "value": "aws-stepfunctions-tasks-emr-containers-start-job-run/integration-test-eks-cluster/DefaultVpc"
                          }
                        ]
                      }
                    },
                    "constructInfo": {
                      "fqn": "aws-cdk-lib.aws_ec2.CfnVPC",
                      "version": "0.0.0"
                    }
                  },
                  "PublicSubnet1": {
                    "id": "PublicSubnet1",
                    "path": "aws-stepfunctions-tasks-emr-containers-start-job-run/integration-test-eks-cluster/DefaultVpc/PublicSubnet1",
                    "children": {
                      "Subnet": {
                        "id": "Subnet",
                        "path": "aws-stepfunctions-tasks-emr-containers-start-job-run/integration-test-eks-cluster/DefaultVpc/PublicSubnet1/Subnet",
                        "attributes": {
                          "aws:cdk:cloudformation:type": "AWS::EC2::Subnet",
                          "aws:cdk:cloudformation:props": {
                            "availabilityZone": {
                              "Fn::Select": [
                                0,
                                {
                                  "Fn::GetAZs": ""
                                }
                              ]
                            },
                            "cidrBlock": "10.0.0.0/18",
                            "mapPublicIpOnLaunch": true,
                            "tags": [
                              {
                                "key": "aws-cdk:subnet-name",
                                "value": "Public"
                              },
                              {
                                "key": "aws-cdk:subnet-type",
                                "value": "Public"
                              },
                              {
                                "key": "kubernetes.io/role/elb",
                                "value": "1"
                              },
                              {
                                "key": "Name",
                                "value": "aws-stepfunctions-tasks-emr-containers-start-job-run/integration-test-eks-cluster/DefaultVpc/PublicSubnet1"
                              }
                            ],
                            "vpcId": {
                              "Ref": "integrationtesteksclusterDefaultVpc395E1A86"
                            }
                          }
                        },
                        "constructInfo": {
                          "fqn": "aws-cdk-lib.aws_ec2.CfnSubnet",
                          "version": "0.0.0"
                        }
                      },
                      "Acl": {
                        "id": "Acl",
                        "path": "aws-stepfunctions-tasks-emr-containers-start-job-run/integration-test-eks-cluster/DefaultVpc/PublicSubnet1/Acl",
                        "constructInfo": {
                          "fqn": "aws-cdk-lib.Resource",
                          "version": "0.0.0",
                          "metadata": []
                        }
                      },
                      "RouteTable": {
                        "id": "RouteTable",
                        "path": "aws-stepfunctions-tasks-emr-containers-start-job-run/integration-test-eks-cluster/DefaultVpc/PublicSubnet1/RouteTable",
                        "attributes": {
                          "aws:cdk:cloudformation:type": "AWS::EC2::RouteTable",
                          "aws:cdk:cloudformation:props": {
                            "tags": [
                              {
                                "key": "kubernetes.io/role/elb",
                                "value": "1"
                              },
                              {
                                "key": "Name",
                                "value": "aws-stepfunctions-tasks-emr-containers-start-job-run/integration-test-eks-cluster/DefaultVpc/PublicSubnet1"
                              }
                            ],
                            "vpcId": {
                              "Ref": "integrationtesteksclusterDefaultVpc395E1A86"
                            }
                          }
                        },
                        "constructInfo": {
                          "fqn": "aws-cdk-lib.aws_ec2.CfnRouteTable",
                          "version": "0.0.0"
                        }
                      },
                      "RouteTableAssociation": {
                        "id": "RouteTableAssociation",
                        "path": "aws-stepfunctions-tasks-emr-containers-start-job-run/integration-test-eks-cluster/DefaultVpc/PublicSubnet1/RouteTableAssociation",
                        "attributes": {
                          "aws:cdk:cloudformation:type": "AWS::EC2::SubnetRouteTableAssociation",
                          "aws:cdk:cloudformation:props": {
                            "routeTableId": {
                              "Ref": "integrationtesteksclusterDefaultVpcPublicSubnet1RouteTable1D5A7569"
                            },
                            "subnetId": {
                              "Ref": "integrationtesteksclusterDefaultVpcPublicSubnet1Subnet58061317"
                            }
                          }
                        },
                        "constructInfo": {
                          "fqn": "aws-cdk-lib.aws_ec2.CfnSubnetRouteTableAssociation",
                          "version": "0.0.0"
                        }
                      },
                      "DefaultRoute": {
                        "id": "DefaultRoute",
                        "path": "aws-stepfunctions-tasks-emr-containers-start-job-run/integration-test-eks-cluster/DefaultVpc/PublicSubnet1/DefaultRoute",
                        "attributes": {
                          "aws:cdk:cloudformation:type": "AWS::EC2::Route",
                          "aws:cdk:cloudformation:props": {
                            "destinationCidrBlock": "0.0.0.0/0",
                            "gatewayId": {
                              "Ref": "integrationtesteksclusterDefaultVpcIGW9ADAFE6F"
                            },
                            "routeTableId": {
                              "Ref": "integrationtesteksclusterDefaultVpcPublicSubnet1RouteTable1D5A7569"
                            }
                          }
                        },
                        "constructInfo": {
                          "fqn": "aws-cdk-lib.aws_ec2.CfnRoute",
                          "version": "0.0.0"
                        }
                      },
                      "EIP": {
                        "id": "EIP",
                        "path": "aws-stepfunctions-tasks-emr-containers-start-job-run/integration-test-eks-cluster/DefaultVpc/PublicSubnet1/EIP",
                        "attributes": {
                          "aws:cdk:cloudformation:type": "AWS::EC2::EIP",
                          "aws:cdk:cloudformation:props": {
                            "domain": "vpc",
                            "tags": [
                              {
                                "key": "kubernetes.io/role/elb",
                                "value": "1"
                              },
                              {
                                "key": "Name",
                                "value": "aws-stepfunctions-tasks-emr-containers-start-job-run/integration-test-eks-cluster/DefaultVpc/PublicSubnet1"
                              }
                            ]
                          }
                        },
                        "constructInfo": {
                          "fqn": "aws-cdk-lib.aws_ec2.CfnEIP",
                          "version": "0.0.0"
                        }
                      },
                      "NATGateway": {
                        "id": "NATGateway",
                        "path": "aws-stepfunctions-tasks-emr-containers-start-job-run/integration-test-eks-cluster/DefaultVpc/PublicSubnet1/NATGateway",
                        "attributes": {
                          "aws:cdk:cloudformation:type": "AWS::EC2::NatGateway",
                          "aws:cdk:cloudformation:props": {
                            "allocationId": {
                              "Fn::GetAtt": [
                                "integrationtesteksclusterDefaultVpcPublicSubnet1EIP62A0A17B",
                                "AllocationId"
                              ]
                            },
                            "subnetId": {
                              "Ref": "integrationtesteksclusterDefaultVpcPublicSubnet1Subnet58061317"
                            },
                            "tags": [
                              {
                                "key": "kubernetes.io/role/elb",
                                "value": "1"
                              },
                              {
                                "key": "Name",
                                "value": "aws-stepfunctions-tasks-emr-containers-start-job-run/integration-test-eks-cluster/DefaultVpc/PublicSubnet1"
                              }
                            ]
                          }
                        },
                        "constructInfo": {
                          "fqn": "aws-cdk-lib.aws_ec2.CfnNatGateway",
                          "version": "0.0.0"
                        }
                      }
                    },
                    "constructInfo": {
                      "fqn": "aws-cdk-lib.aws_ec2.PublicSubnet",
                      "version": "0.0.0",
                      "metadata": [
                        {
                          "availabilityZone": "*",
                          "vpcId": "*",
                          "cidrBlock": "*",
                          "mapPublicIpOnLaunch": true,
                          "ipv6CidrBlock": "*",
                          "assignIpv6AddressOnCreation": "*"
                        },
                        {
                          "availabilityZone": "*",
                          "vpcId": "*",
                          "cidrBlock": "*",
                          "mapPublicIpOnLaunch": true,
                          "ipv6CidrBlock": "*",
                          "assignIpv6AddressOnCreation": "*"
                        },
                        {},
                        {
                          "addNatGateway": [
                            "*"
                          ]
                        }
                      ]
                    }
                  },
                  "PublicSubnet2": {
                    "id": "PublicSubnet2",
                    "path": "aws-stepfunctions-tasks-emr-containers-start-job-run/integration-test-eks-cluster/DefaultVpc/PublicSubnet2",
                    "children": {
                      "Subnet": {
                        "id": "Subnet",
                        "path": "aws-stepfunctions-tasks-emr-containers-start-job-run/integration-test-eks-cluster/DefaultVpc/PublicSubnet2/Subnet",
                        "attributes": {
                          "aws:cdk:cloudformation:type": "AWS::EC2::Subnet",
                          "aws:cdk:cloudformation:props": {
                            "availabilityZone": {
                              "Fn::Select": [
                                1,
                                {
                                  "Fn::GetAZs": ""
                                }
                              ]
                            },
                            "cidrBlock": "10.0.64.0/18",
                            "mapPublicIpOnLaunch": true,
                            "tags": [
                              {
                                "key": "aws-cdk:subnet-name",
                                "value": "Public"
                              },
                              {
                                "key": "aws-cdk:subnet-type",
                                "value": "Public"
                              },
                              {
                                "key": "kubernetes.io/role/elb",
                                "value": "1"
                              },
                              {
                                "key": "Name",
                                "value": "aws-stepfunctions-tasks-emr-containers-start-job-run/integration-test-eks-cluster/DefaultVpc/PublicSubnet2"
                              }
                            ],
                            "vpcId": {
                              "Ref": "integrationtesteksclusterDefaultVpc395E1A86"
                            }
                          }
                        },
                        "constructInfo": {
                          "fqn": "aws-cdk-lib.aws_ec2.CfnSubnet",
                          "version": "0.0.0"
                        }
                      },
                      "Acl": {
                        "id": "Acl",
                        "path": "aws-stepfunctions-tasks-emr-containers-start-job-run/integration-test-eks-cluster/DefaultVpc/PublicSubnet2/Acl",
                        "constructInfo": {
                          "fqn": "aws-cdk-lib.Resource",
                          "version": "0.0.0",
                          "metadata": []
                        }
                      },
                      "RouteTable": {
                        "id": "RouteTable",
                        "path": "aws-stepfunctions-tasks-emr-containers-start-job-run/integration-test-eks-cluster/DefaultVpc/PublicSubnet2/RouteTable",
                        "attributes": {
                          "aws:cdk:cloudformation:type": "AWS::EC2::RouteTable",
                          "aws:cdk:cloudformation:props": {
                            "tags": [
                              {
                                "key": "kubernetes.io/role/elb",
                                "value": "1"
                              },
                              {
                                "key": "Name",
                                "value": "aws-stepfunctions-tasks-emr-containers-start-job-run/integration-test-eks-cluster/DefaultVpc/PublicSubnet2"
                              }
                            ],
                            "vpcId": {
                              "Ref": "integrationtesteksclusterDefaultVpc395E1A86"
                            }
                          }
                        },
                        "constructInfo": {
                          "fqn": "aws-cdk-lib.aws_ec2.CfnRouteTable",
                          "version": "0.0.0"
                        }
                      },
                      "RouteTableAssociation": {
                        "id": "RouteTableAssociation",
                        "path": "aws-stepfunctions-tasks-emr-containers-start-job-run/integration-test-eks-cluster/DefaultVpc/PublicSubnet2/RouteTableAssociation",
                        "attributes": {
                          "aws:cdk:cloudformation:type": "AWS::EC2::SubnetRouteTableAssociation",
                          "aws:cdk:cloudformation:props": {
                            "routeTableId": {
                              "Ref": "integrationtesteksclusterDefaultVpcPublicSubnet2RouteTableA4C7B327"
                            },
                            "subnetId": {
                              "Ref": "integrationtesteksclusterDefaultVpcPublicSubnet2Subnet68EAAF11"
                            }
                          }
                        },
                        "constructInfo": {
                          "fqn": "aws-cdk-lib.aws_ec2.CfnSubnetRouteTableAssociation",
                          "version": "0.0.0"
                        }
                      },
                      "DefaultRoute": {
                        "id": "DefaultRoute",
                        "path": "aws-stepfunctions-tasks-emr-containers-start-job-run/integration-test-eks-cluster/DefaultVpc/PublicSubnet2/DefaultRoute",
                        "attributes": {
                          "aws:cdk:cloudformation:type": "AWS::EC2::Route",
                          "aws:cdk:cloudformation:props": {
                            "destinationCidrBlock": "0.0.0.0/0",
                            "gatewayId": {
                              "Ref": "integrationtesteksclusterDefaultVpcIGW9ADAFE6F"
                            },
                            "routeTableId": {
                              "Ref": "integrationtesteksclusterDefaultVpcPublicSubnet2RouteTableA4C7B327"
                            }
                          }
                        },
                        "constructInfo": {
                          "fqn": "aws-cdk-lib.aws_ec2.CfnRoute",
                          "version": "0.0.0"
                        }
                      },
                      "EIP": {
                        "id": "EIP",
                        "path": "aws-stepfunctions-tasks-emr-containers-start-job-run/integration-test-eks-cluster/DefaultVpc/PublicSubnet2/EIP",
                        "attributes": {
                          "aws:cdk:cloudformation:type": "AWS::EC2::EIP",
                          "aws:cdk:cloudformation:props": {
                            "domain": "vpc",
                            "tags": [
                              {
                                "key": "kubernetes.io/role/elb",
                                "value": "1"
                              },
                              {
                                "key": "Name",
                                "value": "aws-stepfunctions-tasks-emr-containers-start-job-run/integration-test-eks-cluster/DefaultVpc/PublicSubnet2"
                              }
                            ]
                          }
                        },
                        "constructInfo": {
                          "fqn": "aws-cdk-lib.aws_ec2.CfnEIP",
                          "version": "0.0.0"
                        }
                      },
                      "NATGateway": {
                        "id": "NATGateway",
                        "path": "aws-stepfunctions-tasks-emr-containers-start-job-run/integration-test-eks-cluster/DefaultVpc/PublicSubnet2/NATGateway",
                        "attributes": {
                          "aws:cdk:cloudformation:type": "AWS::EC2::NatGateway",
                          "aws:cdk:cloudformation:props": {
                            "allocationId": {
                              "Fn::GetAtt": [
                                "integrationtesteksclusterDefaultVpcPublicSubnet2EIPFC53AC43",
                                "AllocationId"
                              ]
                            },
                            "subnetId": {
                              "Ref": "integrationtesteksclusterDefaultVpcPublicSubnet2Subnet68EAAF11"
                            },
                            "tags": [
                              {
                                "key": "kubernetes.io/role/elb",
                                "value": "1"
                              },
                              {
                                "key": "Name",
                                "value": "aws-stepfunctions-tasks-emr-containers-start-job-run/integration-test-eks-cluster/DefaultVpc/PublicSubnet2"
                              }
                            ]
                          }
                        },
                        "constructInfo": {
                          "fqn": "aws-cdk-lib.aws_ec2.CfnNatGateway",
                          "version": "0.0.0"
                        }
                      }
                    },
                    "constructInfo": {
                      "fqn": "aws-cdk-lib.aws_ec2.PublicSubnet",
                      "version": "0.0.0",
                      "metadata": [
                        {
                          "availabilityZone": "*",
                          "vpcId": "*",
                          "cidrBlock": "*",
                          "mapPublicIpOnLaunch": true,
                          "ipv6CidrBlock": "*",
                          "assignIpv6AddressOnCreation": "*"
                        },
                        {
                          "availabilityZone": "*",
                          "vpcId": "*",
                          "cidrBlock": "*",
                          "mapPublicIpOnLaunch": true,
                          "ipv6CidrBlock": "*",
                          "assignIpv6AddressOnCreation": "*"
                        },
                        {},
                        {
                          "addNatGateway": [
                            "*"
                          ]
                        }
                      ]
                    }
                  },
                  "PrivateSubnet1": {
                    "id": "PrivateSubnet1",
                    "path": "aws-stepfunctions-tasks-emr-containers-start-job-run/integration-test-eks-cluster/DefaultVpc/PrivateSubnet1",
                    "children": {
                      "Subnet": {
                        "id": "Subnet",
                        "path": "aws-stepfunctions-tasks-emr-containers-start-job-run/integration-test-eks-cluster/DefaultVpc/PrivateSubnet1/Subnet",
                        "attributes": {
                          "aws:cdk:cloudformation:type": "AWS::EC2::Subnet",
                          "aws:cdk:cloudformation:props": {
                            "availabilityZone": {
                              "Fn::Select": [
                                0,
                                {
                                  "Fn::GetAZs": ""
                                }
                              ]
                            },
                            "cidrBlock": "10.0.128.0/18",
                            "mapPublicIpOnLaunch": false,
                            "tags": [
                              {
                                "key": "aws-cdk:subnet-name",
                                "value": "Private"
                              },
                              {
                                "key": "aws-cdk:subnet-type",
                                "value": "Private"
                              },
                              {
                                "key": "kubernetes.io/role/internal-elb",
                                "value": "1"
                              },
                              {
                                "key": "Name",
                                "value": "aws-stepfunctions-tasks-emr-containers-start-job-run/integration-test-eks-cluster/DefaultVpc/PrivateSubnet1"
                              }
                            ],
                            "vpcId": {
                              "Ref": "integrationtesteksclusterDefaultVpc395E1A86"
                            }
                          }
                        },
                        "constructInfo": {
                          "fqn": "aws-cdk-lib.aws_ec2.CfnSubnet",
                          "version": "0.0.0"
                        }
                      },
                      "Acl": {
                        "id": "Acl",
                        "path": "aws-stepfunctions-tasks-emr-containers-start-job-run/integration-test-eks-cluster/DefaultVpc/PrivateSubnet1/Acl",
                        "constructInfo": {
                          "fqn": "aws-cdk-lib.Resource",
                          "version": "0.0.0",
                          "metadata": []
                        }
                      },
                      "RouteTable": {
                        "id": "RouteTable",
                        "path": "aws-stepfunctions-tasks-emr-containers-start-job-run/integration-test-eks-cluster/DefaultVpc/PrivateSubnet1/RouteTable",
                        "attributes": {
                          "aws:cdk:cloudformation:type": "AWS::EC2::RouteTable",
                          "aws:cdk:cloudformation:props": {
                            "tags": [
                              {
                                "key": "kubernetes.io/role/internal-elb",
                                "value": "1"
                              },
                              {
                                "key": "Name",
                                "value": "aws-stepfunctions-tasks-emr-containers-start-job-run/integration-test-eks-cluster/DefaultVpc/PrivateSubnet1"
                              }
                            ],
                            "vpcId": {
                              "Ref": "integrationtesteksclusterDefaultVpc395E1A86"
                            }
                          }
                        },
                        "constructInfo": {
                          "fqn": "aws-cdk-lib.aws_ec2.CfnRouteTable",
                          "version": "0.0.0"
                        }
                      },
                      "RouteTableAssociation": {
                        "id": "RouteTableAssociation",
                        "path": "aws-stepfunctions-tasks-emr-containers-start-job-run/integration-test-eks-cluster/DefaultVpc/PrivateSubnet1/RouteTableAssociation",
                        "attributes": {
                          "aws:cdk:cloudformation:type": "AWS::EC2::SubnetRouteTableAssociation",
                          "aws:cdk:cloudformation:props": {
                            "routeTableId": {
                              "Ref": "integrationtesteksclusterDefaultVpcPrivateSubnet1RouteTable4A47F4AC"
                            },
                            "subnetId": {
                              "Ref": "integrationtesteksclusterDefaultVpcPrivateSubnet1Subnet4E00CAFB"
                            }
                          }
                        },
                        "constructInfo": {
                          "fqn": "aws-cdk-lib.aws_ec2.CfnSubnetRouteTableAssociation",
                          "version": "0.0.0"
                        }
                      },
                      "DefaultRoute": {
                        "id": "DefaultRoute",
                        "path": "aws-stepfunctions-tasks-emr-containers-start-job-run/integration-test-eks-cluster/DefaultVpc/PrivateSubnet1/DefaultRoute",
                        "attributes": {
                          "aws:cdk:cloudformation:type": "AWS::EC2::Route",
                          "aws:cdk:cloudformation:props": {
                            "destinationCidrBlock": "0.0.0.0/0",
                            "natGatewayId": {
                              "Ref": "integrationtesteksclusterDefaultVpcPublicSubnet1NATGatewayC9C984F9"
                            },
                            "routeTableId": {
                              "Ref": "integrationtesteksclusterDefaultVpcPrivateSubnet1RouteTable4A47F4AC"
                            }
                          }
                        },
                        "constructInfo": {
                          "fqn": "aws-cdk-lib.aws_ec2.CfnRoute",
                          "version": "0.0.0"
                        }
                      }
                    },
                    "constructInfo": {
                      "fqn": "aws-cdk-lib.aws_ec2.PrivateSubnet",
                      "version": "0.0.0",
                      "metadata": [
                        {
                          "availabilityZone": "*",
                          "vpcId": "*",
                          "cidrBlock": "*",
                          "mapPublicIpOnLaunch": false,
                          "ipv6CidrBlock": "*",
                          "assignIpv6AddressOnCreation": "*"
                        },
                        {
                          "availabilityZone": "*",
                          "vpcId": "*",
                          "cidrBlock": "*",
                          "mapPublicIpOnLaunch": false,
                          "ipv6CidrBlock": "*",
                          "assignIpv6AddressOnCreation": "*"
                        },
                        {}
                      ]
                    }
                  },
                  "PrivateSubnet2": {
                    "id": "PrivateSubnet2",
                    "path": "aws-stepfunctions-tasks-emr-containers-start-job-run/integration-test-eks-cluster/DefaultVpc/PrivateSubnet2",
                    "children": {
                      "Subnet": {
                        "id": "Subnet",
                        "path": "aws-stepfunctions-tasks-emr-containers-start-job-run/integration-test-eks-cluster/DefaultVpc/PrivateSubnet2/Subnet",
                        "attributes": {
                          "aws:cdk:cloudformation:type": "AWS::EC2::Subnet",
                          "aws:cdk:cloudformation:props": {
                            "availabilityZone": {
                              "Fn::Select": [
                                1,
                                {
                                  "Fn::GetAZs": ""
                                }
                              ]
                            },
                            "cidrBlock": "10.0.192.0/18",
                            "mapPublicIpOnLaunch": false,
                            "tags": [
                              {
                                "key": "aws-cdk:subnet-name",
                                "value": "Private"
                              },
                              {
                                "key": "aws-cdk:subnet-type",
                                "value": "Private"
                              },
                              {
                                "key": "kubernetes.io/role/internal-elb",
                                "value": "1"
                              },
                              {
                                "key": "Name",
                                "value": "aws-stepfunctions-tasks-emr-containers-start-job-run/integration-test-eks-cluster/DefaultVpc/PrivateSubnet2"
                              }
                            ],
                            "vpcId": {
                              "Ref": "integrationtesteksclusterDefaultVpc395E1A86"
                            }
                          }
                        },
                        "constructInfo": {
                          "fqn": "aws-cdk-lib.aws_ec2.CfnSubnet",
                          "version": "0.0.0"
                        }
                      },
                      "Acl": {
                        "id": "Acl",
                        "path": "aws-stepfunctions-tasks-emr-containers-start-job-run/integration-test-eks-cluster/DefaultVpc/PrivateSubnet2/Acl",
                        "constructInfo": {
                          "fqn": "aws-cdk-lib.Resource",
                          "version": "0.0.0",
                          "metadata": []
                        }
                      },
                      "RouteTable": {
                        "id": "RouteTable",
                        "path": "aws-stepfunctions-tasks-emr-containers-start-job-run/integration-test-eks-cluster/DefaultVpc/PrivateSubnet2/RouteTable",
                        "attributes": {
                          "aws:cdk:cloudformation:type": "AWS::EC2::RouteTable",
                          "aws:cdk:cloudformation:props": {
                            "tags": [
                              {
                                "key": "kubernetes.io/role/internal-elb",
                                "value": "1"
                              },
                              {
                                "key": "Name",
                                "value": "aws-stepfunctions-tasks-emr-containers-start-job-run/integration-test-eks-cluster/DefaultVpc/PrivateSubnet2"
                              }
                            ],
                            "vpcId": {
                              "Ref": "integrationtesteksclusterDefaultVpc395E1A86"
                            }
                          }
                        },
                        "constructInfo": {
                          "fqn": "aws-cdk-lib.aws_ec2.CfnRouteTable",
                          "version": "0.0.0"
                        }
                      },
                      "RouteTableAssociation": {
                        "id": "RouteTableAssociation",
                        "path": "aws-stepfunctions-tasks-emr-containers-start-job-run/integration-test-eks-cluster/DefaultVpc/PrivateSubnet2/RouteTableAssociation",
                        "attributes": {
                          "aws:cdk:cloudformation:type": "AWS::EC2::SubnetRouteTableAssociation",
                          "aws:cdk:cloudformation:props": {
                            "routeTableId": {
                              "Ref": "integrationtesteksclusterDefaultVpcPrivateSubnet2RouteTableD7E59903"
                            },
                            "subnetId": {
                              "Ref": "integrationtesteksclusterDefaultVpcPrivateSubnet2Subnet0C3539A8"
                            }
                          }
                        },
                        "constructInfo": {
                          "fqn": "aws-cdk-lib.aws_ec2.CfnSubnetRouteTableAssociation",
                          "version": "0.0.0"
                        }
                      },
                      "DefaultRoute": {
                        "id": "DefaultRoute",
                        "path": "aws-stepfunctions-tasks-emr-containers-start-job-run/integration-test-eks-cluster/DefaultVpc/PrivateSubnet2/DefaultRoute",
                        "attributes": {
                          "aws:cdk:cloudformation:type": "AWS::EC2::Route",
                          "aws:cdk:cloudformation:props": {
                            "destinationCidrBlock": "0.0.0.0/0",
                            "natGatewayId": {
                              "Ref": "integrationtesteksclusterDefaultVpcPublicSubnet2NATGatewayE109B761"
                            },
                            "routeTableId": {
                              "Ref": "integrationtesteksclusterDefaultVpcPrivateSubnet2RouteTableD7E59903"
                            }
                          }
                        },
                        "constructInfo": {
                          "fqn": "aws-cdk-lib.aws_ec2.CfnRoute",
                          "version": "0.0.0"
                        }
                      }
                    },
                    "constructInfo": {
                      "fqn": "aws-cdk-lib.aws_ec2.PrivateSubnet",
                      "version": "0.0.0",
                      "metadata": [
                        {
                          "availabilityZone": "*",
                          "vpcId": "*",
                          "cidrBlock": "*",
                          "mapPublicIpOnLaunch": false,
                          "ipv6CidrBlock": "*",
                          "assignIpv6AddressOnCreation": "*"
                        },
                        {
                          "availabilityZone": "*",
                          "vpcId": "*",
                          "cidrBlock": "*",
                          "mapPublicIpOnLaunch": false,
                          "ipv6CidrBlock": "*",
                          "assignIpv6AddressOnCreation": "*"
                        },
                        {}
                      ]
                    }
                  },
                  "IGW": {
                    "id": "IGW",
                    "path": "aws-stepfunctions-tasks-emr-containers-start-job-run/integration-test-eks-cluster/DefaultVpc/IGW",
                    "attributes": {
                      "aws:cdk:cloudformation:type": "AWS::EC2::InternetGateway",
                      "aws:cdk:cloudformation:props": {
                        "tags": [
                          {
                            "key": "Name",
                            "value": "aws-stepfunctions-tasks-emr-containers-start-job-run/integration-test-eks-cluster/DefaultVpc"
                          }
                        ]
                      }
                    },
                    "constructInfo": {
                      "fqn": "aws-cdk-lib.aws_ec2.CfnInternetGateway",
                      "version": "0.0.0"
                    }
                  },
                  "VPCGW": {
                    "id": "VPCGW",
                    "path": "aws-stepfunctions-tasks-emr-containers-start-job-run/integration-test-eks-cluster/DefaultVpc/VPCGW",
                    "attributes": {
                      "aws:cdk:cloudformation:type": "AWS::EC2::VPCGatewayAttachment",
                      "aws:cdk:cloudformation:props": {
                        "internetGatewayId": {
                          "Ref": "integrationtesteksclusterDefaultVpcIGW9ADAFE6F"
                        },
                        "vpcId": {
                          "Ref": "integrationtesteksclusterDefaultVpc395E1A86"
                        }
                      }
                    },
                    "constructInfo": {
                      "fqn": "aws-cdk-lib.aws_ec2.CfnVPCGatewayAttachment",
                      "version": "0.0.0"
                    }
                  }
                },
                "constructInfo": {
                  "fqn": "aws-cdk-lib.aws_ec2.Vpc",
                  "version": "0.0.0",
                  "metadata": [
                    "*"
                  ]
                }
              },
              "KubectlHandlerRole": {
                "id": "KubectlHandlerRole",
                "path": "aws-stepfunctions-tasks-emr-containers-start-job-run/integration-test-eks-cluster/KubectlHandlerRole",
                "children": {
                  "ImportKubectlHandlerRole": {
                    "id": "ImportKubectlHandlerRole",
                    "path": "aws-stepfunctions-tasks-emr-containers-start-job-run/integration-test-eks-cluster/KubectlHandlerRole/ImportKubectlHandlerRole",
                    "constructInfo": {
                      "fqn": "aws-cdk-lib.Resource",
                      "version": "0.0.0",
                      "metadata": [
                        "*"
                      ]
                    }
                  },
                  "Resource": {
                    "id": "Resource",
                    "path": "aws-stepfunctions-tasks-emr-containers-start-job-run/integration-test-eks-cluster/KubectlHandlerRole/Resource",
                    "attributes": {
                      "aws:cdk:cloudformation:type": "AWS::IAM::Role",
                      "aws:cdk:cloudformation:props": {
                        "assumeRolePolicyDocument": {
                          "Statement": [
                            {
                              "Action": "sts:AssumeRole",
                              "Effect": "Allow",
                              "Principal": {
                                "Service": "lambda.amazonaws.com"
                              }
                            }
                          ],
                          "Version": "2012-10-17"
                        },
                        "managedPolicyArns": [
                          {
                            "Fn::Join": [
                              "",
                              [
                                "arn:",
                                {
                                  "Ref": "AWS::Partition"
                                },
                                ":iam::aws:policy/service-role/AWSLambdaBasicExecutionRole"
                              ]
                            ]
                          },
                          {
                            "Fn::Join": [
                              "",
                              [
                                "arn:",
                                {
                                  "Ref": "AWS::Partition"
                                },
                                ":iam::aws:policy/service-role/AWSLambdaVPCAccessExecutionRole"
                              ]
                            ]
                          },
                          {
                            "Fn::Join": [
                              "",
                              [
                                "arn:",
                                {
                                  "Ref": "AWS::Partition"
                                },
                                ":iam::aws:policy/AmazonEC2ContainerRegistryReadOnly"
                              ]
                            ]
                          },
                          {
                            "Fn::If": [
                              "integrationtesteksclusterHasEcrPublic050389DE",
                              {
                                "Fn::Join": [
                                  "",
                                  [
                                    "arn:",
                                    {
                                      "Ref": "AWS::Partition"
                                    },
                                    ":iam::aws:policy/AmazonElasticContainerRegistryPublicReadOnly"
                                  ]
                                ]
                              },
                              {
                                "Ref": "AWS::NoValue"
                              }
                            ]
                          }
                        ]
                      }
                    },
                    "constructInfo": {
                      "fqn": "aws-cdk-lib.aws_iam.CfnRole",
                      "version": "0.0.0"
                    }
                  },
                  "DefaultPolicy": {
                    "id": "DefaultPolicy",
                    "path": "aws-stepfunctions-tasks-emr-containers-start-job-run/integration-test-eks-cluster/KubectlHandlerRole/DefaultPolicy",
                    "children": {
                      "Resource": {
                        "id": "Resource",
                        "path": "aws-stepfunctions-tasks-emr-containers-start-job-run/integration-test-eks-cluster/KubectlHandlerRole/DefaultPolicy/Resource",
                        "attributes": {
                          "aws:cdk:cloudformation:type": "AWS::IAM::Policy",
                          "aws:cdk:cloudformation:props": {
                            "policyDocument": {
                              "Statement": [
                                {
                                  "Action": "eks:DescribeCluster",
                                  "Effect": "Allow",
                                  "Resource": {
                                    "Fn::GetAtt": [
                                      "integrationtesteksclusterE5C0ED98",
                                      "Arn"
                                    ]
                                  }
                                },
                                {
                                  "Action": "sts:AssumeRole",
                                  "Effect": "Allow",
                                  "Resource": {
                                    "Fn::GetAtt": [
                                      "integrationtesteksclusterCreationRoleB98FE02A",
                                      "Arn"
                                    ]
                                  }
                                }
                              ],
                              "Version": "2012-10-17"
                            },
                            "policyName": "integrationtesteksclusterKubectlHandlerRoleDefaultPolicyF274D1D0",
                            "roles": [
                              {
                                "Ref": "integrationtesteksclusterKubectlHandlerRole9A4C37D2"
                              }
                            ]
                          }
                        },
                        "constructInfo": {
                          "fqn": "aws-cdk-lib.aws_iam.CfnPolicy",
                          "version": "0.0.0"
                        }
                      }
                    },
                    "constructInfo": {
                      "fqn": "aws-cdk-lib.aws_iam.Policy",
                      "version": "0.0.0",
                      "metadata": [
                        "*",
                        {
                          "attachToRole": [
                            "*"
                          ]
                        },
                        {
                          "attachToRole": [
                            "*"
                          ]
                        },
                        {
                          "addStatements": [
                            {}
                          ]
                        },
                        {
                          "addStatements": [
                            {}
                          ]
                        }
                      ]
                    }
                  }
                },
                "constructInfo": {
                  "fqn": "aws-cdk-lib.aws_iam.Role",
                  "version": "0.0.0",
                  "metadata": [
                    {
                      "assumedBy": {
                        "principalAccount": "*",
                        "assumeRoleAction": "*"
                      },
                      "managedPolicies": [
                        {
                          "managedPolicyArn": "*"
                        }
                      ]
                    },
                    {
                      "addToPrincipalPolicy": [
                        {}
                      ]
                    },
                    {
                      "attachInlinePolicy": [
                        "*"
                      ]
                    },
                    {
                      "attachInlinePolicy": [
                        "*"
                      ]
                    },
                    {
                      "addManagedPolicy": [
                        {
                          "managedPolicyArn": "*"
                        }
                      ]
                    },
                    {
                      "addManagedPolicy": [
                        {
                          "managedPolicyArn": "*"
                        }
                      ]
                    },
                    {
                      "addManagedPolicy": [
                        "*"
                      ]
                    },
                    {
                      "addToPrincipalPolicy": [
                        {}
                      ]
                    }
                  ]
                }
              },
              "Role": {
                "id": "Role",
                "path": "aws-stepfunctions-tasks-emr-containers-start-job-run/integration-test-eks-cluster/Role",
                "children": {
                  "ImportRole": {
                    "id": "ImportRole",
                    "path": "aws-stepfunctions-tasks-emr-containers-start-job-run/integration-test-eks-cluster/Role/ImportRole",
                    "constructInfo": {
                      "fqn": "aws-cdk-lib.Resource",
                      "version": "0.0.0",
                      "metadata": [
                        "*"
                      ]
                    }
                  },
                  "Resource": {
                    "id": "Resource",
                    "path": "aws-stepfunctions-tasks-emr-containers-start-job-run/integration-test-eks-cluster/Role/Resource",
                    "attributes": {
                      "aws:cdk:cloudformation:type": "AWS::IAM::Role",
                      "aws:cdk:cloudformation:props": {
                        "assumeRolePolicyDocument": {
                          "Statement": [
                            {
                              "Action": "sts:AssumeRole",
                              "Effect": "Allow",
                              "Principal": {
                                "Service": "eks.amazonaws.com"
                              }
                            }
                          ],
                          "Version": "2012-10-17"
                        },
                        "managedPolicyArns": [
                          {
                            "Fn::Join": [
                              "",
                              [
                                "arn:",
                                {
                                  "Ref": "AWS::Partition"
                                },
                                ":iam::aws:policy/AmazonEKSClusterPolicy"
                              ]
                            ]
                          }
                        ]
                      }
                    },
                    "constructInfo": {
                      "fqn": "aws-cdk-lib.aws_iam.CfnRole",
                      "version": "0.0.0"
                    }
                  }
                },
                "constructInfo": {
                  "fqn": "aws-cdk-lib.aws_iam.Role",
                  "version": "0.0.0",
                  "metadata": [
                    {
                      "assumedBy": {
                        "principalAccount": "*",
                        "assumeRoleAction": "*"
                      },
                      "managedPolicies": [
                        {
                          "managedPolicyArn": "*"
                        }
                      ]
                    }
                  ]
                }
              },
              "ControlPlaneSecurityGroup": {
                "id": "ControlPlaneSecurityGroup",
                "path": "aws-stepfunctions-tasks-emr-containers-start-job-run/integration-test-eks-cluster/ControlPlaneSecurityGroup",
                "children": {
                  "Resource": {
                    "id": "Resource",
                    "path": "aws-stepfunctions-tasks-emr-containers-start-job-run/integration-test-eks-cluster/ControlPlaneSecurityGroup/Resource",
                    "attributes": {
                      "aws:cdk:cloudformation:type": "AWS::EC2::SecurityGroup",
                      "aws:cdk:cloudformation:props": {
                        "groupDescription": "EKS Control Plane Security Group",
                        "securityGroupEgress": [
                          {
                            "cidrIp": "0.0.0.0/0",
                            "description": "Allow all outbound traffic by default",
                            "ipProtocol": "-1"
                          }
                        ],
                        "vpcId": {
                          "Ref": "integrationtesteksclusterDefaultVpc395E1A86"
                        }
                      }
                    },
                    "constructInfo": {
                      "fqn": "aws-cdk-lib.aws_ec2.CfnSecurityGroup",
                      "version": "0.0.0"
                    }
                  }
                },
                "constructInfo": {
                  "fqn": "aws-cdk-lib.aws_ec2.SecurityGroup",
                  "version": "0.0.0",
                  "metadata": [
                    {
                      "vpc": "*",
                      "description": "*"
                    }
                  ]
                }
              },
              "Resource": {
                "id": "Resource",
                "path": "aws-stepfunctions-tasks-emr-containers-start-job-run/integration-test-eks-cluster/Resource",
                "children": {
                  "CreationRole": {
                    "id": "CreationRole",
                    "path": "aws-stepfunctions-tasks-emr-containers-start-job-run/integration-test-eks-cluster/Resource/CreationRole",
                    "children": {
                      "ImportCreationRole": {
                        "id": "ImportCreationRole",
                        "path": "aws-stepfunctions-tasks-emr-containers-start-job-run/integration-test-eks-cluster/Resource/CreationRole/ImportCreationRole",
                        "constructInfo": {
                          "fqn": "aws-cdk-lib.Resource",
                          "version": "0.0.0",
                          "metadata": [
                            "*"
                          ]
                        }
                      },
                      "Resource": {
                        "id": "Resource",
                        "path": "aws-stepfunctions-tasks-emr-containers-start-job-run/integration-test-eks-cluster/Resource/CreationRole/Resource",
                        "attributes": {
                          "aws:cdk:cloudformation:type": "AWS::IAM::Role",
                          "aws:cdk:cloudformation:props": {
                            "assumeRolePolicyDocument": {
                              "Statement": [
                                {
                                  "Action": "sts:AssumeRole",
                                  "Effect": "Allow",
                                  "Principal": {
                                    "AWS": [
                                      {
                                        "Fn::GetAtt": [
                                          "awscdkawseksClusterResourceProviderNestedStackawscdkawseksClusterResourceProviderNestedStackResource9827C454",
                                          "Outputs.awsstepfunctionstasksemrcontainersstartjobrunawscdkawseksClusterResourceProviderIsCompleteHandlerServiceRole8A0930F5Arn"
                                        ]
                                      },
                                      {
                                        "Fn::GetAtt": [
                                          "awscdkawseksClusterResourceProviderNestedStackawscdkawseksClusterResourceProviderNestedStackResource9827C454",
                                          "Outputs.awsstepfunctionstasksemrcontainersstartjobrunawscdkawseksClusterResourceProviderOnEventHandlerServiceRoleE118846DArn"
                                        ]
                                      },
                                      {
                                        "Fn::GetAtt": [
                                          "integrationtesteksclusterKubectlHandlerRole9A4C37D2",
                                          "Arn"
                                        ]
                                      }
                                    ]
                                  }
                                }
                              ],
                              "Version": "2012-10-17"
                            }
                          }
                        },
                        "constructInfo": {
                          "fqn": "aws-cdk-lib.aws_iam.CfnRole",
                          "version": "0.0.0"
                        }
                      },
                      "DefaultPolicy": {
                        "id": "DefaultPolicy",
                        "path": "aws-stepfunctions-tasks-emr-containers-start-job-run/integration-test-eks-cluster/Resource/CreationRole/DefaultPolicy",
                        "children": {
                          "Resource": {
                            "id": "Resource",
                            "path": "aws-stepfunctions-tasks-emr-containers-start-job-run/integration-test-eks-cluster/Resource/CreationRole/DefaultPolicy/Resource",
                            "attributes": {
                              "aws:cdk:cloudformation:type": "AWS::IAM::Policy",
                              "aws:cdk:cloudformation:props": {
                                "policyDocument": {
                                  "Statement": [
                                    {
                                      "Action": "iam:PassRole",
                                      "Effect": "Allow",
                                      "Resource": {
                                        "Fn::GetAtt": [
                                          "integrationtesteksclusterRole03F70AF0",
                                          "Arn"
                                        ]
                                      }
                                    },
                                    {
                                      "Action": [
                                        "eks:CreateCluster",
                                        "eks:CreateFargateProfile",
                                        "eks:DeleteCluster",
                                        "eks:DescribeCluster",
                                        "eks:DescribeUpdate",
                                        "eks:TagResource",
                                        "eks:UntagResource",
                                        "eks:UpdateClusterConfig",
                                        "eks:UpdateClusterVersion"
                                      ],
                                      "Effect": "Allow",
                                      "Resource": "*"
                                    },
                                    {
                                      "Action": [
                                        "eks:DeleteFargateProfile",
                                        "eks:DescribeFargateProfile"
                                      ],
                                      "Effect": "Allow",
                                      "Resource": "*"
                                    },
                                    {
                                      "Action": [
                                        "ec2:DescribeDhcpOptions",
                                        "ec2:DescribeInstances",
                                        "ec2:DescribeNetworkInterfaces",
                                        "ec2:DescribeRouteTables",
                                        "ec2:DescribeSecurityGroups",
                                        "ec2:DescribeSubnets",
                                        "ec2:DescribeVpcs",
                                        "iam:CreateServiceLinkedRole",
                                        "iam:GetRole",
                                        "iam:listAttachedRolePolicies"
                                      ],
                                      "Effect": "Allow",
                                      "Resource": "*"
                                    }
                                  ],
                                  "Version": "2012-10-17"
                                },
                                "policyName": "integrationtesteksclusterCreationRoleDefaultPolicy5417802D",
                                "roles": [
                                  {
                                    "Ref": "integrationtesteksclusterCreationRoleB98FE02A"
                                  }
                                ]
                              }
                            },
                            "constructInfo": {
                              "fqn": "aws-cdk-lib.aws_iam.CfnPolicy",
                              "version": "0.0.0"
                            }
                          }
                        },
                        "constructInfo": {
                          "fqn": "aws-cdk-lib.aws_iam.Policy",
                          "version": "0.0.0",
                          "metadata": [
                            "*",
                            {
                              "attachToRole": [
                                "*"
                              ]
                            },
                            {
                              "attachToRole": [
                                "*"
                              ]
                            },
                            {
                              "addStatements": [
                                {}
                              ]
                            },
                            {
                              "addStatements": [
                                {}
                              ]
                            },
                            {
                              "addStatements": [
                                {}
                              ]
                            },
                            {
                              "addStatements": [
                                {}
                              ]
                            },
                            {
                              "addStatements": [
                                {}
                              ]
                            },
                            {
                              "addStatements": [
                                {}
                              ]
                            }
                          ]
                        }
                      }
                    },
                    "constructInfo": {
                      "fqn": "aws-cdk-lib.aws_iam.Role",
                      "version": "0.0.0",
                      "metadata": [
                        {
                          "assumedBy": {
                            "principalAccount": "*",
                            "assumeRoleAction": "*"
                          }
                        },
                        {
                          "addToPolicy": [
                            {}
                          ]
                        },
                        {
                          "addToPrincipalPolicy": [
                            {}
                          ]
                        },
                        {
                          "attachInlinePolicy": [
                            "*"
                          ]
                        },
                        {
                          "attachInlinePolicy": [
                            "*"
                          ]
                        },
                        {
                          "addToPolicy": [
                            {}
                          ]
                        },
                        {
                          "addToPrincipalPolicy": [
                            {}
                          ]
                        },
                        {
                          "addToPolicy": [
                            {}
                          ]
                        },
                        {
                          "addToPrincipalPolicy": [
                            {}
                          ]
                        },
                        {
                          "addToPolicy": [
                            {}
                          ]
                        },
                        {
                          "addToPrincipalPolicy": [
                            {}
                          ]
                        },
                        {
                          "addToPolicy": [
                            {}
                          ]
                        },
                        {
                          "addToPrincipalPolicy": [
                            {}
                          ]
                        },
                        {
                          "addToPolicy": [
                            {}
                          ]
                        },
                        {
                          "addToPrincipalPolicy": [
                            {}
                          ]
                        },
                        {
                          "grant": [
                            "*",
                            "*"
                          ]
                        }
                      ]
                    }
                  },
                  "Resource": {
                    "id": "Resource",
                    "path": "aws-stepfunctions-tasks-emr-containers-start-job-run/integration-test-eks-cluster/Resource/Resource",
                    "children": {
                      "Default": {
                        "id": "Default",
                        "path": "aws-stepfunctions-tasks-emr-containers-start-job-run/integration-test-eks-cluster/Resource/Resource/Default",
                        "constructInfo": {
                          "fqn": "aws-cdk-lib.CfnResource",
                          "version": "0.0.0"
                        }
                      }
                    },
                    "constructInfo": {
                      "fqn": "aws-cdk-lib.CustomResource",
                      "version": "0.0.0",
                      "metadata": [
                        "*",
                        "*",
                        "*",
                        "*",
                        "*",
                        "*",
                        "*",
                        "*"
                      ]
                    }
                  }
                },
                "constructInfo": {
                  "fqn": "constructs.Construct",
                  "version": "10.4.2"
                }
              },
              "KubectlReadyBarrier": {
                "id": "KubectlReadyBarrier",
                "path": "aws-stepfunctions-tasks-emr-containers-start-job-run/integration-test-eks-cluster/KubectlReadyBarrier",
                "constructInfo": {
                  "fqn": "aws-cdk-lib.CfnResource",
                  "version": "0.0.0"
                }
              },
              "ClusterSecurityGroup": {
                "id": "ClusterSecurityGroup",
                "path": "aws-stepfunctions-tasks-emr-containers-start-job-run/integration-test-eks-cluster/ClusterSecurityGroup",
                "constructInfo": {
                  "fqn": "aws-cdk-lib.Resource",
                  "version": "0.0.0",
                  "metadata": []
                }
              },
              "HasEcrPublic": {
                "id": "HasEcrPublic",
                "path": "aws-stepfunctions-tasks-emr-containers-start-job-run/integration-test-eks-cluster/HasEcrPublic",
                "constructInfo": {
                  "fqn": "aws-cdk-lib.CfnCondition",
                  "version": "0.0.0"
                }
              },
              "NodegroupDefaultCapacity": {
                "id": "NodegroupDefaultCapacity",
                "path": "aws-stepfunctions-tasks-emr-containers-start-job-run/integration-test-eks-cluster/NodegroupDefaultCapacity",
                "children": {
                  "NodeGroupRole": {
                    "id": "NodeGroupRole",
                    "path": "aws-stepfunctions-tasks-emr-containers-start-job-run/integration-test-eks-cluster/NodegroupDefaultCapacity/NodeGroupRole",
                    "children": {
                      "ImportNodeGroupRole": {
                        "id": "ImportNodeGroupRole",
                        "path": "aws-stepfunctions-tasks-emr-containers-start-job-run/integration-test-eks-cluster/NodegroupDefaultCapacity/NodeGroupRole/ImportNodeGroupRole",
                        "constructInfo": {
                          "fqn": "aws-cdk-lib.Resource",
                          "version": "0.0.0",
                          "metadata": [
                            "*"
                          ]
                        }
                      },
                      "Resource": {
                        "id": "Resource",
                        "path": "aws-stepfunctions-tasks-emr-containers-start-job-run/integration-test-eks-cluster/NodegroupDefaultCapacity/NodeGroupRole/Resource",
                        "attributes": {
                          "aws:cdk:cloudformation:type": "AWS::IAM::Role",
                          "aws:cdk:cloudformation:props": {
                            "assumeRolePolicyDocument": {
                              "Statement": [
                                {
                                  "Action": "sts:AssumeRole",
                                  "Effect": "Allow",
                                  "Principal": {
                                    "Service": "ec2.amazonaws.com"
                                  }
                                }
                              ],
                              "Version": "2012-10-17"
                            },
                            "managedPolicyArns": [
                              {
                                "Fn::Join": [
                                  "",
                                  [
                                    "arn:",
                                    {
                                      "Ref": "AWS::Partition"
                                    },
                                    ":iam::aws:policy/AmazonEKSWorkerNodePolicy"
                                  ]
                                ]
                              },
                              {
                                "Fn::Join": [
                                  "",
                                  [
                                    "arn:",
                                    {
                                      "Ref": "AWS::Partition"
                                    },
                                    ":iam::aws:policy/AmazonEKS_CNI_Policy"
                                  ]
                                ]
                              },
                              {
                                "Fn::Join": [
                                  "",
                                  [
                                    "arn:",
                                    {
                                      "Ref": "AWS::Partition"
                                    },
                                    ":iam::aws:policy/AmazonEC2ContainerRegistryReadOnly"
                                  ]
                                ]
                              }
                            ]
                          }
                        },
                        "constructInfo": {
                          "fqn": "aws-cdk-lib.aws_iam.CfnRole",
                          "version": "0.0.0"
                        }
                      }
                    },
                    "constructInfo": {
                      "fqn": "aws-cdk-lib.aws_iam.Role",
                      "version": "0.0.0",
                      "metadata": [
                        {
                          "assumedBy": {
                            "principalAccount": "*",
                            "assumeRoleAction": "*"
                          }
                        },
                        {
                          "addManagedPolicy": [
                            {
                              "managedPolicyArn": "*"
                            }
                          ]
                        },
                        {
                          "addManagedPolicy": [
                            {
                              "managedPolicyArn": "*"
                            }
                          ]
                        },
                        {
                          "addManagedPolicy": [
                            {
                              "managedPolicyArn": "*"
                            }
                          ]
                        }
                      ]
                    }
                  },
                  "Resource": {
                    "id": "Resource",
                    "path": "aws-stepfunctions-tasks-emr-containers-start-job-run/integration-test-eks-cluster/NodegroupDefaultCapacity/Resource",
                    "attributes": {
                      "aws:cdk:cloudformation:type": "AWS::EKS::Nodegroup",
                      "aws:cdk:cloudformation:props": {
                        "amiType": "AL2_x86_64",
                        "clusterName": {
                          "Ref": "integrationtesteksclusterE5C0ED98"
                        },
                        "forceUpdateEnabled": true,
                        "instanceTypes": [
                          "m5.xlarge"
                        ],
                        "nodeRole": {
                          "Fn::GetAtt": [
                            "integrationtesteksclusterNodegroupDefaultCapacityNodeGroupRole75D45BA7",
                            "Arn"
                          ]
                        },
                        "scalingConfig": {
                          "desiredSize": 3,
                          "maxSize": 3,
                          "minSize": 3
                        },
                        "subnets": [
                          {
                            "Ref": "integrationtesteksclusterDefaultVpcPrivateSubnet1Subnet4E00CAFB"
                          },
                          {
                            "Ref": "integrationtesteksclusterDefaultVpcPrivateSubnet2Subnet0C3539A8"
                          }
                        ]
                      }
                    },
                    "constructInfo": {
                      "fqn": "aws-cdk-lib.aws_eks.CfnNodegroup",
                      "version": "0.0.0"
                    }
                  }
                },
                "constructInfo": {
                  "fqn": "aws-cdk-lib.aws_eks.Nodegroup",
                  "version": "0.0.0",
                  "metadata": [
                    {
                      "cluster": "*",
                      "instanceTypes": "*",
                      "minSize": "*"
                    }
                  ]
                }
              },
              "AwsAuth": {
                "id": "AwsAuth",
                "path": "aws-stepfunctions-tasks-emr-containers-start-job-run/integration-test-eks-cluster/AwsAuth",
                "children": {
                  "manifest": {
                    "id": "manifest",
                    "path": "aws-stepfunctions-tasks-emr-containers-start-job-run/integration-test-eks-cluster/AwsAuth/manifest",
                    "children": {
                      "Resource": {
                        "id": "Resource",
                        "path": "aws-stepfunctions-tasks-emr-containers-start-job-run/integration-test-eks-cluster/AwsAuth/manifest/Resource",
                        "children": {
                          "Default": {
                            "id": "Default",
                            "path": "aws-stepfunctions-tasks-emr-containers-start-job-run/integration-test-eks-cluster/AwsAuth/manifest/Resource/Default",
                            "constructInfo": {
                              "fqn": "aws-cdk-lib.CfnResource",
                              "version": "0.0.0"
                            }
                          }
                        },
                        "constructInfo": {
                          "fqn": "aws-cdk-lib.CustomResource",
                          "version": "0.0.0",
                          "metadata": [
                            "*"
                          ]
                        }
                      }
                    },
                    "constructInfo": {
                      "fqn": "aws-cdk-lib.aws_eks.KubernetesManifest",
                      "version": "0.0.0"
                    }
                  }
                },
                "constructInfo": {
                  "fqn": "aws-cdk-lib.aws_eks.AwsAuth",
                  "version": "0.0.0"
                }
              },
              "manifest-emrRole": {
                "id": "manifest-emrRole",
                "path": "aws-stepfunctions-tasks-emr-containers-start-job-run/integration-test-eks-cluster/manifest-emrRole",
                "children": {
                  "Resource": {
                    "id": "Resource",
                    "path": "aws-stepfunctions-tasks-emr-containers-start-job-run/integration-test-eks-cluster/manifest-emrRole/Resource",
                    "children": {
                      "Default": {
                        "id": "Default",
                        "path": "aws-stepfunctions-tasks-emr-containers-start-job-run/integration-test-eks-cluster/manifest-emrRole/Resource/Default",
                        "constructInfo": {
                          "fqn": "aws-cdk-lib.CfnResource",
                          "version": "0.0.0"
                        }
                      }
                    },
                    "constructInfo": {
                      "fqn": "aws-cdk-lib.CustomResource",
                      "version": "0.0.0",
                      "metadata": [
                        "*"
                      ]
                    }
                  }
                },
                "constructInfo": {
                  "fqn": "aws-cdk-lib.aws_eks.KubernetesManifest",
                  "version": "0.0.0"
                }
              },
              "manifest-emrRoleBind": {
                "id": "manifest-emrRoleBind",
                "path": "aws-stepfunctions-tasks-emr-containers-start-job-run/integration-test-eks-cluster/manifest-emrRoleBind",
                "children": {
                  "Resource": {
                    "id": "Resource",
                    "path": "aws-stepfunctions-tasks-emr-containers-start-job-run/integration-test-eks-cluster/manifest-emrRoleBind/Resource",
                    "children": {
                      "Default": {
                        "id": "Default",
                        "path": "aws-stepfunctions-tasks-emr-containers-start-job-run/integration-test-eks-cluster/manifest-emrRoleBind/Resource/Default",
                        "constructInfo": {
                          "fqn": "aws-cdk-lib.CfnResource",
                          "version": "0.0.0"
                        }
                      }
                    },
                    "constructInfo": {
                      "fqn": "aws-cdk-lib.CustomResource",
                      "version": "0.0.0",
                      "metadata": [
                        "*"
                      ]
                    }
                  }
                },
                "constructInfo": {
                  "fqn": "aws-cdk-lib.aws_eks.KubernetesManifest",
                  "version": "0.0.0"
                }
              }
            },
            "constructInfo": {
              "fqn": "aws-cdk-lib.aws_eks.Cluster",
              "version": "0.0.0",
              "metadata": [
                {
                  "version": "*",
                  "defaultCapacity": "*",
                  "defaultCapacityInstance": "*"
                },
                {
                  "addNodegroupCapacity": [
                    "*",
                    {
                      "minSize": "*"
                    }
                  ]
                }
              ]
            }
          },
          "@aws-cdk--aws-eks.ClusterResourceProvider": {
            "id": "@aws-cdk--aws-eks.ClusterResourceProvider",
            "path": "aws-stepfunctions-tasks-emr-containers-start-job-run/@aws-cdk--aws-eks.ClusterResourceProvider",
            "children": {
              "NodeProxyAgentLayer": {
                "id": "NodeProxyAgentLayer",
                "path": "aws-stepfunctions-tasks-emr-containers-start-job-run/@aws-cdk--aws-eks.ClusterResourceProvider/NodeProxyAgentLayer",
                "children": {
                  "Code": {
                    "id": "Code",
                    "path": "aws-stepfunctions-tasks-emr-containers-start-job-run/@aws-cdk--aws-eks.ClusterResourceProvider/NodeProxyAgentLayer/Code",
                    "children": {
                      "Stage": {
                        "id": "Stage",
                        "path": "aws-stepfunctions-tasks-emr-containers-start-job-run/@aws-cdk--aws-eks.ClusterResourceProvider/NodeProxyAgentLayer/Code/Stage",
                        "constructInfo": {
                          "fqn": "aws-cdk-lib.AssetStaging",
                          "version": "0.0.0"
                        }
                      },
                      "AssetBucket": {
                        "id": "AssetBucket",
                        "path": "aws-stepfunctions-tasks-emr-containers-start-job-run/@aws-cdk--aws-eks.ClusterResourceProvider/NodeProxyAgentLayer/Code/AssetBucket",
                        "constructInfo": {
                          "fqn": "aws-cdk-lib.aws_s3.BucketBase",
                          "version": "0.0.0",
                          "metadata": []
                        }
                      }
                    },
                    "constructInfo": {
                      "fqn": "aws-cdk-lib.aws_s3_assets.Asset",
                      "version": "0.0.0"
                    }
                  },
                  "Resource": {
                    "id": "Resource",
                    "path": "aws-stepfunctions-tasks-emr-containers-start-job-run/@aws-cdk--aws-eks.ClusterResourceProvider/NodeProxyAgentLayer/Resource",
                    "attributes": {
                      "aws:cdk:cloudformation:type": "AWS::Lambda::LayerVersion",
                      "aws:cdk:cloudformation:props": {
                        "content": {
                          "s3Bucket": {
                            "Fn::Sub": "cdk-hnb659fds-assets-${AWS::AccountId}-${AWS::Region}"
                          },
                          "s3Key": "93d96d34e0d3cd20eb082652b91012b131bdc34fcf2bc16eb4170e04772fddb1.zip"
                        },
                        "description": "/opt/nodejs/node_modules/proxy-agent"
                      }
                    },
                    "constructInfo": {
                      "fqn": "aws-cdk-lib.aws_lambda.CfnLayerVersion",
                      "version": "0.0.0"
                    }
                  }
                },
                "constructInfo": {
                  "fqn": "aws-cdk-lib.lambda_layer_node_proxy_agent.NodeProxyAgentLayer",
                  "version": "0.0.0",
                  "metadata": [
                    {}
                  ]
                }
              },
              "LatestNodeRuntimeMap": {
                "id": "LatestNodeRuntimeMap",
                "path": "aws-stepfunctions-tasks-emr-containers-start-job-run/@aws-cdk--aws-eks.ClusterResourceProvider/LatestNodeRuntimeMap",
                "constructInfo": {
                  "fqn": "aws-cdk-lib.CfnMapping",
                  "version": "0.0.0"
                }
              },
              "OnEventHandler": {
                "id": "OnEventHandler",
                "path": "aws-stepfunctions-tasks-emr-containers-start-job-run/@aws-cdk--aws-eks.ClusterResourceProvider/OnEventHandler",
                "children": {
                  "ServiceRole": {
                    "id": "ServiceRole",
                    "path": "aws-stepfunctions-tasks-emr-containers-start-job-run/@aws-cdk--aws-eks.ClusterResourceProvider/OnEventHandler/ServiceRole",
                    "children": {
                      "ImportServiceRole": {
                        "id": "ImportServiceRole",
                        "path": "aws-stepfunctions-tasks-emr-containers-start-job-run/@aws-cdk--aws-eks.ClusterResourceProvider/OnEventHandler/ServiceRole/ImportServiceRole",
                        "constructInfo": {
                          "fqn": "aws-cdk-lib.Resource",
                          "version": "0.0.0",
                          "metadata": [
                            "*"
                          ]
                        }
                      },
                      "Resource": {
                        "id": "Resource",
                        "path": "aws-stepfunctions-tasks-emr-containers-start-job-run/@aws-cdk--aws-eks.ClusterResourceProvider/OnEventHandler/ServiceRole/Resource",
                        "attributes": {
                          "aws:cdk:cloudformation:type": "AWS::IAM::Role",
                          "aws:cdk:cloudformation:props": {
                            "assumeRolePolicyDocument": {
                              "Statement": [
                                {
                                  "Action": "sts:AssumeRole",
                                  "Effect": "Allow",
                                  "Principal": {
                                    "Service": "lambda.amazonaws.com"
                                  }
                                }
                              ],
                              "Version": "2012-10-17"
                            },
                            "managedPolicyArns": [
                              {
                                "Fn::Join": [
                                  "",
                                  [
                                    "arn:",
                                    {
                                      "Ref": "AWS::Partition"
                                    },
                                    ":iam::aws:policy/service-role/AWSLambdaBasicExecutionRole"
                                  ]
                                ]
                              }
                            ]
                          }
                        },
                        "constructInfo": {
                          "fqn": "aws-cdk-lib.aws_iam.CfnRole",
                          "version": "0.0.0"
                        }
                      }
                    },
                    "constructInfo": {
                      "fqn": "aws-cdk-lib.aws_iam.Role",
                      "version": "0.0.0",
                      "metadata": [
                        {
                          "assumedBy": {
                            "principalAccount": "*",
                            "assumeRoleAction": "*"
                          },
                          "managedPolicies": [
                            {
                              "managedPolicyArn": "*"
                            }
                          ]
                        }
                      ]
                    }
                  },
                  "Code": {
                    "id": "Code",
                    "path": "aws-stepfunctions-tasks-emr-containers-start-job-run/@aws-cdk--aws-eks.ClusterResourceProvider/OnEventHandler/Code",
                    "children": {
                      "Stage": {
                        "id": "Stage",
                        "path": "aws-stepfunctions-tasks-emr-containers-start-job-run/@aws-cdk--aws-eks.ClusterResourceProvider/OnEventHandler/Code/Stage",
                        "constructInfo": {
                          "fqn": "aws-cdk-lib.AssetStaging",
                          "version": "0.0.0"
                        }
                      },
                      "AssetBucket": {
                        "id": "AssetBucket",
                        "path": "aws-stepfunctions-tasks-emr-containers-start-job-run/@aws-cdk--aws-eks.ClusterResourceProvider/OnEventHandler/Code/AssetBucket",
                        "constructInfo": {
                          "fqn": "aws-cdk-lib.aws_s3.BucketBase",
                          "version": "0.0.0",
                          "metadata": []
                        }
                      }
                    },
                    "constructInfo": {
                      "fqn": "aws-cdk-lib.aws_s3_assets.Asset",
                      "version": "0.0.0"
                    }
                  },
                  "Resource": {
                    "id": "Resource",
                    "path": "aws-stepfunctions-tasks-emr-containers-start-job-run/@aws-cdk--aws-eks.ClusterResourceProvider/OnEventHandler/Resource",
                    "attributes": {
                      "aws:cdk:cloudformation:type": "AWS::Lambda::Function",
                      "aws:cdk:cloudformation:props": {
                        "code": {
                          "s3Bucket": {
                            "Fn::Sub": "cdk-hnb659fds-assets-${AWS::AccountId}-${AWS::Region}"
                          },
<<<<<<< HEAD
                          "s3Key": "aea9e78c19375cc11788e490fdd0d8d90a99fc5509f3ade872bff74980f89265.zip"
=======
                          "s3Key": "818f9976c0b6e85dd2696d24402c2a177fb2c520d779e1925160a62523c4f20a.zip"
>>>>>>> 80217f1d
                        },
                        "description": "onEvent handler for EKS cluster resource provider",
                        "environment": {
                          "variables": {
                            "AWS_STS_REGIONAL_ENDPOINTS": "regional"
                          }
                        },
                        "handler": "index.onEvent",
                        "layers": [
                          {
                            "Ref": "NodeProxyAgentLayer924C1971"
                          }
                        ],
                        "role": {
                          "Fn::GetAtt": [
                            "OnEventHandlerServiceRole15A26729",
                            "Arn"
                          ]
                        },
                        "runtime": {
                          "Fn::FindInMap": [
                            "LatestNodeRuntimeMap",
                            {
                              "Ref": "AWS::Region"
                            },
                            "value"
                          ]
                        },
                        "timeout": 60
                      }
                    },
                    "constructInfo": {
                      "fqn": "aws-cdk-lib.aws_lambda.CfnFunction",
                      "version": "0.0.0"
                    }
                  }
                },
                "constructInfo": {
                  "fqn": "aws-cdk-lib.aws_lambda.Function",
                  "version": "0.0.0",
                  "metadata": [
                    {
                      "description": "*",
                      "environment": "*",
                      "timeout": "*",
                      "vpc": "*",
                      "vpcSubnets": "*",
                      "securityGroups": "*",
                      "layers": [
                        "*"
                      ],
                      "code": "*",
                      "handler": "*",
                      "runtime": "*"
                    },
                    {
                      "addEnvironment": [
                        "*",
                        "*"
                      ]
                    },
                    {
                      "addLayers": [
                        "*"
                      ]
                    }
                  ]
                }
              },
              "IsCompleteHandler": {
                "id": "IsCompleteHandler",
                "path": "aws-stepfunctions-tasks-emr-containers-start-job-run/@aws-cdk--aws-eks.ClusterResourceProvider/IsCompleteHandler",
                "children": {
                  "ServiceRole": {
                    "id": "ServiceRole",
                    "path": "aws-stepfunctions-tasks-emr-containers-start-job-run/@aws-cdk--aws-eks.ClusterResourceProvider/IsCompleteHandler/ServiceRole",
                    "children": {
                      "ImportServiceRole": {
                        "id": "ImportServiceRole",
                        "path": "aws-stepfunctions-tasks-emr-containers-start-job-run/@aws-cdk--aws-eks.ClusterResourceProvider/IsCompleteHandler/ServiceRole/ImportServiceRole",
                        "constructInfo": {
                          "fqn": "aws-cdk-lib.Resource",
                          "version": "0.0.0",
                          "metadata": [
                            "*"
                          ]
                        }
                      },
                      "Resource": {
                        "id": "Resource",
                        "path": "aws-stepfunctions-tasks-emr-containers-start-job-run/@aws-cdk--aws-eks.ClusterResourceProvider/IsCompleteHandler/ServiceRole/Resource",
                        "attributes": {
                          "aws:cdk:cloudformation:type": "AWS::IAM::Role",
                          "aws:cdk:cloudformation:props": {
                            "assumeRolePolicyDocument": {
                              "Statement": [
                                {
                                  "Action": "sts:AssumeRole",
                                  "Effect": "Allow",
                                  "Principal": {
                                    "Service": "lambda.amazonaws.com"
                                  }
                                }
                              ],
                              "Version": "2012-10-17"
                            },
                            "managedPolicyArns": [
                              {
                                "Fn::Join": [
                                  "",
                                  [
                                    "arn:",
                                    {
                                      "Ref": "AWS::Partition"
                                    },
                                    ":iam::aws:policy/service-role/AWSLambdaBasicExecutionRole"
                                  ]
                                ]
                              }
                            ]
                          }
                        },
                        "constructInfo": {
                          "fqn": "aws-cdk-lib.aws_iam.CfnRole",
                          "version": "0.0.0"
                        }
                      }
                    },
                    "constructInfo": {
                      "fqn": "aws-cdk-lib.aws_iam.Role",
                      "version": "0.0.0",
                      "metadata": [
                        {
                          "assumedBy": {
                            "principalAccount": "*",
                            "assumeRoleAction": "*"
                          },
                          "managedPolicies": [
                            {
                              "managedPolicyArn": "*"
                            }
                          ]
                        }
                      ]
                    }
                  },
                  "Code": {
                    "id": "Code",
                    "path": "aws-stepfunctions-tasks-emr-containers-start-job-run/@aws-cdk--aws-eks.ClusterResourceProvider/IsCompleteHandler/Code",
                    "children": {
                      "Stage": {
                        "id": "Stage",
                        "path": "aws-stepfunctions-tasks-emr-containers-start-job-run/@aws-cdk--aws-eks.ClusterResourceProvider/IsCompleteHandler/Code/Stage",
                        "constructInfo": {
                          "fqn": "aws-cdk-lib.AssetStaging",
                          "version": "0.0.0"
                        }
                      },
                      "AssetBucket": {
                        "id": "AssetBucket",
                        "path": "aws-stepfunctions-tasks-emr-containers-start-job-run/@aws-cdk--aws-eks.ClusterResourceProvider/IsCompleteHandler/Code/AssetBucket",
                        "constructInfo": {
                          "fqn": "aws-cdk-lib.aws_s3.BucketBase",
                          "version": "0.0.0",
                          "metadata": []
                        }
                      }
                    },
                    "constructInfo": {
                      "fqn": "aws-cdk-lib.aws_s3_assets.Asset",
                      "version": "0.0.0"
                    }
                  },
                  "Resource": {
                    "id": "Resource",
                    "path": "aws-stepfunctions-tasks-emr-containers-start-job-run/@aws-cdk--aws-eks.ClusterResourceProvider/IsCompleteHandler/Resource",
                    "attributes": {
                      "aws:cdk:cloudformation:type": "AWS::Lambda::Function",
                      "aws:cdk:cloudformation:props": {
                        "code": {
                          "s3Bucket": {
                            "Fn::Sub": "cdk-hnb659fds-assets-${AWS::AccountId}-${AWS::Region}"
                          },
<<<<<<< HEAD
                          "s3Key": "aea9e78c19375cc11788e490fdd0d8d90a99fc5509f3ade872bff74980f89265.zip"
=======
                          "s3Key": "818f9976c0b6e85dd2696d24402c2a177fb2c520d779e1925160a62523c4f20a.zip"
>>>>>>> 80217f1d
                        },
                        "description": "isComplete handler for EKS cluster resource provider",
                        "environment": {
                          "variables": {
                            "AWS_STS_REGIONAL_ENDPOINTS": "regional"
                          }
                        },
                        "handler": "index.isComplete",
                        "layers": [
                          {
                            "Ref": "NodeProxyAgentLayer924C1971"
                          }
                        ],
                        "role": {
                          "Fn::GetAtt": [
                            "IsCompleteHandlerServiceRole5810CC58",
                            "Arn"
                          ]
                        },
                        "runtime": {
                          "Fn::FindInMap": [
                            "LatestNodeRuntimeMap",
                            {
                              "Ref": "AWS::Region"
                            },
                            "value"
                          ]
                        },
                        "timeout": 60
                      }
                    },
                    "constructInfo": {
                      "fqn": "aws-cdk-lib.aws_lambda.CfnFunction",
                      "version": "0.0.0"
                    }
                  }
                },
                "constructInfo": {
                  "fqn": "aws-cdk-lib.aws_lambda.Function",
                  "version": "0.0.0",
                  "metadata": [
                    {
                      "description": "*",
                      "environment": "*",
                      "timeout": "*",
                      "vpc": "*",
                      "vpcSubnets": "*",
                      "securityGroups": "*",
                      "layers": [
                        "*"
                      ],
                      "code": "*",
                      "handler": "*",
                      "runtime": "*"
                    },
                    {
                      "addEnvironment": [
                        "*",
                        "*"
                      ]
                    },
                    {
                      "addLayers": [
                        "*"
                      ]
                    }
                  ]
                }
              },
              "Provider": {
                "id": "Provider",
                "path": "aws-stepfunctions-tasks-emr-containers-start-job-run/@aws-cdk--aws-eks.ClusterResourceProvider/Provider",
                "children": {
                  "framework-onEvent": {
                    "id": "framework-onEvent",
                    "path": "aws-stepfunctions-tasks-emr-containers-start-job-run/@aws-cdk--aws-eks.ClusterResourceProvider/Provider/framework-onEvent",
                    "children": {
                      "ServiceRole": {
                        "id": "ServiceRole",
                        "path": "aws-stepfunctions-tasks-emr-containers-start-job-run/@aws-cdk--aws-eks.ClusterResourceProvider/Provider/framework-onEvent/ServiceRole",
                        "children": {
                          "ImportServiceRole": {
                            "id": "ImportServiceRole",
                            "path": "aws-stepfunctions-tasks-emr-containers-start-job-run/@aws-cdk--aws-eks.ClusterResourceProvider/Provider/framework-onEvent/ServiceRole/ImportServiceRole",
                            "constructInfo": {
                              "fqn": "aws-cdk-lib.Resource",
                              "version": "0.0.0",
                              "metadata": [
                                "*"
                              ]
                            }
                          },
                          "Resource": {
                            "id": "Resource",
                            "path": "aws-stepfunctions-tasks-emr-containers-start-job-run/@aws-cdk--aws-eks.ClusterResourceProvider/Provider/framework-onEvent/ServiceRole/Resource",
                            "attributes": {
                              "aws:cdk:cloudformation:type": "AWS::IAM::Role",
                              "aws:cdk:cloudformation:props": {
                                "assumeRolePolicyDocument": {
                                  "Statement": [
                                    {
                                      "Action": "sts:AssumeRole",
                                      "Effect": "Allow",
                                      "Principal": {
                                        "Service": "lambda.amazonaws.com"
                                      }
                                    }
                                  ],
                                  "Version": "2012-10-17"
                                },
                                "managedPolicyArns": [
                                  {
                                    "Fn::Join": [
                                      "",
                                      [
                                        "arn:",
                                        {
                                          "Ref": "AWS::Partition"
                                        },
                                        ":iam::aws:policy/service-role/AWSLambdaBasicExecutionRole"
                                      ]
                                    ]
                                  }
                                ]
                              }
                            },
                            "constructInfo": {
                              "fqn": "aws-cdk-lib.aws_iam.CfnRole",
                              "version": "0.0.0"
                            }
                          },
                          "DefaultPolicy": {
                            "id": "DefaultPolicy",
                            "path": "aws-stepfunctions-tasks-emr-containers-start-job-run/@aws-cdk--aws-eks.ClusterResourceProvider/Provider/framework-onEvent/ServiceRole/DefaultPolicy",
                            "children": {
                              "Resource": {
                                "id": "Resource",
                                "path": "aws-stepfunctions-tasks-emr-containers-start-job-run/@aws-cdk--aws-eks.ClusterResourceProvider/Provider/framework-onEvent/ServiceRole/DefaultPolicy/Resource",
                                "attributes": {
                                  "aws:cdk:cloudformation:type": "AWS::IAM::Policy",
                                  "aws:cdk:cloudformation:props": {
                                    "policyDocument": {
                                      "Statement": [
                                        {
                                          "Action": "lambda:InvokeFunction",
                                          "Effect": "Allow",
                                          "Resource": [
                                            {
                                              "Fn::GetAtt": [
                                                "IsCompleteHandler7073F4DA",
                                                "Arn"
                                              ]
                                            },
                                            {
                                              "Fn::GetAtt": [
                                                "OnEventHandler42BEBAE0",
                                                "Arn"
                                              ]
                                            },
                                            {
                                              "Fn::Join": [
                                                "",
                                                [
                                                  {
                                                    "Fn::GetAtt": [
                                                      "IsCompleteHandler7073F4DA",
                                                      "Arn"
                                                    ]
                                                  },
                                                  ":*"
                                                ]
                                              ]
                                            },
                                            {
                                              "Fn::Join": [
                                                "",
                                                [
                                                  {
                                                    "Fn::GetAtt": [
                                                      "OnEventHandler42BEBAE0",
                                                      "Arn"
                                                    ]
                                                  },
                                                  ":*"
                                                ]
                                              ]
                                            }
                                          ]
                                        },
                                        {
                                          "Action": "lambda:GetFunction",
                                          "Effect": "Allow",
                                          "Resource": [
                                            {
                                              "Fn::GetAtt": [
                                                "IsCompleteHandler7073F4DA",
                                                "Arn"
                                              ]
                                            },
                                            {
                                              "Fn::GetAtt": [
                                                "OnEventHandler42BEBAE0",
                                                "Arn"
                                              ]
                                            }
                                          ]
                                        },
                                        {
                                          "Action": "states:StartExecution",
                                          "Effect": "Allow",
                                          "Resource": {
                                            "Ref": "Providerwaiterstatemachine5D4A9DF0"
                                          }
                                        }
                                      ],
                                      "Version": "2012-10-17"
                                    },
                                    "policyName": "ProviderframeworkonEventServiceRoleDefaultPolicy48CD2133",
                                    "roles": [
                                      {
                                        "Ref": "ProviderframeworkonEventServiceRole9FF04296"
                                      }
                                    ]
                                  }
                                },
                                "constructInfo": {
                                  "fqn": "aws-cdk-lib.aws_iam.CfnPolicy",
                                  "version": "0.0.0"
                                }
                              }
                            },
                            "constructInfo": {
                              "fqn": "aws-cdk-lib.aws_iam.Policy",
                              "version": "0.0.0",
                              "metadata": [
                                "*",
                                {
                                  "attachToRole": [
                                    "*"
                                  ]
                                },
                                {
                                  "attachToRole": [
                                    "*"
                                  ]
                                },
                                {
                                  "addStatements": [
                                    {}
                                  ]
                                },
                                {
                                  "addStatements": [
                                    {}
                                  ]
                                },
                                {
                                  "addStatements": [
                                    {}
                                  ]
                                },
                                {
                                  "addStatements": [
                                    {}
                                  ]
                                },
                                {
                                  "addStatements": [
                                    {}
                                  ]
                                }
                              ]
                            }
                          }
                        },
                        "constructInfo": {
                          "fqn": "aws-cdk-lib.aws_iam.Role",
                          "version": "0.0.0",
                          "metadata": [
                            {
                              "assumedBy": {
                                "principalAccount": "*",
                                "assumeRoleAction": "*"
                              },
                              "managedPolicies": [
                                {
                                  "managedPolicyArn": "*"
                                }
                              ]
                            },
                            {
                              "addToPrincipalPolicy": [
                                {}
                              ]
                            },
                            {
                              "attachInlinePolicy": [
                                "*"
                              ]
                            },
                            {
                              "attachInlinePolicy": [
                                "*"
                              ]
                            },
                            {
                              "addToPrincipalPolicy": [
                                {}
                              ]
                            },
                            {
                              "addToPrincipalPolicy": [
                                {}
                              ]
                            },
                            {
                              "addToPrincipalPolicy": [
                                {}
                              ]
                            },
                            {
                              "addToPrincipalPolicy": [
                                {}
                              ]
                            }
                          ]
                        }
                      },
                      "Code": {
                        "id": "Code",
                        "path": "aws-stepfunctions-tasks-emr-containers-start-job-run/@aws-cdk--aws-eks.ClusterResourceProvider/Provider/framework-onEvent/Code",
                        "children": {
                          "Stage": {
                            "id": "Stage",
                            "path": "aws-stepfunctions-tasks-emr-containers-start-job-run/@aws-cdk--aws-eks.ClusterResourceProvider/Provider/framework-onEvent/Code/Stage",
                            "constructInfo": {
                              "fqn": "aws-cdk-lib.AssetStaging",
                              "version": "0.0.0"
                            }
                          },
                          "AssetBucket": {
                            "id": "AssetBucket",
                            "path": "aws-stepfunctions-tasks-emr-containers-start-job-run/@aws-cdk--aws-eks.ClusterResourceProvider/Provider/framework-onEvent/Code/AssetBucket",
                            "constructInfo": {
                              "fqn": "aws-cdk-lib.aws_s3.BucketBase",
                              "version": "0.0.0",
                              "metadata": []
                            }
                          }
                        },
                        "constructInfo": {
                          "fqn": "aws-cdk-lib.aws_s3_assets.Asset",
                          "version": "0.0.0"
                        }
                      },
                      "Resource": {
                        "id": "Resource",
                        "path": "aws-stepfunctions-tasks-emr-containers-start-job-run/@aws-cdk--aws-eks.ClusterResourceProvider/Provider/framework-onEvent/Resource",
                        "attributes": {
                          "aws:cdk:cloudformation:type": "AWS::Lambda::Function",
                          "aws:cdk:cloudformation:props": {
                            "code": {
                              "s3Bucket": {
                                "Fn::Sub": "cdk-hnb659fds-assets-${AWS::AccountId}-${AWS::Region}"
                              },
                              "s3Key": "39472b1c2875cf306d4ba429aeccdd34cb49bcf59dbde81f7e6b6cb9deac23a6.zip"
                            },
                            "description": "AWS CDK resource provider framework - onEvent (aws-stepfunctions-tasks-emr-containers-start-job-run/@aws-cdk--aws-eks.ClusterResourceProvider/Provider)",
                            "environment": {
                              "variables": {
                                "USER_ON_EVENT_FUNCTION_ARN": {
                                  "Fn::GetAtt": [
                                    "OnEventHandler42BEBAE0",
                                    "Arn"
                                  ]
                                },
                                "USER_IS_COMPLETE_FUNCTION_ARN": {
                                  "Fn::GetAtt": [
                                    "IsCompleteHandler7073F4DA",
                                    "Arn"
                                  ]
                                },
                                "WAITER_STATE_MACHINE_ARN": {
                                  "Ref": "Providerwaiterstatemachine5D4A9DF0"
                                }
                              }
                            },
                            "handler": "framework.onEvent",
                            "role": {
                              "Fn::GetAtt": [
                                "ProviderframeworkonEventServiceRole9FF04296",
                                "Arn"
                              ]
                            },
                            "runtime": {
                              "Fn::FindInMap": [
                                "LatestNodeRuntimeMap",
                                {
                                  "Ref": "AWS::Region"
                                },
                                "value"
                              ]
                            },
                            "timeout": 900
                          }
                        },
                        "constructInfo": {
                          "fqn": "aws-cdk-lib.aws_lambda.CfnFunction",
                          "version": "0.0.0"
                        }
                      }
                    },
                    "constructInfo": {
                      "fqn": "aws-cdk-lib.aws_lambda.Function",
                      "version": "0.0.0",
                      "metadata": [
                        {
                          "code": "*",
                          "description": "*",
                          "runtime": "*",
                          "handler": "*",
                          "timeout": "*",
                          "logGroup": "*",
                          "vpc": "*",
                          "vpcSubnets": "*",
                          "securityGroups": "*",
                          "role": "*",
                          "functionName": "*",
                          "environmentEncryption": "*"
                        },
                        {
                          "addEnvironment": [
                            "*",
                            "*"
                          ]
                        },
                        {
                          "addEnvironment": [
                            "*",
                            "*"
                          ]
                        },
                        {
                          "addEnvironment": [
                            "*",
                            "*"
                          ]
                        }
                      ]
                    }
                  },
                  "framework-isComplete": {
                    "id": "framework-isComplete",
                    "path": "aws-stepfunctions-tasks-emr-containers-start-job-run/@aws-cdk--aws-eks.ClusterResourceProvider/Provider/framework-isComplete",
                    "children": {
                      "ServiceRole": {
                        "id": "ServiceRole",
                        "path": "aws-stepfunctions-tasks-emr-containers-start-job-run/@aws-cdk--aws-eks.ClusterResourceProvider/Provider/framework-isComplete/ServiceRole",
                        "children": {
                          "ImportServiceRole": {
                            "id": "ImportServiceRole",
                            "path": "aws-stepfunctions-tasks-emr-containers-start-job-run/@aws-cdk--aws-eks.ClusterResourceProvider/Provider/framework-isComplete/ServiceRole/ImportServiceRole",
                            "constructInfo": {
                              "fqn": "aws-cdk-lib.Resource",
                              "version": "0.0.0",
                              "metadata": [
                                "*"
                              ]
                            }
                          },
                          "Resource": {
                            "id": "Resource",
                            "path": "aws-stepfunctions-tasks-emr-containers-start-job-run/@aws-cdk--aws-eks.ClusterResourceProvider/Provider/framework-isComplete/ServiceRole/Resource",
                            "attributes": {
                              "aws:cdk:cloudformation:type": "AWS::IAM::Role",
                              "aws:cdk:cloudformation:props": {
                                "assumeRolePolicyDocument": {
                                  "Statement": [
                                    {
                                      "Action": "sts:AssumeRole",
                                      "Effect": "Allow",
                                      "Principal": {
                                        "Service": "lambda.amazonaws.com"
                                      }
                                    }
                                  ],
                                  "Version": "2012-10-17"
                                },
                                "managedPolicyArns": [
                                  {
                                    "Fn::Join": [
                                      "",
                                      [
                                        "arn:",
                                        {
                                          "Ref": "AWS::Partition"
                                        },
                                        ":iam::aws:policy/service-role/AWSLambdaBasicExecutionRole"
                                      ]
                                    ]
                                  }
                                ]
                              }
                            },
                            "constructInfo": {
                              "fqn": "aws-cdk-lib.aws_iam.CfnRole",
                              "version": "0.0.0"
                            }
                          },
                          "DefaultPolicy": {
                            "id": "DefaultPolicy",
                            "path": "aws-stepfunctions-tasks-emr-containers-start-job-run/@aws-cdk--aws-eks.ClusterResourceProvider/Provider/framework-isComplete/ServiceRole/DefaultPolicy",
                            "children": {
                              "Resource": {
                                "id": "Resource",
                                "path": "aws-stepfunctions-tasks-emr-containers-start-job-run/@aws-cdk--aws-eks.ClusterResourceProvider/Provider/framework-isComplete/ServiceRole/DefaultPolicy/Resource",
                                "attributes": {
                                  "aws:cdk:cloudformation:type": "AWS::IAM::Policy",
                                  "aws:cdk:cloudformation:props": {
                                    "policyDocument": {
                                      "Statement": [
                                        {
                                          "Action": "lambda:InvokeFunction",
                                          "Effect": "Allow",
                                          "Resource": [
                                            {
                                              "Fn::GetAtt": [
                                                "IsCompleteHandler7073F4DA",
                                                "Arn"
                                              ]
                                            },
                                            {
                                              "Fn::GetAtt": [
                                                "OnEventHandler42BEBAE0",
                                                "Arn"
                                              ]
                                            },
                                            {
                                              "Fn::Join": [
                                                "",
                                                [
                                                  {
                                                    "Fn::GetAtt": [
                                                      "IsCompleteHandler7073F4DA",
                                                      "Arn"
                                                    ]
                                                  },
                                                  ":*"
                                                ]
                                              ]
                                            },
                                            {
                                              "Fn::Join": [
                                                "",
                                                [
                                                  {
                                                    "Fn::GetAtt": [
                                                      "OnEventHandler42BEBAE0",
                                                      "Arn"
                                                    ]
                                                  },
                                                  ":*"
                                                ]
                                              ]
                                            }
                                          ]
                                        },
                                        {
                                          "Action": "lambda:GetFunction",
                                          "Effect": "Allow",
                                          "Resource": [
                                            {
                                              "Fn::GetAtt": [
                                                "IsCompleteHandler7073F4DA",
                                                "Arn"
                                              ]
                                            },
                                            {
                                              "Fn::GetAtt": [
                                                "OnEventHandler42BEBAE0",
                                                "Arn"
                                              ]
                                            }
                                          ]
                                        }
                                      ],
                                      "Version": "2012-10-17"
                                    },
                                    "policyName": "ProviderframeworkisCompleteServiceRoleDefaultPolicy2E7140AC",
                                    "roles": [
                                      {
                                        "Ref": "ProviderframeworkisCompleteServiceRoleB1087139"
                                      }
                                    ]
                                  }
                                },
                                "constructInfo": {
                                  "fqn": "aws-cdk-lib.aws_iam.CfnPolicy",
                                  "version": "0.0.0"
                                }
                              }
                            },
                            "constructInfo": {
                              "fqn": "aws-cdk-lib.aws_iam.Policy",
                              "version": "0.0.0",
                              "metadata": [
                                "*",
                                {
                                  "attachToRole": [
                                    "*"
                                  ]
                                },
                                {
                                  "attachToRole": [
                                    "*"
                                  ]
                                },
                                {
                                  "addStatements": [
                                    {}
                                  ]
                                },
                                {
                                  "addStatements": [
                                    {}
                                  ]
                                },
                                {
                                  "addStatements": [
                                    {}
                                  ]
                                },
                                {
                                  "addStatements": [
                                    {}
                                  ]
                                }
                              ]
                            }
                          }
                        },
                        "constructInfo": {
                          "fqn": "aws-cdk-lib.aws_iam.Role",
                          "version": "0.0.0",
                          "metadata": [
                            {
                              "assumedBy": {
                                "principalAccount": "*",
                                "assumeRoleAction": "*"
                              },
                              "managedPolicies": [
                                {
                                  "managedPolicyArn": "*"
                                }
                              ]
                            },
                            {
                              "addToPrincipalPolicy": [
                                {}
                              ]
                            },
                            {
                              "attachInlinePolicy": [
                                "*"
                              ]
                            },
                            {
                              "attachInlinePolicy": [
                                "*"
                              ]
                            },
                            {
                              "addToPrincipalPolicy": [
                                {}
                              ]
                            },
                            {
                              "addToPrincipalPolicy": [
                                {}
                              ]
                            },
                            {
                              "addToPrincipalPolicy": [
                                {}
                              ]
                            }
                          ]
                        }
                      },
                      "Code": {
                        "id": "Code",
                        "path": "aws-stepfunctions-tasks-emr-containers-start-job-run/@aws-cdk--aws-eks.ClusterResourceProvider/Provider/framework-isComplete/Code",
                        "children": {
                          "Stage": {
                            "id": "Stage",
                            "path": "aws-stepfunctions-tasks-emr-containers-start-job-run/@aws-cdk--aws-eks.ClusterResourceProvider/Provider/framework-isComplete/Code/Stage",
                            "constructInfo": {
                              "fqn": "aws-cdk-lib.AssetStaging",
                              "version": "0.0.0"
                            }
                          },
                          "AssetBucket": {
                            "id": "AssetBucket",
                            "path": "aws-stepfunctions-tasks-emr-containers-start-job-run/@aws-cdk--aws-eks.ClusterResourceProvider/Provider/framework-isComplete/Code/AssetBucket",
                            "constructInfo": {
                              "fqn": "aws-cdk-lib.aws_s3.BucketBase",
                              "version": "0.0.0",
                              "metadata": []
                            }
                          }
                        },
                        "constructInfo": {
                          "fqn": "aws-cdk-lib.aws_s3_assets.Asset",
                          "version": "0.0.0"
                        }
                      },
                      "Resource": {
                        "id": "Resource",
                        "path": "aws-stepfunctions-tasks-emr-containers-start-job-run/@aws-cdk--aws-eks.ClusterResourceProvider/Provider/framework-isComplete/Resource",
                        "attributes": {
                          "aws:cdk:cloudformation:type": "AWS::Lambda::Function",
                          "aws:cdk:cloudformation:props": {
                            "code": {
                              "s3Bucket": {
                                "Fn::Sub": "cdk-hnb659fds-assets-${AWS::AccountId}-${AWS::Region}"
                              },
                              "s3Key": "39472b1c2875cf306d4ba429aeccdd34cb49bcf59dbde81f7e6b6cb9deac23a6.zip"
                            },
                            "description": "AWS CDK resource provider framework - isComplete (aws-stepfunctions-tasks-emr-containers-start-job-run/@aws-cdk--aws-eks.ClusterResourceProvider/Provider)",
                            "environment": {
                              "variables": {
                                "USER_ON_EVENT_FUNCTION_ARN": {
                                  "Fn::GetAtt": [
                                    "OnEventHandler42BEBAE0",
                                    "Arn"
                                  ]
                                },
                                "USER_IS_COMPLETE_FUNCTION_ARN": {
                                  "Fn::GetAtt": [
                                    "IsCompleteHandler7073F4DA",
                                    "Arn"
                                  ]
                                }
                              }
                            },
                            "handler": "framework.isComplete",
                            "role": {
                              "Fn::GetAtt": [
                                "ProviderframeworkisCompleteServiceRoleB1087139",
                                "Arn"
                              ]
                            },
                            "runtime": {
                              "Fn::FindInMap": [
                                "LatestNodeRuntimeMap",
                                {
                                  "Ref": "AWS::Region"
                                },
                                "value"
                              ]
                            },
                            "timeout": 900
                          }
                        },
                        "constructInfo": {
                          "fqn": "aws-cdk-lib.aws_lambda.CfnFunction",
                          "version": "0.0.0"
                        }
                      }
                    },
                    "constructInfo": {
                      "fqn": "aws-cdk-lib.aws_lambda.Function",
                      "version": "0.0.0",
                      "metadata": [
                        {
                          "code": "*",
                          "description": "*",
                          "runtime": "*",
                          "handler": "*",
                          "timeout": "*",
                          "logGroup": "*",
                          "vpc": "*",
                          "vpcSubnets": "*",
                          "securityGroups": "*",
                          "role": "*",
                          "functionName": "*",
                          "environmentEncryption": "*"
                        },
                        {
                          "addEnvironment": [
                            "*",
                            "*"
                          ]
                        },
                        {
                          "addEnvironment": [
                            "*",
                            "*"
                          ]
                        }
                      ]
                    }
                  },
                  "framework-onTimeout": {
                    "id": "framework-onTimeout",
                    "path": "aws-stepfunctions-tasks-emr-containers-start-job-run/@aws-cdk--aws-eks.ClusterResourceProvider/Provider/framework-onTimeout",
                    "children": {
                      "ServiceRole": {
                        "id": "ServiceRole",
                        "path": "aws-stepfunctions-tasks-emr-containers-start-job-run/@aws-cdk--aws-eks.ClusterResourceProvider/Provider/framework-onTimeout/ServiceRole",
                        "children": {
                          "ImportServiceRole": {
                            "id": "ImportServiceRole",
                            "path": "aws-stepfunctions-tasks-emr-containers-start-job-run/@aws-cdk--aws-eks.ClusterResourceProvider/Provider/framework-onTimeout/ServiceRole/ImportServiceRole",
                            "constructInfo": {
                              "fqn": "aws-cdk-lib.Resource",
                              "version": "0.0.0",
                              "metadata": [
                                "*"
                              ]
                            }
                          },
                          "Resource": {
                            "id": "Resource",
                            "path": "aws-stepfunctions-tasks-emr-containers-start-job-run/@aws-cdk--aws-eks.ClusterResourceProvider/Provider/framework-onTimeout/ServiceRole/Resource",
                            "attributes": {
                              "aws:cdk:cloudformation:type": "AWS::IAM::Role",
                              "aws:cdk:cloudformation:props": {
                                "assumeRolePolicyDocument": {
                                  "Statement": [
                                    {
                                      "Action": "sts:AssumeRole",
                                      "Effect": "Allow",
                                      "Principal": {
                                        "Service": "lambda.amazonaws.com"
                                      }
                                    }
                                  ],
                                  "Version": "2012-10-17"
                                },
                                "managedPolicyArns": [
                                  {
                                    "Fn::Join": [
                                      "",
                                      [
                                        "arn:",
                                        {
                                          "Ref": "AWS::Partition"
                                        },
                                        ":iam::aws:policy/service-role/AWSLambdaBasicExecutionRole"
                                      ]
                                    ]
                                  }
                                ]
                              }
                            },
                            "constructInfo": {
                              "fqn": "aws-cdk-lib.aws_iam.CfnRole",
                              "version": "0.0.0"
                            }
                          },
                          "DefaultPolicy": {
                            "id": "DefaultPolicy",
                            "path": "aws-stepfunctions-tasks-emr-containers-start-job-run/@aws-cdk--aws-eks.ClusterResourceProvider/Provider/framework-onTimeout/ServiceRole/DefaultPolicy",
                            "children": {
                              "Resource": {
                                "id": "Resource",
                                "path": "aws-stepfunctions-tasks-emr-containers-start-job-run/@aws-cdk--aws-eks.ClusterResourceProvider/Provider/framework-onTimeout/ServiceRole/DefaultPolicy/Resource",
                                "attributes": {
                                  "aws:cdk:cloudformation:type": "AWS::IAM::Policy",
                                  "aws:cdk:cloudformation:props": {
                                    "policyDocument": {
                                      "Statement": [
                                        {
                                          "Action": "lambda:InvokeFunction",
                                          "Effect": "Allow",
                                          "Resource": [
                                            {
                                              "Fn::GetAtt": [
                                                "IsCompleteHandler7073F4DA",
                                                "Arn"
                                              ]
                                            },
                                            {
                                              "Fn::GetAtt": [
                                                "OnEventHandler42BEBAE0",
                                                "Arn"
                                              ]
                                            },
                                            {
                                              "Fn::Join": [
                                                "",
                                                [
                                                  {
                                                    "Fn::GetAtt": [
                                                      "IsCompleteHandler7073F4DA",
                                                      "Arn"
                                                    ]
                                                  },
                                                  ":*"
                                                ]
                                              ]
                                            },
                                            {
                                              "Fn::Join": [
                                                "",
                                                [
                                                  {
                                                    "Fn::GetAtt": [
                                                      "OnEventHandler42BEBAE0",
                                                      "Arn"
                                                    ]
                                                  },
                                                  ":*"
                                                ]
                                              ]
                                            }
                                          ]
                                        },
                                        {
                                          "Action": "lambda:GetFunction",
                                          "Effect": "Allow",
                                          "Resource": [
                                            {
                                              "Fn::GetAtt": [
                                                "IsCompleteHandler7073F4DA",
                                                "Arn"
                                              ]
                                            },
                                            {
                                              "Fn::GetAtt": [
                                                "OnEventHandler42BEBAE0",
                                                "Arn"
                                              ]
                                            }
                                          ]
                                        }
                                      ],
                                      "Version": "2012-10-17"
                                    },
                                    "policyName": "ProviderframeworkonTimeoutServiceRoleDefaultPolicy2688969F",
                                    "roles": [
                                      {
                                        "Ref": "ProviderframeworkonTimeoutServiceRole28643D26"
                                      }
                                    ]
                                  }
                                },
                                "constructInfo": {
                                  "fqn": "aws-cdk-lib.aws_iam.CfnPolicy",
                                  "version": "0.0.0"
                                }
                              }
                            },
                            "constructInfo": {
                              "fqn": "aws-cdk-lib.aws_iam.Policy",
                              "version": "0.0.0",
                              "metadata": [
                                "*",
                                {
                                  "attachToRole": [
                                    "*"
                                  ]
                                },
                                {
                                  "attachToRole": [
                                    "*"
                                  ]
                                },
                                {
                                  "addStatements": [
                                    {}
                                  ]
                                },
                                {
                                  "addStatements": [
                                    {}
                                  ]
                                },
                                {
                                  "addStatements": [
                                    {}
                                  ]
                                },
                                {
                                  "addStatements": [
                                    {}
                                  ]
                                }
                              ]
                            }
                          }
                        },
                        "constructInfo": {
                          "fqn": "aws-cdk-lib.aws_iam.Role",
                          "version": "0.0.0",
                          "metadata": [
                            {
                              "assumedBy": {
                                "principalAccount": "*",
                                "assumeRoleAction": "*"
                              },
                              "managedPolicies": [
                                {
                                  "managedPolicyArn": "*"
                                }
                              ]
                            },
                            {
                              "addToPrincipalPolicy": [
                                {}
                              ]
                            },
                            {
                              "attachInlinePolicy": [
                                "*"
                              ]
                            },
                            {
                              "attachInlinePolicy": [
                                "*"
                              ]
                            },
                            {
                              "addToPrincipalPolicy": [
                                {}
                              ]
                            },
                            {
                              "addToPrincipalPolicy": [
                                {}
                              ]
                            },
                            {
                              "addToPrincipalPolicy": [
                                {}
                              ]
                            }
                          ]
                        }
                      },
                      "Code": {
                        "id": "Code",
                        "path": "aws-stepfunctions-tasks-emr-containers-start-job-run/@aws-cdk--aws-eks.ClusterResourceProvider/Provider/framework-onTimeout/Code",
                        "children": {
                          "Stage": {
                            "id": "Stage",
                            "path": "aws-stepfunctions-tasks-emr-containers-start-job-run/@aws-cdk--aws-eks.ClusterResourceProvider/Provider/framework-onTimeout/Code/Stage",
                            "constructInfo": {
                              "fqn": "aws-cdk-lib.AssetStaging",
                              "version": "0.0.0"
                            }
                          },
                          "AssetBucket": {
                            "id": "AssetBucket",
                            "path": "aws-stepfunctions-tasks-emr-containers-start-job-run/@aws-cdk--aws-eks.ClusterResourceProvider/Provider/framework-onTimeout/Code/AssetBucket",
                            "constructInfo": {
                              "fqn": "aws-cdk-lib.aws_s3.BucketBase",
                              "version": "0.0.0",
                              "metadata": []
                            }
                          }
                        },
                        "constructInfo": {
                          "fqn": "aws-cdk-lib.aws_s3_assets.Asset",
                          "version": "0.0.0"
                        }
                      },
                      "Resource": {
                        "id": "Resource",
                        "path": "aws-stepfunctions-tasks-emr-containers-start-job-run/@aws-cdk--aws-eks.ClusterResourceProvider/Provider/framework-onTimeout/Resource",
                        "attributes": {
                          "aws:cdk:cloudformation:type": "AWS::Lambda::Function",
                          "aws:cdk:cloudformation:props": {
                            "code": {
                              "s3Bucket": {
                                "Fn::Sub": "cdk-hnb659fds-assets-${AWS::AccountId}-${AWS::Region}"
                              },
                              "s3Key": "39472b1c2875cf306d4ba429aeccdd34cb49bcf59dbde81f7e6b6cb9deac23a6.zip"
                            },
                            "description": "AWS CDK resource provider framework - onTimeout (aws-stepfunctions-tasks-emr-containers-start-job-run/@aws-cdk--aws-eks.ClusterResourceProvider/Provider)",
                            "environment": {
                              "variables": {
                                "USER_ON_EVENT_FUNCTION_ARN": {
                                  "Fn::GetAtt": [
                                    "OnEventHandler42BEBAE0",
                                    "Arn"
                                  ]
                                },
                                "USER_IS_COMPLETE_FUNCTION_ARN": {
                                  "Fn::GetAtt": [
                                    "IsCompleteHandler7073F4DA",
                                    "Arn"
                                  ]
                                }
                              }
                            },
                            "handler": "framework.onTimeout",
                            "role": {
                              "Fn::GetAtt": [
                                "ProviderframeworkonTimeoutServiceRole28643D26",
                                "Arn"
                              ]
                            },
                            "runtime": {
                              "Fn::FindInMap": [
                                "LatestNodeRuntimeMap",
                                {
                                  "Ref": "AWS::Region"
                                },
                                "value"
                              ]
                            },
                            "timeout": 900
                          }
                        },
                        "constructInfo": {
                          "fqn": "aws-cdk-lib.aws_lambda.CfnFunction",
                          "version": "0.0.0"
                        }
                      }
                    },
                    "constructInfo": {
                      "fqn": "aws-cdk-lib.aws_lambda.Function",
                      "version": "0.0.0",
                      "metadata": [
                        {
                          "code": "*",
                          "description": "*",
                          "runtime": "*",
                          "handler": "*",
                          "timeout": "*",
                          "logGroup": "*",
                          "vpc": "*",
                          "vpcSubnets": "*",
                          "securityGroups": "*",
                          "role": "*",
                          "functionName": "*",
                          "environmentEncryption": "*"
                        },
                        {
                          "addEnvironment": [
                            "*",
                            "*"
                          ]
                        },
                        {
                          "addEnvironment": [
                            "*",
                            "*"
                          ]
                        }
                      ]
                    }
                  },
                  "waiter-state-machine": {
                    "id": "waiter-state-machine",
                    "path": "aws-stepfunctions-tasks-emr-containers-start-job-run/@aws-cdk--aws-eks.ClusterResourceProvider/Provider/waiter-state-machine",
                    "children": {
                      "Role": {
                        "id": "Role",
                        "path": "aws-stepfunctions-tasks-emr-containers-start-job-run/@aws-cdk--aws-eks.ClusterResourceProvider/Provider/waiter-state-machine/Role",
                        "children": {
                          "ImportRole": {
                            "id": "ImportRole",
                            "path": "aws-stepfunctions-tasks-emr-containers-start-job-run/@aws-cdk--aws-eks.ClusterResourceProvider/Provider/waiter-state-machine/Role/ImportRole",
                            "constructInfo": {
                              "fqn": "aws-cdk-lib.Resource",
                              "version": "0.0.0",
                              "metadata": [
                                "*"
                              ]
                            }
                          },
                          "Resource": {
                            "id": "Resource",
                            "path": "aws-stepfunctions-tasks-emr-containers-start-job-run/@aws-cdk--aws-eks.ClusterResourceProvider/Provider/waiter-state-machine/Role/Resource",
                            "attributes": {
                              "aws:cdk:cloudformation:type": "AWS::IAM::Role",
                              "aws:cdk:cloudformation:props": {
                                "assumeRolePolicyDocument": {
                                  "Statement": [
                                    {
                                      "Action": "sts:AssumeRole",
                                      "Effect": "Allow",
                                      "Principal": {
                                        "Service": "states.amazonaws.com"
                                      }
                                    }
                                  ],
                                  "Version": "2012-10-17"
                                }
                              }
                            },
                            "constructInfo": {
                              "fqn": "aws-cdk-lib.aws_iam.CfnRole",
                              "version": "0.0.0"
                            }
                          },
                          "DefaultPolicy": {
                            "id": "DefaultPolicy",
                            "path": "aws-stepfunctions-tasks-emr-containers-start-job-run/@aws-cdk--aws-eks.ClusterResourceProvider/Provider/waiter-state-machine/Role/DefaultPolicy",
                            "children": {
                              "Resource": {
                                "id": "Resource",
                                "path": "aws-stepfunctions-tasks-emr-containers-start-job-run/@aws-cdk--aws-eks.ClusterResourceProvider/Provider/waiter-state-machine/Role/DefaultPolicy/Resource",
                                "attributes": {
                                  "aws:cdk:cloudformation:type": "AWS::IAM::Policy",
                                  "aws:cdk:cloudformation:props": {
                                    "policyDocument": {
                                      "Statement": [
                                        {
                                          "Action": "lambda:InvokeFunction",
                                          "Effect": "Allow",
                                          "Resource": [
                                            {
                                              "Fn::GetAtt": [
                                                "ProviderframeworkisComplete26D7B0CB",
                                                "Arn"
                                              ]
                                            },
                                            {
                                              "Fn::GetAtt": [
                                                "ProviderframeworkonTimeout0B47CA38",
                                                "Arn"
                                              ]
                                            },
                                            {
                                              "Fn::Join": [
                                                "",
                                                [
                                                  {
                                                    "Fn::GetAtt": [
                                                      "ProviderframeworkisComplete26D7B0CB",
                                                      "Arn"
                                                    ]
                                                  },
                                                  ":*"
                                                ]
                                              ]
                                            },
                                            {
                                              "Fn::Join": [
                                                "",
                                                [
                                                  {
                                                    "Fn::GetAtt": [
                                                      "ProviderframeworkonTimeout0B47CA38",
                                                      "Arn"
                                                    ]
                                                  },
                                                  ":*"
                                                ]
                                              ]
                                            }
                                          ]
                                        },
                                        {
                                          "Action": [
                                            "logs:CreateLogDelivery",
                                            "logs:CreateLogStream",
                                            "logs:DeleteLogDelivery",
                                            "logs:DescribeLogGroups",
                                            "logs:DescribeResourcePolicies",
                                            "logs:GetLogDelivery",
                                            "logs:ListLogDeliveries",
                                            "logs:PutLogEvents",
                                            "logs:PutResourcePolicy",
                                            "logs:UpdateLogDelivery"
                                          ],
                                          "Effect": "Allow",
                                          "Resource": "*"
                                        }
                                      ],
                                      "Version": "2012-10-17"
                                    },
                                    "policyName": "ProviderwaiterstatemachineRoleDefaultPolicyD3C3DA1A",
                                    "roles": [
                                      {
                                        "Ref": "ProviderwaiterstatemachineRole0C7159F9"
                                      }
                                    ]
                                  }
                                },
                                "constructInfo": {
                                  "fqn": "aws-cdk-lib.aws_iam.CfnPolicy",
                                  "version": "0.0.0"
                                }
                              }
                            },
                            "constructInfo": {
                              "fqn": "aws-cdk-lib.aws_iam.Policy",
                              "version": "0.0.0",
                              "metadata": [
                                "*",
                                {
                                  "attachToRole": [
                                    "*"
                                  ]
                                },
                                {
                                  "attachToRole": [
                                    "*"
                                  ]
                                },
                                {
                                  "addStatements": [
                                    {}
                                  ]
                                },
                                {
                                  "addStatements": [
                                    {}
                                  ]
                                },
                                {
                                  "addStatements": [
                                    {}
                                  ]
                                }
                              ]
                            }
                          }
                        },
                        "constructInfo": {
                          "fqn": "aws-cdk-lib.aws_iam.Role",
                          "version": "0.0.0",
                          "metadata": [
                            {
                              "assumedBy": {
                                "principalAccount": "*",
                                "assumeRoleAction": "*"
                              }
                            },
                            {
                              "addToPrincipalPolicy": [
                                {}
                              ]
                            },
                            {
                              "attachInlinePolicy": [
                                "*"
                              ]
                            },
                            {
                              "attachInlinePolicy": [
                                "*"
                              ]
                            },
                            {
                              "addToPrincipalPolicy": [
                                {}
                              ]
                            },
                            {
                              "addToPrincipalPolicy": [
                                {}
                              ]
                            }
                          ]
                        }
                      },
                      "LogGroup": {
                        "id": "LogGroup",
                        "path": "aws-stepfunctions-tasks-emr-containers-start-job-run/@aws-cdk--aws-eks.ClusterResourceProvider/Provider/waiter-state-machine/LogGroup",
                        "children": {
                          "Resource": {
                            "id": "Resource",
                            "path": "aws-stepfunctions-tasks-emr-containers-start-job-run/@aws-cdk--aws-eks.ClusterResourceProvider/Provider/waiter-state-machine/LogGroup/Resource",
                            "attributes": {
                              "aws:cdk:cloudformation:type": "AWS::Logs::LogGroup",
                              "aws:cdk:cloudformation:props": {
                                "logGroupName": {
                                  "Fn::Join": [
                                    "",
                                    [
                                      "/aws/vendedlogs/states/waiter-state-machine-",
                                      {
                                        "Ref": "ProviderframeworkisComplete26D7B0CB"
                                      },
                                      "-c841d74ea2a8541e840bb6757d8d85b907b38f89f9"
                                    ]
                                  ]
                                },
                                "retentionInDays": 731
                              }
                            },
                            "constructInfo": {
                              "fqn": "aws-cdk-lib.aws_logs.CfnLogGroup",
                              "version": "0.0.0"
                            }
                          }
                        },
                        "constructInfo": {
                          "fqn": "aws-cdk-lib.aws_logs.LogGroup",
                          "version": "0.0.0",
                          "metadata": [
                            {
                              "logGroupName": "*"
                            }
                          ]
                        }
                      },
                      "Resource": {
                        "id": "Resource",
                        "path": "aws-stepfunctions-tasks-emr-containers-start-job-run/@aws-cdk--aws-eks.ClusterResourceProvider/Provider/waiter-state-machine/Resource",
                        "attributes": {
                          "aws:cdk:cloudformation:type": "AWS::StepFunctions::StateMachine",
                          "aws:cdk:cloudformation:props": {
                            "definitionString": {
                              "Fn::Join": [
                                "",
                                [
                                  "{\"StartAt\":\"framework-isComplete-task\",\"States\":{\"framework-isComplete-task\":{\"End\":true,\"Retry\":[{\"ErrorEquals\":[\"States.ALL\"],\"IntervalSeconds\":60,\"MaxAttempts\":60,\"BackoffRate\":1}],\"Catch\":[{\"ErrorEquals\":[\"States.ALL\"],\"Next\":\"framework-onTimeout-task\"}],\"Type\":\"Task\",\"Resource\":\"",
                                  {
                                    "Fn::GetAtt": [
                                      "ProviderframeworkisComplete26D7B0CB",
                                      "Arn"
                                    ]
                                  },
                                  "\"},\"framework-onTimeout-task\":{\"End\":true,\"Type\":\"Task\",\"Resource\":\"",
                                  {
                                    "Fn::GetAtt": [
                                      "ProviderframeworkonTimeout0B47CA38",
                                      "Arn"
                                    ]
                                  },
                                  "\"}}}"
                                ]
                              ]
                            },
                            "loggingConfiguration": {
                              "destinations": [
                                {
                                  "cloudWatchLogsLogGroup": {
                                    "logGroupArn": {
                                      "Fn::GetAtt": [
                                        "ProviderwaiterstatemachineLogGroupDD693A98",
                                        "Arn"
                                      ]
                                    }
                                  }
                                }
                              ],
                              "includeExecutionData": false,
                              "level": "ERROR"
                            },
                            "roleArn": {
                              "Fn::GetAtt": [
                                "ProviderwaiterstatemachineRole0C7159F9",
                                "Arn"
                              ]
                            }
                          }
                        },
                        "constructInfo": {
                          "fqn": "aws-cdk-lib.aws_stepfunctions.CfnStateMachine",
                          "version": "0.0.0"
                        }
                      }
                    },
                    "constructInfo": {
                      "fqn": "aws-cdk-lib.custom_resources.WaiterStateMachine",
                      "version": "0.0.0"
                    }
                  }
                },
                "constructInfo": {
                  "fqn": "aws-cdk-lib.custom_resources.Provider",
                  "version": "0.0.0"
                }
              },
              "awsstepfunctionstasksemrcontainersstartjobrunawscdkawseksClusterResourceProviderOnEventHandlerServiceRoleE118846DArn": {
                "id": "awsstepfunctionstasksemrcontainersstartjobrunawscdkawseksClusterResourceProviderOnEventHandlerServiceRoleE118846DArn",
                "path": "aws-stepfunctions-tasks-emr-containers-start-job-run/@aws-cdk--aws-eks.ClusterResourceProvider/awsstepfunctionstasksemrcontainersstartjobrunawscdkawseksClusterResourceProviderOnEventHandlerServiceRoleE118846DArn",
                "constructInfo": {
                  "fqn": "aws-cdk-lib.CfnOutput",
                  "version": "0.0.0"
                }
              },
              "awsstepfunctionstasksemrcontainersstartjobrunawscdkawseksClusterResourceProviderIsCompleteHandlerServiceRole8A0930F5Arn": {
                "id": "awsstepfunctionstasksemrcontainersstartjobrunawscdkawseksClusterResourceProviderIsCompleteHandlerServiceRole8A0930F5Arn",
                "path": "aws-stepfunctions-tasks-emr-containers-start-job-run/@aws-cdk--aws-eks.ClusterResourceProvider/awsstepfunctionstasksemrcontainersstartjobrunawscdkawseksClusterResourceProviderIsCompleteHandlerServiceRole8A0930F5Arn",
                "constructInfo": {
                  "fqn": "aws-cdk-lib.CfnOutput",
                  "version": "0.0.0"
                }
              },
              "awsstepfunctionstasksemrcontainersstartjobrunawscdkawseksClusterResourceProviderframeworkonEvent534EC111Arn": {
                "id": "awsstepfunctionstasksemrcontainersstartjobrunawscdkawseksClusterResourceProviderframeworkonEvent534EC111Arn",
                "path": "aws-stepfunctions-tasks-emr-containers-start-job-run/@aws-cdk--aws-eks.ClusterResourceProvider/awsstepfunctionstasksemrcontainersstartjobrunawscdkawseksClusterResourceProviderframeworkonEvent534EC111Arn",
                "constructInfo": {
                  "fqn": "aws-cdk-lib.CfnOutput",
                  "version": "0.0.0"
                }
              }
            },
            "constructInfo": {
              "fqn": "aws-cdk-lib.NestedStack",
              "version": "0.0.0"
            }
          },
          "@aws-cdk--aws-eks.ClusterResourceProvider.NestedStack": {
            "id": "@aws-cdk--aws-eks.ClusterResourceProvider.NestedStack",
            "path": "aws-stepfunctions-tasks-emr-containers-start-job-run/@aws-cdk--aws-eks.ClusterResourceProvider.NestedStack",
            "children": {
              "@aws-cdk--aws-eks.ClusterResourceProvider.NestedStackResource": {
                "id": "@aws-cdk--aws-eks.ClusterResourceProvider.NestedStackResource",
                "path": "aws-stepfunctions-tasks-emr-containers-start-job-run/@aws-cdk--aws-eks.ClusterResourceProvider.NestedStack/@aws-cdk--aws-eks.ClusterResourceProvider.NestedStackResource",
                "attributes": {
                  "aws:cdk:cloudformation:type": "AWS::CloudFormation::Stack",
                  "aws:cdk:cloudformation:props": {
                    "templateUrl": {
                      "Fn::Join": [
                        "",
                        [
                          "https://s3.",
                          {
                            "Ref": "AWS::Region"
                          },
                          ".",
                          {
                            "Ref": "AWS::URLSuffix"
                          },
                          "/",
                          {
                            "Fn::Sub": "cdk-hnb659fds-assets-${AWS::AccountId}-${AWS::Region}"
                          },
<<<<<<< HEAD
                          "/edb40f36bcdaff1624a243a2f8a0a146ec98e55d2cdaf9f0a5b8d1af1d0b1edf.json"
=======
                          "/757510d1fbadbc86f88f5dc9754c42d6ab831bfd524ea2029dcdc9d7714edcc9.json"
>>>>>>> 80217f1d
                        ]
                      ]
                    }
                  }
                },
                "constructInfo": {
                  "fqn": "aws-cdk-lib.CfnStack",
                  "version": "0.0.0"
                }
              }
            },
            "constructInfo": {
              "fqn": "constructs.Construct",
              "version": "10.4.2"
            }
          },
          "@aws-cdk--aws-eks.KubectlProvider": {
            "id": "@aws-cdk--aws-eks.KubectlProvider",
            "path": "aws-stepfunctions-tasks-emr-containers-start-job-run/@aws-cdk--aws-eks.KubectlProvider",
            "children": {
              "Handler": {
                "id": "Handler",
                "path": "aws-stepfunctions-tasks-emr-containers-start-job-run/@aws-cdk--aws-eks.KubectlProvider/Handler",
                "children": {
                  "Code": {
                    "id": "Code",
                    "path": "aws-stepfunctions-tasks-emr-containers-start-job-run/@aws-cdk--aws-eks.KubectlProvider/Handler/Code",
                    "children": {
                      "Stage": {
                        "id": "Stage",
                        "path": "aws-stepfunctions-tasks-emr-containers-start-job-run/@aws-cdk--aws-eks.KubectlProvider/Handler/Code/Stage",
                        "constructInfo": {
                          "fqn": "aws-cdk-lib.AssetStaging",
                          "version": "0.0.0"
                        }
                      },
                      "AssetBucket": {
                        "id": "AssetBucket",
                        "path": "aws-stepfunctions-tasks-emr-containers-start-job-run/@aws-cdk--aws-eks.KubectlProvider/Handler/Code/AssetBucket",
                        "constructInfo": {
                          "fqn": "aws-cdk-lib.aws_s3.BucketBase",
                          "version": "0.0.0",
                          "metadata": []
                        }
                      }
                    },
                    "constructInfo": {
                      "fqn": "aws-cdk-lib.aws_s3_assets.Asset",
                      "version": "0.0.0"
                    }
                  },
                  "Resource": {
                    "id": "Resource",
                    "path": "aws-stepfunctions-tasks-emr-containers-start-job-run/@aws-cdk--aws-eks.KubectlProvider/Handler/Resource",
                    "attributes": {
                      "aws:cdk:cloudformation:type": "AWS::Lambda::Function",
                      "aws:cdk:cloudformation:props": {
                        "code": {
                          "s3Bucket": {
                            "Fn::Sub": "cdk-hnb659fds-assets-${AWS::AccountId}-${AWS::Region}"
                          },
                          "s3Key": "fba306965da4b2680dd8b4e6916610efe237162f913f22b10146f647b3f6bce4.zip"
                        },
                        "description": "onEvent handler for EKS kubectl resource provider",
                        "environment": {
                          "variables": {
                            "AWS_STS_REGIONAL_ENDPOINTS": "regional"
                          }
                        },
                        "handler": "index.handler",
                        "layers": [
                          {
                            "Ref": "AwsCliLayerF44AAF94"
                          },
                          {
                            "Ref": "KubectlLayer600207B5"
                          }
                        ],
                        "memorySize": 1024,
                        "role": {
                          "Ref": "referencetoawsstepfunctionstasksemrcontainersstartjobrunintegrationtesteksclusterKubectlHandlerRole965AEA8DArn"
                        },
                        "runtime": "python3.11",
                        "timeout": 900,
                        "vpcConfig": {
                          "subnetIds": [
                            {
                              "Ref": "referencetoawsstepfunctionstasksemrcontainersstartjobrunintegrationtesteksclusterDefaultVpcPrivateSubnet1SubnetFE45EEEBRef"
                            },
                            {
                              "Ref": "referencetoawsstepfunctionstasksemrcontainersstartjobrunintegrationtesteksclusterDefaultVpcPrivateSubnet2Subnet5042E9F4Ref"
                            }
                          ],
                          "securityGroupIds": [
                            {
                              "Ref": "referencetoawsstepfunctionstasksemrcontainersstartjobrunintegrationtestekscluster59B73E28ClusterSecurityGroupId"
                            }
                          ]
                        }
                      }
                    },
                    "constructInfo": {
                      "fqn": "aws-cdk-lib.aws_lambda.CfnFunction",
                      "version": "0.0.0"
                    }
                  }
                },
                "constructInfo": {
                  "fqn": "aws-cdk-lib.aws_lambda.Function",
                  "version": "0.0.0",
                  "metadata": [
                    {
                      "timeout": "*",
                      "description": "*",
                      "memorySize": "*",
                      "environment": "*",
                      "role": "*",
                      "vpc": "*",
                      "securityGroups": [
                        "*"
                      ],
                      "vpcSubnets": {
                        "subnets": [
                          "*",
                          "*"
                        ]
                      },
                      "code": "*",
                      "handler": "*",
                      "runtime": "*"
                    },
                    {
                      "addEnvironment": [
                        "*",
                        "*"
                      ]
                    },
                    {
                      "addLayers": [
                        "*"
                      ]
                    },
                    {
                      "addLayers": [
                        "*"
                      ]
                    }
                  ]
                }
              },
              "AwsCliLayer": {
                "id": "AwsCliLayer",
                "path": "aws-stepfunctions-tasks-emr-containers-start-job-run/@aws-cdk--aws-eks.KubectlProvider/AwsCliLayer",
                "children": {
                  "Code": {
                    "id": "Code",
                    "path": "aws-stepfunctions-tasks-emr-containers-start-job-run/@aws-cdk--aws-eks.KubectlProvider/AwsCliLayer/Code",
                    "children": {
                      "Stage": {
                        "id": "Stage",
                        "path": "aws-stepfunctions-tasks-emr-containers-start-job-run/@aws-cdk--aws-eks.KubectlProvider/AwsCliLayer/Code/Stage",
                        "constructInfo": {
                          "fqn": "aws-cdk-lib.AssetStaging",
                          "version": "0.0.0"
                        }
                      },
                      "AssetBucket": {
                        "id": "AssetBucket",
                        "path": "aws-stepfunctions-tasks-emr-containers-start-job-run/@aws-cdk--aws-eks.KubectlProvider/AwsCliLayer/Code/AssetBucket",
                        "constructInfo": {
                          "fqn": "aws-cdk-lib.aws_s3.BucketBase",
                          "version": "0.0.0",
                          "metadata": []
                        }
                      }
                    },
                    "constructInfo": {
                      "fqn": "aws-cdk-lib.aws_s3_assets.Asset",
                      "version": "0.0.0"
                    }
                  },
                  "Resource": {
                    "id": "Resource",
                    "path": "aws-stepfunctions-tasks-emr-containers-start-job-run/@aws-cdk--aws-eks.KubectlProvider/AwsCliLayer/Resource",
                    "attributes": {
                      "aws:cdk:cloudformation:type": "AWS::Lambda::LayerVersion",
                      "aws:cdk:cloudformation:props": {
                        "content": {
                          "s3Bucket": {
                            "Fn::Sub": "cdk-hnb659fds-assets-${AWS::AccountId}-${AWS::Region}"
                          },
<<<<<<< HEAD
                          "s3Key": "f24ba5e516d9d80b64bc7b0f406eedd12c36b20e7461f3e7719b7ffbdad72410.zip"
=======
                          "s3Key": "e42a736be21cd3134b9bff4e71e3afa99a4cc900ae489e9a7f7025c8d258f9b8.zip"
>>>>>>> 80217f1d
                        },
                        "description": "/opt/awscli/aws"
                      }
                    },
                    "constructInfo": {
                      "fqn": "aws-cdk-lib.aws_lambda.CfnLayerVersion",
                      "version": "0.0.0"
                    }
                  }
                },
                "constructInfo": {
                  "fqn": "aws-cdk-lib.lambda_layer_awscli.AwsCliLayer",
                  "version": "0.0.0",
                  "metadata": [
                    {}
                  ]
                }
              },
              "KubectlLayer": {
                "id": "KubectlLayer",
                "path": "aws-stepfunctions-tasks-emr-containers-start-job-run/@aws-cdk--aws-eks.KubectlProvider/KubectlLayer",
                "children": {
                  "Code": {
                    "id": "Code",
                    "path": "aws-stepfunctions-tasks-emr-containers-start-job-run/@aws-cdk--aws-eks.KubectlProvider/KubectlLayer/Code",
                    "children": {
                      "Stage": {
                        "id": "Stage",
                        "path": "aws-stepfunctions-tasks-emr-containers-start-job-run/@aws-cdk--aws-eks.KubectlProvider/KubectlLayer/Code/Stage",
                        "constructInfo": {
                          "fqn": "aws-cdk-lib.AssetStaging",
                          "version": "0.0.0"
                        }
                      },
                      "AssetBucket": {
                        "id": "AssetBucket",
                        "path": "aws-stepfunctions-tasks-emr-containers-start-job-run/@aws-cdk--aws-eks.KubectlProvider/KubectlLayer/Code/AssetBucket",
                        "constructInfo": {
                          "fqn": "aws-cdk-lib.aws_s3.BucketBase",
                          "version": "0.0.0",
                          "metadata": []
                        }
                      }
                    },
                    "constructInfo": {
                      "fqn": "aws-cdk-lib.aws_s3_assets.Asset",
                      "version": "0.0.0"
                    }
                  },
                  "Resource": {
                    "id": "Resource",
                    "path": "aws-stepfunctions-tasks-emr-containers-start-job-run/@aws-cdk--aws-eks.KubectlProvider/KubectlLayer/Resource",
                    "attributes": {
                      "aws:cdk:cloudformation:type": "AWS::Lambda::LayerVersion",
                      "aws:cdk:cloudformation:props": {
                        "content": {
                          "s3Bucket": {
                            "Fn::Sub": "cdk-hnb659fds-assets-${AWS::AccountId}-${AWS::Region}"
                          },
                          "s3Key": "e35d06c04a5f086530cad7876451b9fbd93ded1d4940950bb104fb78dd322310.zip"
                        },
                        "description": "/opt/kubectl/kubectl and /opt/helm/helm"
                      }
                    },
                    "constructInfo": {
                      "fqn": "aws-cdk-lib.aws_lambda.CfnLayerVersion",
                      "version": "0.0.0"
                    }
                  }
                },
                "constructInfo": {
                  "fqn": "aws-cdk-lib.lambda_layer_kubectl.KubectlLayer",
                  "version": "0.0.0",
                  "metadata": [
                    {}
                  ]
                }
              },
              "ConditionalPolicyArn": {
                "id": "ConditionalPolicyArn",
                "path": "aws-stepfunctions-tasks-emr-containers-start-job-run/@aws-cdk--aws-eks.KubectlProvider/ConditionalPolicyArn",
                "constructInfo": {
                  "fqn": "aws-cdk-lib.Resource",
                  "version": "0.0.0",
                  "metadata": []
                }
              },
              "conditionalPolicy": {
                "id": "conditionalPolicy",
                "path": "aws-stepfunctions-tasks-emr-containers-start-job-run/@aws-cdk--aws-eks.KubectlProvider/conditionalPolicy",
                "constructInfo": {
                  "fqn": "aws-cdk-lib.Resource",
                  "version": "0.0.0",
                  "metadata": []
                }
              },
              "Provider": {
                "id": "Provider",
                "path": "aws-stepfunctions-tasks-emr-containers-start-job-run/@aws-cdk--aws-eks.KubectlProvider/Provider",
                "children": {
                  "framework-onEvent": {
                    "id": "framework-onEvent",
                    "path": "aws-stepfunctions-tasks-emr-containers-start-job-run/@aws-cdk--aws-eks.KubectlProvider/Provider/framework-onEvent",
                    "children": {
                      "ServiceRole": {
                        "id": "ServiceRole",
                        "path": "aws-stepfunctions-tasks-emr-containers-start-job-run/@aws-cdk--aws-eks.KubectlProvider/Provider/framework-onEvent/ServiceRole",
                        "children": {
                          "ImportServiceRole": {
                            "id": "ImportServiceRole",
                            "path": "aws-stepfunctions-tasks-emr-containers-start-job-run/@aws-cdk--aws-eks.KubectlProvider/Provider/framework-onEvent/ServiceRole/ImportServiceRole",
                            "constructInfo": {
                              "fqn": "aws-cdk-lib.Resource",
                              "version": "0.0.0",
                              "metadata": [
                                "*"
                              ]
                            }
                          },
                          "Resource": {
                            "id": "Resource",
                            "path": "aws-stepfunctions-tasks-emr-containers-start-job-run/@aws-cdk--aws-eks.KubectlProvider/Provider/framework-onEvent/ServiceRole/Resource",
                            "attributes": {
                              "aws:cdk:cloudformation:type": "AWS::IAM::Role",
                              "aws:cdk:cloudformation:props": {
                                "assumeRolePolicyDocument": {
                                  "Statement": [
                                    {
                                      "Action": "sts:AssumeRole",
                                      "Effect": "Allow",
                                      "Principal": {
                                        "Service": "lambda.amazonaws.com"
                                      }
                                    }
                                  ],
                                  "Version": "2012-10-17"
                                },
                                "managedPolicyArns": [
                                  {
                                    "Fn::Join": [
                                      "",
                                      [
                                        "arn:",
                                        {
                                          "Ref": "AWS::Partition"
                                        },
                                        ":iam::aws:policy/service-role/AWSLambdaBasicExecutionRole"
                                      ]
                                    ]
                                  },
                                  {
                                    "Fn::Join": [
                                      "",
                                      [
                                        "arn:",
                                        {
                                          "Ref": "AWS::Partition"
                                        },
                                        ":iam::aws:policy/service-role/AWSLambdaVPCAccessExecutionRole"
                                      ]
                                    ]
                                  }
                                ]
                              }
                            },
                            "constructInfo": {
                              "fqn": "aws-cdk-lib.aws_iam.CfnRole",
                              "version": "0.0.0"
                            }
                          },
                          "DefaultPolicy": {
                            "id": "DefaultPolicy",
                            "path": "aws-stepfunctions-tasks-emr-containers-start-job-run/@aws-cdk--aws-eks.KubectlProvider/Provider/framework-onEvent/ServiceRole/DefaultPolicy",
                            "children": {
                              "Resource": {
                                "id": "Resource",
                                "path": "aws-stepfunctions-tasks-emr-containers-start-job-run/@aws-cdk--aws-eks.KubectlProvider/Provider/framework-onEvent/ServiceRole/DefaultPolicy/Resource",
                                "attributes": {
                                  "aws:cdk:cloudformation:type": "AWS::IAM::Policy",
                                  "aws:cdk:cloudformation:props": {
                                    "policyDocument": {
                                      "Statement": [
                                        {
                                          "Action": "lambda:InvokeFunction",
                                          "Effect": "Allow",
                                          "Resource": [
                                            {
                                              "Fn::GetAtt": [
                                                "Handler886CB40B",
                                                "Arn"
                                              ]
                                            },
                                            {
                                              "Fn::Join": [
                                                "",
                                                [
                                                  {
                                                    "Fn::GetAtt": [
                                                      "Handler886CB40B",
                                                      "Arn"
                                                    ]
                                                  },
                                                  ":*"
                                                ]
                                              ]
                                            }
                                          ]
                                        },
                                        {
                                          "Action": "lambda:GetFunction",
                                          "Effect": "Allow",
                                          "Resource": {
                                            "Fn::GetAtt": [
                                              "Handler886CB40B",
                                              "Arn"
                                            ]
                                          }
                                        }
                                      ],
                                      "Version": "2012-10-17"
                                    },
                                    "policyName": "ProviderframeworkonEventServiceRoleDefaultPolicy48CD2133",
                                    "roles": [
                                      {
                                        "Ref": "ProviderframeworkonEventServiceRole9FF04296"
                                      }
                                    ]
                                  }
                                },
                                "constructInfo": {
                                  "fqn": "aws-cdk-lib.aws_iam.CfnPolicy",
                                  "version": "0.0.0"
                                }
                              }
                            },
                            "constructInfo": {
                              "fqn": "aws-cdk-lib.aws_iam.Policy",
                              "version": "0.0.0",
                              "metadata": [
                                "*",
                                {
                                  "attachToRole": [
                                    "*"
                                  ]
                                },
                                {
                                  "attachToRole": [
                                    "*"
                                  ]
                                },
                                {
                                  "addStatements": [
                                    {}
                                  ]
                                },
                                {
                                  "addStatements": [
                                    {}
                                  ]
                                }
                              ]
                            }
                          }
                        },
                        "constructInfo": {
                          "fqn": "aws-cdk-lib.aws_iam.Role",
                          "version": "0.0.0",
                          "metadata": [
                            {
                              "assumedBy": {
                                "principalAccount": "*",
                                "assumeRoleAction": "*"
                              },
                              "managedPolicies": [
                                {
                                  "managedPolicyArn": "*"
                                },
                                {
                                  "managedPolicyArn": "*"
                                }
                              ]
                            },
                            {
                              "addToPrincipalPolicy": [
                                {}
                              ]
                            },
                            {
                              "attachInlinePolicy": [
                                "*"
                              ]
                            },
                            {
                              "attachInlinePolicy": [
                                "*"
                              ]
                            },
                            {
                              "addToPrincipalPolicy": [
                                {}
                              ]
                            }
                          ]
                        }
                      },
                      "Code": {
                        "id": "Code",
                        "path": "aws-stepfunctions-tasks-emr-containers-start-job-run/@aws-cdk--aws-eks.KubectlProvider/Provider/framework-onEvent/Code",
                        "children": {
                          "Stage": {
                            "id": "Stage",
                            "path": "aws-stepfunctions-tasks-emr-containers-start-job-run/@aws-cdk--aws-eks.KubectlProvider/Provider/framework-onEvent/Code/Stage",
                            "constructInfo": {
                              "fqn": "aws-cdk-lib.AssetStaging",
                              "version": "0.0.0"
                            }
                          },
                          "AssetBucket": {
                            "id": "AssetBucket",
                            "path": "aws-stepfunctions-tasks-emr-containers-start-job-run/@aws-cdk--aws-eks.KubectlProvider/Provider/framework-onEvent/Code/AssetBucket",
                            "constructInfo": {
                              "fqn": "aws-cdk-lib.aws_s3.BucketBase",
                              "version": "0.0.0",
                              "metadata": []
                            }
                          }
                        },
                        "constructInfo": {
                          "fqn": "aws-cdk-lib.aws_s3_assets.Asset",
                          "version": "0.0.0"
                        }
                      },
                      "Resource": {
                        "id": "Resource",
                        "path": "aws-stepfunctions-tasks-emr-containers-start-job-run/@aws-cdk--aws-eks.KubectlProvider/Provider/framework-onEvent/Resource",
                        "attributes": {
                          "aws:cdk:cloudformation:type": "AWS::Lambda::Function",
                          "aws:cdk:cloudformation:props": {
                            "code": {
                              "s3Bucket": {
                                "Fn::Sub": "cdk-hnb659fds-assets-${AWS::AccountId}-${AWS::Region}"
                              },
                              "s3Key": "39472b1c2875cf306d4ba429aeccdd34cb49bcf59dbde81f7e6b6cb9deac23a6.zip"
                            },
                            "description": "AWS CDK resource provider framework - onEvent (aws-stepfunctions-tasks-emr-containers-start-job-run/@aws-cdk--aws-eks.KubectlProvider/Provider)",
                            "environment": {
                              "variables": {
                                "USER_ON_EVENT_FUNCTION_ARN": {
                                  "Fn::GetAtt": [
                                    "Handler886CB40B",
                                    "Arn"
                                  ]
                                }
                              }
                            },
                            "handler": "framework.onEvent",
                            "role": {
                              "Fn::GetAtt": [
                                "ProviderframeworkonEventServiceRole9FF04296",
                                "Arn"
                              ]
                            },
                            "runtime": {
                              "Fn::FindInMap": [
                                "LatestNodeRuntimeMap",
                                {
                                  "Ref": "AWS::Region"
                                },
                                "value"
                              ]
                            },
                            "timeout": 900,
                            "vpcConfig": {
                              "subnetIds": [
                                {
                                  "Ref": "referencetoawsstepfunctionstasksemrcontainersstartjobrunintegrationtesteksclusterDefaultVpcPrivateSubnet1SubnetFE45EEEBRef"
                                },
                                {
                                  "Ref": "referencetoawsstepfunctionstasksemrcontainersstartjobrunintegrationtesteksclusterDefaultVpcPrivateSubnet2Subnet5042E9F4Ref"
                                }
                              ],
                              "securityGroupIds": [
                                {
                                  "Ref": "referencetoawsstepfunctionstasksemrcontainersstartjobrunintegrationtestekscluster59B73E28ClusterSecurityGroupId"
                                }
                              ]
                            }
                          }
                        },
                        "constructInfo": {
                          "fqn": "aws-cdk-lib.aws_lambda.CfnFunction",
                          "version": "0.0.0"
                        }
                      }
                    },
                    "constructInfo": {
                      "fqn": "aws-cdk-lib.aws_lambda.Function",
                      "version": "0.0.0",
                      "metadata": [
                        {
                          "code": "*",
                          "description": "*",
                          "runtime": "*",
                          "handler": "*",
                          "timeout": "*",
                          "logGroup": "*",
                          "vpc": "*",
                          "vpcSubnets": {
                            "subnets": [
                              "*",
                              "*"
                            ]
                          },
                          "securityGroups": [
                            "*"
                          ],
                          "role": "*",
                          "functionName": "*",
                          "environmentEncryption": "*"
                        },
                        {
                          "addEnvironment": [
                            "*",
                            "*"
                          ]
                        }
                      ]
                    }
                  }
                },
                "constructInfo": {
                  "fqn": "aws-cdk-lib.custom_resources.Provider",
                  "version": "0.0.0"
                }
              },
              "LatestNodeRuntimeMap": {
                "id": "LatestNodeRuntimeMap",
                "path": "aws-stepfunctions-tasks-emr-containers-start-job-run/@aws-cdk--aws-eks.KubectlProvider/LatestNodeRuntimeMap",
                "constructInfo": {
                  "fqn": "aws-cdk-lib.CfnMapping",
                  "version": "0.0.0"
                }
              },
              "awsstepfunctionstasksemrcontainersstartjobrunawscdkawseksKubectlProviderframeworkonEventB25EDDAEArn": {
                "id": "awsstepfunctionstasksemrcontainersstartjobrunawscdkawseksKubectlProviderframeworkonEventB25EDDAEArn",
                "path": "aws-stepfunctions-tasks-emr-containers-start-job-run/@aws-cdk--aws-eks.KubectlProvider/awsstepfunctionstasksemrcontainersstartjobrunawscdkawseksKubectlProviderframeworkonEventB25EDDAEArn",
                "constructInfo": {
                  "fqn": "aws-cdk-lib.CfnOutput",
                  "version": "0.0.0"
                }
              },
              "reference-to-awsstepfunctionstasksemrcontainersstartjobrunintegrationtesteksclusterKubectlHandlerRole965AEA8DArn": {
                "id": "reference-to-awsstepfunctionstasksemrcontainersstartjobrunintegrationtesteksclusterKubectlHandlerRole965AEA8DArn",
                "path": "aws-stepfunctions-tasks-emr-containers-start-job-run/@aws-cdk--aws-eks.KubectlProvider/reference-to-awsstepfunctionstasksemrcontainersstartjobrunintegrationtesteksclusterKubectlHandlerRole965AEA8DArn",
                "constructInfo": {
                  "fqn": "aws-cdk-lib.CfnParameter",
                  "version": "0.0.0"
                }
              },
              "reference-to-awsstepfunctionstasksemrcontainersstartjobrunintegrationtesteksclusterDefaultVpcPrivateSubnet1SubnetFE45EEEBRef": {
                "id": "reference-to-awsstepfunctionstasksemrcontainersstartjobrunintegrationtesteksclusterDefaultVpcPrivateSubnet1SubnetFE45EEEBRef",
                "path": "aws-stepfunctions-tasks-emr-containers-start-job-run/@aws-cdk--aws-eks.KubectlProvider/reference-to-awsstepfunctionstasksemrcontainersstartjobrunintegrationtesteksclusterDefaultVpcPrivateSubnet1SubnetFE45EEEBRef",
                "constructInfo": {
                  "fqn": "aws-cdk-lib.CfnParameter",
                  "version": "0.0.0"
                }
              },
              "reference-to-awsstepfunctionstasksemrcontainersstartjobrunintegrationtesteksclusterDefaultVpcPrivateSubnet2Subnet5042E9F4Ref": {
                "id": "reference-to-awsstepfunctionstasksemrcontainersstartjobrunintegrationtesteksclusterDefaultVpcPrivateSubnet2Subnet5042E9F4Ref",
                "path": "aws-stepfunctions-tasks-emr-containers-start-job-run/@aws-cdk--aws-eks.KubectlProvider/reference-to-awsstepfunctionstasksemrcontainersstartjobrunintegrationtesteksclusterDefaultVpcPrivateSubnet2Subnet5042E9F4Ref",
                "constructInfo": {
                  "fqn": "aws-cdk-lib.CfnParameter",
                  "version": "0.0.0"
                }
              },
              "reference-to-awsstepfunctionstasksemrcontainersstartjobrunintegrationtestekscluster59B73E28ClusterSecurityGroupId": {
                "id": "reference-to-awsstepfunctionstasksemrcontainersstartjobrunintegrationtestekscluster59B73E28ClusterSecurityGroupId",
                "path": "aws-stepfunctions-tasks-emr-containers-start-job-run/@aws-cdk--aws-eks.KubectlProvider/reference-to-awsstepfunctionstasksemrcontainersstartjobrunintegrationtestekscluster59B73E28ClusterSecurityGroupId",
                "constructInfo": {
                  "fqn": "aws-cdk-lib.CfnParameter",
                  "version": "0.0.0"
                }
              }
            },
            "constructInfo": {
              "fqn": "aws-cdk-lib.aws_eks.KubectlProvider",
              "version": "0.0.0"
            }
          },
          "@aws-cdk--aws-eks.KubectlProvider.NestedStack": {
            "id": "@aws-cdk--aws-eks.KubectlProvider.NestedStack",
            "path": "aws-stepfunctions-tasks-emr-containers-start-job-run/@aws-cdk--aws-eks.KubectlProvider.NestedStack",
            "children": {
              "@aws-cdk--aws-eks.KubectlProvider.NestedStackResource": {
                "id": "@aws-cdk--aws-eks.KubectlProvider.NestedStackResource",
                "path": "aws-stepfunctions-tasks-emr-containers-start-job-run/@aws-cdk--aws-eks.KubectlProvider.NestedStack/@aws-cdk--aws-eks.KubectlProvider.NestedStackResource",
                "attributes": {
                  "aws:cdk:cloudformation:type": "AWS::CloudFormation::Stack",
                  "aws:cdk:cloudformation:props": {
                    "parameters": {
                      "referencetoawsstepfunctionstasksemrcontainersstartjobrunintegrationtesteksclusterKubectlHandlerRole965AEA8DArn": {
                        "Fn::GetAtt": [
                          "integrationtesteksclusterKubectlHandlerRole9A4C37D2",
                          "Arn"
                        ]
                      },
                      "referencetoawsstepfunctionstasksemrcontainersstartjobrunintegrationtesteksclusterDefaultVpcPrivateSubnet1SubnetFE45EEEBRef": {
                        "Ref": "integrationtesteksclusterDefaultVpcPrivateSubnet1Subnet4E00CAFB"
                      },
                      "referencetoawsstepfunctionstasksemrcontainersstartjobrunintegrationtesteksclusterDefaultVpcPrivateSubnet2Subnet5042E9F4Ref": {
                        "Ref": "integrationtesteksclusterDefaultVpcPrivateSubnet2Subnet0C3539A8"
                      },
                      "referencetoawsstepfunctionstasksemrcontainersstartjobrunintegrationtestekscluster59B73E28ClusterSecurityGroupId": {
                        "Fn::GetAtt": [
                          "integrationtesteksclusterE5C0ED98",
                          "ClusterSecurityGroupId"
                        ]
                      }
                    },
                    "templateUrl": {
                      "Fn::Join": [
                        "",
                        [
                          "https://s3.",
                          {
                            "Ref": "AWS::Region"
                          },
                          ".",
                          {
                            "Ref": "AWS::URLSuffix"
                          },
                          "/",
                          {
                            "Fn::Sub": "cdk-hnb659fds-assets-${AWS::AccountId}-${AWS::Region}"
                          },
<<<<<<< HEAD
                          "/c5f1be918f6d699d0df40ce7a14be6bcd9fde7461f74cc5cf5d93afd284cb0e9.json"
=======
                          "/2918955b16fede002f9130a1e91f05198cd57dee0fbd7dc2f48c159d8ab332eb.json"
>>>>>>> 80217f1d
                        ]
                      ]
                    }
                  }
                },
                "constructInfo": {
                  "fqn": "aws-cdk-lib.CfnStack",
                  "version": "0.0.0"
                }
              }
            },
            "constructInfo": {
              "fqn": "constructs.Construct",
              "version": "10.4.2"
            }
          },
          "Virtual Cluster": {
            "id": "Virtual Cluster",
            "path": "aws-stepfunctions-tasks-emr-containers-start-job-run/Virtual Cluster",
            "constructInfo": {
              "fqn": "aws-cdk-lib.CfnResource",
              "version": "0.0.0"
            }
          },
          "emrServiceRole": {
            "id": "emrServiceRole",
            "path": "aws-stepfunctions-tasks-emr-containers-start-job-run/emrServiceRole",
            "constructInfo": {
              "fqn": "aws-cdk-lib.Resource",
              "version": "0.0.0",
              "metadata": [
                "*"
              ]
            }
          },
          "Start a Job Run": {
            "id": "Start a Job Run",
            "path": "aws-stepfunctions-tasks-emr-containers-start-job-run/Start a Job Run",
            "children": {
              "Job-Execution-Role": {
                "id": "Job-Execution-Role",
                "path": "aws-stepfunctions-tasks-emr-containers-start-job-run/Start a Job Run/Job-Execution-Role",
                "children": {
                  "ImportJob-Execution-Role": {
                    "id": "ImportJob-Execution-Role",
                    "path": "aws-stepfunctions-tasks-emr-containers-start-job-run/Start a Job Run/Job-Execution-Role/ImportJob-Execution-Role",
                    "constructInfo": {
                      "fqn": "aws-cdk-lib.Resource",
                      "version": "0.0.0",
                      "metadata": [
                        "*"
                      ]
                    }
                  },
                  "Resource": {
                    "id": "Resource",
                    "path": "aws-stepfunctions-tasks-emr-containers-start-job-run/Start a Job Run/Job-Execution-Role/Resource",
                    "attributes": {
                      "aws:cdk:cloudformation:type": "AWS::IAM::Role",
                      "aws:cdk:cloudformation:props": {
                        "assumeRolePolicyDocument": {
                          "Statement": [
                            {
                              "Action": "sts:AssumeRole",
                              "Effect": "Allow",
                              "Principal": {
                                "Service": [
                                  "emr-containers.amazonaws.com",
                                  "states.amazonaws.com"
                                ]
                              }
                            }
                          ],
                          "Version": "2012-10-17"
                        }
                      }
                    },
                    "constructInfo": {
                      "fqn": "aws-cdk-lib.aws_iam.CfnRole",
                      "version": "0.0.0"
                    }
                  },
                  "DefaultPolicy": {
                    "id": "DefaultPolicy",
                    "path": "aws-stepfunctions-tasks-emr-containers-start-job-run/Start a Job Run/Job-Execution-Role/DefaultPolicy",
                    "children": {
                      "Resource": {
                        "id": "Resource",
                        "path": "aws-stepfunctions-tasks-emr-containers-start-job-run/Start a Job Run/Job-Execution-Role/DefaultPolicy/Resource",
                        "attributes": {
                          "aws:cdk:cloudformation:type": "AWS::IAM::Policy",
                          "aws:cdk:cloudformation:props": {
                            "policyDocument": {
                              "Statement": [
                                {
                                  "Action": "logs:DescribeLogGroups",
                                  "Effect": "Allow",
                                  "Resource": {
                                    "Fn::Join": [
                                      "",
                                      [
                                        "arn:",
                                        {
                                          "Ref": "AWS::Partition"
                                        },
                                        ":logs:",
                                        {
                                          "Ref": "AWS::Region"
                                        },
                                        ":",
                                        {
                                          "Ref": "AWS::AccountId"
                                        },
                                        ":*"
                                      ]
                                    ]
                                  }
                                }
                              ],
                              "Version": "2012-10-17"
                            },
                            "policyName": "StartaJobRunJobExecutionRoleDefaultPolicyEA7882C0",
                            "roles": [
                              {
                                "Ref": "StartaJobRunJobExecutionRole157B6BE1"
                              }
                            ]
                          }
                        },
                        "constructInfo": {
                          "fqn": "aws-cdk-lib.aws_iam.CfnPolicy",
                          "version": "0.0.0"
                        }
                      }
                    },
                    "constructInfo": {
                      "fqn": "aws-cdk-lib.aws_iam.Policy",
                      "version": "0.0.0",
                      "metadata": [
                        "*",
                        {
                          "attachToRole": [
                            "*"
                          ]
                        },
                        {
                          "attachToRole": [
                            "*"
                          ]
                        },
                        {
                          "addStatements": [
                            {}
                          ]
                        },
                        {
                          "addStatements": [
                            {}
                          ]
                        }
                      ]
                    }
                  }
                },
                "constructInfo": {
                  "fqn": "aws-cdk-lib.aws_iam.Role",
                  "version": "0.0.0",
                  "metadata": [
                    {
                      "assumedBy": {
                        "principalAccount": "*",
                        "assumeRoleAction": "*"
                      }
                    },
                    {
                      "addToPrincipalPolicy": [
                        {}
                      ]
                    },
                    {
                      "attachInlinePolicy": [
                        "*"
                      ]
                    },
                    {
                      "attachInlinePolicy": [
                        "*"
                      ]
                    },
                    {
                      "addToPrincipalPolicy": [
                        {}
                      ]
                    }
                  ]
                }
              },
              "GetEksClusterInfo": {
                "id": "GetEksClusterInfo",
                "path": "aws-stepfunctions-tasks-emr-containers-start-job-run/Start a Job Run/GetEksClusterInfo",
                "children": {
                  "Provider": {
                    "id": "Provider",
                    "path": "aws-stepfunctions-tasks-emr-containers-start-job-run/Start a Job Run/GetEksClusterInfo/Provider",
                    "constructInfo": {
                      "fqn": "aws-cdk-lib.aws_lambda.SingletonFunction",
                      "version": "0.0.0",
                      "metadata": [
                        {
                          "uuid": "*",
                          "lambdaPurpose": "*",
                          "memorySize": "*",
                          "timeout": "*",
                          "role": "*",
                          "logGroup": "*",
                          "functionName": "*",
                          "vpc": "*",
                          "vpcSubnets": "*",
                          "code": "*",
                          "handler": "*",
                          "runtime": "*"
                        },
                        {
                          "addMetadata": [
                            "*",
                            true
                          ]
                        },
                        {
                          "addMetadata": [
                            "*",
                            "*"
                          ]
                        }
                      ]
                    }
                  },
                  "Resource": {
                    "id": "Resource",
                    "path": "aws-stepfunctions-tasks-emr-containers-start-job-run/Start a Job Run/GetEksClusterInfo/Resource",
                    "children": {
                      "Default": {
                        "id": "Default",
                        "path": "aws-stepfunctions-tasks-emr-containers-start-job-run/Start a Job Run/GetEksClusterInfo/Resource/Default",
                        "constructInfo": {
                          "fqn": "aws-cdk-lib.CfnResource",
                          "version": "0.0.0"
                        }
                      }
                    },
                    "constructInfo": {
                      "fqn": "aws-cdk-lib.CustomResource",
                      "version": "0.0.0",
                      "metadata": [
                        "*",
                        "*",
                        "*",
                        "*",
                        "*",
                        "*",
                        "*"
                      ]
                    }
                  },
                  "CustomResourcePolicy": {
                    "id": "CustomResourcePolicy",
                    "path": "aws-stepfunctions-tasks-emr-containers-start-job-run/Start a Job Run/GetEksClusterInfo/CustomResourcePolicy",
                    "children": {
                      "Resource": {
                        "id": "Resource",
                        "path": "aws-stepfunctions-tasks-emr-containers-start-job-run/Start a Job Run/GetEksClusterInfo/CustomResourcePolicy/Resource",
                        "attributes": {
                          "aws:cdk:cloudformation:type": "AWS::IAM::Policy",
                          "aws:cdk:cloudformation:props": {
                            "policyDocument": {
                              "Statement": [
                                {
                                  "Action": "emr-containers:DescribeVirtualCluster",
                                  "Effect": "Allow",
                                  "Resource": "*"
                                }
                              ],
                              "Version": "2012-10-17"
                            },
                            "policyName": "StartaJobRunGetEksClusterInfoCustomResourcePolicy7AA7B106",
                            "roles": [
                              {
                                "Ref": "AWS679f53fac002430cb0da5b7982bd2287ServiceRoleC1EA0FF2"
                              }
                            ]
                          }
                        },
                        "constructInfo": {
                          "fqn": "aws-cdk-lib.aws_iam.CfnPolicy",
                          "version": "0.0.0"
                        }
                      }
                    },
                    "constructInfo": {
                      "fqn": "aws-cdk-lib.aws_iam.Policy",
                      "version": "0.0.0",
                      "metadata": [
                        {
                          "statements": "*"
                        },
                        {
                          "addStatements": [
                            {}
                          ]
                        },
                        {
                          "attachToRole": [
                            "*"
                          ]
                        },
                        {
                          "attachToRole": [
                            "*"
                          ]
                        }
                      ]
                    }
                  }
                },
                "constructInfo": {
                  "fqn": "aws-cdk-lib.custom_resources.AwsCustomResource",
                  "version": "0.0.0"
                }
              },
              "awsclilayer": {
                "id": "awsclilayer",
                "path": "aws-stepfunctions-tasks-emr-containers-start-job-run/Start a Job Run/awsclilayer",
                "children": {
                  "Code": {
                    "id": "Code",
                    "path": "aws-stepfunctions-tasks-emr-containers-start-job-run/Start a Job Run/awsclilayer/Code",
                    "children": {
                      "Stage": {
                        "id": "Stage",
                        "path": "aws-stepfunctions-tasks-emr-containers-start-job-run/Start a Job Run/awsclilayer/Code/Stage",
                        "constructInfo": {
                          "fqn": "aws-cdk-lib.AssetStaging",
                          "version": "0.0.0"
                        }
                      },
                      "AssetBucket": {
                        "id": "AssetBucket",
                        "path": "aws-stepfunctions-tasks-emr-containers-start-job-run/Start a Job Run/awsclilayer/Code/AssetBucket",
                        "constructInfo": {
                          "fqn": "aws-cdk-lib.aws_s3.BucketBase",
                          "version": "0.0.0",
                          "metadata": []
                        }
                      }
                    },
                    "constructInfo": {
                      "fqn": "aws-cdk-lib.aws_s3_assets.Asset",
                      "version": "0.0.0"
                    }
                  },
                  "Resource": {
                    "id": "Resource",
                    "path": "aws-stepfunctions-tasks-emr-containers-start-job-run/Start a Job Run/awsclilayer/Resource",
                    "attributes": {
                      "aws:cdk:cloudformation:type": "AWS::Lambda::LayerVersion",
                      "aws:cdk:cloudformation:props": {
                        "content": {
                          "s3Bucket": {
                            "Fn::Sub": "cdk-hnb659fds-assets-${AWS::AccountId}-${AWS::Region}"
                          },
<<<<<<< HEAD
                          "s3Key": "f24ba5e516d9d80b64bc7b0f406eedd12c36b20e7461f3e7719b7ffbdad72410.zip"
=======
                          "s3Key": "e42a736be21cd3134b9bff4e71e3afa99a4cc900ae489e9a7f7025c8d258f9b8.zip"
>>>>>>> 80217f1d
                        },
                        "description": "/opt/awscli/aws"
                      }
                    },
                    "constructInfo": {
                      "fqn": "aws-cdk-lib.aws_lambda.CfnLayerVersion",
                      "version": "0.0.0"
                    }
                  }
                },
                "constructInfo": {
                  "fqn": "aws-cdk-lib.lambda_layer_awscli.AwsCliLayer",
                  "version": "0.0.0",
                  "metadata": [
                    {}
                  ]
                }
              },
              "Call Update-Role-Trust-Policy": {
                "id": "Call Update-Role-Trust-Policy",
                "path": "aws-stepfunctions-tasks-emr-containers-start-job-run/Start a Job Run/Call Update-Role-Trust-Policy",
                "children": {
                  "inlinePolicyAddedToExecutionRole-0": {
                    "id": "inlinePolicyAddedToExecutionRole-0",
                    "path": "aws-stepfunctions-tasks-emr-containers-start-job-run/Start a Job Run/Call Update-Role-Trust-Policy/inlinePolicyAddedToExecutionRole-0",
                    "children": {
                      "Resource": {
                        "id": "Resource",
                        "path": "aws-stepfunctions-tasks-emr-containers-start-job-run/Start a Job Run/Call Update-Role-Trust-Policy/inlinePolicyAddedToExecutionRole-0/Resource",
                        "attributes": {
                          "aws:cdk:cloudformation:type": "AWS::IAM::Policy",
                          "aws:cdk:cloudformation:props": {
                            "policyDocument": {
                              "Statement": [
                                {
                                  "Action": "eks:DescribeCluster",
                                  "Effect": "Allow",
                                  "Resource": {
                                    "Fn::Join": [
                                      "",
                                      [
                                        "arn:",
                                        {
                                          "Ref": "AWS::Partition"
                                        },
                                        ":eks:",
                                        {
                                          "Ref": "AWS::Region"
                                        },
                                        ":",
                                        {
                                          "Ref": "AWS::AccountId"
                                        },
                                        ":cluster/",
                                        {
                                          "Fn::GetAtt": [
                                            "StartaJobRunGetEksClusterInfoD0E31373",
                                            "virtualCluster.containerProvider.id"
                                          ]
                                        }
                                      ]
                                    ]
                                  }
                                }
                              ],
                              "Version": "2012-10-17"
                            },
                            "policyName": "StartaJobRunCallUpdateRoleTrustPolicyinlinePolicyAddedToExecutionRole06B56B67D",
                            "roles": [
                              {
                                "Ref": "SingletonLambda8693BB64968944B69AAFB0CC9EB8757CServiceRoleF99BDB4C"
                              }
                            ]
                          }
                        },
                        "constructInfo": {
                          "fqn": "aws-cdk-lib.aws_iam.CfnPolicy",
                          "version": "0.0.0"
                        }
                      }
                    },
                    "constructInfo": {
                      "fqn": "aws-cdk-lib.aws_iam.Policy",
                      "version": "0.0.0"
                    }
                  },
                  "inlinePolicyAddedToExecutionRole-1": {
                    "id": "inlinePolicyAddedToExecutionRole-1",
                    "path": "aws-stepfunctions-tasks-emr-containers-start-job-run/Start a Job Run/Call Update-Role-Trust-Policy/inlinePolicyAddedToExecutionRole-1",
                    "children": {
                      "Resource": {
                        "id": "Resource",
                        "path": "aws-stepfunctions-tasks-emr-containers-start-job-run/Start a Job Run/Call Update-Role-Trust-Policy/inlinePolicyAddedToExecutionRole-1/Resource",
                        "attributes": {
                          "aws:cdk:cloudformation:type": "AWS::IAM::Policy",
                          "aws:cdk:cloudformation:props": {
                            "policyDocument": {
                              "Statement": [
                                {
                                  "Action": [
                                    "iam:GetRole",
                                    "iam:UpdateAssumeRolePolicy"
                                  ],
                                  "Effect": "Allow",
                                  "Resource": {
                                    "Fn::GetAtt": [
                                      "StartaJobRunJobExecutionRole157B6BE1",
                                      "Arn"
                                    ]
                                  }
                                }
                              ],
                              "Version": "2012-10-17"
                            },
                            "policyName": "StartaJobRunCallUpdateRoleTrustPolicyinlinePolicyAddedToExecutionRole10015039B",
                            "roles": [
                              {
                                "Ref": "SingletonLambda8693BB64968944B69AAFB0CC9EB8757CServiceRoleF99BDB4C"
                              }
                            ]
                          }
                        },
                        "constructInfo": {
                          "fqn": "aws-cdk-lib.aws_iam.CfnPolicy",
                          "version": "0.0.0"
                        }
                      }
                    },
                    "constructInfo": {
                      "fqn": "aws-cdk-lib.aws_iam.Policy",
                      "version": "0.0.0"
                    }
                  }
                },
                "constructInfo": {
                  "fqn": "aws-cdk-lib.aws_lambda.SingletonFunction",
                  "version": "0.0.0",
                  "metadata": [
                    {
                      "uuid": "*",
                      "timeout": "*",
                      "memorySize": "*",
                      "layers": [
                        "*"
                      ],
                      "code": "*",
                      "handler": "*",
                      "runtime": "*"
                    },
                    {
                      "addMetadata": [
                        "*",
                        true
                      ]
                    },
                    {
                      "addMetadata": [
                        "*",
                        "*"
                      ]
                    }
                  ]
                }
              },
              "CustomResourceProvider": {
                "id": "CustomResourceProvider",
                "path": "aws-stepfunctions-tasks-emr-containers-start-job-run/Start a Job Run/CustomResourceProvider",
                "children": {
                  "framework-onEvent": {
                    "id": "framework-onEvent",
                    "path": "aws-stepfunctions-tasks-emr-containers-start-job-run/Start a Job Run/CustomResourceProvider/framework-onEvent",
                    "children": {
                      "ServiceRole": {
                        "id": "ServiceRole",
                        "path": "aws-stepfunctions-tasks-emr-containers-start-job-run/Start a Job Run/CustomResourceProvider/framework-onEvent/ServiceRole",
                        "children": {
                          "ImportServiceRole": {
                            "id": "ImportServiceRole",
                            "path": "aws-stepfunctions-tasks-emr-containers-start-job-run/Start a Job Run/CustomResourceProvider/framework-onEvent/ServiceRole/ImportServiceRole",
                            "constructInfo": {
                              "fqn": "aws-cdk-lib.Resource",
                              "version": "0.0.0",
                              "metadata": [
                                "*"
                              ]
                            }
                          },
                          "Resource": {
                            "id": "Resource",
                            "path": "aws-stepfunctions-tasks-emr-containers-start-job-run/Start a Job Run/CustomResourceProvider/framework-onEvent/ServiceRole/Resource",
                            "attributes": {
                              "aws:cdk:cloudformation:type": "AWS::IAM::Role",
                              "aws:cdk:cloudformation:props": {
                                "assumeRolePolicyDocument": {
                                  "Statement": [
                                    {
                                      "Action": "sts:AssumeRole",
                                      "Effect": "Allow",
                                      "Principal": {
                                        "Service": "lambda.amazonaws.com"
                                      }
                                    }
                                  ],
                                  "Version": "2012-10-17"
                                },
                                "managedPolicyArns": [
                                  {
                                    "Fn::Join": [
                                      "",
                                      [
                                        "arn:",
                                        {
                                          "Ref": "AWS::Partition"
                                        },
                                        ":iam::aws:policy/service-role/AWSLambdaBasicExecutionRole"
                                      ]
                                    ]
                                  }
                                ]
                              }
                            },
                            "constructInfo": {
                              "fqn": "aws-cdk-lib.aws_iam.CfnRole",
                              "version": "0.0.0"
                            }
                          },
                          "DefaultPolicy": {
                            "id": "DefaultPolicy",
                            "path": "aws-stepfunctions-tasks-emr-containers-start-job-run/Start a Job Run/CustomResourceProvider/framework-onEvent/ServiceRole/DefaultPolicy",
                            "children": {
                              "Resource": {
                                "id": "Resource",
                                "path": "aws-stepfunctions-tasks-emr-containers-start-job-run/Start a Job Run/CustomResourceProvider/framework-onEvent/ServiceRole/DefaultPolicy/Resource",
                                "attributes": {
                                  "aws:cdk:cloudformation:type": "AWS::IAM::Policy",
                                  "aws:cdk:cloudformation:props": {
                                    "policyDocument": {
                                      "Statement": [
                                        {
                                          "Action": "lambda:InvokeFunction",
                                          "Effect": "Allow",
                                          "Resource": [
                                            {
                                              "Fn::GetAtt": [
                                                "SingletonLambda8693BB64968944B69AAFB0CC9EB8757CB6182A5B",
                                                "Arn"
                                              ]
                                            },
                                            {
                                              "Fn::Join": [
                                                "",
                                                [
                                                  {
                                                    "Fn::GetAtt": [
                                                      "SingletonLambda8693BB64968944B69AAFB0CC9EB8757CB6182A5B",
                                                      "Arn"
                                                    ]
                                                  },
                                                  ":*"
                                                ]
                                              ]
                                            }
                                          ]
                                        },
                                        {
                                          "Action": "lambda:GetFunction",
                                          "Effect": "Allow",
                                          "Resource": {
                                            "Fn::GetAtt": [
                                              "SingletonLambda8693BB64968944B69AAFB0CC9EB8757CB6182A5B",
                                              "Arn"
                                            ]
                                          }
                                        }
                                      ],
                                      "Version": "2012-10-17"
                                    },
                                    "policyName": "StartaJobRunCustomResourceProviderframeworkonEventServiceRoleDefaultPolicy95FB1565",
                                    "roles": [
                                      {
                                        "Ref": "StartaJobRunCustomResourceProviderframeworkonEventServiceRole1D6E2464"
                                      }
                                    ]
                                  }
                                },
                                "constructInfo": {
                                  "fqn": "aws-cdk-lib.aws_iam.CfnPolicy",
                                  "version": "0.0.0"
                                }
                              }
                            },
                            "constructInfo": {
                              "fqn": "aws-cdk-lib.aws_iam.Policy",
                              "version": "0.0.0",
                              "metadata": [
                                "*",
                                {
                                  "attachToRole": [
                                    "*"
                                  ]
                                },
                                {
                                  "attachToRole": [
                                    "*"
                                  ]
                                },
                                {
                                  "addStatements": [
                                    {}
                                  ]
                                },
                                {
                                  "addStatements": [
                                    {}
                                  ]
                                }
                              ]
                            }
                          }
                        },
                        "constructInfo": {
                          "fqn": "aws-cdk-lib.aws_iam.Role",
                          "version": "0.0.0",
                          "metadata": [
                            {
                              "assumedBy": {
                                "principalAccount": "*",
                                "assumeRoleAction": "*"
                              },
                              "managedPolicies": [
                                {
                                  "managedPolicyArn": "*"
                                }
                              ]
                            },
                            {
                              "addToPrincipalPolicy": [
                                {}
                              ]
                            },
                            {
                              "attachInlinePolicy": [
                                "*"
                              ]
                            },
                            {
                              "attachInlinePolicy": [
                                "*"
                              ]
                            },
                            {
                              "addToPrincipalPolicy": [
                                {}
                              ]
                            }
                          ]
                        }
                      },
                      "Code": {
                        "id": "Code",
                        "path": "aws-stepfunctions-tasks-emr-containers-start-job-run/Start a Job Run/CustomResourceProvider/framework-onEvent/Code",
                        "children": {
                          "Stage": {
                            "id": "Stage",
                            "path": "aws-stepfunctions-tasks-emr-containers-start-job-run/Start a Job Run/CustomResourceProvider/framework-onEvent/Code/Stage",
                            "constructInfo": {
                              "fqn": "aws-cdk-lib.AssetStaging",
                              "version": "0.0.0"
                            }
                          },
                          "AssetBucket": {
                            "id": "AssetBucket",
                            "path": "aws-stepfunctions-tasks-emr-containers-start-job-run/Start a Job Run/CustomResourceProvider/framework-onEvent/Code/AssetBucket",
                            "constructInfo": {
                              "fqn": "aws-cdk-lib.aws_s3.BucketBase",
                              "version": "0.0.0",
                              "metadata": []
                            }
                          }
                        },
                        "constructInfo": {
                          "fqn": "aws-cdk-lib.aws_s3_assets.Asset",
                          "version": "0.0.0"
                        }
                      },
                      "Resource": {
                        "id": "Resource",
                        "path": "aws-stepfunctions-tasks-emr-containers-start-job-run/Start a Job Run/CustomResourceProvider/framework-onEvent/Resource",
                        "attributes": {
                          "aws:cdk:cloudformation:type": "AWS::Lambda::Function",
                          "aws:cdk:cloudformation:props": {
                            "code": {
                              "s3Bucket": {
                                "Fn::Sub": "cdk-hnb659fds-assets-${AWS::AccountId}-${AWS::Region}"
                              },
                              "s3Key": "39472b1c2875cf306d4ba429aeccdd34cb49bcf59dbde81f7e6b6cb9deac23a6.zip"
                            },
                            "description": "AWS CDK resource provider framework - onEvent (aws-stepfunctions-tasks-emr-containers-start-job-run/Start a Job Run/CustomResourceProvider)",
                            "environment": {
                              "variables": {
                                "USER_ON_EVENT_FUNCTION_ARN": {
                                  "Fn::GetAtt": [
                                    "SingletonLambda8693BB64968944B69AAFB0CC9EB8757CB6182A5B",
                                    "Arn"
                                  ]
                                }
                              }
                            },
                            "handler": "framework.onEvent",
                            "role": {
                              "Fn::GetAtt": [
                                "StartaJobRunCustomResourceProviderframeworkonEventServiceRole1D6E2464",
                                "Arn"
                              ]
                            },
                            "runtime": {
                              "Fn::FindInMap": [
                                "LatestNodeRuntimeMap",
                                {
                                  "Ref": "AWS::Region"
                                },
                                "value"
                              ]
                            },
                            "timeout": 900
                          }
                        },
                        "constructInfo": {
                          "fqn": "aws-cdk-lib.aws_lambda.CfnFunction",
                          "version": "0.0.0"
                        }
                      }
                    },
                    "constructInfo": {
                      "fqn": "aws-cdk-lib.aws_lambda.Function",
                      "version": "0.0.0",
                      "metadata": [
                        {
                          "code": "*",
                          "description": "*",
                          "runtime": "*",
                          "handler": "*",
                          "timeout": "*",
                          "logGroup": "*",
                          "vpc": "*",
                          "vpcSubnets": "*",
                          "securityGroups": "*",
                          "role": "*",
                          "functionName": "*",
                          "environmentEncryption": "*"
                        },
                        {
                          "addEnvironment": [
                            "*",
                            "*"
                          ]
                        }
                      ]
                    }
                  }
                },
                "constructInfo": {
                  "fqn": "aws-cdk-lib.custom_resources.Provider",
                  "version": "0.0.0"
                }
              },
              "Custom Resource": {
                "id": "Custom Resource",
                "path": "aws-stepfunctions-tasks-emr-containers-start-job-run/Start a Job Run/Custom Resource",
                "children": {
                  "Default": {
                    "id": "Default",
                    "path": "aws-stepfunctions-tasks-emr-containers-start-job-run/Start a Job Run/Custom Resource/Default",
                    "constructInfo": {
                      "fqn": "aws-cdk-lib.CfnResource",
                      "version": "0.0.0"
                    }
                  }
                },
                "constructInfo": {
                  "fqn": "aws-cdk-lib.CustomResource",
                  "version": "0.0.0",
                  "metadata": [
                    "*"
                  ]
                }
              }
            },
            "constructInfo": {
              "fqn": "aws-cdk-lib.aws_stepfunctions_tasks.EmrContainersStartJobRun",
              "version": "0.0.0"
            }
          },
          "LatestNodeRuntimeMap": {
            "id": "LatestNodeRuntimeMap",
            "path": "aws-stepfunctions-tasks-emr-containers-start-job-run/LatestNodeRuntimeMap",
            "constructInfo": {
              "fqn": "aws-cdk-lib.CfnMapping",
              "version": "0.0.0"
            }
          },
          "AWS679f53fac002430cb0da5b7982bd2287": {
            "id": "AWS679f53fac002430cb0da5b7982bd2287",
            "path": "aws-stepfunctions-tasks-emr-containers-start-job-run/AWS679f53fac002430cb0da5b7982bd2287",
            "children": {
              "ServiceRole": {
                "id": "ServiceRole",
                "path": "aws-stepfunctions-tasks-emr-containers-start-job-run/AWS679f53fac002430cb0da5b7982bd2287/ServiceRole",
                "children": {
                  "ImportServiceRole": {
                    "id": "ImportServiceRole",
                    "path": "aws-stepfunctions-tasks-emr-containers-start-job-run/AWS679f53fac002430cb0da5b7982bd2287/ServiceRole/ImportServiceRole",
                    "constructInfo": {
                      "fqn": "aws-cdk-lib.Resource",
                      "version": "0.0.0",
                      "metadata": [
                        "*"
                      ]
                    }
                  },
                  "Resource": {
                    "id": "Resource",
                    "path": "aws-stepfunctions-tasks-emr-containers-start-job-run/AWS679f53fac002430cb0da5b7982bd2287/ServiceRole/Resource",
                    "attributes": {
                      "aws:cdk:cloudformation:type": "AWS::IAM::Role",
                      "aws:cdk:cloudformation:props": {
                        "assumeRolePolicyDocument": {
                          "Statement": [
                            {
                              "Action": "sts:AssumeRole",
                              "Effect": "Allow",
                              "Principal": {
                                "Service": "lambda.amazonaws.com"
                              }
                            }
                          ],
                          "Version": "2012-10-17"
                        },
                        "managedPolicyArns": [
                          {
                            "Fn::Join": [
                              "",
                              [
                                "arn:",
                                {
                                  "Ref": "AWS::Partition"
                                },
                                ":iam::aws:policy/service-role/AWSLambdaBasicExecutionRole"
                              ]
                            ]
                          }
                        ]
                      }
                    },
                    "constructInfo": {
                      "fqn": "aws-cdk-lib.aws_iam.CfnRole",
                      "version": "0.0.0"
                    }
                  }
                },
                "constructInfo": {
                  "fqn": "aws-cdk-lib.aws_iam.Role",
                  "version": "0.0.0",
                  "metadata": [
                    {
                      "assumedBy": {
                        "principalAccount": "*",
                        "assumeRoleAction": "*"
                      },
                      "managedPolicies": [
                        {
                          "managedPolicyArn": "*"
                        }
                      ]
                    },
                    {
                      "attachInlinePolicy": [
                        "*"
                      ]
                    }
                  ]
                }
              },
              "Code": {
                "id": "Code",
                "path": "aws-stepfunctions-tasks-emr-containers-start-job-run/AWS679f53fac002430cb0da5b7982bd2287/Code",
                "children": {
                  "Stage": {
                    "id": "Stage",
                    "path": "aws-stepfunctions-tasks-emr-containers-start-job-run/AWS679f53fac002430cb0da5b7982bd2287/Code/Stage",
                    "constructInfo": {
                      "fqn": "aws-cdk-lib.AssetStaging",
                      "version": "0.0.0"
                    }
                  },
                  "AssetBucket": {
                    "id": "AssetBucket",
                    "path": "aws-stepfunctions-tasks-emr-containers-start-job-run/AWS679f53fac002430cb0da5b7982bd2287/Code/AssetBucket",
                    "constructInfo": {
                      "fqn": "aws-cdk-lib.aws_s3.BucketBase",
                      "version": "0.0.0",
                      "metadata": []
                    }
                  }
                },
                "constructInfo": {
                  "fqn": "aws-cdk-lib.aws_s3_assets.Asset",
                  "version": "0.0.0"
                }
              },
              "Resource": {
                "id": "Resource",
                "path": "aws-stepfunctions-tasks-emr-containers-start-job-run/AWS679f53fac002430cb0da5b7982bd2287/Resource",
                "attributes": {
                  "aws:cdk:cloudformation:type": "AWS::Lambda::Function",
                  "aws:cdk:cloudformation:props": {
                    "code": {
                      "s3Bucket": {
                        "Fn::Sub": "cdk-hnb659fds-assets-${AWS::AccountId}-${AWS::Region}"
                      },
<<<<<<< HEAD
                      "s3Key": "9e8936ba1db43e0919ba2fc8265d50686eeaca82830c471ff8b7b0672c5970ec.zip"
=======
                      "s3Key": "cde607091ceabfbfb56e643cd4a5647680cfaf19c63f4d59b3f4880df4a71c8d.zip"
>>>>>>> 80217f1d
                    },
                    "handler": "index.handler",
                    "role": {
                      "Fn::GetAtt": [
                        "AWS679f53fac002430cb0da5b7982bd2287ServiceRoleC1EA0FF2",
                        "Arn"
                      ]
                    },
                    "runtime": {
                      "Fn::FindInMap": [
                        "LatestNodeRuntimeMap",
                        {
                          "Ref": "AWS::Region"
                        },
                        "value"
                      ]
                    },
                    "timeout": 120
                  }
                },
                "constructInfo": {
                  "fqn": "aws-cdk-lib.aws_lambda.CfnFunction",
                  "version": "0.0.0"
                }
              }
            },
            "constructInfo": {
              "fqn": "aws-cdk-lib.aws_lambda.Function",
              "version": "0.0.0",
              "metadata": [
                {
                  "memorySize": "*",
                  "timeout": "*",
                  "role": "*",
                  "logGroup": "*",
                  "functionName": "*",
                  "vpc": "*",
                  "vpcSubnets": "*",
                  "code": "*",
                  "handler": "*",
                  "runtime": "*"
                }
              ]
            }
          },
          "SingletonLambda8693BB64968944B69AAFB0CC9EB8757C": {
            "id": "SingletonLambda8693BB64968944B69AAFB0CC9EB8757C",
            "path": "aws-stepfunctions-tasks-emr-containers-start-job-run/SingletonLambda8693BB64968944B69AAFB0CC9EB8757C",
            "children": {
              "ServiceRole": {
                "id": "ServiceRole",
                "path": "aws-stepfunctions-tasks-emr-containers-start-job-run/SingletonLambda8693BB64968944B69AAFB0CC9EB8757C/ServiceRole",
                "children": {
                  "ImportServiceRole": {
                    "id": "ImportServiceRole",
                    "path": "aws-stepfunctions-tasks-emr-containers-start-job-run/SingletonLambda8693BB64968944B69AAFB0CC9EB8757C/ServiceRole/ImportServiceRole",
                    "constructInfo": {
                      "fqn": "aws-cdk-lib.Resource",
                      "version": "0.0.0",
                      "metadata": [
                        "*"
                      ]
                    }
                  },
                  "Resource": {
                    "id": "Resource",
                    "path": "aws-stepfunctions-tasks-emr-containers-start-job-run/SingletonLambda8693BB64968944B69AAFB0CC9EB8757C/ServiceRole/Resource",
                    "attributes": {
                      "aws:cdk:cloudformation:type": "AWS::IAM::Role",
                      "aws:cdk:cloudformation:props": {
                        "assumeRolePolicyDocument": {
                          "Statement": [
                            {
                              "Action": "sts:AssumeRole",
                              "Effect": "Allow",
                              "Principal": {
                                "Service": "lambda.amazonaws.com"
                              }
                            }
                          ],
                          "Version": "2012-10-17"
                        },
                        "managedPolicyArns": [
                          {
                            "Fn::Join": [
                              "",
                              [
                                "arn:",
                                {
                                  "Ref": "AWS::Partition"
                                },
                                ":iam::aws:policy/service-role/AWSLambdaBasicExecutionRole"
                              ]
                            ]
                          }
                        ]
                      }
                    },
                    "constructInfo": {
                      "fqn": "aws-cdk-lib.aws_iam.CfnRole",
                      "version": "0.0.0"
                    }
<<<<<<< HEAD
=======
                  },
                  "DefaultPolicy": {
                    "id": "DefaultPolicy",
                    "path": "aws-stepfunctions-tasks-emr-containers-start-job-run/SingletonLambda8693BB64968944B69AAFB0CC9EB8757C/ServiceRole/DefaultPolicy",
                    "children": {
                      "Resource": {
                        "id": "Resource",
                        "path": "aws-stepfunctions-tasks-emr-containers-start-job-run/SingletonLambda8693BB64968944B69AAFB0CC9EB8757C/ServiceRole/DefaultPolicy/Resource",
                        "attributes": {
                          "aws:cdk:cloudformation:type": "AWS::IAM::Policy",
                          "aws:cdk:cloudformation:props": {
                            "policyDocument": {
                              "Statement": [
                                {
                                  "Action": "eks:DescribeCluster",
                                  "Effect": "Allow",
                                  "Resource": {
                                    "Fn::Join": [
                                      "",
                                      [
                                        "arn:",
                                        {
                                          "Ref": "AWS::Partition"
                                        },
                                        ":eks:",
                                        {
                                          "Ref": "AWS::Region"
                                        },
                                        ":",
                                        {
                                          "Ref": "AWS::AccountId"
                                        },
                                        ":cluster/",
                                        {
                                          "Fn::GetAtt": [
                                            "StartaJobRunGetEksClusterInfoD0E31373",
                                            "virtualCluster.containerProvider.id"
                                          ]
                                        }
                                      ]
                                    ]
                                  }
                                },
                                {
                                  "Action": [
                                    "iam:GetRole",
                                    "iam:UpdateAssumeRolePolicy"
                                  ],
                                  "Effect": "Allow",
                                  "Resource": {
                                    "Fn::GetAtt": [
                                      "StartaJobRunJobExecutionRole157B6BE1",
                                      "Arn"
                                    ]
                                  }
                                }
                              ],
                              "Version": "2012-10-17"
                            },
                            "policyName": "SingletonLambda8693BB64968944B69AAFB0CC9EB8757CServiceRoleDefaultPolicy87B52EEA",
                            "roles": [
                              {
                                "Ref": "SingletonLambda8693BB64968944B69AAFB0CC9EB8757CServiceRoleF99BDB4C"
                              }
                            ]
                          }
                        },
                        "constructInfo": {
                          "fqn": "aws-cdk-lib.aws_iam.CfnPolicy",
                          "version": "0.0.0"
                        }
                      }
                    },
                    "constructInfo": {
                      "fqn": "aws-cdk-lib.aws_iam.Policy",
                      "version": "0.0.0",
                      "metadata": [
                        "*",
                        {
                          "attachToRole": [
                            "*"
                          ]
                        },
                        {
                          "attachToRole": [
                            "*"
                          ]
                        },
                        {
                          "addStatements": [
                            {}
                          ]
                        },
                        {
                          "addStatements": [
                            {}
                          ]
                        }
                      ]
                    }
>>>>>>> 80217f1d
                  }
                },
                "constructInfo": {
                  "fqn": "aws-cdk-lib.aws_iam.Role",
                  "version": "0.0.0",
                  "metadata": [
                    {
                      "assumedBy": {
                        "principalAccount": "*",
                        "assumeRoleAction": "*"
                      },
                      "managedPolicies": [
                        {
                          "managedPolicyArn": "*"
                        }
                      ]
                    },
                    {
                      "addToPrincipalPolicy": [
                        {}
                      ]
                    },
                    {
                      "attachInlinePolicy": [
                        "*"
                      ]
                    },
                    {
                      "attachInlinePolicy": [
                        "*"
                      ]
                    },
                    {
                      "addToPrincipalPolicy": [
                        {}
                      ]
                    }
                  ]
                }
              },
              "Code": {
                "id": "Code",
                "path": "aws-stepfunctions-tasks-emr-containers-start-job-run/SingletonLambda8693BB64968944B69AAFB0CC9EB8757C/Code",
                "children": {
                  "Stage": {
                    "id": "Stage",
                    "path": "aws-stepfunctions-tasks-emr-containers-start-job-run/SingletonLambda8693BB64968944B69AAFB0CC9EB8757C/Code/Stage",
                    "constructInfo": {
                      "fqn": "aws-cdk-lib.AssetStaging",
                      "version": "0.0.0"
                    }
                  },
                  "AssetBucket": {
                    "id": "AssetBucket",
                    "path": "aws-stepfunctions-tasks-emr-containers-start-job-run/SingletonLambda8693BB64968944B69AAFB0CC9EB8757C/Code/AssetBucket",
                    "constructInfo": {
                      "fqn": "aws-cdk-lib.aws_s3.BucketBase",
                      "version": "0.0.0",
                      "metadata": []
                    }
                  }
                },
                "constructInfo": {
                  "fqn": "aws-cdk-lib.aws_s3_assets.Asset",
                  "version": "0.0.0"
                }
              },
              "Resource": {
                "id": "Resource",
                "path": "aws-stepfunctions-tasks-emr-containers-start-job-run/SingletonLambda8693BB64968944B69AAFB0CC9EB8757C/Resource",
                "attributes": {
                  "aws:cdk:cloudformation:type": "AWS::Lambda::Function",
                  "aws:cdk:cloudformation:props": {
                    "code": {
                      "s3Bucket": {
                        "Fn::Sub": "cdk-hnb659fds-assets-${AWS::AccountId}-${AWS::Region}"
                      },
                      "s3Key": "3c25783c134c6817b53033bdc57fc404bda6ba93392fcc7d3ca4d92bd072351f.zip"
                    },
                    "handler": "index.handler",
                    "layers": [
                      {
                        "Ref": "StartaJobRunawsclilayer110EEF0B"
                      }
                    ],
                    "memorySize": 256,
                    "role": {
                      "Fn::GetAtt": [
                        "SingletonLambda8693BB64968944B69AAFB0CC9EB8757CServiceRoleF99BDB4C",
                        "Arn"
                      ]
                    },
                    "runtime": "python3.11",
                    "timeout": 30
                  }
                },
                "constructInfo": {
                  "fqn": "aws-cdk-lib.aws_lambda.CfnFunction",
                  "version": "0.0.0"
                }
              }
            },
            "constructInfo": {
              "fqn": "aws-cdk-lib.aws_lambda.Function",
              "version": "0.0.0",
              "metadata": [
                {
                  "timeout": "*",
                  "memorySize": "*",
                  "layers": [
                    "*"
                  ],
                  "code": "*",
                  "handler": "*",
                  "runtime": "*"
                },
                {
                  "addLayers": [
                    "*"
                  ]
                }
              ]
            }
          },
          "StateMachine": {
            "id": "StateMachine",
            "path": "aws-stepfunctions-tasks-emr-containers-start-job-run/StateMachine",
            "children": {
              "Role": {
                "id": "Role",
                "path": "aws-stepfunctions-tasks-emr-containers-start-job-run/StateMachine/Role",
                "children": {
                  "ImportRole": {
                    "id": "ImportRole",
                    "path": "aws-stepfunctions-tasks-emr-containers-start-job-run/StateMachine/Role/ImportRole",
                    "constructInfo": {
                      "fqn": "aws-cdk-lib.Resource",
                      "version": "0.0.0",
                      "metadata": [
                        "*"
                      ]
                    }
                  },
                  "Resource": {
                    "id": "Resource",
                    "path": "aws-stepfunctions-tasks-emr-containers-start-job-run/StateMachine/Role/Resource",
                    "attributes": {
                      "aws:cdk:cloudformation:type": "AWS::IAM::Role",
                      "aws:cdk:cloudformation:props": {
                        "assumeRolePolicyDocument": {
                          "Statement": [
                            {
                              "Action": "sts:AssumeRole",
                              "Effect": "Allow",
                              "Principal": {
                                "Service": "states.amazonaws.com"
                              }
                            }
                          ],
                          "Version": "2012-10-17"
                        }
                      }
                    },
                    "constructInfo": {
                      "fqn": "aws-cdk-lib.aws_iam.CfnRole",
                      "version": "0.0.0"
                    }
                  },
                  "DefaultPolicy": {
                    "id": "DefaultPolicy",
                    "path": "aws-stepfunctions-tasks-emr-containers-start-job-run/StateMachine/Role/DefaultPolicy",
                    "children": {
                      "Resource": {
                        "id": "Resource",
                        "path": "aws-stepfunctions-tasks-emr-containers-start-job-run/StateMachine/Role/DefaultPolicy/Resource",
                        "attributes": {
                          "aws:cdk:cloudformation:type": "AWS::IAM::Policy",
                          "aws:cdk:cloudformation:props": {
                            "policyDocument": {
                              "Statement": [
                                {
                                  "Action": "emr-containers:StartJobRun",
                                  "Condition": {
                                    "StringEquals": {
                                      "emr-containers:ExecutionRoleArn": {
                                        "Fn::GetAtt": [
                                          "StartaJobRunJobExecutionRole157B6BE1",
                                          "Arn"
                                        ]
                                      }
                                    }
                                  },
                                  "Effect": "Allow",
                                  "Resource": {
                                    "Fn::Join": [
                                      "",
                                      [
                                        "arn:",
                                        {
                                          "Ref": "AWS::Partition"
                                        },
                                        ":emr-containers:",
                                        {
                                          "Ref": "AWS::Region"
                                        },
                                        ":",
                                        {
                                          "Ref": "AWS::AccountId"
                                        },
                                        ":/virtualclusters/",
                                        {
                                          "Fn::GetAtt": [
                                            "VirtualCluster",
                                            "Id"
                                          ]
                                        }
                                      ]
                                    ]
                                  }
                                },
                                {
                                  "Action": [
                                    "emr-containers:CancelJobRun",
                                    "emr-containers:DescribeJobRun"
                                  ],
                                  "Effect": "Allow",
                                  "Resource": {
                                    "Fn::Join": [
                                      "",
                                      [
                                        "arn:",
                                        {
                                          "Ref": "AWS::Partition"
                                        },
                                        ":emr-containers:",
                                        {
                                          "Ref": "AWS::Region"
                                        },
                                        ":",
                                        {
                                          "Ref": "AWS::AccountId"
                                        },
                                        ":/virtualclusters/",
                                        {
                                          "Fn::GetAtt": [
                                            "VirtualCluster",
                                            "Id"
                                          ]
                                        },
                                        "/jobruns/*"
                                      ]
                                    ]
                                  }
                                }
                              ],
                              "Version": "2012-10-17"
                            },
                            "policyName": "StateMachineRoleDefaultPolicyDF1E6607",
                            "roles": [
                              {
                                "Ref": "StateMachineRoleB840431D"
                              }
                            ]
                          }
                        },
                        "constructInfo": {
                          "fqn": "aws-cdk-lib.aws_iam.CfnPolicy",
                          "version": "0.0.0"
                        }
                      }
                    },
                    "constructInfo": {
                      "fqn": "aws-cdk-lib.aws_iam.Policy",
                      "version": "0.0.0",
                      "metadata": [
                        "*",
                        {
                          "attachToRole": [
                            "*"
                          ]
                        },
                        {
                          "attachToRole": [
                            "*"
                          ]
                        },
                        {
                          "addStatements": [
                            {}
                          ]
                        },
                        {
                          "addStatements": [
                            {}
                          ]
                        }
                      ]
                    }
                  }
                },
                "constructInfo": {
                  "fqn": "aws-cdk-lib.aws_iam.Role",
                  "version": "0.0.0",
                  "metadata": [
                    {
                      "assumedBy": {
                        "principalAccount": "*",
                        "assumeRoleAction": "*"
                      }
                    },
                    {
                      "addToPrincipalPolicy": [
                        {}
                      ]
                    },
                    {
                      "attachInlinePolicy": [
                        "*"
                      ]
                    },
                    {
                      "attachInlinePolicy": [
                        "*"
                      ]
                    },
                    {
                      "addToPrincipalPolicy": [
                        {}
                      ]
                    }
                  ]
                }
              },
              "Resource": {
                "id": "Resource",
                "path": "aws-stepfunctions-tasks-emr-containers-start-job-run/StateMachine/Resource",
                "attributes": {
                  "aws:cdk:cloudformation:type": "AWS::StepFunctions::StateMachine",
                  "aws:cdk:cloudformation:props": {
                    "definitionString": {
                      "Fn::Join": [
                        "",
                        [
                          "{\"StartAt\":\"Start a Job Run\",\"States\":{\"Start a Job Run\":{\"End\":true,\"Type\":\"Task\",\"Resource\":\"arn:",
                          {
                            "Ref": "AWS::Partition"
                          },
                          ":states:::emr-containers:startJobRun.sync\",\"Parameters\":{\"VirtualClusterId\":\"",
                          {
                            "Fn::GetAtt": [
                              "VirtualCluster",
                              "Id"
                            ]
                          },
                          "\",\"Name\":\"EMR-Containers-Job\",\"ExecutionRoleArn\":\"",
                          {
                            "Fn::GetAtt": [
                              "StartaJobRunJobExecutionRole157B6BE1",
                              "Arn"
                            ]
                          },
                          "\",\"ReleaseLabel\":\"emr-6.2.0-latest\",\"JobDriver\":{\"SparkSubmitJobDriver\":{\"EntryPoint\":\"local:///usr/lib/spark/examples/src/main/python/pi.py\",\"EntryPointArguments\":[\"2\"],\"SparkSubmitParameters\":\"--conf spark.driver.memory=512M --conf spark.kubernetes.driver.request.cores=0.2 --conf spark.kubernetes.executor.request.cores=0.2 --conf spark.sql.shuffle.partitions=60 --conf spark.dynamicAllocation.enabled=false\"}},\"ConfigurationOverrides\":{\"MonitoringConfiguration\":{\"PersistentAppUI\":\"ENABLED\"}}}}},\"TimeoutSeconds\":1000}"
                        ]
                      ]
                    },
                    "roleArn": {
                      "Fn::GetAtt": [
                        "StateMachineRoleB840431D",
                        "Arn"
                      ]
                    }
                  }
                },
                "constructInfo": {
                  "fqn": "aws-cdk-lib.aws_stepfunctions.CfnStateMachine",
                  "version": "0.0.0"
                }
              }
            },
            "constructInfo": {
              "fqn": "aws-cdk-lib.aws_stepfunctions.StateMachine",
              "version": "0.0.0",
              "metadata": [
                {
                  "definition": {
                    "id": "*",
                    "startState": "*",
                    "endStates": "*"
                  },
                  "timeout": "*"
                },
                {
                  "addToRolePolicy": [
                    {}
                  ]
                },
                {
                  "addToRolePolicy": [
                    {}
                  ]
                }
              ]
            }
          },
          "stateMachineArn": {
            "id": "stateMachineArn",
            "path": "aws-stepfunctions-tasks-emr-containers-start-job-run/stateMachineArn",
            "constructInfo": {
              "fqn": "aws-cdk-lib.CfnOutput",
              "version": "0.0.0"
            }
          },
          "BootstrapVersion": {
            "id": "BootstrapVersion",
            "path": "aws-stepfunctions-tasks-emr-containers-start-job-run/BootstrapVersion",
            "constructInfo": {
              "fqn": "aws-cdk-lib.CfnParameter",
              "version": "0.0.0"
            }
          },
          "CheckBootstrapVersion": {
            "id": "CheckBootstrapVersion",
            "path": "aws-stepfunctions-tasks-emr-containers-start-job-run/CheckBootstrapVersion",
            "constructInfo": {
              "fqn": "aws-cdk-lib.CfnRule",
              "version": "0.0.0"
            }
          }
        },
        "constructInfo": {
          "fqn": "aws-cdk-lib.Stack",
          "version": "0.0.0"
        }
      },
      "aws-stepfunctions-tasks-emr-containers-start-job-run-integ": {
        "id": "aws-stepfunctions-tasks-emr-containers-start-job-run-integ",
        "path": "aws-stepfunctions-tasks-emr-containers-start-job-run-integ",
        "children": {
          "DefaultTest": {
            "id": "DefaultTest",
            "path": "aws-stepfunctions-tasks-emr-containers-start-job-run-integ/DefaultTest",
            "children": {
              "Default": {
                "id": "Default",
                "path": "aws-stepfunctions-tasks-emr-containers-start-job-run-integ/DefaultTest/Default",
                "constructInfo": {
                  "fqn": "constructs.Construct",
                  "version": "10.4.2"
                }
              },
              "DeployAssert": {
                "id": "DeployAssert",
                "path": "aws-stepfunctions-tasks-emr-containers-start-job-run-integ/DefaultTest/DeployAssert",
                "children": {
                  "BootstrapVersion": {
                    "id": "BootstrapVersion",
                    "path": "aws-stepfunctions-tasks-emr-containers-start-job-run-integ/DefaultTest/DeployAssert/BootstrapVersion",
                    "constructInfo": {
                      "fqn": "aws-cdk-lib.CfnParameter",
                      "version": "0.0.0"
                    }
                  },
                  "CheckBootstrapVersion": {
                    "id": "CheckBootstrapVersion",
                    "path": "aws-stepfunctions-tasks-emr-containers-start-job-run-integ/DefaultTest/DeployAssert/CheckBootstrapVersion",
                    "constructInfo": {
                      "fqn": "aws-cdk-lib.CfnRule",
                      "version": "0.0.0"
                    }
                  }
                },
                "constructInfo": {
                  "fqn": "aws-cdk-lib.Stack",
                  "version": "0.0.0"
                }
              }
            },
            "constructInfo": {
              "fqn": "@aws-cdk/integ-tests-alpha.IntegTestCase",
              "version": "0.0.0"
            }
          }
        },
        "constructInfo": {
          "fqn": "@aws-cdk/integ-tests-alpha.IntegTest",
          "version": "0.0.0"
        }
      },
      "Tree": {
        "id": "Tree",
        "path": "Tree",
        "constructInfo": {
          "fqn": "constructs.Construct",
          "version": "10.4.2"
        }
      }
    },
    "constructInfo": {
      "fqn": "aws-cdk-lib.App",
      "version": "0.0.0"
    }
  }
}<|MERGE_RESOLUTION|>--- conflicted
+++ resolved
@@ -1960,11 +1960,7 @@
                           "s3Bucket": {
                             "Fn::Sub": "cdk-hnb659fds-assets-${AWS::AccountId}-${AWS::Region}"
                           },
-<<<<<<< HEAD
-                          "s3Key": "aea9e78c19375cc11788e490fdd0d8d90a99fc5509f3ade872bff74980f89265.zip"
-=======
                           "s3Key": "818f9976c0b6e85dd2696d24402c2a177fb2c520d779e1925160a62523c4f20a.zip"
->>>>>>> 80217f1d
                         },
                         "description": "onEvent handler for EKS cluster resource provider",
                         "environment": {
@@ -2148,11 +2144,7 @@
                           "s3Bucket": {
                             "Fn::Sub": "cdk-hnb659fds-assets-${AWS::AccountId}-${AWS::Region}"
                           },
-<<<<<<< HEAD
-                          "s3Key": "aea9e78c19375cc11788e490fdd0d8d90a99fc5509f3ade872bff74980f89265.zip"
-=======
                           "s3Key": "818f9976c0b6e85dd2696d24402c2a177fb2c520d779e1925160a62523c4f20a.zip"
->>>>>>> 80217f1d
                         },
                         "description": "isComplete handler for EKS cluster resource provider",
                         "environment": {
@@ -3681,11 +3673,7 @@
                           {
                             "Fn::Sub": "cdk-hnb659fds-assets-${AWS::AccountId}-${AWS::Region}"
                           },
-<<<<<<< HEAD
-                          "/edb40f36bcdaff1624a243a2f8a0a146ec98e55d2cdaf9f0a5b8d1af1d0b1edf.json"
-=======
                           "/757510d1fbadbc86f88f5dc9754c42d6ab831bfd524ea2029dcdc9d7714edcc9.json"
->>>>>>> 80217f1d
                         ]
                       ]
                     }
@@ -3877,11 +3865,7 @@
                           "s3Bucket": {
                             "Fn::Sub": "cdk-hnb659fds-assets-${AWS::AccountId}-${AWS::Region}"
                           },
-<<<<<<< HEAD
-                          "s3Key": "f24ba5e516d9d80b64bc7b0f406eedd12c36b20e7461f3e7719b7ffbdad72410.zip"
-=======
                           "s3Key": "e42a736be21cd3134b9bff4e71e3afa99a4cc900ae489e9a7f7025c8d258f9b8.zip"
->>>>>>> 80217f1d
                         },
                         "description": "/opt/awscli/aws"
                       }
@@ -4417,11 +4401,7 @@
                           {
                             "Fn::Sub": "cdk-hnb659fds-assets-${AWS::AccountId}-${AWS::Region}"
                           },
-<<<<<<< HEAD
-                          "/c5f1be918f6d699d0df40ce7a14be6bcd9fde7461f74cc5cf5d93afd284cb0e9.json"
-=======
                           "/2918955b16fede002f9130a1e91f05198cd57dee0fbd7dc2f48c159d8ab332eb.json"
->>>>>>> 80217f1d
                         ]
                       ]
                     }
@@ -4792,11 +4772,7 @@
                           "s3Bucket": {
                             "Fn::Sub": "cdk-hnb659fds-assets-${AWS::AccountId}-${AWS::Region}"
                           },
-<<<<<<< HEAD
-                          "s3Key": "f24ba5e516d9d80b64bc7b0f406eedd12c36b20e7461f3e7719b7ffbdad72410.zip"
-=======
                           "s3Key": "e42a736be21cd3134b9bff4e71e3afa99a4cc900ae489e9a7f7025c8d258f9b8.zip"
->>>>>>> 80217f1d
                         },
                         "description": "/opt/awscli/aws"
                       }
@@ -4818,119 +4794,6 @@
               "Call Update-Role-Trust-Policy": {
                 "id": "Call Update-Role-Trust-Policy",
                 "path": "aws-stepfunctions-tasks-emr-containers-start-job-run/Start a Job Run/Call Update-Role-Trust-Policy",
-                "children": {
-                  "inlinePolicyAddedToExecutionRole-0": {
-                    "id": "inlinePolicyAddedToExecutionRole-0",
-                    "path": "aws-stepfunctions-tasks-emr-containers-start-job-run/Start a Job Run/Call Update-Role-Trust-Policy/inlinePolicyAddedToExecutionRole-0",
-                    "children": {
-                      "Resource": {
-                        "id": "Resource",
-                        "path": "aws-stepfunctions-tasks-emr-containers-start-job-run/Start a Job Run/Call Update-Role-Trust-Policy/inlinePolicyAddedToExecutionRole-0/Resource",
-                        "attributes": {
-                          "aws:cdk:cloudformation:type": "AWS::IAM::Policy",
-                          "aws:cdk:cloudformation:props": {
-                            "policyDocument": {
-                              "Statement": [
-                                {
-                                  "Action": "eks:DescribeCluster",
-                                  "Effect": "Allow",
-                                  "Resource": {
-                                    "Fn::Join": [
-                                      "",
-                                      [
-                                        "arn:",
-                                        {
-                                          "Ref": "AWS::Partition"
-                                        },
-                                        ":eks:",
-                                        {
-                                          "Ref": "AWS::Region"
-                                        },
-                                        ":",
-                                        {
-                                          "Ref": "AWS::AccountId"
-                                        },
-                                        ":cluster/",
-                                        {
-                                          "Fn::GetAtt": [
-                                            "StartaJobRunGetEksClusterInfoD0E31373",
-                                            "virtualCluster.containerProvider.id"
-                                          ]
-                                        }
-                                      ]
-                                    ]
-                                  }
-                                }
-                              ],
-                              "Version": "2012-10-17"
-                            },
-                            "policyName": "StartaJobRunCallUpdateRoleTrustPolicyinlinePolicyAddedToExecutionRole06B56B67D",
-                            "roles": [
-                              {
-                                "Ref": "SingletonLambda8693BB64968944B69AAFB0CC9EB8757CServiceRoleF99BDB4C"
-                              }
-                            ]
-                          }
-                        },
-                        "constructInfo": {
-                          "fqn": "aws-cdk-lib.aws_iam.CfnPolicy",
-                          "version": "0.0.0"
-                        }
-                      }
-                    },
-                    "constructInfo": {
-                      "fqn": "aws-cdk-lib.aws_iam.Policy",
-                      "version": "0.0.0"
-                    }
-                  },
-                  "inlinePolicyAddedToExecutionRole-1": {
-                    "id": "inlinePolicyAddedToExecutionRole-1",
-                    "path": "aws-stepfunctions-tasks-emr-containers-start-job-run/Start a Job Run/Call Update-Role-Trust-Policy/inlinePolicyAddedToExecutionRole-1",
-                    "children": {
-                      "Resource": {
-                        "id": "Resource",
-                        "path": "aws-stepfunctions-tasks-emr-containers-start-job-run/Start a Job Run/Call Update-Role-Trust-Policy/inlinePolicyAddedToExecutionRole-1/Resource",
-                        "attributes": {
-                          "aws:cdk:cloudformation:type": "AWS::IAM::Policy",
-                          "aws:cdk:cloudformation:props": {
-                            "policyDocument": {
-                              "Statement": [
-                                {
-                                  "Action": [
-                                    "iam:GetRole",
-                                    "iam:UpdateAssumeRolePolicy"
-                                  ],
-                                  "Effect": "Allow",
-                                  "Resource": {
-                                    "Fn::GetAtt": [
-                                      "StartaJobRunJobExecutionRole157B6BE1",
-                                      "Arn"
-                                    ]
-                                  }
-                                }
-                              ],
-                              "Version": "2012-10-17"
-                            },
-                            "policyName": "StartaJobRunCallUpdateRoleTrustPolicyinlinePolicyAddedToExecutionRole10015039B",
-                            "roles": [
-                              {
-                                "Ref": "SingletonLambda8693BB64968944B69AAFB0CC9EB8757CServiceRoleF99BDB4C"
-                              }
-                            ]
-                          }
-                        },
-                        "constructInfo": {
-                          "fqn": "aws-cdk-lib.aws_iam.CfnPolicy",
-                          "version": "0.0.0"
-                        }
-                      }
-                    },
-                    "constructInfo": {
-                      "fqn": "aws-cdk-lib.aws_iam.Policy",
-                      "version": "0.0.0"
-                    }
-                  }
-                },
                 "constructInfo": {
                   "fqn": "aws-cdk-lib.aws_lambda.SingletonFunction",
                   "version": "0.0.0",
@@ -5417,11 +5280,7 @@
                       "s3Bucket": {
                         "Fn::Sub": "cdk-hnb659fds-assets-${AWS::AccountId}-${AWS::Region}"
                       },
-<<<<<<< HEAD
-                      "s3Key": "9e8936ba1db43e0919ba2fc8265d50686eeaca82830c471ff8b7b0672c5970ec.zip"
-=======
                       "s3Key": "cde607091ceabfbfb56e643cd4a5647680cfaf19c63f4d59b3f4880df4a71c8d.zip"
->>>>>>> 80217f1d
                     },
                     "handler": "index.handler",
                     "role": {
@@ -5524,8 +5383,6 @@
                       "fqn": "aws-cdk-lib.aws_iam.CfnRole",
                       "version": "0.0.0"
                     }
-<<<<<<< HEAD
-=======
                   },
                   "DefaultPolicy": {
                     "id": "DefaultPolicy",
@@ -5626,7 +5483,6 @@
                         }
                       ]
                     }
->>>>>>> 80217f1d
                   }
                 },
                 "constructInfo": {
