import * as databrew from 'aws-cdk-lib/aws-databrew';
import * as iam from 'aws-cdk-lib/aws-iam';
import { IManagedPolicy, ManagedPolicyReference } from 'aws-cdk-lib/aws-iam';
import * as s3 from 'aws-cdk-lib/aws-s3';
import * as sfn from 'aws-cdk-lib/aws-stepfunctions';
import * as cdk from 'aws-cdk-lib';
import { UnscopedValidationError } from 'aws-cdk-lib';
import { GlueDataBrewStartJobRun } from 'aws-cdk-lib/aws-stepfunctions-tasks';
<<<<<<< HEAD
import { IManagedPolicy, ManagedPolicyRef } from 'aws-cdk-lib/aws-iam';
import { Node } from 'constructs';
import { UnscopedValidationError } from 'aws-cdk-lib';
=======
import { Node } from 'constructs';
>>>>>>> 9e82000c

/*
 * Stack verification steps:
 * * aws stepfunctions start-execution --state-machine-arn <deployed state machine arn> : should return execution arn
 * * aws stepfunctions describe-execution --execution-arn <exection-arn generated before> : should return status as SUCCEEDED
 */

function makePolicy(arn: string): IManagedPolicy {
  return {
    managedPolicyArn: arn,
<<<<<<< HEAD
    get managedPolicyRef(): ManagedPolicyRef {
=======
    get managedPolicyRef(): ManagedPolicyReference {
>>>>>>> 9e82000c
      return {
        policyArn: this.managedPolicyArn,
      };
    },
    get node(): Node {
      throw new UnscopedValidationError('The result of fromAwsManagedPolicyName can not be used in this API');
    },
  };
}

class GlueDataBrewJobStack extends cdk.Stack {
  constructor(scope: cdk.App, id: string, props: cdk.StackProps = {}) {
    super(scope, id, props);

    const region = this.region;

    const outputBucket = new s3.Bucket(this, 'JobOutputBucket', {
      removalPolicy: cdk.RemovalPolicy.DESTROY,
    });

    const role = new iam.Role(this, 'DataBrew Role', {
      managedPolicies: [
        makePolicy('arn:aws:iam::aws:policy/service-role/AWSGlueDataBrewServiceRole'),
      ],
      path: '/',
      assumedBy: new iam.ServicePrincipal('databrew.amazonaws.com'),
      inlinePolicies: {
        DataBrewPolicy: iam.PolicyDocument.fromJson({
          Statement: [{
            Effect: 'Allow',
            Action: [
              's3:GetObject',
              's3:PutObject',
              's3:DeleteObject',
              's3:ListBucket',
            ],
            Resource: [
              `arn:aws:s3:::databrew-public-datasets-${region}/*`,
              `arn:aws:s3:::databrew-public-datasets-${region}`,
              `${outputBucket.bucketArn}/*`,
              `${outputBucket.bucketArn}`,
            ],
          }],
        }),
      },
    });

    const recipe = new databrew.CfnRecipe(this, 'DataBrew Recipe', {
      name: 'recipe-1',
      steps: [
        {
          action: {
            operation: 'UPPER_CASE',
            parameters: {
              sourceColumn: 'description',
            },
          },
        },
        {
          action: {
            operation: 'DELETE',
            parameters: {
              sourceColumn: 'doc_id',
            },
          },
        },
      ],
    });

    const dataset = new databrew.CfnDataset(this, 'DataBrew Dataset', {
      input: {
        s3InputDefinition: {
          bucket: `databrew-public-datasets-${region}`,
          key: 'votes.csv',
        },
      },
      name: 'dataset-1',
    });

    const project = new databrew.CfnProject(this, 'DataBrew Project', {
      name: 'project-1',
      roleArn: role.roleArn,
      datasetName: dataset.name,
      recipeName: recipe.name,
    });
    project.addDependency(dataset);
    project.addDependency(recipe);

    const job = new databrew.CfnJob(this, 'DataBrew Job', {
      name: 'job-1',
      type: 'RECIPE',
      projectName: project.name,
      roleArn: role.roleArn,
      outputs: [{
        location: {
          bucket: outputBucket.bucketName,
        },
      }],
    });
    job.addDependency(project);

    const startGlueDataBrewJob = new GlueDataBrewStartJobRun(this, 'Start DataBrew Job run', {
      name: job.name,
    });

    const chain = sfn.Chain.start(startGlueDataBrewJob);

    const sm = new sfn.StateMachine(this, 'StateMachine', {
      definition: chain,
      timeout: cdk.Duration.seconds(30),
    });

    new cdk.CfnOutput(this, 'stateMachineArn', {
      value: sm.stateMachineArn,
    });
  }
}

const app = new cdk.App();
new GlueDataBrewJobStack(app, 'aws-stepfunctions-tasks-databrew-start-job-run-integ');
app.synth();<|MERGE_RESOLUTION|>--- conflicted
+++ resolved
@@ -6,13 +6,10 @@
 import * as cdk from 'aws-cdk-lib';
 import { UnscopedValidationError } from 'aws-cdk-lib';
 import { GlueDataBrewStartJobRun } from 'aws-cdk-lib/aws-stepfunctions-tasks';
-<<<<<<< HEAD
 import { IManagedPolicy, ManagedPolicyRef } from 'aws-cdk-lib/aws-iam';
 import { Node } from 'constructs';
 import { UnscopedValidationError } from 'aws-cdk-lib';
-=======
 import { Node } from 'constructs';
->>>>>>> 9e82000c
 
 /*
  * Stack verification steps:
@@ -23,11 +20,7 @@
 function makePolicy(arn: string): IManagedPolicy {
   return {
     managedPolicyArn: arn,
-<<<<<<< HEAD
-    get managedPolicyRef(): ManagedPolicyRef {
-=======
     get managedPolicyRef(): ManagedPolicyReference {
->>>>>>> 9e82000c
       return {
         policyArn: this.managedPolicyArn,
       };
