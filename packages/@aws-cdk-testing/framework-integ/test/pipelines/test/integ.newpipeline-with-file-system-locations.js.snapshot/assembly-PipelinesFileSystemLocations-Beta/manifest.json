{
  "version": "44.0.0",
  "artifacts": {
    "PipelinesFileSystemLocationsBetaStack18199ECAE.assets": {
      "type": "cdk:asset-manifest",
      "properties": {
        "file": "PipelinesFileSystemLocationsBetaStack18199ECAE.assets.json",
        "requiresBootstrapStackVersion": 6,
        "bootstrapStackVersionSsmParameter": "/cdk-bootstrap/hnb659fds/version"
      }
    },
    "PipelinesFileSystemLocationsBetaStack18199ECAE": {
      "type": "aws:cloudformation:stack",
      "environment": "aws://unknown-account/unknown-region",
      "properties": {
        "templateFile": "PipelinesFileSystemLocationsBetaStack18199ECAE.template.json",
        "terminationProtection": false,
        "validateOnSynth": true,
        "assumeRoleArn": "arn:${AWS::Partition}:iam::${AWS::AccountId}:role/cdk-hnb659fds-deploy-role-${AWS::AccountId}-${AWS::Region}",
        "cloudFormationExecutionRoleArn": "arn:${AWS::Partition}:iam::${AWS::AccountId}:role/cdk-hnb659fds-cfn-exec-role-${AWS::AccountId}-${AWS::Region}",
        "stackTemplateAssetObjectUrl": "s3://cdk-hnb659fds-assets-${AWS::AccountId}-${AWS::Region}/21fbb51d7b23f6a6c262b46a9caee79d744a3ac019fd45422d988b96d44b2a22.json",
        "requiresBootstrapStackVersion": 6,
        "bootstrapStackVersionSsmParameter": "/cdk-bootstrap/hnb659fds/version",
        "additionalDependencies": [
          "PipelinesFileSystemLocationsBetaStack18199ECAE.assets"
        ],
        "lookupRole": {
          "arn": "arn:${AWS::Partition}:iam::${AWS::AccountId}:role/cdk-hnb659fds-lookup-role-${AWS::AccountId}-${AWS::Region}",
          "requiresBootstrapStackVersion": 8,
          "bootstrapStackVersionSsmParameter": "/cdk-bootstrap/hnb659fds/version"
        },
        "stackName": "Beta-Stack1"
      },
      "dependencies": [
        "PipelinesFileSystemLocationsBetaStack18199ECAE.assets"
      ],
      "metadata": {
        "/PipelinesFileSystemLocations/Beta/Stack1/BootstrapVersion": [
          {
            "type": "aws:cdk:logicalId",
            "data": "BootstrapVersion"
          }
        ],
        "/PipelinesFileSystemLocations/Beta/Stack1/CheckBootstrapVersion": [
          {
            "type": "aws:cdk:logicalId",
            "data": "CheckBootstrapVersion"
          }
        ]
      },
      "displayName": "PipelinesFileSystemLocations/Beta/Stack1"
    }
  },
<<<<<<< HEAD
  "minimumCliVersion": "2.1018.0"
=======
  "minimumCliVersion": "2.1019.2"
>>>>>>> 0ecb5e52
}<|MERGE_RESOLUTION|>--- conflicted
+++ resolved
@@ -51,9 +51,5 @@
       "displayName": "PipelinesFileSystemLocations/Beta/Stack1"
     }
   },
-<<<<<<< HEAD
-  "minimumCliVersion": "2.1018.0"
-=======
-  "minimumCliVersion": "2.1019.2"
->>>>>>> 0ecb5e52
+"minimumCliVersion": "2.1019.2"
 }