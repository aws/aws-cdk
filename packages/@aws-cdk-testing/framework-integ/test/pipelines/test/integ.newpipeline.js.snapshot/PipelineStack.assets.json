{
  "version": "36.0.0",
  "files": {
<<<<<<< HEAD
    "aad7095cbd9a10588db159d8324e8c2884ae6371e6e923fd6b665f9b9a3ccd70": {
=======
    "d3f90d40f5d8c76699dbdce03029caa105a7d2f34e85de7756aa16e9e0b177be": {
>>>>>>> 4ceecedd
      "source": {
        "path": "PipelineStack.template.json",
        "packaging": "file"
      },
      "destinations": {
        "current_account-current_region": {
          "bucketName": "cdk-hnb659fds-assets-${AWS::AccountId}-${AWS::Region}",
<<<<<<< HEAD
          "objectKey": "aad7095cbd9a10588db159d8324e8c2884ae6371e6e923fd6b665f9b9a3ccd70.json",
=======
          "objectKey": "d3f90d40f5d8c76699dbdce03029caa105a7d2f34e85de7756aa16e9e0b177be.json",
>>>>>>> 4ceecedd
          "assumeRoleArn": "arn:${AWS::Partition}:iam::${AWS::AccountId}:role/cdk-hnb659fds-file-publishing-role-${AWS::AccountId}-${AWS::Region}"
        }
      }
    }
  },
  "dockerImages": {}
}<|MERGE_RESOLUTION|>--- conflicted
+++ resolved
@@ -1,11 +1,9 @@
 {
   "version": "36.0.0",
   "files": {
-<<<<<<< HEAD
+
     "aad7095cbd9a10588db159d8324e8c2884ae6371e6e923fd6b665f9b9a3ccd70": {
-=======
-    "d3f90d40f5d8c76699dbdce03029caa105a7d2f34e85de7756aa16e9e0b177be": {
->>>>>>> 4ceecedd
+
       "source": {
         "path": "PipelineStack.template.json",
         "packaging": "file"
@@ -13,11 +11,9 @@
       "destinations": {
         "current_account-current_region": {
           "bucketName": "cdk-hnb659fds-assets-${AWS::AccountId}-${AWS::Region}",
-<<<<<<< HEAD
+
           "objectKey": "aad7095cbd9a10588db159d8324e8c2884ae6371e6e923fd6b665f9b9a3ccd70.json",
-=======
-          "objectKey": "d3f90d40f5d8c76699dbdce03029caa105a7d2f34e85de7756aa16e9e0b177be.json",
->>>>>>> 4ceecedd
+
           "assumeRoleArn": "arn:${AWS::Partition}:iam::${AWS::AccountId}:role/cdk-hnb659fds-file-publishing-role-${AWS::AccountId}-${AWS::Region}"
         }
       }
