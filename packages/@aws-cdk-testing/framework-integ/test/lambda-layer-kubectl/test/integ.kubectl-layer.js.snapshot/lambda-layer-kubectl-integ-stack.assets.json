--- conflicted
+++ resolved
@@ -40,11 +40,7 @@
         }
       }
     },
-<<<<<<< HEAD
     "a2ff1db5b1d99e6194392b59c0cb48a4775d47fe48ca26f55e468f90d0105e62": {
-=======
-    "0654cb6b026ccb3f0fe6991e6644dc394b3dc5e5549cea77d2322cf4ae303cbc": {
->>>>>>> 9a6e5cc1
       "source": {
         "path": "lambda-layer-kubectl-integ-stack.template.json",
         "packaging": "file"
@@ -52,11 +48,7 @@
       "destinations": {
         "current_account-current_region": {
           "bucketName": "cdk-hnb659fds-assets-${AWS::AccountId}-${AWS::Region}",
-<<<<<<< HEAD
           "objectKey": "a2ff1db5b1d99e6194392b59c0cb48a4775d47fe48ca26f55e468f90d0105e62.json",
-=======
-          "objectKey": "0654cb6b026ccb3f0fe6991e6644dc394b3dc5e5549cea77d2322cf4ae303cbc.json",
->>>>>>> 9a6e5cc1
           "assumeRoleArn": "arn:${AWS::Partition}:iam::${AWS::AccountId}:role/cdk-hnb659fds-file-publishing-role-${AWS::AccountId}-${AWS::Region}"
         }
       }
