{
  "version": "39.0.0",
  "artifacts": {
    "lambda-layer-kubectl-integ-stack.assets": {
      "type": "cdk:asset-manifest",
      "properties": {
        "file": "lambda-layer-kubectl-integ-stack.assets.json",
        "requiresBootstrapStackVersion": 6,
        "bootstrapStackVersionSsmParameter": "/cdk-bootstrap/hnb659fds/version"
      }
    },
    "lambda-layer-kubectl-integ-stack": {
      "type": "aws:cloudformation:stack",
      "environment": "aws://unknown-account/unknown-region",
      "properties": {
        "templateFile": "lambda-layer-kubectl-integ-stack.template.json",
        "terminationProtection": false,
        "validateOnSynth": false,
        "assumeRoleArn": "arn:${AWS::Partition}:iam::${AWS::AccountId}:role/cdk-hnb659fds-deploy-role-${AWS::AccountId}-${AWS::Region}",
        "cloudFormationExecutionRoleArn": "arn:${AWS::Partition}:iam::${AWS::AccountId}:role/cdk-hnb659fds-cfn-exec-role-${AWS::AccountId}-${AWS::Region}",
<<<<<<< HEAD
        "stackTemplateAssetObjectUrl": "s3://cdk-hnb659fds-assets-${AWS::AccountId}-${AWS::Region}/a2ff1db5b1d99e6194392b59c0cb48a4775d47fe48ca26f55e468f90d0105e62.json",
=======
        "stackTemplateAssetObjectUrl": "s3://cdk-hnb659fds-assets-${AWS::AccountId}-${AWS::Region}/0654cb6b026ccb3f0fe6991e6644dc394b3dc5e5549cea77d2322cf4ae303cbc.json",
>>>>>>> 9a6e5cc1
        "requiresBootstrapStackVersion": 6,
        "bootstrapStackVersionSsmParameter": "/cdk-bootstrap/hnb659fds/version",
        "additionalDependencies": [
          "lambda-layer-kubectl-integ-stack.assets"
        ],
        "lookupRole": {
          "arn": "arn:${AWS::Partition}:iam::${AWS::AccountId}:role/cdk-hnb659fds-lookup-role-${AWS::AccountId}-${AWS::Region}",
          "requiresBootstrapStackVersion": 8,
          "bootstrapStackVersionSsmParameter": "/cdk-bootstrap/hnb659fds/version"
        }
      },
      "dependencies": [
        "lambda-layer-kubectl-integ-stack.assets"
      ],
      "metadata": {
        "/lambda-layer-kubectl-integ-stack/KubectlLayer/Resource": [
          {
            "type": "aws:cdk:logicalId",
            "data": "KubectlLayer600207B5",
            "trace": [
              "!!DESTRUCTIVE_CHANGES: WILL_REPLACE"
            ]
          }
        ],
        "/lambda-layer-kubectl-integ-stack/Lambda$python3.9/ServiceRole/Resource": [
          {
            "type": "aws:cdk:logicalId",
            "data": "Lambdapython39ServiceRoleE2CFED77"
          }
        ],
        "/lambda-layer-kubectl-integ-stack/Lambda$python3.9/Resource": [
          {
            "type": "aws:cdk:logicalId",
            "data": "Lambdapython39426A0480"
          }
        ],
<<<<<<< HEAD
        "/lambda-layer-kubectl-integ-stack/Providerpython3.9/framework-onEvent": [
          {
            "type": "aws:cdk:analytics:construct",
            "data": {
              "code": "*",
              "description": "*",
              "runtime": "*",
              "handler": "*",
              "timeout": "*",
              "logGroup": "*",
              "vpc": "*",
              "vpcSubnets": "*",
              "securityGroups": "*",
              "role": "*",
              "functionName": "*",
              "environmentEncryption": "*"
            }
          },
          {
            "type": "aws:cdk:analytics:method",
            "data": {
              "addEnvironment": [
                "*",
                "*"
              ]
            }
          }
        ],
        "/lambda-layer-kubectl-integ-stack/Providerpython3.9/framework-onEvent/ServiceRole": [
          {
            "type": "aws:cdk:analytics:construct",
            "data": {
              "assumedBy": {
                "principalAccount": "*",
                "assumeRoleAction": "*"
              },
              "managedPolicies": [
                {
                  "managedPolicyArn": "*"
                }
              ]
            }
          },
          {
            "type": "aws:cdk:analytics:method",
            "data": {
              "addToPrincipalPolicy": [
                {}
              ]
            }
          },
          {
            "type": "aws:cdk:analytics:method",
            "data": {
              "attachInlinePolicy": [
                "*"
              ]
            }
          },
          {
            "type": "aws:cdk:analytics:method",
            "data": {
              "attachInlinePolicy": [
                "*"
              ]
            }
          },
          {
            "type": "aws:cdk:analytics:method",
            "data": {
              "attachInlinePolicy": [
                "*"
              ]
            }
          },
          {
            "type": "aws:cdk:analytics:method",
            "data": {
              "attachInlinePolicy": [
                "*"
              ]
            }
          }
        ],
        "/lambda-layer-kubectl-integ-stack/Providerpython3.9/framework-onEvent/ServiceRole/ImportServiceRole": [
          {
            "type": "aws:cdk:analytics:construct",
            "data": "*"
          }
        ],
=======
>>>>>>> 9a6e5cc1
        "/lambda-layer-kubectl-integ-stack/Providerpython3.9/framework-onEvent/ServiceRole/Resource": [
          {
            "type": "aws:cdk:logicalId",
            "data": "Providerpython39frameworkonEventServiceRoleA299F5C1"
          }
        ],
<<<<<<< HEAD
        "/lambda-layer-kubectl-integ-stack/Providerpython3.9/framework-onEvent/ServiceRole/DefaultPolicy": [
          {
            "type": "aws:cdk:analytics:construct",
            "data": "*"
          },
          {
            "type": "aws:cdk:analytics:method",
            "data": {
              "attachToRole": [
                "*"
              ]
            }
          },
          {
            "type": "aws:cdk:analytics:method",
            "data": {
              "attachToRole": [
                "*"
              ]
            }
          },
          {
            "type": "aws:cdk:analytics:method",
            "data": {
              "addStatements": [
                {}
              ]
            }
          }
        ],
        "/lambda-layer-kubectl-integ-stack/Providerpython3.9/framework-onEvent/ServiceRole/DefaultPolicy/Resource": [
          {
            "type": "aws:cdk:logicalId",
            "data": "Providerpython39frameworkonEventServiceRoleDefaultPolicy16A4767C"
          }
        ],
        "/lambda-layer-kubectl-integ-stack/Providerpython3.9/framework-onEvent/Resource": [
          {
            "type": "aws:cdk:logicalId",
            "data": "Providerpython39frameworkonEvent00AFA742"
          }
        ],
        "/lambda-layer-kubectl-integ-stack/Providerpython3.9/framework-onEvent/inlinePolicyAddedToExecutionRole-0": [
          {
            "type": "aws:cdk:analytics:construct",
            "data": {
              "statements": "*"
            }
          },
          {
            "type": "aws:cdk:analytics:method",
            "data": {
              "addStatements": [
                {}
              ]
            }
          },
=======
        "/lambda-layer-kubectl-integ-stack/Providerpython3.9/framework-onEvent/ServiceRole/DefaultPolicy/Resource": [
>>>>>>> 9a6e5cc1
          {
            "type": "aws:cdk:analytics:method",
            "data": {
              "attachToRole": [
                "*"
              ]
            }
          },
          {
            "type": "aws:cdk:analytics:method",
            "data": {
              "attachToRole": [
                "*"
              ]
            }
          }
        ],
        "/lambda-layer-kubectl-integ-stack/Providerpython3.9/framework-onEvent/inlinePolicyAddedToExecutionRole-0/Resource": [
          {
            "type": "aws:cdk:logicalId",
            "data": "Providerpython39frameworkonEventinlinePolicyAddedToExecutionRole0012C4340"
          }
        ],
        "/lambda-layer-kubectl-integ-stack/LatestNodeRuntimeMap": [
          {
            "type": "aws:cdk:logicalId",
            "data": "LatestNodeRuntimeMap"
          }
        ],
        "/lambda-layer-kubectl-integ-stack/CustomResourcepython3.9/Default": [
          {
            "type": "aws:cdk:logicalId",
            "data": "CustomResourcepython39"
          }
        ],
        "/lambda-layer-kubectl-integ-stack/Lambda$python3.10/ServiceRole/Resource": [
          {
            "type": "aws:cdk:logicalId",
            "data": "Lambdapython310ServiceRoleD185E0B6"
          }
        ],
        "/lambda-layer-kubectl-integ-stack/Lambda$python3.10/Resource": [
          {
            "type": "aws:cdk:logicalId",
            "data": "Lambdapython310815BD7E9"
          }
        ],
<<<<<<< HEAD
        "/lambda-layer-kubectl-integ-stack/Providerpython3.10/framework-onEvent": [
          {
            "type": "aws:cdk:analytics:construct",
            "data": {
              "code": "*",
              "description": "*",
              "runtime": "*",
              "handler": "*",
              "timeout": "*",
              "logGroup": "*",
              "vpc": "*",
              "vpcSubnets": "*",
              "securityGroups": "*",
              "role": "*",
              "functionName": "*",
              "environmentEncryption": "*"
            }
          },
          {
            "type": "aws:cdk:analytics:method",
            "data": {
              "addEnvironment": [
                "*",
                "*"
              ]
            }
          }
        ],
        "/lambda-layer-kubectl-integ-stack/Providerpython3.10/framework-onEvent/ServiceRole": [
          {
            "type": "aws:cdk:analytics:construct",
            "data": {
              "assumedBy": {
                "principalAccount": "*",
                "assumeRoleAction": "*"
              },
              "managedPolicies": [
                {
                  "managedPolicyArn": "*"
                }
              ]
            }
          },
          {
            "type": "aws:cdk:analytics:method",
            "data": {
              "addToPrincipalPolicy": [
                {}
              ]
            }
          },
          {
            "type": "aws:cdk:analytics:method",
            "data": {
              "attachInlinePolicy": [
                "*"
              ]
            }
          },
          {
            "type": "aws:cdk:analytics:method",
            "data": {
              "attachInlinePolicy": [
                "*"
              ]
            }
          },
          {
            "type": "aws:cdk:analytics:method",
            "data": {
              "attachInlinePolicy": [
                "*"
              ]
            }
          },
          {
            "type": "aws:cdk:analytics:method",
            "data": {
              "attachInlinePolicy": [
                "*"
              ]
            }
          }
        ],
        "/lambda-layer-kubectl-integ-stack/Providerpython3.10/framework-onEvent/ServiceRole/ImportServiceRole": [
          {
            "type": "aws:cdk:analytics:construct",
            "data": "*"
          }
        ],
=======
>>>>>>> 9a6e5cc1
        "/lambda-layer-kubectl-integ-stack/Providerpython3.10/framework-onEvent/ServiceRole/Resource": [
          {
            "type": "aws:cdk:logicalId",
            "data": "Providerpython310frameworkonEventServiceRoleB6DF2879"
          }
        ],
<<<<<<< HEAD
        "/lambda-layer-kubectl-integ-stack/Providerpython3.10/framework-onEvent/ServiceRole/DefaultPolicy": [
          {
            "type": "aws:cdk:analytics:construct",
            "data": "*"
          },
          {
            "type": "aws:cdk:analytics:method",
            "data": {
              "attachToRole": [
                "*"
              ]
            }
          },
          {
            "type": "aws:cdk:analytics:method",
            "data": {
              "attachToRole": [
                "*"
              ]
            }
          },
          {
            "type": "aws:cdk:analytics:method",
            "data": {
              "addStatements": [
                {}
              ]
            }
          }
        ],
        "/lambda-layer-kubectl-integ-stack/Providerpython3.10/framework-onEvent/ServiceRole/DefaultPolicy/Resource": [
          {
            "type": "aws:cdk:logicalId",
            "data": "Providerpython310frameworkonEventServiceRoleDefaultPolicyC0E8697B"
          }
        ],
        "/lambda-layer-kubectl-integ-stack/Providerpython3.10/framework-onEvent/Resource": [
          {
            "type": "aws:cdk:logicalId",
            "data": "Providerpython310frameworkonEvent7294D715"
          }
        ],
        "/lambda-layer-kubectl-integ-stack/Providerpython3.10/framework-onEvent/inlinePolicyAddedToExecutionRole-0": [
          {
            "type": "aws:cdk:analytics:construct",
            "data": {
              "statements": "*"
            }
          },
          {
            "type": "aws:cdk:analytics:method",
            "data": {
              "addStatements": [
                {}
              ]
            }
          },
=======
        "/lambda-layer-kubectl-integ-stack/Providerpython3.10/framework-onEvent/ServiceRole/DefaultPolicy/Resource": [
>>>>>>> 9a6e5cc1
          {
            "type": "aws:cdk:analytics:method",
            "data": {
              "attachToRole": [
                "*"
              ]
            }
          },
          {
            "type": "aws:cdk:analytics:method",
            "data": {
              "attachToRole": [
                "*"
              ]
            }
          }
        ],
        "/lambda-layer-kubectl-integ-stack/Providerpython3.10/framework-onEvent/inlinePolicyAddedToExecutionRole-0/Resource": [
          {
            "type": "aws:cdk:logicalId",
            "data": "Providerpython310frameworkonEventinlinePolicyAddedToExecutionRole0B240717D"
          }
        ],
        "/lambda-layer-kubectl-integ-stack/CustomResourcepython3.10/Default": [
          {
            "type": "aws:cdk:logicalId",
            "data": "CustomResourcepython310"
          }
        ],
        "/lambda-layer-kubectl-integ-stack/BootstrapVersion": [
          {
            "type": "aws:cdk:logicalId",
            "data": "BootstrapVersion"
          }
        ],
        "/lambda-layer-kubectl-integ-stack/CheckBootstrapVersion": [
          {
            "type": "aws:cdk:logicalId",
            "data": "CheckBootstrapVersion"
          }
        ]
      },
      "displayName": "lambda-layer-kubectl-integ-stack"
    },
    "lambdalayerkubectlintegtestDefaultTestDeployAssertB3B33DD7.assets": {
      "type": "cdk:asset-manifest",
      "properties": {
        "file": "lambdalayerkubectlintegtestDefaultTestDeployAssertB3B33DD7.assets.json",
        "requiresBootstrapStackVersion": 6,
        "bootstrapStackVersionSsmParameter": "/cdk-bootstrap/hnb659fds/version"
      }
    },
    "lambdalayerkubectlintegtestDefaultTestDeployAssertB3B33DD7": {
      "type": "aws:cloudformation:stack",
      "environment": "aws://unknown-account/unknown-region",
      "properties": {
        "templateFile": "lambdalayerkubectlintegtestDefaultTestDeployAssertB3B33DD7.template.json",
        "terminationProtection": false,
        "validateOnSynth": false,
        "assumeRoleArn": "arn:${AWS::Partition}:iam::${AWS::AccountId}:role/cdk-hnb659fds-deploy-role-${AWS::AccountId}-${AWS::Region}",
        "cloudFormationExecutionRoleArn": "arn:${AWS::Partition}:iam::${AWS::AccountId}:role/cdk-hnb659fds-cfn-exec-role-${AWS::AccountId}-${AWS::Region}",
        "stackTemplateAssetObjectUrl": "s3://cdk-hnb659fds-assets-${AWS::AccountId}-${AWS::Region}/21fbb51d7b23f6a6c262b46a9caee79d744a3ac019fd45422d988b96d44b2a22.json",
        "requiresBootstrapStackVersion": 6,
        "bootstrapStackVersionSsmParameter": "/cdk-bootstrap/hnb659fds/version",
        "additionalDependencies": [
          "lambdalayerkubectlintegtestDefaultTestDeployAssertB3B33DD7.assets"
        ],
        "lookupRole": {
          "arn": "arn:${AWS::Partition}:iam::${AWS::AccountId}:role/cdk-hnb659fds-lookup-role-${AWS::AccountId}-${AWS::Region}",
          "requiresBootstrapStackVersion": 8,
          "bootstrapStackVersionSsmParameter": "/cdk-bootstrap/hnb659fds/version"
        }
      },
      "dependencies": [
        "lambdalayerkubectlintegtestDefaultTestDeployAssertB3B33DD7.assets"
      ],
      "metadata": {
        "/lambda-layer-kubectl-integ-test/DefaultTest/DeployAssert/BootstrapVersion": [
          {
            "type": "aws:cdk:logicalId",
            "data": "BootstrapVersion"
          }
        ],
        "/lambda-layer-kubectl-integ-test/DefaultTest/DeployAssert/CheckBootstrapVersion": [
          {
            "type": "aws:cdk:logicalId",
            "data": "CheckBootstrapVersion"
          }
        ]
      },
      "displayName": "lambda-layer-kubectl-integ-test/DefaultTest/DeployAssert"
    },
    "Tree": {
      "type": "cdk:tree",
      "properties": {
        "file": "tree.json"
      }
    }
  }
}<|MERGE_RESOLUTION|>--- conflicted
+++ resolved
@@ -18,11 +18,7 @@
         "validateOnSynth": false,
         "assumeRoleArn": "arn:${AWS::Partition}:iam::${AWS::AccountId}:role/cdk-hnb659fds-deploy-role-${AWS::AccountId}-${AWS::Region}",
         "cloudFormationExecutionRoleArn": "arn:${AWS::Partition}:iam::${AWS::AccountId}:role/cdk-hnb659fds-cfn-exec-role-${AWS::AccountId}-${AWS::Region}",
-<<<<<<< HEAD
         "stackTemplateAssetObjectUrl": "s3://cdk-hnb659fds-assets-${AWS::AccountId}-${AWS::Region}/a2ff1db5b1d99e6194392b59c0cb48a4775d47fe48ca26f55e468f90d0105e62.json",
-=======
-        "stackTemplateAssetObjectUrl": "s3://cdk-hnb659fds-assets-${AWS::AccountId}-${AWS::Region}/0654cb6b026ccb3f0fe6991e6644dc394b3dc5e5549cea77d2322cf4ae303cbc.json",
->>>>>>> 9a6e5cc1
         "requiresBootstrapStackVersion": 6,
         "bootstrapStackVersionSsmParameter": "/cdk-bootstrap/hnb659fds/version",
         "additionalDependencies": [
@@ -59,7 +55,6 @@
             "data": "Lambdapython39426A0480"
           }
         ],
-<<<<<<< HEAD
         "/lambda-layer-kubectl-integ-stack/Providerpython3.9/framework-onEvent": [
           {
             "type": "aws:cdk:analytics:construct",
@@ -150,15 +145,12 @@
             "data": "*"
           }
         ],
-=======
->>>>>>> 9a6e5cc1
         "/lambda-layer-kubectl-integ-stack/Providerpython3.9/framework-onEvent/ServiceRole/Resource": [
           {
             "type": "aws:cdk:logicalId",
             "data": "Providerpython39frameworkonEventServiceRoleA299F5C1"
           }
         ],
-<<<<<<< HEAD
         "/lambda-layer-kubectl-integ-stack/Providerpython3.9/framework-onEvent/ServiceRole/DefaultPolicy": [
           {
             "type": "aws:cdk:analytics:construct",
@@ -216,9 +208,6 @@
               ]
             }
           },
-=======
-        "/lambda-layer-kubectl-integ-stack/Providerpython3.9/framework-onEvent/ServiceRole/DefaultPolicy/Resource": [
->>>>>>> 9a6e5cc1
           {
             "type": "aws:cdk:analytics:method",
             "data": {
@@ -266,7 +255,6 @@
             "data": "Lambdapython310815BD7E9"
           }
         ],
-<<<<<<< HEAD
         "/lambda-layer-kubectl-integ-stack/Providerpython3.10/framework-onEvent": [
           {
             "type": "aws:cdk:analytics:construct",
@@ -357,15 +345,12 @@
             "data": "*"
           }
         ],
-=======
->>>>>>> 9a6e5cc1
         "/lambda-layer-kubectl-integ-stack/Providerpython3.10/framework-onEvent/ServiceRole/Resource": [
           {
             "type": "aws:cdk:logicalId",
             "data": "Providerpython310frameworkonEventServiceRoleB6DF2879"
           }
         ],
-<<<<<<< HEAD
         "/lambda-layer-kubectl-integ-stack/Providerpython3.10/framework-onEvent/ServiceRole/DefaultPolicy": [
           {
             "type": "aws:cdk:analytics:construct",
@@ -423,9 +408,6 @@
               ]
             }
           },
-=======
-        "/lambda-layer-kubectl-integ-stack/Providerpython3.10/framework-onEvent/ServiceRole/DefaultPolicy/Resource": [
->>>>>>> 9a6e5cc1
           {
             "type": "aws:cdk:analytics:method",
             "data": {
