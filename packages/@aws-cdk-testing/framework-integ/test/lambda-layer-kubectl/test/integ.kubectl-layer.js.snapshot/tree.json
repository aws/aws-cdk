--- conflicted
+++ resolved
@@ -316,7 +316,6 @@
                         "constructInfo": {
                           "fqn": "aws-cdk-lib.aws_iam.Policy",
                           "version": "0.0.0",
-<<<<<<< HEAD
                           "metadata": [
                             "*",
                             {
@@ -335,16 +334,12 @@
                               ]
                             }
                           ]
-=======
-                          "metadata": []
->>>>>>> 9a6e5cc1
                         }
                       }
                     },
                     "constructInfo": {
                       "fqn": "aws-cdk-lib.aws_iam.Role",
                       "version": "0.0.0",
-<<<<<<< HEAD
                       "metadata": [
                         {
                           "assumedBy": {
@@ -383,9 +378,6 @@
                           ]
                         }
                       ]
-=======
-                      "metadata": []
->>>>>>> 9a6e5cc1
                     }
                   },
                   "Code": {
@@ -815,7 +807,6 @@
                         "constructInfo": {
                           "fqn": "aws-cdk-lib.aws_iam.Policy",
                           "version": "0.0.0",
-<<<<<<< HEAD
                           "metadata": [
                             "*",
                             {
@@ -834,16 +825,12 @@
                               ]
                             }
                           ]
-=======
-                          "metadata": []
->>>>>>> 9a6e5cc1
                         }
                       }
                     },
                     "constructInfo": {
                       "fqn": "aws-cdk-lib.aws_iam.Role",
                       "version": "0.0.0",
-<<<<<<< HEAD
                       "metadata": [
                         {
                           "assumedBy": {
@@ -882,9 +869,6 @@
                           ]
                         }
                       ]
-=======
-                      "metadata": []
->>>>>>> 9a6e5cc1
                     }
                   },
                   "Code": {
