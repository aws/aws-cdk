{
  "version": "44.0.0",
  "testCases": {
    "ClusterSnapshotInteg/DefaultTest": {
      "stacks": [
        "cdk-integ-cluster-snapshot"
      ],
      "hooks": {
        "postDestroy": [
          "aws rds delete-db-cluster-snapshot --db-cluster-snapshot-identifier cdk-integ-cluster-snapshot"
        ]
      },
      "diffAssets": true,
      "assertionStack": "ClusterSnapshotInteg/DefaultTest/DeployAssert",
      "assertionStackName": "ClusterSnapshotIntegDefaultTestDeployAssert647D4685"
    }
  },
<<<<<<< HEAD
  "minimumCliVersion": "2.1019.2"
=======
  "minimumCliVersion": "2.1018.0"
>>>>>>> 8328c795
}<|MERGE_RESOLUTION|>--- conflicted
+++ resolved
@@ -15,9 +15,5 @@
       "assertionStackName": "ClusterSnapshotIntegDefaultTestDeployAssert647D4685"
     }
   },
-<<<<<<< HEAD
-  "minimumCliVersion": "2.1019.2"
-=======
   "minimumCliVersion": "2.1018.0"
->>>>>>> 8328c795
 }